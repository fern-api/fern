--- conflicted
+++ resolved
@@ -44,10 +44,7 @@
   "dotnet.automaticallyCreateSolutionInWorkspace": false,
   "dotnet.testWindow.disableAutoDiscovery": true,
   "dotnet.defaultSolution": "disable",
-<<<<<<< HEAD
-=======
   "dotnet.projects.enableAutomaticRestore": false,
->>>>>>> 692978ee
   "cSpell.import": [
     "cspell.json"
   ]
