{
  "search.exclude": {
    "**/.pnp.*": true,
    "**/.yarn": true,
<<<<<<< HEAD
    "**/.turbo": true
=======
    "**/node_modules": true,
    "**/.git": true,
    "**/.next": true,
    ".turbo": true,
    ".husky/_": true,
  },
  "files.readonlyInclude": {
    ".husky/_": true,
    ".turbo": true,
>>>>>>> d1b49aed
  },
  "eslint.execArgv": [
    "--max_old_space_size=16384"
  ],
  "eslint.workingDirectories": [
    "./packages",
    "./generators"
  ],
  "prettier.prettierPath": "node_modules/prettier/index.js",
  "typescript.tsdk": "node_modules/typescript/lib",
  "typescript.enablePromptUseWorkspaceTsdk": true,
  "editor.formatOnSave": false,
  "editor.codeActionsOnSave": [],
  "editor.defaultFormatter": null,
  "[typescript]": {
    "editor.defaultFormatter": "esbenp.prettier-vscode"
  },
  "python.analysis.typeCheckingMode": "basic"
}<|MERGE_RESOLUTION|>--- conflicted
+++ resolved
@@ -2,9 +2,6 @@
   "search.exclude": {
     "**/.pnp.*": true,
     "**/.yarn": true,
-<<<<<<< HEAD
-    "**/.turbo": true
-=======
     "**/node_modules": true,
     "**/.git": true,
     "**/.next": true,
@@ -14,7 +11,6 @@
   "files.readonlyInclude": {
     ".husky/_": true,
     ".turbo": true,
->>>>>>> d1b49aed
   },
   "eslint.execArgv": [
     "--max_old_space_size=16384"
