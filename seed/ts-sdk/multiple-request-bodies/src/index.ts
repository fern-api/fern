--- conflicted
+++ resolved
@@ -1,9 +1,5 @@
 export * as SeedApi from "./api/index.js";
-<<<<<<< HEAD
-=======
-export { SeedApiError, SeedApiTimeoutError } from "./errors/index.js";
-export { type BaseClientOptions, type BaseRequestOptions } from "./BaseClient.js";
->>>>>>> 048c276e
+export type { BaseClientOptions, BaseRequestOptions } from "./BaseClient.js";
 export { SeedApiClient } from "./Client.js";
 export { SeedApiEnvironment } from "./environments.js";
 export { SeedApiError, SeedApiTimeoutError } from "./errors/index.js";
