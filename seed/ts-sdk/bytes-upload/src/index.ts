--- conflicted
+++ resolved
@@ -1,9 +1,5 @@
-<<<<<<< HEAD
-=======
-export { type BaseClientOptions, type BaseRequestOptions } from "./BaseClient.js";
-export { SeedBytesUploadClient } from "./Client.js";
->>>>>>> 048c276e
 export * as SeedBytesUpload from "./api/index.js";
+export type { BaseClientOptions, BaseRequestOptions } from "./BaseClient.js";
 export { SeedBytesUploadClient } from "./Client.js";
 export { SeedBytesUploadError, SeedBytesUploadTimeoutError } from "./errors/index.js";
 export * from "./exports.js";