--- conflicted
+++ resolved
@@ -8,11 +8,7 @@
             },
             "snippet": {
                 "type": "typescript",
-<<<<<<< HEAD
-                "client": "import { SeedOauthClientCredentialsClient, SeedOauthClientCredentials } from \"@fern/oauth-client-credentials\";\n\nconst client = new SeedOauthClientCredentialsClient({ environment: \"YOUR_BASE_URL\", clientId: \"YOUR_CLIENT_ID\", clientSecret: \"YOUR_CLIENT_SECRET\" });\nawait client.auth.getTokenWithClientCredentials({\n    clientId: \"string\",\n    clientSecret: \"string\",\n    scope: \"string\"\n});\n"
-=======
-                "client": "import { SeedOauthClientCredentialsClient } from \"@fern/oauth-client-credentials\";\n\nconst client = new SeedOauthClientCredentialsClient({ environment: \"YOUR_BASE_URL\", clientId: \"YOUR_CLIENT_ID\", clientSecret: \"YOUR_CLIENT_SECRET\" });\nawait client.auth.getTokenWithClientCredentials({\n    clientId: \"client_id\",\n    clientSecret: \"client_secret\",\n    scope: undefined\n});\n"
->>>>>>> 2e6fa4fb
+                "client": "import { SeedOauthClientCredentialsClient, SeedOauthClientCredentials } from \"@fern/oauth-client-credentials\";\n\nconst client = new SeedOauthClientCredentialsClient({ environment: \"YOUR_BASE_URL\", clientId: \"YOUR_CLIENT_ID\", clientSecret: \"YOUR_CLIENT_SECRET\" });\nawait client.auth.getTokenWithClientCredentials({\n    clientId: \"client_id\",\n    clientSecret: \"client_secret\",\n    scope: undefined\n});\n"
             }
         },
         {
@@ -23,11 +19,7 @@
             },
             "snippet": {
                 "type": "typescript",
-<<<<<<< HEAD
-                "client": "import { SeedOauthClientCredentialsClient, SeedOauthClientCredentials } from \"@fern/oauth-client-credentials\";\n\nconst client = new SeedOauthClientCredentialsClient({ environment: \"YOUR_BASE_URL\", clientId: \"YOUR_CLIENT_ID\", clientSecret: \"YOUR_CLIENT_SECRET\" });\nawait client.auth.refreshToken({\n    clientId: \"string\",\n    clientSecret: \"string\",\n    refreshToken: \"string\",\n    scope: \"string\"\n});\n"
-=======
-                "client": "import { SeedOauthClientCredentialsClient } from \"@fern/oauth-client-credentials\";\n\nconst client = new SeedOauthClientCredentialsClient({ environment: \"YOUR_BASE_URL\", clientId: \"YOUR_CLIENT_ID\", clientSecret: \"YOUR_CLIENT_SECRET\" });\nawait client.auth.refreshToken({\n    clientId: \"client_id\",\n    clientSecret: \"client_secret\",\n    refreshToken: \"refresh_token\",\n    scope: undefined\n});\n"
->>>>>>> 2e6fa4fb
+                "client": "import { SeedOauthClientCredentialsClient, SeedOauthClientCredentials } from \"@fern/oauth-client-credentials\";\n\nconst client = new SeedOauthClientCredentialsClient({ environment: \"YOUR_BASE_URL\", clientId: \"YOUR_CLIENT_ID\", clientSecret: \"YOUR_CLIENT_SECRET\" });\nawait client.auth.refreshToken({\n    clientId: \"client_id\",\n    clientSecret: \"client_secret\",\n    refreshToken: \"refresh_token\",\n    scope: undefined\n});\n"
             }
         }
     ],
