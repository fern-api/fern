export * as SeedLicense from "./api/index.js";
<<<<<<< HEAD
export { SeedLicenseClient } from "./Client.js";
export { SeedLicenseError, SeedLicenseTimeoutError } from "./errors/index.js";
=======
export { SeedLicenseError, SeedLicenseTimeoutError } from "./errors/index.js";
export { type BaseClientOptions, type BaseRequestOptions } from "./BaseClient.js";
export { SeedLicenseClient } from "./Client.js";
>>>>>>> 048c276e
<|MERGE_RESOLUTION|>--- conflicted
+++ resolved
@@ -1,9 +1,4 @@
 export * as SeedLicense from "./api/index.js";
-<<<<<<< HEAD
+export type { BaseClientOptions, BaseRequestOptions } from "./BaseClient.js";
 export { SeedLicenseClient } from "./Client.js";
-export { SeedLicenseError, SeedLicenseTimeoutError } from "./errors/index.js";
-=======
-export { SeedLicenseError, SeedLicenseTimeoutError } from "./errors/index.js";
-export { type BaseClientOptions, type BaseRequestOptions } from "./BaseClient.js";
-export { SeedLicenseClient } from "./Client.js";
->>>>>>> 048c276e
+export { SeedLicenseError, SeedLicenseTimeoutError } from "./errors/index.js";