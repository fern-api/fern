--- conflicted
+++ resolved
@@ -1,20 +1,4 @@
 {
-<<<<<<< HEAD
-    "endpoints": [
-        {
-            "id": {
-                "path": "/user",
-                "method": "GET",
-                "identifier_override": "endpoint_user.getUsername"
-            },
-            "snippet": {
-                "type": "typescript",
-                "client": "import { SeedQueryParametersClient, SeedQueryParameters } from \"@fern/query-parameters\";\n\nconst client = new SeedQueryParametersClient({ environment: \"YOUR_BASE_URL\" });\nawait client.user.getUsername({\n    limit: 1,\n    id: \"d5e9c84f-c2b2-4bf4-b4b0-7ffd7a9ffc32\",\n    date: \"2023-01-15\",\n    deadline: \"2024-01-15T09:30:00Z\",\n    bytes: \"SGVsbG8gd29ybGQh\",\n    user: {\n        name: \"string\",\n        tags: [\"string\"]\n    },\n    userList: [{\n            name: \"string\",\n            tags: [\"string\"]\n        }],\n    optionalDeadline: \"2024-01-15T09:30:00Z\",\n    keyValue: {\n        \"string\": \"string\"\n    },\n    optionalString: \"string\",\n    nestedUser: {\n        name: \"string\",\n        user: {\n            name: \"string\",\n            tags: [\"string\"]\n        }\n    },\n    optionalUser: {\n        name: \"string\",\n        tags: [\"string\"]\n    },\n    excludeUser: {\n        name: \"string\",\n        tags: [\"string\"]\n    },\n    filter: \"string\"\n});\n"
-            }
-        }
-    ],
-=======
     "endpoints": [],
->>>>>>> 2e6fa4fb
     "types": {}
 }