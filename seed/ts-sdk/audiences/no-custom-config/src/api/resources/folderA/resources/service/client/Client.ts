--- conflicted
+++ resolved
@@ -22,13 +22,8 @@
     }
 
     /**
-<<<<<<< HEAD
      * @param {GetDirectThreadRequest} request
-     * @param {Service.RequestOptions} requestOptions - Request-specific configuration.
-=======
-     * @param {SeedAudiences.folderA.GetDirectThreadRequest} request
      * @param {ServiceClient.RequestOptions} requestOptions - Request-specific configuration.
->>>>>>> ad65e814
      *
      * @example
      *     await client.folderA.service.getDirectThread({
@@ -37,28 +32,16 @@
      *     })
      */
     public getDirectThread(
-<<<<<<< HEAD
         request: GetDirectThreadRequest,
-        requestOptions?: Service.RequestOptions,
+        requestOptions?: ServiceClient.RequestOptions,
     ): core.HttpResponsePromise<Response> {
-=======
-        request: SeedAudiences.folderA.GetDirectThreadRequest,
-        requestOptions?: ServiceClient.RequestOptions,
-    ): core.HttpResponsePromise<SeedAudiences.folderA.Response> {
->>>>>>> ad65e814
         return core.HttpResponsePromise.fromPromise(this.__getDirectThread(request, requestOptions));
     }
 
     private async __getDirectThread(
-<<<<<<< HEAD
         request: GetDirectThreadRequest,
-        requestOptions?: Service.RequestOptions,
+        requestOptions?: ServiceClient.RequestOptions,
     ): Promise<core.WithRawResponse<Response>> {
-=======
-        request: SeedAudiences.folderA.GetDirectThreadRequest,
-        requestOptions?: ServiceClient.RequestOptions,
-    ): Promise<core.WithRawResponse<SeedAudiences.folderA.Response>> {
->>>>>>> ad65e814
         const { ids, tags } = request;
         const _queryParams: Record<string, string | string[] | object | object[] | null> = {};
         if (Array.isArray(ids)) {
