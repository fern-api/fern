--- conflicted
+++ resolved
@@ -22,43 +22,25 @@
     }
 
     /**
-<<<<<<< HEAD
      * @param {Operand} operand
      * @param {ColorOrOperand} operandOrColor
-     * @param {PathParam.RequestOptions} requestOptions - Request-specific configuration.
-=======
-     * @param {SeedEnum.Operand} operand
-     * @param {SeedEnum.ColorOrOperand} operandOrColor
      * @param {PathParamClient.RequestOptions} requestOptions - Request-specific configuration.
->>>>>>> ad65e814
      *
      * @example
      *     await client.pathParam.send(">", "red")
      */
     public send(
-<<<<<<< HEAD
         operand: Operand,
         operandOrColor: ColorOrOperand,
-        requestOptions?: PathParam.RequestOptions,
-=======
-        operand: SeedEnum.Operand,
-        operandOrColor: SeedEnum.ColorOrOperand,
         requestOptions?: PathParamClient.RequestOptions,
->>>>>>> ad65e814
     ): core.HttpResponsePromise<void> {
         return core.HttpResponsePromise.fromPromise(this.__send(operand, operandOrColor, requestOptions));
     }
 
     private async __send(
-<<<<<<< HEAD
         operand: Operand,
         operandOrColor: ColorOrOperand,
-        requestOptions?: PathParam.RequestOptions,
-=======
-        operand: SeedEnum.Operand,
-        operandOrColor: SeedEnum.ColorOrOperand,
         requestOptions?: PathParamClient.RequestOptions,
->>>>>>> ad65e814
     ): Promise<core.WithRawResponse<void>> {
         const _headers: core.Fetcher.Args["headers"] = mergeHeaders(this._options?.headers, requestOptions?.headers);
         const _response = await core.fetcher({
