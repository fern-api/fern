--- conflicted
+++ resolved
@@ -8,11 +8,7 @@
             },
             "snippet": {
                 "type": "typescript",
-<<<<<<< HEAD
-                "client": "import { SeedExtraPropertiesClient } from \"@fern/extra-properties\";\n\nconst client = new SeedExtraPropertiesClient({ environment: \"YOUR_BASE_URL\" });\nawait client.user.createUser({\n    name: \"Alice\"\n});\n"
-=======
                 "client": "import { SeedExtraPropertiesClient } from \"@fern/extra-properties\";\n\nconst client = new SeedExtraPropertiesClient({ environment: \"YOUR_BASE_URL\" });\nawait client.user.createUser({\n    name: \"Alice\",\n    age: 30,\n    location: \"Wonderland\"\n});\n"
->>>>>>> 42b31618
             }
         }
     ],
