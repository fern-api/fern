--- conflicted
+++ resolved
@@ -15,11 +15,8 @@
 ```typescript
 await client.user.createUser({
     name: "Alice",
-<<<<<<< HEAD
-=======
     age: 30,
     location: "Wonderland"
->>>>>>> 42b31618
 });
 
 ```
