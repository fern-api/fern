export * as SeedExtends from "./api/index.js";
<<<<<<< HEAD
export { SeedExtendsClient } from "./Client.js";
export { SeedExtendsError, SeedExtendsTimeoutError } from "./errors/index.js";
=======
export { SeedExtendsError, SeedExtendsTimeoutError } from "./errors/index.js";
export { type BaseClientOptions, type BaseRequestOptions } from "./BaseClient.js";
export { SeedExtendsClient } from "./Client.js";
>>>>>>> 048c276e
<|MERGE_RESOLUTION|>--- conflicted
+++ resolved
@@ -1,9 +1,4 @@
 export * as SeedExtends from "./api/index.js";
-<<<<<<< HEAD
+export type { BaseClientOptions, BaseRequestOptions } from "./BaseClient.js";
 export { SeedExtendsClient } from "./Client.js";
-export { SeedExtendsError, SeedExtendsTimeoutError } from "./errors/index.js";
-=======
-export { SeedExtendsError, SeedExtendsTimeoutError } from "./errors/index.js";
-export { type BaseClientOptions, type BaseRequestOptions } from "./BaseClient.js";
-export { SeedExtendsClient } from "./Client.js";
->>>>>>> 048c276e
+export { SeedExtendsError, SeedExtendsTimeoutError } from "./errors/index.js";