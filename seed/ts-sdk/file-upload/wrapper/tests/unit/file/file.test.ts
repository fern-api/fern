--- conflicted
+++ resolved
@@ -394,51 +394,6 @@
                 "Content-Length": "21", // Should determine from file system (test file is 21 bytes)
             });
         });
-<<<<<<< HEAD
-=======
-
-        it("should handle Windows-style paths", async () => {
-            const input: Uploadable.FromPath = {
-                path: "C:\\Users\\test\\file.txt",
-            };
-
-            // Mock fs methods to avoid actual file system access
-            const mockStats = { size: 123 };
-            const mockReadStream = {} as fs.ReadStream;
-
-            const createReadStreamSpy = vi.spyOn(fs, "createReadStream").mockReturnValue(mockReadStream);
-            const statSpy = vi.spyOn(fs.promises, "stat").mockResolvedValue(mockStats as fs.Stats);
-
-            const result = await toBinaryUploadRequest(input);
-
-            expect(result.body).toBe(mockReadStream);
-            expect(result.headers).toEqual({
-                "Content-Disposition": 'attachment; filename="file.txt"', // Should extract from Windows path
-                "Content-Length": "123",
-            });
-
-            // Restore mocks
-            createReadStreamSpy.mockRestore();
-            statSpy.mockRestore();
-        });
-
-        it("should handle file path when fs is not available", async () => {
-            const input: Uploadable.FromPath = {
-                path: TEST_FILE_PATH,
-            };
-
-            // Mock import to simulate environment without fs
-            const originalImport = vi.requireActual("fs");
-            vi.doMock("fs", () => null);
-
-            await expect(toBinaryUploadRequest(input)).rejects.toThrow(
-                "File path uploads are not supported in this environment.",
-            );
-
-            // Restore fs
-            vi.doMock("fs", () => originalImport);
-        });
->>>>>>> 1d167340
     });
 
     describe("ArrayBufferView input", () => {
