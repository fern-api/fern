export * from "./fetcher/index.js";
export * from "./form-data-utils/index.js";
export * from "./runtime/index.js";
<<<<<<< HEAD
export * as url from "./url/index.js";
export * from "./form-data-utils/index.js";
export * as file from "./file/index.js";
=======
export * as url from "./url/index.js";
>>>>>>> 42b31618
<|MERGE_RESOLUTION|>--- conflicted
+++ resolved
@@ -1,10 +1,5 @@
 export * from "./fetcher/index.js";
+export * as file from "./file/index.js";
 export * from "./form-data-utils/index.js";
 export * from "./runtime/index.js";
-<<<<<<< HEAD
-export * as url from "./url/index.js";
-export * from "./form-data-utils/index.js";
-export * as file from "./file/index.js";
-=======
-export * as url from "./url/index.js";
->>>>>>> 42b31618
+export * as url from "./url/index.js";