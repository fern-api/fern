// This file was auto-generated by Fern from our API Definition.

import type { BaseClientOptions, BaseRequestOptions } from "../../../../BaseClient.js";
import { normalizeClientOptions } from "../../../../BaseClient.js";
import { mergeHeaders, mergeOnlyDefinedHeaders } from "../../../../core/headers.js";
import * as core from "../../../../core/index.js";
import * as environments from "../../../../environments.js";
import * as errors from "../../../../errors/index.js";
import * as serializers from "../../../../serialization/index.js";
import type { Language } from "../../commons/types/Language.js";

export declare namespace SyspropClient {
    export interface Options extends BaseClientOptions {}

    export interface RequestOptions extends BaseRequestOptions {}
}

export class SyspropClient {
    protected readonly _options: SyspropClient.Options;

    constructor(options: SyspropClient.Options = {}) {
        this._options = normalizeClientOptions(options);
    }

    /**
     * @param {Language} language
     * @param {number} numWarmInstances
     * @param {SyspropClient.RequestOptions} requestOptions - Request-specific configuration.
     *
     * @example
     *     await client.sysprop.setNumWarmInstances("JAVA", 1)
     */
    public setNumWarmInstances(
        language: Language,
        numWarmInstances: number,
        requestOptions?: SyspropClient.RequestOptions,
    ): core.HttpResponsePromise<void> {
        return core.HttpResponsePromise.fromPromise(
            this.__setNumWarmInstances(language, numWarmInstances, requestOptions),
        );
    }

    private async __setNumWarmInstances(
        language: Language,
        numWarmInstances: number,
        requestOptions?: SyspropClient.RequestOptions,
    ): Promise<core.WithRawResponse<void>> {
        const _headers: core.Fetcher.Args["headers"] = mergeHeaders(
            this._options?.headers,
            mergeOnlyDefinedHeaders({
                "X-Random-Header": requestOptions?.xRandomHeader ?? this._options?.xRandomHeader,
            }),
            requestOptions?.headers,
        );
        const _response = await core.fetcher({
            url: core.url.join(
                (await core.Supplier.get(this._options.baseUrl)) ??
                    (await core.Supplier.get(this._options.environment)) ??
                    environments.SeedTraceEnvironment.Prod,
                `/sysprop/num-warm-instances/${core.url.encodePathParam(serializers.Language.jsonOrThrow(language, { omitUndefined: true }))}/${core.url.encodePathParam(numWarmInstances)}`,
            ),
            method: "PUT",
            headers: _headers,
            queryParameters: requestOptions?.queryParams,
            timeoutMs: (requestOptions?.timeoutInSeconds ?? this._options?.timeoutInSeconds ?? 60) * 1000,
            maxRetries: requestOptions?.maxRetries ?? this._options?.maxRetries,
            abortSignal: requestOptions?.abortSignal,
            fetchFn: this._options?.fetch,
            logging: this._options.logging,
        });
        if (_response.ok) {
            return { data: undefined, rawResponse: _response.rawResponse };
        }

        if (_response.error.reason === "status-code") {
            throw new errors.SeedTraceError({
                statusCode: _response.error.statusCode,
                body: _response.error.body,
                rawResponse: _response.rawResponse,
            });
        }

        switch (_response.error.reason) {
            case "non-json":
                throw new errors.SeedTraceError({
                    statusCode: _response.error.statusCode,
                    body: _response.error.rawBody,
                    rawResponse: _response.rawResponse,
                });
            case "timeout":
                throw new errors.SeedTraceTimeoutError(
                    "Timeout exceeded when calling PUT /sysprop/num-warm-instances/{language}/{numWarmInstances}.",
                );
            case "unknown":
                throw new errors.SeedTraceError({
                    message: _response.error.errorMessage,
                    rawResponse: _response.rawResponse,
                });
        }
    }

    /**
     * @param {SyspropClient.RequestOptions} requestOptions - Request-specific configuration.
     *
     * @example
     *     await client.sysprop.getNumWarmInstances()
     */
    public getNumWarmInstances(
<<<<<<< HEAD
        requestOptions?: Sysprop.RequestOptions,
    ): core.HttpResponsePromise<Record<Language, number | undefined>> {
=======
        requestOptions?: SyspropClient.RequestOptions,
    ): core.HttpResponsePromise<Record<SeedTrace.Language, number | undefined>> {
>>>>>>> ad65e814
        return core.HttpResponsePromise.fromPromise(this.__getNumWarmInstances(requestOptions));
    }

    private async __getNumWarmInstances(
<<<<<<< HEAD
        requestOptions?: Sysprop.RequestOptions,
    ): Promise<core.WithRawResponse<Record<Language, number | undefined>>> {
=======
        requestOptions?: SyspropClient.RequestOptions,
    ): Promise<core.WithRawResponse<Record<SeedTrace.Language, number | undefined>>> {
>>>>>>> ad65e814
        const _headers: core.Fetcher.Args["headers"] = mergeHeaders(
            this._options?.headers,
            mergeOnlyDefinedHeaders({
                "X-Random-Header": requestOptions?.xRandomHeader ?? this._options?.xRandomHeader,
            }),
            requestOptions?.headers,
        );
        const _response = await core.fetcher({
            url: core.url.join(
                (await core.Supplier.get(this._options.baseUrl)) ??
                    (await core.Supplier.get(this._options.environment)) ??
                    environments.SeedTraceEnvironment.Prod,
                "/sysprop/num-warm-instances",
            ),
            method: "GET",
            headers: _headers,
            queryParameters: requestOptions?.queryParams,
            timeoutMs: (requestOptions?.timeoutInSeconds ?? this._options?.timeoutInSeconds ?? 60) * 1000,
            maxRetries: requestOptions?.maxRetries ?? this._options?.maxRetries,
            abortSignal: requestOptions?.abortSignal,
            fetchFn: this._options?.fetch,
            logging: this._options.logging,
        });
        if (_response.ok) {
            return {
                data: serializers.sysprop.getNumWarmInstances.Response.parseOrThrow(_response.body, {
                    unrecognizedObjectKeys: "passthrough",
                    allowUnrecognizedUnionMembers: true,
                    allowUnrecognizedEnumValues: true,
                    skipValidation: true,
                    breadcrumbsPrefix: ["response"],
                }),
                rawResponse: _response.rawResponse,
            };
        }

        if (_response.error.reason === "status-code") {
            throw new errors.SeedTraceError({
                statusCode: _response.error.statusCode,
                body: _response.error.body,
                rawResponse: _response.rawResponse,
            });
        }

        switch (_response.error.reason) {
            case "non-json":
                throw new errors.SeedTraceError({
                    statusCode: _response.error.statusCode,
                    body: _response.error.rawBody,
                    rawResponse: _response.rawResponse,
                });
            case "timeout":
                throw new errors.SeedTraceTimeoutError(
                    "Timeout exceeded when calling GET /sysprop/num-warm-instances.",
                );
            case "unknown":
                throw new errors.SeedTraceError({
                    message: _response.error.errorMessage,
                    rawResponse: _response.rawResponse,
                });
        }
    }
}<|MERGE_RESOLUTION|>--- conflicted
+++ resolved
@@ -106,24 +106,14 @@
      *     await client.sysprop.getNumWarmInstances()
      */
     public getNumWarmInstances(
-<<<<<<< HEAD
-        requestOptions?: Sysprop.RequestOptions,
+        requestOptions?: SyspropClient.RequestOptions,
     ): core.HttpResponsePromise<Record<Language, number | undefined>> {
-=======
-        requestOptions?: SyspropClient.RequestOptions,
-    ): core.HttpResponsePromise<Record<SeedTrace.Language, number | undefined>> {
->>>>>>> ad65e814
         return core.HttpResponsePromise.fromPromise(this.__getNumWarmInstances(requestOptions));
     }
 
     private async __getNumWarmInstances(
-<<<<<<< HEAD
-        requestOptions?: Sysprop.RequestOptions,
+        requestOptions?: SyspropClient.RequestOptions,
     ): Promise<core.WithRawResponse<Record<Language, number | undefined>>> {
-=======
-        requestOptions?: SyspropClient.RequestOptions,
-    ): Promise<core.WithRawResponse<Record<SeedTrace.Language, number | undefined>>> {
->>>>>>> ad65e814
         const _headers: core.Fetcher.Args["headers"] = mergeHeaders(
             this._options?.headers,
             mergeOnlyDefinedHeaders({
