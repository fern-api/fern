--- conflicted
+++ resolved
@@ -7,7 +7,7 @@
 import * as environments from "../../../../environments.js";
 import * as serializers from "../../../../serialization/index.js";
 import * as SeedTrace from "../../../index.js";
-import type { Migration as Migration_SeedTrace } from "../types/Migration.js";
+import type { Migration } from "../types/Migration.js";
 import type { GetAttemptedMigrationsRequest } from "./requests/GetAttemptedMigrationsRequest.js";
 
 export declare namespace MigrationClient {
@@ -24,13 +24,8 @@
     }
 
     /**
-<<<<<<< HEAD
      * @param {GetAttemptedMigrationsRequest} request
-     * @param {Migration.RequestOptions} requestOptions - Request-specific configuration.
-=======
-     * @param {SeedTrace.GetAttemptedMigrationsRequest} request
      * @param {MigrationClient.RequestOptions} requestOptions - Request-specific configuration.
->>>>>>> ad65e814
      *
      * @example
      *     await client.migration.getAttemptedMigrations({
@@ -38,30 +33,16 @@
      *     })
      */
     public getAttemptedMigrations(
-<<<<<<< HEAD
         request: GetAttemptedMigrationsRequest,
-        requestOptions?: Migration.RequestOptions,
-=======
-        request: SeedTrace.GetAttemptedMigrationsRequest,
         requestOptions?: MigrationClient.RequestOptions,
->>>>>>> ad65e814
-    ): core.HttpResponsePromise<
-        core.APIResponse<Migration_SeedTrace[], SeedTrace.migration.getAttemptedMigrations.Error>
-    > {
+    ): core.HttpResponsePromise<core.APIResponse<Migration[], SeedTrace.migration.getAttemptedMigrations.Error>> {
         return core.HttpResponsePromise.fromPromise(this.__getAttemptedMigrations(request, requestOptions));
     }
 
     private async __getAttemptedMigrations(
-<<<<<<< HEAD
         request: GetAttemptedMigrationsRequest,
-        requestOptions?: Migration.RequestOptions,
-=======
-        request: SeedTrace.GetAttemptedMigrationsRequest,
         requestOptions?: MigrationClient.RequestOptions,
->>>>>>> ad65e814
-    ): Promise<
-        core.WithRawResponse<core.APIResponse<Migration_SeedTrace[], SeedTrace.migration.getAttemptedMigrations.Error>>
-    > {
+    ): Promise<core.WithRawResponse<core.APIResponse<Migration[], SeedTrace.migration.getAttemptedMigrations.Error>>> {
         const { adminKeyHeader } = request;
         const _headers: core.Fetcher.Args["headers"] = mergeHeaders(
             this._options?.headers,
