--- conflicted
+++ resolved
@@ -8,7 +8,7 @@
 import * as errors from "../../../../errors/index.js";
 import { PlaylistIdNotFoundError } from "../errors/PlaylistIdNotFoundError.js";
 import { UnauthorizedError } from "../errors/UnauthorizedError.js";
-import type { Playlist as Playlist_SeedTrace } from "../types/Playlist.js";
+import type { Playlist } from "../types/Playlist.js";
 import type { PlaylistId } from "../types/PlaylistId.js";
 import type { PlaylistIdNotFoundErrorBody } from "../types/PlaylistIdNotFoundErrorBody.js";
 import type { UpdatePlaylistRequest } from "../types/UpdatePlaylistRequest.js";
@@ -32,13 +32,8 @@
      * Create a new playlist
      *
      * @param {number} serviceParam
-<<<<<<< HEAD
      * @param {CreatePlaylistRequest} request
-     * @param {Playlist.RequestOptions} requestOptions - Request-specific configuration.
-=======
-     * @param {SeedTrace.CreatePlaylistRequest} request
      * @param {PlaylistClient.RequestOptions} requestOptions - Request-specific configuration.
->>>>>>> ad65e814
      *
      * @example
      *     await client.playlist.createPlaylist(1, {
@@ -52,29 +47,17 @@
      */
     public createPlaylist(
         serviceParam: number,
-<<<<<<< HEAD
         request: CreatePlaylistRequest,
-        requestOptions?: Playlist.RequestOptions,
-    ): core.HttpResponsePromise<Playlist_SeedTrace> {
-=======
-        request: SeedTrace.CreatePlaylistRequest,
-        requestOptions?: PlaylistClient.RequestOptions,
-    ): core.HttpResponsePromise<SeedTrace.Playlist> {
->>>>>>> ad65e814
+        requestOptions?: PlaylistClient.RequestOptions,
+    ): core.HttpResponsePromise<Playlist> {
         return core.HttpResponsePromise.fromPromise(this.__createPlaylist(serviceParam, request, requestOptions));
     }
 
     private async __createPlaylist(
         serviceParam: number,
-<<<<<<< HEAD
         request: CreatePlaylistRequest,
-        requestOptions?: Playlist.RequestOptions,
-    ): Promise<core.WithRawResponse<Playlist_SeedTrace>> {
-=======
-        request: SeedTrace.CreatePlaylistRequest,
-        requestOptions?: PlaylistClient.RequestOptions,
-    ): Promise<core.WithRawResponse<SeedTrace.Playlist>> {
->>>>>>> ad65e814
+        requestOptions?: PlaylistClient.RequestOptions,
+    ): Promise<core.WithRawResponse<Playlist>> {
         const { datetime, optionalDatetime, body: _body } = request;
         const _queryParams: Record<string, string | string[] | object | object[] | null> = {};
         _queryParams.datetime = datetime;
@@ -110,7 +93,7 @@
             logging: this._options.logging,
         });
         if (_response.ok) {
-            return { data: _response.body as Playlist_SeedTrace, rawResponse: _response.rawResponse };
+            return { data: _response.body as Playlist, rawResponse: _response.rawResponse };
         }
 
         if (_response.error.reason === "status-code") {
@@ -144,13 +127,8 @@
      * Returns the user's playlists
      *
      * @param {number} serviceParam
-<<<<<<< HEAD
      * @param {GetPlaylistsRequest} request
-     * @param {Playlist.RequestOptions} requestOptions - Request-specific configuration.
-=======
-     * @param {SeedTrace.GetPlaylistsRequest} request
      * @param {PlaylistClient.RequestOptions} requestOptions - Request-specific configuration.
->>>>>>> ad65e814
      *
      * @example
      *     await client.playlist.getPlaylists(1, {
@@ -163,29 +141,17 @@
      */
     public getPlaylists(
         serviceParam: number,
-<<<<<<< HEAD
         request: GetPlaylistsRequest,
-        requestOptions?: Playlist.RequestOptions,
-    ): core.HttpResponsePromise<Playlist_SeedTrace[]> {
-=======
-        request: SeedTrace.GetPlaylistsRequest,
-        requestOptions?: PlaylistClient.RequestOptions,
-    ): core.HttpResponsePromise<SeedTrace.Playlist[]> {
->>>>>>> ad65e814
+        requestOptions?: PlaylistClient.RequestOptions,
+    ): core.HttpResponsePromise<Playlist[]> {
         return core.HttpResponsePromise.fromPromise(this.__getPlaylists(serviceParam, request, requestOptions));
     }
 
     private async __getPlaylists(
         serviceParam: number,
-<<<<<<< HEAD
         request: GetPlaylistsRequest,
-        requestOptions?: Playlist.RequestOptions,
-    ): Promise<core.WithRawResponse<Playlist_SeedTrace[]>> {
-=======
-        request: SeedTrace.GetPlaylistsRequest,
-        requestOptions?: PlaylistClient.RequestOptions,
-    ): Promise<core.WithRawResponse<SeedTrace.Playlist[]>> {
->>>>>>> ad65e814
+        requestOptions?: PlaylistClient.RequestOptions,
+    ): Promise<core.WithRawResponse<Playlist[]>> {
         const { limit, otherField, multiLineDocs, optionalMultipleField, multipleField } = request;
         const _queryParams: Record<string, string | string[] | object | object[] | null> = {};
         if (limit != null) {
@@ -233,7 +199,7 @@
             logging: this._options.logging,
         });
         if (_response.ok) {
-            return { data: _response.body as Playlist_SeedTrace[], rawResponse: _response.rawResponse };
+            return { data: _response.body as Playlist[], rawResponse: _response.rawResponse };
         }
 
         if (_response.error.reason === "status-code") {
@@ -267,13 +233,8 @@
      * Returns a playlist
      *
      * @param {number} serviceParam
-<<<<<<< HEAD
      * @param {PlaylistId} playlistId
-     * @param {Playlist.RequestOptions} requestOptions - Request-specific configuration.
-=======
-     * @param {SeedTrace.PlaylistId} playlistId
      * @param {PlaylistClient.RequestOptions} requestOptions - Request-specific configuration.
->>>>>>> ad65e814
      *
      * @throws {@link PlaylistIdNotFoundError}
      * @throws {@link UnauthorizedError}
@@ -283,29 +244,17 @@
      */
     public getPlaylist(
         serviceParam: number,
-<<<<<<< HEAD
         playlistId: PlaylistId,
-        requestOptions?: Playlist.RequestOptions,
-    ): core.HttpResponsePromise<Playlist_SeedTrace> {
-=======
-        playlistId: SeedTrace.PlaylistId,
-        requestOptions?: PlaylistClient.RequestOptions,
-    ): core.HttpResponsePromise<SeedTrace.Playlist> {
->>>>>>> ad65e814
+        requestOptions?: PlaylistClient.RequestOptions,
+    ): core.HttpResponsePromise<Playlist> {
         return core.HttpResponsePromise.fromPromise(this.__getPlaylist(serviceParam, playlistId, requestOptions));
     }
 
     private async __getPlaylist(
         serviceParam: number,
-<<<<<<< HEAD
         playlistId: PlaylistId,
-        requestOptions?: Playlist.RequestOptions,
-    ): Promise<core.WithRawResponse<Playlist_SeedTrace>> {
-=======
-        playlistId: SeedTrace.PlaylistId,
-        requestOptions?: PlaylistClient.RequestOptions,
-    ): Promise<core.WithRawResponse<SeedTrace.Playlist>> {
->>>>>>> ad65e814
+        requestOptions?: PlaylistClient.RequestOptions,
+    ): Promise<core.WithRawResponse<Playlist>> {
         const _headers: core.Fetcher.Args["headers"] = mergeHeaders(
             this._options?.headers,
             mergeOnlyDefinedHeaders({
@@ -330,7 +279,7 @@
             logging: this._options.logging,
         });
         if (_response.ok) {
-            return { data: _response.body as Playlist_SeedTrace, rawResponse: _response.rawResponse };
+            return { data: _response.body as Playlist, rawResponse: _response.rawResponse };
         }
 
         if (_response.error.reason === "status-code") {
@@ -374,15 +323,9 @@
      * Updates a playlist
      *
      * @param {number} serviceParam
-<<<<<<< HEAD
      * @param {PlaylistId} playlistId
      * @param {UpdatePlaylistRequest} request
-     * @param {Playlist.RequestOptions} requestOptions - Request-specific configuration.
-=======
-     * @param {SeedTrace.PlaylistId} playlistId
-     * @param {SeedTrace.UpdatePlaylistRequest} request
      * @param {PlaylistClient.RequestOptions} requestOptions - Request-specific configuration.
->>>>>>> ad65e814
      *
      * @throws {@link PlaylistIdNotFoundError}
      *
@@ -394,17 +337,10 @@
      */
     public updatePlaylist(
         serviceParam: number,
-<<<<<<< HEAD
         playlistId: PlaylistId,
         request?: UpdatePlaylistRequest,
-        requestOptions?: Playlist.RequestOptions,
-    ): core.HttpResponsePromise<Playlist_SeedTrace | undefined> {
-=======
-        playlistId: SeedTrace.PlaylistId,
-        request?: SeedTrace.UpdatePlaylistRequest,
-        requestOptions?: PlaylistClient.RequestOptions,
-    ): core.HttpResponsePromise<SeedTrace.Playlist | undefined> {
->>>>>>> ad65e814
+        requestOptions?: PlaylistClient.RequestOptions,
+    ): core.HttpResponsePromise<Playlist | undefined> {
         return core.HttpResponsePromise.fromPromise(
             this.__updatePlaylist(serviceParam, playlistId, request, requestOptions),
         );
@@ -412,17 +348,10 @@
 
     private async __updatePlaylist(
         serviceParam: number,
-<<<<<<< HEAD
         playlistId: PlaylistId,
         request?: UpdatePlaylistRequest,
-        requestOptions?: Playlist.RequestOptions,
-    ): Promise<core.WithRawResponse<Playlist_SeedTrace | undefined>> {
-=======
-        playlistId: SeedTrace.PlaylistId,
-        request?: SeedTrace.UpdatePlaylistRequest,
-        requestOptions?: PlaylistClient.RequestOptions,
-    ): Promise<core.WithRawResponse<SeedTrace.Playlist | undefined>> {
->>>>>>> ad65e814
+        requestOptions?: PlaylistClient.RequestOptions,
+    ): Promise<core.WithRawResponse<Playlist | undefined>> {
         const _headers: core.Fetcher.Args["headers"] = mergeHeaders(
             this._options?.headers,
             mergeOnlyDefinedHeaders({
@@ -451,7 +380,7 @@
             logging: this._options.logging,
         });
         if (_response.ok) {
-            return { data: _response.body as Playlist_SeedTrace | undefined, rawResponse: _response.rawResponse };
+            return { data: _response.body as Playlist | undefined, rawResponse: _response.rawResponse };
         }
 
         if (_response.error.reason === "status-code") {
@@ -493,39 +422,24 @@
      * Deletes a playlist
      *
      * @param {number} serviceParam
-<<<<<<< HEAD
-     * @param {PlaylistId} playlistId
-     * @param {Playlist.RequestOptions} requestOptions - Request-specific configuration.
-=======
-     * @param {SeedTrace.PlaylistId} playlist_id
+     * @param {PlaylistId} playlist_id
      * @param {PlaylistClient.RequestOptions} requestOptions - Request-specific configuration.
->>>>>>> ad65e814
      *
      * @example
      *     await client.playlist.deletePlaylist(1, "playlist_id")
      */
     public deletePlaylist(
         serviceParam: number,
-<<<<<<< HEAD
-        playlistId: PlaylistId,
-        requestOptions?: Playlist.RequestOptions,
-=======
-        playlist_id: SeedTrace.PlaylistId,
-        requestOptions?: PlaylistClient.RequestOptions,
->>>>>>> ad65e814
+        playlist_id: PlaylistId,
+        requestOptions?: PlaylistClient.RequestOptions,
     ): core.HttpResponsePromise<void> {
         return core.HttpResponsePromise.fromPromise(this.__deletePlaylist(serviceParam, playlist_id, requestOptions));
     }
 
     private async __deletePlaylist(
         serviceParam: number,
-<<<<<<< HEAD
-        playlistId: PlaylistId,
-        requestOptions?: Playlist.RequestOptions,
-=======
-        playlist_id: SeedTrace.PlaylistId,
-        requestOptions?: PlaylistClient.RequestOptions,
->>>>>>> ad65e814
+        playlist_id: PlaylistId,
+        requestOptions?: PlaylistClient.RequestOptions,
     ): Promise<core.WithRawResponse<void>> {
         const _headers: core.Fetcher.Args["headers"] = mergeHeaders(
             this._options?.headers,
