export * as SeedAccept from "./api/index.js";
<<<<<<< HEAD
export { SeedAcceptClient } from "./Client.js";
export { SeedAcceptError, SeedAcceptTimeoutError } from "./errors/index.js";
=======
export { SeedAcceptError, SeedAcceptTimeoutError } from "./errors/index.js";
export { type BaseClientOptions, type BaseRequestOptions } from "./BaseClient.js";
export { SeedAcceptClient } from "./Client.js";
>>>>>>> 048c276e
<|MERGE_RESOLUTION|>--- conflicted
+++ resolved
@@ -1,9 +1,4 @@
 export * as SeedAccept from "./api/index.js";
-<<<<<<< HEAD
+export type { BaseClientOptions, BaseRequestOptions } from "./BaseClient.js";
 export { SeedAcceptClient } from "./Client.js";
-export { SeedAcceptError, SeedAcceptTimeoutError } from "./errors/index.js";
-=======
-export { SeedAcceptError, SeedAcceptTimeoutError } from "./errors/index.js";
-export { type BaseClientOptions, type BaseRequestOptions } from "./BaseClient.js";
-export { SeedAcceptClient } from "./Client.js";
->>>>>>> 048c276e
+export { SeedAcceptError, SeedAcceptTimeoutError } from "./errors/index.js";