displayName: TypeScript SDK
irVersion: v61
image: fernapi/fern-typescript-sdk
imageAliases: [fernapi/fern-typescript-node-sdk]
changelogLocation: ../../generators/typescript/sdk/versions.yml
publish:
  preBuildCommands:
    - pnpm --filter @fern-typescript/sdk-generator-cli dist:cli
  docker:
    file: ./generators/typescript/sdk/cli/Dockerfile
    image: fernapi/fern-typescript-sdk
    aliases: [fernapi/fern-typescript-node-sdk]
    context: .
test:
  docker:
    image: fernapi/fern-typescript-sdk:latest
    command:
      - pnpm --filter @fern-typescript/sdk-generator-cli dockerTagLatest
  local:
    workingDirectory: generators/typescript
    buildCommand:
      - pnpm --filter @fern-typescript/sdk-generator-cli dist:cli
    runCommand: node --enable-source-maps sdk/cli/dist/cli.cjs {CONFIG_PATH}
    env:
      NODE_ENV: test

language: typescript
generatorType: SDK
defaultOutputMode: github

customFixtureConfig:
  customConfig: {}
fixtures:
  imdb:
    - outputFolder: no-custom-config
      customConfig: null
    - outputFolder: omit-undefined
      customConfig:
        omitUndefined: true
    - outputFolder: branded-string-aliases
      customConfig:
        useBrandedStringAliases: true
  streaming:
    - outputFolder: no-custom-config
      customConfig: null
    - outputFolder: serde-layer
      customConfig:
        noSerdeLayer: false
    - outputFolder: wrapper
      customConfig:
        streamType: wrapper
        testFramework: jest
  audiences:
    - outputFolder: no-custom-config
      customConfig: null
    - outputFolder: with-partner-audience
      customConfig: null
      audiences:
        - partner
  exhaustive:
    - outputFolder: use-jest
      customConfig:
        testFramework: jest
    - outputFolder: package-path
      customConfig:
        packagePath: src/test-packagePath
    - outputFolder: no-custom-config
      customConfig: null
    - outputFolder: with-audiences
      customConfig: null
      audiences:
        - audience1
        - audience2
    - outputFolder: serde-layer
      customConfig:
        noSerdeLayer: false
    - outputFolder: retain-original-casing
      customConfig:
        retainOriginalCasing: true
    - outputFolder: allow-extra-fields
      customConfig:
        allowExtraFields: true
    - outputFolder: bigint
      customConfig:
        useBigInt: true
        testFramework: jest
    - outputFolder: bigint-serde-layer
      customConfig:
        useBigInt: true
        noSerdeLayer: false
        testFramework: jest
    - outputFolder: web-stream-wrapper
      customConfig:
        streamType: web
    - outputFolder: node-fetch
      customConfig:
        fetchSupport: node-fetch
    - outputFolder: local-files
      outputMode: local_files
    - outputFolder: local-files-no-source
      outputMode: local_files
      customConfig:
        outputSourceFiles: false
    - outputFolder: never-throw-errors
      customConfig:
        neverThrowErrors: true
    - outputFolder: export-all-requests-at-root
      customConfig:
        exportAllRequestsAtRoot: true
    - outputFolder: consolidate-type-files
      customConfig:
        consolidateTypeFiles: true
  error-property:
    - outputFolder: no-custom-config
      customConfig: null
    - outputFolder: union-utils
      customConfig:
        includeUtilsOnUnionMembers: true
        includeOtherInUnionTypes: true
  undiscriminated-unions:
    - outputFolder: no-custom-config
      customConfig: null
    - outputFolder: skip-response-validation
      customConfig:
        skipResponseValidation: true
  file-download:
    - outputFolder: no-custom-config
      customConfig: null
    - outputFolder: file-download-response-headers
      customConfig:
        includeContentHeadersOnFileDownloadResponse: true
    - outputFolder: stream-wrapper
      customConfig:
        fileResponseType: 'stream'
        streamType: wrapper
        testFramework: jest
  file-upload:
    - outputFolder: no-custom-config
      customConfig: null
    - outputFolder: inline
      customConfig:
        inlineFileProperties: true
        inlinePathParameters: true
    - outputFolder: serde
      customConfig:
        noSerdeLayer: false
    - outputFolder: wrapper
      customConfig:
        streamType: wrapper
        testFramework: jest
    - outputFolder: form-data-node16
      customConfig:
        formDataSupport: 'Node16'
    - outputFolder: use-jest
      customConfig:
        testFramework: jest
  unknown:
    - outputFolder: no-custom-config
      customConfig: null
    - outputFolder: unknown-as-any
      customConfig:
        treatUnknownAsAny: true
  query-parameters:
    - outputFolder: no-custom-config
      customConfig: null
    - outputFolder: serde
      customConfig:
        noSerdeLayer: false
  request-parameters:
    - outputFolder: no-custom-config
      customConfig: null
    - outputFolder: use-default-request-parameter-values
      customConfig:
        useDefaultRequestParameterValues: true
    - outputFolder: use-big-int-and-default-request-parameter-values
      customConfig:
        useDefaultRequestParameterValues: true
        useBigInt: true
        testFramework: jest
    - outputFolder: flatten-request-parameters
      customConfig:
        flattenRequestParameters: true
  trace:
    - outputFolder: no-custom-config
      customConfig: null
    - outputFolder: serde
      customConfig:
        noSerdeLayer: false
    - outputFolder: serde-no-throwing
      customConfig:
        noSerdeLayer: false
        neverThrowErrors: true
    - outputFolder: exhaustive
      customConfig:
        useBrandedStringAliases: true
        neverThrowErrors: true
        includeCredentialsOnCrossOriginRequests: true
        includeUtilsOnUnionMembers: true
        includeOtherInUnionTypes: true
        timeoutInSeconds: 'infinity'
  examples:
    - outputFolder: examples-with-api-reference
      customConfig:
        includeApiReference: true
        customReadmeSections:
          - title: "Override Section"
            content: "Override Content"
          - title: "Generator Invocation Custom Section"
            content: "Generator Invocation Custom Content for {{ packageName }}"
      readmeConfig:
        apiName: "CustomName"
        disabledSections:
          - "contributing"
        bannerLink: https://www.fernapi.com
        apiReferenceLink: https://www.docs.fernapi.com
        defaultEndpoint: POST /movie
        customSections:
          - title: "Base Readme Custom Section"
            language: typescript
            content: "Base Readme Custom Content for {{ packageName }}"
          - title: "Override Section"
            language: typescript
            content: "Base Content"
        features:
          timeouts:
            - GET /movie/{movieId}
            - method: POST
              path: /movie
    - outputFolder: retain-original-casing
      customConfig:
        retainOriginalCasing: true
  oauth-client-credentials:
    - outputFolder: no-custom-config
      customConfig: null
    - outputFolder: serde
      customConfig:
        noSerdeLayer: false
  oauth-client-credentials-nested-root:
    - outputFolder: no-custom-config
      customConfig: null
    - outputFolder: never-throw-errors
      customConfig:
        neverThrowErrors: true
  mixed-case:
    - outputFolder: no-custom-config
      customConfig: null
    - outputFolder: retain-original-casing
      customConfig:
        retainOriginalCasing: true
  ts-inline-types:
    - outputFolder: inline
      customConfig:
        enableInlineTypes: true
    - outputFolder: no-inline
      customConfig:
        enableInlineTypes: false
  path-parameters:
    - outputFolder: no-custom-config
      customConfig: null
    - outputFolder: retain-original-casing
      customConfig:
        retainOriginalCasing: true
    - outputFolder: inline-path-parameters
      customConfig:
        inlinePathParameters: true
    - outputFolder: inline-path-parameters-serde
      customConfig:
        inlinePathParameters: true
        noSerdeLayer: false
    - outputFolder: inline-path-parameters-retain-original-casing
      customConfig:
        inlinePathParameters: true
        retainOriginalCasing: true
  websocket:
    - outputFolder: no-websocket-clients
    - outputFolder: serde
      customConfig:
        noSerdeLayer: false
        shouldGenerateWebsocketClients: true
    - outputFolder: no-serde
      customConfig:
        noSerdeLayer: true
        shouldGenerateWebsocketClients: true
  property-access:
    - outputFolder: no-custom-config
      customConfig: null
    - outputFolder: generate-read-write-only-types
      customConfig:
        experimentalGenerateReadWriteOnlyTypes: true
  websocket-bearer-auth:
    - outputFolder: websockets
      customConfig:
        shouldGenerateWebsocketClients: true
  websocket-inferred-auth:
    - outputFolder: websockets
      customConfig:
        shouldGenerateWebsocketClients: true
  any-auth:
    - outputFolder: no-custom-config
      customConfig: null
    - outputFolder: generate-endpoint-metadata
      customConfig:
        generateEndpointMetadata: true
  simple-api:
    - outputFolder: use-yarn
      customConfig:
        packageManager: yarn
    - outputFolder: use-prettier
      customConfig:
        formatter: prettier
    - outputFolder: use-prettier-no-linter
      customConfig:
        formatter: prettier
        linter: none
    - outputFolder: no-linter
      customConfig:
        linter: none
    - outputFolder: omit-fern-headers
      customConfig:
        omitFernHeaders: true
    - outputFolder: no-custom-config
      customConfig: null
    - outputFolder: bundle
      customConfig:
        bundle: true
        extraDependencies:
          lodash-es: '^4.17.21'
    - outputFolder: custom-package-json
      customConfig:
        private: true
        extraDependencies:
          lodash-es: '^4.17.21'
        extraDevDependencies:
          jest: '^29.7.0'
        extraPeerDependencies:
          'openai': '^4.47.1'
        extraPeerDependenciesMeta:
          'openai':
            optional: true
        packageJson:
          version: '0.0.2'
          dependencies:
            stream: '^0.0.2'
            qs: '^6.11.2'
          files:
            - exampleFile
            - dist
          browser:
            command-exists: false
            execa: false
          engines:
            node: '>=16.0.0'
    - outputFolder: allow-extra-fields
      customConfig:
        allowExtraFields: true
    - outputFolder: jsr
      customConfig:
        publishToJsr: true
    - outputFolder: legacy-exports
      customConfig:
        useLegacyExports: true
    - outputFolder: oidc-token
      publishConfig:
        type: npm     
        registryUrl: https://registry.npmjs.org/
        packageName: "@fern-api/dummy"
        token: <USE_OIDC>
    - outputFolder: no-scripts
      customConfig:
        noScripts: true
    - outputFolder: allow-custom-fetcher
      customConfig:
        allowCustomFetcher: true
scripts:
  - docker: fernapi/ts-seed
    commands:
      - |
        if [ ! -f "package.json" ]; then
          echo "No package.json found, exiting..."
          exit 0
        fi
        if grep -q '"packageManager": "pnpm' package.json; then
          mkdir -p .pnpm-cache
<<<<<<< HEAD
          echo "Enabling corepack and preparing pnpm..."
          corepack enable
          corepack prepare pnpm --activate
=======
          echo "Preparing corepack and pnpm..."
          corepack prepare pnpm@10.14.0 --activate
>>>>>>> 19df0630
          echo "Running pnpm install..."
          if [ -f "pnpm-lock.yaml" ]; then
            corepack pnpm install --prefer-offline --frozen-lockfile
          else
            corepack pnpm install --prefer-offline
          fi
          echo "Running pnpm build..."
          if grep -q '"build":' package.json; then corepack pnpm build; fi
          echo "Running pnpm test..."
          if grep -q '"test":' package.json; then corepack pnpm test; fi
        fi
        if grep -q '"packageManager": "yarn' package.json; then
          mkdir -p .yarn-cache
<<<<<<< HEAD
          echo "Enabling corepack and preparing yarn..."
          corepack enable
          corepack prepare yarn --activate
=======
          echo "Preparing corepack and yarn..."
          corepack prepare yarn@1.22.22 --activate
>>>>>>> 19df0630
          echo "Running yarn install..."
          if [ -f "yarn.lock" ]; then
            corepack yarn install --prefer-offline --frozen-lockfile
          else
            corepack yarn install --prefer-offline
          fi
          echo "Running yarn build..."
          if grep -q '"build":' package.json; then corepack yarn build; fi
          echo "Running yarn test..."
          if grep -q '"test":' package.json; then corepack yarn test; fi
        fi
allowedFailures:
  - bytes-download
  - circular-references
  - enum
  - error-property:no-custom-config
  - error-property:union-utils
  - errors
  - examples:examples-with-api-reference
  - examples:retain-original-casing
  - mixed-case:no-custom-config
  - mixed-case:retain-original-casing
  - oauth-client-credentials-custom
  - package-yml
  - trace:no-custom-config
  - trace:serde
  - unions<|MERGE_RESOLUTION|>--- conflicted
+++ resolved
@@ -381,14 +381,8 @@
         fi
         if grep -q '"packageManager": "pnpm' package.json; then
           mkdir -p .pnpm-cache
-<<<<<<< HEAD
-          echo "Enabling corepack and preparing pnpm..."
-          corepack enable
+          echo "Preparing corepack and pnpm..."
           corepack prepare pnpm --activate
-=======
-          echo "Preparing corepack and pnpm..."
-          corepack prepare pnpm@10.14.0 --activate
->>>>>>> 19df0630
           echo "Running pnpm install..."
           if [ -f "pnpm-lock.yaml" ]; then
             corepack pnpm install --prefer-offline --frozen-lockfile
@@ -402,14 +396,8 @@
         fi
         if grep -q '"packageManager": "yarn' package.json; then
           mkdir -p .yarn-cache
-<<<<<<< HEAD
-          echo "Enabling corepack and preparing yarn..."
-          corepack enable
+          echo "Preparing corepack and yarn..."
           corepack prepare yarn --activate
-=======
-          echo "Preparing corepack and yarn..."
-          corepack prepare yarn@1.22.22 --activate
->>>>>>> 19df0630
           echo "Running yarn install..."
           if [ -f "yarn.lock" ]; then
             corepack yarn install --prefer-offline --frozen-lockfile
