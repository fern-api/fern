--- conflicted
+++ resolved
@@ -2,10 +2,6 @@
 publish:
   workingDirectory: generators/typescript
   versionSubstitution: "$VERSION"
-<<<<<<< HEAD
-  # TODO: Add build here
-=======
->>>>>>> 9e4841fc
   command: 
     - pnpm --filter @fern-typescript/sdk-generator-cli dockerTagVersion:browser "$VERSION"
     - docker push fernapi/fern-typescript-browser-sdk:"$VERSION"
@@ -27,14 +23,11 @@
 language: typescript
 generatorType: SDK
 defaultOutputMode: github
-<<<<<<< HEAD
-=======
 
 customFixtureConfig: 
   customConfig: 
     generateWireTests: true    
     noSerdeLayer: true
->>>>>>> 9e4841fc
 fixtures:
   imdb:
     - customConfig: null
