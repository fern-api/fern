--- conflicted
+++ resolved
@@ -8,11 +8,7 @@
             },
             "snippet": {
                 "type": "typescript",
-<<<<<<< HEAD
-                "client": "import { SeedOauthClientCredentialsDefaultClient, SeedOauthClientCredentialsDefault } from \"@fern/oauth-client-credentials-default\";\n\nconst client = new SeedOauthClientCredentialsDefaultClient({ environment: \"YOUR_BASE_URL\", clientId: \"YOUR_CLIENT_ID\", clientSecret: \"YOUR_CLIENT_SECRET\" });\nawait client.auth.getToken({\n    clientId: \"string\",\n    clientSecret: \"string\"\n});\n"
-=======
-                "client": "import { SeedOauthClientCredentialsDefaultClient } from \"@fern/oauth-client-credentials-default\";\n\nconst client = new SeedOauthClientCredentialsDefaultClient({ environment: \"YOUR_BASE_URL\", clientId: \"YOUR_CLIENT_ID\", clientSecret: \"YOUR_CLIENT_SECRET\" });\nawait client.auth.getToken({\n    clientId: \"client_id\",\n    clientSecret: \"client_secret\"\n});\n"
->>>>>>> 2e6fa4fb
+                "client": "import { SeedOauthClientCredentialsDefaultClient, SeedOauthClientCredentialsDefault } from \"@fern/oauth-client-credentials-default\";\n\nconst client = new SeedOauthClientCredentialsDefaultClient({ environment: \"YOUR_BASE_URL\", clientId: \"YOUR_CLIENT_ID\", clientSecret: \"YOUR_CLIENT_SECRET\" });\nawait client.auth.getToken({\n    clientId: \"client_id\",\n    clientSecret: \"client_secret\"\n});\n"
             }
         }
     ],
