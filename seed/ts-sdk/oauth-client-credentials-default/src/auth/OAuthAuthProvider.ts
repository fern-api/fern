--- conflicted
+++ resolved
@@ -5,8 +5,6 @@
 import * as core from "../core/index.js";
 import * as errors from "../errors/index.js";
 
-<<<<<<< HEAD
-=======
 export namespace OAuthAuthProvider {
     export interface AuthOptions {
         clientId: core.Supplier<string>;
@@ -16,7 +14,6 @@
     export type Options = BaseClientOptions;
 }
 
->>>>>>> 75e9bdd3
 export class OAuthAuthProvider implements core.AuthProvider {
     private readonly BUFFER_IN_MINUTES: number = 2;
     private readonly _clientId: core.Supplier<string>;
@@ -93,8 +90,4 @@
         const now = new Date();
         return new Date(now.getTime() + expiresInSeconds * 1000 - bufferInMinutes * 60 * 1000);
     }
-}
-
-export namespace OAuthAuthProvider {
-    export interface Options extends BaseClientOptions {}
 }