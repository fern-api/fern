<<<<<<< HEAD
=======
export { type BaseClientOptions, type BaseRequestOptions } from "./BaseClient.js";
export { SeedContentTypesClient } from "./Client.js";
>>>>>>> 048c276e
export * as SeedContentTypes from "./api/index.js";
export { SeedContentTypesClient } from "./Client.js";
export { SeedContentTypesError, SeedContentTypesTimeoutError } from "./errors/index.js";<|MERGE_RESOLUTION|>--- conflicted
+++ resolved
@@ -1,8 +1,4 @@
-<<<<<<< HEAD
-=======
-export { type BaseClientOptions, type BaseRequestOptions } from "./BaseClient.js";
-export { SeedContentTypesClient } from "./Client.js";
->>>>>>> 048c276e
 export * as SeedContentTypes from "./api/index.js";
+export type { BaseClientOptions, BaseRequestOptions } from "./BaseClient.js";
 export { SeedContentTypesClient } from "./Client.js";
 export { SeedContentTypesError, SeedContentTypesTimeoutError } from "./errors/index.js";