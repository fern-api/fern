--- conflicted
+++ resolved
@@ -5,7 +5,7 @@
 import { mergeHeaders } from "../../../../core/headers.js";
 import * as core from "../../../../core/index.js";
 import * as errors from "../../../../errors/index.js";
-import type { User as UserType } from "../types/User.js";
+import type { User } from "../types/User.js";
 import type { ListUsersRequest } from "./requests/ListUsersRequest.js";
 
 export declare namespace UserClient {
@@ -78,40 +78,25 @@
     }
 
     /**
-<<<<<<< HEAD
      * @param {ListUsersRequest} request
-     * @param {User.RequestOptions} requestOptions - Request-specific configuration.
-=======
-     * @param {SeedHttpHead.ListUsersRequest} request
      * @param {UserClient.RequestOptions} requestOptions - Request-specific configuration.
->>>>>>> ad65e814
      *
      * @example
      *     await client.user.list({
      *         limit: 1
      *     })
      */
-<<<<<<< HEAD
-    public list(request: ListUsersRequest, requestOptions?: User.RequestOptions): core.HttpResponsePromise<UserType[]> {
-=======
     public list(
-        request: SeedHttpHead.ListUsersRequest,
+        request: ListUsersRequest,
         requestOptions?: UserClient.RequestOptions,
-    ): core.HttpResponsePromise<SeedHttpHead.User[]> {
->>>>>>> ad65e814
+    ): core.HttpResponsePromise<User[]> {
         return core.HttpResponsePromise.fromPromise(this.__list(request, requestOptions));
     }
 
     private async __list(
-<<<<<<< HEAD
         request: ListUsersRequest,
-        requestOptions?: User.RequestOptions,
-    ): Promise<core.WithRawResponse<UserType[]>> {
-=======
-        request: SeedHttpHead.ListUsersRequest,
         requestOptions?: UserClient.RequestOptions,
-    ): Promise<core.WithRawResponse<SeedHttpHead.User[]>> {
->>>>>>> ad65e814
+    ): Promise<core.WithRawResponse<User[]>> {
         const { limit } = request;
         const _queryParams: Record<string, string | string[] | object | object[] | null> = {};
         _queryParams.limit = limit.toString();
@@ -132,7 +117,7 @@
             logging: this._options.logging,
         });
         if (_response.ok) {
-            return { data: _response.body as UserType[], rawResponse: _response.rawResponse };
+            return { data: _response.body as User[], rawResponse: _response.rawResponse };
         }
 
         if (_response.error.reason === "status-code") {
