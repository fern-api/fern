// This file was auto-generated by Fern from our API Definition.

import { SeedPropertyAccessClient as SeedPropertyAccessClientType } from "../../src/Client";
import { mockServerPool } from "../mock-server/MockServerPool";

describe("SeedPropertyAccessClient", () => {
    test("createUser", async () => {
        const server = mockServerPool.createServer();
<<<<<<< HEAD
        const client = new SeedPropertyAccessClientType({ environment: server.baseUrl });
=======
        const client = new SeedPropertyAccessClient({ maxRetries: 0, environment: server.baseUrl });
>>>>>>> ad65e814
        const rawRequestBody = { password: "password", profile: { name: "name", verification: {}, ssn: "ssn" } };
        const rawResponseBody = {
            id: "id",
            email: "email",
            profile: { name: "name", verification: { verified: "verified" } },
        };
        server
            .mockEndpoint()
            .post("/users")
            .jsonBody(rawRequestBody)
            .respondWith()
            .statusCode(200)
            .jsonBody(rawResponseBody)
            .build();

        const response = await client.createUser({
            password: "password",
            profile: {
                name: "name",
                verification: {},
                ssn: "ssn",
            },
        });
        expect(response).toEqual({
            id: "id",
            email: "email",
            profile: {
                name: "name",
                verification: {
                    verified: "verified",
                },
            },
        });
    });
});<|MERGE_RESOLUTION|>--- conflicted
+++ resolved
@@ -6,11 +6,7 @@
 describe("SeedPropertyAccessClient", () => {
     test("createUser", async () => {
         const server = mockServerPool.createServer();
-<<<<<<< HEAD
-        const client = new SeedPropertyAccessClientType({ environment: server.baseUrl });
-=======
-        const client = new SeedPropertyAccessClient({ maxRetries: 0, environment: server.baseUrl });
->>>>>>> ad65e814
+        const client = new SeedPropertyAccessClientType({ maxRetries: 0, environment: server.baseUrl });
         const rawRequestBody = { password: "password", profile: { name: "name", verification: {}, ssn: "ssn" } };
         const rawResponseBody = {
             id: "id",
