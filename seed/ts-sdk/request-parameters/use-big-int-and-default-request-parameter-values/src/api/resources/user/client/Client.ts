// This file was auto-generated by Fern from our API Definition.

import type { BaseClientOptions, BaseRequestOptions } from "../../../../BaseClient.js";
import { normalizeClientOptions } from "../../../../BaseClient.js";
import { mergeHeaders } from "../../../../core/headers.js";
import * as core from "../../../../core/index.js";
import { toJson } from "../../../../core/json.js";
import * as errors from "../../../../errors/index.js";
import type { CreateUsernameBodyOptionalProperties } from "../types/CreateUsernameBodyOptionalProperties.js";
import type { User as UserType } from "../types/User.js";
import type { CreateUsernameReferencedRequest } from "./requests/CreateUsernameReferencedRequest.js";
import type { CreateUsernameRequest } from "./requests/CreateUsernameRequest.js";
import type { GetUsersRequest } from "./requests/GetUsersRequest.js";

export declare namespace UserClient {
    export interface Options extends BaseClientOptions {}

    export interface RequestOptions extends BaseRequestOptions {}
}

export class UserClient {
    protected readonly _options: UserClient.Options;

    constructor(options: UserClient.Options) {
        this._options = normalizeClientOptions(options);
    }

    /**
<<<<<<< HEAD
     * @param {CreateUsernameRequest} request
     * @param {User.RequestOptions} requestOptions - Request-specific configuration.
=======
     * @param {SeedRequestParameters.CreateUsernameRequest} request
     * @param {UserClient.RequestOptions} requestOptions - Request-specific configuration.
>>>>>>> ad65e814
     *
     * @example
     *     await client.user.createUsername({
     *         tags: ["tags", "tags"],
     *         username: "username",
     *         password: "password",
     *         name: "test"
     *     })
     */
    public createUsername(
<<<<<<< HEAD
        request: CreateUsernameRequest,
        requestOptions?: User.RequestOptions,
=======
        request: SeedRequestParameters.CreateUsernameRequest,
        requestOptions?: UserClient.RequestOptions,
>>>>>>> ad65e814
    ): core.HttpResponsePromise<void> {
        return core.HttpResponsePromise.fromPromise(this.__createUsername(request, requestOptions));
    }

    private async __createUsername(
<<<<<<< HEAD
        request: CreateUsernameRequest,
        requestOptions?: User.RequestOptions,
=======
        request: SeedRequestParameters.CreateUsernameRequest,
        requestOptions?: UserClient.RequestOptions,
>>>>>>> ad65e814
    ): Promise<core.WithRawResponse<void>> {
        const { tags, ..._body } = request;
        const _queryParams: Record<string, string | string[] | object | object[] | null> = {};
        _queryParams.tags = toJson(tags);
        const _headers: core.Fetcher.Args["headers"] = mergeHeaders(this._options?.headers, requestOptions?.headers);
        const _response = await core.fetcher({
            url: core.url.join(
                (await core.Supplier.get(this._options.baseUrl)) ??
                    (await core.Supplier.get(this._options.environment)),
                "/user/username",
            ),
            method: "POST",
            headers: _headers,
            contentType: "application/json",
            queryParameters: { ..._queryParams, ...requestOptions?.queryParams },
            requestType: "json",
            body: _body,
            timeoutMs: (requestOptions?.timeoutInSeconds ?? this._options?.timeoutInSeconds ?? 60) * 1000,
            maxRetries: requestOptions?.maxRetries ?? this._options?.maxRetries,
            abortSignal: requestOptions?.abortSignal,
            fetchFn: this._options?.fetch,
            logging: this._options.logging,
        });
        if (_response.ok) {
            return { data: undefined, rawResponse: _response.rawResponse };
        }

        if (_response.error.reason === "status-code") {
            throw new errors.SeedRequestParametersError({
                statusCode: _response.error.statusCode,
                body: _response.error.body,
                rawResponse: _response.rawResponse,
            });
        }

        switch (_response.error.reason) {
            case "non-json":
                throw new errors.SeedRequestParametersError({
                    statusCode: _response.error.statusCode,
                    body: _response.error.rawBody,
                    rawResponse: _response.rawResponse,
                });
            case "timeout":
                throw new errors.SeedRequestParametersTimeoutError(
                    "Timeout exceeded when calling POST /user/username.",
                );
            case "unknown":
                throw new errors.SeedRequestParametersError({
                    message: _response.error.errorMessage,
                    rawResponse: _response.rawResponse,
                });
        }
    }

    /**
<<<<<<< HEAD
     * @param {CreateUsernameReferencedRequest} request
     * @param {User.RequestOptions} requestOptions - Request-specific configuration.
=======
     * @param {SeedRequestParameters.CreateUsernameReferencedRequest} request
     * @param {UserClient.RequestOptions} requestOptions - Request-specific configuration.
>>>>>>> ad65e814
     *
     * @example
     *     await client.user.createUsernameWithReferencedType({
     *         tags: ["tags", "tags"],
     *         body: {
     *             username: "username",
     *             password: "password",
     *             name: "test"
     *         }
     *     })
     */
    public createUsernameWithReferencedType(
<<<<<<< HEAD
        request: CreateUsernameReferencedRequest,
        requestOptions?: User.RequestOptions,
=======
        request: SeedRequestParameters.CreateUsernameReferencedRequest,
        requestOptions?: UserClient.RequestOptions,
>>>>>>> ad65e814
    ): core.HttpResponsePromise<void> {
        return core.HttpResponsePromise.fromPromise(this.__createUsernameWithReferencedType(request, requestOptions));
    }

    private async __createUsernameWithReferencedType(
<<<<<<< HEAD
        request: CreateUsernameReferencedRequest,
        requestOptions?: User.RequestOptions,
=======
        request: SeedRequestParameters.CreateUsernameReferencedRequest,
        requestOptions?: UserClient.RequestOptions,
>>>>>>> ad65e814
    ): Promise<core.WithRawResponse<void>> {
        const { tags, body: _body } = request;
        const _queryParams: Record<string, string | string[] | object | object[] | null> = {};
        _queryParams.tags = toJson(tags);
        const _headers: core.Fetcher.Args["headers"] = mergeHeaders(this._options?.headers, requestOptions?.headers);
        const _response = await core.fetcher({
            url: core.url.join(
                (await core.Supplier.get(this._options.baseUrl)) ??
                    (await core.Supplier.get(this._options.environment)),
                "/user/username-referenced",
            ),
            method: "POST",
            headers: _headers,
            contentType: "application/json",
            queryParameters: { ..._queryParams, ...requestOptions?.queryParams },
            requestType: "json",
            body: _body,
            timeoutMs: (requestOptions?.timeoutInSeconds ?? this._options?.timeoutInSeconds ?? 60) * 1000,
            maxRetries: requestOptions?.maxRetries ?? this._options?.maxRetries,
            abortSignal: requestOptions?.abortSignal,
            fetchFn: this._options?.fetch,
            logging: this._options.logging,
        });
        if (_response.ok) {
            return { data: undefined, rawResponse: _response.rawResponse };
        }

        if (_response.error.reason === "status-code") {
            throw new errors.SeedRequestParametersError({
                statusCode: _response.error.statusCode,
                body: _response.error.body,
                rawResponse: _response.rawResponse,
            });
        }

        switch (_response.error.reason) {
            case "non-json":
                throw new errors.SeedRequestParametersError({
                    statusCode: _response.error.statusCode,
                    body: _response.error.rawBody,
                    rawResponse: _response.rawResponse,
                });
            case "timeout":
                throw new errors.SeedRequestParametersTimeoutError(
                    "Timeout exceeded when calling POST /user/username-referenced.",
                );
            case "unknown":
                throw new errors.SeedRequestParametersError({
                    message: _response.error.errorMessage,
                    rawResponse: _response.rawResponse,
                });
        }
    }

    /**
<<<<<<< HEAD
     * @param {CreateUsernameBodyOptionalProperties | null} request
     * @param {User.RequestOptions} requestOptions - Request-specific configuration.
=======
     * @param {SeedRequestParameters.CreateUsernameBodyOptionalProperties | null} request
     * @param {UserClient.RequestOptions} requestOptions - Request-specific configuration.
>>>>>>> ad65e814
     *
     * @example
     *     await client.user.createUsernameOptional()
     */
    public createUsernameOptional(
<<<<<<< HEAD
        request?: CreateUsernameBodyOptionalProperties | null,
        requestOptions?: User.RequestOptions,
=======
        request?: SeedRequestParameters.CreateUsernameBodyOptionalProperties | null,
        requestOptions?: UserClient.RequestOptions,
>>>>>>> ad65e814
    ): core.HttpResponsePromise<void> {
        return core.HttpResponsePromise.fromPromise(this.__createUsernameOptional(request, requestOptions));
    }

    private async __createUsernameOptional(
<<<<<<< HEAD
        request?: CreateUsernameBodyOptionalProperties | null,
        requestOptions?: User.RequestOptions,
=======
        request?: SeedRequestParameters.CreateUsernameBodyOptionalProperties | null,
        requestOptions?: UserClient.RequestOptions,
>>>>>>> ad65e814
    ): Promise<core.WithRawResponse<void>> {
        const _headers: core.Fetcher.Args["headers"] = mergeHeaders(this._options?.headers, requestOptions?.headers);
        const _response = await core.fetcher({
            url: core.url.join(
                (await core.Supplier.get(this._options.baseUrl)) ??
                    (await core.Supplier.get(this._options.environment)),
                "/user/username-optional",
            ),
            method: "POST",
            headers: _headers,
            contentType: "application/json",
            queryParameters: requestOptions?.queryParams,
            requestType: "json",
            body: request != null ? request : undefined,
            timeoutMs: (requestOptions?.timeoutInSeconds ?? this._options?.timeoutInSeconds ?? 60) * 1000,
            maxRetries: requestOptions?.maxRetries ?? this._options?.maxRetries,
            abortSignal: requestOptions?.abortSignal,
            fetchFn: this._options?.fetch,
            logging: this._options.logging,
        });
        if (_response.ok) {
            return { data: undefined, rawResponse: _response.rawResponse };
        }

        if (_response.error.reason === "status-code") {
            throw new errors.SeedRequestParametersError({
                statusCode: _response.error.statusCode,
                body: _response.error.body,
                rawResponse: _response.rawResponse,
            });
        }

        switch (_response.error.reason) {
            case "non-json":
                throw new errors.SeedRequestParametersError({
                    statusCode: _response.error.statusCode,
                    body: _response.error.rawBody,
                    rawResponse: _response.rawResponse,
                });
            case "timeout":
                throw new errors.SeedRequestParametersTimeoutError(
                    "Timeout exceeded when calling POST /user/username-optional.",
                );
            case "unknown":
                throw new errors.SeedRequestParametersError({
                    message: _response.error.errorMessage,
                    rawResponse: _response.rawResponse,
                });
        }
    }

    /**
<<<<<<< HEAD
     * @param {GetUsersRequest} request
     * @param {User.RequestOptions} requestOptions - Request-specific configuration.
=======
     * @param {SeedRequestParameters.GetUsersRequest} request
     * @param {UserClient.RequestOptions} requestOptions - Request-specific configuration.
>>>>>>> ad65e814
     *
     * @example
     *     await client.user.getUsername({
     *         limit: 1,
     *         id: "d5e9c84f-c2b2-4bf4-b4b0-7ffd7a9ffc32",
     *         date: "2023-01-15",
     *         deadline: "2024-01-15T09:30:00Z",
     *         bytes: "SGVsbG8gd29ybGQh",
     *         user: {
     *             name: "name",
     *             tags: ["tags", "tags"]
     *         },
     *         userList: [{
     *                 name: "name",
     *                 tags: ["tags", "tags"]
     *             }, {
     *                 name: "name",
     *                 tags: ["tags", "tags"]
     *             }],
     *         optionalDeadline: "2024-01-15T09:30:00Z",
     *         keyValue: {
     *             "keyValue": "keyValue"
     *         },
     *         optionalString: "optionalString",
     *         nestedUser: {
     *             name: "name",
     *             user: {
     *                 name: "name",
     *                 tags: ["tags", "tags"]
     *             }
     *         },
     *         optionalUser: {
     *             name: "name",
     *             tags: ["tags", "tags"]
     *         },
     *         excludeUser: {
     *             name: "name",
     *             tags: ["tags", "tags"]
     *         },
     *         filter: "filter",
     *         longParam: BigInt("1000000"),
     *         bigIntParam: BigInt("1000000")
     *     })
     */
    public getUsername(
<<<<<<< HEAD
        request: GetUsersRequest,
        requestOptions?: User.RequestOptions,
    ): core.HttpResponsePromise<UserType> {
=======
        request: SeedRequestParameters.GetUsersRequest,
        requestOptions?: UserClient.RequestOptions,
    ): core.HttpResponsePromise<SeedRequestParameters.User> {
>>>>>>> ad65e814
        return core.HttpResponsePromise.fromPromise(this.__getUsername(request, requestOptions));
    }

    private async __getUsername(
<<<<<<< HEAD
        request: GetUsersRequest,
        requestOptions?: User.RequestOptions,
    ): Promise<core.WithRawResponse<UserType>> {
=======
        request: SeedRequestParameters.GetUsersRequest,
        requestOptions?: UserClient.RequestOptions,
    ): Promise<core.WithRawResponse<SeedRequestParameters.User>> {
>>>>>>> ad65e814
        const {
            limit = 10,
            id,
            date,
            deadline,
            bytes,
            user,
            userList,
            optionalDeadline,
            keyValue,
            optionalString,
            nestedUser,
            optionalUser,
            excludeUser,
            filter,
            longParam = BigInt("9223372036854776000"),
            bigIntParam = BigInt("18446744073709551615"),
        } = request;
        const _queryParams: Record<string, string | string[] | object | object[] | null> = {};
        if (limit != null) {
            _queryParams.limit = limit.toString();
        }

        _queryParams.id = id;
        _queryParams.date = date;
        _queryParams.deadline = deadline;
        _queryParams.bytes = bytes;
        _queryParams.user = user;
        _queryParams.userList = toJson(userList);
        if (optionalDeadline != null) {
            _queryParams.optionalDeadline = optionalDeadline;
        }

        _queryParams.keyValue = toJson(keyValue);
        if (optionalString != null) {
            _queryParams.optionalString = optionalString;
        }

        _queryParams.nestedUser = nestedUser;
        if (optionalUser != null) {
            _queryParams.optionalUser = optionalUser;
        }

        if (Array.isArray(excludeUser)) {
            _queryParams.excludeUser = excludeUser.map((item) => item);
        } else {
            _queryParams.excludeUser = excludeUser;
        }

        if (Array.isArray(filter)) {
            _queryParams.filter = filter.map((item) => item);
        } else {
            _queryParams.filter = filter;
        }

        if (longParam != null) {
            _queryParams.longParam = longParam.toString();
        }

        if (bigIntParam != null) {
            _queryParams.bigIntParam = bigIntParam.toString();
        }

        const _headers: core.Fetcher.Args["headers"] = mergeHeaders(this._options?.headers, requestOptions?.headers);
        const _response = await core.fetcher({
            url: core.url.join(
                (await core.Supplier.get(this._options.baseUrl)) ??
                    (await core.Supplier.get(this._options.environment)),
                "/user",
            ),
            method: "GET",
            headers: _headers,
            queryParameters: { ..._queryParams, ...requestOptions?.queryParams },
            timeoutMs: (requestOptions?.timeoutInSeconds ?? this._options?.timeoutInSeconds ?? 60) * 1000,
            maxRetries: requestOptions?.maxRetries ?? this._options?.maxRetries,
            abortSignal: requestOptions?.abortSignal,
            fetchFn: this._options?.fetch,
            logging: this._options.logging,
        });
        if (_response.ok) {
            return { data: _response.body as UserType, rawResponse: _response.rawResponse };
        }

        if (_response.error.reason === "status-code") {
            throw new errors.SeedRequestParametersError({
                statusCode: _response.error.statusCode,
                body: _response.error.body,
                rawResponse: _response.rawResponse,
            });
        }

        switch (_response.error.reason) {
            case "non-json":
                throw new errors.SeedRequestParametersError({
                    statusCode: _response.error.statusCode,
                    body: _response.error.rawBody,
                    rawResponse: _response.rawResponse,
                });
            case "timeout":
                throw new errors.SeedRequestParametersTimeoutError("Timeout exceeded when calling GET /user.");
            case "unknown":
                throw new errors.SeedRequestParametersError({
                    message: _response.error.errorMessage,
                    rawResponse: _response.rawResponse,
                });
        }
    }
}<|MERGE_RESOLUTION|>--- conflicted
+++ resolved
@@ -7,7 +7,7 @@
 import { toJson } from "../../../../core/json.js";
 import * as errors from "../../../../errors/index.js";
 import type { CreateUsernameBodyOptionalProperties } from "../types/CreateUsernameBodyOptionalProperties.js";
-import type { User as UserType } from "../types/User.js";
+import type { User } from "../types/User.js";
 import type { CreateUsernameReferencedRequest } from "./requests/CreateUsernameReferencedRequest.js";
 import type { CreateUsernameRequest } from "./requests/CreateUsernameRequest.js";
 import type { GetUsersRequest } from "./requests/GetUsersRequest.js";
@@ -26,13 +26,8 @@
     }
 
     /**
-<<<<<<< HEAD
      * @param {CreateUsernameRequest} request
-     * @param {User.RequestOptions} requestOptions - Request-specific configuration.
-=======
-     * @param {SeedRequestParameters.CreateUsernameRequest} request
      * @param {UserClient.RequestOptions} requestOptions - Request-specific configuration.
->>>>>>> ad65e814
      *
      * @example
      *     await client.user.createUsername({
@@ -43,25 +38,15 @@
      *     })
      */
     public createUsername(
-<<<<<<< HEAD
         request: CreateUsernameRequest,
-        requestOptions?: User.RequestOptions,
-=======
-        request: SeedRequestParameters.CreateUsernameRequest,
-        requestOptions?: UserClient.RequestOptions,
->>>>>>> ad65e814
+        requestOptions?: UserClient.RequestOptions,
     ): core.HttpResponsePromise<void> {
         return core.HttpResponsePromise.fromPromise(this.__createUsername(request, requestOptions));
     }
 
     private async __createUsername(
-<<<<<<< HEAD
         request: CreateUsernameRequest,
-        requestOptions?: User.RequestOptions,
-=======
-        request: SeedRequestParameters.CreateUsernameRequest,
-        requestOptions?: UserClient.RequestOptions,
->>>>>>> ad65e814
+        requestOptions?: UserClient.RequestOptions,
     ): Promise<core.WithRawResponse<void>> {
         const { tags, ..._body } = request;
         const _queryParams: Record<string, string | string[] | object | object[] | null> = {};
@@ -117,13 +102,8 @@
     }
 
     /**
-<<<<<<< HEAD
      * @param {CreateUsernameReferencedRequest} request
-     * @param {User.RequestOptions} requestOptions - Request-specific configuration.
-=======
-     * @param {SeedRequestParameters.CreateUsernameReferencedRequest} request
      * @param {UserClient.RequestOptions} requestOptions - Request-specific configuration.
->>>>>>> ad65e814
      *
      * @example
      *     await client.user.createUsernameWithReferencedType({
@@ -136,25 +116,15 @@
      *     })
      */
     public createUsernameWithReferencedType(
-<<<<<<< HEAD
         request: CreateUsernameReferencedRequest,
-        requestOptions?: User.RequestOptions,
-=======
-        request: SeedRequestParameters.CreateUsernameReferencedRequest,
-        requestOptions?: UserClient.RequestOptions,
->>>>>>> ad65e814
+        requestOptions?: UserClient.RequestOptions,
     ): core.HttpResponsePromise<void> {
         return core.HttpResponsePromise.fromPromise(this.__createUsernameWithReferencedType(request, requestOptions));
     }
 
     private async __createUsernameWithReferencedType(
-<<<<<<< HEAD
         request: CreateUsernameReferencedRequest,
-        requestOptions?: User.RequestOptions,
-=======
-        request: SeedRequestParameters.CreateUsernameReferencedRequest,
-        requestOptions?: UserClient.RequestOptions,
->>>>>>> ad65e814
+        requestOptions?: UserClient.RequestOptions,
     ): Promise<core.WithRawResponse<void>> {
         const { tags, body: _body } = request;
         const _queryParams: Record<string, string | string[] | object | object[] | null> = {};
@@ -210,37 +180,22 @@
     }
 
     /**
-<<<<<<< HEAD
      * @param {CreateUsernameBodyOptionalProperties | null} request
-     * @param {User.RequestOptions} requestOptions - Request-specific configuration.
-=======
-     * @param {SeedRequestParameters.CreateUsernameBodyOptionalProperties | null} request
      * @param {UserClient.RequestOptions} requestOptions - Request-specific configuration.
->>>>>>> ad65e814
      *
      * @example
      *     await client.user.createUsernameOptional()
      */
     public createUsernameOptional(
-<<<<<<< HEAD
         request?: CreateUsernameBodyOptionalProperties | null,
-        requestOptions?: User.RequestOptions,
-=======
-        request?: SeedRequestParameters.CreateUsernameBodyOptionalProperties | null,
-        requestOptions?: UserClient.RequestOptions,
->>>>>>> ad65e814
+        requestOptions?: UserClient.RequestOptions,
     ): core.HttpResponsePromise<void> {
         return core.HttpResponsePromise.fromPromise(this.__createUsernameOptional(request, requestOptions));
     }
 
     private async __createUsernameOptional(
-<<<<<<< HEAD
         request?: CreateUsernameBodyOptionalProperties | null,
-        requestOptions?: User.RequestOptions,
-=======
-        request?: SeedRequestParameters.CreateUsernameBodyOptionalProperties | null,
-        requestOptions?: UserClient.RequestOptions,
->>>>>>> ad65e814
+        requestOptions?: UserClient.RequestOptions,
     ): Promise<core.WithRawResponse<void>> {
         const _headers: core.Fetcher.Args["headers"] = mergeHeaders(this._options?.headers, requestOptions?.headers);
         const _response = await core.fetcher({
@@ -293,13 +248,8 @@
     }
 
     /**
-<<<<<<< HEAD
      * @param {GetUsersRequest} request
-     * @param {User.RequestOptions} requestOptions - Request-specific configuration.
-=======
-     * @param {SeedRequestParameters.GetUsersRequest} request
      * @param {UserClient.RequestOptions} requestOptions - Request-specific configuration.
->>>>>>> ad65e814
      *
      * @example
      *     await client.user.getUsername({
@@ -345,28 +295,16 @@
      *     })
      */
     public getUsername(
-<<<<<<< HEAD
         request: GetUsersRequest,
-        requestOptions?: User.RequestOptions,
-    ): core.HttpResponsePromise<UserType> {
-=======
-        request: SeedRequestParameters.GetUsersRequest,
-        requestOptions?: UserClient.RequestOptions,
-    ): core.HttpResponsePromise<SeedRequestParameters.User> {
->>>>>>> ad65e814
+        requestOptions?: UserClient.RequestOptions,
+    ): core.HttpResponsePromise<User> {
         return core.HttpResponsePromise.fromPromise(this.__getUsername(request, requestOptions));
     }
 
     private async __getUsername(
-<<<<<<< HEAD
         request: GetUsersRequest,
-        requestOptions?: User.RequestOptions,
-    ): Promise<core.WithRawResponse<UserType>> {
-=======
-        request: SeedRequestParameters.GetUsersRequest,
-        requestOptions?: UserClient.RequestOptions,
-    ): Promise<core.WithRawResponse<SeedRequestParameters.User>> {
->>>>>>> ad65e814
+        requestOptions?: UserClient.RequestOptions,
+    ): Promise<core.WithRawResponse<User>> {
         const {
             limit = 10,
             id,
@@ -447,7 +385,7 @@
             logging: this._options.logging,
         });
         if (_response.ok) {
-            return { data: _response.body as UserType, rawResponse: _response.rawResponse };
+            return { data: _response.body as User, rawResponse: _response.rawResponse };
         }
 
         if (_response.error.reason === "status-code") {
