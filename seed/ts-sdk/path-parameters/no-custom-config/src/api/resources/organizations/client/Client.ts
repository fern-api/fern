--- conflicted
+++ resolved
@@ -31,29 +31,16 @@
      *     await client.organizations.getOrganization("organization_id")
      */
     public getOrganization(
-<<<<<<< HEAD
-        organizationId: string,
-        requestOptions?: Organizations.RequestOptions,
+        organization_id: string,
+        requestOptions?: OrganizationsClient.RequestOptions,
     ): core.HttpResponsePromise<Organization> {
-        return core.HttpResponsePromise.fromPromise(this.__getOrganization(organizationId, requestOptions));
+        return core.HttpResponsePromise.fromPromise(this.__getOrganization(organization_id, requestOptions));
     }
 
     private async __getOrganization(
-        organizationId: string,
-        requestOptions?: Organizations.RequestOptions,
+        organization_id: string,
+        requestOptions?: OrganizationsClient.RequestOptions,
     ): Promise<core.WithRawResponse<Organization>> {
-=======
-        organization_id: string,
-        requestOptions?: OrganizationsClient.RequestOptions,
-    ): core.HttpResponsePromise<SeedPathParameters.Organization> {
-        return core.HttpResponsePromise.fromPromise(this.__getOrganization(organization_id, requestOptions));
-    }
-
-    private async __getOrganization(
-        organization_id: string,
-        requestOptions?: OrganizationsClient.RequestOptions,
-    ): Promise<core.WithRawResponse<SeedPathParameters.Organization>> {
->>>>>>> ad65e814
         const _headers: core.Fetcher.Args["headers"] = mergeHeaders(this._options?.headers, requestOptions?.headers);
         const _response = await core.fetcher({
             url: core.url.join(
@@ -102,13 +89,8 @@
     }
 
     /**
-<<<<<<< HEAD
      * @param {GetOrganizationUserRequest} request
-     * @param {Organizations.RequestOptions} requestOptions - Request-specific configuration.
-=======
-     * @param {SeedPathParameters.GetOrganizationUserRequest} request
      * @param {OrganizationsClient.RequestOptions} requestOptions - Request-specific configuration.
->>>>>>> ad65e814
      *
      * @example
      *     await client.organizations.getOrganizationUser({
@@ -117,28 +99,16 @@
      *     })
      */
     public getOrganizationUser(
-<<<<<<< HEAD
         request: GetOrganizationUserRequest,
-        requestOptions?: Organizations.RequestOptions,
+        requestOptions?: OrganizationsClient.RequestOptions,
     ): core.HttpResponsePromise<User> {
-=======
-        request: SeedPathParameters.GetOrganizationUserRequest,
-        requestOptions?: OrganizationsClient.RequestOptions,
-    ): core.HttpResponsePromise<SeedPathParameters.User> {
->>>>>>> ad65e814
         return core.HttpResponsePromise.fromPromise(this.__getOrganizationUser(request, requestOptions));
     }
 
     private async __getOrganizationUser(
-<<<<<<< HEAD
         request: GetOrganizationUserRequest,
-        requestOptions?: Organizations.RequestOptions,
+        requestOptions?: OrganizationsClient.RequestOptions,
     ): Promise<core.WithRawResponse<User>> {
-=======
-        request: SeedPathParameters.GetOrganizationUserRequest,
-        requestOptions?: OrganizationsClient.RequestOptions,
-    ): Promise<core.WithRawResponse<SeedPathParameters.User>> {
->>>>>>> ad65e814
         const { organization_id: organizationId, user_id: userId } = request;
         const _headers: core.Fetcher.Args["headers"] = mergeHeaders(this._options?.headers, requestOptions?.headers);
         const _response = await core.fetcher({
@@ -188,15 +158,9 @@
     }
 
     /**
-<<<<<<< HEAD
-     * @param {string} organizationId
+     * @param {string} organization_id
      * @param {SearchOrganizationsRequest} request
-     * @param {Organizations.RequestOptions} requestOptions - Request-specific configuration.
-=======
-     * @param {string} organization_id
-     * @param {SeedPathParameters.SearchOrganizationsRequest} request
      * @param {OrganizationsClient.RequestOptions} requestOptions - Request-specific configuration.
->>>>>>> ad65e814
      *
      * @example
      *     await client.organizations.searchOrganizations("organization_id", {
@@ -204,34 +168,20 @@
      *     })
      */
     public searchOrganizations(
-<<<<<<< HEAD
-        organizationId: string,
+        organization_id: string,
         request: SearchOrganizationsRequest = {},
-        requestOptions?: Organizations.RequestOptions,
+        requestOptions?: OrganizationsClient.RequestOptions,
     ): core.HttpResponsePromise<Organization[]> {
-=======
-        organization_id: string,
-        request: SeedPathParameters.SearchOrganizationsRequest = {},
-        requestOptions?: OrganizationsClient.RequestOptions,
-    ): core.HttpResponsePromise<SeedPathParameters.Organization[]> {
->>>>>>> ad65e814
         return core.HttpResponsePromise.fromPromise(
             this.__searchOrganizations(organization_id, request, requestOptions),
         );
     }
 
     private async __searchOrganizations(
-<<<<<<< HEAD
-        organizationId: string,
+        organization_id: string,
         request: SearchOrganizationsRequest = {},
-        requestOptions?: Organizations.RequestOptions,
+        requestOptions?: OrganizationsClient.RequestOptions,
     ): Promise<core.WithRawResponse<Organization[]>> {
-=======
-        organization_id: string,
-        request: SeedPathParameters.SearchOrganizationsRequest = {},
-        requestOptions?: OrganizationsClient.RequestOptions,
-    ): Promise<core.WithRawResponse<SeedPathParameters.Organization[]>> {
->>>>>>> ad65e814
         const { limit } = request;
         const _queryParams: Record<string, string | string[] | object | object[] | null> = {};
         if (limit != null) {
