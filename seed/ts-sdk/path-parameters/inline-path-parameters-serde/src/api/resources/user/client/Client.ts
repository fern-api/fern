--- conflicted
+++ resolved
@@ -6,7 +6,9 @@
 import * as core from "../../../../core/index.js";
 import * as errors from "../../../../errors/index.js";
 import * as serializers from "../../../../serialization/index.js";
-import type { User as UserType } from "../types/User.js";
+import type { User } from "../types/User.js";
+import type { GetUserMetadataRequest } from "./requests/GetUserMetadataRequest.js";
+import type { GetUserSpecificsRequest } from "./requests/GetUserSpecificsRequest.js";
 import type { GetUsersRequest } from "./requests/GetUsersRequest.js";
 import type { SearchUsersRequest } from "./requests/SearchUsersRequest.js";
 import type { UpdateUserRequest } from "./requests/UpdateUserRequest.js";
@@ -25,40 +27,25 @@
     }
 
     /**
-<<<<<<< HEAD
      * @param {GetUsersRequest} request
-     * @param {User.RequestOptions} requestOptions - Request-specific configuration.
-=======
-     * @param {SeedPathParameters.GetUsersRequest} request
      * @param {UserClient.RequestOptions} requestOptions - Request-specific configuration.
->>>>>>> ad65e814
      *
      * @example
      *     await client.user.getUser({
      *         userId: "user_id"
      *     })
      */
-<<<<<<< HEAD
-    public getUser(request: GetUsersRequest, requestOptions?: User.RequestOptions): core.HttpResponsePromise<UserType> {
-=======
     public getUser(
-        request: SeedPathParameters.GetUsersRequest,
-        requestOptions?: UserClient.RequestOptions,
-    ): core.HttpResponsePromise<SeedPathParameters.User> {
->>>>>>> ad65e814
+        request: GetUsersRequest,
+        requestOptions?: UserClient.RequestOptions,
+    ): core.HttpResponsePromise<User> {
         return core.HttpResponsePromise.fromPromise(this.__getUser(request, requestOptions));
     }
 
     private async __getUser(
-<<<<<<< HEAD
         request: GetUsersRequest,
-        requestOptions?: User.RequestOptions,
-    ): Promise<core.WithRawResponse<UserType>> {
-=======
-        request: SeedPathParameters.GetUsersRequest,
-        requestOptions?: UserClient.RequestOptions,
-    ): Promise<core.WithRawResponse<SeedPathParameters.User>> {
->>>>>>> ad65e814
+        requestOptions?: UserClient.RequestOptions,
+    ): Promise<core.WithRawResponse<User>> {
         const { userId } = request;
         const _headers: core.Fetcher.Args["headers"] = mergeHeaders(this._options?.headers, requestOptions?.headers);
         const _response = await core.fetcher({
@@ -117,13 +104,8 @@
     }
 
     /**
-<<<<<<< HEAD
-     * @param {UserType} request
-     * @param {User.RequestOptions} requestOptions - Request-specific configuration.
-=======
-     * @param {SeedPathParameters.User} request
+     * @param {User} request
      * @param {UserClient.RequestOptions} requestOptions - Request-specific configuration.
->>>>>>> ad65e814
      *
      * @example
      *     await client.user.createUser({
@@ -131,27 +113,14 @@
      *         tags: ["tags", "tags"]
      *     })
      */
-<<<<<<< HEAD
-    public createUser(request: UserType, requestOptions?: User.RequestOptions): core.HttpResponsePromise<UserType> {
-=======
-    public createUser(
-        request: SeedPathParameters.User,
-        requestOptions?: UserClient.RequestOptions,
-    ): core.HttpResponsePromise<SeedPathParameters.User> {
->>>>>>> ad65e814
+    public createUser(request: User, requestOptions?: UserClient.RequestOptions): core.HttpResponsePromise<User> {
         return core.HttpResponsePromise.fromPromise(this.__createUser(request, requestOptions));
     }
 
     private async __createUser(
-<<<<<<< HEAD
-        request: UserType,
-        requestOptions?: User.RequestOptions,
-    ): Promise<core.WithRawResponse<UserType>> {
-=======
-        request: SeedPathParameters.User,
-        requestOptions?: UserClient.RequestOptions,
-    ): Promise<core.WithRawResponse<SeedPathParameters.User>> {
->>>>>>> ad65e814
+        request: User,
+        requestOptions?: UserClient.RequestOptions,
+    ): Promise<core.WithRawResponse<User>> {
         const _headers: core.Fetcher.Args["headers"] = mergeHeaders(this._options?.headers, requestOptions?.headers);
         const _response = await core.fetcher({
             url: core.url.join(
@@ -212,13 +181,8 @@
     }
 
     /**
-<<<<<<< HEAD
      * @param {UpdateUserRequest} request
-     * @param {User.RequestOptions} requestOptions - Request-specific configuration.
-=======
-     * @param {SeedPathParameters.UpdateUserRequest} request
      * @param {UserClient.RequestOptions} requestOptions - Request-specific configuration.
->>>>>>> ad65e814
      *
      * @example
      *     await client.user.updateUser({
@@ -230,28 +194,16 @@
      *     })
      */
     public updateUser(
-<<<<<<< HEAD
         request: UpdateUserRequest,
-        requestOptions?: User.RequestOptions,
-    ): core.HttpResponsePromise<UserType> {
-=======
-        request: SeedPathParameters.UpdateUserRequest,
-        requestOptions?: UserClient.RequestOptions,
-    ): core.HttpResponsePromise<SeedPathParameters.User> {
->>>>>>> ad65e814
+        requestOptions?: UserClient.RequestOptions,
+    ): core.HttpResponsePromise<User> {
         return core.HttpResponsePromise.fromPromise(this.__updateUser(request, requestOptions));
     }
 
     private async __updateUser(
-<<<<<<< HEAD
         request: UpdateUserRequest,
-        requestOptions?: User.RequestOptions,
-    ): Promise<core.WithRawResponse<UserType>> {
-=======
-        request: SeedPathParameters.UpdateUserRequest,
-        requestOptions?: UserClient.RequestOptions,
-    ): Promise<core.WithRawResponse<SeedPathParameters.User>> {
->>>>>>> ad65e814
+        requestOptions?: UserClient.RequestOptions,
+    ): Promise<core.WithRawResponse<User>> {
         const { userId, body: _body } = request;
         const _headers: core.Fetcher.Args["headers"] = mergeHeaders(this._options?.headers, requestOptions?.headers);
         const _response = await core.fetcher({
@@ -313,13 +265,8 @@
     }
 
     /**
-<<<<<<< HEAD
      * @param {SearchUsersRequest} request
-     * @param {User.RequestOptions} requestOptions - Request-specific configuration.
-=======
-     * @param {SeedPathParameters.SearchUsersRequest} request
      * @param {UserClient.RequestOptions} requestOptions - Request-specific configuration.
->>>>>>> ad65e814
      *
      * @example
      *     await client.user.searchUsers({
@@ -328,28 +275,16 @@
      *     })
      */
     public searchUsers(
-<<<<<<< HEAD
         request: SearchUsersRequest,
-        requestOptions?: User.RequestOptions,
-    ): core.HttpResponsePromise<UserType[]> {
-=======
-        request: SeedPathParameters.SearchUsersRequest,
-        requestOptions?: UserClient.RequestOptions,
-    ): core.HttpResponsePromise<SeedPathParameters.User[]> {
->>>>>>> ad65e814
+        requestOptions?: UserClient.RequestOptions,
+    ): core.HttpResponsePromise<User[]> {
         return core.HttpResponsePromise.fromPromise(this.__searchUsers(request, requestOptions));
     }
 
     private async __searchUsers(
-<<<<<<< HEAD
         request: SearchUsersRequest,
-        requestOptions?: User.RequestOptions,
-    ): Promise<core.WithRawResponse<UserType[]>> {
-=======
-        request: SeedPathParameters.SearchUsersRequest,
-        requestOptions?: UserClient.RequestOptions,
-    ): Promise<core.WithRawResponse<SeedPathParameters.User[]>> {
->>>>>>> ad65e814
+        requestOptions?: UserClient.RequestOptions,
+    ): Promise<core.WithRawResponse<User[]>> {
         const { userId, limit } = request;
         const _queryParams: Record<string, string | string[] | object | object[] | null> = {};
         if (limit != null) {
@@ -415,7 +350,7 @@
     /**
      * Test endpoint with path parameter that has a text prefix (v{version})
      *
-     * @param {SeedPathParameters.GetUserMetadataRequest} request
+     * @param {GetUserMetadataRequest} request
      * @param {UserClient.RequestOptions} requestOptions - Request-specific configuration.
      *
      * @example
@@ -425,16 +360,16 @@
      *     })
      */
     public getUserMetadata(
-        request: SeedPathParameters.GetUserMetadataRequest,
-        requestOptions?: UserClient.RequestOptions,
-    ): core.HttpResponsePromise<SeedPathParameters.User> {
+        request: GetUserMetadataRequest,
+        requestOptions?: UserClient.RequestOptions,
+    ): core.HttpResponsePromise<User> {
         return core.HttpResponsePromise.fromPromise(this.__getUserMetadata(request, requestOptions));
     }
 
     private async __getUserMetadata(
-        request: SeedPathParameters.GetUserMetadataRequest,
-        requestOptions?: UserClient.RequestOptions,
-    ): Promise<core.WithRawResponse<SeedPathParameters.User>> {
+        request: GetUserMetadataRequest,
+        requestOptions?: UserClient.RequestOptions,
+    ): Promise<core.WithRawResponse<User>> {
         const { userId, version } = request;
         const _headers: core.Fetcher.Args["headers"] = mergeHeaders(this._options?.headers, requestOptions?.headers);
         const _response = await core.fetcher({
@@ -495,7 +430,7 @@
     /**
      * Test endpoint with path parameters listed in different order than found in path
      *
-     * @param {SeedPathParameters.GetUserSpecificsRequest} request
+     * @param {GetUserSpecificsRequest} request
      * @param {UserClient.RequestOptions} requestOptions - Request-specific configuration.
      *
      * @example
@@ -506,16 +441,16 @@
      *     })
      */
     public getUserSpecifics(
-        request: SeedPathParameters.GetUserSpecificsRequest,
-        requestOptions?: UserClient.RequestOptions,
-    ): core.HttpResponsePromise<SeedPathParameters.User> {
+        request: GetUserSpecificsRequest,
+        requestOptions?: UserClient.RequestOptions,
+    ): core.HttpResponsePromise<User> {
         return core.HttpResponsePromise.fromPromise(this.__getUserSpecifics(request, requestOptions));
     }
 
     private async __getUserSpecifics(
-        request: SeedPathParameters.GetUserSpecificsRequest,
-        requestOptions?: UserClient.RequestOptions,
-    ): Promise<core.WithRawResponse<SeedPathParameters.User>> {
+        request: GetUserSpecificsRequest,
+        requestOptions?: UserClient.RequestOptions,
+    ): Promise<core.WithRawResponse<User>> {
         const { userId, version, thought } = request;
         const _headers: core.Fetcher.Args["headers"] = mergeHeaders(this._options?.headers, requestOptions?.headers);
         const _response = await core.fetcher({
