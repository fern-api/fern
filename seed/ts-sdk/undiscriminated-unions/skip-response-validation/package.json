--- conflicted
+++ resolved
@@ -11,22 +11,18 @@
         "test": "jest"
     },
     "dependencies": {
-        "url-join": "4.0.1",
         "form-data": "4.0.0",
         "formdata-node": "^6.0.3",
         "node-fetch": "2.7.0",
-        "qs": "6.11.2"
+        "qs": "6.11.2",
+        "url-join": "4.0.1"
     },
     "devDependencies": {
-<<<<<<< HEAD
         "@types/jest": "29.5.5",
         "@types/node": "17.0.33",
-=======
-        "@types/url-join": "4.0.1",
-        "@types/qs": "6.9.8",
->>>>>>> b8a74fa9
         "@types/node-fetch": "2.6.9",
         "@types/qs": "6.9.8",
+        "@types/url-join": "4.0.1",
         "jest": "29.7.0",
         "jest-environment-jsdom": "29.7.0",
         "prettier": "2.7.1",
