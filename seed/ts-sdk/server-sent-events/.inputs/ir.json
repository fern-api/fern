{
    "apiName": {
        "originalName": "server-sent-events",
        "camelCase": {
            "unsafeName": "serverSentEvents",
            "safeName": "serverSentEvents"
        },
        "snakeCase": {
            "unsafeName": "server_sent_events",
            "safeName": "server_sent_events"
        },
        "screamingSnakeCase": {
            "unsafeName": "SERVER_SENT_EVENTS",
            "safeName": "SERVER_SENT_EVENTS"
        },
        "pascalCase": {
            "unsafeName": "ServerSentEvents",
            "safeName": "ServerSentEvents"
        }
    },
    "apiDisplayName": null,
    "apiDocs": null,
    "auth": {
        "requirement": "ALL",
        "schemes": [],
        "docs": null
    },
    "headers": [],
    "idempotencyHeaders": [],
    "types": {
        "type_completions:StreamedCompletion": {
            "name": {
                "name": {
                    "originalName": "StreamedCompletion",
                    "camelCase": {
                        "unsafeName": "streamedCompletion",
                        "safeName": "streamedCompletion"
                    },
                    "snakeCase": {
                        "unsafeName": "streamed_completion",
                        "safeName": "streamed_completion"
                    },
                    "screamingSnakeCase": {
                        "unsafeName": "STREAMED_COMPLETION",
                        "safeName": "STREAMED_COMPLETION"
                    },
                    "pascalCase": {
                        "unsafeName": "StreamedCompletion",
                        "safeName": "StreamedCompletion"
                    }
                },
                "fernFilepath": {
                    "allParts": [
                        {
                            "originalName": "completions",
                            "camelCase": {
                                "unsafeName": "completions",
                                "safeName": "completions"
                            },
                            "snakeCase": {
                                "unsafeName": "completions",
                                "safeName": "completions"
                            },
                            "screamingSnakeCase": {
                                "unsafeName": "COMPLETIONS",
                                "safeName": "COMPLETIONS"
                            },
                            "pascalCase": {
                                "unsafeName": "Completions",
                                "safeName": "Completions"
                            }
                        }
                    ],
                    "packagePath": [],
                    "file": {
                        "originalName": "completions",
                        "camelCase": {
                            "unsafeName": "completions",
                            "safeName": "completions"
                        },
                        "snakeCase": {
                            "unsafeName": "completions",
                            "safeName": "completions"
                        },
                        "screamingSnakeCase": {
                            "unsafeName": "COMPLETIONS",
                            "safeName": "COMPLETIONS"
                        },
                        "pascalCase": {
                            "unsafeName": "Completions",
                            "safeName": "Completions"
                        }
                    }
                },
                "typeId": "type_completions:StreamedCompletion"
            },
            "shape": {
                "_type": "object",
                "extends": [],
                "properties": [
                    {
                        "name": {
                            "name": {
                                "originalName": "delta",
                                "camelCase": {
                                    "unsafeName": "delta",
                                    "safeName": "delta"
                                },
                                "snakeCase": {
                                    "unsafeName": "delta",
                                    "safeName": "delta"
                                },
                                "screamingSnakeCase": {
                                    "unsafeName": "DELTA",
                                    "safeName": "DELTA"
                                },
                                "pascalCase": {
                                    "unsafeName": "Delta",
                                    "safeName": "Delta"
                                }
                            },
                            "wireValue": "delta"
                        },
                        "valueType": {
                            "_type": "primitive",
                            "primitive": "STRING"
                        },
                        "availability": null,
                        "docs": null
                    },
                    {
                        "name": {
                            "name": {
                                "originalName": "tokens",
                                "camelCase": {
                                    "unsafeName": "tokens",
                                    "safeName": "tokens"
                                },
                                "snakeCase": {
                                    "unsafeName": "tokens",
                                    "safeName": "tokens"
                                },
                                "screamingSnakeCase": {
                                    "unsafeName": "TOKENS",
                                    "safeName": "TOKENS"
                                },
                                "pascalCase": {
                                    "unsafeName": "Tokens",
                                    "safeName": "Tokens"
                                }
                            },
                            "wireValue": "tokens"
                        },
                        "valueType": {
                            "_type": "container",
                            "container": {
                                "_type": "optional",
                                "optional": {
                                    "_type": "primitive",
                                    "primitive": "INTEGER"
                                }
                            }
                        },
                        "availability": null,
                        "docs": null
                    }
                ],
                "extra-properties": false
            },
            "referencedTypes": [],
            "examples": [],
            "availability": null,
            "docs": null
        }
    },
    "errors": {},
    "services": {
        "service_completions": {
            "availability": null,
            "name": {
                "fernFilepath": {
                    "allParts": [
                        {
                            "originalName": "completions",
                            "camelCase": {
                                "unsafeName": "completions",
                                "safeName": "completions"
                            },
                            "snakeCase": {
                                "unsafeName": "completions",
                                "safeName": "completions"
                            },
                            "screamingSnakeCase": {
                                "unsafeName": "COMPLETIONS",
                                "safeName": "COMPLETIONS"
                            },
                            "pascalCase": {
                                "unsafeName": "Completions",
                                "safeName": "Completions"
                            }
                        }
                    ],
                    "packagePath": [],
                    "file": {
                        "originalName": "completions",
                        "camelCase": {
                            "unsafeName": "completions",
                            "safeName": "completions"
                        },
                        "snakeCase": {
                            "unsafeName": "completions",
                            "safeName": "completions"
                        },
                        "screamingSnakeCase": {
                            "unsafeName": "COMPLETIONS",
                            "safeName": "COMPLETIONS"
                        },
                        "pascalCase": {
                            "unsafeName": "Completions",
                            "safeName": "Completions"
                        }
                    }
                }
            },
            "displayName": null,
            "basePath": {
                "head": "",
                "parts": []
            },
            "headers": [],
            "pathParameters": [],
            "endpoints": [
                {
                    "id": "endpoint_completions.stream",
                    "name": {
                        "originalName": "stream",
                        "camelCase": {
                            "unsafeName": "stream",
                            "safeName": "stream"
                        },
                        "snakeCase": {
                            "unsafeName": "stream",
                            "safeName": "stream"
                        },
                        "screamingSnakeCase": {
                            "unsafeName": "STREAM",
                            "safeName": "STREAM"
                        },
                        "pascalCase": {
                            "unsafeName": "Stream",
                            "safeName": "Stream"
                        }
                    },
                    "displayName": null,
                    "auth": false,
                    "idempotent": false,
                    "baseUrl": null,
                    "method": "POST",
                    "path": {
                        "head": "/stream",
                        "parts": []
                    },
                    "fullPath": {
                        "head": "stream",
                        "parts": []
                    },
                    "pathParameters": [],
                    "allPathParameters": [],
                    "queryParameters": [],
                    "headers": [],
                    "requestBody": {
                        "type": "inlinedRequestBody",
                        "name": {
                            "originalName": "StreamCompletionRequest",
                            "camelCase": {
                                "unsafeName": "streamCompletionRequest",
                                "safeName": "streamCompletionRequest"
                            },
                            "snakeCase": {
                                "unsafeName": "stream_completion_request",
                                "safeName": "stream_completion_request"
                            },
                            "screamingSnakeCase": {
                                "unsafeName": "STREAM_COMPLETION_REQUEST",
                                "safeName": "STREAM_COMPLETION_REQUEST"
                            },
                            "pascalCase": {
                                "unsafeName": "StreamCompletionRequest",
                                "safeName": "StreamCompletionRequest"
                            }
                        },
                        "extends": [],
                        "contentType": null,
                        "properties": [
                            {
                                "name": {
                                    "name": {
                                        "originalName": "query",
                                        "camelCase": {
                                            "unsafeName": "query",
                                            "safeName": "query"
                                        },
                                        "snakeCase": {
                                            "unsafeName": "query",
                                            "safeName": "query"
                                        },
                                        "screamingSnakeCase": {
                                            "unsafeName": "QUERY",
                                            "safeName": "QUERY"
                                        },
                                        "pascalCase": {
                                            "unsafeName": "Query",
                                            "safeName": "Query"
                                        }
                                    },
                                    "wireValue": "query"
                                },
                                "valueType": {
                                    "_type": "primitive",
                                    "primitive": "STRING"
                                },
                                "docs": null
                            }
                        ],
                        "extra-properties": false
                    },
                    "sdkRequest": {
                        "shape": {
                            "type": "wrapper",
                            "wrapperName": {
                                "originalName": "StreamCompletionRequest",
                                "camelCase": {
                                    "unsafeName": "streamCompletionRequest",
                                    "safeName": "streamCompletionRequest"
                                },
                                "snakeCase": {
                                    "unsafeName": "stream_completion_request",
                                    "safeName": "stream_completion_request"
                                },
                                "screamingSnakeCase": {
                                    "unsafeName": "STREAM_COMPLETION_REQUEST",
                                    "safeName": "STREAM_COMPLETION_REQUEST"
                                },
                                "pascalCase": {
                                    "unsafeName": "StreamCompletionRequest",
                                    "safeName": "StreamCompletionRequest"
                                }
                            },
                            "bodyKey": {
                                "originalName": "body",
                                "camelCase": {
                                    "unsafeName": "body",
                                    "safeName": "body"
                                },
                                "snakeCase": {
                                    "unsafeName": "body",
                                    "safeName": "body"
                                },
                                "screamingSnakeCase": {
                                    "unsafeName": "BODY",
                                    "safeName": "BODY"
                                },
                                "pascalCase": {
                                    "unsafeName": "Body",
                                    "safeName": "Body"
                                }
                            }
                        },
                        "requestParameterName": {
                            "originalName": "request",
                            "camelCase": {
                                "unsafeName": "request",
                                "safeName": "request"
                            },
                            "snakeCase": {
                                "unsafeName": "request",
                                "safeName": "request"
                            },
                            "screamingSnakeCase": {
                                "unsafeName": "REQUEST",
                                "safeName": "REQUEST"
                            },
                            "pascalCase": {
                                "unsafeName": "Request",
                                "safeName": "Request"
                            }
                        }
                    },
                    "response": {
                        "body": {
                            "type": "streaming",
                            "value": {
                                "type": "sse",
                                "payload": {
                                    "_type": "named",
                                    "name": {
                                        "originalName": "StreamedCompletion",
                                        "camelCase": {
                                            "unsafeName": "streamedCompletion",
                                            "safeName": "streamedCompletion"
                                        },
                                        "snakeCase": {
                                            "unsafeName": "streamed_completion",
                                            "safeName": "streamed_completion"
                                        },
                                        "screamingSnakeCase": {
                                            "unsafeName": "STREAMED_COMPLETION",
                                            "safeName": "STREAMED_COMPLETION"
                                        },
                                        "pascalCase": {
                                            "unsafeName": "StreamedCompletion",
                                            "safeName": "StreamedCompletion"
                                        }
                                    },
                                    "fernFilepath": {
                                        "allParts": [
                                            {
                                                "originalName": "completions",
                                                "camelCase": {
                                                    "unsafeName": "completions",
                                                    "safeName": "completions"
                                                },
                                                "snakeCase": {
                                                    "unsafeName": "completions",
                                                    "safeName": "completions"
                                                },
                                                "screamingSnakeCase": {
                                                    "unsafeName": "COMPLETIONS",
                                                    "safeName": "COMPLETIONS"
                                                },
                                                "pascalCase": {
                                                    "unsafeName": "Completions",
                                                    "safeName": "Completions"
                                                }
                                            }
                                        ],
                                        "packagePath": [],
                                        "file": {
                                            "originalName": "completions",
                                            "camelCase": {
                                                "unsafeName": "completions",
                                                "safeName": "completions"
                                            },
                                            "snakeCase": {
                                                "unsafeName": "completions",
                                                "safeName": "completions"
                                            },
                                            "screamingSnakeCase": {
                                                "unsafeName": "COMPLETIONS",
                                                "safeName": "COMPLETIONS"
                                            },
                                            "pascalCase": {
                                                "unsafeName": "Completions",
                                                "safeName": "Completions"
                                            }
                                        }
                                    },
                                    "typeId": "type_completions:StreamedCompletion"
                                },
                                "terminator": "[[DONE]]",
                                "docs": null
                            }
                        },
                        "status-code": null
                    },
                    "errors": [],
                    "examples": [
                        {
                            "exampleType": "generated",
                            "url": "/stream",
                            "rootPathParameters": [],
                            "servicePathParameters": [],
                            "endpointPathParameters": [],
                            "serviceHeaders": [],
                            "endpointHeaders": [],
                            "queryParameters": [],
                            "request": {
                                "type": "inlinedRequestBody",
                                "properties": [
                                    {
                                        "name": {
                                            "name": {
                                                "originalName": "query",
                                                "camelCase": {
                                                    "unsafeName": "query",
                                                    "safeName": "query"
                                                },
                                                "snakeCase": {
                                                    "unsafeName": "query",
                                                    "safeName": "query"
                                                },
                                                "screamingSnakeCase": {
                                                    "unsafeName": "QUERY",
                                                    "safeName": "QUERY"
                                                },
                                                "pascalCase": {
                                                    "unsafeName": "Query",
                                                    "safeName": "Query"
                                                }
                                            },
                                            "wireValue": "query"
                                        },
                                        "value": {
                                            "shape": {
                                                "type": "primitive",
                                                "primitive": {
                                                    "type": "string",
                                                    "string": {
                                                        "original": "string"
                                                    }
                                                }
                                            },
                                            "jsonExample": "string"
                                        },
                                        "originalTypeDeclaration": null
                                    }
                                ],
                                "jsonExample": {
                                    "query": "string"
                                }
                            },
                            "name": null,
                            "codeSamples": null,
                            "response": {
<<<<<<< HEAD
                                "type": "ok"
=======
                                "type": "ok",
                                "body": null
>>>>>>> d64b4131
                            },
                            "docs": null
                        }
                    ],
                    "pagination": null,
                    "availability": null,
                    "docs": null
                }
            ]
        }
    },
    "constants": {
        "errorInstanceIdKey": {
            "name": {
                "originalName": "errorInstanceId",
                "camelCase": {
                    "unsafeName": "errorInstanceId",
                    "safeName": "errorInstanceId"
                },
                "snakeCase": {
                    "unsafeName": "error_instance_id",
                    "safeName": "error_instance_id"
                },
                "screamingSnakeCase": {
                    "unsafeName": "ERROR_INSTANCE_ID",
                    "safeName": "ERROR_INSTANCE_ID"
                },
                "pascalCase": {
                    "unsafeName": "ErrorInstanceId",
                    "safeName": "ErrorInstanceId"
                }
            },
            "wireValue": "errorInstanceId"
        }
    },
    "environments": null,
    "errorDiscriminationStrategy": {
        "type": "statusCode"
    },
    "basePath": null,
    "pathParameters": [],
    "variables": [],
    "serviceTypeReferenceInfo": {
        "typesReferencedOnlyByService": {
            "service_completions": [
                "type_completions:StreamedCompletion"
            ]
        },
        "sharedTypes": []
    },
    "webhookGroups": {},
    "websocketChannels": {},
    "subpackages": {
        "subpackage_completions": {
            "name": {
                "originalName": "completions",
                "camelCase": {
                    "unsafeName": "completions",
                    "safeName": "completions"
                },
                "snakeCase": {
                    "unsafeName": "completions",
                    "safeName": "completions"
                },
                "screamingSnakeCase": {
                    "unsafeName": "COMPLETIONS",
                    "safeName": "COMPLETIONS"
                },
                "pascalCase": {
                    "unsafeName": "Completions",
                    "safeName": "Completions"
                }
            },
            "fernFilepath": {
                "allParts": [
                    {
                        "originalName": "completions",
                        "camelCase": {
                            "unsafeName": "completions",
                            "safeName": "completions"
                        },
                        "snakeCase": {
                            "unsafeName": "completions",
                            "safeName": "completions"
                        },
                        "screamingSnakeCase": {
                            "unsafeName": "COMPLETIONS",
                            "safeName": "COMPLETIONS"
                        },
                        "pascalCase": {
                            "unsafeName": "Completions",
                            "safeName": "Completions"
                        }
                    }
                ],
                "packagePath": [],
                "file": {
                    "originalName": "completions",
                    "camelCase": {
                        "unsafeName": "completions",
                        "safeName": "completions"
                    },
                    "snakeCase": {
                        "unsafeName": "completions",
                        "safeName": "completions"
                    },
                    "screamingSnakeCase": {
                        "unsafeName": "COMPLETIONS",
                        "safeName": "COMPLETIONS"
                    },
                    "pascalCase": {
                        "unsafeName": "Completions",
                        "safeName": "Completions"
                    }
                }
            },
            "service": "service_completions",
            "types": [
                "type_completions:StreamedCompletion"
            ],
            "errors": [],
            "subpackages": [],
            "navigationConfig": null,
            "webhooks": null,
            "websocket": null,
            "hasEndpointsInTree": true,
            "docs": null
        }
    },
    "rootPackage": {
        "fernFilepath": {
            "allParts": [],
            "packagePath": [],
            "file": null
        },
        "websocket": null,
        "service": null,
        "types": [],
        "errors": [],
        "subpackages": [
            "subpackage_completions"
        ],
        "webhooks": null,
        "navigationConfig": null,
        "hasEndpointsInTree": true,
        "docs": null
    },
    "sdkConfig": {
        "isAuthMandatory": false,
        "hasStreamingEndpoints": true,
        "hasPaginatedEndpoints": true,
        "hasFileDownloadEndpoints": false,
        "platformHeaders": {
            "language": "X-Fern-Language",
            "sdkName": "X-Fern-SDK-Name",
            "sdkVersion": "X-Fern-SDK-Version"
        }
    }
}<|MERGE_RESOLUTION|>--- conflicted
+++ resolved
@@ -522,12 +522,8 @@
                             "name": null,
                             "codeSamples": null,
                             "response": {
-<<<<<<< HEAD
-                                "type": "ok"
-=======
                                 "type": "ok",
                                 "body": null
->>>>>>> d64b4131
                             },
                             "docs": null
                         }
@@ -678,7 +674,6 @@
     "sdkConfig": {
         "isAuthMandatory": false,
         "hasStreamingEndpoints": true,
-        "hasPaginatedEndpoints": true,
         "hasFileDownloadEndpoints": false,
         "platformHeaders": {
             "language": "X-Fern-Language",
