--- conflicted
+++ resolved
@@ -1,60 +1,3 @@
 # Reference
 
-<<<<<<< HEAD
-## Completions
-
-<details><summary><code>client.completions.<a href="/src/api/resources/completions/client/Client.ts">stream</a>({ ...params }) -> core.Stream<SeedServerSentEvents.StreamedCompletion></code></summary>
-<dl>
-<dd>
-
-#### 🔌 Usage
-
-<dl>
-<dd>
-
-<dl>
-<dd>
-
-```typescript
-const response = await client.completions.stream({
-    query: "string",
-});
-for await (const item of response) {
-    console.log(item);
-}
-```
-
-</dd>
-</dl>
-</dd>
-</dl>
-
-#### ⚙️ Parameters
-
-<dl>
-<dd>
-
-<dl>
-<dd>
-
-**request:** `SeedServerSentEvents.StreamCompletionRequest`
-
-</dd>
-</dl>
-
-<dl>
-<dd>
-
-**requestOptions:** `Completions.RequestOptions`
-
-</dd>
-</dl>
-</dd>
-</dl>
-
-</dd>
-</dl>
-</details>
-=======
-## Completions
->>>>>>> 2e6fa4fb
+## Completions