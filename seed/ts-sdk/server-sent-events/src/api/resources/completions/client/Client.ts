// This file was auto-generated by Fern from our API Definition.

import type { BaseClientOptions, BaseRequestOptions } from "../../../../BaseClient.js";
import { normalizeClientOptions } from "../../../../BaseClient.js";
import { mergeHeaders } from "../../../../core/headers.js";
import * as core from "../../../../core/index.js";
import * as errors from "../../../../errors/index.js";
import type { StreamedCompletion } from "../types/StreamedCompletion.js";
import type { StreamCompletionRequest } from "./requests/StreamCompletionRequest.js";

export declare namespace CompletionsClient {
    export interface Options extends BaseClientOptions {}

    export interface RequestOptions extends BaseRequestOptions {}
}

export class CompletionsClient {
    protected readonly _options: CompletionsClient.Options;

    constructor(options: CompletionsClient.Options) {
        this._options = normalizeClientOptions(options);
    }

    public stream(
<<<<<<< HEAD
        request: StreamCompletionRequest,
        requestOptions?: Completions.RequestOptions,
    ): core.HttpResponsePromise<core.Stream<StreamedCompletion>> {
=======
        request: SeedServerSentEvents.StreamCompletionRequest,
        requestOptions?: CompletionsClient.RequestOptions,
    ): core.HttpResponsePromise<core.Stream<SeedServerSentEvents.StreamedCompletion>> {
>>>>>>> ad65e814
        return core.HttpResponsePromise.fromPromise(this.__stream(request, requestOptions));
    }

    private async __stream(
<<<<<<< HEAD
        request: StreamCompletionRequest,
        requestOptions?: Completions.RequestOptions,
    ): Promise<core.WithRawResponse<core.Stream<StreamedCompletion>>> {
=======
        request: SeedServerSentEvents.StreamCompletionRequest,
        requestOptions?: CompletionsClient.RequestOptions,
    ): Promise<core.WithRawResponse<core.Stream<SeedServerSentEvents.StreamedCompletion>>> {
>>>>>>> ad65e814
        const _headers: core.Fetcher.Args["headers"] = mergeHeaders(this._options?.headers, requestOptions?.headers);
        const _response = await core.fetcher<ReadableStream>({
            url: core.url.join(
                (await core.Supplier.get(this._options.baseUrl)) ??
                    (await core.Supplier.get(this._options.environment)),
                "stream",
            ),
            method: "POST",
            headers: _headers,
            contentType: "application/json",
            queryParameters: requestOptions?.queryParams,
            requestType: "json",
            body: request,
            responseType: "sse",
            timeoutMs: (requestOptions?.timeoutInSeconds ?? this._options?.timeoutInSeconds ?? 60) * 1000,
            maxRetries: requestOptions?.maxRetries ?? this._options?.maxRetries,
            abortSignal: requestOptions?.abortSignal,
            fetchFn: this._options?.fetch,
            logging: this._options.logging,
        });
        if (_response.ok) {
            return {
                data: new core.Stream({
                    stream: _response.body,
                    parse: (data) => data as any,
                    signal: requestOptions?.abortSignal,
                    eventShape: {
                        type: "sse",
                        streamTerminator: "[[DONE]]",
                    },
                }),
                rawResponse: _response.rawResponse,
            };
        }

        if (_response.error.reason === "status-code") {
            throw new errors.SeedServerSentEventsError({
                statusCode: _response.error.statusCode,
                body: _response.error.body,
                rawResponse: _response.rawResponse,
            });
        }

        switch (_response.error.reason) {
            case "non-json":
                throw new errors.SeedServerSentEventsError({
                    statusCode: _response.error.statusCode,
                    body: _response.error.rawBody,
                    rawResponse: _response.rawResponse,
                });
            case "timeout":
                throw new errors.SeedServerSentEventsTimeoutError("Timeout exceeded when calling POST /stream.");
            case "unknown":
                throw new errors.SeedServerSentEventsError({
                    message: _response.error.errorMessage,
                    rawResponse: _response.rawResponse,
                });
        }
    }
}<|MERGE_RESOLUTION|>--- conflicted
+++ resolved
@@ -22,28 +22,16 @@
     }
 
     public stream(
-<<<<<<< HEAD
         request: StreamCompletionRequest,
-        requestOptions?: Completions.RequestOptions,
+        requestOptions?: CompletionsClient.RequestOptions,
     ): core.HttpResponsePromise<core.Stream<StreamedCompletion>> {
-=======
-        request: SeedServerSentEvents.StreamCompletionRequest,
-        requestOptions?: CompletionsClient.RequestOptions,
-    ): core.HttpResponsePromise<core.Stream<SeedServerSentEvents.StreamedCompletion>> {
->>>>>>> ad65e814
         return core.HttpResponsePromise.fromPromise(this.__stream(request, requestOptions));
     }
 
     private async __stream(
-<<<<<<< HEAD
         request: StreamCompletionRequest,
-        requestOptions?: Completions.RequestOptions,
+        requestOptions?: CompletionsClient.RequestOptions,
     ): Promise<core.WithRawResponse<core.Stream<StreamedCompletion>>> {
-=======
-        request: SeedServerSentEvents.StreamCompletionRequest,
-        requestOptions?: CompletionsClient.RequestOptions,
-    ): Promise<core.WithRawResponse<core.Stream<SeedServerSentEvents.StreamedCompletion>>> {
->>>>>>> ad65e814
         const _headers: core.Fetcher.Args["headers"] = mergeHeaders(this._options?.headers, requestOptions?.headers);
         const _response = await core.fetcher<ReadableStream>({
             url: core.url.join(
