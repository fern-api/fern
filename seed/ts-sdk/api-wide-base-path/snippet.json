{
    "endpoints": [
        {
            "id": {
                "path": "/test/{pathParam}/{serviceParam}/{endpointParam}/{resourceParam}",
                "method": "POST",
                "identifier_override": "endpoint_service.post"
            },
            "snippet": {
                "type": "typescript",
<<<<<<< HEAD
                "client": "import { SeedApiWideBasePathClient } from \"@fern/api-wide-base-path\";\n\nconst seedApiWideBasePath = new SeedApiWideBasePathClient();\nawait seedApiWideBasePath.service.post(\"string\", \"string\", 1);\n"
=======
                "client": "import { SeedApiWideBasePathClient } from \"@fern/api-wide-base-path\";\n\nconst seedApiWideBasePath = new SeedApiWideBasePathClient({ environment: \"YOUR_BASE_URL\" });\nawait seedApiWideBasePath.service.post(\"string\", \"string\", 1);\n"
>>>>>>> 5eb4012f
            }
        }
    ],
    "types": {}
}<|MERGE_RESOLUTION|>--- conflicted
+++ resolved
@@ -8,11 +8,7 @@
             },
             "snippet": {
                 "type": "typescript",
-<<<<<<< HEAD
-                "client": "import { SeedApiWideBasePathClient } from \"@fern/api-wide-base-path\";\n\nconst seedApiWideBasePath = new SeedApiWideBasePathClient();\nawait seedApiWideBasePath.service.post(\"string\", \"string\", 1);\n"
-=======
-                "client": "import { SeedApiWideBasePathClient } from \"@fern/api-wide-base-path\";\n\nconst seedApiWideBasePath = new SeedApiWideBasePathClient({ environment: \"YOUR_BASE_URL\" });\nawait seedApiWideBasePath.service.post(\"string\", \"string\", 1);\n"
->>>>>>> 5eb4012f
+                "client": "import { SeedApiWideBasePathClient } from \"@fern/api-wide-base-path\";\n\nconst seedApiWideBasePath = new SeedApiWideBasePathClient;\nawait seedApiWideBasePath.service.post(\"string\", \"string\", 1);\n"
             }
         }
     ],
