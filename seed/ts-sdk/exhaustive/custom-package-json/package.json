--- conflicted
+++ resolved
@@ -30,11 +30,6 @@
         "formdata-node": "^6.0.3",
         "node-fetch": "^2.7.0",
         "readable-stream": "^4.5.2",
-<<<<<<< HEAD
-        "js-base64": "3.7.7",
-=======
-        "qs": "^6.11.2",
->>>>>>> 665c078c
         "lodash-es": "^4.17.21",
         "stream": "^0.0.2",
         "qs": "^6.11.2"
