--- conflicted
+++ resolved
@@ -39,12 +39,7 @@
     "dependencies": {
         "form-data": "^4.0.0",
         "formdata-node": "^6.0.3",
-        "node-fetch": "^2.7.0",
-<<<<<<< HEAD
-        "js-base64": "3.7.7"
-=======
-        "qs": "^6.13.1"
->>>>>>> 665c078c
+        "node-fetch": "^2.7.0"
     },
     "devDependencies": {
         "@types/node-fetch": "^2.6.12",
