// This file was auto-generated by Fern from our API Definition.

import type { BaseClientOptions, BaseRequestOptions } from "../../../../../../BaseClient.js";
import { normalizeClientOptions } from "../../../../../../BaseClient.js";
import { mergeHeaders, mergeOnlyDefinedHeaders } from "../../../../../../core/headers.js";
import * as core from "../../../../../../core/index.js";
import * as errors from "../../../../../../errors/index.js";
import type { ObjectWithOptionalField } from "../../../../types/resources/object/types/ObjectWithOptionalField.js";

export declare namespace ContentTypeClient {
    export interface Options extends BaseClientOptions {}

    export interface RequestOptions extends BaseRequestOptions {}
}

export class ContentTypeClient {
    protected readonly _options: ContentTypeClient.Options;

    constructor(options: ContentTypeClient.Options) {
        this._options = normalizeClientOptions(options);
    }

    /**
<<<<<<< HEAD
     * @param {ObjectWithOptionalField} request
     * @param {ContentType.RequestOptions} requestOptions - Request-specific configuration.
=======
     * @param {SeedExhaustive.types.ObjectWithOptionalField} request
     * @param {ContentTypeClient.RequestOptions} requestOptions - Request-specific configuration.
>>>>>>> ad65e814
     *
     * @example
     *     await client.endpoints.contentType.postJsonPatchContentType({
     *         string: "string",
     *         integer: 1,
     *         long: 1000000,
     *         double: 1.1,
     *         bool: true,
     *         datetime: "2024-01-15T09:30:00Z",
     *         date: "2023-01-15",
     *         uuid: "d5e9c84f-c2b2-4bf4-b4b0-7ffd7a9ffc32",
     *         base64: "SGVsbG8gd29ybGQh",
     *         list: ["list", "list"],
     *         set: ["set"],
     *         map: {
     *             1: "map"
     *         },
     *         bigint: "1000000"
     *     })
     */
    public postJsonPatchContentType(
<<<<<<< HEAD
        request: ObjectWithOptionalField,
        requestOptions?: ContentType.RequestOptions,
=======
        request: SeedExhaustive.types.ObjectWithOptionalField,
        requestOptions?: ContentTypeClient.RequestOptions,
>>>>>>> ad65e814
    ): core.HttpResponsePromise<void> {
        return core.HttpResponsePromise.fromPromise(this.__postJsonPatchContentType(request, requestOptions));
    }

    private async __postJsonPatchContentType(
<<<<<<< HEAD
        request: ObjectWithOptionalField,
        requestOptions?: ContentType.RequestOptions,
=======
        request: SeedExhaustive.types.ObjectWithOptionalField,
        requestOptions?: ContentTypeClient.RequestOptions,
>>>>>>> ad65e814
    ): Promise<core.WithRawResponse<void>> {
        const _headers: core.Fetcher.Args["headers"] = mergeHeaders(
            this._options?.headers,
            mergeOnlyDefinedHeaders({ Authorization: await this._getAuthorizationHeader() }),
            requestOptions?.headers,
        );
        const _response = await core.fetcher({
            url: core.url.join(
                (await core.Supplier.get(this._options.baseUrl)) ??
                    (await core.Supplier.get(this._options.environment)),
                "/foo/bar",
            ),
            method: "POST",
            headers: _headers,
            contentType: "application/json-patch+json",
            queryParameters: requestOptions?.queryParams,
            requestType: "json",
            body: request,
            timeoutMs: (requestOptions?.timeoutInSeconds ?? this._options?.timeoutInSeconds ?? 60) * 1000,
            maxRetries: requestOptions?.maxRetries ?? this._options?.maxRetries,
            abortSignal: requestOptions?.abortSignal,
            fetchFn: this._options?.fetch,
            logging: this._options.logging,
        });
        if (_response.ok) {
            return { data: undefined, rawResponse: _response.rawResponse };
        }

        if (_response.error.reason === "status-code") {
            throw new errors.SeedExhaustiveError({
                statusCode: _response.error.statusCode,
                body: _response.error.body,
                rawResponse: _response.rawResponse,
            });
        }

        switch (_response.error.reason) {
            case "non-json":
                throw new errors.SeedExhaustiveError({
                    statusCode: _response.error.statusCode,
                    body: _response.error.rawBody,
                    rawResponse: _response.rawResponse,
                });
            case "timeout":
                throw new errors.SeedExhaustiveTimeoutError("Timeout exceeded when calling POST /foo/bar.");
            case "unknown":
                throw new errors.SeedExhaustiveError({
                    message: _response.error.errorMessage,
                    rawResponse: _response.rawResponse,
                });
        }
    }

    /**
<<<<<<< HEAD
     * @param {ObjectWithOptionalField} request
     * @param {ContentType.RequestOptions} requestOptions - Request-specific configuration.
=======
     * @param {SeedExhaustive.types.ObjectWithOptionalField} request
     * @param {ContentTypeClient.RequestOptions} requestOptions - Request-specific configuration.
>>>>>>> ad65e814
     *
     * @example
     *     await client.endpoints.contentType.postJsonPatchContentWithCharsetType({
     *         string: "string",
     *         integer: 1,
     *         long: 1000000,
     *         double: 1.1,
     *         bool: true,
     *         datetime: "2024-01-15T09:30:00Z",
     *         date: "2023-01-15",
     *         uuid: "d5e9c84f-c2b2-4bf4-b4b0-7ffd7a9ffc32",
     *         base64: "SGVsbG8gd29ybGQh",
     *         list: ["list", "list"],
     *         set: ["set"],
     *         map: {
     *             1: "map"
     *         },
     *         bigint: "1000000"
     *     })
     */
    public postJsonPatchContentWithCharsetType(
<<<<<<< HEAD
        request: ObjectWithOptionalField,
        requestOptions?: ContentType.RequestOptions,
=======
        request: SeedExhaustive.types.ObjectWithOptionalField,
        requestOptions?: ContentTypeClient.RequestOptions,
>>>>>>> ad65e814
    ): core.HttpResponsePromise<void> {
        return core.HttpResponsePromise.fromPromise(
            this.__postJsonPatchContentWithCharsetType(request, requestOptions),
        );
    }

    private async __postJsonPatchContentWithCharsetType(
<<<<<<< HEAD
        request: ObjectWithOptionalField,
        requestOptions?: ContentType.RequestOptions,
=======
        request: SeedExhaustive.types.ObjectWithOptionalField,
        requestOptions?: ContentTypeClient.RequestOptions,
>>>>>>> ad65e814
    ): Promise<core.WithRawResponse<void>> {
        const _headers: core.Fetcher.Args["headers"] = mergeHeaders(
            this._options?.headers,
            mergeOnlyDefinedHeaders({ Authorization: await this._getAuthorizationHeader() }),
            requestOptions?.headers,
        );
        const _response = await core.fetcher({
            url: core.url.join(
                (await core.Supplier.get(this._options.baseUrl)) ??
                    (await core.Supplier.get(this._options.environment)),
                "/foo/baz",
            ),
            method: "POST",
            headers: _headers,
            contentType: "application/json-patch+json; charset=utf-8",
            queryParameters: requestOptions?.queryParams,
            requestType: "json",
            body: request,
            timeoutMs: (requestOptions?.timeoutInSeconds ?? this._options?.timeoutInSeconds ?? 60) * 1000,
            maxRetries: requestOptions?.maxRetries ?? this._options?.maxRetries,
            abortSignal: requestOptions?.abortSignal,
            fetchFn: this._options?.fetch,
            logging: this._options.logging,
        });
        if (_response.ok) {
            return { data: undefined, rawResponse: _response.rawResponse };
        }

        if (_response.error.reason === "status-code") {
            throw new errors.SeedExhaustiveError({
                statusCode: _response.error.statusCode,
                body: _response.error.body,
                rawResponse: _response.rawResponse,
            });
        }

        switch (_response.error.reason) {
            case "non-json":
                throw new errors.SeedExhaustiveError({
                    statusCode: _response.error.statusCode,
                    body: _response.error.rawBody,
                    rawResponse: _response.rawResponse,
                });
            case "timeout":
                throw new errors.SeedExhaustiveTimeoutError("Timeout exceeded when calling POST /foo/baz.");
            case "unknown":
                throw new errors.SeedExhaustiveError({
                    message: _response.error.errorMessage,
                    rawResponse: _response.rawResponse,
                });
        }
    }

    protected async _getAuthorizationHeader(): Promise<string | undefined> {
        const bearer = await core.Supplier.get(this._options.token);
        if (bearer != null) {
            return `Bearer ${bearer}`;
        }

        return undefined;
    }
}<|MERGE_RESOLUTION|>--- conflicted
+++ resolved
@@ -21,13 +21,8 @@
     }
 
     /**
-<<<<<<< HEAD
      * @param {ObjectWithOptionalField} request
-     * @param {ContentType.RequestOptions} requestOptions - Request-specific configuration.
-=======
-     * @param {SeedExhaustive.types.ObjectWithOptionalField} request
      * @param {ContentTypeClient.RequestOptions} requestOptions - Request-specific configuration.
->>>>>>> ad65e814
      *
      * @example
      *     await client.endpoints.contentType.postJsonPatchContentType({
@@ -49,25 +44,15 @@
      *     })
      */
     public postJsonPatchContentType(
-<<<<<<< HEAD
-        request: ObjectWithOptionalField,
-        requestOptions?: ContentType.RequestOptions,
-=======
-        request: SeedExhaustive.types.ObjectWithOptionalField,
-        requestOptions?: ContentTypeClient.RequestOptions,
->>>>>>> ad65e814
+        request: ObjectWithOptionalField,
+        requestOptions?: ContentTypeClient.RequestOptions,
     ): core.HttpResponsePromise<void> {
         return core.HttpResponsePromise.fromPromise(this.__postJsonPatchContentType(request, requestOptions));
     }
 
     private async __postJsonPatchContentType(
-<<<<<<< HEAD
-        request: ObjectWithOptionalField,
-        requestOptions?: ContentType.RequestOptions,
-=======
-        request: SeedExhaustive.types.ObjectWithOptionalField,
-        requestOptions?: ContentTypeClient.RequestOptions,
->>>>>>> ad65e814
+        request: ObjectWithOptionalField,
+        requestOptions?: ContentTypeClient.RequestOptions,
     ): Promise<core.WithRawResponse<void>> {
         const _headers: core.Fetcher.Args["headers"] = mergeHeaders(
             this._options?.headers,
@@ -122,13 +107,8 @@
     }
 
     /**
-<<<<<<< HEAD
      * @param {ObjectWithOptionalField} request
-     * @param {ContentType.RequestOptions} requestOptions - Request-specific configuration.
-=======
-     * @param {SeedExhaustive.types.ObjectWithOptionalField} request
      * @param {ContentTypeClient.RequestOptions} requestOptions - Request-specific configuration.
->>>>>>> ad65e814
      *
      * @example
      *     await client.endpoints.contentType.postJsonPatchContentWithCharsetType({
@@ -150,13 +130,8 @@
      *     })
      */
     public postJsonPatchContentWithCharsetType(
-<<<<<<< HEAD
-        request: ObjectWithOptionalField,
-        requestOptions?: ContentType.RequestOptions,
-=======
-        request: SeedExhaustive.types.ObjectWithOptionalField,
-        requestOptions?: ContentTypeClient.RequestOptions,
->>>>>>> ad65e814
+        request: ObjectWithOptionalField,
+        requestOptions?: ContentTypeClient.RequestOptions,
     ): core.HttpResponsePromise<void> {
         return core.HttpResponsePromise.fromPromise(
             this.__postJsonPatchContentWithCharsetType(request, requestOptions),
@@ -164,13 +139,8 @@
     }
 
     private async __postJsonPatchContentWithCharsetType(
-<<<<<<< HEAD
-        request: ObjectWithOptionalField,
-        requestOptions?: ContentType.RequestOptions,
-=======
-        request: SeedExhaustive.types.ObjectWithOptionalField,
-        requestOptions?: ContentTypeClient.RequestOptions,
->>>>>>> ad65e814
+        request: ObjectWithOptionalField,
+        requestOptions?: ContentTypeClient.RequestOptions,
     ): Promise<core.WithRawResponse<void>> {
         const _headers: core.Fetcher.Args["headers"] = mergeHeaders(
             this._options?.headers,
