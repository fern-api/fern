{
    "name": "@fern/exhaustive",
    "version": "0.0.1",
    "private": false,
    "repository": "https://github.com/exhaustive/fern",
    "type": "commonjs",
    "main": "./dist/cjs/index.js",
    "module": "./dist/esm/index.mjs",
    "types": "./dist/cjs/index.d.ts",
    "exports": {
        ".": {
            "types": "./dist/cjs/index.d.ts",
            "import": {
                "types": "./dist/esm/index.d.mts",
                "default": "./dist/esm/index.mjs"
            },
            "require": {
                "types": "./dist/cjs/index.d.ts",
                "default": "./dist/cjs/index.js"
            },
            "default": "./dist/cjs/index.js"
        },
        "./package.json": "./package.json"
    },
    "files": [
        "dist",
        "reference.md"
    ],
    "scripts": {
        "format": "prettier . --write --ignore-unknown",
        "build": "yarn build:cjs && yarn build:esm",
        "build:cjs": "tsc --project ./tsconfig.cjs.json",
        "build:esm": "tsc --project ./tsconfig.esm.json && node scripts/rename-to-esm-files.js dist/esm",
        "test": "jest tests/unit",
        "test:browser": "jest --config jest.browser.config.mjs",
        "test:wire": "jest tests/wire",
        "wire:test": "yarn test:wire"
    },
    "dependencies": {
        "form-data": "^4.0.0",
        "formdata-node": "^6.0.3",
        "readable-stream": "^4.5.2",
<<<<<<< HEAD
        "js-base64": "3.7.7"
    },
    "devDependencies": {
=======
        "qs": "^6.13.1"
    },
    "devDependencies": {
        "@types/qs": "^6.9.17",
>>>>>>> 665c078c
        "@types/readable-stream": "^4.0.18",
        "webpack": "^5.97.1",
        "ts-loader": "^9.5.1",
        "jest": "^29.7.0",
        "@jest/globals": "^29.7.0",
        "@types/jest": "^29.5.14",
        "ts-jest": "^29.3.4",
        "jest-environment-jsdom": "^29.7.0",
        "msw": "^2.8.4",
        "@types/node": "^18.19.70",
        "prettier": "^3.4.2",
        "typescript": "~5.7.2"
    },
    "browser": {
        "fs": false,
        "os": false,
        "path": false,
        "stream": false
    },
    "packageManager": "yarn@1.22.22"
}<|MERGE_RESOLUTION|>--- conflicted
+++ resolved
@@ -39,17 +39,9 @@
     "dependencies": {
         "form-data": "^4.0.0",
         "formdata-node": "^6.0.3",
-        "readable-stream": "^4.5.2",
-<<<<<<< HEAD
-        "js-base64": "3.7.7"
+        "readable-stream": "^4.5.2"
     },
     "devDependencies": {
-=======
-        "qs": "^6.13.1"
-    },
-    "devDependencies": {
-        "@types/qs": "^6.9.17",
->>>>>>> 665c078c
         "@types/readable-stream": "^4.0.18",
         "webpack": "^5.97.1",
         "ts-loader": "^9.5.1",
