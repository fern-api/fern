{
    "name": "@fern/exhaustive",
    "version": "0.0.1",
    "private": false,
    "repository": "https://github.com/exhaustive/fern",
    "scripts": {
        "format": "prettier . --write --ignore-unknown",
        "compile": "tsc",
        "bundle": "node build.js",
        "build": "yarn compile && yarn bundle"
    },
    "files": [
        "dist",
        "types",
        "core.d.ts",
        "serialization.d.ts"
    ],
    "exports": {
        ".": {
            "node": "./dist/node/index.js",
            "import": "./dist/browser/esm/index.js",
            "require": "./dist/browser/cjs/index.js",
            "default": "./dist/browser/cjs/index.js",
            "types": "./types/index.d.ts"
        },
        "./core": {
            "node": "./dist/node/core.js",
            "import": "./dist/browser/esm/core.js",
            "require": "./dist/browser/cjs/core.js",
            "default": "./dist/browser/cjs/core.js",
            "types": "./types/core/index.d.ts"
        },
        "./serialization": {
            "node": "./dist/node/serialization.js",
            "import": "./dist/browser/esm/serialization.js",
            "require": "./dist/browser/cjs/serialization.js",
            "default": "./dist/browser/cjs/serialization.js",
            "types": "./types/serialization/index.d.ts"
        }
    },
    "types": "./types/index.d.ts",
    "dependencies": {
        "url-join": "4.0.1",
        "form-data": "^4.0.0",
        "formdata-node": "^6.0.3",
<<<<<<< HEAD
        "qs": "6.11.2",
=======
        "node-fetch": "^2.7.0",
        "qs": "^6.13.1",
>>>>>>> 6d217dbb
        "readable-stream": "^4.5.2",
        "js-base64": "3.7.7",
        "lodash-es": "^4.17.21"
    },
    "peerDependencies": {
        "openai": "^4.47.1"
    },
    "peerDependenciesMeta": {
        "openai": {
            "optional": true
        }
    },
    "devDependencies": {
        "@types/url-join": "4.0.1",
<<<<<<< HEAD
        "@types/qs": "6.9.8",
        "@types/readable-stream": "^4.0.15",
        "webpack": "^5.94.0",
        "ts-loader": "^9.3.1",
=======
        "@types/qs": "^6.9.17",
        "@types/node-fetch": "^2.6.12",
        "@types/readable-stream": "^4.0.18",
        "webpack": "^5.97.1",
        "ts-loader": "^9.5.1",
>>>>>>> 6d217dbb
        "jest": "^29.7.0",
        "@types/jest": "^29.5.14",
        "ts-jest": "^29.1.1",
        "jest-environment-jsdom": "^29.7.0",
        "@types/node": "^17.0.41",
        "esbuild": "~0.24.2",
        "prettier": "^3.4.2",
        "typescript": "~5.7.2"
    },
    "browser": {
        "fs": false,
        "os": false,
        "path": false
    }
}<|MERGE_RESOLUTION|>--- conflicted
+++ resolved
@@ -43,12 +43,8 @@
         "url-join": "4.0.1",
         "form-data": "^4.0.0",
         "formdata-node": "^6.0.3",
-<<<<<<< HEAD
-        "qs": "6.11.2",
-=======
         "node-fetch": "^2.7.0",
         "qs": "^6.13.1",
->>>>>>> 6d217dbb
         "readable-stream": "^4.5.2",
         "js-base64": "3.7.7",
         "lodash-es": "^4.17.21"
@@ -63,18 +59,11 @@
     },
     "devDependencies": {
         "@types/url-join": "4.0.1",
-<<<<<<< HEAD
-        "@types/qs": "6.9.8",
-        "@types/readable-stream": "^4.0.15",
-        "webpack": "^5.94.0",
-        "ts-loader": "^9.3.1",
-=======
         "@types/qs": "^6.9.17",
         "@types/node-fetch": "^2.6.12",
         "@types/readable-stream": "^4.0.18",
         "webpack": "^5.97.1",
         "ts-loader": "^9.5.1",
->>>>>>> 6d217dbb
         "jest": "^29.7.0",
         "@types/jest": "^29.5.14",
         "ts-jest": "^29.1.1",
