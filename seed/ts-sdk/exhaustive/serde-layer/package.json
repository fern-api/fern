{
    "name": "@fern/exhaustive",
    "version": "0.0.1",
    "private": false,
    "repository": "https://github.com/exhaustive/fern",
    "type": "commonjs",
    "main": "./dist/cjs/index.js",
    "module": "./dist/esm/index.mjs",
    "types": "./dist/cjs/index.d.ts",
    "exports": {
        ".": {
            "types": "./dist/cjs/index.d.ts",
            "import": {
                "types": "./dist/esm/index.d.mts",
                "default": "./dist/esm/index.mjs"
            },
            "require": {
                "types": "./dist/cjs/index.d.ts",
                "default": "./dist/cjs/index.js"
            },
            "default": "./dist/cjs/index.js"
        },
        "./serialization": {
            "types": "./dist/cjs/serialization/index.d.ts",
            "import": {
                "types": "./dist/esm/serialization/index.d.mts",
                "default": "./dist/esm/serialization/index.mjs"
            },
            "require": {
                "types": "./dist/cjs/serialization/index.d.ts",
                "default": "./dist/cjs/serialization/index.js"
            },
            "default": "./dist/cjs/serialization/index.js"
        },
        "./package.json": "./package.json"
    },
    "files": [
        "dist",
        "reference.md"
    ],
    "scripts": {
        "format": "prettier . --write --ignore-unknown",
        "build": "yarn build:cjs && yarn build:esm",
        "build:cjs": "tsc --project ./tsconfig.cjs.json",
        "build:esm": "tsc --project ./tsconfig.esm.json && node scripts/rename-to-esm-files.js dist/esm",
        "test": "jest tests/unit",
        "test:browser": "jest --config jest.browser.config.mjs",
        "test:wire": "jest tests/wire",
        "wire:test": "yarn test:wire"
    },
    "dependencies": {
        "form-data": "^4.0.0",
        "formdata-node": "^6.0.3",
        "node-fetch": "^2.7.0",
        "readable-stream": "^4.5.2",
<<<<<<< HEAD
        "js-base64": "3.7.7"
=======
        "qs": "^6.13.1"
>>>>>>> 665c078c
    },
    "devDependencies": {
        "@types/node-fetch": "^2.6.12",
        "@types/readable-stream": "^4.0.18",
        "webpack": "^5.97.1",
        "ts-loader": "^9.5.1",
        "jest": "^29.7.0",
        "@jest/globals": "^29.7.0",
        "@types/jest": "^29.5.14",
        "ts-jest": "^29.3.4",
        "jest-environment-jsdom": "^29.7.0",
        "msw": "^2.8.4",
        "@types/node": "^18.19.70",
        "prettier": "^3.4.2",
        "typescript": "~5.7.2"
    },
    "browser": {
        "fs": false,
        "os": false,
        "path": false,
        "stream": false
    },
    "packageManager": "yarn@1.22.22"
}<|MERGE_RESOLUTION|>--- conflicted
+++ resolved
@@ -52,12 +52,7 @@
         "form-data": "^4.0.0",
         "formdata-node": "^6.0.3",
         "node-fetch": "^2.7.0",
-        "readable-stream": "^4.5.2",
-<<<<<<< HEAD
-        "js-base64": "3.7.7"
-=======
-        "qs": "^6.13.1"
->>>>>>> 665c078c
+        "readable-stream": "^4.5.2"
     },
     "devDependencies": {
         "@types/node-fetch": "^2.6.12",
