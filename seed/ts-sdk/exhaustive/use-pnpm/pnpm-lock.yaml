--- conflicted
+++ resolved
@@ -3814,13 +3814,8 @@
             baseline-browser-mapping: 2.8.2
             caniuse-lite: 1.0.30001741
             electron-to-chromium: 1.5.218
-<<<<<<< HEAD
-            node-releases: 2.0.20
-            update-browserslist-db: 1.1.3(browserslist@4.25.4)
-=======
             node-releases: 2.0.21
             update-browserslist-db: 1.1.3(browserslist@4.26.0)
->>>>>>> b706a95a
 
     bs-logger@0.2.6:
         dependencies:
