--- conflicted
+++ resolved
@@ -36,19 +36,7 @@
         "test:browser": "jest --selectProjects browser",
         "test:wire": "jest --selectProjects wire"
     },
-<<<<<<< HEAD
-    "dependencies": {
-        "form-data": "^4.0.0",
-        "formdata-node": "^6.0.3",
-        "node-fetch": "^2.7.0",
-        "readable-stream": "^4.5.2"
-    },
     "devDependencies": {
-        "@types/node-fetch": "^2.6.12",
-        "@types/readable-stream": "^4.0.18",
-=======
-    "devDependencies": {
->>>>>>> 381c4c59
         "webpack": "^5.97.1",
         "ts-loader": "^9.5.1",
         "jest": "^29.7.0",
