import type { BaseClientOptions, BaseRequestOptions } from "../../../../../../BaseClient.js";
import * as core from "../../../../../../core/index.js";
<<<<<<< HEAD
import type { NestedObjectWithOptionalField } from "../../../../types/resources/object/types/NestedObjectWithOptionalField.js";
import type { NestedObjectWithRequiredField } from "../../../../types/resources/object/types/NestedObjectWithRequiredField.js";
import type { ObjectWithMapOfMap } from "../../../../types/resources/object/types/ObjectWithMapOfMap.js";
import type { ObjectWithOptionalField } from "../../../../types/resources/object/types/ObjectWithOptionalField.js";
import type { ObjectWithRequiredField } from "../../../../types/resources/object/types/ObjectWithRequiredField.js";
export declare namespace Object_ {
=======
import type * as SeedExhaustive from "../../../../../index.js";
export declare namespace ObjectClient {
>>>>>>> ad65e814
    interface Options extends BaseClientOptions {
    }
    interface RequestOptions extends BaseRequestOptions {
    }
}
export declare class ObjectClient {
    protected readonly _options: ObjectClient.Options;
    constructor(options: ObjectClient.Options);
    /**
<<<<<<< HEAD
     * @param {ObjectWithOptionalField} request
     * @param {Object_.RequestOptions} requestOptions - Request-specific configuration.
=======
     * @param {SeedExhaustive.types.ObjectWithOptionalField} request
     * @param {ObjectClient.RequestOptions} requestOptions - Request-specific configuration.
>>>>>>> ad65e814
     *
     * @example
     *     await client.endpoints.object.getAndReturnWithOptionalField({
     *         string: "string",
     *         integer: 1,
     *         long: 1000000,
     *         double: 1.1,
     *         bool: true,
     *         datetime: "2024-01-15T09:30:00Z",
     *         date: "2023-01-15",
     *         uuid: "d5e9c84f-c2b2-4bf4-b4b0-7ffd7a9ffc32",
     *         base64: "SGVsbG8gd29ybGQh",
     *         list: ["list", "list"],
     *         set: ["set"],
     *         map: {
     *             1: "map"
     *         },
     *         bigint: "1000000"
     *     })
     */
<<<<<<< HEAD
    getAndReturnWithOptionalField(request: ObjectWithOptionalField, requestOptions?: Object_.RequestOptions): core.HttpResponsePromise<ObjectWithOptionalField>;
    private __getAndReturnWithOptionalField;
    /**
     * @param {ObjectWithRequiredField} request
     * @param {Object_.RequestOptions} requestOptions - Request-specific configuration.
=======
    getAndReturnWithOptionalField(request: SeedExhaustive.types.ObjectWithOptionalField, requestOptions?: ObjectClient.RequestOptions): core.HttpResponsePromise<SeedExhaustive.types.ObjectWithOptionalField>;
    private __getAndReturnWithOptionalField;
    /**
     * @param {SeedExhaustive.types.ObjectWithRequiredField} request
     * @param {ObjectClient.RequestOptions} requestOptions - Request-specific configuration.
>>>>>>> ad65e814
     *
     * @example
     *     await client.endpoints.object.getAndReturnWithRequiredField({
     *         string: "string"
     *     })
     */
<<<<<<< HEAD
    getAndReturnWithRequiredField(request: ObjectWithRequiredField, requestOptions?: Object_.RequestOptions): core.HttpResponsePromise<ObjectWithRequiredField>;
    private __getAndReturnWithRequiredField;
    /**
     * @param {ObjectWithMapOfMap} request
     * @param {Object_.RequestOptions} requestOptions - Request-specific configuration.
=======
    getAndReturnWithRequiredField(request: SeedExhaustive.types.ObjectWithRequiredField, requestOptions?: ObjectClient.RequestOptions): core.HttpResponsePromise<SeedExhaustive.types.ObjectWithRequiredField>;
    private __getAndReturnWithRequiredField;
    /**
     * @param {SeedExhaustive.types.ObjectWithMapOfMap} request
     * @param {ObjectClient.RequestOptions} requestOptions - Request-specific configuration.
>>>>>>> ad65e814
     *
     * @example
     *     await client.endpoints.object.getAndReturnWithMapOfMap({
     *         map: {
     *             "map": {
     *                 "map": "map"
     *             }
     *         }
     *     })
     */
<<<<<<< HEAD
    getAndReturnWithMapOfMap(request: ObjectWithMapOfMap, requestOptions?: Object_.RequestOptions): core.HttpResponsePromise<ObjectWithMapOfMap>;
    private __getAndReturnWithMapOfMap;
    /**
     * @param {NestedObjectWithOptionalField} request
     * @param {Object_.RequestOptions} requestOptions - Request-specific configuration.
=======
    getAndReturnWithMapOfMap(request: SeedExhaustive.types.ObjectWithMapOfMap, requestOptions?: ObjectClient.RequestOptions): core.HttpResponsePromise<SeedExhaustive.types.ObjectWithMapOfMap>;
    private __getAndReturnWithMapOfMap;
    /**
     * @param {SeedExhaustive.types.NestedObjectWithOptionalField} request
     * @param {ObjectClient.RequestOptions} requestOptions - Request-specific configuration.
>>>>>>> ad65e814
     *
     * @example
     *     await client.endpoints.object.getAndReturnNestedWithOptionalField({
     *         string: "string",
     *         NestedObject: {
     *             string: "string",
     *             integer: 1,
     *             long: 1000000,
     *             double: 1.1,
     *             bool: true,
     *             datetime: "2024-01-15T09:30:00Z",
     *             date: "2023-01-15",
     *             uuid: "d5e9c84f-c2b2-4bf4-b4b0-7ffd7a9ffc32",
     *             base64: "SGVsbG8gd29ybGQh",
     *             list: ["list", "list"],
     *             set: ["set"],
     *             map: {
     *                 1: "map"
     *             },
     *             bigint: "1000000"
     *         }
     *     })
     */
<<<<<<< HEAD
    getAndReturnNestedWithOptionalField(request: NestedObjectWithOptionalField, requestOptions?: Object_.RequestOptions): core.HttpResponsePromise<NestedObjectWithOptionalField>;
    private __getAndReturnNestedWithOptionalField;
    /**
     * @param {string} string_
     * @param {NestedObjectWithRequiredField} request
     * @param {Object_.RequestOptions} requestOptions - Request-specific configuration.
=======
    getAndReturnNestedWithOptionalField(request: SeedExhaustive.types.NestedObjectWithOptionalField, requestOptions?: ObjectClient.RequestOptions): core.HttpResponsePromise<SeedExhaustive.types.NestedObjectWithOptionalField>;
    private __getAndReturnNestedWithOptionalField;
    /**
     * @param {string} string
     * @param {SeedExhaustive.types.NestedObjectWithRequiredField} request
     * @param {ObjectClient.RequestOptions} requestOptions - Request-specific configuration.
>>>>>>> ad65e814
     *
     * @example
     *     await client.endpoints.object.getAndReturnNestedWithRequiredField("string", {
     *         string: "string",
     *         NestedObject: {
     *             string: "string",
     *             integer: 1,
     *             long: 1000000,
     *             double: 1.1,
     *             bool: true,
     *             datetime: "2024-01-15T09:30:00Z",
     *             date: "2023-01-15",
     *             uuid: "d5e9c84f-c2b2-4bf4-b4b0-7ffd7a9ffc32",
     *             base64: "SGVsbG8gd29ybGQh",
     *             list: ["list", "list"],
     *             set: ["set"],
     *             map: {
     *                 1: "map"
     *             },
     *             bigint: "1000000"
     *         }
     *     })
     */
<<<<<<< HEAD
    getAndReturnNestedWithRequiredField(string_: string, request: NestedObjectWithRequiredField, requestOptions?: Object_.RequestOptions): core.HttpResponsePromise<NestedObjectWithRequiredField>;
    private __getAndReturnNestedWithRequiredField;
    /**
     * @param {NestedObjectWithRequiredField[]} request
     * @param {Object_.RequestOptions} requestOptions - Request-specific configuration.
=======
    getAndReturnNestedWithRequiredField(string: string, request: SeedExhaustive.types.NestedObjectWithRequiredField, requestOptions?: ObjectClient.RequestOptions): core.HttpResponsePromise<SeedExhaustive.types.NestedObjectWithRequiredField>;
    private __getAndReturnNestedWithRequiredField;
    /**
     * @param {SeedExhaustive.types.NestedObjectWithRequiredField[]} request
     * @param {ObjectClient.RequestOptions} requestOptions - Request-specific configuration.
>>>>>>> ad65e814
     *
     * @example
     *     await client.endpoints.object.getAndReturnNestedWithRequiredFieldAsList([{
     *             string: "string",
     *             NestedObject: {
     *                 string: "string",
     *                 integer: 1,
     *                 long: 1000000,
     *                 double: 1.1,
     *                 bool: true,
     *                 datetime: "2024-01-15T09:30:00Z",
     *                 date: "2023-01-15",
     *                 uuid: "d5e9c84f-c2b2-4bf4-b4b0-7ffd7a9ffc32",
     *                 base64: "SGVsbG8gd29ybGQh",
     *                 list: ["list", "list"],
     *                 set: ["set"],
     *                 map: {
     *                     1: "map"
     *                 },
     *                 bigint: "1000000"
     *             }
     *         }, {
     *             string: "string",
     *             NestedObject: {
     *                 string: "string",
     *                 integer: 1,
     *                 long: 1000000,
     *                 double: 1.1,
     *                 bool: true,
     *                 datetime: "2024-01-15T09:30:00Z",
     *                 date: "2023-01-15",
     *                 uuid: "d5e9c84f-c2b2-4bf4-b4b0-7ffd7a9ffc32",
     *                 base64: "SGVsbG8gd29ybGQh",
     *                 list: ["list", "list"],
     *                 set: ["set"],
     *                 map: {
     *                     1: "map"
     *                 },
     *                 bigint: "1000000"
     *             }
     *         }])
     */
<<<<<<< HEAD
    getAndReturnNestedWithRequiredFieldAsList(request: NestedObjectWithRequiredField[], requestOptions?: Object_.RequestOptions): core.HttpResponsePromise<NestedObjectWithRequiredField>;
=======
    getAndReturnNestedWithRequiredFieldAsList(request: SeedExhaustive.types.NestedObjectWithRequiredField[], requestOptions?: ObjectClient.RequestOptions): core.HttpResponsePromise<SeedExhaustive.types.NestedObjectWithRequiredField>;
>>>>>>> ad65e814
    private __getAndReturnNestedWithRequiredFieldAsList;
    protected _getAuthorizationHeader(): Promise<string | undefined>;
}<|MERGE_RESOLUTION|>--- conflicted
+++ resolved
@@ -1,16 +1,11 @@
 import type { BaseClientOptions, BaseRequestOptions } from "../../../../../../BaseClient.js";
 import * as core from "../../../../../../core/index.js";
-<<<<<<< HEAD
 import type { NestedObjectWithOptionalField } from "../../../../types/resources/object/types/NestedObjectWithOptionalField.js";
 import type { NestedObjectWithRequiredField } from "../../../../types/resources/object/types/NestedObjectWithRequiredField.js";
 import type { ObjectWithMapOfMap } from "../../../../types/resources/object/types/ObjectWithMapOfMap.js";
 import type { ObjectWithOptionalField } from "../../../../types/resources/object/types/ObjectWithOptionalField.js";
 import type { ObjectWithRequiredField } from "../../../../types/resources/object/types/ObjectWithRequiredField.js";
-export declare namespace Object_ {
-=======
-import type * as SeedExhaustive from "../../../../../index.js";
 export declare namespace ObjectClient {
->>>>>>> ad65e814
     interface Options extends BaseClientOptions {
     }
     interface RequestOptions extends BaseRequestOptions {
@@ -20,13 +15,8 @@
     protected readonly _options: ObjectClient.Options;
     constructor(options: ObjectClient.Options);
     /**
-<<<<<<< HEAD
      * @param {ObjectWithOptionalField} request
-     * @param {Object_.RequestOptions} requestOptions - Request-specific configuration.
-=======
-     * @param {SeedExhaustive.types.ObjectWithOptionalField} request
      * @param {ObjectClient.RequestOptions} requestOptions - Request-specific configuration.
->>>>>>> ad65e814
      *
      * @example
      *     await client.endpoints.object.getAndReturnWithOptionalField({
@@ -47,38 +37,22 @@
      *         bigint: "1000000"
      *     })
      */
-<<<<<<< HEAD
-    getAndReturnWithOptionalField(request: ObjectWithOptionalField, requestOptions?: Object_.RequestOptions): core.HttpResponsePromise<ObjectWithOptionalField>;
+    getAndReturnWithOptionalField(request: ObjectWithOptionalField, requestOptions?: ObjectClient.RequestOptions): core.HttpResponsePromise<ObjectWithOptionalField>;
     private __getAndReturnWithOptionalField;
     /**
      * @param {ObjectWithRequiredField} request
-     * @param {Object_.RequestOptions} requestOptions - Request-specific configuration.
-=======
-    getAndReturnWithOptionalField(request: SeedExhaustive.types.ObjectWithOptionalField, requestOptions?: ObjectClient.RequestOptions): core.HttpResponsePromise<SeedExhaustive.types.ObjectWithOptionalField>;
-    private __getAndReturnWithOptionalField;
-    /**
-     * @param {SeedExhaustive.types.ObjectWithRequiredField} request
      * @param {ObjectClient.RequestOptions} requestOptions - Request-specific configuration.
->>>>>>> ad65e814
      *
      * @example
      *     await client.endpoints.object.getAndReturnWithRequiredField({
      *         string: "string"
      *     })
      */
-<<<<<<< HEAD
-    getAndReturnWithRequiredField(request: ObjectWithRequiredField, requestOptions?: Object_.RequestOptions): core.HttpResponsePromise<ObjectWithRequiredField>;
+    getAndReturnWithRequiredField(request: ObjectWithRequiredField, requestOptions?: ObjectClient.RequestOptions): core.HttpResponsePromise<ObjectWithRequiredField>;
     private __getAndReturnWithRequiredField;
     /**
      * @param {ObjectWithMapOfMap} request
-     * @param {Object_.RequestOptions} requestOptions - Request-specific configuration.
-=======
-    getAndReturnWithRequiredField(request: SeedExhaustive.types.ObjectWithRequiredField, requestOptions?: ObjectClient.RequestOptions): core.HttpResponsePromise<SeedExhaustive.types.ObjectWithRequiredField>;
-    private __getAndReturnWithRequiredField;
-    /**
-     * @param {SeedExhaustive.types.ObjectWithMapOfMap} request
      * @param {ObjectClient.RequestOptions} requestOptions - Request-specific configuration.
->>>>>>> ad65e814
      *
      * @example
      *     await client.endpoints.object.getAndReturnWithMapOfMap({
@@ -89,19 +63,11 @@
      *         }
      *     })
      */
-<<<<<<< HEAD
-    getAndReturnWithMapOfMap(request: ObjectWithMapOfMap, requestOptions?: Object_.RequestOptions): core.HttpResponsePromise<ObjectWithMapOfMap>;
+    getAndReturnWithMapOfMap(request: ObjectWithMapOfMap, requestOptions?: ObjectClient.RequestOptions): core.HttpResponsePromise<ObjectWithMapOfMap>;
     private __getAndReturnWithMapOfMap;
     /**
      * @param {NestedObjectWithOptionalField} request
-     * @param {Object_.RequestOptions} requestOptions - Request-specific configuration.
-=======
-    getAndReturnWithMapOfMap(request: SeedExhaustive.types.ObjectWithMapOfMap, requestOptions?: ObjectClient.RequestOptions): core.HttpResponsePromise<SeedExhaustive.types.ObjectWithMapOfMap>;
-    private __getAndReturnWithMapOfMap;
-    /**
-     * @param {SeedExhaustive.types.NestedObjectWithOptionalField} request
      * @param {ObjectClient.RequestOptions} requestOptions - Request-specific configuration.
->>>>>>> ad65e814
      *
      * @example
      *     await client.endpoints.object.getAndReturnNestedWithOptionalField({
@@ -125,21 +91,12 @@
      *         }
      *     })
      */
-<<<<<<< HEAD
-    getAndReturnNestedWithOptionalField(request: NestedObjectWithOptionalField, requestOptions?: Object_.RequestOptions): core.HttpResponsePromise<NestedObjectWithOptionalField>;
-    private __getAndReturnNestedWithOptionalField;
-    /**
-     * @param {string} string_
-     * @param {NestedObjectWithRequiredField} request
-     * @param {Object_.RequestOptions} requestOptions - Request-specific configuration.
-=======
-    getAndReturnNestedWithOptionalField(request: SeedExhaustive.types.NestedObjectWithOptionalField, requestOptions?: ObjectClient.RequestOptions): core.HttpResponsePromise<SeedExhaustive.types.NestedObjectWithOptionalField>;
+    getAndReturnNestedWithOptionalField(request: NestedObjectWithOptionalField, requestOptions?: ObjectClient.RequestOptions): core.HttpResponsePromise<NestedObjectWithOptionalField>;
     private __getAndReturnNestedWithOptionalField;
     /**
      * @param {string} string
-     * @param {SeedExhaustive.types.NestedObjectWithRequiredField} request
+     * @param {NestedObjectWithRequiredField} request
      * @param {ObjectClient.RequestOptions} requestOptions - Request-specific configuration.
->>>>>>> ad65e814
      *
      * @example
      *     await client.endpoints.object.getAndReturnNestedWithRequiredField("string", {
@@ -163,19 +120,11 @@
      *         }
      *     })
      */
-<<<<<<< HEAD
-    getAndReturnNestedWithRequiredField(string_: string, request: NestedObjectWithRequiredField, requestOptions?: Object_.RequestOptions): core.HttpResponsePromise<NestedObjectWithRequiredField>;
+    getAndReturnNestedWithRequiredField(string: string, request: NestedObjectWithRequiredField, requestOptions?: ObjectClient.RequestOptions): core.HttpResponsePromise<NestedObjectWithRequiredField>;
     private __getAndReturnNestedWithRequiredField;
     /**
      * @param {NestedObjectWithRequiredField[]} request
-     * @param {Object_.RequestOptions} requestOptions - Request-specific configuration.
-=======
-    getAndReturnNestedWithRequiredField(string: string, request: SeedExhaustive.types.NestedObjectWithRequiredField, requestOptions?: ObjectClient.RequestOptions): core.HttpResponsePromise<SeedExhaustive.types.NestedObjectWithRequiredField>;
-    private __getAndReturnNestedWithRequiredField;
-    /**
-     * @param {SeedExhaustive.types.NestedObjectWithRequiredField[]} request
      * @param {ObjectClient.RequestOptions} requestOptions - Request-specific configuration.
->>>>>>> ad65e814
      *
      * @example
      *     await client.endpoints.object.getAndReturnNestedWithRequiredFieldAsList([{
@@ -218,11 +167,7 @@
      *             }
      *         }])
      */
-<<<<<<< HEAD
-    getAndReturnNestedWithRequiredFieldAsList(request: NestedObjectWithRequiredField[], requestOptions?: Object_.RequestOptions): core.HttpResponsePromise<NestedObjectWithRequiredField>;
-=======
-    getAndReturnNestedWithRequiredFieldAsList(request: SeedExhaustive.types.NestedObjectWithRequiredField[], requestOptions?: ObjectClient.RequestOptions): core.HttpResponsePromise<SeedExhaustive.types.NestedObjectWithRequiredField>;
->>>>>>> ad65e814
+    getAndReturnNestedWithRequiredFieldAsList(request: NestedObjectWithRequiredField[], requestOptions?: ObjectClient.RequestOptions): core.HttpResponsePromise<NestedObjectWithRequiredField>;
     private __getAndReturnNestedWithRequiredFieldAsList;
     protected _getAuthorizationHeader(): Promise<string | undefined>;
 }