"use strict";
// This file was auto-generated by Fern from our API Definition.
var __createBinding = (this && this.__createBinding) || (Object.create ? (function(o, m, k, k2) {
    if (k2 === undefined) k2 = k;
    var desc = Object.getOwnPropertyDescriptor(m, k);
    if (!desc || ("get" in desc ? !m.__esModule : desc.writable || desc.configurable)) {
      desc = { enumerable: true, get: function() { return m[k]; } };
    }
    Object.defineProperty(o, k2, desc);
}) : (function(o, m, k, k2) {
    if (k2 === undefined) k2 = k;
    o[k2] = m[k];
}));
var __setModuleDefault = (this && this.__setModuleDefault) || (Object.create ? (function(o, v) {
    Object.defineProperty(o, "default", { enumerable: true, value: v });
}) : function(o, v) {
    o["default"] = v;
});
var __importStar = (this && this.__importStar) || (function () {
    var ownKeys = function(o) {
        ownKeys = Object.getOwnPropertyNames || function (o) {
            var ar = [];
            for (var k in o) if (Object.prototype.hasOwnProperty.call(o, k)) ar[ar.length] = k;
            return ar;
        };
        return ownKeys(o);
    };
    return function (mod) {
        if (mod && mod.__esModule) return mod;
        var result = {};
        if (mod != null) for (var k = ownKeys(mod), i = 0; i < k.length; i++) if (k[i] !== "default") __createBinding(result, mod, k[i]);
        __setModuleDefault(result, mod);
        return result;
    };
})();
var __awaiter = (this && this.__awaiter) || function (thisArg, _arguments, P, generator) {
    function adopt(value) { return value instanceof P ? value : new P(function (resolve) { resolve(value); }); }
    return new (P || (P = Promise))(function (resolve, reject) {
        function fulfilled(value) { try { step(generator.next(value)); } catch (e) { reject(e); } }
        function rejected(value) { try { step(generator["throw"](value)); } catch (e) { reject(e); } }
        function step(result) { result.done ? resolve(result.value) : adopt(result.value).then(fulfilled, rejected); }
        step((generator = generator.apply(thisArg, _arguments || [])).next());
    });
};
Object.defineProperty(exports, "__esModule", { value: true });
exports.ParamsClient = void 0;
const BaseClient_js_1 = require("../../../../../../BaseClient.js");
const headers_js_1 = require("../../../../../../core/headers.js");
const core = __importStar(require("../../../../../../core/index.js"));
const errors = __importStar(require("../../../../../../errors/index.js"));
class ParamsClient {
    constructor(options) {
        this._options = (0, BaseClient_js_1.normalizeClientOptions)(options);
    }
    /**
     * GET with path param
     *
     * @param {string} param
     * @param {ParamsClient.RequestOptions} requestOptions - Request-specific configuration.
     *
     * @example
     *     await client.endpoints.params.getWithPath("param")
     */
    getWithPath(param, requestOptions) {
        return core.HttpResponsePromise.fromPromise(this.__getWithPath(param, requestOptions));
    }
    __getWithPath(param, requestOptions) {
        return __awaiter(this, void 0, void 0, function* () {
            var _a, _b, _c, _d, _e, _f, _g, _h;
            const _headers = (0, headers_js_1.mergeHeaders)((_a = this._options) === null || _a === void 0 ? void 0 : _a.headers, (0, headers_js_1.mergeOnlyDefinedHeaders)({ Authorization: yield this._getAuthorizationHeader() }), requestOptions === null || requestOptions === void 0 ? void 0 : requestOptions.headers);
            const _response = yield core.fetcher({
                url: core.url.join((_b = (yield core.Supplier.get(this._options.baseUrl))) !== null && _b !== void 0 ? _b : (yield core.Supplier.get(this._options.environment)), `/params/path/${core.url.encodePathParam(param)}`),
                method: "GET",
                headers: _headers,
                queryParameters: requestOptions === null || requestOptions === void 0 ? void 0 : requestOptions.queryParams,
                timeoutMs: ((_e = (_c = requestOptions === null || requestOptions === void 0 ? void 0 : requestOptions.timeoutInSeconds) !== null && _c !== void 0 ? _c : (_d = this._options) === null || _d === void 0 ? void 0 : _d.timeoutInSeconds) !== null && _e !== void 0 ? _e : 60) * 1000,
                maxRetries: (_f = requestOptions === null || requestOptions === void 0 ? void 0 : requestOptions.maxRetries) !== null && _f !== void 0 ? _f : (_g = this._options) === null || _g === void 0 ? void 0 : _g.maxRetries,
                abortSignal: requestOptions === null || requestOptions === void 0 ? void 0 : requestOptions.abortSignal,
                fetchFn: (_h = this._options) === null || _h === void 0 ? void 0 : _h.fetch,
                logging: this._options.logging,
            });
            if (_response.ok) {
                return { data: _response.body, rawResponse: _response.rawResponse };
            }
            if (_response.error.reason === "status-code") {
                throw new errors.SeedExhaustiveError({
                    statusCode: _response.error.statusCode,
                    body: _response.error.body,
                    rawResponse: _response.rawResponse,
                });
            }
            switch (_response.error.reason) {
                case "non-json":
                    throw new errors.SeedExhaustiveError({
                        statusCode: _response.error.statusCode,
                        body: _response.error.rawBody,
                        rawResponse: _response.rawResponse,
                    });
                case "timeout":
                    throw new errors.SeedExhaustiveTimeoutError("Timeout exceeded when calling GET /params/path/{param}.");
                case "unknown":
                    throw new errors.SeedExhaustiveError({
                        message: _response.error.errorMessage,
                        rawResponse: _response.rawResponse,
                    });
            }
        });
    }
    /**
     * GET with path param
     *
<<<<<<< HEAD
     * @param {GetWithInlinePath} request
     * @param {Params.RequestOptions} requestOptions - Request-specific configuration.
=======
     * @param {SeedExhaustive.endpoints.GetWithInlinePath} request
     * @param {ParamsClient.RequestOptions} requestOptions - Request-specific configuration.
>>>>>>> ad65e814
     *
     * @example
     *     await client.endpoints.params.getWithInlinePath({
     *         param: "param"
     *     })
     */
    getWithInlinePath(request, requestOptions) {
        return core.HttpResponsePromise.fromPromise(this.__getWithInlinePath(request, requestOptions));
    }
    __getWithInlinePath(request, requestOptions) {
        return __awaiter(this, void 0, void 0, function* () {
            var _a, _b, _c, _d, _e, _f, _g, _h;
            const { param } = request;
            const _headers = (0, headers_js_1.mergeHeaders)((_a = this._options) === null || _a === void 0 ? void 0 : _a.headers, (0, headers_js_1.mergeOnlyDefinedHeaders)({ Authorization: yield this._getAuthorizationHeader() }), requestOptions === null || requestOptions === void 0 ? void 0 : requestOptions.headers);
            const _response = yield core.fetcher({
                url: core.url.join((_b = (yield core.Supplier.get(this._options.baseUrl))) !== null && _b !== void 0 ? _b : (yield core.Supplier.get(this._options.environment)), `/params/path/${core.url.encodePathParam(param)}`),
                method: "GET",
                headers: _headers,
                queryParameters: requestOptions === null || requestOptions === void 0 ? void 0 : requestOptions.queryParams,
                timeoutMs: ((_e = (_c = requestOptions === null || requestOptions === void 0 ? void 0 : requestOptions.timeoutInSeconds) !== null && _c !== void 0 ? _c : (_d = this._options) === null || _d === void 0 ? void 0 : _d.timeoutInSeconds) !== null && _e !== void 0 ? _e : 60) * 1000,
                maxRetries: (_f = requestOptions === null || requestOptions === void 0 ? void 0 : requestOptions.maxRetries) !== null && _f !== void 0 ? _f : (_g = this._options) === null || _g === void 0 ? void 0 : _g.maxRetries,
                abortSignal: requestOptions === null || requestOptions === void 0 ? void 0 : requestOptions.abortSignal,
                fetchFn: (_h = this._options) === null || _h === void 0 ? void 0 : _h.fetch,
                logging: this._options.logging,
            });
            if (_response.ok) {
                return { data: _response.body, rawResponse: _response.rawResponse };
            }
            if (_response.error.reason === "status-code") {
                throw new errors.SeedExhaustiveError({
                    statusCode: _response.error.statusCode,
                    body: _response.error.body,
                    rawResponse: _response.rawResponse,
                });
            }
            switch (_response.error.reason) {
                case "non-json":
                    throw new errors.SeedExhaustiveError({
                        statusCode: _response.error.statusCode,
                        body: _response.error.rawBody,
                        rawResponse: _response.rawResponse,
                    });
                case "timeout":
                    throw new errors.SeedExhaustiveTimeoutError("Timeout exceeded when calling GET /params/path/{param}.");
                case "unknown":
                    throw new errors.SeedExhaustiveError({
                        message: _response.error.errorMessage,
                        rawResponse: _response.rawResponse,
                    });
            }
        });
    }
    /**
     * GET with query param
     *
<<<<<<< HEAD
     * @param {GetWithQuery} request
     * @param {Params.RequestOptions} requestOptions - Request-specific configuration.
=======
     * @param {SeedExhaustive.endpoints.GetWithQuery} request
     * @param {ParamsClient.RequestOptions} requestOptions - Request-specific configuration.
>>>>>>> ad65e814
     *
     * @example
     *     await client.endpoints.params.getWithQuery({
     *         query: "query",
     *         number: 1
     *     })
     */
    getWithQuery(request, requestOptions) {
        return core.HttpResponsePromise.fromPromise(this.__getWithQuery(request, requestOptions));
    }
    __getWithQuery(request, requestOptions) {
        return __awaiter(this, void 0, void 0, function* () {
            var _a, _b, _c, _d, _e, _f, _g, _h;
            const { query, number: number_ } = request;
            const _queryParams = {};
            _queryParams.query = query;
            _queryParams.number = number_.toString();
            const _headers = (0, headers_js_1.mergeHeaders)((_a = this._options) === null || _a === void 0 ? void 0 : _a.headers, (0, headers_js_1.mergeOnlyDefinedHeaders)({ Authorization: yield this._getAuthorizationHeader() }), requestOptions === null || requestOptions === void 0 ? void 0 : requestOptions.headers);
            const _response = yield core.fetcher({
                url: core.url.join((_b = (yield core.Supplier.get(this._options.baseUrl))) !== null && _b !== void 0 ? _b : (yield core.Supplier.get(this._options.environment)), "/params"),
                method: "GET",
                headers: _headers,
                queryParameters: Object.assign(Object.assign({}, _queryParams), requestOptions === null || requestOptions === void 0 ? void 0 : requestOptions.queryParams),
                timeoutMs: ((_e = (_c = requestOptions === null || requestOptions === void 0 ? void 0 : requestOptions.timeoutInSeconds) !== null && _c !== void 0 ? _c : (_d = this._options) === null || _d === void 0 ? void 0 : _d.timeoutInSeconds) !== null && _e !== void 0 ? _e : 60) * 1000,
                maxRetries: (_f = requestOptions === null || requestOptions === void 0 ? void 0 : requestOptions.maxRetries) !== null && _f !== void 0 ? _f : (_g = this._options) === null || _g === void 0 ? void 0 : _g.maxRetries,
                abortSignal: requestOptions === null || requestOptions === void 0 ? void 0 : requestOptions.abortSignal,
                fetchFn: (_h = this._options) === null || _h === void 0 ? void 0 : _h.fetch,
                logging: this._options.logging,
            });
            if (_response.ok) {
                return { data: undefined, rawResponse: _response.rawResponse };
            }
            if (_response.error.reason === "status-code") {
                throw new errors.SeedExhaustiveError({
                    statusCode: _response.error.statusCode,
                    body: _response.error.body,
                    rawResponse: _response.rawResponse,
                });
            }
            switch (_response.error.reason) {
                case "non-json":
                    throw new errors.SeedExhaustiveError({
                        statusCode: _response.error.statusCode,
                        body: _response.error.rawBody,
                        rawResponse: _response.rawResponse,
                    });
                case "timeout":
                    throw new errors.SeedExhaustiveTimeoutError("Timeout exceeded when calling GET /params.");
                case "unknown":
                    throw new errors.SeedExhaustiveError({
                        message: _response.error.errorMessage,
                        rawResponse: _response.rawResponse,
                    });
            }
        });
    }
    /**
     * GET with multiple of same query param
     *
<<<<<<< HEAD
     * @param {GetWithMultipleQuery} request
     * @param {Params.RequestOptions} requestOptions - Request-specific configuration.
=======
     * @param {SeedExhaustive.endpoints.GetWithMultipleQuery} request
     * @param {ParamsClient.RequestOptions} requestOptions - Request-specific configuration.
>>>>>>> ad65e814
     *
     * @example
     *     await client.endpoints.params.getWithAllowMultipleQuery({
     *         query: "query",
     *         number: 1
     *     })
     */
    getWithAllowMultipleQuery(request, requestOptions) {
        return core.HttpResponsePromise.fromPromise(this.__getWithAllowMultipleQuery(request, requestOptions));
    }
    __getWithAllowMultipleQuery(request, requestOptions) {
        return __awaiter(this, void 0, void 0, function* () {
            var _a, _b, _c, _d, _e, _f, _g, _h;
            const { query, number: number_ } = request;
            const _queryParams = {};
            if (Array.isArray(query)) {
                _queryParams.query = query.map((item) => item);
            }
            else {
                _queryParams.query = query;
            }
            if (Array.isArray(number_)) {
                _queryParams.number = number_.map((item) => item.toString());
            }
            else {
                _queryParams.number = number_.toString();
            }
            const _headers = (0, headers_js_1.mergeHeaders)((_a = this._options) === null || _a === void 0 ? void 0 : _a.headers, (0, headers_js_1.mergeOnlyDefinedHeaders)({ Authorization: yield this._getAuthorizationHeader() }), requestOptions === null || requestOptions === void 0 ? void 0 : requestOptions.headers);
            const _response = yield core.fetcher({
                url: core.url.join((_b = (yield core.Supplier.get(this._options.baseUrl))) !== null && _b !== void 0 ? _b : (yield core.Supplier.get(this._options.environment)), "/params"),
                method: "GET",
                headers: _headers,
                queryParameters: Object.assign(Object.assign({}, _queryParams), requestOptions === null || requestOptions === void 0 ? void 0 : requestOptions.queryParams),
                timeoutMs: ((_e = (_c = requestOptions === null || requestOptions === void 0 ? void 0 : requestOptions.timeoutInSeconds) !== null && _c !== void 0 ? _c : (_d = this._options) === null || _d === void 0 ? void 0 : _d.timeoutInSeconds) !== null && _e !== void 0 ? _e : 60) * 1000,
                maxRetries: (_f = requestOptions === null || requestOptions === void 0 ? void 0 : requestOptions.maxRetries) !== null && _f !== void 0 ? _f : (_g = this._options) === null || _g === void 0 ? void 0 : _g.maxRetries,
                abortSignal: requestOptions === null || requestOptions === void 0 ? void 0 : requestOptions.abortSignal,
                fetchFn: (_h = this._options) === null || _h === void 0 ? void 0 : _h.fetch,
                logging: this._options.logging,
            });
            if (_response.ok) {
                return { data: undefined, rawResponse: _response.rawResponse };
            }
            if (_response.error.reason === "status-code") {
                throw new errors.SeedExhaustiveError({
                    statusCode: _response.error.statusCode,
                    body: _response.error.body,
                    rawResponse: _response.rawResponse,
                });
            }
            switch (_response.error.reason) {
                case "non-json":
                    throw new errors.SeedExhaustiveError({
                        statusCode: _response.error.statusCode,
                        body: _response.error.rawBody,
                        rawResponse: _response.rawResponse,
                    });
                case "timeout":
                    throw new errors.SeedExhaustiveTimeoutError("Timeout exceeded when calling GET /params.");
                case "unknown":
                    throw new errors.SeedExhaustiveError({
                        message: _response.error.errorMessage,
                        rawResponse: _response.rawResponse,
                    });
            }
        });
    }
    /**
     * GET with path and query params
     *
     * @param {string} param
<<<<<<< HEAD
     * @param {GetWithPathAndQuery} request
     * @param {Params.RequestOptions} requestOptions - Request-specific configuration.
=======
     * @param {SeedExhaustive.endpoints.GetWithPathAndQuery} request
     * @param {ParamsClient.RequestOptions} requestOptions - Request-specific configuration.
>>>>>>> ad65e814
     *
     * @example
     *     await client.endpoints.params.getWithPathAndQuery("param", {
     *         query: "query"
     *     })
     */
    getWithPathAndQuery(param, request, requestOptions) {
        return core.HttpResponsePromise.fromPromise(this.__getWithPathAndQuery(param, request, requestOptions));
    }
    __getWithPathAndQuery(param, request, requestOptions) {
        return __awaiter(this, void 0, void 0, function* () {
            var _a, _b, _c, _d, _e, _f, _g, _h;
            const { query } = request;
            const _queryParams = {};
            _queryParams.query = query;
            const _headers = (0, headers_js_1.mergeHeaders)((_a = this._options) === null || _a === void 0 ? void 0 : _a.headers, (0, headers_js_1.mergeOnlyDefinedHeaders)({ Authorization: yield this._getAuthorizationHeader() }), requestOptions === null || requestOptions === void 0 ? void 0 : requestOptions.headers);
            const _response = yield core.fetcher({
                url: core.url.join((_b = (yield core.Supplier.get(this._options.baseUrl))) !== null && _b !== void 0 ? _b : (yield core.Supplier.get(this._options.environment)), `/params/path-query/${core.url.encodePathParam(param)}`),
                method: "GET",
                headers: _headers,
                queryParameters: Object.assign(Object.assign({}, _queryParams), requestOptions === null || requestOptions === void 0 ? void 0 : requestOptions.queryParams),
                timeoutMs: ((_e = (_c = requestOptions === null || requestOptions === void 0 ? void 0 : requestOptions.timeoutInSeconds) !== null && _c !== void 0 ? _c : (_d = this._options) === null || _d === void 0 ? void 0 : _d.timeoutInSeconds) !== null && _e !== void 0 ? _e : 60) * 1000,
                maxRetries: (_f = requestOptions === null || requestOptions === void 0 ? void 0 : requestOptions.maxRetries) !== null && _f !== void 0 ? _f : (_g = this._options) === null || _g === void 0 ? void 0 : _g.maxRetries,
                abortSignal: requestOptions === null || requestOptions === void 0 ? void 0 : requestOptions.abortSignal,
                fetchFn: (_h = this._options) === null || _h === void 0 ? void 0 : _h.fetch,
                logging: this._options.logging,
            });
            if (_response.ok) {
                return { data: undefined, rawResponse: _response.rawResponse };
            }
            if (_response.error.reason === "status-code") {
                throw new errors.SeedExhaustiveError({
                    statusCode: _response.error.statusCode,
                    body: _response.error.body,
                    rawResponse: _response.rawResponse,
                });
            }
            switch (_response.error.reason) {
                case "non-json":
                    throw new errors.SeedExhaustiveError({
                        statusCode: _response.error.statusCode,
                        body: _response.error.rawBody,
                        rawResponse: _response.rawResponse,
                    });
                case "timeout":
                    throw new errors.SeedExhaustiveTimeoutError("Timeout exceeded when calling GET /params/path-query/{param}.");
                case "unknown":
                    throw new errors.SeedExhaustiveError({
                        message: _response.error.errorMessage,
                        rawResponse: _response.rawResponse,
                    });
            }
        });
    }
    /**
     * GET with path and query params
     *
<<<<<<< HEAD
     * @param {GetWithInlinePathAndQuery} request
     * @param {Params.RequestOptions} requestOptions - Request-specific configuration.
=======
     * @param {SeedExhaustive.endpoints.GetWithInlinePathAndQuery} request
     * @param {ParamsClient.RequestOptions} requestOptions - Request-specific configuration.
>>>>>>> ad65e814
     *
     * @example
     *     await client.endpoints.params.getWithInlinePathAndQuery({
     *         param: "param",
     *         query: "query"
     *     })
     */
    getWithInlinePathAndQuery(request, requestOptions) {
        return core.HttpResponsePromise.fromPromise(this.__getWithInlinePathAndQuery(request, requestOptions));
    }
    __getWithInlinePathAndQuery(request, requestOptions) {
        return __awaiter(this, void 0, void 0, function* () {
            var _a, _b, _c, _d, _e, _f, _g, _h;
            const { param, query } = request;
            const _queryParams = {};
            _queryParams.query = query;
            const _headers = (0, headers_js_1.mergeHeaders)((_a = this._options) === null || _a === void 0 ? void 0 : _a.headers, (0, headers_js_1.mergeOnlyDefinedHeaders)({ Authorization: yield this._getAuthorizationHeader() }), requestOptions === null || requestOptions === void 0 ? void 0 : requestOptions.headers);
            const _response = yield core.fetcher({
                url: core.url.join((_b = (yield core.Supplier.get(this._options.baseUrl))) !== null && _b !== void 0 ? _b : (yield core.Supplier.get(this._options.environment)), `/params/path-query/${core.url.encodePathParam(param)}`),
                method: "GET",
                headers: _headers,
                queryParameters: Object.assign(Object.assign({}, _queryParams), requestOptions === null || requestOptions === void 0 ? void 0 : requestOptions.queryParams),
                timeoutMs: ((_e = (_c = requestOptions === null || requestOptions === void 0 ? void 0 : requestOptions.timeoutInSeconds) !== null && _c !== void 0 ? _c : (_d = this._options) === null || _d === void 0 ? void 0 : _d.timeoutInSeconds) !== null && _e !== void 0 ? _e : 60) * 1000,
                maxRetries: (_f = requestOptions === null || requestOptions === void 0 ? void 0 : requestOptions.maxRetries) !== null && _f !== void 0 ? _f : (_g = this._options) === null || _g === void 0 ? void 0 : _g.maxRetries,
                abortSignal: requestOptions === null || requestOptions === void 0 ? void 0 : requestOptions.abortSignal,
                fetchFn: (_h = this._options) === null || _h === void 0 ? void 0 : _h.fetch,
                logging: this._options.logging,
            });
            if (_response.ok) {
                return { data: undefined, rawResponse: _response.rawResponse };
            }
            if (_response.error.reason === "status-code") {
                throw new errors.SeedExhaustiveError({
                    statusCode: _response.error.statusCode,
                    body: _response.error.body,
                    rawResponse: _response.rawResponse,
                });
            }
            switch (_response.error.reason) {
                case "non-json":
                    throw new errors.SeedExhaustiveError({
                        statusCode: _response.error.statusCode,
                        body: _response.error.rawBody,
                        rawResponse: _response.rawResponse,
                    });
                case "timeout":
                    throw new errors.SeedExhaustiveTimeoutError("Timeout exceeded when calling GET /params/path-query/{param}.");
                case "unknown":
                    throw new errors.SeedExhaustiveError({
                        message: _response.error.errorMessage,
                        rawResponse: _response.rawResponse,
                    });
            }
        });
    }
    /**
     * PUT to update with path param
     *
     * @param {string} param
     * @param {string} request
     * @param {ParamsClient.RequestOptions} requestOptions - Request-specific configuration.
     *
     * @example
     *     await client.endpoints.params.modifyWithPath("param", "string")
     */
    modifyWithPath(param, request, requestOptions) {
        return core.HttpResponsePromise.fromPromise(this.__modifyWithPath(param, request, requestOptions));
    }
    __modifyWithPath(param, request, requestOptions) {
        return __awaiter(this, void 0, void 0, function* () {
            var _a, _b, _c, _d, _e, _f, _g, _h;
            const _headers = (0, headers_js_1.mergeHeaders)((_a = this._options) === null || _a === void 0 ? void 0 : _a.headers, (0, headers_js_1.mergeOnlyDefinedHeaders)({ Authorization: yield this._getAuthorizationHeader() }), requestOptions === null || requestOptions === void 0 ? void 0 : requestOptions.headers);
            const _response = yield core.fetcher({
                url: core.url.join((_b = (yield core.Supplier.get(this._options.baseUrl))) !== null && _b !== void 0 ? _b : (yield core.Supplier.get(this._options.environment)), `/params/path/${core.url.encodePathParam(param)}`),
                method: "PUT",
                headers: _headers,
                contentType: "application/json",
                queryParameters: requestOptions === null || requestOptions === void 0 ? void 0 : requestOptions.queryParams,
                requestType: "json",
                body: request,
                timeoutMs: ((_e = (_c = requestOptions === null || requestOptions === void 0 ? void 0 : requestOptions.timeoutInSeconds) !== null && _c !== void 0 ? _c : (_d = this._options) === null || _d === void 0 ? void 0 : _d.timeoutInSeconds) !== null && _e !== void 0 ? _e : 60) * 1000,
                maxRetries: (_f = requestOptions === null || requestOptions === void 0 ? void 0 : requestOptions.maxRetries) !== null && _f !== void 0 ? _f : (_g = this._options) === null || _g === void 0 ? void 0 : _g.maxRetries,
                abortSignal: requestOptions === null || requestOptions === void 0 ? void 0 : requestOptions.abortSignal,
                fetchFn: (_h = this._options) === null || _h === void 0 ? void 0 : _h.fetch,
                logging: this._options.logging,
            });
            if (_response.ok) {
                return { data: _response.body, rawResponse: _response.rawResponse };
            }
            if (_response.error.reason === "status-code") {
                throw new errors.SeedExhaustiveError({
                    statusCode: _response.error.statusCode,
                    body: _response.error.body,
                    rawResponse: _response.rawResponse,
                });
            }
            switch (_response.error.reason) {
                case "non-json":
                    throw new errors.SeedExhaustiveError({
                        statusCode: _response.error.statusCode,
                        body: _response.error.rawBody,
                        rawResponse: _response.rawResponse,
                    });
                case "timeout":
                    throw new errors.SeedExhaustiveTimeoutError("Timeout exceeded when calling PUT /params/path/{param}.");
                case "unknown":
                    throw new errors.SeedExhaustiveError({
                        message: _response.error.errorMessage,
                        rawResponse: _response.rawResponse,
                    });
            }
        });
    }
    /**
     * PUT to update with path param
     *
<<<<<<< HEAD
     * @param {ModifyResourceAtInlinedPath} request
     * @param {Params.RequestOptions} requestOptions - Request-specific configuration.
=======
     * @param {SeedExhaustive.endpoints.ModifyResourceAtInlinedPath} request
     * @param {ParamsClient.RequestOptions} requestOptions - Request-specific configuration.
>>>>>>> ad65e814
     *
     * @example
     *     await client.endpoints.params.modifyWithInlinePath({
     *         param: "param",
     *         body: "string"
     *     })
     */
    modifyWithInlinePath(request, requestOptions) {
        return core.HttpResponsePromise.fromPromise(this.__modifyWithInlinePath(request, requestOptions));
    }
    __modifyWithInlinePath(request, requestOptions) {
        return __awaiter(this, void 0, void 0, function* () {
            var _a, _b, _c, _d, _e, _f, _g, _h;
            const { param, body: _body } = request;
            const _headers = (0, headers_js_1.mergeHeaders)((_a = this._options) === null || _a === void 0 ? void 0 : _a.headers, (0, headers_js_1.mergeOnlyDefinedHeaders)({ Authorization: yield this._getAuthorizationHeader() }), requestOptions === null || requestOptions === void 0 ? void 0 : requestOptions.headers);
            const _response = yield core.fetcher({
                url: core.url.join((_b = (yield core.Supplier.get(this._options.baseUrl))) !== null && _b !== void 0 ? _b : (yield core.Supplier.get(this._options.environment)), `/params/path/${core.url.encodePathParam(param)}`),
                method: "PUT",
                headers: _headers,
                contentType: "application/json",
                queryParameters: requestOptions === null || requestOptions === void 0 ? void 0 : requestOptions.queryParams,
                requestType: "json",
                body: _body,
                timeoutMs: ((_e = (_c = requestOptions === null || requestOptions === void 0 ? void 0 : requestOptions.timeoutInSeconds) !== null && _c !== void 0 ? _c : (_d = this._options) === null || _d === void 0 ? void 0 : _d.timeoutInSeconds) !== null && _e !== void 0 ? _e : 60) * 1000,
                maxRetries: (_f = requestOptions === null || requestOptions === void 0 ? void 0 : requestOptions.maxRetries) !== null && _f !== void 0 ? _f : (_g = this._options) === null || _g === void 0 ? void 0 : _g.maxRetries,
                abortSignal: requestOptions === null || requestOptions === void 0 ? void 0 : requestOptions.abortSignal,
                fetchFn: (_h = this._options) === null || _h === void 0 ? void 0 : _h.fetch,
                logging: this._options.logging,
            });
            if (_response.ok) {
                return { data: _response.body, rawResponse: _response.rawResponse };
            }
            if (_response.error.reason === "status-code") {
                throw new errors.SeedExhaustiveError({
                    statusCode: _response.error.statusCode,
                    body: _response.error.body,
                    rawResponse: _response.rawResponse,
                });
            }
            switch (_response.error.reason) {
                case "non-json":
                    throw new errors.SeedExhaustiveError({
                        statusCode: _response.error.statusCode,
                        body: _response.error.rawBody,
                        rawResponse: _response.rawResponse,
                    });
                case "timeout":
                    throw new errors.SeedExhaustiveTimeoutError("Timeout exceeded when calling PUT /params/path/{param}.");
                case "unknown":
                    throw new errors.SeedExhaustiveError({
                        message: _response.error.errorMessage,
                        rawResponse: _response.rawResponse,
                    });
            }
        });
    }
    _getAuthorizationHeader() {
        return __awaiter(this, void 0, void 0, function* () {
            const bearer = yield core.Supplier.get(this._options.token);
            if (bearer != null) {
                return `Bearer ${bearer}`;
            }
            return undefined;
        });
    }
}
exports.ParamsClient = ParamsClient;<|MERGE_RESOLUTION|>--- conflicted
+++ resolved
@@ -109,13 +109,8 @@
     /**
      * GET with path param
      *
-<<<<<<< HEAD
      * @param {GetWithInlinePath} request
-     * @param {Params.RequestOptions} requestOptions - Request-specific configuration.
-=======
-     * @param {SeedExhaustive.endpoints.GetWithInlinePath} request
-     * @param {ParamsClient.RequestOptions} requestOptions - Request-specific configuration.
->>>>>>> ad65e814
+     * @param {ParamsClient.RequestOptions} requestOptions - Request-specific configuration.
      *
      * @example
      *     await client.endpoints.params.getWithInlinePath({
@@ -171,13 +166,8 @@
     /**
      * GET with query param
      *
-<<<<<<< HEAD
      * @param {GetWithQuery} request
-     * @param {Params.RequestOptions} requestOptions - Request-specific configuration.
-=======
-     * @param {SeedExhaustive.endpoints.GetWithQuery} request
-     * @param {ParamsClient.RequestOptions} requestOptions - Request-specific configuration.
->>>>>>> ad65e814
+     * @param {ParamsClient.RequestOptions} requestOptions - Request-specific configuration.
      *
      * @example
      *     await client.endpoints.params.getWithQuery({
@@ -237,13 +227,8 @@
     /**
      * GET with multiple of same query param
      *
-<<<<<<< HEAD
      * @param {GetWithMultipleQuery} request
-     * @param {Params.RequestOptions} requestOptions - Request-specific configuration.
-=======
-     * @param {SeedExhaustive.endpoints.GetWithMultipleQuery} request
-     * @param {ParamsClient.RequestOptions} requestOptions - Request-specific configuration.
->>>>>>> ad65e814
+     * @param {ParamsClient.RequestOptions} requestOptions - Request-specific configuration.
      *
      * @example
      *     await client.endpoints.params.getWithAllowMultipleQuery({
@@ -314,13 +299,8 @@
      * GET with path and query params
      *
      * @param {string} param
-<<<<<<< HEAD
      * @param {GetWithPathAndQuery} request
-     * @param {Params.RequestOptions} requestOptions - Request-specific configuration.
-=======
-     * @param {SeedExhaustive.endpoints.GetWithPathAndQuery} request
-     * @param {ParamsClient.RequestOptions} requestOptions - Request-specific configuration.
->>>>>>> ad65e814
+     * @param {ParamsClient.RequestOptions} requestOptions - Request-specific configuration.
      *
      * @example
      *     await client.endpoints.params.getWithPathAndQuery("param", {
@@ -378,13 +358,8 @@
     /**
      * GET with path and query params
      *
-<<<<<<< HEAD
      * @param {GetWithInlinePathAndQuery} request
-     * @param {Params.RequestOptions} requestOptions - Request-specific configuration.
-=======
-     * @param {SeedExhaustive.endpoints.GetWithInlinePathAndQuery} request
-     * @param {ParamsClient.RequestOptions} requestOptions - Request-specific configuration.
->>>>>>> ad65e814
+     * @param {ParamsClient.RequestOptions} requestOptions - Request-specific configuration.
      *
      * @example
      *     await client.endpoints.params.getWithInlinePathAndQuery({
@@ -501,13 +476,8 @@
     /**
      * PUT to update with path param
      *
-<<<<<<< HEAD
      * @param {ModifyResourceAtInlinedPath} request
-     * @param {Params.RequestOptions} requestOptions - Request-specific configuration.
-=======
-     * @param {SeedExhaustive.endpoints.ModifyResourceAtInlinedPath} request
-     * @param {ParamsClient.RequestOptions} requestOptions - Request-specific configuration.
->>>>>>> ad65e814
+     * @param {ParamsClient.RequestOptions} requestOptions - Request-specific configuration.
      *
      * @example
      *     await client.endpoints.params.modifyWithInlinePath({
