--- conflicted
+++ resolved
@@ -1,12 +1,7 @@
 import type { BaseClientOptions, BaseRequestOptions } from "../../../../../../BaseClient.js";
 import * as core from "../../../../../../core/index.js";
-<<<<<<< HEAD
 import type { ObjectWithRequiredField } from "../../../../types/resources/object/types/ObjectWithRequiredField.js";
-export declare namespace Container {
-=======
-import type * as SeedExhaustive from "../../../../../index.js";
 export declare namespace ContainerClient {
->>>>>>> ad65e814
     interface Options extends BaseClientOptions {
     }
     interface RequestOptions extends BaseRequestOptions {
@@ -25,13 +20,8 @@
     getAndReturnListOfPrimitives(request: string[], requestOptions?: ContainerClient.RequestOptions): core.HttpResponsePromise<string[]>;
     private __getAndReturnListOfPrimitives;
     /**
-<<<<<<< HEAD
      * @param {ObjectWithRequiredField[]} request
-     * @param {Container.RequestOptions} requestOptions - Request-specific configuration.
-=======
-     * @param {SeedExhaustive.types.ObjectWithRequiredField[]} request
      * @param {ContainerClient.RequestOptions} requestOptions - Request-specific configuration.
->>>>>>> ad65e814
      *
      * @example
      *     await client.endpoints.container.getAndReturnListOfObjects([{
@@ -40,11 +30,7 @@
      *             string: "string"
      *         }])
      */
-<<<<<<< HEAD
-    getAndReturnListOfObjects(request: ObjectWithRequiredField[], requestOptions?: Container.RequestOptions): core.HttpResponsePromise<ObjectWithRequiredField[]>;
-=======
-    getAndReturnListOfObjects(request: SeedExhaustive.types.ObjectWithRequiredField[], requestOptions?: ContainerClient.RequestOptions): core.HttpResponsePromise<SeedExhaustive.types.ObjectWithRequiredField[]>;
->>>>>>> ad65e814
+    getAndReturnListOfObjects(request: ObjectWithRequiredField[], requestOptions?: ContainerClient.RequestOptions): core.HttpResponsePromise<ObjectWithRequiredField[]>;
     private __getAndReturnListOfObjects;
     /**
      * @param {string[]} request
@@ -56,24 +42,15 @@
     getAndReturnSetOfPrimitives(request: string[], requestOptions?: ContainerClient.RequestOptions): core.HttpResponsePromise<string[]>;
     private __getAndReturnSetOfPrimitives;
     /**
-<<<<<<< HEAD
      * @param {ObjectWithRequiredField[]} request
-     * @param {Container.RequestOptions} requestOptions - Request-specific configuration.
-=======
-     * @param {SeedExhaustive.types.ObjectWithRequiredField[]} request
      * @param {ContainerClient.RequestOptions} requestOptions - Request-specific configuration.
->>>>>>> ad65e814
      *
      * @example
      *     await client.endpoints.container.getAndReturnSetOfObjects([{
      *             string: "string"
      *         }])
      */
-<<<<<<< HEAD
-    getAndReturnSetOfObjects(request: ObjectWithRequiredField[], requestOptions?: Container.RequestOptions): core.HttpResponsePromise<ObjectWithRequiredField[]>;
-=======
-    getAndReturnSetOfObjects(request: SeedExhaustive.types.ObjectWithRequiredField[], requestOptions?: ContainerClient.RequestOptions): core.HttpResponsePromise<SeedExhaustive.types.ObjectWithRequiredField[]>;
->>>>>>> ad65e814
+    getAndReturnSetOfObjects(request: ObjectWithRequiredField[], requestOptions?: ContainerClient.RequestOptions): core.HttpResponsePromise<ObjectWithRequiredField[]>;
     private __getAndReturnSetOfObjects;
     /**
      * @param {Record<string, string>} request
@@ -87,13 +64,8 @@
     getAndReturnMapPrimToPrim(request: Record<string, string>, requestOptions?: ContainerClient.RequestOptions): core.HttpResponsePromise<Record<string, string>>;
     private __getAndReturnMapPrimToPrim;
     /**
-<<<<<<< HEAD
      * @param {Record<string, ObjectWithRequiredField>} request
-     * @param {Container.RequestOptions} requestOptions - Request-specific configuration.
-=======
-     * @param {Record<string, SeedExhaustive.types.ObjectWithRequiredField>} request
      * @param {ContainerClient.RequestOptions} requestOptions - Request-specific configuration.
->>>>>>> ad65e814
      *
      * @example
      *     await client.endpoints.container.getAndReturnMapOfPrimToObject({
@@ -102,30 +74,18 @@
      *         }
      *     })
      */
-<<<<<<< HEAD
-    getAndReturnMapOfPrimToObject(request: Record<string, ObjectWithRequiredField>, requestOptions?: Container.RequestOptions): core.HttpResponsePromise<Record<string, ObjectWithRequiredField>>;
+    getAndReturnMapOfPrimToObject(request: Record<string, ObjectWithRequiredField>, requestOptions?: ContainerClient.RequestOptions): core.HttpResponsePromise<Record<string, ObjectWithRequiredField>>;
     private __getAndReturnMapOfPrimToObject;
     /**
      * @param {ObjectWithRequiredField} request
-     * @param {Container.RequestOptions} requestOptions - Request-specific configuration.
-=======
-    getAndReturnMapOfPrimToObject(request: Record<string, SeedExhaustive.types.ObjectWithRequiredField>, requestOptions?: ContainerClient.RequestOptions): core.HttpResponsePromise<Record<string, SeedExhaustive.types.ObjectWithRequiredField>>;
-    private __getAndReturnMapOfPrimToObject;
-    /**
-     * @param {SeedExhaustive.types.ObjectWithRequiredField} request
      * @param {ContainerClient.RequestOptions} requestOptions - Request-specific configuration.
->>>>>>> ad65e814
      *
      * @example
      *     await client.endpoints.container.getAndReturnOptional({
      *         string: "string"
      *     })
      */
-<<<<<<< HEAD
-    getAndReturnOptional(request?: ObjectWithRequiredField, requestOptions?: Container.RequestOptions): core.HttpResponsePromise<ObjectWithRequiredField | undefined>;
-=======
-    getAndReturnOptional(request?: SeedExhaustive.types.ObjectWithRequiredField, requestOptions?: ContainerClient.RequestOptions): core.HttpResponsePromise<SeedExhaustive.types.ObjectWithRequiredField | undefined>;
->>>>>>> ad65e814
+    getAndReturnOptional(request?: ObjectWithRequiredField, requestOptions?: ContainerClient.RequestOptions): core.HttpResponsePromise<ObjectWithRequiredField | undefined>;
     private __getAndReturnOptional;
     protected _getAuthorizationHeader(): Promise<string | undefined>;
 }