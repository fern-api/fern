"use strict";
// This file was auto-generated by Fern from our API Definition.
var __createBinding = (this && this.__createBinding) || (Object.create ? (function(o, m, k, k2) {
    if (k2 === undefined) k2 = k;
    var desc = Object.getOwnPropertyDescriptor(m, k);
    if (!desc || ("get" in desc ? !m.__esModule : desc.writable || desc.configurable)) {
      desc = { enumerable: true, get: function() { return m[k]; } };
    }
    Object.defineProperty(o, k2, desc);
}) : (function(o, m, k, k2) {
    if (k2 === undefined) k2 = k;
    o[k2] = m[k];
}));
var __setModuleDefault = (this && this.__setModuleDefault) || (Object.create ? (function(o, v) {
    Object.defineProperty(o, "default", { enumerable: true, value: v });
}) : function(o, v) {
    o["default"] = v;
});
var __importStar = (this && this.__importStar) || (function () {
    var ownKeys = function(o) {
        ownKeys = Object.getOwnPropertyNames || function (o) {
            var ar = [];
            for (var k in o) if (Object.prototype.hasOwnProperty.call(o, k)) ar[ar.length] = k;
            return ar;
        };
        return ownKeys(o);
    };
    return function (mod) {
        if (mod && mod.__esModule) return mod;
        var result = {};
        if (mod != null) for (var k = ownKeys(mod), i = 0; i < k.length; i++) if (k[i] !== "default") __createBinding(result, mod, k[i]);
        __setModuleDefault(result, mod);
        return result;
    };
})();
var __awaiter = (this && this.__awaiter) || function (thisArg, _arguments, P, generator) {
    function adopt(value) { return value instanceof P ? value : new P(function (resolve) { resolve(value); }); }
    return new (P || (P = Promise))(function (resolve, reject) {
        function fulfilled(value) { try { step(generator.next(value)); } catch (e) { reject(e); } }
        function rejected(value) { try { step(generator["throw"](value)); } catch (e) { reject(e); } }
        function step(result) { result.done ? resolve(result.value) : adopt(result.value).then(fulfilled, rejected); }
        step((generator = generator.apply(thisArg, _arguments || [])).next());
    });
};
Object.defineProperty(exports, "__esModule", { value: true });
exports.PutClient = void 0;
const BaseClient_js_1 = require("../../../../../../BaseClient.js");
const headers_js_1 = require("../../../../../../core/headers.js");
const core = __importStar(require("../../../../../../core/index.js"));
const errors = __importStar(require("../../../../../../errors/index.js"));
class PutClient {
    constructor(options) {
        this._options = (0, BaseClient_js_1.normalizeClientOptions)(options);
    }
    /**
<<<<<<< HEAD
     * @param {PutRequest} request
     * @param {Put.RequestOptions} requestOptions - Request-specific configuration.
=======
     * @param {SeedExhaustive.endpoints.PutRequest} request
     * @param {PutClient.RequestOptions} requestOptions - Request-specific configuration.
>>>>>>> ad65e814
     *
     * @example
     *     await client.endpoints.put.add({
     *         id: "id"
     *     })
     */
    add(request, requestOptions) {
        return core.HttpResponsePromise.fromPromise(this.__add(request, requestOptions));
    }
    __add(request, requestOptions) {
        return __awaiter(this, void 0, void 0, function* () {
            var _a, _b, _c, _d, _e, _f, _g, _h;
            const { id } = request;
            const _headers = (0, headers_js_1.mergeHeaders)((_a = this._options) === null || _a === void 0 ? void 0 : _a.headers, (0, headers_js_1.mergeOnlyDefinedHeaders)({ Authorization: yield this._getAuthorizationHeader() }), requestOptions === null || requestOptions === void 0 ? void 0 : requestOptions.headers);
            const _response = yield core.fetcher({
                url: core.url.join((_b = (yield core.Supplier.get(this._options.baseUrl))) !== null && _b !== void 0 ? _b : (yield core.Supplier.get(this._options.environment)), `${core.url.encodePathParam(id)}`),
                method: "PUT",
                headers: _headers,
                queryParameters: requestOptions === null || requestOptions === void 0 ? void 0 : requestOptions.queryParams,
                timeoutMs: ((_e = (_c = requestOptions === null || requestOptions === void 0 ? void 0 : requestOptions.timeoutInSeconds) !== null && _c !== void 0 ? _c : (_d = this._options) === null || _d === void 0 ? void 0 : _d.timeoutInSeconds) !== null && _e !== void 0 ? _e : 60) * 1000,
                maxRetries: (_f = requestOptions === null || requestOptions === void 0 ? void 0 : requestOptions.maxRetries) !== null && _f !== void 0 ? _f : (_g = this._options) === null || _g === void 0 ? void 0 : _g.maxRetries,
                abortSignal: requestOptions === null || requestOptions === void 0 ? void 0 : requestOptions.abortSignal,
                fetchFn: (_h = this._options) === null || _h === void 0 ? void 0 : _h.fetch,
                logging: this._options.logging,
            });
            if (_response.ok) {
                return { data: _response.body, rawResponse: _response.rawResponse };
            }
            if (_response.error.reason === "status-code") {
                throw new errors.SeedExhaustiveError({
                    statusCode: _response.error.statusCode,
                    body: _response.error.body,
                    rawResponse: _response.rawResponse,
                });
            }
            switch (_response.error.reason) {
                case "non-json":
                    throw new errors.SeedExhaustiveError({
                        statusCode: _response.error.statusCode,
                        body: _response.error.rawBody,
                        rawResponse: _response.rawResponse,
                    });
                case "timeout":
                    throw new errors.SeedExhaustiveTimeoutError("Timeout exceeded when calling PUT /{id}.");
                case "unknown":
                    throw new errors.SeedExhaustiveError({
                        message: _response.error.errorMessage,
                        rawResponse: _response.rawResponse,
                    });
            }
        });
    }
    _getAuthorizationHeader() {
        return __awaiter(this, void 0, void 0, function* () {
            const bearer = yield core.Supplier.get(this._options.token);
            if (bearer != null) {
                return `Bearer ${bearer}`;
            }
            return undefined;
        });
    }
}
exports.PutClient = PutClient;<|MERGE_RESOLUTION|>--- conflicted
+++ resolved
@@ -53,13 +53,8 @@
         this._options = (0, BaseClient_js_1.normalizeClientOptions)(options);
     }
     /**
-<<<<<<< HEAD
      * @param {PutRequest} request
-     * @param {Put.RequestOptions} requestOptions - Request-specific configuration.
-=======
-     * @param {SeedExhaustive.endpoints.PutRequest} request
      * @param {PutClient.RequestOptions} requestOptions - Request-specific configuration.
->>>>>>> ad65e814
      *
      * @example
      *     await client.endpoints.put.add({
