import type { BaseClientOptions, BaseRequestOptions } from "../../../../../../BaseClient.js";
import * as core from "../../../../../../core/index.js";
<<<<<<< HEAD
import type { Animal } from "../../../../types/resources/union/types/Animal.js";
export declare namespace Union {
=======
import type * as SeedExhaustive from "../../../../../index.js";
export declare namespace UnionClient {
>>>>>>> ad65e814
    interface Options extends BaseClientOptions {
    }
    interface RequestOptions extends BaseRequestOptions {
    }
}
export declare class UnionClient {
    protected readonly _options: UnionClient.Options;
    constructor(options: UnionClient.Options);
    /**
<<<<<<< HEAD
     * @param {Animal} request
     * @param {Union.RequestOptions} requestOptions - Request-specific configuration.
=======
     * @param {SeedExhaustive.types.Animal} request
     * @param {UnionClient.RequestOptions} requestOptions - Request-specific configuration.
>>>>>>> ad65e814
     *
     * @example
     *     await client.endpoints.union.getAndReturnUnion({
     *         animal: "dog",
     *         name: "name",
     *         likesToWoof: true
     *     })
     */
<<<<<<< HEAD
    getAndReturnUnion(request: Animal, requestOptions?: Union.RequestOptions): core.HttpResponsePromise<Animal>;
=======
    getAndReturnUnion(request: SeedExhaustive.types.Animal, requestOptions?: UnionClient.RequestOptions): core.HttpResponsePromise<SeedExhaustive.types.Animal>;
>>>>>>> ad65e814
    private __getAndReturnUnion;
    protected _getAuthorizationHeader(): Promise<string | undefined>;
}<|MERGE_RESOLUTION|>--- conflicted
+++ resolved
@@ -1,12 +1,7 @@
 import type { BaseClientOptions, BaseRequestOptions } from "../../../../../../BaseClient.js";
 import * as core from "../../../../../../core/index.js";
-<<<<<<< HEAD
 import type { Animal } from "../../../../types/resources/union/types/Animal.js";
-export declare namespace Union {
-=======
-import type * as SeedExhaustive from "../../../../../index.js";
 export declare namespace UnionClient {
->>>>>>> ad65e814
     interface Options extends BaseClientOptions {
     }
     interface RequestOptions extends BaseRequestOptions {
@@ -16,13 +11,8 @@
     protected readonly _options: UnionClient.Options;
     constructor(options: UnionClient.Options);
     /**
-<<<<<<< HEAD
      * @param {Animal} request
-     * @param {Union.RequestOptions} requestOptions - Request-specific configuration.
-=======
-     * @param {SeedExhaustive.types.Animal} request
      * @param {UnionClient.RequestOptions} requestOptions - Request-specific configuration.
->>>>>>> ad65e814
      *
      * @example
      *     await client.endpoints.union.getAndReturnUnion({
@@ -31,11 +21,7 @@
      *         likesToWoof: true
      *     })
      */
-<<<<<<< HEAD
-    getAndReturnUnion(request: Animal, requestOptions?: Union.RequestOptions): core.HttpResponsePromise<Animal>;
-=======
-    getAndReturnUnion(request: SeedExhaustive.types.Animal, requestOptions?: UnionClient.RequestOptions): core.HttpResponsePromise<SeedExhaustive.types.Animal>;
->>>>>>> ad65e814
+    getAndReturnUnion(request: Animal, requestOptions?: UnionClient.RequestOptions): core.HttpResponsePromise<Animal>;
     private __getAndReturnUnion;
     protected _getAuthorizationHeader(): Promise<string | undefined>;
 }