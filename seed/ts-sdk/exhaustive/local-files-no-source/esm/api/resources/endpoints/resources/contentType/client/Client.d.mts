import type { BaseClientOptions, BaseRequestOptions } from "../../../../../../BaseClient.mjs";
import * as core from "../../../../../../core/index.mjs";
<<<<<<< HEAD
import type { ObjectWithOptionalField } from "../../../../types/resources/object/types/ObjectWithOptionalField.mjs";
export declare namespace ContentType {
=======
import type * as SeedExhaustive from "../../../../../index.mjs";
export declare namespace ContentTypeClient {
>>>>>>> ad65e814
    interface Options extends BaseClientOptions {
    }
    interface RequestOptions extends BaseRequestOptions {
    }
}
export declare class ContentTypeClient {
    protected readonly _options: ContentTypeClient.Options;
    constructor(options: ContentTypeClient.Options);
    /**
<<<<<<< HEAD
     * @param {ObjectWithOptionalField} request
     * @param {ContentType.RequestOptions} requestOptions - Request-specific configuration.
=======
     * @param {SeedExhaustive.types.ObjectWithOptionalField} request
     * @param {ContentTypeClient.RequestOptions} requestOptions - Request-specific configuration.
>>>>>>> ad65e814
     *
     * @example
     *     await client.endpoints.contentType.postJsonPatchContentType({
     *         string: "string",
     *         integer: 1,
     *         long: 1000000,
     *         double: 1.1,
     *         bool: true,
     *         datetime: "2024-01-15T09:30:00Z",
     *         date: "2023-01-15",
     *         uuid: "d5e9c84f-c2b2-4bf4-b4b0-7ffd7a9ffc32",
     *         base64: "SGVsbG8gd29ybGQh",
     *         list: ["list", "list"],
     *         set: ["set"],
     *         map: {
     *             1: "map"
     *         },
     *         bigint: "1000000"
     *     })
     */
<<<<<<< HEAD
    postJsonPatchContentType(request: ObjectWithOptionalField, requestOptions?: ContentType.RequestOptions): core.HttpResponsePromise<void>;
    private __postJsonPatchContentType;
    /**
     * @param {ObjectWithOptionalField} request
     * @param {ContentType.RequestOptions} requestOptions - Request-specific configuration.
=======
    postJsonPatchContentType(request: SeedExhaustive.types.ObjectWithOptionalField, requestOptions?: ContentTypeClient.RequestOptions): core.HttpResponsePromise<void>;
    private __postJsonPatchContentType;
    /**
     * @param {SeedExhaustive.types.ObjectWithOptionalField} request
     * @param {ContentTypeClient.RequestOptions} requestOptions - Request-specific configuration.
>>>>>>> ad65e814
     *
     * @example
     *     await client.endpoints.contentType.postJsonPatchContentWithCharsetType({
     *         string: "string",
     *         integer: 1,
     *         long: 1000000,
     *         double: 1.1,
     *         bool: true,
     *         datetime: "2024-01-15T09:30:00Z",
     *         date: "2023-01-15",
     *         uuid: "d5e9c84f-c2b2-4bf4-b4b0-7ffd7a9ffc32",
     *         base64: "SGVsbG8gd29ybGQh",
     *         list: ["list", "list"],
     *         set: ["set"],
     *         map: {
     *             1: "map"
     *         },
     *         bigint: "1000000"
     *     })
     */
<<<<<<< HEAD
    postJsonPatchContentWithCharsetType(request: ObjectWithOptionalField, requestOptions?: ContentType.RequestOptions): core.HttpResponsePromise<void>;
=======
    postJsonPatchContentWithCharsetType(request: SeedExhaustive.types.ObjectWithOptionalField, requestOptions?: ContentTypeClient.RequestOptions): core.HttpResponsePromise<void>;
>>>>>>> ad65e814
    private __postJsonPatchContentWithCharsetType;
    protected _getAuthorizationHeader(): Promise<string | undefined>;
}<|MERGE_RESOLUTION|>--- conflicted
+++ resolved
@@ -1,12 +1,7 @@
 import type { BaseClientOptions, BaseRequestOptions } from "../../../../../../BaseClient.mjs";
 import * as core from "../../../../../../core/index.mjs";
-<<<<<<< HEAD
 import type { ObjectWithOptionalField } from "../../../../types/resources/object/types/ObjectWithOptionalField.mjs";
-export declare namespace ContentType {
-=======
-import type * as SeedExhaustive from "../../../../../index.mjs";
 export declare namespace ContentTypeClient {
->>>>>>> ad65e814
     interface Options extends BaseClientOptions {
     }
     interface RequestOptions extends BaseRequestOptions {
@@ -16,13 +11,8 @@
     protected readonly _options: ContentTypeClient.Options;
     constructor(options: ContentTypeClient.Options);
     /**
-<<<<<<< HEAD
      * @param {ObjectWithOptionalField} request
-     * @param {ContentType.RequestOptions} requestOptions - Request-specific configuration.
-=======
-     * @param {SeedExhaustive.types.ObjectWithOptionalField} request
      * @param {ContentTypeClient.RequestOptions} requestOptions - Request-specific configuration.
->>>>>>> ad65e814
      *
      * @example
      *     await client.endpoints.contentType.postJsonPatchContentType({
@@ -43,19 +33,11 @@
      *         bigint: "1000000"
      *     })
      */
-<<<<<<< HEAD
-    postJsonPatchContentType(request: ObjectWithOptionalField, requestOptions?: ContentType.RequestOptions): core.HttpResponsePromise<void>;
+    postJsonPatchContentType(request: ObjectWithOptionalField, requestOptions?: ContentTypeClient.RequestOptions): core.HttpResponsePromise<void>;
     private __postJsonPatchContentType;
     /**
      * @param {ObjectWithOptionalField} request
-     * @param {ContentType.RequestOptions} requestOptions - Request-specific configuration.
-=======
-    postJsonPatchContentType(request: SeedExhaustive.types.ObjectWithOptionalField, requestOptions?: ContentTypeClient.RequestOptions): core.HttpResponsePromise<void>;
-    private __postJsonPatchContentType;
-    /**
-     * @param {SeedExhaustive.types.ObjectWithOptionalField} request
      * @param {ContentTypeClient.RequestOptions} requestOptions - Request-specific configuration.
->>>>>>> ad65e814
      *
      * @example
      *     await client.endpoints.contentType.postJsonPatchContentWithCharsetType({
@@ -76,11 +58,7 @@
      *         bigint: "1000000"
      *     })
      */
-<<<<<<< HEAD
-    postJsonPatchContentWithCharsetType(request: ObjectWithOptionalField, requestOptions?: ContentType.RequestOptions): core.HttpResponsePromise<void>;
-=======
-    postJsonPatchContentWithCharsetType(request: SeedExhaustive.types.ObjectWithOptionalField, requestOptions?: ContentTypeClient.RequestOptions): core.HttpResponsePromise<void>;
->>>>>>> ad65e814
+    postJsonPatchContentWithCharsetType(request: ObjectWithOptionalField, requestOptions?: ContentTypeClient.RequestOptions): core.HttpResponsePromise<void>;
     private __postJsonPatchContentWithCharsetType;
     protected _getAuthorizationHeader(): Promise<string | undefined>;
 }