import type { BaseClientOptions, BaseRequestOptions } from "../../../../BaseClient.mjs";
import * as core from "../../../../core/index.mjs";
<<<<<<< HEAD
import type { ReqWithHeaders as ReqWithHeaders_SeedExhaustive } from "./requests/ReqWithHeaders.mjs";
export declare namespace ReqWithHeaders {
=======
import type * as SeedExhaustive from "../../../index.mjs";
export declare namespace ReqWithHeadersClient {
>>>>>>> ad65e814
    interface Options extends BaseClientOptions {
    }
    interface RequestOptions extends BaseRequestOptions {
    }
}
export declare class ReqWithHeadersClient {
    protected readonly _options: ReqWithHeadersClient.Options;
    constructor(options: ReqWithHeadersClient.Options);
    /**
<<<<<<< HEAD
     * @param {ReqWithHeaders_SeedExhaustive} request
     * @param {ReqWithHeaders.RequestOptions} requestOptions - Request-specific configuration.
=======
     * @param {SeedExhaustive.ReqWithHeaders} request
     * @param {ReqWithHeadersClient.RequestOptions} requestOptions - Request-specific configuration.
>>>>>>> ad65e814
     *
     * @example
     *     await client.reqWithHeaders.getWithCustomHeader({
     *         "X-TEST-SERVICE-HEADER": "X-TEST-SERVICE-HEADER",
     *         "X-TEST-ENDPOINT-HEADER": "X-TEST-ENDPOINT-HEADER",
     *         body: "string"
     *     })
     */
<<<<<<< HEAD
    getWithCustomHeader(request: ReqWithHeaders_SeedExhaustive, requestOptions?: ReqWithHeaders.RequestOptions): core.HttpResponsePromise<void>;
=======
    getWithCustomHeader(request: SeedExhaustive.ReqWithHeaders, requestOptions?: ReqWithHeadersClient.RequestOptions): core.HttpResponsePromise<void>;
>>>>>>> ad65e814
    private __getWithCustomHeader;
    protected _getAuthorizationHeader(): Promise<string | undefined>;
}<|MERGE_RESOLUTION|>--- conflicted
+++ resolved
@@ -1,12 +1,7 @@
 import type { BaseClientOptions, BaseRequestOptions } from "../../../../BaseClient.mjs";
 import * as core from "../../../../core/index.mjs";
-<<<<<<< HEAD
-import type { ReqWithHeaders as ReqWithHeaders_SeedExhaustive } from "./requests/ReqWithHeaders.mjs";
-export declare namespace ReqWithHeaders {
-=======
-import type * as SeedExhaustive from "../../../index.mjs";
+import type { ReqWithHeaders } from "./requests/ReqWithHeaders.mjs";
 export declare namespace ReqWithHeadersClient {
->>>>>>> ad65e814
     interface Options extends BaseClientOptions {
     }
     interface RequestOptions extends BaseRequestOptions {
@@ -16,13 +11,8 @@
     protected readonly _options: ReqWithHeadersClient.Options;
     constructor(options: ReqWithHeadersClient.Options);
     /**
-<<<<<<< HEAD
-     * @param {ReqWithHeaders_SeedExhaustive} request
-     * @param {ReqWithHeaders.RequestOptions} requestOptions - Request-specific configuration.
-=======
-     * @param {SeedExhaustive.ReqWithHeaders} request
+     * @param {ReqWithHeaders} request
      * @param {ReqWithHeadersClient.RequestOptions} requestOptions - Request-specific configuration.
->>>>>>> ad65e814
      *
      * @example
      *     await client.reqWithHeaders.getWithCustomHeader({
@@ -31,11 +21,7 @@
      *         body: "string"
      *     })
      */
-<<<<<<< HEAD
-    getWithCustomHeader(request: ReqWithHeaders_SeedExhaustive, requestOptions?: ReqWithHeaders.RequestOptions): core.HttpResponsePromise<void>;
-=======
-    getWithCustomHeader(request: SeedExhaustive.ReqWithHeaders, requestOptions?: ReqWithHeadersClient.RequestOptions): core.HttpResponsePromise<void>;
->>>>>>> ad65e814
+    getWithCustomHeader(request: ReqWithHeaders, requestOptions?: ReqWithHeadersClient.RequestOptions): core.HttpResponsePromise<void>;
     private __getWithCustomHeader;
     protected _getAuthorizationHeader(): Promise<string | undefined>;
 }