// This file was auto-generated by Fern from our API Definition.

import type { BaseClientOptions, BaseRequestOptions } from "../../../../../../BaseClient.js";
import { normalizeClientOptions } from "../../../../../../BaseClient.js";
import { mergeHeaders, mergeOnlyDefinedHeaders } from "../../../../../../core/headers.js";
import * as core from "../../../../../../core/index.js";
import * as errors from "../../../../../../errors/index.js";
import type { NestedObjectWithOptionalField } from "../../../../types/resources/object/types/NestedObjectWithOptionalField.js";
import type { NestedObjectWithRequiredField } from "../../../../types/resources/object/types/NestedObjectWithRequiredField.js";
import type { ObjectWithMapOfMap } from "../../../../types/resources/object/types/ObjectWithMapOfMap.js";
import type { ObjectWithOptionalField } from "../../../../types/resources/object/types/ObjectWithOptionalField.js";
import type { ObjectWithRequiredField } from "../../../../types/resources/object/types/ObjectWithRequiredField.js";

export declare namespace ObjectClient {
    export interface Options extends BaseClientOptions {}

    export interface RequestOptions extends BaseRequestOptions {}
}

export class ObjectClient {
    protected readonly _options: ObjectClient.Options;

    constructor(options: ObjectClient.Options) {
        this._options = normalizeClientOptions(options);
    }

    /**
<<<<<<< HEAD
     * @param {ObjectWithOptionalField} request
     * @param {Object_.RequestOptions} requestOptions - Request-specific configuration.
=======
     * @param {SeedExhaustive.types.ObjectWithOptionalField} request
     * @param {ObjectClient.RequestOptions} requestOptions - Request-specific configuration.
>>>>>>> ad65e814
     *
     * @example
     *     await client.endpoints.object.getAndReturnWithOptionalField({
     *         string: "string",
     *         integer: 1,
     *         long: 1000000,
     *         double: 1.1,
     *         bool: true,
     *         datetime: "2024-01-15T09:30:00Z",
     *         date: "2023-01-15",
     *         uuid: "d5e9c84f-c2b2-4bf4-b4b0-7ffd7a9ffc32",
     *         base64: "SGVsbG8gd29ybGQh",
     *         list: ["list", "list"],
     *         set: ["set"],
     *         map: {
     *             1: "map"
     *         },
     *         bigint: "1000000"
     *     })
     */
    public getAndReturnWithOptionalField(
<<<<<<< HEAD
        request: ObjectWithOptionalField,
        requestOptions?: Object_.RequestOptions,
    ): core.HttpResponsePromise<ObjectWithOptionalField> {
=======
        request: SeedExhaustive.types.ObjectWithOptionalField,
        requestOptions?: ObjectClient.RequestOptions,
    ): core.HttpResponsePromise<SeedExhaustive.types.ObjectWithOptionalField> {
>>>>>>> ad65e814
        return core.HttpResponsePromise.fromPromise(this.__getAndReturnWithOptionalField(request, requestOptions));
    }

    private async __getAndReturnWithOptionalField(
<<<<<<< HEAD
        request: ObjectWithOptionalField,
        requestOptions?: Object_.RequestOptions,
    ): Promise<core.WithRawResponse<ObjectWithOptionalField>> {
=======
        request: SeedExhaustive.types.ObjectWithOptionalField,
        requestOptions?: ObjectClient.RequestOptions,
    ): Promise<core.WithRawResponse<SeedExhaustive.types.ObjectWithOptionalField>> {
>>>>>>> ad65e814
        const _headers: core.Fetcher.Args["headers"] = mergeHeaders(
            this._options?.headers,
            mergeOnlyDefinedHeaders({ Authorization: await this._getAuthorizationHeader() }),
            requestOptions?.headers,
        );
        const _response = await core.fetcher({
            url: core.url.join(
                (await core.Supplier.get(this._options.baseUrl)) ??
                    (await core.Supplier.get(this._options.environment)),
                "/object/get-and-return-with-optional-field",
            ),
            method: "POST",
            headers: _headers,
            contentType: "application/json",
            queryParameters: requestOptions?.queryParams,
            requestType: "json",
            body: request,
            timeoutMs: (requestOptions?.timeoutInSeconds ?? this._options?.timeoutInSeconds ?? 60) * 1000,
            maxRetries: requestOptions?.maxRetries ?? this._options?.maxRetries,
            abortSignal: requestOptions?.abortSignal,
            fetchFn: this._options?.fetch,
            logging: this._options.logging,
        });
        if (_response.ok) {
            return { data: _response.body as ObjectWithOptionalField, rawResponse: _response.rawResponse };
        }

        if (_response.error.reason === "status-code") {
            throw new errors.SeedExhaustiveError({
                statusCode: _response.error.statusCode,
                body: _response.error.body,
                rawResponse: _response.rawResponse,
            });
        }

        switch (_response.error.reason) {
            case "non-json":
                throw new errors.SeedExhaustiveError({
                    statusCode: _response.error.statusCode,
                    body: _response.error.rawBody,
                    rawResponse: _response.rawResponse,
                });
            case "timeout":
                throw new errors.SeedExhaustiveTimeoutError(
                    "Timeout exceeded when calling POST /object/get-and-return-with-optional-field.",
                );
            case "unknown":
                throw new errors.SeedExhaustiveError({
                    message: _response.error.errorMessage,
                    rawResponse: _response.rawResponse,
                });
        }
    }

    /**
<<<<<<< HEAD
     * @param {ObjectWithRequiredField} request
     * @param {Object_.RequestOptions} requestOptions - Request-specific configuration.
=======
     * @param {SeedExhaustive.types.ObjectWithRequiredField} request
     * @param {ObjectClient.RequestOptions} requestOptions - Request-specific configuration.
>>>>>>> ad65e814
     *
     * @example
     *     await client.endpoints.object.getAndReturnWithRequiredField({
     *         string: "string"
     *     })
     */
    public getAndReturnWithRequiredField(
<<<<<<< HEAD
        request: ObjectWithRequiredField,
        requestOptions?: Object_.RequestOptions,
    ): core.HttpResponsePromise<ObjectWithRequiredField> {
=======
        request: SeedExhaustive.types.ObjectWithRequiredField,
        requestOptions?: ObjectClient.RequestOptions,
    ): core.HttpResponsePromise<SeedExhaustive.types.ObjectWithRequiredField> {
>>>>>>> ad65e814
        return core.HttpResponsePromise.fromPromise(this.__getAndReturnWithRequiredField(request, requestOptions));
    }

    private async __getAndReturnWithRequiredField(
<<<<<<< HEAD
        request: ObjectWithRequiredField,
        requestOptions?: Object_.RequestOptions,
    ): Promise<core.WithRawResponse<ObjectWithRequiredField>> {
=======
        request: SeedExhaustive.types.ObjectWithRequiredField,
        requestOptions?: ObjectClient.RequestOptions,
    ): Promise<core.WithRawResponse<SeedExhaustive.types.ObjectWithRequiredField>> {
>>>>>>> ad65e814
        const _headers: core.Fetcher.Args["headers"] = mergeHeaders(
            this._options?.headers,
            mergeOnlyDefinedHeaders({ Authorization: await this._getAuthorizationHeader() }),
            requestOptions?.headers,
        );
        const _response = await core.fetcher({
            url: core.url.join(
                (await core.Supplier.get(this._options.baseUrl)) ??
                    (await core.Supplier.get(this._options.environment)),
                "/object/get-and-return-with-required-field",
            ),
            method: "POST",
            headers: _headers,
            contentType: "application/json",
            queryParameters: requestOptions?.queryParams,
            requestType: "json",
            body: request,
            timeoutMs: (requestOptions?.timeoutInSeconds ?? this._options?.timeoutInSeconds ?? 60) * 1000,
            maxRetries: requestOptions?.maxRetries ?? this._options?.maxRetries,
            abortSignal: requestOptions?.abortSignal,
            fetchFn: this._options?.fetch,
            logging: this._options.logging,
        });
        if (_response.ok) {
            return { data: _response.body as ObjectWithRequiredField, rawResponse: _response.rawResponse };
        }

        if (_response.error.reason === "status-code") {
            throw new errors.SeedExhaustiveError({
                statusCode: _response.error.statusCode,
                body: _response.error.body,
                rawResponse: _response.rawResponse,
            });
        }

        switch (_response.error.reason) {
            case "non-json":
                throw new errors.SeedExhaustiveError({
                    statusCode: _response.error.statusCode,
                    body: _response.error.rawBody,
                    rawResponse: _response.rawResponse,
                });
            case "timeout":
                throw new errors.SeedExhaustiveTimeoutError(
                    "Timeout exceeded when calling POST /object/get-and-return-with-required-field.",
                );
            case "unknown":
                throw new errors.SeedExhaustiveError({
                    message: _response.error.errorMessage,
                    rawResponse: _response.rawResponse,
                });
        }
    }

    /**
<<<<<<< HEAD
     * @param {ObjectWithMapOfMap} request
     * @param {Object_.RequestOptions} requestOptions - Request-specific configuration.
=======
     * @param {SeedExhaustive.types.ObjectWithMapOfMap} request
     * @param {ObjectClient.RequestOptions} requestOptions - Request-specific configuration.
>>>>>>> ad65e814
     *
     * @example
     *     await client.endpoints.object.getAndReturnWithMapOfMap({
     *         map: {
     *             "map": {
     *                 "map": "map"
     *             }
     *         }
     *     })
     */
    public getAndReturnWithMapOfMap(
<<<<<<< HEAD
        request: ObjectWithMapOfMap,
        requestOptions?: Object_.RequestOptions,
    ): core.HttpResponsePromise<ObjectWithMapOfMap> {
=======
        request: SeedExhaustive.types.ObjectWithMapOfMap,
        requestOptions?: ObjectClient.RequestOptions,
    ): core.HttpResponsePromise<SeedExhaustive.types.ObjectWithMapOfMap> {
>>>>>>> ad65e814
        return core.HttpResponsePromise.fromPromise(this.__getAndReturnWithMapOfMap(request, requestOptions));
    }

    private async __getAndReturnWithMapOfMap(
<<<<<<< HEAD
        request: ObjectWithMapOfMap,
        requestOptions?: Object_.RequestOptions,
    ): Promise<core.WithRawResponse<ObjectWithMapOfMap>> {
=======
        request: SeedExhaustive.types.ObjectWithMapOfMap,
        requestOptions?: ObjectClient.RequestOptions,
    ): Promise<core.WithRawResponse<SeedExhaustive.types.ObjectWithMapOfMap>> {
>>>>>>> ad65e814
        const _headers: core.Fetcher.Args["headers"] = mergeHeaders(
            this._options?.headers,
            mergeOnlyDefinedHeaders({ Authorization: await this._getAuthorizationHeader() }),
            requestOptions?.headers,
        );
        const _response = await core.fetcher({
            url: core.url.join(
                (await core.Supplier.get(this._options.baseUrl)) ??
                    (await core.Supplier.get(this._options.environment)),
                "/object/get-and-return-with-map-of-map",
            ),
            method: "POST",
            headers: _headers,
            contentType: "application/json",
            queryParameters: requestOptions?.queryParams,
            requestType: "json",
            body: request,
            timeoutMs: (requestOptions?.timeoutInSeconds ?? this._options?.timeoutInSeconds ?? 60) * 1000,
            maxRetries: requestOptions?.maxRetries ?? this._options?.maxRetries,
            abortSignal: requestOptions?.abortSignal,
            fetchFn: this._options?.fetch,
            logging: this._options.logging,
        });
        if (_response.ok) {
            return { data: _response.body as ObjectWithMapOfMap, rawResponse: _response.rawResponse };
        }

        if (_response.error.reason === "status-code") {
            throw new errors.SeedExhaustiveError({
                statusCode: _response.error.statusCode,
                body: _response.error.body,
                rawResponse: _response.rawResponse,
            });
        }

        switch (_response.error.reason) {
            case "non-json":
                throw new errors.SeedExhaustiveError({
                    statusCode: _response.error.statusCode,
                    body: _response.error.rawBody,
                    rawResponse: _response.rawResponse,
                });
            case "timeout":
                throw new errors.SeedExhaustiveTimeoutError(
                    "Timeout exceeded when calling POST /object/get-and-return-with-map-of-map.",
                );
            case "unknown":
                throw new errors.SeedExhaustiveError({
                    message: _response.error.errorMessage,
                    rawResponse: _response.rawResponse,
                });
        }
    }

    /**
<<<<<<< HEAD
     * @param {NestedObjectWithOptionalField} request
     * @param {Object_.RequestOptions} requestOptions - Request-specific configuration.
=======
     * @param {SeedExhaustive.types.NestedObjectWithOptionalField} request
     * @param {ObjectClient.RequestOptions} requestOptions - Request-specific configuration.
>>>>>>> ad65e814
     *
     * @example
     *     await client.endpoints.object.getAndReturnNestedWithOptionalField({
     *         string: "string",
     *         NestedObject: {
     *             string: "string",
     *             integer: 1,
     *             long: 1000000,
     *             double: 1.1,
     *             bool: true,
     *             datetime: "2024-01-15T09:30:00Z",
     *             date: "2023-01-15",
     *             uuid: "d5e9c84f-c2b2-4bf4-b4b0-7ffd7a9ffc32",
     *             base64: "SGVsbG8gd29ybGQh",
     *             list: ["list", "list"],
     *             set: ["set"],
     *             map: {
     *                 1: "map"
     *             },
     *             bigint: "1000000"
     *         }
     *     })
     */
    public getAndReturnNestedWithOptionalField(
<<<<<<< HEAD
        request: NestedObjectWithOptionalField,
        requestOptions?: Object_.RequestOptions,
    ): core.HttpResponsePromise<NestedObjectWithOptionalField> {
=======
        request: SeedExhaustive.types.NestedObjectWithOptionalField,
        requestOptions?: ObjectClient.RequestOptions,
    ): core.HttpResponsePromise<SeedExhaustive.types.NestedObjectWithOptionalField> {
>>>>>>> ad65e814
        return core.HttpResponsePromise.fromPromise(
            this.__getAndReturnNestedWithOptionalField(request, requestOptions),
        );
    }

    private async __getAndReturnNestedWithOptionalField(
<<<<<<< HEAD
        request: NestedObjectWithOptionalField,
        requestOptions?: Object_.RequestOptions,
    ): Promise<core.WithRawResponse<NestedObjectWithOptionalField>> {
=======
        request: SeedExhaustive.types.NestedObjectWithOptionalField,
        requestOptions?: ObjectClient.RequestOptions,
    ): Promise<core.WithRawResponse<SeedExhaustive.types.NestedObjectWithOptionalField>> {
>>>>>>> ad65e814
        const _headers: core.Fetcher.Args["headers"] = mergeHeaders(
            this._options?.headers,
            mergeOnlyDefinedHeaders({ Authorization: await this._getAuthorizationHeader() }),
            requestOptions?.headers,
        );
        const _response = await core.fetcher({
            url: core.url.join(
                (await core.Supplier.get(this._options.baseUrl)) ??
                    (await core.Supplier.get(this._options.environment)),
                "/object/get-and-return-nested-with-optional-field",
            ),
            method: "POST",
            headers: _headers,
            contentType: "application/json",
            queryParameters: requestOptions?.queryParams,
            requestType: "json",
            body: request,
            timeoutMs: (requestOptions?.timeoutInSeconds ?? this._options?.timeoutInSeconds ?? 60) * 1000,
            maxRetries: requestOptions?.maxRetries ?? this._options?.maxRetries,
            abortSignal: requestOptions?.abortSignal,
            fetchFn: this._options?.fetch,
            logging: this._options.logging,
        });
        if (_response.ok) {
            return { data: _response.body as NestedObjectWithOptionalField, rawResponse: _response.rawResponse };
        }

        if (_response.error.reason === "status-code") {
            throw new errors.SeedExhaustiveError({
                statusCode: _response.error.statusCode,
                body: _response.error.body,
                rawResponse: _response.rawResponse,
            });
        }

        switch (_response.error.reason) {
            case "non-json":
                throw new errors.SeedExhaustiveError({
                    statusCode: _response.error.statusCode,
                    body: _response.error.rawBody,
                    rawResponse: _response.rawResponse,
                });
            case "timeout":
                throw new errors.SeedExhaustiveTimeoutError(
                    "Timeout exceeded when calling POST /object/get-and-return-nested-with-optional-field.",
                );
            case "unknown":
                throw new errors.SeedExhaustiveError({
                    message: _response.error.errorMessage,
                    rawResponse: _response.rawResponse,
                });
        }
    }

    /**
<<<<<<< HEAD
     * @param {string} string_
     * @param {NestedObjectWithRequiredField} request
     * @param {Object_.RequestOptions} requestOptions - Request-specific configuration.
=======
     * @param {string} string
     * @param {SeedExhaustive.types.NestedObjectWithRequiredField} request
     * @param {ObjectClient.RequestOptions} requestOptions - Request-specific configuration.
>>>>>>> ad65e814
     *
     * @example
     *     await client.endpoints.object.getAndReturnNestedWithRequiredField("string", {
     *         string: "string",
     *         NestedObject: {
     *             string: "string",
     *             integer: 1,
     *             long: 1000000,
     *             double: 1.1,
     *             bool: true,
     *             datetime: "2024-01-15T09:30:00Z",
     *             date: "2023-01-15",
     *             uuid: "d5e9c84f-c2b2-4bf4-b4b0-7ffd7a9ffc32",
     *             base64: "SGVsbG8gd29ybGQh",
     *             list: ["list", "list"],
     *             set: ["set"],
     *             map: {
     *                 1: "map"
     *             },
     *             bigint: "1000000"
     *         }
     *     })
     */
    public getAndReturnNestedWithRequiredField(
<<<<<<< HEAD
        string_: string,
        request: NestedObjectWithRequiredField,
        requestOptions?: Object_.RequestOptions,
    ): core.HttpResponsePromise<NestedObjectWithRequiredField> {
=======
        string: string,
        request: SeedExhaustive.types.NestedObjectWithRequiredField,
        requestOptions?: ObjectClient.RequestOptions,
    ): core.HttpResponsePromise<SeedExhaustive.types.NestedObjectWithRequiredField> {
>>>>>>> ad65e814
        return core.HttpResponsePromise.fromPromise(
            this.__getAndReturnNestedWithRequiredField(string, request, requestOptions),
        );
    }

    private async __getAndReturnNestedWithRequiredField(
<<<<<<< HEAD
        string_: string,
        request: NestedObjectWithRequiredField,
        requestOptions?: Object_.RequestOptions,
    ): Promise<core.WithRawResponse<NestedObjectWithRequiredField>> {
=======
        string: string,
        request: SeedExhaustive.types.NestedObjectWithRequiredField,
        requestOptions?: ObjectClient.RequestOptions,
    ): Promise<core.WithRawResponse<SeedExhaustive.types.NestedObjectWithRequiredField>> {
>>>>>>> ad65e814
        const _headers: core.Fetcher.Args["headers"] = mergeHeaders(
            this._options?.headers,
            mergeOnlyDefinedHeaders({ Authorization: await this._getAuthorizationHeader() }),
            requestOptions?.headers,
        );
        const _response = await core.fetcher({
            url: core.url.join(
                (await core.Supplier.get(this._options.baseUrl)) ??
                    (await core.Supplier.get(this._options.environment)),
                `/object/get-and-return-nested-with-required-field/${core.url.encodePathParam(string)}`,
            ),
            method: "POST",
            headers: _headers,
            contentType: "application/json",
            queryParameters: requestOptions?.queryParams,
            requestType: "json",
            body: request,
            timeoutMs: (requestOptions?.timeoutInSeconds ?? this._options?.timeoutInSeconds ?? 60) * 1000,
            maxRetries: requestOptions?.maxRetries ?? this._options?.maxRetries,
            abortSignal: requestOptions?.abortSignal,
            fetchFn: this._options?.fetch,
            logging: this._options.logging,
        });
        if (_response.ok) {
            return { data: _response.body as NestedObjectWithRequiredField, rawResponse: _response.rawResponse };
        }

        if (_response.error.reason === "status-code") {
            throw new errors.SeedExhaustiveError({
                statusCode: _response.error.statusCode,
                body: _response.error.body,
                rawResponse: _response.rawResponse,
            });
        }

        switch (_response.error.reason) {
            case "non-json":
                throw new errors.SeedExhaustiveError({
                    statusCode: _response.error.statusCode,
                    body: _response.error.rawBody,
                    rawResponse: _response.rawResponse,
                });
            case "timeout":
                throw new errors.SeedExhaustiveTimeoutError(
                    "Timeout exceeded when calling POST /object/get-and-return-nested-with-required-field/{string}.",
                );
            case "unknown":
                throw new errors.SeedExhaustiveError({
                    message: _response.error.errorMessage,
                    rawResponse: _response.rawResponse,
                });
        }
    }

    /**
<<<<<<< HEAD
     * @param {NestedObjectWithRequiredField[]} request
     * @param {Object_.RequestOptions} requestOptions - Request-specific configuration.
=======
     * @param {SeedExhaustive.types.NestedObjectWithRequiredField[]} request
     * @param {ObjectClient.RequestOptions} requestOptions - Request-specific configuration.
>>>>>>> ad65e814
     *
     * @example
     *     await client.endpoints.object.getAndReturnNestedWithRequiredFieldAsList([{
     *             string: "string",
     *             NestedObject: {
     *                 string: "string",
     *                 integer: 1,
     *                 long: 1000000,
     *                 double: 1.1,
     *                 bool: true,
     *                 datetime: "2024-01-15T09:30:00Z",
     *                 date: "2023-01-15",
     *                 uuid: "d5e9c84f-c2b2-4bf4-b4b0-7ffd7a9ffc32",
     *                 base64: "SGVsbG8gd29ybGQh",
     *                 list: ["list", "list"],
     *                 set: ["set"],
     *                 map: {
     *                     1: "map"
     *                 },
     *                 bigint: "1000000"
     *             }
     *         }, {
     *             string: "string",
     *             NestedObject: {
     *                 string: "string",
     *                 integer: 1,
     *                 long: 1000000,
     *                 double: 1.1,
     *                 bool: true,
     *                 datetime: "2024-01-15T09:30:00Z",
     *                 date: "2023-01-15",
     *                 uuid: "d5e9c84f-c2b2-4bf4-b4b0-7ffd7a9ffc32",
     *                 base64: "SGVsbG8gd29ybGQh",
     *                 list: ["list", "list"],
     *                 set: ["set"],
     *                 map: {
     *                     1: "map"
     *                 },
     *                 bigint: "1000000"
     *             }
     *         }])
     */
    public getAndReturnNestedWithRequiredFieldAsList(
<<<<<<< HEAD
        request: NestedObjectWithRequiredField[],
        requestOptions?: Object_.RequestOptions,
    ): core.HttpResponsePromise<NestedObjectWithRequiredField> {
=======
        request: SeedExhaustive.types.NestedObjectWithRequiredField[],
        requestOptions?: ObjectClient.RequestOptions,
    ): core.HttpResponsePromise<SeedExhaustive.types.NestedObjectWithRequiredField> {
>>>>>>> ad65e814
        return core.HttpResponsePromise.fromPromise(
            this.__getAndReturnNestedWithRequiredFieldAsList(request, requestOptions),
        );
    }

    private async __getAndReturnNestedWithRequiredFieldAsList(
<<<<<<< HEAD
        request: NestedObjectWithRequiredField[],
        requestOptions?: Object_.RequestOptions,
    ): Promise<core.WithRawResponse<NestedObjectWithRequiredField>> {
=======
        request: SeedExhaustive.types.NestedObjectWithRequiredField[],
        requestOptions?: ObjectClient.RequestOptions,
    ): Promise<core.WithRawResponse<SeedExhaustive.types.NestedObjectWithRequiredField>> {
>>>>>>> ad65e814
        const _headers: core.Fetcher.Args["headers"] = mergeHeaders(
            this._options?.headers,
            mergeOnlyDefinedHeaders({ Authorization: await this._getAuthorizationHeader() }),
            requestOptions?.headers,
        );
        const _response = await core.fetcher({
            url: core.url.join(
                (await core.Supplier.get(this._options.baseUrl)) ??
                    (await core.Supplier.get(this._options.environment)),
                "/object/get-and-return-nested-with-required-field-list",
            ),
            method: "POST",
            headers: _headers,
            contentType: "application/json",
            queryParameters: requestOptions?.queryParams,
            requestType: "json",
            body: request,
            timeoutMs: (requestOptions?.timeoutInSeconds ?? this._options?.timeoutInSeconds ?? 60) * 1000,
            maxRetries: requestOptions?.maxRetries ?? this._options?.maxRetries,
            abortSignal: requestOptions?.abortSignal,
            fetchFn: this._options?.fetch,
            logging: this._options.logging,
        });
        if (_response.ok) {
            return { data: _response.body as NestedObjectWithRequiredField, rawResponse: _response.rawResponse };
        }

        if (_response.error.reason === "status-code") {
            throw new errors.SeedExhaustiveError({
                statusCode: _response.error.statusCode,
                body: _response.error.body,
                rawResponse: _response.rawResponse,
            });
        }

        switch (_response.error.reason) {
            case "non-json":
                throw new errors.SeedExhaustiveError({
                    statusCode: _response.error.statusCode,
                    body: _response.error.rawBody,
                    rawResponse: _response.rawResponse,
                });
            case "timeout":
                throw new errors.SeedExhaustiveTimeoutError(
                    "Timeout exceeded when calling POST /object/get-and-return-nested-with-required-field-list.",
                );
            case "unknown":
                throw new errors.SeedExhaustiveError({
                    message: _response.error.errorMessage,
                    rawResponse: _response.rawResponse,
                });
        }
    }

    protected async _getAuthorizationHeader(): Promise<string | undefined> {
        const bearer = await core.Supplier.get(this._options.token);
        if (bearer != null) {
            return `Bearer ${bearer}`;
        }

        return undefined;
    }
}<|MERGE_RESOLUTION|>--- conflicted
+++ resolved
@@ -25,13 +25,8 @@
     }
 
     /**
-<<<<<<< HEAD
      * @param {ObjectWithOptionalField} request
-     * @param {Object_.RequestOptions} requestOptions - Request-specific configuration.
-=======
-     * @param {SeedExhaustive.types.ObjectWithOptionalField} request
      * @param {ObjectClient.RequestOptions} requestOptions - Request-specific configuration.
->>>>>>> ad65e814
      *
      * @example
      *     await client.endpoints.object.getAndReturnWithOptionalField({
@@ -53,28 +48,16 @@
      *     })
      */
     public getAndReturnWithOptionalField(
-<<<<<<< HEAD
         request: ObjectWithOptionalField,
-        requestOptions?: Object_.RequestOptions,
+        requestOptions?: ObjectClient.RequestOptions,
     ): core.HttpResponsePromise<ObjectWithOptionalField> {
-=======
-        request: SeedExhaustive.types.ObjectWithOptionalField,
-        requestOptions?: ObjectClient.RequestOptions,
-    ): core.HttpResponsePromise<SeedExhaustive.types.ObjectWithOptionalField> {
->>>>>>> ad65e814
         return core.HttpResponsePromise.fromPromise(this.__getAndReturnWithOptionalField(request, requestOptions));
     }
 
     private async __getAndReturnWithOptionalField(
-<<<<<<< HEAD
         request: ObjectWithOptionalField,
-        requestOptions?: Object_.RequestOptions,
+        requestOptions?: ObjectClient.RequestOptions,
     ): Promise<core.WithRawResponse<ObjectWithOptionalField>> {
-=======
-        request: SeedExhaustive.types.ObjectWithOptionalField,
-        requestOptions?: ObjectClient.RequestOptions,
-    ): Promise<core.WithRawResponse<SeedExhaustive.types.ObjectWithOptionalField>> {
->>>>>>> ad65e814
         const _headers: core.Fetcher.Args["headers"] = mergeHeaders(
             this._options?.headers,
             mergeOnlyDefinedHeaders({ Authorization: await this._getAuthorizationHeader() }),
@@ -130,13 +113,8 @@
     }
 
     /**
-<<<<<<< HEAD
      * @param {ObjectWithRequiredField} request
-     * @param {Object_.RequestOptions} requestOptions - Request-specific configuration.
-=======
-     * @param {SeedExhaustive.types.ObjectWithRequiredField} request
      * @param {ObjectClient.RequestOptions} requestOptions - Request-specific configuration.
->>>>>>> ad65e814
      *
      * @example
      *     await client.endpoints.object.getAndReturnWithRequiredField({
@@ -144,28 +122,16 @@
      *     })
      */
     public getAndReturnWithRequiredField(
-<<<<<<< HEAD
         request: ObjectWithRequiredField,
-        requestOptions?: Object_.RequestOptions,
+        requestOptions?: ObjectClient.RequestOptions,
     ): core.HttpResponsePromise<ObjectWithRequiredField> {
-=======
-        request: SeedExhaustive.types.ObjectWithRequiredField,
-        requestOptions?: ObjectClient.RequestOptions,
-    ): core.HttpResponsePromise<SeedExhaustive.types.ObjectWithRequiredField> {
->>>>>>> ad65e814
         return core.HttpResponsePromise.fromPromise(this.__getAndReturnWithRequiredField(request, requestOptions));
     }
 
     private async __getAndReturnWithRequiredField(
-<<<<<<< HEAD
         request: ObjectWithRequiredField,
-        requestOptions?: Object_.RequestOptions,
+        requestOptions?: ObjectClient.RequestOptions,
     ): Promise<core.WithRawResponse<ObjectWithRequiredField>> {
-=======
-        request: SeedExhaustive.types.ObjectWithRequiredField,
-        requestOptions?: ObjectClient.RequestOptions,
-    ): Promise<core.WithRawResponse<SeedExhaustive.types.ObjectWithRequiredField>> {
->>>>>>> ad65e814
         const _headers: core.Fetcher.Args["headers"] = mergeHeaders(
             this._options?.headers,
             mergeOnlyDefinedHeaders({ Authorization: await this._getAuthorizationHeader() }),
@@ -221,13 +187,8 @@
     }
 
     /**
-<<<<<<< HEAD
      * @param {ObjectWithMapOfMap} request
-     * @param {Object_.RequestOptions} requestOptions - Request-specific configuration.
-=======
-     * @param {SeedExhaustive.types.ObjectWithMapOfMap} request
      * @param {ObjectClient.RequestOptions} requestOptions - Request-specific configuration.
->>>>>>> ad65e814
      *
      * @example
      *     await client.endpoints.object.getAndReturnWithMapOfMap({
@@ -239,28 +200,16 @@
      *     })
      */
     public getAndReturnWithMapOfMap(
-<<<<<<< HEAD
         request: ObjectWithMapOfMap,
-        requestOptions?: Object_.RequestOptions,
+        requestOptions?: ObjectClient.RequestOptions,
     ): core.HttpResponsePromise<ObjectWithMapOfMap> {
-=======
-        request: SeedExhaustive.types.ObjectWithMapOfMap,
-        requestOptions?: ObjectClient.RequestOptions,
-    ): core.HttpResponsePromise<SeedExhaustive.types.ObjectWithMapOfMap> {
->>>>>>> ad65e814
         return core.HttpResponsePromise.fromPromise(this.__getAndReturnWithMapOfMap(request, requestOptions));
     }
 
     private async __getAndReturnWithMapOfMap(
-<<<<<<< HEAD
         request: ObjectWithMapOfMap,
-        requestOptions?: Object_.RequestOptions,
+        requestOptions?: ObjectClient.RequestOptions,
     ): Promise<core.WithRawResponse<ObjectWithMapOfMap>> {
-=======
-        request: SeedExhaustive.types.ObjectWithMapOfMap,
-        requestOptions?: ObjectClient.RequestOptions,
-    ): Promise<core.WithRawResponse<SeedExhaustive.types.ObjectWithMapOfMap>> {
->>>>>>> ad65e814
         const _headers: core.Fetcher.Args["headers"] = mergeHeaders(
             this._options?.headers,
             mergeOnlyDefinedHeaders({ Authorization: await this._getAuthorizationHeader() }),
@@ -316,13 +265,8 @@
     }
 
     /**
-<<<<<<< HEAD
      * @param {NestedObjectWithOptionalField} request
-     * @param {Object_.RequestOptions} requestOptions - Request-specific configuration.
-=======
-     * @param {SeedExhaustive.types.NestedObjectWithOptionalField} request
      * @param {ObjectClient.RequestOptions} requestOptions - Request-specific configuration.
->>>>>>> ad65e814
      *
      * @example
      *     await client.endpoints.object.getAndReturnNestedWithOptionalField({
@@ -347,30 +291,18 @@
      *     })
      */
     public getAndReturnNestedWithOptionalField(
-<<<<<<< HEAD
         request: NestedObjectWithOptionalField,
-        requestOptions?: Object_.RequestOptions,
+        requestOptions?: ObjectClient.RequestOptions,
     ): core.HttpResponsePromise<NestedObjectWithOptionalField> {
-=======
-        request: SeedExhaustive.types.NestedObjectWithOptionalField,
-        requestOptions?: ObjectClient.RequestOptions,
-    ): core.HttpResponsePromise<SeedExhaustive.types.NestedObjectWithOptionalField> {
->>>>>>> ad65e814
         return core.HttpResponsePromise.fromPromise(
             this.__getAndReturnNestedWithOptionalField(request, requestOptions),
         );
     }
 
     private async __getAndReturnNestedWithOptionalField(
-<<<<<<< HEAD
         request: NestedObjectWithOptionalField,
-        requestOptions?: Object_.RequestOptions,
+        requestOptions?: ObjectClient.RequestOptions,
     ): Promise<core.WithRawResponse<NestedObjectWithOptionalField>> {
-=======
-        request: SeedExhaustive.types.NestedObjectWithOptionalField,
-        requestOptions?: ObjectClient.RequestOptions,
-    ): Promise<core.WithRawResponse<SeedExhaustive.types.NestedObjectWithOptionalField>> {
->>>>>>> ad65e814
         const _headers: core.Fetcher.Args["headers"] = mergeHeaders(
             this._options?.headers,
             mergeOnlyDefinedHeaders({ Authorization: await this._getAuthorizationHeader() }),
@@ -426,15 +358,9 @@
     }
 
     /**
-<<<<<<< HEAD
-     * @param {string} string_
+     * @param {string} string
      * @param {NestedObjectWithRequiredField} request
-     * @param {Object_.RequestOptions} requestOptions - Request-specific configuration.
-=======
-     * @param {string} string
-     * @param {SeedExhaustive.types.NestedObjectWithRequiredField} request
      * @param {ObjectClient.RequestOptions} requestOptions - Request-specific configuration.
->>>>>>> ad65e814
      *
      * @example
      *     await client.endpoints.object.getAndReturnNestedWithRequiredField("string", {
@@ -459,34 +385,20 @@
      *     })
      */
     public getAndReturnNestedWithRequiredField(
-<<<<<<< HEAD
-        string_: string,
+        string: string,
         request: NestedObjectWithRequiredField,
-        requestOptions?: Object_.RequestOptions,
+        requestOptions?: ObjectClient.RequestOptions,
     ): core.HttpResponsePromise<NestedObjectWithRequiredField> {
-=======
-        string: string,
-        request: SeedExhaustive.types.NestedObjectWithRequiredField,
-        requestOptions?: ObjectClient.RequestOptions,
-    ): core.HttpResponsePromise<SeedExhaustive.types.NestedObjectWithRequiredField> {
->>>>>>> ad65e814
         return core.HttpResponsePromise.fromPromise(
             this.__getAndReturnNestedWithRequiredField(string, request, requestOptions),
         );
     }
 
     private async __getAndReturnNestedWithRequiredField(
-<<<<<<< HEAD
-        string_: string,
+        string: string,
         request: NestedObjectWithRequiredField,
-        requestOptions?: Object_.RequestOptions,
+        requestOptions?: ObjectClient.RequestOptions,
     ): Promise<core.WithRawResponse<NestedObjectWithRequiredField>> {
-=======
-        string: string,
-        request: SeedExhaustive.types.NestedObjectWithRequiredField,
-        requestOptions?: ObjectClient.RequestOptions,
-    ): Promise<core.WithRawResponse<SeedExhaustive.types.NestedObjectWithRequiredField>> {
->>>>>>> ad65e814
         const _headers: core.Fetcher.Args["headers"] = mergeHeaders(
             this._options?.headers,
             mergeOnlyDefinedHeaders({ Authorization: await this._getAuthorizationHeader() }),
@@ -542,13 +454,8 @@
     }
 
     /**
-<<<<<<< HEAD
      * @param {NestedObjectWithRequiredField[]} request
-     * @param {Object_.RequestOptions} requestOptions - Request-specific configuration.
-=======
-     * @param {SeedExhaustive.types.NestedObjectWithRequiredField[]} request
      * @param {ObjectClient.RequestOptions} requestOptions - Request-specific configuration.
->>>>>>> ad65e814
      *
      * @example
      *     await client.endpoints.object.getAndReturnNestedWithRequiredFieldAsList([{
@@ -592,30 +499,18 @@
      *         }])
      */
     public getAndReturnNestedWithRequiredFieldAsList(
-<<<<<<< HEAD
         request: NestedObjectWithRequiredField[],
-        requestOptions?: Object_.RequestOptions,
+        requestOptions?: ObjectClient.RequestOptions,
     ): core.HttpResponsePromise<NestedObjectWithRequiredField> {
-=======
-        request: SeedExhaustive.types.NestedObjectWithRequiredField[],
-        requestOptions?: ObjectClient.RequestOptions,
-    ): core.HttpResponsePromise<SeedExhaustive.types.NestedObjectWithRequiredField> {
->>>>>>> ad65e814
         return core.HttpResponsePromise.fromPromise(
             this.__getAndReturnNestedWithRequiredFieldAsList(request, requestOptions),
         );
     }
 
     private async __getAndReturnNestedWithRequiredFieldAsList(
-<<<<<<< HEAD
         request: NestedObjectWithRequiredField[],
-        requestOptions?: Object_.RequestOptions,
+        requestOptions?: ObjectClient.RequestOptions,
     ): Promise<core.WithRawResponse<NestedObjectWithRequiredField>> {
-=======
-        request: SeedExhaustive.types.NestedObjectWithRequiredField[],
-        requestOptions?: ObjectClient.RequestOptions,
-    ): Promise<core.WithRawResponse<SeedExhaustive.types.NestedObjectWithRequiredField>> {
->>>>>>> ad65e814
         const _headers: core.Fetcher.Args["headers"] = mergeHeaders(
             this._options?.headers,
             mergeOnlyDefinedHeaders({ Authorization: await this._getAuthorizationHeader() }),
