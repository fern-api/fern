--- conflicted
+++ resolved
@@ -26,13 +26,8 @@
     /**
      * POST with custom object in request body, response is an object
      *
-<<<<<<< HEAD
      * @param {PostWithObjectBody} request
-     * @param {InlinedRequests.RequestOptions} requestOptions - Request-specific configuration.
-=======
-     * @param {SeedExhaustive.PostWithObjectBody} request
      * @param {InlinedRequestsClient.RequestOptions} requestOptions - Request-specific configuration.
->>>>>>> ad65e814
      *
      * @throws {@link BadRequestBody}
      *
@@ -60,34 +55,17 @@
      *     })
      */
     public postWithObjectBodyandResponse(
-<<<<<<< HEAD
         request: PostWithObjectBody,
-        requestOptions?: InlinedRequests.RequestOptions,
+        requestOptions?: InlinedRequestsClient.RequestOptions,
     ): core.HttpResponsePromise<ObjectWithOptionalField> {
-=======
-        request: SeedExhaustive.PostWithObjectBody,
-        requestOptions?: InlinedRequestsClient.RequestOptions,
-    ): core.HttpResponsePromise<SeedExhaustive.types.ObjectWithOptionalField> {
->>>>>>> ad65e814
         return core.HttpResponsePromise.fromPromise(this.__postWithObjectBodyandResponse(request, requestOptions));
     }
 
     private async __postWithObjectBodyandResponse(
-<<<<<<< HEAD
         request: PostWithObjectBody,
-        requestOptions?: InlinedRequests.RequestOptions,
+        requestOptions?: InlinedRequestsClient.RequestOptions,
     ): Promise<core.WithRawResponse<ObjectWithOptionalField>> {
-        const _headers: core.Fetcher.Args["headers"] = mergeHeaders(
-            this._options?.headers,
-            mergeOnlyDefinedHeaders({ Authorization: await this._getAuthorizationHeader() }),
-            requestOptions?.headers,
-        );
-=======
-        request: SeedExhaustive.PostWithObjectBody,
-        requestOptions?: InlinedRequestsClient.RequestOptions,
-    ): Promise<core.WithRawResponse<SeedExhaustive.types.ObjectWithOptionalField>> {
         const _headers: core.Fetcher.Args["headers"] = mergeHeaders(this._options?.headers, requestOptions?.headers);
->>>>>>> ad65e814
         const _response = await core.fetcher({
             url: core.url.join(
                 (await core.Supplier.get(this._options.baseUrl)) ??
