--- conflicted
+++ resolved
@@ -226,6 +226,7 @@
                 },
                 "wireValue": "PropertyBasedErrorTest"
             },
+            "statusCode": 400,
             "type": {
                 "_type": "named",
                 "name": {
@@ -292,11 +293,7 @@
                 },
                 "typeId": "type_errors:PropertyBasedErrorTestBody"
             },
-<<<<<<< HEAD
-            "statusCode": 400,
-=======
             "examples": [],
->>>>>>> 148a53ca
             "docs": null
         }
     },
