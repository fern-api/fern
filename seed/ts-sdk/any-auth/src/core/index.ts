export * from "./auth/index.js";
export * from "./fetcher/index.js";
export * from "./runtime/index.js";
<<<<<<< HEAD
export * as url from "./url/index.js";
=======
export * from "./base64.js";
export * from "./url.js";
>>>>>>> 665c078c
<|MERGE_RESOLUTION|>--- conflicted
+++ resolved
@@ -1,9 +1,5 @@
 export * from "./auth/index.js";
 export * from "./fetcher/index.js";
 export * from "./runtime/index.js";
-<<<<<<< HEAD
 export * as url from "./url/index.js";
-=======
-export * from "./base64.js";
-export * from "./url.js";
->>>>>>> 665c078c
+export * from "./base64.js";