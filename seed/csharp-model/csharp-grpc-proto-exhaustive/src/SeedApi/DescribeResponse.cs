using System.Text.Json;
using System.Text.Json.Serialization;
using SeedApi.Core;
using ProtoDataV1Grpc = Data.V1.Grpc;

namespace SeedApi;

public record DescribeResponse
{
    [JsonPropertyName("namespaces")]
    public Dictionary<string, NamespaceSummary>? Namespaces { get; set; }

    [JsonPropertyName("dimension")]
    public uint? Dimension { get; set; }

    [JsonPropertyName("fullness")]
    public float? Fullness { get; set; }

    [JsonPropertyName("totalCount")]
    public uint? TotalCount { get; set; }

    /// <summary>
<<<<<<< HEAD
    /// Returns a new DescribeResponse type from its Protobuf-equivalent representation.
    /// </summary>
    internal static DescribeResponse FromProto(ProtoDataV1Grpc.DescribeResponse value)
=======
    /// Additional properties received from the response, if any.
    /// </summary>
    [JsonExtensionData]
    public IDictionary<string, JsonElement> AdditionalProperties =
        new Dictionary<string, JsonElement>();

    public override string ToString()
>>>>>>> 55d63c19
    {
        return new DescribeResponse
        {
            Namespaces = value.Namespaces?.ToDictionary(
                kvp => kvp.Key,
                kvp => NamespaceSummary.FromProto(kvp.Value)
            ),
            Dimension = value.Dimension,
            Fullness = value.Fullness,
            TotalCount = value.TotalCount,
        };
    }

    /// <summary>
    /// Maps the DescribeResponse type into its Protobuf-equivalent representation.
    /// </summary>
    internal ProtoDataV1Grpc.DescribeResponse ToProto()
    {
        var result = new ProtoDataV1Grpc.DescribeResponse();
        if (Namespaces != null && Namespaces.Any())
        {
            foreach (var kvp in Namespaces)
            {
                result.Namespaces.Add(kvp.Key, kvp.Value.ToProto());
            }
            ;
        }
        if (Dimension != null)
        {
            result.Dimension = Dimension ?? 0;
        }
        if (Fullness != null)
        {
            result.Fullness = Fullness ?? 0.0f;
        }
        if (TotalCount != null)
        {
            result.TotalCount = TotalCount ?? 0;
        }
        return result;
    }

    public override string ToString()
    {
        return JsonUtils.Serialize(this);
    }
}<|MERGE_RESOLUTION|>--- conflicted
+++ resolved
@@ -20,19 +20,16 @@
     public uint? TotalCount { get; set; }
 
     /// <summary>
-<<<<<<< HEAD
+    /// Additional properties received from the response, if any.
+    /// </summary>
+    [JsonExtensionData]
+    public IDictionary<string, JsonElement> AdditionalProperties { get; internal set; } =
+        new Dictionary<string, JsonElement>();
+
+    /// <summary>
     /// Returns a new DescribeResponse type from its Protobuf-equivalent representation.
     /// </summary>
     internal static DescribeResponse FromProto(ProtoDataV1Grpc.DescribeResponse value)
-=======
-    /// Additional properties received from the response, if any.
-    /// </summary>
-    [JsonExtensionData]
-    public IDictionary<string, JsonElement> AdditionalProperties =
-        new Dictionary<string, JsonElement>();
-
-    public override string ToString()
->>>>>>> 55d63c19
     {
         return new DescribeResponse
         {
