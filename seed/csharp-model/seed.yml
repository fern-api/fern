irVersion: v53
publish:
  preBuildCommands:
    - ./.github/actions/install
    - pnpm --filter @fern-api/fern-csharp-model dist:cli
  docker: 
    file: ./generators/csharp/model/Dockerfile
    image: fernapi/fern-csharp-model
    context: .
test:
  docker:
    image: fernapi/fern-csharp-model:latest
    command: pnpm --filter @fern-api/fern-csharp-model dockerTagLatest
  local:
    workingDirectory: generators/csharp
    buildCommand:
      - pnpm --filter @fern-api/fern-csharp-model dist:cli
    runCommand: node model/dist/bundle.cjs

language: csharp
generatorType: SDK
defaultOutputMode: github
fixtures:
  grpc-proto-exhaustive:
    - customConfig: null
      outputFolder: no-custom-config
    - customConfig:
        read-only-memory-types:
          - float
      outputFolder: read-only-memory
scripts:
  - docker: bitnami/dotnet-sdk:8
    commands:
      - dotnet build src -c Release /p:ContinuousIntegrationBuild=true
allowedFailures:
<<<<<<< HEAD
  - objects-with-imports
  # TODO: Add support for recursive undiscriminated unions.
  - grpc
  - grpc-proto
=======
  - objects-with-imports
>>>>>>> 69e74d9c
<|MERGE_RESOLUTION|>--- conflicted
+++ resolved
@@ -33,11 +33,7 @@
     commands:
       - dotnet build src -c Release /p:ContinuousIntegrationBuild=true
 allowedFailures:
-<<<<<<< HEAD
   - objects-with-imports
   # TODO: Add support for recursive undiscriminated unions.
   - grpc
-  - grpc-proto
-=======
-  - objects-with-imports
->>>>>>> 69e74d9c
+  - grpc-proto