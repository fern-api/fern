/**
 * This file was auto-generated by Fern from our API Definition.
 */
package com.seed.examples.model.types;

import com.fasterxml.jackson.annotation.JsonIgnoreProperties;
import com.fasterxml.jackson.annotation.JsonInclude;
import com.fasterxml.jackson.annotation.JsonProperty;
import com.fasterxml.jackson.annotation.JsonSetter;
import com.fasterxml.jackson.annotation.Nulls;
import com.fasterxml.jackson.databind.annotation.JsonDeserialize;
import com.seed.examples.core.ObjectMappers;
import java.util.ArrayList;
import java.util.LinkedHashMap;
import java.util.List;
import java.util.Map;
import java.util.Objects;
import java.util.Optional;
import org.jetbrains.annotations.NotNull;

@JsonInclude(JsonInclude.Include.NON_ABSENT)
@JsonDeserialize(builder = ExtendedMovie.Builder.class)
public final class ExtendedMovie implements IMovie {
    private final String id;

    private final Optional<String> prequel;

    private final String title;

    private final String from;

    private final double rating;

    private final String tag;

    private final Optional<String> book;

    private final Map<String, Object> metadata;

    private final long revenue;

    private final List<String> cast;

    private ExtendedMovie(
            String id,
            Optional<String> prequel,
            String title,
            String from,
            double rating,
            String tag,
            Optional<String> book,
            Map<String, Object> metadata,
            long revenue,
            List<String> cast) {
        this.id = id;
        this.prequel = prequel;
        this.title = title;
        this.from = from;
        this.rating = rating;
        this.tag = tag;
        this.book = book;
        this.metadata = metadata;
        this.revenue = revenue;
        this.cast = cast;
    }

    @JsonProperty("id")
    @java.lang.Override
    public String getId() {
        return id;
    }

    @JsonProperty("prequel")
    @java.lang.Override
    public Optional<String> getPrequel() {
        return prequel;
    }

    @JsonProperty("title")
    @java.lang.Override
    public String getTitle() {
        return title;
    }

    @JsonProperty("from")
    @java.lang.Override
    public String getFrom() {
        return from;
    }

    /**
     * @return The rating scale is one to five stars
     */
    @JsonProperty("rating")
    @java.lang.Override
    public double getRating() {
        return rating;
    }

    @JsonProperty("type")
    @java.lang.Override
    public String getType() {
        return "movie";
    }

    @JsonProperty("tag")
    @java.lang.Override
    public String getTag() {
        return tag;
    }

    @JsonProperty("book")
    @java.lang.Override
    public Optional<String> getBook() {
        return book;
    }

    @JsonProperty("metadata")
    @java.lang.Override
    public Map<String, Object> getMetadata() {
        return metadata;
    }

    @JsonProperty("revenue")
    @java.lang.Override
    public long getRevenue() {
        return revenue;
    }

    @JsonProperty("cast")
    public List<String> getCast() {
        return cast;
    }

    @java.lang.Override
    public boolean equals(Object other) {
        if (this == other) return true;
        return other instanceof ExtendedMovie && equalTo((ExtendedMovie) other);
    }

    private boolean equalTo(ExtendedMovie other) {
        return id.equals(other.id)
                && prequel.equals(other.prequel)
                && title.equals(other.title)
                && from.equals(other.from)
                && rating == other.rating
                && tag.equals(other.tag)
                && book.equals(other.book)
                && metadata.equals(other.metadata)
                && revenue == other.revenue
                && cast.equals(other.cast);
    }

    @java.lang.Override
    public int hashCode() {
        return Objects.hash(
                this.id,
                this.prequel,
                this.title,
                this.from,
                this.rating,
                this.tag,
                this.book,
                this.metadata,
                this.revenue,
                this.cast);
    }

    @java.lang.Override
    public String toString() {
        return ObjectMappers.stringify(this);
    }

    public static IdStage builder() {
        return new Builder();
    }

    public interface IdStage {
        TitleStage id(@NotNull String id);

        Builder from(ExtendedMovie other);
    }

    public interface TitleStage {
        FromStage title(@NotNull String title);
    }

    public interface FromStage {
        RatingStage from(@NotNull String from);
    }

    public interface RatingStage {
        TagStage rating(double rating);
    }

    public interface TagStage {
<<<<<<< HEAD
        _FinalStage tag(@NotNull String tag);
=======
        RevenueStage tag(String tag);
    }

    public interface RevenueStage {
        _FinalStage revenue(long revenue);
>>>>>>> 904b4709
    }

    public interface _FinalStage {
        ExtendedMovie build();

        _FinalStage prequel(Optional<String> prequel);

        _FinalStage prequel(String prequel);

        _FinalStage book(Optional<String> book);

        _FinalStage book(String book);

        _FinalStage metadata(Map<String, Object> metadata);

        _FinalStage putAllMetadata(Map<String, Object> metadata);

        _FinalStage metadata(String key, Object value);

        _FinalStage cast(List<String> cast);

        _FinalStage addCast(String cast);

        _FinalStage addAllCast(List<String> cast);
    }

    @JsonIgnoreProperties(ignoreUnknown = true)
    public static final class Builder
            implements IdStage, TitleStage, FromStage, RatingStage, TagStage, RevenueStage, _FinalStage {
        private String id;

        private String title;

        private String from;

        private double rating;

        private String tag;

        private long revenue;

        private List<String> cast = new ArrayList<>();

        private Map<String, Object> metadata = new LinkedHashMap<>();

        private Optional<String> book = Optional.empty();

        private Optional<String> prequel = Optional.empty();

        private Builder() {}

        @java.lang.Override
        public Builder from(ExtendedMovie other) {
            id(other.getId());
            prequel(other.getPrequel());
            title(other.getTitle());
            from(other.getFrom());
            rating(other.getRating());
            tag(other.getTag());
            book(other.getBook());
            metadata(other.getMetadata());
            revenue(other.getRevenue());
            cast(other.getCast());
            return this;
        }

        @java.lang.Override
        @JsonSetter("id")
        public TitleStage id(@NotNull String id) {
            this.id = Objects.requireNonNull(id, "id must not be null");
            return this;
        }

        @java.lang.Override
        @JsonSetter("title")
        public FromStage title(@NotNull String title) {
            this.title = Objects.requireNonNull(title, "title must not be null");
            return this;
        }

        @java.lang.Override
        @JsonSetter("from")
        public RatingStage from(@NotNull String from) {
            this.from = Objects.requireNonNull(from, "from must not be null");
            return this;
        }

        /**
         * <p>The rating scale is one to five stars</p>
         * @return Reference to {@code this} so that method calls can be chained together.
         */
        @java.lang.Override
        @JsonSetter("rating")
        public TagStage rating(double rating) {
            this.rating = rating;
            return this;
        }

        @java.lang.Override
        @JsonSetter("tag")
<<<<<<< HEAD
        public _FinalStage tag(@NotNull String tag) {
            this.tag = Objects.requireNonNull(tag, "tag must not be null");
=======
        public RevenueStage tag(String tag) {
            this.tag = tag;
>>>>>>> 904b4709
            return this;
        }

        @java.lang.Override
        @JsonSetter("revenue")
        public _FinalStage revenue(long revenue) {
            this.revenue = revenue;
            return this;
        }

        @java.lang.Override
        public _FinalStage addAllCast(List<String> cast) {
            this.cast.addAll(cast);
            return this;
        }

        @java.lang.Override
        public _FinalStage addCast(String cast) {
            this.cast.add(cast);
            return this;
        }

        @java.lang.Override
        @JsonSetter(value = "cast", nulls = Nulls.SKIP)
        public _FinalStage cast(List<String> cast) {
            this.cast.clear();
            this.cast.addAll(cast);
            return this;
        }

        @java.lang.Override
        public _FinalStage metadata(String key, Object value) {
            this.metadata.put(key, value);
            return this;
        }

        @java.lang.Override
        public _FinalStage putAllMetadata(Map<String, Object> metadata) {
            this.metadata.putAll(metadata);
            return this;
        }

        @java.lang.Override
        @JsonSetter(value = "metadata", nulls = Nulls.SKIP)
        public _FinalStage metadata(Map<String, Object> metadata) {
            this.metadata.clear();
            this.metadata.putAll(metadata);
            return this;
        }

        @java.lang.Override
        public _FinalStage book(String book) {
            this.book = Optional.ofNullable(book);
            return this;
        }

        @java.lang.Override
        @JsonSetter(value = "book", nulls = Nulls.SKIP)
        public _FinalStage book(Optional<String> book) {
            this.book = book;
            return this;
        }

        @java.lang.Override
        public _FinalStage prequel(String prequel) {
            this.prequel = Optional.ofNullable(prequel);
            return this;
        }

        @java.lang.Override
        @JsonSetter(value = "prequel", nulls = Nulls.SKIP)
        public _FinalStage prequel(Optional<String> prequel) {
            this.prequel = prequel;
            return this;
        }

        @java.lang.Override
        public ExtendedMovie build() {
            return new ExtendedMovie(id, prequel, title, from, rating, tag, book, metadata, revenue, cast);
        }
    }
}<|MERGE_RESOLUTION|>--- conflicted
+++ resolved
@@ -194,15 +194,11 @@
     }
 
     public interface TagStage {
-<<<<<<< HEAD
-        _FinalStage tag(@NotNull String tag);
-=======
-        RevenueStage tag(String tag);
+        RevenueStage tag(@NotNull String tag);
     }
 
     public interface RevenueStage {
         _FinalStage revenue(long revenue);
->>>>>>> 904b4709
     }
 
     public interface _FinalStage {
@@ -303,13 +299,8 @@
 
         @java.lang.Override
         @JsonSetter("tag")
-<<<<<<< HEAD
-        public _FinalStage tag(@NotNull String tag) {
+        public RevenueStage tag(@NotNull String tag) {
             this.tag = Objects.requireNonNull(tag, "tag must not be null");
-=======
-        public RevenueStage tag(String tag) {
-            this.tag = tag;
->>>>>>> 904b4709
             return this;
         }
 
