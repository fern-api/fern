using System;
using System.Net.Http;
using SeedLiteral.Core;

namespace SeedLiteral;

public partial class RequestOptions : IRequestOptions
{
    /// <summary>
    /// The http headers sent with the request.
    /// </summary>
    Headers IRequestOptions.Headers { get; init; } = new();

    /// <summary>
    /// The Base URL for the API.
    /// </summary>
    public string? BaseUrl { get; init; }

    /// <summary>
    /// The http client used to make requests.
    /// </summary>
    public HttpClient? HttpClient { get; init; }

    /// <summary>
    /// The http client used to make requests.
    /// </summary>
    public int? MaxRetries { get; init; }

    /// <summary>
    /// The timeout for the request.
    /// </summary>
    public TimeSpan? Timeout { get; init; }
<<<<<<< HEAD
=======

    public string? Version { get; init; }

    public bool? AuditLogging { get; init; }

    /// <summary>
    /// The http headers sent with the request.
    /// </summary>
    Headers IRequestOptions.Headers { get; init; } = new();
>>>>>>> 55d63c19
}<|MERGE_RESOLUTION|>--- conflicted
+++ resolved
@@ -30,16 +30,8 @@
     /// The timeout for the request.
     /// </summary>
     public TimeSpan? Timeout { get; init; }
-<<<<<<< HEAD
-=======
 
     public string? Version { get; init; }
 
     public bool? AuditLogging { get; init; }
-
-    /// <summary>
-    /// The http headers sent with the request.
-    /// </summary>
-    Headers IRequestOptions.Headers { get; init; } = new();
->>>>>>> 55d63c19
 }