using System.Net.Http;
using System.Text.Json;
using System.Threading;
using SeedExhaustive.Core;
using SeedExhaustive.Types;

#nullable enable

namespace SeedExhaustive.Endpoints;

public partial class ObjectClient
{
    private RawClient _client;

    internal ObjectClient(RawClient client)
    {
        _client = client;
    }

    /// <example>
    /// <code>
    /// await client.Endpoints.Object.GetAndReturnWithOptionalFieldAsync(
    ///     new ObjectWithOptionalField
    ///     {
<<<<<<< HEAD
    ///         String = "string",
    ///         Integer = 1,
    ///         Long = 1000000,
    ///         Double = 1.1,
    ///         Bool = true,
    ///         Datetime = new DateTime(2024, 01, 15, 09, 30, 00, 000),
    ///         Date = new DateOnly(2023, 1, 15),
    ///         Uuid = "d5e9c84f-c2b2-4bf4-b4b0-7ffd7a9ffc32",
    ///         Base64 = "SGVsbG8gd29ybGQh",
    ///         List = new List&lt;string&gt;() { "string" },
    ///         Set = new HashSet&lt;string&gt;() { "string" },
    ///         Map = new Dictionary&lt;int, string&gt;() { { 1, "string" } },
    ///         Bigint = "123456789123456789",
=======
    ///         String = null,
    ///         Integer = null,
    ///         Long = null,
    ///         Double = null,
    ///         Bool = null,
    ///         Datetime = null,
    ///         Date = null,
    ///         Uuid = null,
    ///         Base64 = null,
    ///         List = null,
    ///         Set = null,
    ///         Map = null,
    ///         Bigint = null,
>>>>>>> 98bcbd42
    ///     }
    /// );
    /// </code>
    /// </example>
    public async Task<ObjectWithOptionalField> GetAndReturnWithOptionalFieldAsync(
        ObjectWithOptionalField request,
        RequestOptions? options = null,
        CancellationToken cancellationToken = default
    )
    {
        var response = await _client.MakeRequestAsync(
            new RawClient.JsonApiRequest
            {
                BaseUrl = _client.Options.BaseUrl,
                Method = HttpMethod.Post,
                Path = "/object/get-and-return-with-optional-field",
                Body = request,
                Options = options,
            },
            cancellationToken
        );
        var responseBody = await response.Raw.Content.ReadAsStringAsync();
        if (response.StatusCode is >= 200 and < 400)
        {
            try
            {
                return JsonUtils.Deserialize<ObjectWithOptionalField>(responseBody)!;
            }
            catch (JsonException e)
            {
                throw new SeedExhaustiveException("Failed to deserialize response", e);
            }
        }

        throw new SeedExhaustiveApiException(
            $"Error with status code {response.StatusCode}",
            response.StatusCode,
            responseBody
        );
    }

    /// <example>
    /// <code>
    /// await client.Endpoints.Object.GetAndReturnWithRequiredFieldAsync(
    ///     new ObjectWithRequiredField { String = "string" }
    /// );
    /// </code>
    /// </example>
    public async Task<ObjectWithRequiredField> GetAndReturnWithRequiredFieldAsync(
        ObjectWithRequiredField request,
        RequestOptions? options = null,
        CancellationToken cancellationToken = default
    )
    {
        var response = await _client.MakeRequestAsync(
            new RawClient.JsonApiRequest
            {
                BaseUrl = _client.Options.BaseUrl,
                Method = HttpMethod.Post,
                Path = "/object/get-and-return-with-required-field",
                Body = request,
                Options = options,
            },
            cancellationToken
        );
        var responseBody = await response.Raw.Content.ReadAsStringAsync();
        if (response.StatusCode is >= 200 and < 400)
        {
            try
            {
                return JsonUtils.Deserialize<ObjectWithRequiredField>(responseBody)!;
            }
            catch (JsonException e)
            {
                throw new SeedExhaustiveException("Failed to deserialize response", e);
            }
        }

        throw new SeedExhaustiveApiException(
            $"Error with status code {response.StatusCode}",
            response.StatusCode,
            responseBody
        );
    }

    /// <example>
    /// <code>
    /// await client.Endpoints.Object.GetAndReturnWithMapOfMapAsync(
    ///     new ObjectWithMapOfMap
    ///     {
    ///         Map = new Dictionary&lt;string, Dictionary&lt;string, string&gt;&gt;()
    ///         {
    ///             {
<<<<<<< HEAD
    ///                 "string",
    ///                 new Dictionary&lt;string, string&gt;() { { "string", "string" } }
=======
    ///                 "map",
    ///                 new Dictionary<string, string>() { { "map", "map" } }
>>>>>>> 98bcbd42
    ///             },
    ///         },
    ///     }
    /// );
    /// </code>
    /// </example>
    public async Task<ObjectWithMapOfMap> GetAndReturnWithMapOfMapAsync(
        ObjectWithMapOfMap request,
        RequestOptions? options = null,
        CancellationToken cancellationToken = default
    )
    {
        var response = await _client.MakeRequestAsync(
            new RawClient.JsonApiRequest
            {
                BaseUrl = _client.Options.BaseUrl,
                Method = HttpMethod.Post,
                Path = "/object/get-and-return-with-map-of-map",
                Body = request,
                Options = options,
            },
            cancellationToken
        );
        var responseBody = await response.Raw.Content.ReadAsStringAsync();
        if (response.StatusCode is >= 200 and < 400)
        {
            try
            {
                return JsonUtils.Deserialize<ObjectWithMapOfMap>(responseBody)!;
            }
            catch (JsonException e)
            {
                throw new SeedExhaustiveException("Failed to deserialize response", e);
            }
        }

        throw new SeedExhaustiveApiException(
            $"Error with status code {response.StatusCode}",
            response.StatusCode,
            responseBody
        );
    }

    /// <example>
    /// <code>
    /// await client.Endpoints.Object.GetAndReturnNestedWithOptionalFieldAsync(
<<<<<<< HEAD
    ///     new NestedObjectWithOptionalField
    ///     {
    ///         String = "string",
    ///         NestedObject = new ObjectWithOptionalField
    ///         {
    ///             String = "string",
    ///             Integer = 1,
    ///             Long = 1000000,
    ///             Double = 1.1,
    ///             Bool = true,
    ///             Datetime = new DateTime(2024, 01, 15, 09, 30, 00, 000),
    ///             Date = new DateOnly(2023, 1, 15),
    ///             Uuid = "d5e9c84f-c2b2-4bf4-b4b0-7ffd7a9ffc32",
    ///             Base64 = "SGVsbG8gd29ybGQh",
    ///             List = new List&lt;string&gt;() { "string" },
    ///             Set = new HashSet&lt;string&gt;() { "string" },
    ///             Map = new Dictionary&lt;int, string&gt;() { { 1, "string" } },
    ///             Bigint = "123456789123456789",
    ///         },
    ///     }
=======
    ///     new NestedObjectWithOptionalField { String = null, NestedObject = null }
>>>>>>> 98bcbd42
    /// );
    /// </code>
    /// </example>
    public async Task<NestedObjectWithOptionalField> GetAndReturnNestedWithOptionalFieldAsync(
        NestedObjectWithOptionalField request,
        RequestOptions? options = null,
        CancellationToken cancellationToken = default
    )
    {
        var response = await _client.MakeRequestAsync(
            new RawClient.JsonApiRequest
            {
                BaseUrl = _client.Options.BaseUrl,
                Method = HttpMethod.Post,
                Path = "/object/get-and-return-nested-with-optional-field",
                Body = request,
                Options = options,
            },
            cancellationToken
        );
        var responseBody = await response.Raw.Content.ReadAsStringAsync();
        if (response.StatusCode is >= 200 and < 400)
        {
            try
            {
                return JsonUtils.Deserialize<NestedObjectWithOptionalField>(responseBody)!;
            }
            catch (JsonException e)
            {
                throw new SeedExhaustiveException("Failed to deserialize response", e);
            }
        }

        throw new SeedExhaustiveApiException(
            $"Error with status code {response.StatusCode}",
            response.StatusCode,
            responseBody
        );
    }

    /// <example>
    /// <code>
    /// await client.Endpoints.Object.GetAndReturnNestedWithRequiredFieldAsync(
    ///     "string",
    ///     new NestedObjectWithRequiredField
    ///     {
    ///         String = "string",
    ///         NestedObject = new ObjectWithOptionalField
    ///         {
<<<<<<< HEAD
    ///             String = "string",
    ///             Integer = 1,
    ///             Long = 1000000,
    ///             Double = 1.1,
    ///             Bool = true,
    ///             Datetime = new DateTime(2024, 01, 15, 09, 30, 00, 000),
    ///             Date = new DateOnly(2023, 1, 15),
    ///             Uuid = "d5e9c84f-c2b2-4bf4-b4b0-7ffd7a9ffc32",
    ///             Base64 = "SGVsbG8gd29ybGQh",
    ///             List = new List&lt;string&gt;() { "string" },
    ///             Set = new HashSet&lt;string&gt;() { "string" },
    ///             Map = new Dictionary&lt;int, string&gt;() { { 1, "string" } },
    ///             Bigint = "123456789123456789",
=======
    ///             String = null,
    ///             Integer = null,
    ///             Long = null,
    ///             Double = null,
    ///             Bool = null,
    ///             Datetime = null,
    ///             Date = null,
    ///             Uuid = null,
    ///             Base64 = null,
    ///             List = null,
    ///             Set = null,
    ///             Map = null,
    ///             Bigint = null,
>>>>>>> 98bcbd42
    ///         },
    ///     }
    /// );
    /// </code>
    /// </example>
    public async Task<NestedObjectWithRequiredField> GetAndReturnNestedWithRequiredFieldAsync(
        string string_,
        NestedObjectWithRequiredField request,
        RequestOptions? options = null,
        CancellationToken cancellationToken = default
    )
    {
        var response = await _client.MakeRequestAsync(
            new RawClient.JsonApiRequest
            {
                BaseUrl = _client.Options.BaseUrl,
                Method = HttpMethod.Post,
                Path = $"/object/get-and-return-nested-with-required-field/{string_}",
                Body = request,
                Options = options,
            },
            cancellationToken
        );
        var responseBody = await response.Raw.Content.ReadAsStringAsync();
        if (response.StatusCode is >= 200 and < 400)
        {
            try
            {
                return JsonUtils.Deserialize<NestedObjectWithRequiredField>(responseBody)!;
            }
            catch (JsonException e)
            {
                throw new SeedExhaustiveException("Failed to deserialize response", e);
            }
        }

        throw new SeedExhaustiveApiException(
            $"Error with status code {response.StatusCode}",
            response.StatusCode,
            responseBody
        );
    }

    /// <example>
    /// <code>
    /// await client.Endpoints.Object.GetAndReturnNestedWithRequiredFieldAsListAsync(
    ///     new List&lt;NestedObjectWithRequiredField&gt;()
    ///     {
    ///         new NestedObjectWithRequiredField
    ///         {
    ///             String = "string",
    ///             NestedObject = new ObjectWithOptionalField
    ///             {
<<<<<<< HEAD
    ///                 String = "string",
    ///                 Integer = 1,
    ///                 Long = 1000000,
    ///                 Double = 1.1,
    ///                 Bool = true,
    ///                 Datetime = new DateTime(2024, 01, 15, 09, 30, 00, 000),
    ///                 Date = new DateOnly(2023, 1, 15),
    ///                 Uuid = "d5e9c84f-c2b2-4bf4-b4b0-7ffd7a9ffc32",
    ///                 Base64 = "SGVsbG8gd29ybGQh",
    ///                 List = new List&lt;string&gt;() { "string" },
    ///                 Set = new HashSet&lt;string&gt;() { "string" },
    ///                 Map = new Dictionary&lt;int, string&gt;() { { 1, "string" } },
    ///                 Bigint = "123456789123456789",
=======
    ///                 String = null,
    ///                 Integer = null,
    ///                 Long = null,
    ///                 Double = null,
    ///                 Bool = null,
    ///                 Datetime = null,
    ///                 Date = null,
    ///                 Uuid = null,
    ///                 Base64 = null,
    ///                 List = null,
    ///                 Set = null,
    ///                 Map = null,
    ///                 Bigint = null,
    ///             },
    ///         },
    ///         new NestedObjectWithRequiredField
    ///         {
    ///             String = "string",
    ///             NestedObject = new ObjectWithOptionalField
    ///             {
    ///                 String = null,
    ///                 Integer = null,
    ///                 Long = null,
    ///                 Double = null,
    ///                 Bool = null,
    ///                 Datetime = null,
    ///                 Date = null,
    ///                 Uuid = null,
    ///                 Base64 = null,
    ///                 List = null,
    ///                 Set = null,
    ///                 Map = null,
    ///                 Bigint = null,
>>>>>>> 98bcbd42
    ///             },
    ///         },
    ///     }
    /// );
    /// </code>
    /// </example>
    public async Task<NestedObjectWithRequiredField> GetAndReturnNestedWithRequiredFieldAsListAsync(
        IEnumerable<NestedObjectWithRequiredField> request,
        RequestOptions? options = null,
        CancellationToken cancellationToken = default
    )
    {
        var response = await _client.MakeRequestAsync(
            new RawClient.JsonApiRequest
            {
                BaseUrl = _client.Options.BaseUrl,
                Method = HttpMethod.Post,
                Path = "/object/get-and-return-nested-with-required-field-list",
                Body = request,
                Options = options,
            },
            cancellationToken
        );
        var responseBody = await response.Raw.Content.ReadAsStringAsync();
        if (response.StatusCode is >= 200 and < 400)
        {
            try
            {
                return JsonUtils.Deserialize<NestedObjectWithRequiredField>(responseBody)!;
            }
            catch (JsonException e)
            {
                throw new SeedExhaustiveException("Failed to deserialize response", e);
            }
        }

        throw new SeedExhaustiveApiException(
            $"Error with status code {response.StatusCode}",
            response.StatusCode,
            responseBody
        );
    }
}<|MERGE_RESOLUTION|>--- conflicted
+++ resolved
@@ -22,21 +22,6 @@
     /// await client.Endpoints.Object.GetAndReturnWithOptionalFieldAsync(
     ///     new ObjectWithOptionalField
     ///     {
-<<<<<<< HEAD
-    ///         String = "string",
-    ///         Integer = 1,
-    ///         Long = 1000000,
-    ///         Double = 1.1,
-    ///         Bool = true,
-    ///         Datetime = new DateTime(2024, 01, 15, 09, 30, 00, 000),
-    ///         Date = new DateOnly(2023, 1, 15),
-    ///         Uuid = "d5e9c84f-c2b2-4bf4-b4b0-7ffd7a9ffc32",
-    ///         Base64 = "SGVsbG8gd29ybGQh",
-    ///         List = new List&lt;string&gt;() { "string" },
-    ///         Set = new HashSet&lt;string&gt;() { "string" },
-    ///         Map = new Dictionary&lt;int, string&gt;() { { 1, "string" } },
-    ///         Bigint = "123456789123456789",
-=======
     ///         String = null,
     ///         Integer = null,
     ///         Long = null,
@@ -50,7 +35,6 @@
     ///         Set = null,
     ///         Map = null,
     ///         Bigint = null,
->>>>>>> 98bcbd42
     ///     }
     /// );
     /// </code>
@@ -144,13 +128,8 @@
     ///         Map = new Dictionary&lt;string, Dictionary&lt;string, string&gt;&gt;()
     ///         {
     ///             {
-<<<<<<< HEAD
-    ///                 "string",
-    ///                 new Dictionary&lt;string, string&gt;() { { "string", "string" } }
-=======
     ///                 "map",
-    ///                 new Dictionary<string, string>() { { "map", "map" } }
->>>>>>> 98bcbd42
+    ///                 new Dictionary&lt;string, string&gt;() { { "map", "map" } }
     ///             },
     ///         },
     ///     }
@@ -197,30 +176,7 @@
     /// <example>
     /// <code>
     /// await client.Endpoints.Object.GetAndReturnNestedWithOptionalFieldAsync(
-<<<<<<< HEAD
-    ///     new NestedObjectWithOptionalField
-    ///     {
-    ///         String = "string",
-    ///         NestedObject = new ObjectWithOptionalField
-    ///         {
-    ///             String = "string",
-    ///             Integer = 1,
-    ///             Long = 1000000,
-    ///             Double = 1.1,
-    ///             Bool = true,
-    ///             Datetime = new DateTime(2024, 01, 15, 09, 30, 00, 000),
-    ///             Date = new DateOnly(2023, 1, 15),
-    ///             Uuid = "d5e9c84f-c2b2-4bf4-b4b0-7ffd7a9ffc32",
-    ///             Base64 = "SGVsbG8gd29ybGQh",
-    ///             List = new List&lt;string&gt;() { "string" },
-    ///             Set = new HashSet&lt;string&gt;() { "string" },
-    ///             Map = new Dictionary&lt;int, string&gt;() { { 1, "string" } },
-    ///             Bigint = "123456789123456789",
-    ///         },
-    ///     }
-=======
     ///     new NestedObjectWithOptionalField { String = null, NestedObject = null }
->>>>>>> 98bcbd42
     /// );
     /// </code>
     /// </example>
@@ -270,21 +226,6 @@
     ///         String = "string",
     ///         NestedObject = new ObjectWithOptionalField
     ///         {
-<<<<<<< HEAD
-    ///             String = "string",
-    ///             Integer = 1,
-    ///             Long = 1000000,
-    ///             Double = 1.1,
-    ///             Bool = true,
-    ///             Datetime = new DateTime(2024, 01, 15, 09, 30, 00, 000),
-    ///             Date = new DateOnly(2023, 1, 15),
-    ///             Uuid = "d5e9c84f-c2b2-4bf4-b4b0-7ffd7a9ffc32",
-    ///             Base64 = "SGVsbG8gd29ybGQh",
-    ///             List = new List&lt;string&gt;() { "string" },
-    ///             Set = new HashSet&lt;string&gt;() { "string" },
-    ///             Map = new Dictionary&lt;int, string&gt;() { { 1, "string" } },
-    ///             Bigint = "123456789123456789",
-=======
     ///             String = null,
     ///             Integer = null,
     ///             Long = null,
@@ -298,7 +239,6 @@
     ///             Set = null,
     ///             Map = null,
     ///             Bigint = null,
->>>>>>> 98bcbd42
     ///         },
     ///     }
     /// );
@@ -352,21 +292,6 @@
     ///             String = "string",
     ///             NestedObject = new ObjectWithOptionalField
     ///             {
-<<<<<<< HEAD
-    ///                 String = "string",
-    ///                 Integer = 1,
-    ///                 Long = 1000000,
-    ///                 Double = 1.1,
-    ///                 Bool = true,
-    ///                 Datetime = new DateTime(2024, 01, 15, 09, 30, 00, 000),
-    ///                 Date = new DateOnly(2023, 1, 15),
-    ///                 Uuid = "d5e9c84f-c2b2-4bf4-b4b0-7ffd7a9ffc32",
-    ///                 Base64 = "SGVsbG8gd29ybGQh",
-    ///                 List = new List&lt;string&gt;() { "string" },
-    ///                 Set = new HashSet&lt;string&gt;() { "string" },
-    ///                 Map = new Dictionary&lt;int, string&gt;() { { 1, "string" } },
-    ///                 Bigint = "123456789123456789",
-=======
     ///                 String = null,
     ///                 Integer = null,
     ///                 Long = null,
@@ -400,7 +325,6 @@
     ///                 Set = null,
     ///                 Map = null,
     ///                 Bigint = null,
->>>>>>> 98bcbd42
     ///             },
     ///         },
     ///     }
