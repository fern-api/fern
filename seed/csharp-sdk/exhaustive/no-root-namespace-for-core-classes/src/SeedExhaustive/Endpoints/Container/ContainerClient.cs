using System.Net.Http;
using System.Text.Json;
using System.Threading;
using SeedExhaustive.Core;
using SeedExhaustive.Types;

#nullable enable

namespace SeedExhaustive.Endpoints;

public partial class ContainerClient
{
    private RawClient _client;

    internal ContainerClient(RawClient client)
    {
        _client = client;
    }

    /// <example>
    /// <code>
<<<<<<< HEAD
    /// await client.Endpoints.Container.GetAndReturnListOfPrimitivesAsync(new List&lt;string&gt;() { "string" });
=======
    /// await client.Endpoints.Container.GetAndReturnListOfPrimitivesAsync(
    ///     new List<string>() { "string", "string" }
    /// );
>>>>>>> 98bcbd42
    /// </code>
    /// </example>
    public async Task<IEnumerable<string>> GetAndReturnListOfPrimitivesAsync(
        IEnumerable<string> request,
        RequestOptions? options = null,
        CancellationToken cancellationToken = default
    )
    {
        var response = await _client.MakeRequestAsync(
            new RawClient.JsonApiRequest
            {
                BaseUrl = _client.Options.BaseUrl,
                Method = HttpMethod.Post,
                Path = "/container/list-of-primitives",
                Body = request,
                Options = options,
            },
            cancellationToken
        );
        var responseBody = await response.Raw.Content.ReadAsStringAsync();
        if (response.StatusCode is >= 200 and < 400)
        {
            try
            {
                return JsonUtils.Deserialize<IEnumerable<string>>(responseBody)!;
            }
            catch (JsonException e)
            {
                throw new SeedExhaustiveException("Failed to deserialize response", e);
            }
        }

        throw new SeedExhaustiveApiException(
            $"Error with status code {response.StatusCode}",
            response.StatusCode,
            responseBody
        );
    }

    /// <example>
    /// <code>
    /// await client.Endpoints.Container.GetAndReturnListOfObjectsAsync(
<<<<<<< HEAD
    ///     new List&lt;ObjectWithRequiredField&gt;() { new ObjectWithRequiredField { String = "string" } }
=======
    ///     new List<ObjectWithRequiredField>()
    ///     {
    ///         new ObjectWithRequiredField { String = "string" },
    ///         new ObjectWithRequiredField { String = "string" },
    ///     }
>>>>>>> 98bcbd42
    /// );
    /// </code>
    /// </example>
    public async Task<IEnumerable<ObjectWithRequiredField>> GetAndReturnListOfObjectsAsync(
        IEnumerable<ObjectWithRequiredField> request,
        RequestOptions? options = null,
        CancellationToken cancellationToken = default
    )
    {
        var response = await _client.MakeRequestAsync(
            new RawClient.JsonApiRequest
            {
                BaseUrl = _client.Options.BaseUrl,
                Method = HttpMethod.Post,
                Path = "/container/list-of-objects",
                Body = request,
                Options = options,
            },
            cancellationToken
        );
        var responseBody = await response.Raw.Content.ReadAsStringAsync();
        if (response.StatusCode is >= 200 and < 400)
        {
            try
            {
                return JsonUtils.Deserialize<IEnumerable<ObjectWithRequiredField>>(responseBody)!;
            }
            catch (JsonException e)
            {
                throw new SeedExhaustiveException("Failed to deserialize response", e);
            }
        }

        throw new SeedExhaustiveApiException(
            $"Error with status code {response.StatusCode}",
            response.StatusCode,
            responseBody
        );
    }

    /// <example>
    /// <code>
    /// await client.Endpoints.Container.GetAndReturnSetOfPrimitivesAsync(
    ///     new HashSet&lt;string&gt;() { "string" }
    /// );
    /// </code>
    /// </example>
    public async Task<HashSet<string>> GetAndReturnSetOfPrimitivesAsync(
        HashSet<string> request,
        RequestOptions? options = null,
        CancellationToken cancellationToken = default
    )
    {
        var response = await _client.MakeRequestAsync(
            new RawClient.JsonApiRequest
            {
                BaseUrl = _client.Options.BaseUrl,
                Method = HttpMethod.Post,
                Path = "/container/set-of-primitives",
                Body = request,
                Options = options,
            },
            cancellationToken
        );
        var responseBody = await response.Raw.Content.ReadAsStringAsync();
        if (response.StatusCode is >= 200 and < 400)
        {
            try
            {
                return JsonUtils.Deserialize<HashSet<string>>(responseBody)!;
            }
            catch (JsonException e)
            {
                throw new SeedExhaustiveException("Failed to deserialize response", e);
            }
        }

        throw new SeedExhaustiveApiException(
            $"Error with status code {response.StatusCode}",
            response.StatusCode,
            responseBody
        );
    }

    /// <example>
    /// <code>
    /// await client.Endpoints.Container.GetAndReturnSetOfObjectsAsync(
    ///     new HashSet&lt;ObjectWithRequiredField&gt;() { new ObjectWithRequiredField { String = "string" } }
    /// );
    /// </code>
    /// </example>
    public async Task<HashSet<ObjectWithRequiredField>> GetAndReturnSetOfObjectsAsync(
        HashSet<ObjectWithRequiredField> request,
        RequestOptions? options = null,
        CancellationToken cancellationToken = default
    )
    {
        var response = await _client.MakeRequestAsync(
            new RawClient.JsonApiRequest
            {
                BaseUrl = _client.Options.BaseUrl,
                Method = HttpMethod.Post,
                Path = "/container/set-of-objects",
                Body = request,
                Options = options,
            },
            cancellationToken
        );
        var responseBody = await response.Raw.Content.ReadAsStringAsync();
        if (response.StatusCode is >= 200 and < 400)
        {
            try
            {
                return JsonUtils.Deserialize<HashSet<ObjectWithRequiredField>>(responseBody)!;
            }
            catch (JsonException e)
            {
                throw new SeedExhaustiveException("Failed to deserialize response", e);
            }
        }

        throw new SeedExhaustiveApiException(
            $"Error with status code {response.StatusCode}",
            response.StatusCode,
            responseBody
        );
    }

    /// <example>
    /// <code>
    /// await client.Endpoints.Container.GetAndReturnMapPrimToPrimAsync(
    ///     new Dictionary&lt;string, string&gt;() { { "string", "string" } }
    /// );
    /// </code>
    /// </example>
    public async Task<Dictionary<string, string>> GetAndReturnMapPrimToPrimAsync(
        Dictionary<string, string> request,
        RequestOptions? options = null,
        CancellationToken cancellationToken = default
    )
    {
        var response = await _client.MakeRequestAsync(
            new RawClient.JsonApiRequest
            {
                BaseUrl = _client.Options.BaseUrl,
                Method = HttpMethod.Post,
                Path = "/container/map-prim-to-prim",
                Body = request,
                Options = options,
            },
            cancellationToken
        );
        var responseBody = await response.Raw.Content.ReadAsStringAsync();
        if (response.StatusCode is >= 200 and < 400)
        {
            try
            {
                return JsonUtils.Deserialize<Dictionary<string, string>>(responseBody)!;
            }
            catch (JsonException e)
            {
                throw new SeedExhaustiveException("Failed to deserialize response", e);
            }
        }

        throw new SeedExhaustiveApiException(
            $"Error with status code {response.StatusCode}",
            response.StatusCode,
            responseBody
        );
    }

    /// <example>
    /// <code>
    /// await client.Endpoints.Container.GetAndReturnMapOfPrimToObjectAsync(
    ///     new Dictionary&lt;string, ObjectWithRequiredField&gt;()
    ///     {
    ///         {
    ///             "string",
    ///             new ObjectWithRequiredField { String = "string" }
    ///         },
    ///     }
    /// );
    /// </code>
    /// </example>
    public async Task<
        Dictionary<string, ObjectWithRequiredField>
    > GetAndReturnMapOfPrimToObjectAsync(
        Dictionary<string, ObjectWithRequiredField> request,
        RequestOptions? options = null,
        CancellationToken cancellationToken = default
    )
    {
        var response = await _client.MakeRequestAsync(
            new RawClient.JsonApiRequest
            {
                BaseUrl = _client.Options.BaseUrl,
                Method = HttpMethod.Post,
                Path = "/container/map-prim-to-object",
                Body = request,
                Options = options,
            },
            cancellationToken
        );
        var responseBody = await response.Raw.Content.ReadAsStringAsync();
        if (response.StatusCode is >= 200 and < 400)
        {
            try
            {
                return JsonUtils.Deserialize<Dictionary<string, ObjectWithRequiredField>>(
                    responseBody
                )!;
            }
            catch (JsonException e)
            {
                throw new SeedExhaustiveException("Failed to deserialize response", e);
            }
        }

        throw new SeedExhaustiveApiException(
            $"Error with status code {response.StatusCode}",
            response.StatusCode,
            responseBody
        );
    }

    /// <example>
    /// <code>
    /// await client.Endpoints.Container.GetAndReturnOptionalAsync(null);
    /// </code>
    /// </example>
    public async Task<ObjectWithRequiredField?> GetAndReturnOptionalAsync(
        ObjectWithRequiredField? request,
        RequestOptions? options = null,
        CancellationToken cancellationToken = default
    )
    {
        var response = await _client.MakeRequestAsync(
            new RawClient.JsonApiRequest
            {
                BaseUrl = _client.Options.BaseUrl,
                Method = HttpMethod.Post,
                Path = "/container/opt-objects",
                Body = request,
                Options = options,
            },
            cancellationToken
        );
        var responseBody = await response.Raw.Content.ReadAsStringAsync();
        if (response.StatusCode is >= 200 and < 400)
        {
            try
            {
                return JsonUtils.Deserialize<ObjectWithRequiredField?>(responseBody)!;
            }
            catch (JsonException e)
            {
                throw new SeedExhaustiveException("Failed to deserialize response", e);
            }
        }

        throw new SeedExhaustiveApiException(
            $"Error with status code {response.StatusCode}",
            response.StatusCode,
            responseBody
        );
    }
}<|MERGE_RESOLUTION|>--- conflicted
+++ resolved
@@ -19,13 +19,9 @@
 
     /// <example>
     /// <code>
-<<<<<<< HEAD
-    /// await client.Endpoints.Container.GetAndReturnListOfPrimitivesAsync(new List&lt;string&gt;() { "string" });
-=======
     /// await client.Endpoints.Container.GetAndReturnListOfPrimitivesAsync(
-    ///     new List<string>() { "string", "string" }
-    /// );
->>>>>>> 98bcbd42
+    ///     new List&lt;string&gt;() { "string", "string" }
+    /// );
     /// </code>
     /// </example>
     public async Task<IEnumerable<string>> GetAndReturnListOfPrimitivesAsync(
@@ -68,15 +64,11 @@
     /// <example>
     /// <code>
     /// await client.Endpoints.Container.GetAndReturnListOfObjectsAsync(
-<<<<<<< HEAD
-    ///     new List&lt;ObjectWithRequiredField&gt;() { new ObjectWithRequiredField { String = "string" } }
-=======
-    ///     new List<ObjectWithRequiredField>()
+    ///     new List&lt;ObjectWithRequiredField&gt;()
     ///     {
     ///         new ObjectWithRequiredField { String = "string" },
     ///         new ObjectWithRequiredField { String = "string" },
     ///     }
->>>>>>> 98bcbd42
     /// );
     /// </code>
     /// </example>
