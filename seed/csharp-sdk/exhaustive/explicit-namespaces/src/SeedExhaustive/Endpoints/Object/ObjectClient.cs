--- conflicted
+++ resolved
@@ -23,21 +23,6 @@
     /// await client.Endpoints.Object.GetAndReturnWithOptionalFieldAsync(
     ///     new ObjectWithOptionalField
     ///     {
-<<<<<<< HEAD
-    ///         String = "string",
-    ///         Integer = 1,
-    ///         Long = 1000000,
-    ///         Double = 1.1,
-    ///         Bool = true,
-    ///         Datetime = new DateTime(2024, 01, 15, 09, 30, 00, 000),
-    ///         Date = new DateOnly(2023, 1, 15),
-    ///         Uuid = "d5e9c84f-c2b2-4bf4-b4b0-7ffd7a9ffc32",
-    ///         Base64 = "SGVsbG8gd29ybGQh",
-    ///         List = new List&lt;string&gt;() { "string" },
-    ///         Set = new HashSet&lt;string&gt;() { "string" },
-    ///         Map = new Dictionary&lt;int, string&gt;() { { 1, "string" } },
-    ///         Bigint = "123456789123456789",
-=======
     ///         String = null,
     ///         Integer = null,
     ///         Long = null,
@@ -51,7 +36,6 @@
     ///         Set = null,
     ///         Map = null,
     ///         Bigint = null,
->>>>>>> 98bcbd42
     ///     }
     /// );
     /// </code>
@@ -145,13 +129,8 @@
     ///         Map = new Dictionary&lt;string, Dictionary&lt;string, string&gt;&gt;()
     ///         {
     ///             {
-<<<<<<< HEAD
-    ///                 "string",
-    ///                 new Dictionary&lt;string, string&gt;() { { "string", "string" } }
-=======
     ///                 "map",
-    ///                 new Dictionary<string, string>() { { "map", "map" } }
->>>>>>> 98bcbd42
+    ///                 new Dictionary&lt;string, string&gt;() { { "map", "map" } }
     ///             },
     ///         },
     ///     }
@@ -198,30 +177,7 @@
     /// <example>
     /// <code>
     /// await client.Endpoints.Object.GetAndReturnNestedWithOptionalFieldAsync(
-<<<<<<< HEAD
-    ///     new NestedObjectWithOptionalField
-    ///     {
-    ///         String = "string",
-    ///         NestedObject = new ObjectWithOptionalField
-    ///         {
-    ///             String = "string",
-    ///             Integer = 1,
-    ///             Long = 1000000,
-    ///             Double = 1.1,
-    ///             Bool = true,
-    ///             Datetime = new DateTime(2024, 01, 15, 09, 30, 00, 000),
-    ///             Date = new DateOnly(2023, 1, 15),
-    ///             Uuid = "d5e9c84f-c2b2-4bf4-b4b0-7ffd7a9ffc32",
-    ///             Base64 = "SGVsbG8gd29ybGQh",
-    ///             List = new List&lt;string&gt;() { "string" },
-    ///             Set = new HashSet&lt;string&gt;() { "string" },
-    ///             Map = new Dictionary&lt;int, string&gt;() { { 1, "string" } },
-    ///             Bigint = "123456789123456789",
-    ///         },
-    ///     }
-=======
     ///     new NestedObjectWithOptionalField { String = null, NestedObject = null }
->>>>>>> 98bcbd42
     /// );
     /// </code>
     /// </example>
@@ -271,21 +227,6 @@
     ///         String = "string",
     ///         NestedObject = new ObjectWithOptionalField
     ///         {
-<<<<<<< HEAD
-    ///             String = "string",
-    ///             Integer = 1,
-    ///             Long = 1000000,
-    ///             Double = 1.1,
-    ///             Bool = true,
-    ///             Datetime = new DateTime(2024, 01, 15, 09, 30, 00, 000),
-    ///             Date = new DateOnly(2023, 1, 15),
-    ///             Uuid = "d5e9c84f-c2b2-4bf4-b4b0-7ffd7a9ffc32",
-    ///             Base64 = "SGVsbG8gd29ybGQh",
-    ///             List = new List&lt;string&gt;() { "string" },
-    ///             Set = new HashSet&lt;string&gt;() { "string" },
-    ///             Map = new Dictionary&lt;int, string&gt;() { { 1, "string" } },
-    ///             Bigint = "123456789123456789",
-=======
     ///             String = null,
     ///             Integer = null,
     ///             Long = null,
@@ -299,7 +240,6 @@
     ///             Set = null,
     ///             Map = null,
     ///             Bigint = null,
->>>>>>> 98bcbd42
     ///         },
     ///     }
     /// );
@@ -353,21 +293,6 @@
     ///             String = "string",
     ///             NestedObject = new ObjectWithOptionalField
     ///             {
-<<<<<<< HEAD
-    ///                 String = "string",
-    ///                 Integer = 1,
-    ///                 Long = 1000000,
-    ///                 Double = 1.1,
-    ///                 Bool = true,
-    ///                 Datetime = new DateTime(2024, 01, 15, 09, 30, 00, 000),
-    ///                 Date = new DateOnly(2023, 1, 15),
-    ///                 Uuid = "d5e9c84f-c2b2-4bf4-b4b0-7ffd7a9ffc32",
-    ///                 Base64 = "SGVsbG8gd29ybGQh",
-    ///                 List = new List&lt;string&gt;() { "string" },
-    ///                 Set = new HashSet&lt;string&gt;() { "string" },
-    ///                 Map = new Dictionary&lt;int, string&gt;() { { 1, "string" } },
-    ///                 Bigint = "123456789123456789",
-=======
     ///                 String = null,
     ///                 Integer = null,
     ///                 Long = null,
@@ -401,7 +326,6 @@
     ///                 Set = null,
     ///                 Map = null,
     ///                 Bigint = null,
->>>>>>> 98bcbd42
     ///             },
     ///         },
     ///     }
