using System.Text.Json;
using System.Text.Json.Serialization;
using SeedApi.Core;
using ProtoDataV1Grpc = Data.V1.Grpc;
using WellKnownProto = Google.Protobuf.WellKnownTypes;

namespace SeedApi;

public record UpdateResponse
{
    [JsonPropertyName("updatedAt")]
    public DateTime? UpdatedAt { get; set; }

    [JsonPropertyName("indexType")]
    public IndexType? IndexType { get; set; }

    [JsonPropertyName("details")]
    public object? Details { get; set; }

    [JsonPropertyName("indexTypes")]
    public IEnumerable<IndexType>? IndexTypes { get; set; }

    /// <summary>
<<<<<<< HEAD
    /// Returns a new UpdateResponse type from its Protobuf-equivalent representation.
    /// </summary>
    internal static UpdateResponse FromProto(ProtoDataV1Grpc.UpdateResponse value)
=======
    /// Additional properties received from the response, if any.
    /// </summary>
    [JsonExtensionData]
    public IDictionary<string, JsonElement> AdditionalProperties =
        new Dictionary<string, JsonElement>();

    public override string ToString()
>>>>>>> 55d63c19
    {
        return new UpdateResponse
        {
            UpdatedAt = value.UpdatedAt.ToDateTime(),
            IndexType = value.IndexType switch
            {
                ProtoDataV1Grpc.IndexType.Invalid => SeedApi.IndexType.IndexTypeInvalid,
                ProtoDataV1Grpc.IndexType.Default => SeedApi.IndexType.IndexTypeDefault,
                ProtoDataV1Grpc.IndexType.Strict => SeedApi.IndexType.IndexTypeStrict,
                _ => throw new ArgumentException($"Unknown enum value: {value.IndexType}"),
            },
            Details = value.Details != null ? value.Details : null,
            IndexTypes = value.IndexTypes.Select(type =>
                type switch
                {
                    ProtoDataV1Grpc.IndexType.Invalid => SeedApi.IndexType.IndexTypeInvalid,
                    ProtoDataV1Grpc.IndexType.Default => SeedApi.IndexType.IndexTypeDefault,
                    ProtoDataV1Grpc.IndexType.Strict => SeedApi.IndexType.IndexTypeStrict,
                    _ => throw new ArgumentException($"Unknown enum value: {value.IndexTypes}"),
                }
            ),
        };
    }

    /// <summary>
    /// Maps the UpdateResponse type into its Protobuf-equivalent representation.
    /// </summary>
    internal ProtoDataV1Grpc.UpdateResponse ToProto()
    {
        var result = new ProtoDataV1Grpc.UpdateResponse();
        if (UpdatedAt != null)
        {
            result.UpdatedAt = WellKnownProto.Timestamp.FromDateTime(
                UpdatedAt.Value.ToUniversalTime()
            );
        }
        if (IndexType != null)
        {
            result.IndexType = IndexType.Value switch
            {
                SeedApi.IndexType.IndexTypeInvalid => ProtoDataV1Grpc.IndexType.Invalid,
                SeedApi.IndexType.IndexTypeDefault => ProtoDataV1Grpc.IndexType.Default,
                SeedApi.IndexType.IndexTypeStrict => ProtoDataV1Grpc.IndexType.Strict,
                _ => throw new ArgumentException($"Unknown enum value: {IndexType.Value}"),
            };
        }
        if (Details != null)
        {
            result.Details = ProtoAnyMapper.ToProto(Details);
        }
        if (IndexTypes != null && IndexTypes.Any())
        {
            result.IndexTypes.AddRange(
                IndexTypes.Select(type =>
                    type switch
                    {
                        SeedApi.IndexType.IndexTypeInvalid => ProtoDataV1Grpc.IndexType.Invalid,
                        SeedApi.IndexType.IndexTypeDefault => ProtoDataV1Grpc.IndexType.Default,
                        SeedApi.IndexType.IndexTypeStrict => ProtoDataV1Grpc.IndexType.Strict,
                        _ => throw new ArgumentException($"Unknown enum value: {type}"),
                    }
                )
            );
        }
        return result;
    }

    public override string ToString()
    {
        return JsonUtils.Serialize(this);
    }
}<|MERGE_RESOLUTION|>--- conflicted
+++ resolved
@@ -21,19 +21,16 @@
     public IEnumerable<IndexType>? IndexTypes { get; set; }
 
     /// <summary>
-<<<<<<< HEAD
+    /// Additional properties received from the response, if any.
+    /// </summary>
+    [JsonExtensionData]
+    public IDictionary<string, JsonElement> AdditionalProperties { get; internal set; } =
+        new Dictionary<string, JsonElement>();
+
+    /// <summary>
     /// Returns a new UpdateResponse type from its Protobuf-equivalent representation.
     /// </summary>
     internal static UpdateResponse FromProto(ProtoDataV1Grpc.UpdateResponse value)
-=======
-    /// Additional properties received from the response, if any.
-    /// </summary>
-    [JsonExtensionData]
-    public IDictionary<string, JsonElement> AdditionalProperties =
-        new Dictionary<string, JsonElement>();
-
-    public override string ToString()
->>>>>>> 55d63c19
     {
         return new UpdateResponse
         {
