using System.Text.Json;
using System.Text.Json.Serialization;
using SeedApi.Core;
using ProtoDataV1Grpc = Data.V1.Grpc;

namespace SeedApi;

public record NamespaceSummary
{
    [JsonPropertyName("count")]
    public uint? Count { get; set; }

    /// <summary>
<<<<<<< HEAD
    /// Returns a new NamespaceSummary type from its Protobuf-equivalent representation.
    /// </summary>
    internal static NamespaceSummary FromProto(ProtoDataV1Grpc.NamespaceSummary value)
=======
    /// Additional properties received from the response, if any.
    /// </summary>
    [JsonExtensionData]
    public IDictionary<string, JsonElement> AdditionalProperties =
        new Dictionary<string, JsonElement>();

    public override string ToString()
>>>>>>> 55d63c19
    {
        return new NamespaceSummary { Count = value.Count };
    }

    /// <summary>
    /// Maps the NamespaceSummary type into its Protobuf-equivalent representation.
    /// </summary>
    internal ProtoDataV1Grpc.NamespaceSummary ToProto()
    {
        var result = new ProtoDataV1Grpc.NamespaceSummary();
        if (Count != null)
        {
            result.Count = Count ?? 0;
        }
        return result;
    }

    public override string ToString()
    {
        return JsonUtils.Serialize(this);
    }
}<|MERGE_RESOLUTION|>--- conflicted
+++ resolved
@@ -11,19 +11,16 @@
     public uint? Count { get; set; }
 
     /// <summary>
-<<<<<<< HEAD
+    /// Additional properties received from the response, if any.
+    /// </summary>
+    [JsonExtensionData]
+    public IDictionary<string, JsonElement> AdditionalProperties { get; internal set; } =
+        new Dictionary<string, JsonElement>();
+
+    /// <summary>
     /// Returns a new NamespaceSummary type from its Protobuf-equivalent representation.
     /// </summary>
     internal static NamespaceSummary FromProto(ProtoDataV1Grpc.NamespaceSummary value)
-=======
-    /// Additional properties received from the response, if any.
-    /// </summary>
-    [JsonExtensionData]
-    public IDictionary<string, JsonElement> AdditionalProperties =
-        new Dictionary<string, JsonElement>();
-
-    public override string ToString()
->>>>>>> 55d63c19
     {
         return new NamespaceSummary { Count = value.Count };
     }
