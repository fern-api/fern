--- conflicted
+++ resolved
@@ -23,19 +23,16 @@
     public IndexedData? IndexedData { get; set; }
 
     /// <summary>
-<<<<<<< HEAD
+    /// Additional properties received from the response, if any.
+    /// </summary>
+    [JsonExtensionData]
+    public IDictionary<string, JsonElement> AdditionalProperties { get; internal set; } =
+        new Dictionary<string, JsonElement>();
+
+    /// <summary>
     /// Returns a new ScoredColumn type from its Protobuf-equivalent representation.
     /// </summary>
     internal static ScoredColumn FromProto(ProtoDataV1Grpc.ScoredColumn value)
-=======
-    /// Additional properties received from the response, if any.
-    /// </summary>
-    [JsonExtensionData]
-    public IDictionary<string, JsonElement> AdditionalProperties =
-        new Dictionary<string, JsonElement>();
-
-    public override string ToString()
->>>>>>> 55d63c19
     {
         return new ScoredColumn
         {
