--- conflicted
+++ resolved
@@ -17,19 +17,16 @@
     public Usage? Usage { get; set; }
 
     /// <summary>
-<<<<<<< HEAD
+    /// Additional properties received from the response, if any.
+    /// </summary>
+    [JsonExtensionData]
+    public IDictionary<string, JsonElement> AdditionalProperties { get; internal set; } =
+        new Dictionary<string, JsonElement>();
+
+    /// <summary>
     /// Returns a new FetchResponse type from its Protobuf-equivalent representation.
     /// </summary>
     internal static FetchResponse FromProto(ProtoDataV1Grpc.FetchResponse value)
-=======
-    /// Additional properties received from the response, if any.
-    /// </summary>
-    [JsonExtensionData]
-    public IDictionary<string, JsonElement> AdditionalProperties =
-        new Dictionary<string, JsonElement>();
-
-    public override string ToString()
->>>>>>> 55d63c19
     {
         return new FetchResponse
         {
