using System.Net.Http;
using System.Text.Json;
using System.Threading;
using System.Threading.Tasks;
using SeedTrace.Core;

#nullable enable

namespace SeedTrace;

public partial class ProblemClient
{
    private RawClient _client;

    internal ProblemClient(RawClient client)
    {
        _client = client;
    }

    /// <summary>
    /// Creates a problem
    /// </summary>
    /// <example>
    /// <code>
    /// await client.Problem.CreateProblemAsync(
    ///     new CreateProblemRequest
    ///     {
<<<<<<< HEAD
    ///         ProblemName = "string",
    ///         ProblemDescription = new ProblemDescription { Boards = new List&lt;object&gt;() { "string" } },
    ///         Files = new Dictionary&lt;Language, ProblemFiles&gt;()
=======
    ///         ProblemName = "problemName",
    ///         ProblemDescription = new ProblemDescription
    ///         {
    ///             Boards = new List<object>() { "boards", "boards" },
    ///         },
    ///         Files = new Dictionary<Language, ProblemFiles>()
>>>>>>> 98bcbd42
    ///         {
    ///             {
    ///                 Language.Java,
    ///                 new ProblemFiles
    ///                 {
<<<<<<< HEAD
    ///                     SolutionFile = new FileInfo { Filename = "string", Contents = "string" },
    ///                     ReadOnlyFiles = new List&lt;FileInfo&gt;()
=======
    ///                     SolutionFile = new FileInfo { Filename = "filename", Contents = "contents" },
    ///                     ReadOnlyFiles = new List<FileInfo>()
>>>>>>> 98bcbd42
    ///                     {
    ///                         new FileInfo { Filename = "filename", Contents = "contents" },
    ///                         new FileInfo { Filename = "filename", Contents = "contents" },
    ///                     },
    ///                 }
    ///             },
    ///         },
    ///         InputParams = new List&lt;VariableTypeAndName&gt;()
    ///         {
    ///             new VariableTypeAndName { VariableType = "no-properties-union", Name = "name" },
    ///             new VariableTypeAndName { VariableType = "no-properties-union", Name = "name" },
    ///         },
    ///         OutputType = "no-properties-union",
    ///         Testcases = new List&lt;TestCaseWithExpectedResult&gt;()
    ///         {
    ///             new TestCaseWithExpectedResult
    ///             {
    ///                 TestCase = new TestCase
    ///                 {
<<<<<<< HEAD
    ///                     Id = "string",
    ///                     Params = new List&lt;object&gt;() { 1 },
=======
    ///                     Id = "id",
    ///                     Params = new List<object>() { 1, 1 },
    ///                 },
    ///                 ExpectedResult = 1,
    ///             },
    ///             new TestCaseWithExpectedResult
    ///             {
    ///                 TestCase = new TestCase
    ///                 {
    ///                     Id = "id",
    ///                     Params = new List<object>() { 1, 1 },
>>>>>>> 98bcbd42
    ///                 },
    ///                 ExpectedResult = 1,
    ///             },
    ///         },
    ///         MethodName = "methodName",
    ///     }
    /// );
    /// </code>
    /// </example>
    public async Task<object> CreateProblemAsync(
        CreateProblemRequest request,
        RequestOptions? options = null,
        CancellationToken cancellationToken = default
    )
    {
        var response = await _client.MakeRequestAsync(
            new RawClient.JsonApiRequest
            {
                BaseUrl = _client.Options.BaseUrl,
                Method = HttpMethod.Post,
                Path = "/problem-crud/create",
                Body = request,
                Options = options,
            },
            cancellationToken
        );
        var responseBody = await response.Raw.Content.ReadAsStringAsync();
        if (response.StatusCode is >= 200 and < 400)
        {
            try
            {
                return JsonUtils.Deserialize<object>(responseBody)!;
            }
            catch (JsonException e)
            {
                throw new SeedTraceException("Failed to deserialize response", e);
            }
        }

        throw new SeedTraceApiException(
            $"Error with status code {response.StatusCode}",
            response.StatusCode,
            responseBody
        );
    }

    /// <summary>
    /// Updates a problem
    /// </summary>
    /// <example>
    /// <code>
    /// await client.Problem.UpdateProblemAsync(
    ///     "problemId",
    ///     new CreateProblemRequest
    ///     {
<<<<<<< HEAD
    ///         ProblemName = "string",
    ///         ProblemDescription = new ProblemDescription { Boards = new List&lt;object&gt;() { "string" } },
    ///         Files = new Dictionary&lt;Language, ProblemFiles&gt;()
=======
    ///         ProblemName = "problemName",
    ///         ProblemDescription = new ProblemDescription
    ///         {
    ///             Boards = new List<object>() { "boards", "boards" },
    ///         },
    ///         Files = new Dictionary<Language, ProblemFiles>()
>>>>>>> 98bcbd42
    ///         {
    ///             {
    ///                 Language.Java,
    ///                 new ProblemFiles
    ///                 {
<<<<<<< HEAD
    ///                     SolutionFile = new FileInfo { Filename = "string", Contents = "string" },
    ///                     ReadOnlyFiles = new List&lt;FileInfo&gt;()
=======
    ///                     SolutionFile = new FileInfo { Filename = "filename", Contents = "contents" },
    ///                     ReadOnlyFiles = new List<FileInfo>()
>>>>>>> 98bcbd42
    ///                     {
    ///                         new FileInfo { Filename = "filename", Contents = "contents" },
    ///                         new FileInfo { Filename = "filename", Contents = "contents" },
    ///                     },
    ///                 }
    ///             },
    ///         },
    ///         InputParams = new List&lt;VariableTypeAndName&gt;()
    ///         {
    ///             new VariableTypeAndName { VariableType = "no-properties-union", Name = "name" },
    ///             new VariableTypeAndName { VariableType = "no-properties-union", Name = "name" },
    ///         },
    ///         OutputType = "no-properties-union",
    ///         Testcases = new List&lt;TestCaseWithExpectedResult&gt;()
    ///         {
    ///             new TestCaseWithExpectedResult
    ///             {
    ///                 TestCase = new TestCase
    ///                 {
<<<<<<< HEAD
    ///                     Id = "string",
    ///                     Params = new List&lt;object&gt;() { 1 },
=======
    ///                     Id = "id",
    ///                     Params = new List<object>() { 1, 1 },
    ///                 },
    ///                 ExpectedResult = 1,
    ///             },
    ///             new TestCaseWithExpectedResult
    ///             {
    ///                 TestCase = new TestCase
    ///                 {
    ///                     Id = "id",
    ///                     Params = new List<object>() { 1, 1 },
>>>>>>> 98bcbd42
    ///                 },
    ///                 ExpectedResult = 1,
    ///             },
    ///         },
    ///         MethodName = "methodName",
    ///     }
    /// );
    /// </code>
    /// </example>
    public async Task<UpdateProblemResponse> UpdateProblemAsync(
        string problemId,
        CreateProblemRequest request,
        RequestOptions? options = null,
        CancellationToken cancellationToken = default
    )
    {
        var response = await _client.MakeRequestAsync(
            new RawClient.JsonApiRequest
            {
                BaseUrl = _client.Options.BaseUrl,
                Method = HttpMethod.Post,
                Path = $"/problem-crud/update/{problemId}",
                Body = request,
                Options = options,
            },
            cancellationToken
        );
        var responseBody = await response.Raw.Content.ReadAsStringAsync();
        if (response.StatusCode is >= 200 and < 400)
        {
            try
            {
                return JsonUtils.Deserialize<UpdateProblemResponse>(responseBody)!;
            }
            catch (JsonException e)
            {
                throw new SeedTraceException("Failed to deserialize response", e);
            }
        }

        throw new SeedTraceApiException(
            $"Error with status code {response.StatusCode}",
            response.StatusCode,
            responseBody
        );
    }

    /// <summary>
    /// Soft deletes a problem
    /// </summary>
    /// <example>
    /// <code>
    /// await client.Problem.DeleteProblemAsync("problemId");
    /// </code>
    /// </example>
    public async Task DeleteProblemAsync(
        string problemId,
        RequestOptions? options = null,
        CancellationToken cancellationToken = default
    )
    {
        var response = await _client.MakeRequestAsync(
            new RawClient.JsonApiRequest
            {
                BaseUrl = _client.Options.BaseUrl,
                Method = HttpMethod.Delete,
                Path = $"/problem-crud/delete/{problemId}",
                Options = options,
            },
            cancellationToken
        );
        if (response.StatusCode is >= 200 and < 400)
        {
            return;
        }
        var responseBody = await response.Raw.Content.ReadAsStringAsync();
        throw new SeedTraceApiException(
            $"Error with status code {response.StatusCode}",
            response.StatusCode,
            responseBody
        );
    }

    /// <summary>
    /// Returns default starter files for problem
    /// </summary>
    /// <example>
    /// <code>
    /// await client.Problem.GetDefaultStarterFilesAsync(
    ///     new GetDefaultStarterFilesRequest
    ///     {
    ///         InputParams = new List&lt;VariableTypeAndName&gt;()
    ///         {
    ///             new VariableTypeAndName { VariableType = "no-properties-union", Name = "name" },
    ///             new VariableTypeAndName { VariableType = "no-properties-union", Name = "name" },
    ///         },
    ///         OutputType = "no-properties-union",
    ///         MethodName = "methodName",
    ///     }
    /// );
    /// </code>
    /// </example>
    public async Task<GetDefaultStarterFilesResponse> GetDefaultStarterFilesAsync(
        GetDefaultStarterFilesRequest request,
        RequestOptions? options = null,
        CancellationToken cancellationToken = default
    )
    {
        var response = await _client.MakeRequestAsync(
            new RawClient.JsonApiRequest
            {
                BaseUrl = _client.Options.BaseUrl,
                Method = HttpMethod.Post,
                Path = "/problem-crud/default-starter-files",
                Body = request,
                Options = options,
            },
            cancellationToken
        );
        var responseBody = await response.Raw.Content.ReadAsStringAsync();
        if (response.StatusCode is >= 200 and < 400)
        {
            try
            {
                return JsonUtils.Deserialize<GetDefaultStarterFilesResponse>(responseBody)!;
            }
            catch (JsonException e)
            {
                throw new SeedTraceException("Failed to deserialize response", e);
            }
        }

        throw new SeedTraceApiException(
            $"Error with status code {response.StatusCode}",
            response.StatusCode,
            responseBody
        );
    }
}<|MERGE_RESOLUTION|>--- conflicted
+++ resolved
@@ -25,30 +25,19 @@
     /// await client.Problem.CreateProblemAsync(
     ///     new CreateProblemRequest
     ///     {
-<<<<<<< HEAD
-    ///         ProblemName = "string",
-    ///         ProblemDescription = new ProblemDescription { Boards = new List&lt;object&gt;() { "string" } },
-    ///         Files = new Dictionary&lt;Language, ProblemFiles&gt;()
-=======
     ///         ProblemName = "problemName",
     ///         ProblemDescription = new ProblemDescription
     ///         {
-    ///             Boards = new List<object>() { "boards", "boards" },
-    ///         },
-    ///         Files = new Dictionary<Language, ProblemFiles>()
->>>>>>> 98bcbd42
+    ///             Boards = new List&lt;object&gt;() { "boards", "boards" },
+    ///         },
+    ///         Files = new Dictionary&lt;Language, ProblemFiles&gt;()
     ///         {
     ///             {
     ///                 Language.Java,
     ///                 new ProblemFiles
     ///                 {
-<<<<<<< HEAD
-    ///                     SolutionFile = new FileInfo { Filename = "string", Contents = "string" },
+    ///                     SolutionFile = new FileInfo { Filename = "filename", Contents = "contents" },
     ///                     ReadOnlyFiles = new List&lt;FileInfo&gt;()
-=======
-    ///                     SolutionFile = new FileInfo { Filename = "filename", Contents = "contents" },
-    ///                     ReadOnlyFiles = new List<FileInfo>()
->>>>>>> 98bcbd42
     ///                     {
     ///                         new FileInfo { Filename = "filename", Contents = "contents" },
     ///                         new FileInfo { Filename = "filename", Contents = "contents" },
@@ -68,12 +57,8 @@
     ///             {
     ///                 TestCase = new TestCase
     ///                 {
-<<<<<<< HEAD
-    ///                     Id = "string",
-    ///                     Params = new List&lt;object&gt;() { 1 },
-=======
     ///                     Id = "id",
-    ///                     Params = new List<object>() { 1, 1 },
+    ///                     Params = new List&lt;object&gt;() { 1, 1 },
     ///                 },
     ///                 ExpectedResult = 1,
     ///             },
@@ -82,8 +67,7 @@
     ///                 TestCase = new TestCase
     ///                 {
     ///                     Id = "id",
-    ///                     Params = new List<object>() { 1, 1 },
->>>>>>> 98bcbd42
+    ///                     Params = new List&lt;object&gt;() { 1, 1 },
     ///                 },
     ///                 ExpectedResult = 1,
     ///             },
@@ -139,30 +123,19 @@
     ///     "problemId",
     ///     new CreateProblemRequest
     ///     {
-<<<<<<< HEAD
-    ///         ProblemName = "string",
-    ///         ProblemDescription = new ProblemDescription { Boards = new List&lt;object&gt;() { "string" } },
-    ///         Files = new Dictionary&lt;Language, ProblemFiles&gt;()
-=======
     ///         ProblemName = "problemName",
     ///         ProblemDescription = new ProblemDescription
     ///         {
-    ///             Boards = new List<object>() { "boards", "boards" },
-    ///         },
-    ///         Files = new Dictionary<Language, ProblemFiles>()
->>>>>>> 98bcbd42
+    ///             Boards = new List&lt;object&gt;() { "boards", "boards" },
+    ///         },
+    ///         Files = new Dictionary&lt;Language, ProblemFiles&gt;()
     ///         {
     ///             {
     ///                 Language.Java,
     ///                 new ProblemFiles
     ///                 {
-<<<<<<< HEAD
-    ///                     SolutionFile = new FileInfo { Filename = "string", Contents = "string" },
+    ///                     SolutionFile = new FileInfo { Filename = "filename", Contents = "contents" },
     ///                     ReadOnlyFiles = new List&lt;FileInfo&gt;()
-=======
-    ///                     SolutionFile = new FileInfo { Filename = "filename", Contents = "contents" },
-    ///                     ReadOnlyFiles = new List<FileInfo>()
->>>>>>> 98bcbd42
     ///                     {
     ///                         new FileInfo { Filename = "filename", Contents = "contents" },
     ///                         new FileInfo { Filename = "filename", Contents = "contents" },
@@ -182,12 +155,8 @@
     ///             {
     ///                 TestCase = new TestCase
     ///                 {
-<<<<<<< HEAD
-    ///                     Id = "string",
-    ///                     Params = new List&lt;object&gt;() { 1 },
-=======
     ///                     Id = "id",
-    ///                     Params = new List<object>() { 1, 1 },
+    ///                     Params = new List&lt;object&gt;() { 1, 1 },
     ///                 },
     ///                 ExpectedResult = 1,
     ///             },
@@ -196,8 +165,7 @@
     ///                 TestCase = new TestCase
     ///                 {
     ///                     Id = "id",
-    ///                     Params = new List<object>() { 1, 1 },
->>>>>>> 98bcbd42
+    ///                     Params = new List&lt;object&gt;() { 1, 1 },
     ///                 },
     ///                 ExpectedResult = 1,
     ///             },
