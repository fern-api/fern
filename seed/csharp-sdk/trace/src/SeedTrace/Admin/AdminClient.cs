using System.Net.Http;
using System.Threading;
using System.Threading.Tasks;
using SeedTrace.Core;

#nullable enable

namespace SeedTrace;

public partial class AdminClient
{
    private RawClient _client;

    internal AdminClient(RawClient client)
    {
        _client = client;
    }

    /// <example>
    /// <code>
    /// await client.Admin.UpdateTestSubmissionStatusAsync(
    ///     "d5e9c84f-c2b2-4bf4-b4b0-7ffd7a9ffc32",
    ///     "no-properties-union"
    /// );
    /// </code>
    /// </example>
    public async Task UpdateTestSubmissionStatusAsync(
        string submissionId,
        object request,
        RequestOptions? options = null,
        CancellationToken cancellationToken = default
    )
    {
        var response = await _client.MakeRequestAsync(
            new RawClient.JsonApiRequest
            {
                BaseUrl = _client.Options.BaseUrl,
                Method = HttpMethod.Post,
                Path = $"/admin/store-test-submission-status/{submissionId}",
                Body = request,
                Options = options,
            },
            cancellationToken
        );
        if (response.StatusCode is >= 200 and < 400)
        {
            return;
        }
        var responseBody = await response.Raw.Content.ReadAsStringAsync();
        throw new SeedTraceApiException(
            $"Error with status code {response.StatusCode}",
            response.StatusCode,
            responseBody
        );
    }

    /// <example>
    /// <code>
    /// await client.Admin.SendTestSubmissionUpdateAsync(
    ///     "d5e9c84f-c2b2-4bf4-b4b0-7ffd7a9ffc32",
    ///     new TestSubmissionUpdate
    ///     {
    ///         UpdateTime = new DateTime(2024, 01, 15, 09, 30, 00, 000),
    ///         UpdateInfo = RunningSubmissionState.QueueingSubmission,
    ///     }
    /// );
    /// </code>
    /// </example>
    public async Task SendTestSubmissionUpdateAsync(
        string submissionId,
        TestSubmissionUpdate request,
        RequestOptions? options = null,
        CancellationToken cancellationToken = default
    )
    {
        var response = await _client.MakeRequestAsync(
            new RawClient.JsonApiRequest
            {
                BaseUrl = _client.Options.BaseUrl,
                Method = HttpMethod.Post,
                Path = $"/admin/store-test-submission-status-v2/{submissionId}",
                Body = request,
                Options = options,
            },
            cancellationToken
        );
        if (response.StatusCode is >= 200 and < 400)
        {
            return;
        }
        var responseBody = await response.Raw.Content.ReadAsStringAsync();
        throw new SeedTraceApiException(
            $"Error with status code {response.StatusCode}",
            response.StatusCode,
            responseBody
        );
    }

    /// <example>
    /// <code>
    /// await client.Admin.UpdateWorkspaceSubmissionStatusAsync(
    ///     "d5e9c84f-c2b2-4bf4-b4b0-7ffd7a9ffc32",
    ///     "no-properties-union"
    /// );
    /// </code>
    /// </example>
    public async Task UpdateWorkspaceSubmissionStatusAsync(
        string submissionId,
        object request,
        RequestOptions? options = null,
        CancellationToken cancellationToken = default
    )
    {
        var response = await _client.MakeRequestAsync(
            new RawClient.JsonApiRequest
            {
                BaseUrl = _client.Options.BaseUrl,
                Method = HttpMethod.Post,
                Path = $"/admin/store-workspace-submission-status/{submissionId}",
                Body = request,
                Options = options,
            },
            cancellationToken
        );
        if (response.StatusCode is >= 200 and < 400)
        {
            return;
        }
        var responseBody = await response.Raw.Content.ReadAsStringAsync();
        throw new SeedTraceApiException(
            $"Error with status code {response.StatusCode}",
            response.StatusCode,
            responseBody
        );
    }

    /// <example>
    /// <code>
    /// await client.Admin.SendWorkspaceSubmissionUpdateAsync(
    ///     "d5e9c84f-c2b2-4bf4-b4b0-7ffd7a9ffc32",
    ///     new WorkspaceSubmissionUpdate
    ///     {
    ///         UpdateTime = new DateTime(2024, 01, 15, 09, 30, 00, 000),
    ///         UpdateInfo = RunningSubmissionState.QueueingSubmission,
    ///     }
    /// );
    /// </code>
    /// </example>
    public async Task SendWorkspaceSubmissionUpdateAsync(
        string submissionId,
        WorkspaceSubmissionUpdate request,
        RequestOptions? options = null,
        CancellationToken cancellationToken = default
    )
    {
        var response = await _client.MakeRequestAsync(
            new RawClient.JsonApiRequest
            {
                BaseUrl = _client.Options.BaseUrl,
                Method = HttpMethod.Post,
                Path = $"/admin/store-workspace-submission-status-v2/{submissionId}",
                Body = request,
                Options = options,
            },
            cancellationToken
        );
        if (response.StatusCode is >= 200 and < 400)
        {
            return;
        }
        var responseBody = await response.Raw.Content.ReadAsStringAsync();
        throw new SeedTraceApiException(
            $"Error with status code {response.StatusCode}",
            response.StatusCode,
            responseBody
        );
    }

    /// <example>
    /// <code>
    /// await client.Admin.StoreTracedTestCaseAsync(
    ///     "d5e9c84f-c2b2-4bf4-b4b0-7ffd7a9ffc32",
    ///     "testCaseId",
    ///     new StoreTracedTestCaseRequest
    ///     {
    ///         Result = new TestCaseResultWithStdout
    ///         {
    ///             Result = new TestCaseResult
    ///             {
    ///                 ExpectedResult = 1,
<<<<<<< HEAD
    ///                 ActualResult = new Dictionary&lt;object, object?&gt;() { { "key", "value" } },
=======
    ///                 ActualResult = 1,
>>>>>>> 98bcbd42
    ///                 Passed = true,
    ///             },
    ///             Stdout = "stdout",
    ///         },
    ///         TraceResponses = new List&lt;TraceResponse&gt;()
    ///         {
    ///             new TraceResponse
    ///             {
    ///                 SubmissionId = "d5e9c84f-c2b2-4bf4-b4b0-7ffd7a9ffc32",
    ///                 LineNumber = 1,
<<<<<<< HEAD
    ///                 ReturnValue = 1,
    ///                 ExpressionLocation = new ExpressionLocation { Start = 1, Offset = 1 },
    ///                 Stack = new StackInformation
    ///                 {
    ///                     NumStackFrames = 1,
    ///                     TopStackFrame = new StackFrame
    ///                     {
    ///                         MethodName = "string",
    ///                         LineNumber = 1,
    ///                         Scopes = new List&lt;Scope&gt;()
    ///                         {
    ///                             new Scope { Variables = new Dictionary&lt;string, object&gt;() { } },
    ///                         },
    ///                     },
    ///                 },
    ///                 Stdout = "string",
=======
    ///                 ReturnValue = null,
    ///                 ExpressionLocation = null,
    ///                 Stack = new StackInformation { NumStackFrames = 1, TopStackFrame = null },
    ///                 Stdout = null,
    ///             },
    ///             new TraceResponse
    ///             {
    ///                 SubmissionId = "d5e9c84f-c2b2-4bf4-b4b0-7ffd7a9ffc32",
    ///                 LineNumber = 1,
    ///                 ReturnValue = null,
    ///                 ExpressionLocation = null,
    ///                 Stack = new StackInformation { NumStackFrames = 1, TopStackFrame = null },
    ///                 Stdout = null,
>>>>>>> 98bcbd42
    ///             },
    ///         },
    ///     }
    /// );
    /// </code>
    /// </example>
    public async Task StoreTracedTestCaseAsync(
        string submissionId,
        string testCaseId,
        StoreTracedTestCaseRequest request,
        RequestOptions? options = null,
        CancellationToken cancellationToken = default
    )
    {
        var response = await _client.MakeRequestAsync(
            new RawClient.JsonApiRequest
            {
                BaseUrl = _client.Options.BaseUrl,
                Method = HttpMethod.Post,
                Path = $"/admin/store-test-trace/submission/{submissionId}/testCase/{testCaseId}",
                Body = request,
                Options = options,
            },
            cancellationToken
        );
        if (response.StatusCode is >= 200 and < 400)
        {
            return;
        }
        var responseBody = await response.Raw.Content.ReadAsStringAsync();
        throw new SeedTraceApiException(
            $"Error with status code {response.StatusCode}",
            response.StatusCode,
            responseBody
        );
    }

    /// <example>
    /// <code>
    /// await client.Admin.StoreTracedTestCaseV2Async(
    ///     "d5e9c84f-c2b2-4bf4-b4b0-7ffd7a9ffc32",
<<<<<<< HEAD
    ///     "string",
    ///     new List&lt;TraceResponseV2&gt;()
=======
    ///     "testCaseId",
    ///     new List<TraceResponseV2>()
>>>>>>> 98bcbd42
    ///     {
    ///         new TraceResponseV2
    ///         {
    ///             SubmissionId = "d5e9c84f-c2b2-4bf4-b4b0-7ffd7a9ffc32",
    ///             LineNumber = 1,
<<<<<<< HEAD
    ///             File = new TracedFile { Filename = "string", Directory = "string" },
    ///             ReturnValue = 1,
    ///             ExpressionLocation = new ExpressionLocation { Start = 1, Offset = 1 },
    ///             Stack = new StackInformation
    ///             {
    ///                 NumStackFrames = 1,
    ///                 TopStackFrame = new StackFrame
    ///                 {
    ///                     MethodName = "string",
    ///                     LineNumber = 1,
    ///                     Scopes = new List&lt;Scope&gt;()
    ///                     {
    ///                         new Scope { Variables = new Dictionary&lt;string, object&gt;() { } },
    ///                     },
    ///                 },
    ///             },
    ///             Stdout = "string",
=======
    ///             File = new TracedFile { Filename = "filename", Directory = "directory" },
    ///             ReturnValue = null,
    ///             ExpressionLocation = null,
    ///             Stack = new StackInformation { NumStackFrames = 1, TopStackFrame = null },
    ///             Stdout = null,
    ///         },
    ///         new TraceResponseV2
    ///         {
    ///             SubmissionId = "d5e9c84f-c2b2-4bf4-b4b0-7ffd7a9ffc32",
    ///             LineNumber = 1,
    ///             File = new TracedFile { Filename = "filename", Directory = "directory" },
    ///             ReturnValue = null,
    ///             ExpressionLocation = null,
    ///             Stack = new StackInformation { NumStackFrames = 1, TopStackFrame = null },
    ///             Stdout = null,
>>>>>>> 98bcbd42
    ///         },
    ///     }
    /// );
    /// </code>
    /// </example>
    public async Task StoreTracedTestCaseV2Async(
        string submissionId,
        string testCaseId,
        IEnumerable<TraceResponseV2> request,
        RequestOptions? options = null,
        CancellationToken cancellationToken = default
    )
    {
        var response = await _client.MakeRequestAsync(
            new RawClient.JsonApiRequest
            {
                BaseUrl = _client.Options.BaseUrl,
                Method = HttpMethod.Post,
                Path =
                    $"/admin/store-test-trace-v2/submission/{submissionId}/testCase/{testCaseId}",
                Body = request,
                Options = options,
            },
            cancellationToken
        );
        if (response.StatusCode is >= 200 and < 400)
        {
            return;
        }
        var responseBody = await response.Raw.Content.ReadAsStringAsync();
        throw new SeedTraceApiException(
            $"Error with status code {response.StatusCode}",
            response.StatusCode,
            responseBody
        );
    }

    /// <example>
    /// <code>
    /// await client.Admin.StoreTracedWorkspaceAsync(
    ///     "d5e9c84f-c2b2-4bf4-b4b0-7ffd7a9ffc32",
    ///     new StoreTracedWorkspaceRequest
    ///     {
    ///         WorkspaceRunDetails = new WorkspaceRunDetails
    ///         {
    ///             ExceptionV2 = null,
    ///             Exception = null,
    ///             Stdout = "stdout",
    ///         },
    ///         TraceResponses = new List&lt;TraceResponse&gt;()
    ///         {
    ///             new TraceResponse
    ///             {
    ///                 SubmissionId = "d5e9c84f-c2b2-4bf4-b4b0-7ffd7a9ffc32",
    ///                 LineNumber = 1,
<<<<<<< HEAD
    ///                 ReturnValue = 1,
    ///                 ExpressionLocation = new ExpressionLocation { Start = 1, Offset = 1 },
    ///                 Stack = new StackInformation
    ///                 {
    ///                     NumStackFrames = 1,
    ///                     TopStackFrame = new StackFrame
    ///                     {
    ///                         MethodName = "string",
    ///                         LineNumber = 1,
    ///                         Scopes = new List&lt;Scope&gt;()
    ///                         {
    ///                             new Scope { Variables = new Dictionary&lt;string, object&gt;() { } },
    ///                         },
    ///                     },
    ///                 },
    ///                 Stdout = "string",
=======
    ///                 ReturnValue = null,
    ///                 ExpressionLocation = null,
    ///                 Stack = new StackInformation { NumStackFrames = 1, TopStackFrame = null },
    ///                 Stdout = null,
    ///             },
    ///             new TraceResponse
    ///             {
    ///                 SubmissionId = "d5e9c84f-c2b2-4bf4-b4b0-7ffd7a9ffc32",
    ///                 LineNumber = 1,
    ///                 ReturnValue = null,
    ///                 ExpressionLocation = null,
    ///                 Stack = new StackInformation { NumStackFrames = 1, TopStackFrame = null },
    ///                 Stdout = null,
>>>>>>> 98bcbd42
    ///             },
    ///         },
    ///     }
    /// );
    /// </code>
    /// </example>
    public async Task StoreTracedWorkspaceAsync(
        string submissionId,
        StoreTracedWorkspaceRequest request,
        RequestOptions? options = null,
        CancellationToken cancellationToken = default
    )
    {
        var response = await _client.MakeRequestAsync(
            new RawClient.JsonApiRequest
            {
                BaseUrl = _client.Options.BaseUrl,
                Method = HttpMethod.Post,
                Path = $"/admin/store-workspace-trace/submission/{submissionId}",
                Body = request,
                Options = options,
            },
            cancellationToken
        );
        if (response.StatusCode is >= 200 and < 400)
        {
            return;
        }
        var responseBody = await response.Raw.Content.ReadAsStringAsync();
        throw new SeedTraceApiException(
            $"Error with status code {response.StatusCode}",
            response.StatusCode,
            responseBody
        );
    }

    /// <example>
    /// <code>
    /// await client.Admin.StoreTracedWorkspaceV2Async(
    ///     "d5e9c84f-c2b2-4bf4-b4b0-7ffd7a9ffc32",
    ///     new List&lt;TraceResponseV2&gt;()
    ///     {
    ///         new TraceResponseV2
    ///         {
    ///             SubmissionId = "d5e9c84f-c2b2-4bf4-b4b0-7ffd7a9ffc32",
    ///             LineNumber = 1,
<<<<<<< HEAD
    ///             File = new TracedFile { Filename = "string", Directory = "string" },
    ///             ReturnValue = 1,
    ///             ExpressionLocation = new ExpressionLocation { Start = 1, Offset = 1 },
    ///             Stack = new StackInformation
    ///             {
    ///                 NumStackFrames = 1,
    ///                 TopStackFrame = new StackFrame
    ///                 {
    ///                     MethodName = "string",
    ///                     LineNumber = 1,
    ///                     Scopes = new List&lt;Scope&gt;()
    ///                     {
    ///                         new Scope { Variables = new Dictionary&lt;string, object&gt;() { } },
    ///                     },
    ///                 },
    ///             },
    ///             Stdout = "string",
=======
    ///             File = new TracedFile { Filename = "filename", Directory = "directory" },
    ///             ReturnValue = null,
    ///             ExpressionLocation = null,
    ///             Stack = new StackInformation { NumStackFrames = 1, TopStackFrame = null },
    ///             Stdout = null,
    ///         },
    ///         new TraceResponseV2
    ///         {
    ///             SubmissionId = "d5e9c84f-c2b2-4bf4-b4b0-7ffd7a9ffc32",
    ///             LineNumber = 1,
    ///             File = new TracedFile { Filename = "filename", Directory = "directory" },
    ///             ReturnValue = null,
    ///             ExpressionLocation = null,
    ///             Stack = new StackInformation { NumStackFrames = 1, TopStackFrame = null },
    ///             Stdout = null,
>>>>>>> 98bcbd42
    ///         },
    ///     }
    /// );
    /// </code>
    /// </example>
    public async Task StoreTracedWorkspaceV2Async(
        string submissionId,
        IEnumerable<TraceResponseV2> request,
        RequestOptions? options = null,
        CancellationToken cancellationToken = default
    )
    {
        var response = await _client.MakeRequestAsync(
            new RawClient.JsonApiRequest
            {
                BaseUrl = _client.Options.BaseUrl,
                Method = HttpMethod.Post,
                Path = $"/admin/store-workspace-trace-v2/submission/{submissionId}",
                Body = request,
                Options = options,
            },
            cancellationToken
        );
        if (response.StatusCode is >= 200 and < 400)
        {
            return;
        }
        var responseBody = await response.Raw.Content.ReadAsStringAsync();
        throw new SeedTraceApiException(
            $"Error with status code {response.StatusCode}",
            response.StatusCode,
            responseBody
        );
    }
}<|MERGE_RESOLUTION|>--- conflicted
+++ resolved
@@ -188,11 +188,7 @@
     ///             Result = new TestCaseResult
     ///             {
     ///                 ExpectedResult = 1,
-<<<<<<< HEAD
-    ///                 ActualResult = new Dictionary&lt;object, object?&gt;() { { "key", "value" } },
-=======
     ///                 ActualResult = 1,
->>>>>>> 98bcbd42
     ///                 Passed = true,
     ///             },
     ///             Stdout = "stdout",
@@ -203,24 +199,6 @@
     ///             {
     ///                 SubmissionId = "d5e9c84f-c2b2-4bf4-b4b0-7ffd7a9ffc32",
     ///                 LineNumber = 1,
-<<<<<<< HEAD
-    ///                 ReturnValue = 1,
-    ///                 ExpressionLocation = new ExpressionLocation { Start = 1, Offset = 1 },
-    ///                 Stack = new StackInformation
-    ///                 {
-    ///                     NumStackFrames = 1,
-    ///                     TopStackFrame = new StackFrame
-    ///                     {
-    ///                         MethodName = "string",
-    ///                         LineNumber = 1,
-    ///                         Scopes = new List&lt;Scope&gt;()
-    ///                         {
-    ///                             new Scope { Variables = new Dictionary&lt;string, object&gt;() { } },
-    ///                         },
-    ///                     },
-    ///                 },
-    ///                 Stdout = "string",
-=======
     ///                 ReturnValue = null,
     ///                 ExpressionLocation = null,
     ///                 Stack = new StackInformation { NumStackFrames = 1, TopStackFrame = null },
@@ -234,7 +212,6 @@
     ///                 ExpressionLocation = null,
     ///                 Stack = new StackInformation { NumStackFrames = 1, TopStackFrame = null },
     ///                 Stdout = null,
->>>>>>> 98bcbd42
     ///             },
     ///         },
     ///     }
@@ -276,43 +253,9 @@
     /// <code>
     /// await client.Admin.StoreTracedTestCaseV2Async(
     ///     "d5e9c84f-c2b2-4bf4-b4b0-7ffd7a9ffc32",
-<<<<<<< HEAD
-    ///     "string",
+    ///     "testCaseId",
     ///     new List&lt;TraceResponseV2&gt;()
-=======
-    ///     "testCaseId",
-    ///     new List<TraceResponseV2>()
->>>>>>> 98bcbd42
-    ///     {
-    ///         new TraceResponseV2
-    ///         {
-    ///             SubmissionId = "d5e9c84f-c2b2-4bf4-b4b0-7ffd7a9ffc32",
-    ///             LineNumber = 1,
-<<<<<<< HEAD
-    ///             File = new TracedFile { Filename = "string", Directory = "string" },
-    ///             ReturnValue = 1,
-    ///             ExpressionLocation = new ExpressionLocation { Start = 1, Offset = 1 },
-    ///             Stack = new StackInformation
-    ///             {
-    ///                 NumStackFrames = 1,
-    ///                 TopStackFrame = new StackFrame
-    ///                 {
-    ///                     MethodName = "string",
-    ///                     LineNumber = 1,
-    ///                     Scopes = new List&lt;Scope&gt;()
-    ///                     {
-    ///                         new Scope { Variables = new Dictionary&lt;string, object&gt;() { } },
-    ///                     },
-    ///                 },
-    ///             },
-    ///             Stdout = "string",
-=======
-    ///             File = new TracedFile { Filename = "filename", Directory = "directory" },
-    ///             ReturnValue = null,
-    ///             ExpressionLocation = null,
-    ///             Stack = new StackInformation { NumStackFrames = 1, TopStackFrame = null },
-    ///             Stdout = null,
-    ///         },
+    ///     {
     ///         new TraceResponseV2
     ///         {
     ///             SubmissionId = "d5e9c84f-c2b2-4bf4-b4b0-7ffd7a9ffc32",
@@ -322,7 +265,16 @@
     ///             ExpressionLocation = null,
     ///             Stack = new StackInformation { NumStackFrames = 1, TopStackFrame = null },
     ///             Stdout = null,
->>>>>>> 98bcbd42
+    ///         },
+    ///         new TraceResponseV2
+    ///         {
+    ///             SubmissionId = "d5e9c84f-c2b2-4bf4-b4b0-7ffd7a9ffc32",
+    ///             LineNumber = 1,
+    ///             File = new TracedFile { Filename = "filename", Directory = "directory" },
+    ///             ReturnValue = null,
+    ///             ExpressionLocation = null,
+    ///             Stack = new StackInformation { NumStackFrames = 1, TopStackFrame = null },
+    ///             Stdout = null,
     ///         },
     ///     }
     /// );
@@ -378,24 +330,6 @@
     ///             {
     ///                 SubmissionId = "d5e9c84f-c2b2-4bf4-b4b0-7ffd7a9ffc32",
     ///                 LineNumber = 1,
-<<<<<<< HEAD
-    ///                 ReturnValue = 1,
-    ///                 ExpressionLocation = new ExpressionLocation { Start = 1, Offset = 1 },
-    ///                 Stack = new StackInformation
-    ///                 {
-    ///                     NumStackFrames = 1,
-    ///                     TopStackFrame = new StackFrame
-    ///                     {
-    ///                         MethodName = "string",
-    ///                         LineNumber = 1,
-    ///                         Scopes = new List&lt;Scope&gt;()
-    ///                         {
-    ///                             new Scope { Variables = new Dictionary&lt;string, object&gt;() { } },
-    ///                         },
-    ///                     },
-    ///                 },
-    ///                 Stdout = "string",
-=======
     ///                 ReturnValue = null,
     ///                 ExpressionLocation = null,
     ///                 Stack = new StackInformation { NumStackFrames = 1, TopStackFrame = null },
@@ -409,7 +343,6 @@
     ///                 ExpressionLocation = null,
     ///                 Stack = new StackInformation { NumStackFrames = 1, TopStackFrame = null },
     ///                 Stdout = null,
->>>>>>> 98bcbd42
     ///             },
     ///         },
     ///     }
@@ -452,35 +385,6 @@
     ///     "d5e9c84f-c2b2-4bf4-b4b0-7ffd7a9ffc32",
     ///     new List&lt;TraceResponseV2&gt;()
     ///     {
-    ///         new TraceResponseV2
-    ///         {
-    ///             SubmissionId = "d5e9c84f-c2b2-4bf4-b4b0-7ffd7a9ffc32",
-    ///             LineNumber = 1,
-<<<<<<< HEAD
-    ///             File = new TracedFile { Filename = "string", Directory = "string" },
-    ///             ReturnValue = 1,
-    ///             ExpressionLocation = new ExpressionLocation { Start = 1, Offset = 1 },
-    ///             Stack = new StackInformation
-    ///             {
-    ///                 NumStackFrames = 1,
-    ///                 TopStackFrame = new StackFrame
-    ///                 {
-    ///                     MethodName = "string",
-    ///                     LineNumber = 1,
-    ///                     Scopes = new List&lt;Scope&gt;()
-    ///                     {
-    ///                         new Scope { Variables = new Dictionary&lt;string, object&gt;() { } },
-    ///                     },
-    ///                 },
-    ///             },
-    ///             Stdout = "string",
-=======
-    ///             File = new TracedFile { Filename = "filename", Directory = "directory" },
-    ///             ReturnValue = null,
-    ///             ExpressionLocation = null,
-    ///             Stack = new StackInformation { NumStackFrames = 1, TopStackFrame = null },
-    ///             Stdout = null,
-    ///         },
     ///         new TraceResponseV2
     ///         {
     ///             SubmissionId = "d5e9c84f-c2b2-4bf4-b4b0-7ffd7a9ffc32",
@@ -490,7 +394,16 @@
     ///             ExpressionLocation = null,
     ///             Stack = new StackInformation { NumStackFrames = 1, TopStackFrame = null },
     ///             Stdout = null,
->>>>>>> 98bcbd42
+    ///         },
+    ///         new TraceResponseV2
+    ///         {
+    ///             SubmissionId = "d5e9c84f-c2b2-4bf4-b4b0-7ffd7a9ffc32",
+    ///             LineNumber = 1,
+    ///             File = new TracedFile { Filename = "filename", Directory = "directory" },
+    ///             ReturnValue = null,
+    ///             ExpressionLocation = null,
+    ///             Stack = new StackInformation { NumStackFrames = 1, TopStackFrame = null },
+    ///             Stdout = null,
     ///         },
     ///     }
     /// );
