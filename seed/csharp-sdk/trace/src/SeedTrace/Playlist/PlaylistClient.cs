using System.Net.Http;
using System.Text.Json;
using System.Threading;
using System.Threading.Tasks;
using SeedTrace.Core;

#nullable enable

namespace SeedTrace;

public partial class PlaylistClient
{
    private RawClient _client;

    internal PlaylistClient(RawClient client)
    {
        _client = client;
    }

    /// <summary>
    /// Create a new playlist
    /// </summary>
    /// <example>
    /// <code>
    /// await client.Playlist.CreatePlaylistAsync(
    ///     1,
    ///     new CreatePlaylistRequest
    ///     {
    ///         Datetime = new DateTime(2024, 01, 15, 09, 30, 00, 000),
    ///         Body = new PlaylistCreateRequest
    ///         {
<<<<<<< HEAD
    ///             Name = "string",
    ///             Problems = new List&lt;string&gt;() { "string" },
=======
    ///             Name = "name",
    ///             Problems = new List<string>() { "problems", "problems" },
>>>>>>> 98bcbd42
    ///         },
    ///     }
    /// );
    /// </code>
    /// </example>
    public async Task<Playlist> CreatePlaylistAsync(
        int serviceParam,
        CreatePlaylistRequest request,
        RequestOptions? options = null,
        CancellationToken cancellationToken = default
    )
    {
        var _query = new Dictionary<string, object>();
        _query["datetime"] = request.Datetime.ToString(Constants.DateTimeFormat);
        if (request.OptionalDatetime != null)
        {
            _query["optionalDatetime"] = request.OptionalDatetime.Value.ToString(
                Constants.DateTimeFormat
            );
        }
        var response = await _client.MakeRequestAsync(
            new RawClient.JsonApiRequest
            {
                BaseUrl = _client.Options.BaseUrl,
                Method = HttpMethod.Post,
                Path = $"/v2/playlist/{serviceParam}/create",
                Body = request.Body,
                Query = _query,
                Options = options,
            },
            cancellationToken
        );
        var responseBody = await response.Raw.Content.ReadAsStringAsync();
        if (response.StatusCode is >= 200 and < 400)
        {
            try
            {
                return JsonUtils.Deserialize<Playlist>(responseBody)!;
            }
            catch (JsonException e)
            {
                throw new SeedTraceException("Failed to deserialize response", e);
            }
        }

        throw new SeedTraceApiException(
            $"Error with status code {response.StatusCode}",
            response.StatusCode,
            responseBody
        );
    }

    /// <summary>
    /// Returns the user's playlists
    /// </summary>
    /// <example>
    /// <code>
    /// await client.Playlist.GetPlaylistsAsync(
    ///     1,
    ///     new GetPlaylistsRequest
    ///     {
    ///         OtherField = "otherField",
    ///         MultiLineDocs = "multiLineDocs",
    ///         MultipleField = ["multipleField"],
    ///     }
    /// );
    /// </code>
    /// </example>
    public async Task<IEnumerable<Playlist>> GetPlaylistsAsync(
        int serviceParam,
        GetPlaylistsRequest request,
        RequestOptions? options = null,
        CancellationToken cancellationToken = default
    )
    {
        var _query = new Dictionary<string, object>();
        _query["otherField"] = request.OtherField;
        _query["multiLineDocs"] = request.MultiLineDocs;
        _query["optionalMultipleField"] = request.OptionalMultipleField;
        _query["multipleField"] = request.MultipleField;
        if (request.Limit != null)
        {
            _query["limit"] = request.Limit.ToString();
        }
        var response = await _client.MakeRequestAsync(
            new RawClient.JsonApiRequest
            {
                BaseUrl = _client.Options.BaseUrl,
                Method = HttpMethod.Get,
                Path = $"/v2/playlist/{serviceParam}/all",
                Query = _query,
                Options = options,
            },
            cancellationToken
        );
        var responseBody = await response.Raw.Content.ReadAsStringAsync();
        if (response.StatusCode is >= 200 and < 400)
        {
            try
            {
                return JsonUtils.Deserialize<IEnumerable<Playlist>>(responseBody)!;
            }
            catch (JsonException e)
            {
                throw new SeedTraceException("Failed to deserialize response", e);
            }
        }

        throw new SeedTraceApiException(
            $"Error with status code {response.StatusCode}",
            response.StatusCode,
            responseBody
        );
    }

    /// <summary>
    /// Returns a playlist
    /// </summary>
    /// <example>
    /// <code>
    /// await client.Playlist.GetPlaylistAsync(1, "playlistId");
    /// </code>
    /// </example>
    public async Task<Playlist> GetPlaylistAsync(
        int serviceParam,
        string playlistId,
        RequestOptions? options = null,
        CancellationToken cancellationToken = default
    )
    {
        var response = await _client.MakeRequestAsync(
            new RawClient.JsonApiRequest
            {
                BaseUrl = _client.Options.BaseUrl,
                Method = HttpMethod.Get,
                Path = $"/v2/playlist/{serviceParam}/{playlistId}",
                Options = options,
            },
            cancellationToken
        );
        var responseBody = await response.Raw.Content.ReadAsStringAsync();
        if (response.StatusCode is >= 200 and < 400)
        {
            try
            {
                return JsonUtils.Deserialize<Playlist>(responseBody)!;
            }
            catch (JsonException e)
            {
                throw new SeedTraceException("Failed to deserialize response", e);
            }
        }

        throw new SeedTraceApiException(
            $"Error with status code {response.StatusCode}",
            response.StatusCode,
            responseBody
        );
    }

    /// <summary>
    /// Updates a playlist
    /// </summary>
    /// <example>
    /// <code>
<<<<<<< HEAD
    /// await client.Playlist.UpdatePlaylistAsync(
    ///     1,
    ///     "string",
    ///     new UpdatePlaylistRequest
    ///     {
    ///         Name = "string",
    ///         Problems = new List&lt;string&gt;() { "string" },
    ///     }
    /// );
=======
    /// await client.Playlist.UpdatePlaylistAsync(1, "playlistId", null);
>>>>>>> 98bcbd42
    /// </code>
    /// </example>
    public async Task<Playlist?> UpdatePlaylistAsync(
        int serviceParam,
        string playlistId,
        UpdatePlaylistRequest? request,
        RequestOptions? options = null,
        CancellationToken cancellationToken = default
    )
    {
        var response = await _client.MakeRequestAsync(
            new RawClient.JsonApiRequest
            {
                BaseUrl = _client.Options.BaseUrl,
                Method = HttpMethod.Put,
                Path = $"/v2/playlist/{serviceParam}/{playlistId}",
                Body = request,
                Options = options,
            },
            cancellationToken
        );
        var responseBody = await response.Raw.Content.ReadAsStringAsync();
        if (response.StatusCode is >= 200 and < 400)
        {
            try
            {
                return JsonUtils.Deserialize<Playlist?>(responseBody)!;
            }
            catch (JsonException e)
            {
                throw new SeedTraceException("Failed to deserialize response", e);
            }
        }

        throw new SeedTraceApiException(
            $"Error with status code {response.StatusCode}",
            response.StatusCode,
            responseBody
        );
    }

    /// <summary>
    /// Deletes a playlist
    /// </summary>
    /// <example>
    /// <code>
    /// await client.Playlist.DeletePlaylistAsync(1, "playlist_id");
    /// </code>
    /// </example>
    public async Task DeletePlaylistAsync(
        int serviceParam,
        string playlistId,
        RequestOptions? options = null,
        CancellationToken cancellationToken = default
    )
    {
        var response = await _client.MakeRequestAsync(
            new RawClient.JsonApiRequest
            {
                BaseUrl = _client.Options.BaseUrl,
                Method = HttpMethod.Delete,
                Path = $"/v2/playlist/{serviceParam}/{playlistId}",
                Options = options,
            },
            cancellationToken
        );
        if (response.StatusCode is >= 200 and < 400)
        {
            return;
        }
        var responseBody = await response.Raw.Content.ReadAsStringAsync();
        throw new SeedTraceApiException(
            $"Error with status code {response.StatusCode}",
            response.StatusCode,
            responseBody
        );
    }
}<|MERGE_RESOLUTION|>--- conflicted
+++ resolved
@@ -29,13 +29,8 @@
     ///         Datetime = new DateTime(2024, 01, 15, 09, 30, 00, 000),
     ///         Body = new PlaylistCreateRequest
     ///         {
-<<<<<<< HEAD
-    ///             Name = "string",
-    ///             Problems = new List&lt;string&gt;() { "string" },
-=======
     ///             Name = "name",
-    ///             Problems = new List<string>() { "problems", "problems" },
->>>>>>> 98bcbd42
+    ///             Problems = new List&lt;string&gt;() { "problems", "problems" },
     ///         },
     ///     }
     /// );
@@ -201,19 +196,7 @@
     /// </summary>
     /// <example>
     /// <code>
-<<<<<<< HEAD
-    /// await client.Playlist.UpdatePlaylistAsync(
-    ///     1,
-    ///     "string",
-    ///     new UpdatePlaylistRequest
-    ///     {
-    ///         Name = "string",
-    ///         Problems = new List&lt;string&gt;() { "string" },
-    ///     }
-    /// );
-=======
     /// await client.Playlist.UpdatePlaylistAsync(1, "playlistId", null);
->>>>>>> 98bcbd42
     /// </code>
     /// </example>
     public async Task<Playlist?> UpdatePlaylistAsync(
