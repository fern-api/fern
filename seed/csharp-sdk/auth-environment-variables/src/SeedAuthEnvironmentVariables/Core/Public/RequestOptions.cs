--- conflicted
+++ resolved
@@ -30,14 +30,6 @@
     /// The timeout for the request.
     /// </summary>
     public TimeSpan? Timeout { get; init; }
-<<<<<<< HEAD
-=======
 
     public string? XApiVersion { get; init; }
-
-    /// <summary>
-    /// The http headers sent with the request.
-    /// </summary>
-    Headers IRequestOptions.Headers { get; init; } = new();
->>>>>>> 55d63c19
 }