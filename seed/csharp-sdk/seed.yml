
irVersion: v53
publish:
  preBuildCommands:
    - pnpm --filter @fern-api/fern-csharp-sdk dist:cli
  docker: 
    file: ./generators/csharp/sdk/Dockerfile
    image: fernapi/fern-csharp-sdk
    context: .
test:
  docker:
    image: fernapi/fern-csharp-sdk:latest
    command: pnpm --filter @fern-api/fern-csharp-sdk dockerTagLatest
  local: 
    workingDirectory: generators/csharp
    buildCommand: 
      - pnpm --filter @fern-api/fern-csharp-sdk dist:cli
    runCommand: node sdk/dist/bundle.cjs

language: csharp
generatorType: SDK
defaultOutputMode: github
defaultCustomConfig:
  generate-mock-server-tests: true
scripts:
  - docker: bitnami/dotnet-sdk:8
    commands:
      - dotnet build src -c Release /p:ContinuousIntegrationBuild=true
<<<<<<< HEAD
=======
      # - dotnet test src

>>>>>>> 9e4841fc
fixtures: 
  imdb:
    - customConfig: null
      outputFolder: no-custom-config
    - customConfig:
        extra-dependencies:
          Moq: 4.20.70
          Moq.Contrib.HttpClient: "1.4.0"
      outputFolder: extra-dependencies
    - customConfig:
        base-api-exception-class-name: CustomApiException
        base-exception-class-name: CustomException
      outputFolder: exception-class-names
  multi-url-environment:
    - customConfig:
        pascal-case-environments: false
      outputFolder: no-pascal-case-environments
  exhaustive:
    - customConfig:
        explicit-namespaces: true
      outputFolder: explicit-namespaces
    - customConfig:
        root-namespace-for-core-classes: false
      outputFolder: no-root-namespace-for-core-classes
    - customConfig:
        generate-error-types: false
      outputFolder: no-generate-error-types
  optional:
    - customConfig:
        simplify-object-dictionaries: false
      outputFolder: no-simplify-object-dictionaries
  grpc-proto-exhaustive:
    - customConfig: null
      outputFolder: no-custom-config
    - customConfig:
        package-id: Seed.Client
      outputFolder: package-id
    - customConfig:
        read-only-memory-types:
          - float
      outputFolder: read-only-memory
allowedFailures:
  ## COMPILE FAILURES
  - objects-with-imports
  - examples
  ## WIRE TEST FAILURES
  - unknown # issue with example object
  # - package-yml # user-provided example path not coming in properly
  # - simple-fhir # nested generated examples are wonky
  # - enum # complicated oneofs
  # - trace # failing because we don't call stringify on enums path params
  # - undiscriminated-unions # failing for same reason as exhaustive below
  # - exhaustive:explicit-namespaces # mostly passing, request / response of direct union type failing because we don't specify jsonconverter
  # - exhaustive:no-root-namespace-for-core-classes
  # - exhaustive:no-generate-error-types<|MERGE_RESOLUTION|>--- conflicted
+++ resolved
@@ -26,11 +26,8 @@
   - docker: bitnami/dotnet-sdk:8
     commands:
       - dotnet build src -c Release /p:ContinuousIntegrationBuild=true
-<<<<<<< HEAD
-=======
       # - dotnet test src
 
->>>>>>> 9e4841fc
 fixtures: 
   imdb:
     - customConfig: null
