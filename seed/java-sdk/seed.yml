--- conflicted
+++ resolved
@@ -80,12 +80,6 @@
   - exhaustive:signed_publish
   - exhaustive:local-files
   - extends
-<<<<<<< HEAD
-  - query-parameters
-  - trace
-  - unions
-=======
->>>>>>> fbbc0553
   - query-parameters
   - trace
   - unions