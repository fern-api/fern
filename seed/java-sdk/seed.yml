irVersion: v61
displayName: Java SDK
changelogLocation: ../../generators/java/sdk/versions.yml
image: fernapi/fern-java-sdk

buildScripts:
  compileScript:
    commands:
      - ./gradlew compileJava

publish:
  workingDirectory: generators/java
  preBuildCommands:
    - ./gradlew :sdk:distTar
    - pnpm --filter @fern-api/java-sdk dist:cli
  docker:
    file: ./generators/java/sdk/Dockerfile
    image: fernapi/fern-java-sdk
    context: .
test:
  docker:
    image: fernapi/fern-java-sdk:latest
    context: .
    command:
      - cd generators/java
      - ./gradlew :sdk:distTar
      - cd ../../
      - pnpm --filter @fern-api/java-sdk dist:cli
      - docker build -f generators/java/sdk/Dockerfile -t fernapi/fern-java-sdk:latest .
  podman:
    image: fernapi/fern-java-sdk:latest
    context: .
    command:
      - cd generators/java
      - ./gradlew :sdk:distTar
      - cd ../../
      - pnpm --filter @fern-api/java-sdk dist:cli
      - podman build -f generators/java/sdk/Dockerfile -t fernapi/fern-java-sdk:latest .
  local:
    workingDirectory: generators/java
    buildCommand:
      - ./gradlew :sdk:distTar
      - chmod +x install-gradle.sh && ./install-gradle.sh
      - cd sdk
      - tar -xvf build/distributions/sdk.tar -C .
    runCommand: cd sdk/sdk && java -cp sdk.jar:lib/* com.fern.java.client.Cli {CONFIG_PATH}
    env: {}

language: java
generatorType: SDK
defaultOutputMode: github
fixtures:
  exhaustive:
    - customConfig:
        enable-wire-tests: true
      outputFolder: no-custom-config
    - customConfig:
        package-layout: flat
        use-default-request-parameter-values: true
      outputFolder: flat-package-layout
    - customConfig:
        inline-path-parameters: true
        custom-dependencies:
          - "implementation jakarta.websocket:jakarta.websocket-api:2.1.0"
      outputFolder: custom-dependency
    - customConfig:
        inline-path-parameters: true
        json-include: non-empty
      outputFolder: json-include-non-empty
    - customConfig:
        inline-path-parameters: true
        enable-forward-compatible-enums: true
      outputFolder: forward-compatible-enums
    - customConfig:
        inline-path-parameters: true
        base-api-exception-class-name: CustomApiException
        base-exception-class-name: CustomException
      outputFolder: custom-error-names
    - customConfig:
        inline-path-parameters: true
        client-class-name: Best
      outputFolder: custom-client-class-name
      readmeConfig:
        exampleStyle: minimal
    - customConfig:
        inline-path-parameters: true
        package-prefix: com.fern.sdk
      outputMode: local_files
      outputFolder: local-files
    - customConfig:
        inline-path-parameters: true
        enable-public-constructors: true
      outputFolder: enable-public-constructors
    # Wire tests moved to main module to fix compilation
    # - customConfig:
    #     inline-path-parameters: true
    #     enable-wire-tests: true
    #   outputFolder: wire-tests
    - customConfig:
        publish-to: central
      outputFolder: publish-to
    - publishConfig:
        type: maven
        coordinate: com.fern:exhaustive
        registryUrl: "definitelyMavenCentral"
        signature:
          keyId: "test_kid"
          password: "test_password"
          secretKey: "test_secretkey"
      publishMetadata:
        package_description: My very good and lengthy description
        publisher_email: "me@gmail.com"
        publisher_name: "Fern"
        reference_url: "https://buildwithfern.com"
      outputFolder: signed_publish
    - publishConfig:
        type: maven
        coordinate: com.fern:exhaustive
        registryUrl: "definitelyMavenCentral"
      publishMetadata:
        package_description: SDK with custom license
        publisher_email: "developers@example.com"
        publisher_name: "Example Corp"
      license:
        custom: LICENSE
      outputFolder: custom-license
  java-inline-types:
    - customConfig:
        enable-inline-types: true
        wrapped-aliases: true
      outputFolder: inline
    - customConfig:
        enable-inline-types: false
        wrapped-aliases: true
      outputFolder: no-inline
    - customConfig:
        enable-inline-types: true
        wrapped-aliases: false
      outputFolder: no-wrapped-aliases
    - customConfig:
        enable-inline-types: true
        wrapped-aliases: false
        enable-forward-compatible-enums: true
      outputFolder: enable-forward-compatible-enums
  imdb:
    - customConfig:
        disable-required-property-builder-checks: true
      outputFolder: disable-required-property-builder-checks
    - customConfig:
        package-layout: flat
      outputFolder: flat-package-layout
  java-custom-package-prefix:
    - customConfig:
        package-prefix: "com.customprefix"
      outputFolder: java-custom-package-prefix
  java-single-property-endpoint:
    - outputFolder: java-single-property-endpoint
  java-pagination-deep-cursor-path:
    - outputFolder: java-pagination-deep-cursor-path
    - customConfig:
        enable-wire-tests: true
      outputFolder: wire-tests
  pagination:
    - customConfig:
        enable-wire-tests: true
      outputFolder: default
  pagination-custom:
    - customConfig:
        custom-pager-name: "FernCustomPaginator"
      outputFolder: default
  unions:
    - customConfig:
        enable-wire-tests: true
      outputFolder: default
  unions-with-local-date:
    - customConfig:
        use-local-date-for-dates: true
        package-prefix: com.seed.unions
      outputFolder: default
  accept-header:
    - outputFolder: accept-header
  client-side-params:
    - customConfig:
        use-default-request-parameter-values: true
        enable-wire-tests: true
      outputFolder: default
  file-upload:
    - customConfig:
        wrapped-aliases: true
      outputFolder: wrapped-aliases
    - customConfig:
        inline-file-properties: true
        inline-path-parameters: true
      outputFolder: inline-file-properties
    - outputFolder: no-custom-config
  examples:
    - customConfig:
        enable-wire-tests: true
      outputFolder: default
    - customConfig:
        inline-file-properties: true
        inline-path-parameters: true
      outputFolder: inline-file-properties
    - outputFolder: no-custom-config
    - customConfig:
        custom-readme-sections:
          - title: "Generator Invocation Custom Section"
            content: "Generator Invocation Custom Content for {{ group }}:{{ artifact }}:{{ version }}"
          - title: "Override Section"
            content: "Override Content"
      readmeConfig:
        apiName: "CustomName"
        disabledSections:
          - "contributing"
        bannerLink: https://www.fernapi.com
        apiReferenceLink: https://www.docs.fernapi.com
        defaultEndpoint: POST /movie
        exampleStyle: minimal
        customSections:
          - title: "Custom Section"
            language: java
            content: |
              This is a custom section. Latest package info is {{ group }}:{{ artifact }}:{{ version }}
          - title: "Override Section"
            language: java
            content: "Base Content"
        features:
          timeouts:
            - GET /movie/{movieId}
            - method: POST
              path: /movie
      outputFolder: readme-config
  nullable:
    - customConfig:
        wrapped-aliases: true
      outputFolder: wrapped-aliases
    - outputFolder: no-custom-config
  java-nullable-named-request-types:
    - outputFolder: custom-config
      customConfig:
        respect-nullable-schemas: true
  enum:
    - customConfig:
        enable-forward-compatible-enums: true
      outputFolder: forward-compatible-enums
    - outputFolder: no-custom-config
  version:
    - customConfig:
        enable-forward-compatible-enums: true
      outputFolder: forward-compatible-enums
    - outputFolder: no-custom-config
  java-builder-extension:
    - customConfig:
        client-class-name: BaseClient
      outputFolder: base-client
    - customConfig:
        client-class-name: BaseClient
        enable-extensible-builders: true
      outputFolder: extensible-builders
  basic-auth:
    - customConfig:
        enable-wire-tests: true
      outputFolder: basic-auth
  oauth-client-credentials:
    - customConfig:
        enable-wire-tests: true
      outputFolder: oauth-client-credentials
    - customConfig:
        oauth-token-override: true
      outputFolder: token-override
  header-auth:
    - customConfig:
        enable-wire-tests: true
      outputFolder: header-auth
  nullable-optional:
    - customConfig:
        use-nullable-annotation: true
      outputFolder: with-nullable-annotation
    - customConfig:
        use-nullable-annotation: false
      outputFolder: legacy
    - customConfig:
        collapse-optional-nullable: true
      outputFolder: collapse-optional-nullable
  optional:
    - customConfig:
        enable-wire-tests: true
      outputFolder: wire-tests
  streaming:
    - customConfig:
        enable-wire-tests: true
      outputFolder: streaming
scripts:
  - image: fernapi/java-seed
    commands:
      - source ~/.bash_profile && jenv shell 1.8 && source ~/.bash_profile && ./gradlew compileJava spotlessCheck
allowedFailures:
  - alias-extends
  - enum:forward-compatible-enums
  - enum:no-custom-config
  - examples:default
  - examples:inline-file-properties
  - examples:no-custom-config
  - examples:readme-config
  - exhaustive:local-files
  - exhaustive:publish-to
  - exhaustive:signed_publish
  - extends
  - nullable-optional:with-nullable-annotation
  - nullable-optional:collapse-optional-nullable
  - request-parameters
  - streaming-parameter

  # Snippet failures; many of these failures are due to the fact that a
  # required list of query parameters is not actually required by the builder.
<<<<<<< HEAD
  - any-auth
=======
  - java-inline-types:inline
  - java-inline-types:enable-forward-compatible-enums
>>>>>>> 186c2a18
  - nullable:wrapped-aliases
  - nullable:no-custom-config
  - pagination-custom

  - java-pagination-deep-cursor-path:wire-tests

  # Bug with how java-sdk creates nightly balanced files
  - java-pagination-deep-cursor-path

  # File upload dynamic snippets have compilation errors due to missing file parameters
  # These failures are from pre-existing broken dynamic snippet generation
  - file-upload:no-custom-config
  - file-upload:wrapped-aliases
  - file-upload:inline-file-properties
  - file-upload-openapi

  # Optional wire tests have snippet generation bug with optional(nullable(T))
  # Snippet generator doesn't wrap value in Optional.of() for optional request bodies
  - optional:wire-tests<|MERGE_RESOLUTION|>--- conflicted
+++ resolved
@@ -313,12 +313,6 @@
 
   # Snippet failures; many of these failures are due to the fact that a
   # required list of query parameters is not actually required by the builder.
-<<<<<<< HEAD
-  - any-auth
-=======
-  - java-inline-types:inline
-  - java-inline-types:enable-forward-compatible-enums
->>>>>>> 186c2a18
   - nullable:wrapped-aliases
   - nullable:no-custom-config
   - pagination-custom
