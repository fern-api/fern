--- conflicted
+++ resolved
@@ -42,10 +42,6 @@
 
 import com.seed.api.SeedApiClient;
 import com.seed.api.requests.PostWithNullableNamedRequestBodyTypeRequest;
-<<<<<<< HEAD
-import java.util.Optional;
-=======
->>>>>>> 8cc26be5
 
 public class Example {
     public static void main(String[] args) {
@@ -57,12 +53,6 @@
             "id",
             PostWithNullableNamedRequestBodyTypeRequest
                 .builder()
-<<<<<<< HEAD
-                .body(
-                    Optional.empty()
-                )
-=======
->>>>>>> 8cc26be5
                 .build()
         );
     }
