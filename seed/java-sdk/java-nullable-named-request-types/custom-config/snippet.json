--- conflicted
+++ resolved
@@ -1,11 +1,7 @@
 {
     "endpoints": [
         {
-<<<<<<< HEAD
-            "example_identifier": "8a8806b8",
-=======
             "example_identifier": "d789ff35",
->>>>>>> 8cc26be5
             "id": {
                 "method": "POST",
                 "path": "/postWithNullableNamedRequestBodyType/{id}",
@@ -13,13 +9,8 @@
             },
             "snippet": {
                 "type": "java",
-<<<<<<< HEAD
-                "sync_client": "package com.example.usage;\n\nimport com.seed.api.SeedApiClient;\nimport com.seed.api.requests.PostWithNullableNamedRequestBodyTypeRequest;\nimport java.util.Optional;\n\npublic class Example {\n    public static void main(String[] args) {\n        SeedApiClient client = SeedApiClient\n            .builder()\n            .build();\n\n        client.postWithNullableNamedRequestBodyType(\n            \"id\",\n            PostWithNullableNamedRequestBodyTypeRequest\n                .builder()\n                .body(\n                    Optional.empty()\n                )\n                .build()\n        );\n    }\n}\n",
-                "async_client": "package com.example.usage;\n\nimport com.seed.api.SeedApiClient;\nimport com.seed.api.requests.PostWithNullableNamedRequestBodyTypeRequest;\nimport java.util.Optional;\n\npublic class Example {\n    public static void main(String[] args) {\n        SeedApiClient client = SeedApiClient\n            .builder()\n            .build();\n\n        client.postWithNullableNamedRequestBodyType(\n            \"id\",\n            PostWithNullableNamedRequestBodyTypeRequest\n                .builder()\n                .body(\n                    Optional.empty()\n                )\n                .build()\n        );\n    }\n}\n"
-=======
                 "sync_client": "package com.example.usage;\n\nimport com.seed.api.SeedApiClient;\nimport com.seed.api.requests.PostWithNullableNamedRequestBodyTypeRequest;\n\npublic class Example {\n    public static void main(String[] args) {\n        SeedApiClient client = SeedApiClient\n            .builder()\n            .build();\n\n        client.postWithNullableNamedRequestBodyType(\n            \"id\",\n            PostWithNullableNamedRequestBodyTypeRequest\n                .builder()\n                .build()\n        );\n    }\n}\n",
                 "async_client": "package com.example.usage;\n\nimport com.seed.api.SeedApiClient;\nimport com.seed.api.requests.PostWithNullableNamedRequestBodyTypeRequest;\n\npublic class Example {\n    public static void main(String[] args) {\n        SeedApiClient client = SeedApiClient\n            .builder()\n            .build();\n\n        client.postWithNullableNamedRequestBodyType(\n            \"id\",\n            PostWithNullableNamedRequestBodyTypeRequest\n                .builder()\n                .build()\n        );\n    }\n}\n"
->>>>>>> 8cc26be5
             }
         },
         {
