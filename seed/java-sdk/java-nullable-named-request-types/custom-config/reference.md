--- conflicted
+++ resolved
@@ -16,12 +16,6 @@
     "id",
     PostWithNullableNamedRequestBodyTypeRequest
         .builder()
-<<<<<<< HEAD
-        .body(
-            Optional.empty()
-        )
-=======
->>>>>>> 8cc26be5
         .build()
 );
 ```
