{
    "endpoints": [
        {
            "id": {
<<<<<<< HEAD
                "path": "/",
                "method": "POST",
                "identifierOverride": "endpoint_union.get"
            },
            "snippet": {
                "client": "require \"fern_undiscriminated_unions\"\n\nundiscriminated_unions = SeedUndiscriminatedUnionsClient::Client.new(base_url: \"https://api.example.com\")\nundiscriminated_unions.union.get(request: \"string\")",
=======
                "path": "/metadata",
                "method": "GET",
                "identifierOverride": "endpoint_union.getMetadata"
            },
            "snippet": {
                "client": "require \"fern_undiscriminated_unions\"\n\nundiscriminated_unions = SeedUndiscriminatedUnionsClient::Client.new(base_url: \"https://api.example.com\")\nundiscriminated_unions.union.get_metadata",
>>>>>>> b8a74fa9
                "type": "ruby"
            }
        },
        {
            "id": {
<<<<<<< HEAD
                "path": "/",
                "method": "POST",
                "identifierOverride": "endpoint_union.get"
            },
            "snippet": {
                "client": "require \"fern_undiscriminated_unions\"\n\nundiscriminated_unions = SeedUndiscriminatedUnionsClient::Client.new(base_url: \"https://api.example.com\")\nundiscriminated_unions.union.get(request: \"string\")",
=======
                "path": "/metadata",
                "method": "GET",
                "identifierOverride": "endpoint_union.getMetadata"
            },
            "snippet": {
                "client": "require \"fern_undiscriminated_unions\"\n\nundiscriminated_unions = SeedUndiscriminatedUnionsClient::Client.new(base_url: \"https://api.example.com\")\nundiscriminated_unions.union.get_metadata",
>>>>>>> b8a74fa9
                "type": "ruby"
            }
        }
    ],
    "types": {}
}<|MERGE_RESOLUTION|>--- conflicted
+++ resolved
@@ -2,41 +2,45 @@
     "endpoints": [
         {
             "id": {
-<<<<<<< HEAD
                 "path": "/",
                 "method": "POST",
                 "identifierOverride": "endpoint_union.get"
             },
             "snippet": {
                 "client": "require \"fern_undiscriminated_unions\"\n\nundiscriminated_unions = SeedUndiscriminatedUnionsClient::Client.new(base_url: \"https://api.example.com\")\nundiscriminated_unions.union.get(request: \"string\")",
-=======
+                "type": "ruby"
+            }
+        },
+        {
+            "id": {
                 "path": "/metadata",
                 "method": "GET",
                 "identifierOverride": "endpoint_union.getMetadata"
             },
             "snippet": {
                 "client": "require \"fern_undiscriminated_unions\"\n\nundiscriminated_unions = SeedUndiscriminatedUnionsClient::Client.new(base_url: \"https://api.example.com\")\nundiscriminated_unions.union.get_metadata",
->>>>>>> b8a74fa9
                 "type": "ruby"
             }
         },
         {
             "id": {
-<<<<<<< HEAD
                 "path": "/",
                 "method": "POST",
                 "identifierOverride": "endpoint_union.get"
             },
             "snippet": {
                 "client": "require \"fern_undiscriminated_unions\"\n\nundiscriminated_unions = SeedUndiscriminatedUnionsClient::Client.new(base_url: \"https://api.example.com\")\nundiscriminated_unions.union.get(request: \"string\")",
-=======
+                "type": "ruby"
+            }
+        },
+        {
+            "id": {
                 "path": "/metadata",
                 "method": "GET",
                 "identifierOverride": "endpoint_union.getMetadata"
             },
             "snippet": {
                 "client": "require \"fern_undiscriminated_unions\"\n\nundiscriminated_unions = SeedUndiscriminatedUnionsClient::Client.new(base_url: \"https://api.example.com\")\nundiscriminated_unions.union.get_metadata",
->>>>>>> b8a74fa9
                 "type": "ruby"
             }
         }
