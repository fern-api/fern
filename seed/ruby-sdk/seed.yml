--- conflicted
+++ resolved
@@ -1,8 +1,5 @@
 irVersion: v39
-<<<<<<< HEAD
-=======
 changelogLocation: ../../generators/ruby/sdk/versions.yml
->>>>>>> 9e4841fc
 publish:
   preBuildCommands:
     - ./.github/actions/install
