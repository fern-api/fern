irVersion: v32
docker: fernapi/fern-ruby-sdk:latest
dockerCommand: yarn workspace @fern-api/fern-ruby-sdk dockerTagLatest
language: ruby
generatorType: sdk
defaultOutputMode: github
fixtures: []
scripts: []
allowedFailures:
  - streaming
<<<<<<< HEAD
features: 
  whitelabel: false
=======
features:
  requestOptions:
    isImplemented: true
  idempotencyHeaders:
    isImplemented: false
  autoPagination:
    isImplemented: false
  oauthWrapper:
    isImplemented: false
  authEnvVarScanning:
    isImplemented: true
  asyncApi:
    isImplemented: false
  streaming:
    isImplemented: false
  fileUploadAndDownload:
    isImplemented: true
  codeSnippets:
    isImplemented: false
  errorHandling:
    isImplemented: false
  forwardCompatibleEnums:
    isImplemented: true
  propertyBasedForwardCompatibility:
    isImplemented: true
>>>>>>> e5012dea
<|MERGE_RESOLUTION|>--- conflicted
+++ resolved
@@ -8,33 +8,18 @@
 scripts: []
 allowedFailures:
   - streaming
-<<<<<<< HEAD
-features: 
-  whitelabel: false
-=======
 features:
-  requestOptions:
-    isImplemented: true
-  idempotencyHeaders:
-    isImplemented: false
-  autoPagination:
-    isImplemented: false
-  oauthWrapper:
-    isImplemented: false
-  authEnvVarScanning:
-    isImplemented: true
-  asyncApi:
-    isImplemented: false
-  streaming:
-    isImplemented: false
-  fileUploadAndDownload:
-    isImplemented: true
-  codeSnippets:
-    isImplemented: false
-  errorHandling:
-    isImplemented: false
-  forwardCompatibleEnums:
-    isImplemented: true
-  propertyBasedForwardCompatibility:
-    isImplemented: true
->>>>>>> e5012dea
+  requestOptions: true
+  idempotency: false
+  autoPagination: false
+  oauth: false
+  authEnvVarScanning: true
+  websocket: false
+  streamingJson: false
+  fileUpload: true
+  fileDownlaod: true
+  snippets: false
+  errors: false
+  forwardCompatibleEnums: true
+  additionalProperties: true
+  whitelabel: false