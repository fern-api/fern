--- conflicted
+++ resolved
@@ -100,7 +100,6 @@
 
     def visit(
         self,
-<<<<<<< HEAD
         primitive_value: typing.Callable[
             [resources_ast_types_primitive_value_PrimitiveValue], T_Result
         ],
@@ -108,13 +107,8 @@
             [resources_ast_types_object_value_ObjectValue], T_Result
         ],
         container_value: typing.Callable[
-            [resources_ast_types_container_value_ContainerValue], T_Result
+            ["resources_ast_types_container_value_ContainerValue"], T_Result
         ],
-=======
-        primitive_value: typing.Callable[[resources_ast_types_primitive_value_PrimitiveValue], T_Result],
-        object_value: typing.Callable[[resources_ast_types_object_value_ObjectValue], T_Result],
-        container_value: typing.Callable[["resources_ast_types_container_value_ContainerValue"], T_Result],
->>>>>>> ab1ea1a4
     ) -> T_Result:
         unioned_value = self.get_as_union()
         if unioned_value.type == "primitive_value":
@@ -147,13 +141,5 @@
         value: resources_ast_types_container_value_ContainerValue
 
 
-<<<<<<< HEAD
-update_forward_refs(
-    _FieldValue.ContainerValue,
-    ContainerValue=resources_ast_types_container_value_ContainerValue,
-    FieldValue=FieldValue,
-)
-=======
 update_forward_refs(_FieldValue.ContainerValue)
->>>>>>> ab1ea1a4
 update_forward_refs(FieldValue)