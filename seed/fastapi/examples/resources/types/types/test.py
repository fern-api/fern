--- conflicted
+++ resolved
@@ -39,11 +39,7 @@
         if self.__root__.type == "or":
             return or_(self.__root__.value)
 
-<<<<<<< HEAD
-    __root__: typing_extensions.Annotated[typing.Union[_Test.And, _Test.Or], pydantic.Field(discriminator="type")]
-=======
-    __root__: typing.Annotated[typing.Union[_Test.And, _Test.Or], pydantic_v1.Field(discriminator="type")]
->>>>>>> 645cd251
+    __root__: typing_extensions.Annotated[typing.Union[_Test.And, _Test.Or], pydantic_v1.Field(discriminator="type")]
 
     def json(self, **kwargs: typing.Any) -> str:
         kwargs_with_defaults: typing.Any = {"by_alias": True, "exclude_unset": True, **kwargs}
