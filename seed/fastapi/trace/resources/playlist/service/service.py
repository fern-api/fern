# This file was auto-generated by Fern from our API Definition.

import abc
import datetime as dt
import functools
import inspect
import logging
import typing

import fastapi
import starlette

from ....core.abstract_fern_service import AbstractFernService
from ....core.exceptions.fern_http_exception import FernHTTPException
from ....core.route_args import get_route_args
from ....security import ApiAuth, FernAuth
from ..errors.playlist_id_not_found_error import PlaylistIdNotFoundError
from ..errors.unauthorized_error import UnauthorizedError
from ..types.playlist import Playlist
from ..types.playlist_create_request import PlaylistCreateRequest
from ..types.update_playlist_request import UpdatePlaylistRequest


class AbstractPlaylistService(AbstractFernService):
    """
    AbstractPlaylistService is an abstract class containing the methods that you should implement.

    Each method is associated with an API route, which will be registered
    with FastAPI when you register your implementation using Fern's register()
    function.
    """
<<<<<<< HEAD
    
=======

>>>>>>> ef62ea36
    @abc.abstractmethod
    def create_playlist(
        self,
        *,
        body: PlaylistCreateRequest,
        service_param: int,
        datetime: dt.datetime,
        optional_datetime: typing.Optional[dt.datetime] = None,
        x_random_header: typing.Optional[str] = None,
        auth: ApiAuth,
    ) -> Playlist:
        """
        Create a new playlist
        """
        ...
<<<<<<< HEAD
    
=======

>>>>>>> ef62ea36
    @abc.abstractmethod
    def get_playlists(
        self,
        *,
        service_param: int,
        limit: typing.Optional[int] = None,
        other_field: str,
        multi_line_docs: str,
        optional_multiple_field: typing.Optional[typing.List[str]] = None,
        multiple_field: typing.List[str],
        x_random_header: typing.Optional[str] = None,
        auth: ApiAuth,
    ) -> typing.Sequence[Playlist]:
        """
        Returns the user's playlists
        """
        ...
<<<<<<< HEAD
    
=======

>>>>>>> ef62ea36
    @abc.abstractmethod
    def get_playlist(
        self, *, service_param: int, playlist_id: str, x_random_header: typing.Optional[str] = None
    ) -> Playlist:
        """
        Returns a playlist
        """
        ...
<<<<<<< HEAD
    
=======

>>>>>>> ef62ea36
    @abc.abstractmethod
    def update_playlist(
        self,
        *,
        body: typing.Optional[UpdatePlaylistRequest] = None,
        service_param: int,
        playlist_id: str,
        x_random_header: typing.Optional[str] = None,
        auth: ApiAuth,
    ) -> typing.Optional[Playlist]:
        """
        Updates a playlist
        """
        ...
<<<<<<< HEAD
    
=======

>>>>>>> ef62ea36
    @abc.abstractmethod
    def delete_playlist(
        self, *, service_param: int, playlist_id: str, x_random_header: typing.Optional[str] = None, auth: ApiAuth
    ) -> None:
        """
        Deletes a playlist
        """
        ...
<<<<<<< HEAD
    
=======

>>>>>>> ef62ea36
    """
    Below are internal methods used by Fern to register your implementation.
    You can ignore them.
    """
<<<<<<< HEAD
    
=======

>>>>>>> ef62ea36
    @classmethod
    def _init_fern(cls, router: fastapi.APIRouter) -> None:
        cls.__init_create_playlist(router=router)
        cls.__init_get_playlists(router=router)
        cls.__init_get_playlist(router=router)
        cls.__init_update_playlist(router=router)
        cls.__init_delete_playlist(router=router)
<<<<<<< HEAD
    
=======

>>>>>>> ef62ea36
    @classmethod
    def __init_create_playlist(cls, router: fastapi.APIRouter) -> None:
        endpoint_function = inspect.signature(cls.create_playlist)
        new_parameters: typing.List[inspect.Parameter] = []
        for index, (parameter_name, parameter) in enumerate(endpoint_function.parameters.items()):
            if index == 0:
                new_parameters.append(parameter.replace(default=fastapi.Depends(cls)))
            elif parameter_name == "body":
                new_parameters.append(parameter.replace(default=fastapi.Body(...)))
            elif parameter_name == "service_param":
                new_parameters.append(parameter.replace(default=fastapi.Path(...)))
            elif parameter_name == "datetime":
                new_parameters.append(parameter.replace(default=fastapi.Query(default=...)))
            elif parameter_name == "optional_datetime":
                new_parameters.append(parameter.replace(default=fastapi.Query(default=None, alias="optionalDatetime")))
            elif parameter_name == "x_random_header":
                new_parameters.append(parameter.replace(default=fastapi.Header(default=None, alias="X-Random-Header")))
            elif parameter_name == "auth":
                new_parameters.append(parameter.replace(default=fastapi.Depends(FernAuth)))
            else:
                new_parameters.append(parameter)
        setattr(cls.create_playlist, "__signature__", endpoint_function.replace(parameters=new_parameters))

        @functools.wraps(cls.create_playlist)
        def wrapper(*args: typing.Any, **kwargs: typing.Any) -> Playlist:
            try:
                return cls.create_playlist(*args, **kwargs)
            except FernHTTPException as e:
                logging.getLogger(f"{cls.__module__}.{cls.__name__}").warn(
                    f"Endpoint 'create_playlist' unexpectedly threw {e.__class__.__name__}. "
                    + f"If this was intentional, please add {e.__class__.__name__} to "
                    + "the endpoint's errors list in your Fern Definition."
                )
                raise e

        # this is necessary for FastAPI to find forward-ref'ed type hints.
        # https://github.com/tiangolo/fastapi/pull/5077
        wrapper.__globals__.update(cls.create_playlist.__globals__)

        router.post(
            path="/v2/playlist/{service_param}/create",
            response_model=Playlist,
            description=AbstractPlaylistService.create_playlist.__doc__,
            **get_route_args(cls.create_playlist, default_tag="playlist"),
        )(wrapper)
<<<<<<< HEAD
    
=======

>>>>>>> ef62ea36
    @classmethod
    def __init_get_playlists(cls, router: fastapi.APIRouter) -> None:
        endpoint_function = inspect.signature(cls.get_playlists)
        new_parameters: typing.List[inspect.Parameter] = []
        for index, (parameter_name, parameter) in enumerate(endpoint_function.parameters.items()):
            if index == 0:
                new_parameters.append(parameter.replace(default=fastapi.Depends(cls)))
            elif parameter_name == "service_param":
                new_parameters.append(parameter.replace(default=fastapi.Path(...)))
            elif parameter_name == "limit":
                new_parameters.append(parameter.replace(default=fastapi.Query(default=None)))
            elif parameter_name == "other_field":
                new_parameters.append(
                    parameter.replace(
                        default=fastapi.Query(default=..., alias="otherField", description="i'm another field")
                    )
                )
            elif parameter_name == "multi_line_docs":
                new_parameters.append(
                    parameter.replace(
                        default=fastapi.Query(
                            default=..., alias="multiLineDocs", description="I'm a multiline\ndescription"
                        )
                    )
                )
            elif parameter_name == "optional_multiple_field":
                new_parameters.append(
                    parameter.replace(default=fastapi.Query(default=None, alias="optionalMultipleField"))
                )
            elif parameter_name == "multiple_field":
                new_parameters.append(parameter.replace(default=fastapi.Query(default=[], alias="multipleField")))
            elif parameter_name == "x_random_header":
                new_parameters.append(parameter.replace(default=fastapi.Header(default=None, alias="X-Random-Header")))
            elif parameter_name == "auth":
                new_parameters.append(parameter.replace(default=fastapi.Depends(FernAuth)))
            else:
                new_parameters.append(parameter)
        setattr(cls.get_playlists, "__signature__", endpoint_function.replace(parameters=new_parameters))

        @functools.wraps(cls.get_playlists)
        def wrapper(*args: typing.Any, **kwargs: typing.Any) -> typing.Sequence[Playlist]:
            try:
                return cls.get_playlists(*args, **kwargs)
            except FernHTTPException as e:
                logging.getLogger(f"{cls.__module__}.{cls.__name__}").warn(
                    f"Endpoint 'get_playlists' unexpectedly threw {e.__class__.__name__}. "
                    + f"If this was intentional, please add {e.__class__.__name__} to "
                    + "the endpoint's errors list in your Fern Definition."
                )
                raise e

        # this is necessary for FastAPI to find forward-ref'ed type hints.
        # https://github.com/tiangolo/fastapi/pull/5077
        wrapper.__globals__.update(cls.get_playlists.__globals__)

        router.get(
            path="/v2/playlist/{service_param}/all",
            response_model=typing.Sequence[Playlist],
            description=AbstractPlaylistService.get_playlists.__doc__,
            **get_route_args(cls.get_playlists, default_tag="playlist"),
        )(wrapper)
<<<<<<< HEAD
    
=======

>>>>>>> ef62ea36
    @classmethod
    def __init_get_playlist(cls, router: fastapi.APIRouter) -> None:
        endpoint_function = inspect.signature(cls.get_playlist)
        new_parameters: typing.List[inspect.Parameter] = []
        for index, (parameter_name, parameter) in enumerate(endpoint_function.parameters.items()):
            if index == 0:
                new_parameters.append(parameter.replace(default=fastapi.Depends(cls)))
            elif parameter_name == "service_param":
                new_parameters.append(parameter.replace(default=fastapi.Path(...)))
            elif parameter_name == "playlist_id":
                new_parameters.append(parameter.replace(default=fastapi.Path(...)))
            elif parameter_name == "x_random_header":
                new_parameters.append(parameter.replace(default=fastapi.Header(default=None, alias="X-Random-Header")))
            else:
                new_parameters.append(parameter)
        setattr(cls.get_playlist, "__signature__", endpoint_function.replace(parameters=new_parameters))

        @functools.wraps(cls.get_playlist)
        def wrapper(*args: typing.Any, **kwargs: typing.Any) -> Playlist:
            try:
                return cls.get_playlist(*args, **kwargs)
            except (PlaylistIdNotFoundError, UnauthorizedError) as e:
                raise e
            except FernHTTPException as e:
                logging.getLogger(f"{cls.__module__}.{cls.__name__}").warn(
                    f"Endpoint 'get_playlist' unexpectedly threw {e.__class__.__name__}. "
                    + f"If this was intentional, please add {e.__class__.__name__} to "
                    + "the endpoint's errors list in your Fern Definition."
                )
                raise e

        # this is necessary for FastAPI to find forward-ref'ed type hints.
        # https://github.com/tiangolo/fastapi/pull/5077
        wrapper.__globals__.update(cls.get_playlist.__globals__)

        router.get(
            path="/v2/playlist/{service_param}/{playlist_id}",
            response_model=Playlist,
            description=AbstractPlaylistService.get_playlist.__doc__,
            **get_route_args(cls.get_playlist, default_tag="playlist"),
        )(wrapper)
<<<<<<< HEAD
    
=======

>>>>>>> ef62ea36
    @classmethod
    def __init_update_playlist(cls, router: fastapi.APIRouter) -> None:
        endpoint_function = inspect.signature(cls.update_playlist)
        new_parameters: typing.List[inspect.Parameter] = []
        for index, (parameter_name, parameter) in enumerate(endpoint_function.parameters.items()):
            if index == 0:
                new_parameters.append(parameter.replace(default=fastapi.Depends(cls)))
            elif parameter_name == "body":
                new_parameters.append(parameter.replace(default=fastapi.Body(...)))
            elif parameter_name == "service_param":
                new_parameters.append(parameter.replace(default=fastapi.Path(...)))
            elif parameter_name == "playlist_id":
                new_parameters.append(parameter.replace(default=fastapi.Path(...)))
            elif parameter_name == "x_random_header":
                new_parameters.append(parameter.replace(default=fastapi.Header(default=None, alias="X-Random-Header")))
            elif parameter_name == "auth":
                new_parameters.append(parameter.replace(default=fastapi.Depends(FernAuth)))
            else:
                new_parameters.append(parameter)
        setattr(cls.update_playlist, "__signature__", endpoint_function.replace(parameters=new_parameters))

        @functools.wraps(cls.update_playlist)
        def wrapper(*args: typing.Any, **kwargs: typing.Any) -> typing.Optional[Playlist]:
            try:
                return cls.update_playlist(*args, **kwargs)
            except PlaylistIdNotFoundError as e:
                raise e
            except FernHTTPException as e:
                logging.getLogger(f"{cls.__module__}.{cls.__name__}").warn(
                    f"Endpoint 'update_playlist' unexpectedly threw {e.__class__.__name__}. "
                    + f"If this was intentional, please add {e.__class__.__name__} to "
                    + "the endpoint's errors list in your Fern Definition."
                )
                raise e

        # this is necessary for FastAPI to find forward-ref'ed type hints.
        # https://github.com/tiangolo/fastapi/pull/5077
        wrapper.__globals__.update(cls.update_playlist.__globals__)

        router.put(
            path="/v2/playlist/{service_param}/{playlist_id}",
            response_model=typing.Optional[Playlist],
            description=AbstractPlaylistService.update_playlist.__doc__,
            **get_route_args(cls.update_playlist, default_tag="playlist"),
        )(wrapper)
<<<<<<< HEAD
    
=======

>>>>>>> ef62ea36
    @classmethod
    def __init_delete_playlist(cls, router: fastapi.APIRouter) -> None:
        endpoint_function = inspect.signature(cls.delete_playlist)
        new_parameters: typing.List[inspect.Parameter] = []
        for index, (parameter_name, parameter) in enumerate(endpoint_function.parameters.items()):
            if index == 0:
                new_parameters.append(parameter.replace(default=fastapi.Depends(cls)))
            elif parameter_name == "service_param":
                new_parameters.append(parameter.replace(default=fastapi.Path(...)))
            elif parameter_name == "playlist_id":
                new_parameters.append(parameter.replace(default=fastapi.Path(...)))
            elif parameter_name == "x_random_header":
                new_parameters.append(parameter.replace(default=fastapi.Header(default=None, alias="X-Random-Header")))
            elif parameter_name == "auth":
                new_parameters.append(parameter.replace(default=fastapi.Depends(FernAuth)))
            else:
                new_parameters.append(parameter)
        setattr(cls.delete_playlist, "__signature__", endpoint_function.replace(parameters=new_parameters))

        @functools.wraps(cls.delete_playlist)
        def wrapper(*args: typing.Any, **kwargs: typing.Any) -> None:
            try:
                return cls.delete_playlist(*args, **kwargs)
            except FernHTTPException as e:
                logging.getLogger(f"{cls.__module__}.{cls.__name__}").warn(
                    f"Endpoint 'delete_playlist' unexpectedly threw {e.__class__.__name__}. "
                    + f"If this was intentional, please add {e.__class__.__name__} to "
                    + "the endpoint's errors list in your Fern Definition."
                )
                raise e

        # this is necessary for FastAPI to find forward-ref'ed type hints.
        # https://github.com/tiangolo/fastapi/pull/5077
        wrapper.__globals__.update(cls.delete_playlist.__globals__)

        router.delete(
            path="/v2/playlist/{service_param}/{playlist_id}",
            response_model=None,
            status_code=starlette.status.HTTP_204_NO_CONTENT,
            description=AbstractPlaylistService.delete_playlist.__doc__,
            **get_route_args(cls.delete_playlist, default_tag="playlist"),
        )(wrapper)<|MERGE_RESOLUTION|>--- conflicted
+++ resolved
@@ -29,11 +29,7 @@
     with FastAPI when you register your implementation using Fern's register()
     function.
     """
-<<<<<<< HEAD
-    
-=======
-
->>>>>>> ef62ea36
+
     @abc.abstractmethod
     def create_playlist(
         self,
@@ -49,11 +45,7 @@
         Create a new playlist
         """
         ...
-<<<<<<< HEAD
-    
-=======
-
->>>>>>> ef62ea36
+
     @abc.abstractmethod
     def get_playlists(
         self,
@@ -71,11 +63,7 @@
         Returns the user's playlists
         """
         ...
-<<<<<<< HEAD
-    
-=======
-
->>>>>>> ef62ea36
+
     @abc.abstractmethod
     def get_playlist(
         self, *, service_param: int, playlist_id: str, x_random_header: typing.Optional[str] = None
@@ -84,11 +72,7 @@
         Returns a playlist
         """
         ...
-<<<<<<< HEAD
-    
-=======
-
->>>>>>> ef62ea36
+
     @abc.abstractmethod
     def update_playlist(
         self,
@@ -103,11 +87,7 @@
         Updates a playlist
         """
         ...
-<<<<<<< HEAD
-    
-=======
-
->>>>>>> ef62ea36
+
     @abc.abstractmethod
     def delete_playlist(
         self, *, service_param: int, playlist_id: str, x_random_header: typing.Optional[str] = None, auth: ApiAuth
@@ -116,20 +96,12 @@
         Deletes a playlist
         """
         ...
-<<<<<<< HEAD
-    
-=======
-
->>>>>>> ef62ea36
+
     """
     Below are internal methods used by Fern to register your implementation.
     You can ignore them.
     """
-<<<<<<< HEAD
-    
-=======
-
->>>>>>> ef62ea36
+
     @classmethod
     def _init_fern(cls, router: fastapi.APIRouter) -> None:
         cls.__init_create_playlist(router=router)
@@ -137,11 +109,7 @@
         cls.__init_get_playlist(router=router)
         cls.__init_update_playlist(router=router)
         cls.__init_delete_playlist(router=router)
-<<<<<<< HEAD
-    
-=======
-
->>>>>>> ef62ea36
+
     @classmethod
     def __init_create_playlist(cls, router: fastapi.APIRouter) -> None:
         endpoint_function = inspect.signature(cls.create_playlist)
@@ -187,11 +155,7 @@
             description=AbstractPlaylistService.create_playlist.__doc__,
             **get_route_args(cls.create_playlist, default_tag="playlist"),
         )(wrapper)
-<<<<<<< HEAD
-    
-=======
-
->>>>>>> ef62ea36
+
     @classmethod
     def __init_get_playlists(cls, router: fastapi.APIRouter) -> None:
         endpoint_function = inspect.signature(cls.get_playlists)
@@ -253,11 +217,7 @@
             description=AbstractPlaylistService.get_playlists.__doc__,
             **get_route_args(cls.get_playlists, default_tag="playlist"),
         )(wrapper)
-<<<<<<< HEAD
-    
-=======
-
->>>>>>> ef62ea36
+
     @classmethod
     def __init_get_playlist(cls, router: fastapi.APIRouter) -> None:
         endpoint_function = inspect.signature(cls.get_playlist)
@@ -299,11 +259,7 @@
             description=AbstractPlaylistService.get_playlist.__doc__,
             **get_route_args(cls.get_playlist, default_tag="playlist"),
         )(wrapper)
-<<<<<<< HEAD
-    
-=======
-
->>>>>>> ef62ea36
+
     @classmethod
     def __init_update_playlist(cls, router: fastapi.APIRouter) -> None:
         endpoint_function = inspect.signature(cls.update_playlist)
@@ -349,11 +305,7 @@
             description=AbstractPlaylistService.update_playlist.__doc__,
             **get_route_args(cls.update_playlist, default_tag="playlist"),
         )(wrapper)
-<<<<<<< HEAD
-    
-=======
-
->>>>>>> ef62ea36
+
     @classmethod
     def __init_delete_playlist(cls, router: fastapi.APIRouter) -> None:
         endpoint_function = inspect.signature(cls.delete_playlist)
