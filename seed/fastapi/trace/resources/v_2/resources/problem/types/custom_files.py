# This file was auto-generated by Fern from our API Definition.

from __future__ import annotations

import datetime as dt
import typing

import typing_extensions

from ......core.datetime_utils import serialize_datetime
from ......core.pydantic_utilities import pydantic_v1
from .....commons.types.language import Language
from .basic_custom_files import BasicCustomFiles
from .files import Files

T_Result = typing.TypeVar("T_Result")


class _Factory:
    def basic(self, value: BasicCustomFiles) -> CustomFiles:
        return CustomFiles(__root__=_CustomFiles.Basic(**value.dict(exclude_unset=True), type="basic"))

    def custom(self, value: typing.Dict[Language, Files]) -> CustomFiles:
        return CustomFiles(__root__=_CustomFiles.Custom(type="custom", value=value))


class CustomFiles(pydantic_v1.BaseModel):
    factory: typing.ClassVar[_Factory] = _Factory()

    def get_as_union(self) -> typing.Union[_CustomFiles.Basic, _CustomFiles.Custom]:
        return self.__root__

    def visit(
        self,
        basic: typing.Callable[[BasicCustomFiles], T_Result],
        custom: typing.Callable[[typing.Dict[Language, Files]], T_Result],
    ) -> T_Result:
        if self.__root__.type == "basic":
            return basic(BasicCustomFiles(**self.__root__.dict(exclude_unset=True, exclude={"type"})))
        if self.__root__.type == "custom":
            return custom(self.__root__.value)

<<<<<<< HEAD
    __root__: typing_extensions.Annotated[
        typing.Union[_CustomFiles.Basic, _CustomFiles.Custom], pydantic.Field(discriminator="type")
=======
    __root__: typing.Annotated[
        typing.Union[_CustomFiles.Basic, _CustomFiles.Custom], pydantic_v1.Field(discriminator="type")
>>>>>>> 645cd251
    ]

    def json(self, **kwargs: typing.Any) -> str:
        kwargs_with_defaults: typing.Any = {"by_alias": True, "exclude_unset": True, **kwargs}
        return super().json(**kwargs_with_defaults)

    def dict(self, **kwargs: typing.Any) -> typing.Dict[str, typing.Any]:
        kwargs_with_defaults: typing.Any = {"by_alias": True, "exclude_unset": True, **kwargs}
        return super().dict(**kwargs_with_defaults)

    class Config:
        extra = pydantic_v1.Extra.forbid
        json_encoders = {dt.datetime: serialize_datetime}


class _CustomFiles:
    class Basic(BasicCustomFiles):
        type: typing.Literal["basic"] = "basic"

        class Config:
            allow_population_by_field_name = True
            populate_by_name = True

    class Custom(pydantic_v1.BaseModel):
        type: typing.Literal["custom"] = "custom"
        value: typing.Dict[Language, Files]


CustomFiles.update_forward_refs()<|MERGE_RESOLUTION|>--- conflicted
+++ resolved
@@ -40,13 +40,8 @@
         if self.__root__.type == "custom":
             return custom(self.__root__.value)
 
-<<<<<<< HEAD
     __root__: typing_extensions.Annotated[
-        typing.Union[_CustomFiles.Basic, _CustomFiles.Custom], pydantic.Field(discriminator="type")
-=======
-    __root__: typing.Annotated[
         typing.Union[_CustomFiles.Basic, _CustomFiles.Custom], pydantic_v1.Field(discriminator="type")
->>>>>>> 645cd251
     ]
 
     def json(self, **kwargs: typing.Any) -> str:
