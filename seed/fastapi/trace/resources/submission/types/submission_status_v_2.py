--- conflicted
+++ resolved
@@ -41,13 +41,8 @@
         if self.__root__.type == "workspace":
             return workspace(WorkspaceSubmissionStatusV2(**self.__root__.dict(exclude_unset=True, exclude={"type"})))
 
-<<<<<<< HEAD
     __root__: typing_extensions.Annotated[
-        typing.Union[_SubmissionStatusV2.Test, _SubmissionStatusV2.Workspace], pydantic.Field(discriminator="type")
-=======
-    __root__: typing.Annotated[
         typing.Union[_SubmissionStatusV2.Test, _SubmissionStatusV2.Workspace], pydantic_v1.Field(discriminator="type")
->>>>>>> 645cd251
     ]
 
     def json(self, **kwargs: typing.Any) -> str:
