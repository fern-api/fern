# This file was auto-generated by Fern from our API Definition.

from __future__ import annotations

import datetime as dt
import typing

import typing_extensions

from ....core.datetime_utils import serialize_datetime
from ....core.pydantic_utilities import pydantic_v1
from .bar import Bar as resources_types_types_bar_Bar
from .foo import Foo as resources_types_types_foo_Foo

T_Result = typing.TypeVar("T_Result")


class _Factory:
    def foo(self, value: resources_types_types_foo_Foo) -> Union:
        return Union(__root__=_Union.Foo(type="foo", foo=value))

    def bar(self, value: resources_types_types_bar_Bar) -> Union:
        return Union(__root__=_Union.Bar(type="bar", bar=value))


class Union(pydantic_v1.BaseModel):
    """
    This is a simple union.
    """

    factory: typing.ClassVar[_Factory] = _Factory()

    def get_as_union(self) -> typing.Union[_Union.Foo, _Union.Bar]:
        return self.__root__

    def visit(
        self,
        foo: typing.Callable[[resources_types_types_foo_Foo], T_Result],
        bar: typing.Callable[[resources_types_types_bar_Bar], T_Result],
    ) -> T_Result:
        if self.__root__.type == "foo":
            return foo(self.__root__.foo)
        if self.__root__.type == "bar":
            return bar(self.__root__.bar)

<<<<<<< HEAD
    __root__: typing_extensions.Annotated[typing.Union[_Union.Foo, _Union.Bar], pydantic.Field(discriminator="type")]
=======
    __root__: typing.Annotated[typing.Union[_Union.Foo, _Union.Bar], pydantic_v1.Field(discriminator="type")]
>>>>>>> 645cd251

    def json(self, **kwargs: typing.Any) -> str:
        kwargs_with_defaults: typing.Any = {"by_alias": True, "exclude_unset": True, **kwargs}
        return super().json(**kwargs_with_defaults)

    def dict(self, **kwargs: typing.Any) -> typing.Dict[str, typing.Any]:
        kwargs_with_defaults: typing.Any = {"by_alias": True, "exclude_unset": True, **kwargs}
        return super().dict(**kwargs_with_defaults)

    class Config:
        extra = pydantic_v1.Extra.forbid
        json_encoders = {dt.datetime: serialize_datetime}


class _Union:
    class Foo(pydantic_v1.BaseModel):
        type: typing.Literal["foo"] = "foo"
        foo: resources_types_types_foo_Foo

    class Bar(pydantic_v1.BaseModel):
        type: typing.Literal["bar"] = "bar"
        bar: resources_types_types_bar_Bar


Union.update_forward_refs()<|MERGE_RESOLUTION|>--- conflicted
+++ resolved
@@ -43,11 +43,7 @@
         if self.__root__.type == "bar":
             return bar(self.__root__.bar)
 
-<<<<<<< HEAD
-    __root__: typing_extensions.Annotated[typing.Union[_Union.Foo, _Union.Bar], pydantic.Field(discriminator="type")]
-=======
-    __root__: typing.Annotated[typing.Union[_Union.Foo, _Union.Bar], pydantic_v1.Field(discriminator="type")]
->>>>>>> 645cd251
+    __root__: typing_extensions.Annotated[typing.Union[_Union.Foo, _Union.Bar], pydantic_v1.Field(discriminator="type")]
 
     def json(self, **kwargs: typing.Any) -> str:
         kwargs_with_defaults: typing.Any = {"by_alias": True, "exclude_unset": True, **kwargs}
