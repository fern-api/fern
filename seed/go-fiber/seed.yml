--- conflicted
+++ resolved
@@ -10,11 +10,7 @@
 test:
   docker:
     image: fernapi/fern-go-fiber:latest
-<<<<<<< HEAD
-    command: docker build -f ./generators/go/docker/Dockerfile.fiber -t fernapi/fern-go-fiber:latest ./generators/go
-=======
     command: docker build -f ./generators/go/fiber/Dockerfile -t fernapi/fern-go-fiber:latest ./generators/go
->>>>>>> 9e4841fc
 language: go
 generatorType: sdk
 defaultOutputMode: github
