--- conflicted
+++ resolved
@@ -24,8 +24,7 @@
           base_url: request_options[:base_url],
           method: "POST",
           path: "",
-          body: Seed::Union::Types::MyUnion.new(params).to_h,
-          request_options: request_options
+          body: Seed::Union::Types::MyUnion.new(params).to_h
         )
         begin
           response = @client.send(request)
@@ -54,8 +53,7 @@
         request = Seed::Internal::JSON::Request.new(
           base_url: request_options[:base_url],
           method: "GET",
-          path: "/metadata",
-          request_options: request_options
+          path: "/metadata"
         )
         begin
           response = @client.send(request)
@@ -85,8 +83,7 @@
           base_url: request_options[:base_url],
           method: "PUT",
           path: "/metadata",
-          body: Seed::Union::Types::MetadataUnion.new(params).to_h,
-          request_options: request_options
+          body: Seed::Union::Types::MetadataUnion.new(params).to_h
         )
         begin
           response = @client.send(request)
@@ -114,8 +111,7 @@
           base_url: request_options[:base_url],
           method: "POST",
           path: "/call",
-          body: Seed::Union::Types::Request.new(params).to_h,
-          request_options: request_options
+          body: Seed::Union::Types::Request.new(params).to_h
         )
         begin
           response = @client.send(request)
@@ -143,8 +139,7 @@
           base_url: request_options[:base_url],
           method: "POST",
           path: "/duplicate",
-          body: Seed::Union::Types::UnionWithDuplicateTypes.new(params).to_h,
-          request_options: request_options
+          body: Seed::Union::Types::UnionWithDuplicateTypes.new(params).to_h
         )
         begin
           response = @client.send(request)
@@ -174,8 +169,7 @@
           base_url: request_options[:base_url],
           method: "POST",
           path: "/nested",
-          body: Seed::Union::Types::NestedUnionRoot.new(params).to_h,
-          request_options: request_options
+          body: Seed::Union::Types::NestedUnionRoot.new(params).to_h
         )
         begin
           response = @client.send(request)
@@ -206,12 +200,7 @@
           base_url: request_options[:base_url],
           method: "POST",
           path: "/camel-case",
-<<<<<<< HEAD
-          body: Seed::Union::Types::PaymentRequest.new(body_bag).to_h,
-          request_options: request_options
-=======
           body: Seed::Union::Types::PaymentRequest.new(body_bag).to_h
->>>>>>> 69889b1b
         )
         begin
           response = @client.send(request)
