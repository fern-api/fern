--- conflicted
+++ resolved
@@ -48,12 +48,7 @@
           base_url: request_options[:base_url],
           method: "POST",
           path: "query",
-<<<<<<< HEAD
-          query: query_params,
-          request_options: request_options
-=======
           query: query_params
->>>>>>> 69889b1b
         )
         begin
           response = @client.send(request)
