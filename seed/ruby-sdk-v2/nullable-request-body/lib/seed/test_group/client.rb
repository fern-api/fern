--- conflicted
+++ resolved
@@ -23,11 +23,8 @@
       # @option params [Seed::Types::PlainObject, nil] :query_param_object
       # @option params [Integer, nil] :query_param_integer
       #
-      # @return [Object]
+      # @return [Hash[String, Object]]
       def test_method_name(request_options: {}, **params)
-        path_param_names = %i[path_param]
-        body_params = params.except(*path_param_names)
-
         params = Seed::Internal::Types::Utils.symbolize_keys(params)
         query_param_names = %i[query_param_object query_param_integer]
         query_params = {}
@@ -40,12 +37,7 @@
           method: "POST",
           path: "optional-request-body/#{params[:path_param]}",
           query: query_params,
-<<<<<<< HEAD
-          body: body_params,
-          request_options: request_options
-=======
           body: body_params
->>>>>>> 69889b1b
         )
         begin
           response = @client.send(request)
