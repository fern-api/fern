--- conflicted
+++ resolved
@@ -27,12 +27,7 @@
           base_url: request_options[:base_url],
           method: "PATCH",
           path: "",
-<<<<<<< HEAD
-          body: Seed::Service::Types::PatchProxyRequest.new(body_bag).to_h,
-          request_options: request_options
-=======
           body: Seed::Service::Types::PatchProxyRequest.new(body_bag).to_h
->>>>>>> 69889b1b
         )
         begin
           response = @client.send(request)
@@ -71,12 +66,7 @@
           base_url: request_options[:base_url],
           method: "PATCH",
           path: "complex/#{params[:id]}",
-<<<<<<< HEAD
-          body: Seed::Service::Types::PatchComplexRequest.new(body_bag).to_h,
-          request_options: request_options
-=======
           body: Seed::Service::Types::PatchComplexRequest.new(body_bag).to_h
->>>>>>> 69889b1b
         )
         begin
           response = @client.send(request)
@@ -113,12 +103,7 @@
           base_url: request_options[:base_url],
           method: "PATCH",
           path: "named-mixed/#{params[:id]}",
-<<<<<<< HEAD
-          body: Seed::Service::Types::NamedMixedPatchRequest.new(body_bag).to_h,
-          request_options: request_options
-=======
           body: Seed::Service::Types::NamedMixedPatchRequest.new(body_bag).to_h
->>>>>>> 69889b1b
         )
         begin
           response = @client.send(request)
@@ -154,12 +139,7 @@
           base_url: request_options[:base_url],
           method: "PATCH",
           path: "optional-merge-patch-test",
-<<<<<<< HEAD
-          body: Seed::Service::Types::OptionalMergePatchRequest.new(body_bag).to_h,
-          request_options: request_options
-=======
           body: Seed::Service::Types::OptionalMergePatchRequest.new(body_bag).to_h
->>>>>>> 69889b1b
         )
         begin
           response = @client.send(request)
@@ -195,12 +175,7 @@
           base_url: request_options[:base_url],
           method: "PATCH",
           path: "regular/#{params[:id]}",
-<<<<<<< HEAD
-          body: Seed::Service::Types::RegularPatchRequest.new(body_bag).to_h,
-          request_options: request_options
-=======
           body: Seed::Service::Types::RegularPatchRequest.new(body_bag).to_h
->>>>>>> 69889b1b
         )
         begin
           response = @client.send(request)
