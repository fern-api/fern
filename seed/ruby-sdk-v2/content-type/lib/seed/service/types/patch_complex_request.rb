# frozen_string_literal: true

module Seed
  module Service
    module Types
      class PatchComplexRequest < Internal::Types::Model
        field :id, -> { String }, optional: false, nullable: false
        field :name, -> { String }, optional: true, nullable: false
        field :age, -> { Integer }, optional: true, nullable: false
        field :active, -> { Internal::Types::Boolean }, optional: true, nullable: false
<<<<<<< HEAD
        field :metadata, -> { Internal::Types::Hash[String, Object] }, optional: true, nullable: false
=======
        field :metadata, -> {
          Internal::Types::Hash[String, Internal::Types::Hash[String, Object]]
        }, optional: true, nullable: false
>>>>>>> 69889b1b
        field :tags, -> { Internal::Types::Array[String] }, optional: true, nullable: false
        field :email, -> { String }, optional: true, nullable: false
        field :nickname, -> { String }, optional: true, nullable: false
        field :bio, -> { String }, optional: true, nullable: false
        field :profile_image_url, -> { String }, optional: true, nullable: false, api_name: "profileImageUrl"
<<<<<<< HEAD
        field :settings, -> { Internal::Types::Hash[String, Object] }, optional: true, nullable: false
=======
        field :settings, -> {
          Internal::Types::Hash[String, Internal::Types::Hash[String, Object]]
        }, optional: true, nullable: false
>>>>>>> 69889b1b
      end
    end
  end
end<|MERGE_RESOLUTION|>--- conflicted
+++ resolved
@@ -8,25 +8,17 @@
         field :name, -> { String }, optional: true, nullable: false
         field :age, -> { Integer }, optional: true, nullable: false
         field :active, -> { Internal::Types::Boolean }, optional: true, nullable: false
-<<<<<<< HEAD
-        field :metadata, -> { Internal::Types::Hash[String, Object] }, optional: true, nullable: false
-=======
         field :metadata, -> {
           Internal::Types::Hash[String, Internal::Types::Hash[String, Object]]
         }, optional: true, nullable: false
->>>>>>> 69889b1b
         field :tags, -> { Internal::Types::Array[String] }, optional: true, nullable: false
         field :email, -> { String }, optional: true, nullable: false
         field :nickname, -> { String }, optional: true, nullable: false
         field :bio, -> { String }, optional: true, nullable: false
         field :profile_image_url, -> { String }, optional: true, nullable: false, api_name: "profileImageUrl"
-<<<<<<< HEAD
-        field :settings, -> { Internal::Types::Hash[String, Object] }, optional: true, nullable: false
-=======
         field :settings, -> {
           Internal::Types::Hash[String, Internal::Types::Hash[String, Object]]
         }, optional: true, nullable: false
->>>>>>> 69889b1b
       end
     end
   end
