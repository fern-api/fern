
module Seed
  module Imdb
    class Client
      # @option client [Seed::Internal::Http::RawClient]
      #
      # @return [Seed::Imdb::Client]
      def initialize(client)
        @client = client
      end

      # Add a movie to the database using the movies/* /... path.
      #
      # @return [String]
      def create_movie(request_options: {}, **params)
        _request = Seed::Internal::Http::JSONRequest.new(
          method: POST,
<<<<<<< HEAD
          path: "/movies/create-movie"
=======
          path: "/movies/create-movie",
>>>>>>> 2a10d411
          body: Seed::Imdb::Types::CreateMovieRequest.new(params[:request]).to_h,
        )
        _response = @client.send(_request)
        if _response.code >= "200" && _response.code < "300"
          return Seed::Imdb::Types::MovieId.load(_response.body)
        else
          raise _response.body
        end
      end

      # @return [Seed::Imdb::Types::Movie]
      def get_movie(request_options: {}, **params)
        _request = params
        _response = @client.send(_request)
        if _response.code >= "200" && _response.code < "300"
          return Seed::Imdb::Types::Movie.load(_response.body)
        else
          raise _response.body
        end
      end

    end
  end
end<|MERGE_RESOLUTION|>--- conflicted
+++ resolved
@@ -15,11 +15,7 @@
       def create_movie(request_options: {}, **params)
         _request = Seed::Internal::Http::JSONRequest.new(
           method: POST,
-<<<<<<< HEAD
-          path: "/movies/create-movie"
-=======
           path: "/movies/create-movie",
->>>>>>> 2a10d411
           body: Seed::Imdb::Types::CreateMovieRequest.new(params[:request]).to_h,
         )
         _response = @client.send(_request)
