--- conflicted
+++ resolved
@@ -25,8 +25,7 @@
         request = Seed::Internal::JSON::Request.new(
           base_url: request_options[:base_url],
           method: "GET",
-          path: "/#{params[:tenant_id]}/user/#{params[:user_id]}",
-          request_options: request_options
+          path: "/#{params[:tenant_id]}/user/#{params[:user_id]}"
         )
         begin
           response = @client.send(request)
@@ -57,8 +56,7 @@
           base_url: request_options[:base_url],
           method: "POST",
           path: "/#{params[:tenant_id]}/user/",
-          body: Seed::User::Types::User.new(params).to_h,
-          request_options: request_options
+          body: Seed::User::Types::User.new(params).to_h
         )
         begin
           response = @client.send(request)
@@ -93,12 +91,7 @@
           base_url: request_options[:base_url],
           method: "PATCH",
           path: "/#{params[:tenant_id]}/user/#{params[:user_id]}",
-<<<<<<< HEAD
-          body: Seed::User::Types::User.new(body_params).to_h,
-          request_options: request_options
-=======
           body: Seed::User::Types::User.new(body_params).to_h
->>>>>>> 69889b1b
         )
         begin
           response = @client.send(request)
@@ -137,12 +130,7 @@
           base_url: request_options[:base_url],
           method: "GET",
           path: "/#{params[:tenant_id]}/user/#{params[:user_id]}/search",
-<<<<<<< HEAD
-          query: query_params,
-          request_options: request_options
-=======
           query: query_params
->>>>>>> 69889b1b
         )
         begin
           response = @client.send(request)
@@ -174,8 +162,7 @@
         request = Seed::Internal::JSON::Request.new(
           base_url: request_options[:base_url],
           method: "GET",
-          path: "/#{params[:tenant_id]}/user/#{params[:user_id]}/metadata/v#{params[:version]}",
-          request_options: request_options
+          path: "/#{params[:tenant_id]}/user/#{params[:user_id]}/metadata/v#{params[:version]}"
         )
         begin
           response = @client.send(request)
@@ -210,8 +197,7 @@
         request = Seed::Internal::JSON::Request.new(
           base_url: request_options[:base_url],
           method: "GET",
-          path: "/#{params[:tenant_id]}/user/#{params[:user_id]}/specifics/#{params[:version]}/#{params[:thought]}",
-          request_options: request_options
+          path: "/#{params[:tenant_id]}/user/#{params[:user_id]}/specifics/#{params[:version]}/#{params[:thought]}"
         )
         begin
           response = @client.send(request)
