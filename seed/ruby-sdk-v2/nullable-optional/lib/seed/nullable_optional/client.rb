--- conflicted
+++ resolved
@@ -26,8 +26,7 @@
         request = Seed::Internal::JSON::Request.new(
           base_url: request_options[:base_url],
           method: "GET",
-          path: "/api/users/#{params[:user_id]}",
-          request_options: request_options
+          path: "/api/users/#{params[:user_id]}"
         )
         begin
           response = @client.send(request)
@@ -59,8 +58,7 @@
           base_url: request_options[:base_url],
           method: "POST",
           path: "/api/users",
-          body: Seed::NullableOptional::Types::CreateUserRequest.new(params).to_h,
-          request_options: request_options
+          body: Seed::NullableOptional::Types::CreateUserRequest.new(params).to_h
         )
         begin
           response = @client.send(request)
@@ -93,8 +91,7 @@
           base_url: request_options[:base_url],
           method: "PATCH",
           path: "/api/users/#{params[:user_id]}",
-          body: Seed::NullableOptional::Types::UpdateUserRequest.new(params).to_h,
-          request_options: request_options
+          body: Seed::NullableOptional::Types::UpdateUserRequest.new(params).to_h
         )
         begin
           response = @client.send(request)
@@ -139,12 +136,7 @@
           base_url: request_options[:base_url],
           method: "GET",
           path: "/api/users",
-<<<<<<< HEAD
-          query: query_params,
-          request_options: request_options
-=======
           query: query_params
->>>>>>> 69889b1b
         )
         begin
           response = @client.send(request)
@@ -187,12 +179,7 @@
           base_url: request_options[:base_url],
           method: "GET",
           path: "/api/users/search",
-<<<<<<< HEAD
-          query: query_params,
-          request_options: request_options
-=======
           query: query_params
->>>>>>> 69889b1b
         )
         begin
           response = @client.send(request)
@@ -222,8 +209,7 @@
           base_url: request_options[:base_url],
           method: "POST",
           path: "/api/profiles/complex",
-          body: Seed::NullableOptional::Types::ComplexProfile.new(params).to_h,
-          request_options: request_options
+          body: Seed::NullableOptional::Types::ComplexProfile.new(params).to_h
         )
         begin
           response = @client.send(request)
@@ -255,8 +241,7 @@
         request = Seed::Internal::JSON::Request.new(
           base_url: request_options[:base_url],
           method: "GET",
-          path: "/api/profiles/complex/#{params[:profile_id]}",
-          request_options: request_options
+          path: "/api/profiles/complex/#{params[:profile_id]}"
         )
         begin
           response = @client.send(request)
@@ -294,12 +279,7 @@
           base_url: request_options[:base_url],
           method: "PATCH",
           path: "/api/profiles/complex/#{params[:profile_id]}",
-<<<<<<< HEAD
-          body: Seed::NullableOptional::Types::UpdateComplexProfileRequest.new(body_bag).to_h,
-          request_options: request_options
-=======
           body: Seed::NullableOptional::Types::UpdateComplexProfileRequest.new(body_bag).to_h
->>>>>>> 69889b1b
         )
         begin
           response = @client.send(request)
@@ -331,8 +311,7 @@
           base_url: request_options[:base_url],
           method: "POST",
           path: "/api/test/deserialization",
-          body: Seed::NullableOptional::Types::DeserializationTestRequest.new(params).to_h,
-          request_options: request_options
+          body: Seed::NullableOptional::Types::DeserializationTestRequest.new(params).to_h
         )
         begin
           response = @client.send(request)
@@ -375,12 +354,7 @@
           base_url: request_options[:base_url],
           method: "GET",
           path: "/api/users/filter",
-<<<<<<< HEAD
-          query: query_params,
-          request_options: request_options
-=======
           query: query_params
->>>>>>> 69889b1b
         )
         begin
           response = @client.send(request)
@@ -410,8 +384,7 @@
         request = Seed::Internal::JSON::Request.new(
           base_url: request_options[:base_url],
           method: "GET",
-          path: "/api/users/#{params[:user_id]}/notifications",
-          request_options: request_options
+          path: "/api/users/#{params[:user_id]}/notifications"
         )
         begin
           response = @client.send(request)
@@ -447,12 +420,7 @@
           base_url: request_options[:base_url],
           method: "PUT",
           path: "/api/users/#{params[:user_id]}/tags",
-<<<<<<< HEAD
-          body: Seed::NullableOptional::Types::UpdateTagsRequest.new(body_bag).to_h,
-          request_options: request_options
-=======
           body: Seed::NullableOptional::Types::UpdateTagsRequest.new(body_bag).to_h
->>>>>>> 69889b1b
         )
         begin
           response = @client.send(request)
@@ -485,12 +453,7 @@
           base_url: request_options[:base_url],
           method: "POST",
           path: "/api/search",
-<<<<<<< HEAD
-          body: Seed::NullableOptional::Types::SearchRequest.new(body_bag).to_h,
-          request_options: request_options
-=======
           body: Seed::NullableOptional::Types::SearchRequest.new(body_bag).to_h
->>>>>>> 69889b1b
         )
         begin
           response = @client.send(request)
