# frozen_string_literal: true

module Seed
  module Auth
    class Client
      # @param client [Seed::Internal::Http::RawClient]
      #
      # @return [void]
      def initialize(client:)
        @client = client
      end

      # @param request_options [Hash]
      # @param params [Seed::Auth::Types::GetTokenRequest]
      # @option request_options [String] :base_url
      # @option request_options [Hash{String => Object}] :additional_headers
      # @option request_options [Hash{String => Object}] :additional_query_parameters
      # @option request_options [Hash{String => Object}] :additional_body_parameters
      # @option request_options [Integer] :timeout_in_seconds
      # @option params [String] :x_api_key
      #
      # @return [Seed::Auth::Types::TokenResponse]
      def get_token_with_client_credentials(request_options: {}, **params)
        body_prop_names = %i[client_id client_secret audience grant_type scope]
        body_bag = params.slice(*body_prop_names)

        request = Seed::Internal::JSON::Request.new(
          base_url: request_options[:base_url],
          method: "POST",
          path: "/token",
<<<<<<< HEAD
          body: Seed::Auth::Types::GetTokenRequest.new(body_bag).to_h,
          request_options: request_options
=======
          body: Seed::Auth::Types::GetTokenRequest.new(body_bag).to_h
>>>>>>> 69889b1b
        )
        begin
          response = @client.send(request)
        rescue Net::HTTPRequestTimeout
          raise Seed::Errors::TimeoutError
        end
        code = response.code.to_i
        if code.between?(200, 299)
          Seed::Auth::Types::TokenResponse.load(response.body)
        else
          error_class = Seed::Errors::ResponseError.subclass_for_code(code)
          raise error_class.new(response.body, code: code)
        end
      end

      # @param request_options [Hash]
      # @param params [Seed::Auth::Types::RefreshTokenRequest]
      # @option request_options [String] :base_url
      # @option request_options [Hash{String => Object}] :additional_headers
      # @option request_options [Hash{String => Object}] :additional_query_parameters
      # @option request_options [Hash{String => Object}] :additional_body_parameters
      # @option request_options [Integer] :timeout_in_seconds
      # @option params [String] :x_api_key
      #
      # @return [Seed::Auth::Types::TokenResponse]
      def refresh_token(request_options: {}, **params)
        body_prop_names = %i[client_id client_secret refresh_token audience grant_type scope]
        body_bag = params.slice(*body_prop_names)

        request = Seed::Internal::JSON::Request.new(
          base_url: request_options[:base_url],
          method: "POST",
          path: "/token/refresh",
<<<<<<< HEAD
          body: Seed::Auth::Types::RefreshTokenRequest.new(body_bag).to_h,
          request_options: request_options
=======
          body: Seed::Auth::Types::RefreshTokenRequest.new(body_bag).to_h
>>>>>>> 69889b1b
        )
        begin
          response = @client.send(request)
        rescue Net::HTTPRequestTimeout
          raise Seed::Errors::TimeoutError
        end
        code = response.code.to_i
        if code.between?(200, 299)
          Seed::Auth::Types::TokenResponse.load(response.body)
        else
          error_class = Seed::Errors::ResponseError.subclass_for_code(code)
          raise error_class.new(response.body, code: code)
        end
      end
    end
  end
end<|MERGE_RESOLUTION|>--- conflicted
+++ resolved
@@ -28,12 +28,7 @@
           base_url: request_options[:base_url],
           method: "POST",
           path: "/token",
-<<<<<<< HEAD
-          body: Seed::Auth::Types::GetTokenRequest.new(body_bag).to_h,
-          request_options: request_options
-=======
           body: Seed::Auth::Types::GetTokenRequest.new(body_bag).to_h
->>>>>>> 69889b1b
         )
         begin
           response = @client.send(request)
@@ -67,12 +62,7 @@
           base_url: request_options[:base_url],
           method: "POST",
           path: "/token/refresh",
-<<<<<<< HEAD
-          body: Seed::Auth::Types::RefreshTokenRequest.new(body_bag).to_h,
-          request_options: request_options
-=======
           body: Seed::Auth::Types::RefreshTokenRequest.new(body_bag).to_h
->>>>>>> 69889b1b
         )
         begin
           response = @client.send(request)
