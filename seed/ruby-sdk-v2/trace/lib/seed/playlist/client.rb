--- conflicted
+++ resolved
@@ -40,12 +40,7 @@
           method: "POST",
           path: "/v2/playlist/#{params[:service_param]}/create",
           query: query_params,
-<<<<<<< HEAD
-          body: Seed::Playlist::Types::PlaylistCreateRequest.new(body_params).to_h,
-          request_options: request_options
-=======
           body: Seed::Playlist::Types::PlaylistCreateRequest.new(body_params).to_h
->>>>>>> 69889b1b
         )
         begin
           response = @client.send(request)
@@ -96,12 +91,7 @@
           base_url: request_options[:base_url] || Seed::Environment::PROD,
           method: "GET",
           path: "/v2/playlist/#{params[:service_param]}/all",
-<<<<<<< HEAD
-          query: query_params,
-          request_options: request_options
-=======
           query: query_params
->>>>>>> 69889b1b
         )
         begin
           response = @client.send(request)
@@ -132,8 +122,7 @@
         request = Seed::Internal::JSON::Request.new(
           base_url: request_options[:base_url] || Seed::Environment::PROD,
           method: "GET",
-          path: "/v2/playlist/#{params[:service_param]}/#{params[:playlist_id]}",
-          request_options: request_options
+          path: "/v2/playlist/#{params[:service_param]}/#{params[:playlist_id]}"
         )
         begin
           response = @client.send(request)
@@ -167,8 +156,7 @@
           base_url: request_options[:base_url] || Seed::Environment::PROD,
           method: "PUT",
           path: "/v2/playlist/#{params[:service_param]}/#{params[:playlist_id]}",
-          body: params,
-          request_options: request_options
+          body: params
         )
         begin
           response = @client.send(request)
@@ -199,8 +187,7 @@
         request = Seed::Internal::JSON::Request.new(
           base_url: request_options[:base_url] || Seed::Environment::PROD,
           method: "DELETE",
-          path: "/v2/playlist/#{params[:service_param]}/#{params[:playlist_id]}",
-          request_options: request_options
+          path: "/v2/playlist/#{params[:service_param]}/#{params[:playlist_id]}"
         )
         begin
           response = @client.send(request)
