# frozen_string_literal: true

module Seed
  module Problem
    class Client
      # @param client [Seed::Internal::Http::RawClient]
      #
      # @return [void]
      def initialize(client:)
        @client = client
      end

      # Creates a problem
      #
      # @param request_options [Hash]
      # @param params [Seed::Problem::Types::CreateProblemRequest]
      # @option request_options [String] :base_url
      # @option request_options [Hash{String => Object}] :additional_headers
      # @option request_options [Hash{String => Object}] :additional_query_parameters
      # @option request_options [Hash{String => Object}] :additional_body_parameters
      # @option request_options [Integer] :timeout_in_seconds
      #
      # @return [Seed::Problem::Types::CreateProblemResponse]
      def create_problem(request_options: {}, **params)
        request = Seed::Internal::JSON::Request.new(
          base_url: request_options[:base_url] || Seed::Environment::PROD,
          method: "POST",
          path: "/problem-crud/create",
          body: Seed::Problem::Types::CreateProblemRequest.new(params).to_h,
          request_options: request_options
        )
        begin
          response = @client.send(request)
        rescue Net::HTTPRequestTimeout
          raise Seed::Errors::TimeoutError
        end
        code = response.code.to_i
        if code.between?(200, 299)
          Seed::Problem::Types::CreateProblemResponse.load(response.body)
        else
          error_class = Seed::Errors::ResponseError.subclass_for_code(code)
          raise error_class.new(response.body, code: code)
        end
      end

      # Updates a problem
      #
      # @param request_options [Hash]
      # @param params [Seed::Problem::Types::CreateProblemRequest]
      # @option request_options [String] :base_url
      # @option request_options [Hash{String => Object}] :additional_headers
      # @option request_options [Hash{String => Object}] :additional_query_parameters
      # @option request_options [Hash{String => Object}] :additional_body_parameters
      # @option request_options [Integer] :timeout_in_seconds
      # @option params [Seed::Commons::Types::ProblemId] :problem_id
      #
      # @return [Seed::Problem::Types::UpdateProblemResponse]
      def update_problem(request_options: {}, **params)
        request = Seed::Internal::JSON::Request.new(
          base_url: request_options[:base_url] || Seed::Environment::PROD,
          method: "POST",
          path: "/problem-crud/update/#{params[:problem_id]}",
          body: Seed::Problem::Types::CreateProblemRequest.new(params).to_h,
          request_options: request_options
        )
        begin
          response = @client.send(request)
        rescue Net::HTTPRequestTimeout
          raise Seed::Errors::TimeoutError
        end
        code = response.code.to_i
        if code.between?(200, 299)
          Seed::Problem::Types::UpdateProblemResponse.load(response.body)
        else
          error_class = Seed::Errors::ResponseError.subclass_for_code(code)
          raise error_class.new(response.body, code: code)
        end
      end

      # Soft deletes a problem
      #
      # @param request_options [Hash]
      # @param params [Hash]
      # @option request_options [String] :base_url
      # @option request_options [Hash{String => Object}] :additional_headers
      # @option request_options [Hash{String => Object}] :additional_query_parameters
      # @option request_options [Hash{String => Object}] :additional_body_parameters
      # @option request_options [Integer] :timeout_in_seconds
      # @option params [Seed::Commons::Types::ProblemId] :problem_id
      #
      # @return [untyped]
      def delete_problem(request_options: {}, **params)
        request = Seed::Internal::JSON::Request.new(
          base_url: request_options[:base_url] || Seed::Environment::PROD,
          method: "DELETE",
          path: "/problem-crud/delete/#{params[:problem_id]}",
          request_options: request_options
        )
        begin
          response = @client.send(request)
        rescue Net::HTTPRequestTimeout
          raise Seed::Errors::TimeoutError
        end
        code = response.code.to_i
        return if code.between?(200, 299)

        error_class = Seed::Errors::ResponseError.subclass_for_code(code)
        raise error_class.new(response.body, code: code)
      end

      # Returns default starter files for problem
      #
      # @param request_options [Hash]
      # @param params [Seed::Problem::Types::GetDefaultStarterFilesRequest]
      # @option request_options [String] :base_url
      # @option request_options [Hash{String => Object}] :additional_headers
      # @option request_options [Hash{String => Object}] :additional_query_parameters
      # @option request_options [Hash{String => Object}] :additional_body_parameters
      # @option request_options [Integer] :timeout_in_seconds
      #
      # @return [Seed::Problem::Types::GetDefaultStarterFilesResponse]
      def get_default_starter_files(request_options: {}, **params)
        body_prop_names = %i[input_params output_type method_name]
        body_bag = params.slice(*body_prop_names)

        request = Seed::Internal::JSON::Request.new(
          base_url: request_options[:base_url] || Seed::Environment::PROD,
          method: "POST",
          path: "/problem-crud/default-starter-files",
<<<<<<< HEAD
          body: Seed::Problem::Types::GetDefaultStarterFilesRequest.new(body_bag).to_h,
          request_options: request_options
=======
          body: Seed::Problem::Types::GetDefaultStarterFilesRequest.new(body_bag).to_h
>>>>>>> 69889b1b
        )
        begin
          response = @client.send(request)
        rescue Net::HTTPRequestTimeout
          raise Seed::Errors::TimeoutError
        end
        code = response.code.to_i
        if code.between?(200, 299)
          Seed::Problem::Types::GetDefaultStarterFilesResponse.load(response.body)
        else
          error_class = Seed::Errors::ResponseError.subclass_for_code(code)
          raise error_class.new(response.body, code: code)
        end
      end
    end
  end
end<|MERGE_RESOLUTION|>--- conflicted
+++ resolved
@@ -26,8 +26,7 @@
           base_url: request_options[:base_url] || Seed::Environment::PROD,
           method: "POST",
           path: "/problem-crud/create",
-          body: Seed::Problem::Types::CreateProblemRequest.new(params).to_h,
-          request_options: request_options
+          body: Seed::Problem::Types::CreateProblemRequest.new(params).to_h
         )
         begin
           response = @client.send(request)
@@ -60,8 +59,7 @@
           base_url: request_options[:base_url] || Seed::Environment::PROD,
           method: "POST",
           path: "/problem-crud/update/#{params[:problem_id]}",
-          body: Seed::Problem::Types::CreateProblemRequest.new(params).to_h,
-          request_options: request_options
+          body: Seed::Problem::Types::CreateProblemRequest.new(params).to_h
         )
         begin
           response = @client.send(request)
@@ -93,8 +91,7 @@
         request = Seed::Internal::JSON::Request.new(
           base_url: request_options[:base_url] || Seed::Environment::PROD,
           method: "DELETE",
-          path: "/problem-crud/delete/#{params[:problem_id]}",
-          request_options: request_options
+          path: "/problem-crud/delete/#{params[:problem_id]}"
         )
         begin
           response = @client.send(request)
@@ -127,12 +124,7 @@
           base_url: request_options[:base_url] || Seed::Environment::PROD,
           method: "POST",
           path: "/problem-crud/default-starter-files",
-<<<<<<< HEAD
-          body: Seed::Problem::Types::GetDefaultStarterFilesRequest.new(body_bag).to_h,
-          request_options: request_options
-=======
           body: Seed::Problem::Types::GetDefaultStarterFilesRequest.new(body_bag).to_h
->>>>>>> 69889b1b
         )
         begin
           response = @client.send(request)
