--- conflicted
+++ resolved
@@ -25,8 +25,7 @@
           base_url: request_options[:base_url] || Seed::Environment::PROD,
           method: "POST",
           path: "/admin/store-test-submission-status/#{params[:submission_id]}",
-          body: Seed::Submission::Types::TestSubmissionStatus.new(params).to_h,
-          request_options: request_options
+          body: Seed::Submission::Types::TestSubmissionStatus.new(params).to_h
         )
         begin
           response = @client.send(request)
@@ -55,8 +54,7 @@
           base_url: request_options[:base_url] || Seed::Environment::PROD,
           method: "POST",
           path: "/admin/store-test-submission-status-v2/#{params[:submission_id]}",
-          body: Seed::Submission::Types::TestSubmissionUpdate.new(params).to_h,
-          request_options: request_options
+          body: Seed::Submission::Types::TestSubmissionUpdate.new(params).to_h
         )
         begin
           response = @client.send(request)
@@ -85,8 +83,7 @@
           base_url: request_options[:base_url] || Seed::Environment::PROD,
           method: "POST",
           path: "/admin/store-workspace-submission-status/#{params[:submission_id]}",
-          body: Seed::Submission::Types::WorkspaceSubmissionStatus.new(params).to_h,
-          request_options: request_options
+          body: Seed::Submission::Types::WorkspaceSubmissionStatus.new(params).to_h
         )
         begin
           response = @client.send(request)
@@ -115,8 +112,7 @@
           base_url: request_options[:base_url] || Seed::Environment::PROD,
           method: "POST",
           path: "/admin/store-workspace-submission-status-v2/#{params[:submission_id]}",
-          body: Seed::Submission::Types::WorkspaceSubmissionUpdate.new(params).to_h,
-          request_options: request_options
+          body: Seed::Submission::Types::WorkspaceSubmissionUpdate.new(params).to_h
         )
         begin
           response = @client.send(request)
@@ -151,12 +147,7 @@
           base_url: request_options[:base_url] || Seed::Environment::PROD,
           method: "POST",
           path: "/admin/store-test-trace/submission/#{params[:submission_id]}/testCase/#{params[:test_case_id]}",
-<<<<<<< HEAD
-          body: Seed::Admin::Types::StoreTracedTestCaseRequest.new(body_bag).to_h,
-          request_options: request_options
-=======
           body: Seed::Admin::Types::StoreTracedTestCaseRequest.new(body_bag).to_h
->>>>>>> 69889b1b
         )
         begin
           response = @client.send(request)
@@ -186,8 +177,7 @@
           base_url: request_options[:base_url] || Seed::Environment::PROD,
           method: "POST",
           path: "/admin/store-test-trace-v2/submission/#{params[:submission_id]}/testCase/#{params[:test_case_id]}",
-          body: params,
-          request_options: request_options
+          body: params
         )
         begin
           response = @client.send(request)
@@ -221,12 +211,7 @@
           base_url: request_options[:base_url] || Seed::Environment::PROD,
           method: "POST",
           path: "/admin/store-workspace-trace/submission/#{params[:submission_id]}",
-<<<<<<< HEAD
-          body: Seed::Admin::Types::StoreTracedWorkspaceRequest.new(body_bag).to_h,
-          request_options: request_options
-=======
           body: Seed::Admin::Types::StoreTracedWorkspaceRequest.new(body_bag).to_h
->>>>>>> 69889b1b
         )
         begin
           response = @client.send(request)
@@ -255,8 +240,7 @@
           base_url: request_options[:base_url] || Seed::Environment::PROD,
           method: "POST",
           path: "/admin/store-workspace-trace-v2/submission/#{params[:submission_id]}",
-          body: params,
-          request_options: request_options
+          body: params
         )
         begin
           response = @client.send(request)
