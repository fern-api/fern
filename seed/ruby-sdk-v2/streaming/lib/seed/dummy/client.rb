--- conflicted
+++ resolved
@@ -27,12 +27,7 @@
           base_url: request_options[:base_url],
           method: "POST",
           path: "generate-stream",
-<<<<<<< HEAD
-          body: Seed::Dummy::Types::GenerateStreamRequest.new(body_bag).to_h,
-          request_options: request_options
-=======
           body: Seed::Dummy::Types::GenerateStreamRequest.new(body_bag).to_h
->>>>>>> 69889b1b
         )
         begin
           response = @client.send(request)
@@ -63,12 +58,7 @@
           base_url: request_options[:base_url],
           method: "POST",
           path: "generate",
-<<<<<<< HEAD
-          body: Seed::Dummy::Types::Generateequest.new(body_bag).to_h,
-          request_options: request_options
-=======
           body: Seed::Dummy::Types::Generateequest.new(body_bag).to_h
->>>>>>> 69889b1b
         )
         begin
           response = @client.send(request)
