# frozen_string_literal: true

module Seed
  module User
    module Events
      module Metadata
        class Client
          # @param client [Seed::Internal::Http::RawClient]
          #
          # @return [void]
          def initialize(client:)
            @client = client
          end

          # Get event metadata.
          #
          # @param request_options [Hash]
          # @param params [Hash]
          # @option request_options [String] :base_url
          # @option request_options [Hash{String => Object}] :additional_headers
          # @option request_options [Hash{String => Object}] :additional_query_parameters
          # @option request_options [Hash{String => Object}] :additional_body_parameters
          # @option request_options [Integer] :timeout_in_seconds
          # @option params [Seed::Types::Id] :id
          #
          # @return [Seed::User::Events::Metadata::Types::Metadata]
          def get_metadata(request_options: {}, **params)
            params = Seed::Internal::Types::Utils.symbolize_keys(params)
            query_param_names = %i[id]
            query_params = {}
            query_params["id"] = params[:id] if params.key?(:id)
            params.except(*query_param_names)

            request = Seed::Internal::JSON::Request.new(
              base_url: request_options[:base_url],
              method: "GET",
              path: "/users/events/metadata/",
<<<<<<< HEAD
              query: query_params,
              request_options: request_options
=======
              query: query_params
>>>>>>> 69889b1b
            )
            begin
              response = @client.send(request)
            rescue Net::HTTPRequestTimeout
              raise Seed::Errors::TimeoutError
            end
            code = response.code.to_i
            if code.between?(200, 299)
              Seed::User::Events::Metadata::Types::Metadata.load(response.body)
            else
              error_class = Seed::Errors::ResponseError.subclass_for_code(code)
              raise error_class.new(response.body, code: code)
            end
          end
        end
      end
    end
  end
end<|MERGE_RESOLUTION|>--- conflicted
+++ resolved
@@ -35,12 +35,7 @@
               base_url: request_options[:base_url],
               method: "GET",
               path: "/users/events/metadata/",
-<<<<<<< HEAD
-              query: query_params,
-              request_options: request_options
-=======
               query: query_params
->>>>>>> 69889b1b
             )
             begin
               response = @client.send(request)
