# frozen_string_literal: true

module Seed
  module User
    class Client
      # @param client [Seed::Internal::Http::RawClient]
      #
      # @return [void]
      def initialize(client:)
        @client = client
      end

      # List all users.
      #
      # @param request_options [Hash]
      # @param params [Hash]
      # @option request_options [String] :base_url
      # @option request_options [Hash{String => Object}] :additional_headers
      # @option request_options [Hash{String => Object}] :additional_query_parameters
      # @option request_options [Hash{String => Object}] :additional_body_parameters
      # @option request_options [Integer] :timeout_in_seconds
      # @option params [Integer, nil] :limit
      #
      # @return [Array[Seed::User::Types::User]]
      def list(request_options: {}, **params)
        params = Seed::Internal::Types::Utils.symbolize_keys(params)
        query_param_names = %i[limit]
        query_params = {}
        query_params["limit"] = params[:limit] if params.key?(:limit)
        params.except(*query_param_names)

        request = Seed::Internal::JSON::Request.new(
          base_url: request_options[:base_url],
          method: "GET",
          path: "/users/",
<<<<<<< HEAD
          query: query_params,
          request_options: request_options
=======
          query: query_params
>>>>>>> 69889b1b
        )
        begin
          response = @client.send(request)
        rescue Net::HTTPRequestTimeout
          raise Seed::Errors::TimeoutError
        end
        code = response.code.to_i
        return if code.between?(200, 299)

        error_class = Seed::Errors::ResponseError.subclass_for_code(code)
        raise error_class.new(response.body, code: code)
      end

      # @return [Seed::Events::Client]
      def events
        @events ||= Seed::User::Events::Client.new(client: @client)
      end
    end
  end
end<|MERGE_RESOLUTION|>--- conflicted
+++ resolved
@@ -33,12 +33,7 @@
           base_url: request_options[:base_url],
           method: "GET",
           path: "/users/",
-<<<<<<< HEAD
-          query: query_params,
-          request_options: request_options
-=======
           query: query_params
->>>>>>> 69889b1b
         )
         begin
           response = @client.send(request)
