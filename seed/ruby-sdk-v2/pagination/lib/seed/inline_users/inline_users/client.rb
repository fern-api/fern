# frozen_string_literal: true

module Seed
  module InlineUsers
    module InlineUsers
      class Client
        # @param client [Seed::Internal::Http::RawClient]
        #
        # @return [void]
        def initialize(client:)
          @client = client
        end

        # @param request_options [Hash]
        # @param params [Hash]
        # @option request_options [String] :base_url
        # @option request_options [Hash{String => Object}] :additional_headers
        # @option request_options [Hash{String => Object}] :additional_query_parameters
        # @option request_options [Hash{String => Object}] :additional_body_parameters
        # @option request_options [Integer] :timeout_in_seconds
        # @option params [Integer, nil] :page
        # @option params [Integer, nil] :per_page
        # @option params [Seed::InlineUsers::InlineUsers::Types::Order, nil] :order
        # @option params [String, nil] :starting_after
        #
        # @return [Seed::InlineUsers::InlineUsers::Types::ListUsersPaginationResponse]
        def list_with_cursor_pagination(request_options: {}, **params)
          params = Seed::Internal::Types::Utils.symbolize_keys(params)
          query_param_names = %i[page per_page order starting_after]
          query_params = {}
          query_params["page"] = params[:page] if params.key?(:page)
          query_params["per_page"] = params[:per_page] if params.key?(:per_page)
          query_params["order"] = params[:order] if params.key?(:order)
          query_params["starting_after"] = params[:starting_after] if params.key?(:starting_after)
          params.except(*query_param_names)

          Seed::Internal::CursorItemIterator.new(
            cursor_field: :starting_after,
            item_field: :users,
            initial_cursor: query_params[:starting_after]
          ) do |next_cursor|
            query_params[:starting_after] = next_cursor
            request = Seed::Internal::JSON::Request.new(
              base_url: request_options[:base_url],
              method: "GET",
              path: "/inline-users",
<<<<<<< HEAD
              query: query_params,
              request_options: request_options
=======
              query: query_params
>>>>>>> 69889b1b
            )
            begin
              response = @client.send(request)
            rescue Net::HTTPRequestTimeout
              raise Seed::Errors::TimeoutError
            end
            code = response.code.to_i
            if code.between?(200, 299)
              Seed::InlineUsers::InlineUsers::Types::ListUsersPaginationResponse.load(response.body)
            else
              error_class = Seed::Errors::ResponseError.subclass_for_code(code)
              raise error_class.new(response.body, code: code)
            end
          end
        end

        # @param request_options [Hash]
        # @param params [Hash]
        # @option request_options [String] :base_url
        # @option request_options [Hash{String => Object}] :additional_headers
        # @option request_options [Hash{String => Object}] :additional_query_parameters
        # @option request_options [Hash{String => Object}] :additional_body_parameters
        # @option request_options [Integer] :timeout_in_seconds
        # @option params [String, nil] :cursor
        #
        # @return [Seed::InlineUsers::InlineUsers::Types::ListUsersMixedTypePaginationResponse]
        def list_with_mixed_type_cursor_pagination(request_options: {}, **params)
          params = Seed::Internal::Types::Utils.symbolize_keys(params)
          query_param_names = %i[cursor]
          query_params = {}
          query_params["cursor"] = params[:cursor] if params.key?(:cursor)
          params.except(*query_param_names)

          Seed::Internal::CursorItemIterator.new(
            cursor_field: :next,
            item_field: :users,
            initial_cursor: query_params[:cursor]
          ) do |next_cursor|
            query_params[:cursor] = next_cursor
            request = Seed::Internal::JSON::Request.new(
              base_url: request_options[:base_url],
              method: "POST",
              path: "/inline-users",
<<<<<<< HEAD
              query: query_params,
              request_options: request_options
=======
              query: query_params
>>>>>>> 69889b1b
            )
            begin
              response = @client.send(request)
            rescue Net::HTTPRequestTimeout
              raise Seed::Errors::TimeoutError
            end
            code = response.code.to_i
            if code.between?(200, 299)
              Seed::InlineUsers::InlineUsers::Types::ListUsersMixedTypePaginationResponse.load(response.body)
            else
              error_class = Seed::Errors::ResponseError.subclass_for_code(code)
              raise error_class.new(response.body, code: code)
            end
          end
        end

        # @param request_options [Hash]
        # @param params [Seed::InlineUsers::InlineUsers::Types::ListUsersBodyCursorPaginationRequest]
        # @option request_options [String] :base_url
        # @option request_options [Hash{String => Object}] :additional_headers
        # @option request_options [Hash{String => Object}] :additional_query_parameters
        # @option request_options [Hash{String => Object}] :additional_body_parameters
        # @option request_options [Integer] :timeout_in_seconds
        #
        # @return [Seed::InlineUsers::InlineUsers::Types::ListUsersPaginationResponse]
        def list_with_body_cursor_pagination(request_options: {}, **params)
          body_prop_names = %i[pagination]
          body_bag = params.slice(*body_prop_names)

          Seed::Internal::CursorItemIterator.new(
            cursor_field: :starting_after,
            item_field: :users,
            initial_cursor: query_params[:cursor]
          ) do |next_cursor|
            query_params[:cursor] = next_cursor
            request = Seed::Internal::JSON::Request.new(
              base_url: request_options[:base_url],
              method: "POST",
              path: "/inline-users",
<<<<<<< HEAD
              body: Seed::InlineUsers::InlineUsers::Types::ListUsersBodyCursorPaginationRequest.new(body_bag).to_h,
              request_options: request_options
=======
              body: Seed::InlineUsers::InlineUsers::Types::ListUsersBodyCursorPaginationRequest.new(body_bag).to_h
>>>>>>> 69889b1b
            )
            begin
              response = @client.send(request)
            rescue Net::HTTPRequestTimeout
              raise Seed::Errors::TimeoutError
            end
            code = response.code.to_i
            if code.between?(200, 299)
              Seed::InlineUsers::InlineUsers::Types::ListUsersPaginationResponse.load(response.body)
            else
              error_class = Seed::Errors::ResponseError.subclass_for_code(code)
              raise error_class.new(response.body, code: code)
            end
          end
        end

        # @param request_options [Hash]
        # @param params [Hash]
        # @option request_options [String] :base_url
        # @option request_options [Hash{String => Object}] :additional_headers
        # @option request_options [Hash{String => Object}] :additional_query_parameters
        # @option request_options [Hash{String => Object}] :additional_body_parameters
        # @option request_options [Integer] :timeout_in_seconds
        # @option params [Integer, nil] :page
        # @option params [Integer, nil] :per_page
        # @option params [Seed::InlineUsers::InlineUsers::Types::Order, nil] :order
        # @option params [String, nil] :starting_after
        #
        # @return [Seed::InlineUsers::InlineUsers::Types::ListUsersPaginationResponse]
        def list_with_offset_pagination(request_options: {}, **params)
          params = Seed::Internal::Types::Utils.symbolize_keys(params)
          query_param_names = %i[page per_page order starting_after]
          query_params = {}
          query_params["page"] = params[:page] if params.key?(:page)
          query_params["per_page"] = params[:per_page] if params.key?(:per_page)
          query_params["order"] = params[:order] if params.key?(:order)
          query_params["starting_after"] = params[:starting_after] if params.key?(:starting_after)
          params.except(*query_param_names)

          Seed::Internal::OffsetItemIterator.new(
            initial_page: query_params[:page],
            item_field: :users,
            has_next_field: nil,
            step: false
          ) do |next_page|
            query_params[:page] = next_page
            request = Seed::Internal::JSON::Request.new(
              base_url: request_options[:base_url],
              method: "GET",
              path: "/inline-users",
<<<<<<< HEAD
              query: query_params,
              request_options: request_options
=======
              query: query_params
>>>>>>> 69889b1b
            )
            begin
              response = @client.send(request)
            rescue Net::HTTPRequestTimeout
              raise Seed::Errors::TimeoutError
            end
            code = response.code.to_i
            if code.between?(200, 299)
              Seed::InlineUsers::InlineUsers::Types::ListUsersPaginationResponse.load(response.body)
            else
              error_class = Seed::Errors::ResponseError.subclass_for_code(code)
              raise error_class.new(response.body, code: code)
            end
          end
        end

        # @param request_options [Hash]
        # @param params [Hash]
        # @option request_options [String] :base_url
        # @option request_options [Hash{String => Object}] :additional_headers
        # @option request_options [Hash{String => Object}] :additional_query_parameters
        # @option request_options [Hash{String => Object}] :additional_body_parameters
        # @option request_options [Integer] :timeout_in_seconds
        # @option params [Integer, nil] :page
        # @option params [Integer, nil] :per_page
        # @option params [Seed::InlineUsers::InlineUsers::Types::Order, nil] :order
        # @option params [String, nil] :starting_after
        #
        # @return [Seed::InlineUsers::InlineUsers::Types::ListUsersPaginationResponse]
        def list_with_double_offset_pagination(request_options: {}, **params)
          params = Seed::Internal::Types::Utils.symbolize_keys(params)
          query_param_names = %i[page per_page order starting_after]
          query_params = {}
          query_params["page"] = params[:page] if params.key?(:page)
          query_params["per_page"] = params[:per_page] if params.key?(:per_page)
          query_params["order"] = params[:order] if params.key?(:order)
          query_params["starting_after"] = params[:starting_after] if params.key?(:starting_after)
          params.except(*query_param_names)

          Seed::Internal::OffsetItemIterator.new(
            initial_page: query_params[:page],
            item_field: :users,
            has_next_field: nil,
            step: false
          ) do |next_page|
            query_params[:page] = next_page
            request = Seed::Internal::JSON::Request.new(
              base_url: request_options[:base_url],
              method: "GET",
              path: "/inline-users",
<<<<<<< HEAD
              query: query_params,
              request_options: request_options
=======
              query: query_params
>>>>>>> 69889b1b
            )
            begin
              response = @client.send(request)
            rescue Net::HTTPRequestTimeout
              raise Seed::Errors::TimeoutError
            end
            code = response.code.to_i
            if code.between?(200, 299)
              Seed::InlineUsers::InlineUsers::Types::ListUsersPaginationResponse.load(response.body)
            else
              error_class = Seed::Errors::ResponseError.subclass_for_code(code)
              raise error_class.new(response.body, code: code)
            end
          end
        end

        # @param request_options [Hash]
        # @param params [Seed::InlineUsers::InlineUsers::Types::ListUsersBodyOffsetPaginationRequest]
        # @option request_options [String] :base_url
        # @option request_options [Hash{String => Object}] :additional_headers
        # @option request_options [Hash{String => Object}] :additional_query_parameters
        # @option request_options [Hash{String => Object}] :additional_body_parameters
        # @option request_options [Integer] :timeout_in_seconds
        #
        # @return [Seed::InlineUsers::InlineUsers::Types::ListUsersPaginationResponse]
        def list_with_body_offset_pagination(request_options: {}, **params)
          body_prop_names = %i[pagination]
          body_bag = params.slice(*body_prop_names)

          Seed::Internal::OffsetItemIterator.new(
            initial_page: query_params[:page],
            item_field: :users,
            has_next_field: nil,
            step: false
          ) do |next_page|
            query_params[:page] = next_page
            request = Seed::Internal::JSON::Request.new(
              base_url: request_options[:base_url],
              method: "POST",
              path: "/inline-users",
<<<<<<< HEAD
              body: Seed::InlineUsers::InlineUsers::Types::ListUsersBodyOffsetPaginationRequest.new(body_bag).to_h,
              request_options: request_options
=======
              body: Seed::InlineUsers::InlineUsers::Types::ListUsersBodyOffsetPaginationRequest.new(body_bag).to_h
>>>>>>> 69889b1b
            )
            begin
              response = @client.send(request)
            rescue Net::HTTPRequestTimeout
              raise Seed::Errors::TimeoutError
            end
            code = response.code.to_i
            if code.between?(200, 299)
              Seed::InlineUsers::InlineUsers::Types::ListUsersPaginationResponse.load(response.body)
            else
              error_class = Seed::Errors::ResponseError.subclass_for_code(code)
              raise error_class.new(response.body, code: code)
            end
          end
        end

        # @param request_options [Hash]
        # @param params [Hash]
        # @option request_options [String] :base_url
        # @option request_options [Hash{String => Object}] :additional_headers
        # @option request_options [Hash{String => Object}] :additional_query_parameters
        # @option request_options [Hash{String => Object}] :additional_body_parameters
        # @option request_options [Integer] :timeout_in_seconds
        # @option params [Integer, nil] :page
        # @option params [Integer, nil] :limit
        # @option params [Seed::InlineUsers::InlineUsers::Types::Order, nil] :order
        #
        # @return [Seed::InlineUsers::InlineUsers::Types::ListUsersPaginationResponse]
        def list_with_offset_step_pagination(request_options: {}, **params)
          params = Seed::Internal::Types::Utils.symbolize_keys(params)
          query_param_names = %i[page limit order]
          query_params = {}
          query_params["page"] = params[:page] if params.key?(:page)
          query_params["limit"] = params[:limit] if params.key?(:limit)
          query_params["order"] = params[:order] if params.key?(:order)
          params.except(*query_param_names)

          Seed::Internal::OffsetItemIterator.new(
            initial_page: query_params[:page],
            item_field: :users,
            has_next_field: nil,
            step: true
          ) do |next_page|
            query_params[:page] = next_page
            request = Seed::Internal::JSON::Request.new(
              base_url: request_options[:base_url],
              method: "GET",
              path: "/inline-users",
<<<<<<< HEAD
              query: query_params,
              request_options: request_options
=======
              query: query_params
>>>>>>> 69889b1b
            )
            begin
              response = @client.send(request)
            rescue Net::HTTPRequestTimeout
              raise Seed::Errors::TimeoutError
            end
            code = response.code.to_i
            if code.between?(200, 299)
              Seed::InlineUsers::InlineUsers::Types::ListUsersPaginationResponse.load(response.body)
            else
              error_class = Seed::Errors::ResponseError.subclass_for_code(code)
              raise error_class.new(response.body, code: code)
            end
          end
        end

        # @param request_options [Hash]
        # @param params [Hash]
        # @option request_options [String] :base_url
        # @option request_options [Hash{String => Object}] :additional_headers
        # @option request_options [Hash{String => Object}] :additional_query_parameters
        # @option request_options [Hash{String => Object}] :additional_body_parameters
        # @option request_options [Integer] :timeout_in_seconds
        # @option params [Integer, nil] :page
        # @option params [Integer, nil] :limit
        # @option params [Seed::InlineUsers::InlineUsers::Types::Order, nil] :order
        #
        # @return [Seed::InlineUsers::InlineUsers::Types::ListUsersPaginationResponse]
        def list_with_offset_pagination_has_next_page(request_options: {}, **params)
          params = Seed::Internal::Types::Utils.symbolize_keys(params)
          query_param_names = %i[page limit order]
          query_params = {}
          query_params["page"] = params[:page] if params.key?(:page)
          query_params["limit"] = params[:limit] if params.key?(:limit)
          query_params["order"] = params[:order] if params.key?(:order)
          params.except(*query_param_names)

          Seed::Internal::OffsetItemIterator.new(
            initial_page: query_params[:page],
            item_field: :users,
            has_next_field: :hasNextPage,
            step: true
          ) do |next_page|
            query_params[:page] = next_page
            request = Seed::Internal::JSON::Request.new(
              base_url: request_options[:base_url],
              method: "GET",
              path: "/inline-users",
<<<<<<< HEAD
              query: query_params,
              request_options: request_options
=======
              query: query_params
>>>>>>> 69889b1b
            )
            begin
              response = @client.send(request)
            rescue Net::HTTPRequestTimeout
              raise Seed::Errors::TimeoutError
            end
            code = response.code.to_i
            if code.between?(200, 299)
              Seed::InlineUsers::InlineUsers::Types::ListUsersPaginationResponse.load(response.body)
            else
              error_class = Seed::Errors::ResponseError.subclass_for_code(code)
              raise error_class.new(response.body, code: code)
            end
          end
        end

        # @param request_options [Hash]
        # @param params [Hash]
        # @option request_options [String] :base_url
        # @option request_options [Hash{String => Object}] :additional_headers
        # @option request_options [Hash{String => Object}] :additional_query_parameters
        # @option request_options [Hash{String => Object}] :additional_body_parameters
        # @option request_options [Integer] :timeout_in_seconds
        # @option params [String, nil] :cursor
        #
        # @return [Seed::InlineUsers::InlineUsers::Types::ListUsersExtendedResponse]
        def list_with_extended_results(request_options: {}, **params)
          params = Seed::Internal::Types::Utils.symbolize_keys(params)
          query_param_names = %i[cursor]
          query_params = {}
          query_params["cursor"] = params[:cursor] if params.key?(:cursor)
          params.except(*query_param_names)

          Seed::Internal::CursorItemIterator.new(
            cursor_field: :next,
            item_field: :users,
            initial_cursor: query_params[:cursor]
          ) do |next_cursor|
            query_params[:cursor] = next_cursor
            request = Seed::Internal::JSON::Request.new(
              base_url: request_options[:base_url],
              method: "GET",
              path: "/inline-users",
<<<<<<< HEAD
              query: query_params,
              request_options: request_options
=======
              query: query_params
>>>>>>> 69889b1b
            )
            begin
              response = @client.send(request)
            rescue Net::HTTPRequestTimeout
              raise Seed::Errors::TimeoutError
            end
            code = response.code.to_i
            if code.between?(200, 299)
              Seed::InlineUsers::InlineUsers::Types::ListUsersExtendedResponse.load(response.body)
            else
              error_class = Seed::Errors::ResponseError.subclass_for_code(code)
              raise error_class.new(response.body, code: code)
            end
          end
        end

        # @param request_options [Hash]
        # @param params [Hash]
        # @option request_options [String] :base_url
        # @option request_options [Hash{String => Object}] :additional_headers
        # @option request_options [Hash{String => Object}] :additional_query_parameters
        # @option request_options [Hash{String => Object}] :additional_body_parameters
        # @option request_options [Integer] :timeout_in_seconds
        # @option params [String, nil] :cursor
        #
        # @return [Seed::InlineUsers::InlineUsers::Types::ListUsersExtendedOptionalListResponse]
        def list_with_extended_results_and_optional_data(request_options: {}, **params)
          params = Seed::Internal::Types::Utils.symbolize_keys(params)
          query_param_names = %i[cursor]
          query_params = {}
          query_params["cursor"] = params[:cursor] if params.key?(:cursor)
          params.except(*query_param_names)

          Seed::Internal::CursorItemIterator.new(
            cursor_field: :next,
            item_field: :users,
            initial_cursor: query_params[:cursor]
          ) do |next_cursor|
            query_params[:cursor] = next_cursor
            request = Seed::Internal::JSON::Request.new(
              base_url: request_options[:base_url],
              method: "GET",
              path: "/inline-users",
<<<<<<< HEAD
              query: query_params,
              request_options: request_options
=======
              query: query_params
>>>>>>> 69889b1b
            )
            begin
              response = @client.send(request)
            rescue Net::HTTPRequestTimeout
              raise Seed::Errors::TimeoutError
            end
            code = response.code.to_i
            if code.between?(200, 299)
              Seed::InlineUsers::InlineUsers::Types::ListUsersExtendedOptionalListResponse.load(response.body)
            else
              error_class = Seed::Errors::ResponseError.subclass_for_code(code)
              raise error_class.new(response.body, code: code)
            end
          end
        end

        # @param request_options [Hash]
        # @param params [Hash]
        # @option request_options [String] :base_url
        # @option request_options [Hash{String => Object}] :additional_headers
        # @option request_options [Hash{String => Object}] :additional_query_parameters
        # @option request_options [Hash{String => Object}] :additional_body_parameters
        # @option request_options [Integer] :timeout_in_seconds
        # @option params [String, nil] :starting_after
        #
        # @return [Seed::Types::UsernameCursor]
        def list_usernames(request_options: {}, **params)
          params = Seed::Internal::Types::Utils.symbolize_keys(params)
          query_param_names = %i[starting_after]
          query_params = {}
          query_params["starting_after"] = params[:starting_after] if params.key?(:starting_after)
          params.except(*query_param_names)

          Seed::Internal::CursorItemIterator.new(
            cursor_field: :after,
            item_field: :data,
            initial_cursor: query_params[:starting_after]
          ) do |next_cursor|
            query_params[:starting_after] = next_cursor
            request = Seed::Internal::JSON::Request.new(
              base_url: request_options[:base_url],
              method: "GET",
              path: "/inline-users",
<<<<<<< HEAD
              query: query_params,
              request_options: request_options
=======
              query: query_params
>>>>>>> 69889b1b
            )
            begin
              response = @client.send(request)
            rescue Net::HTTPRequestTimeout
              raise Seed::Errors::TimeoutError
            end
            code = response.code.to_i
            if code.between?(200, 299)
              Seed::Types::UsernameCursor.load(response.body)
            else
              error_class = Seed::Errors::ResponseError.subclass_for_code(code)
              raise error_class.new(response.body, code: code)
            end
          end
        end

        # @param request_options [Hash]
        # @param params [Hash]
        # @option request_options [String] :base_url
        # @option request_options [Hash{String => Object}] :additional_headers
        # @option request_options [Hash{String => Object}] :additional_query_parameters
        # @option request_options [Hash{String => Object}] :additional_body_parameters
        # @option request_options [Integer] :timeout_in_seconds
        # @option params [Integer, nil] :offset
        #
        # @return [Seed::InlineUsers::InlineUsers::Types::UsernameContainer]
        def list_with_global_config(request_options: {}, **params)
          params = Seed::Internal::Types::Utils.symbolize_keys(params)
          query_param_names = %i[offset]
          query_params = {}
          query_params["offset"] = params[:offset] if params.key?(:offset)
          params.except(*query_param_names)

          Seed::Internal::OffsetItemIterator.new(
            initial_page: query_params[:offset],
            item_field: :results,
            has_next_field: nil,
            step: false
          ) do |next_page|
            query_params[:offset] = next_page
            request = Seed::Internal::JSON::Request.new(
              base_url: request_options[:base_url],
              method: "GET",
              path: "/inline-users",
<<<<<<< HEAD
              query: query_params,
              request_options: request_options
=======
              query: query_params
>>>>>>> 69889b1b
            )
            begin
              response = @client.send(request)
            rescue Net::HTTPRequestTimeout
              raise Seed::Errors::TimeoutError
            end
            code = response.code.to_i
            if code.between?(200, 299)
              Seed::InlineUsers::InlineUsers::Types::UsernameContainer.load(response.body)
            else
              error_class = Seed::Errors::ResponseError.subclass_for_code(code)
              raise error_class.new(response.body, code: code)
            end
          end
        end
      end
    end
  end
end<|MERGE_RESOLUTION|>--- conflicted
+++ resolved
@@ -44,12 +44,7 @@
               base_url: request_options[:base_url],
               method: "GET",
               path: "/inline-users",
-<<<<<<< HEAD
-              query: query_params,
-              request_options: request_options
-=======
-              query: query_params
->>>>>>> 69889b1b
+              query: query_params
             )
             begin
               response = @client.send(request)
@@ -93,12 +88,7 @@
               base_url: request_options[:base_url],
               method: "POST",
               path: "/inline-users",
-<<<<<<< HEAD
-              query: query_params,
-              request_options: request_options
-=======
-              query: query_params
->>>>>>> 69889b1b
+              query: query_params
             )
             begin
               response = @client.send(request)
@@ -138,12 +128,7 @@
               base_url: request_options[:base_url],
               method: "POST",
               path: "/inline-users",
-<<<<<<< HEAD
-              body: Seed::InlineUsers::InlineUsers::Types::ListUsersBodyCursorPaginationRequest.new(body_bag).to_h,
-              request_options: request_options
-=======
               body: Seed::InlineUsers::InlineUsers::Types::ListUsersBodyCursorPaginationRequest.new(body_bag).to_h
->>>>>>> 69889b1b
             )
             begin
               response = @client.send(request)
@@ -194,12 +179,7 @@
               base_url: request_options[:base_url],
               method: "GET",
               path: "/inline-users",
-<<<<<<< HEAD
-              query: query_params,
-              request_options: request_options
-=======
-              query: query_params
->>>>>>> 69889b1b
+              query: query_params
             )
             begin
               response = @client.send(request)
@@ -250,12 +230,7 @@
               base_url: request_options[:base_url],
               method: "GET",
               path: "/inline-users",
-<<<<<<< HEAD
-              query: query_params,
-              request_options: request_options
-=======
-              query: query_params
->>>>>>> 69889b1b
+              query: query_params
             )
             begin
               response = @client.send(request)
@@ -296,12 +271,7 @@
               base_url: request_options[:base_url],
               method: "POST",
               path: "/inline-users",
-<<<<<<< HEAD
-              body: Seed::InlineUsers::InlineUsers::Types::ListUsersBodyOffsetPaginationRequest.new(body_bag).to_h,
-              request_options: request_options
-=======
               body: Seed::InlineUsers::InlineUsers::Types::ListUsersBodyOffsetPaginationRequest.new(body_bag).to_h
->>>>>>> 69889b1b
             )
             begin
               response = @client.send(request)
@@ -350,12 +320,7 @@
               base_url: request_options[:base_url],
               method: "GET",
               path: "/inline-users",
-<<<<<<< HEAD
-              query: query_params,
-              request_options: request_options
-=======
-              query: query_params
->>>>>>> 69889b1b
+              query: query_params
             )
             begin
               response = @client.send(request)
@@ -404,12 +369,7 @@
               base_url: request_options[:base_url],
               method: "GET",
               path: "/inline-users",
-<<<<<<< HEAD
-              query: query_params,
-              request_options: request_options
-=======
-              query: query_params
->>>>>>> 69889b1b
+              query: query_params
             )
             begin
               response = @client.send(request)
@@ -453,12 +413,7 @@
               base_url: request_options[:base_url],
               method: "GET",
               path: "/inline-users",
-<<<<<<< HEAD
-              query: query_params,
-              request_options: request_options
-=======
-              query: query_params
->>>>>>> 69889b1b
+              query: query_params
             )
             begin
               response = @client.send(request)
@@ -502,12 +457,7 @@
               base_url: request_options[:base_url],
               method: "GET",
               path: "/inline-users",
-<<<<<<< HEAD
-              query: query_params,
-              request_options: request_options
-=======
-              query: query_params
->>>>>>> 69889b1b
+              query: query_params
             )
             begin
               response = @client.send(request)
@@ -551,12 +501,7 @@
               base_url: request_options[:base_url],
               method: "GET",
               path: "/inline-users",
-<<<<<<< HEAD
-              query: query_params,
-              request_options: request_options
-=======
-              query: query_params
->>>>>>> 69889b1b
+              query: query_params
             )
             begin
               response = @client.send(request)
@@ -601,12 +546,7 @@
               base_url: request_options[:base_url],
               method: "GET",
               path: "/inline-users",
-<<<<<<< HEAD
-              query: query_params,
-              request_options: request_options
-=======
-              query: query_params
->>>>>>> 69889b1b
+              query: query_params
             )
             begin
               response = @client.send(request)
