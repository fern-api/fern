# frozen_string_literal: true

module Seed
  module Types
    module Types
      class Movie < Internal::Types::Model
        field :id, -> { String }, optional: false, nullable: false
        field :prequel, -> { String }, optional: true, nullable: false
        field :title, -> { String }, optional: false, nullable: false
        field :from, -> { String }, optional: false, nullable: false
        field :rating, -> { Integer }, optional: false, nullable: false
        field :type, -> { String }, optional: false, nullable: false
        field :tag, -> { String }, optional: false, nullable: false
        field :book, -> { String }, optional: true, nullable: false
<<<<<<< HEAD
        field :metadata, -> { Internal::Types::Hash[String, Object] }, optional: false, nullable: false
=======
        field :metadata, -> {
          Internal::Types::Hash[String, Internal::Types::Hash[String, Object]]
        }, optional: false, nullable: false
>>>>>>> 69889b1b
        field :revenue, -> { Integer }, optional: false, nullable: false
      end
    end
  end
end<|MERGE_RESOLUTION|>--- conflicted
+++ resolved
@@ -12,13 +12,9 @@
         field :type, -> { String }, optional: false, nullable: false
         field :tag, -> { String }, optional: false, nullable: false
         field :book, -> { String }, optional: true, nullable: false
-<<<<<<< HEAD
-        field :metadata, -> { Internal::Types::Hash[String, Object] }, optional: false, nullable: false
-=======
         field :metadata, -> {
           Internal::Types::Hash[String, Internal::Types::Hash[String, Object]]
         }, optional: false, nullable: false
->>>>>>> 69889b1b
         field :revenue, -> { Integer }, optional: false, nullable: false
       end
     end
