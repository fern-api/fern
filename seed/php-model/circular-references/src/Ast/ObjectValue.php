--- conflicted
+++ resolved
@@ -11,8 +11,6 @@
      * @param array{
      * } $values
      */
-<<<<<<< HEAD
-=======
     public function __construct(
         array $values = [],
     )
@@ -23,7 +21,6 @@
     /**
      * @return string
      */
->>>>>>> 1dfe80e5
     public function __toString(): string {
         return $this->toJson();
     }
