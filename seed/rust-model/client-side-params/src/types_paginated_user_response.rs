use crate::types_user::User;
use serde::{Deserialize, Serialize};

<<<<<<< HEAD
=======
/// Response with pagination info like Auth0
>>>>>>> dd41f9bb
#[derive(Debug, Clone, Serialize, Deserialize)]
pub struct PaginatedUserResponse {
    pub users: Vec<User>,
    pub start: i32,
    pub limit: i32,
    pub length: i32,
    #[serde(skip_serializing_if = "Option::is_none")]
    pub total: Option<i32>,
}<|MERGE_RESOLUTION|>--- conflicted
+++ resolved
@@ -1,10 +1,7 @@
 use crate::types_user::User;
 use serde::{Deserialize, Serialize};
 
-<<<<<<< HEAD
-=======
 /// Response with pagination info like Auth0
->>>>>>> dd41f9bb
 #[derive(Debug, Clone, Serialize, Deserialize)]
 pub struct PaginatedUserResponse {
     pub users: Vec<User>,
