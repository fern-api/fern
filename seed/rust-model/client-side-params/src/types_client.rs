--- conflicted
+++ resolved
@@ -1,10 +1,7 @@
 use std::collections::HashMap;
 use serde::{Deserialize, Serialize};
 
-<<<<<<< HEAD
-=======
 /// Represents a client application
->>>>>>> 93ca0ac4
 #[derive(Debug, Clone, Serialize, Deserialize)]
 pub struct Client {
     /// The unique client identifier
