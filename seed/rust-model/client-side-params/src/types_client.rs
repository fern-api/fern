use std::collections::HashMap;
use serde::{Deserialize, Serialize};

<<<<<<< HEAD
=======
/// Represents a client application
>>>>>>> dd41f9bb
#[derive(Debug, Clone, Serialize, Deserialize)]
pub struct Client {
    /// The unique client identifier
    pub client_id: String,
    /// The tenant name
    #[serde(skip_serializing_if = "Option::is_none")]
    pub tenant: Option<String>,
    /// Name of the client
    pub name: String,
    /// Free text description of the client
    #[serde(skip_serializing_if = "Option::is_none")]
    pub description: Option<String>,
    /// Whether this is a global client
    #[serde(skip_serializing_if = "Option::is_none")]
    pub global: Option<bool>,
    /// The client secret (only for non-public clients)
    #[serde(skip_serializing_if = "Option::is_none")]
    pub client_secret: Option<String>,
    /// The type of application (spa, native, regular_web, non_interactive)
    #[serde(skip_serializing_if = "Option::is_none")]
    pub app_type: Option<String>,
    /// URL of the client logo
    #[serde(skip_serializing_if = "Option::is_none")]
    pub logo_uri: Option<String>,
    /// Whether this client is a first party client
    #[serde(skip_serializing_if = "Option::is_none")]
    pub is_first_party: Option<bool>,
    /// Whether this client conforms to OIDC specifications
    #[serde(skip_serializing_if = "Option::is_none")]
    pub oidc_conformant: Option<bool>,
    /// Allowed callback URLs
    #[serde(skip_serializing_if = "Option::is_none")]
    pub callbacks: Option<Vec<String>>,
    /// Allowed origins for CORS
    #[serde(skip_serializing_if = "Option::is_none")]
    pub allowed_origins: Option<Vec<String>>,
    /// Allowed web origins for CORS
    #[serde(skip_serializing_if = "Option::is_none")]
    pub web_origins: Option<Vec<String>>,
    /// Allowed grant types
    #[serde(skip_serializing_if = "Option::is_none")]
    pub grant_types: Option<Vec<String>>,
    /// JWT configuration for the client
    #[serde(skip_serializing_if = "Option::is_none")]
    pub jwt_configuration: Option<HashMap<String, serde_json::Value>>,
    /// Client signing keys
    #[serde(skip_serializing_if = "Option::is_none")]
    pub signing_keys: Option<Vec<HashMap<String, serde_json::Value>>>,
    /// Encryption key
    #[serde(skip_serializing_if = "Option::is_none")]
    pub encryption_key: Option<HashMap<String, serde_json::Value>>,
    /// Whether SSO is enabled
    #[serde(skip_serializing_if = "Option::is_none")]
    pub sso: Option<bool>,
    /// Whether SSO is disabled
    #[serde(skip_serializing_if = "Option::is_none")]
    pub sso_disabled: Option<bool>,
    /// Whether to use cross-origin authentication
    #[serde(skip_serializing_if = "Option::is_none")]
    pub cross_origin_auth: Option<bool>,
    /// URL for cross-origin authentication
    #[serde(skip_serializing_if = "Option::is_none")]
    pub cross_origin_loc: Option<String>,
    /// Whether a custom login page is enabled
    #[serde(skip_serializing_if = "Option::is_none")]
    pub custom_login_page_on: Option<bool>,
    /// Custom login page URL
    #[serde(skip_serializing_if = "Option::is_none")]
    pub custom_login_page: Option<String>,
    /// Custom login page preview URL
    #[serde(skip_serializing_if = "Option::is_none")]
    pub custom_login_page_preview: Option<String>,
    /// Form template for WS-Federation
    #[serde(skip_serializing_if = "Option::is_none")]
    pub form_template: Option<String>,
    /// Whether this is a Heroku application
    #[serde(skip_serializing_if = "Option::is_none")]
    pub is_heroku_app: Option<bool>,
    /// Addons enabled for this client
    #[serde(skip_serializing_if = "Option::is_none")]
    pub addons: Option<HashMap<String, serde_json::Value>>,
    /// Requested authentication method for the token endpoint
    #[serde(skip_serializing_if = "Option::is_none")]
    pub token_endpoint_auth_method: Option<String>,
    /// Metadata associated with the client
    #[serde(skip_serializing_if = "Option::is_none")]
    pub client_metadata: Option<HashMap<String, serde_json::Value>>,
    /// Mobile app settings
    #[serde(skip_serializing_if = "Option::is_none")]
    pub mobile: Option<HashMap<String, serde_json::Value>>,
}<|MERGE_RESOLUTION|>--- conflicted
+++ resolved
@@ -1,10 +1,7 @@
 use std::collections::HashMap;
 use serde::{Deserialize, Serialize};
 
-<<<<<<< HEAD
-=======
 /// Represents a client application
->>>>>>> dd41f9bb
 #[derive(Debug, Clone, Serialize, Deserialize)]
 pub struct Client {
     /// The unique client identifier
