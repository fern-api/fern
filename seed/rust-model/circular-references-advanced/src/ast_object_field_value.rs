use crate::ast_field_name::FieldName;
use crate::ast_field_value::FieldValue;
use serde::{Deserialize, Serialize};

<<<<<<< HEAD
=======
/// This type allows us to test a circular reference with a union type (see FieldValue).
>>>>>>> 93ca0ac4
#[derive(Debug, Clone, Serialize, Deserialize)]
pub struct ObjectFieldValue {
    pub name: FieldName,
    pub value: FieldValue,
}<|MERGE_RESOLUTION|>--- conflicted
+++ resolved
@@ -2,10 +2,7 @@
 use crate::ast_field_value::FieldValue;
 use serde::{Deserialize, Serialize};
 
-<<<<<<< HEAD
-=======
 /// This type allows us to test a circular reference with a union type (see FieldValue).
->>>>>>> 93ca0ac4
 #[derive(Debug, Clone, Serialize, Deserialize)]
 pub struct ObjectFieldValue {
     pub name: FieldName,
