use crate::nullable_optional_user_role::UserRole;
use crate::nullable_optional_user_status::UserStatus;
use crate::nullable_optional_notification_method::NotificationMethod;
use crate::nullable_optional_search_result::SearchResult;
use crate::nullable_optional_address::Address;
use std::collections::HashMap;
use serde::{Deserialize, Serialize};

<<<<<<< HEAD
=======
/// Test object with nullable enums, unions, and arrays
>>>>>>> dd41f9bb
#[derive(Debug, Clone, Serialize, Deserialize)]
pub struct ComplexProfile {
    pub id: String,
    #[serde(rename = "nullableRole")]
    #[serde(skip_serializing_if = "Option::is_none")]
    pub nullable_role: Option<UserRole>,
    #[serde(rename = "optionalRole")]
    #[serde(skip_serializing_if = "Option::is_none")]
    pub optional_role: Option<UserRole>,
    #[serde(rename = "optionalNullableRole")]
    #[serde(skip_serializing_if = "Option::is_none")]
    pub optional_nullable_role: Option<Option<UserRole>>,
    #[serde(rename = "nullableStatus")]
    #[serde(skip_serializing_if = "Option::is_none")]
    pub nullable_status: Option<UserStatus>,
    #[serde(rename = "optionalStatus")]
    #[serde(skip_serializing_if = "Option::is_none")]
    pub optional_status: Option<UserStatus>,
    #[serde(rename = "optionalNullableStatus")]
    #[serde(skip_serializing_if = "Option::is_none")]
    pub optional_nullable_status: Option<Option<UserStatus>>,
    #[serde(rename = "nullableNotification")]
    #[serde(skip_serializing_if = "Option::is_none")]
    pub nullable_notification: Option<NotificationMethod>,
    #[serde(rename = "optionalNotification")]
    #[serde(skip_serializing_if = "Option::is_none")]
    pub optional_notification: Option<NotificationMethod>,
    #[serde(rename = "optionalNullableNotification")]
    #[serde(skip_serializing_if = "Option::is_none")]
    pub optional_nullable_notification: Option<Option<NotificationMethod>>,
    #[serde(rename = "nullableSearchResult")]
    #[serde(skip_serializing_if = "Option::is_none")]
    pub nullable_search_result: Option<SearchResult>,
    #[serde(rename = "optionalSearchResult")]
    #[serde(skip_serializing_if = "Option::is_none")]
    pub optional_search_result: Option<SearchResult>,
    #[serde(rename = "nullableArray")]
    #[serde(skip_serializing_if = "Option::is_none")]
    pub nullable_array: Option<Vec<String>>,
    #[serde(rename = "optionalArray")]
    #[serde(skip_serializing_if = "Option::is_none")]
    pub optional_array: Option<Vec<String>>,
    #[serde(rename = "optionalNullableArray")]
    #[serde(skip_serializing_if = "Option::is_none")]
    pub optional_nullable_array: Option<Option<Vec<String>>>,
    #[serde(rename = "nullableListOfNullables")]
    #[serde(skip_serializing_if = "Option::is_none")]
    pub nullable_list_of_nullables: Option<Vec<Option<String>>>,
    #[serde(rename = "nullableMapOfNullables")]
    #[serde(skip_serializing_if = "Option::is_none")]
    pub nullable_map_of_nullables: Option<HashMap<String, Option<Address>>>,
    #[serde(rename = "nullableListOfUnions")]
    #[serde(skip_serializing_if = "Option::is_none")]
    pub nullable_list_of_unions: Option<Vec<NotificationMethod>>,
    #[serde(rename = "optionalMapOfEnums")]
    #[serde(skip_serializing_if = "Option::is_none")]
    pub optional_map_of_enums: Option<HashMap<String, UserRole>>,
}<|MERGE_RESOLUTION|>--- conflicted
+++ resolved
@@ -6,10 +6,7 @@
 use std::collections::HashMap;
 use serde::{Deserialize, Serialize};
 
-<<<<<<< HEAD
-=======
 /// Test object with nullable enums, unions, and arrays
->>>>>>> dd41f9bb
 #[derive(Debug, Clone, Serialize, Deserialize)]
 pub struct ComplexProfile {
     pub id: String,
