use crate::nullable_optional_deserialization_test_request::DeserializationTestRequest;
use chrono::{DateTime, Utc};
use serde::{Deserialize, Serialize};

<<<<<<< HEAD
=======
/// Response for deserialization test
>>>>>>> 93ca0ac4
#[derive(Debug, Clone, Serialize, Deserialize)]
pub struct DeserializationTestResponse {
    pub echo: DeserializationTestRequest,
    #[serde(rename = "processedAt")]
    pub processed_at: DateTime<Utc>,
    #[serde(rename = "nullCount")]
    pub null_count: i32,
    #[serde(rename = "presentFieldsCount")]
    pub present_fields_count: i32,
}<|MERGE_RESOLUTION|>--- conflicted
+++ resolved
@@ -2,10 +2,7 @@
 use chrono::{DateTime, Utc};
 use serde::{Deserialize, Serialize};
 
-<<<<<<< HEAD
-=======
 /// Response for deserialization test
->>>>>>> 93ca0ac4
 #[derive(Debug, Clone, Serialize, Deserialize)]
 pub struct DeserializationTestResponse {
     pub echo: DeserializationTestRequest,
