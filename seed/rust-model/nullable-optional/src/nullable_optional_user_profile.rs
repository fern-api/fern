use crate::nullable_optional_address::Address;
use chrono::{DateTime, Utc};
use std::collections::HashMap;
use serde::{Deserialize, Serialize};

<<<<<<< HEAD
=======
/// Test object with nullable and optional fields
>>>>>>> 93ca0ac4
#[derive(Debug, Clone, Serialize, Deserialize)]
pub struct UserProfile {
    pub id: String,
    pub username: String,
    #[serde(rename = "nullableString")]
    #[serde(skip_serializing_if = "Option::is_none")]
    pub nullable_string: Option<String>,
    #[serde(rename = "nullableInteger")]
    #[serde(skip_serializing_if = "Option::is_none")]
    pub nullable_integer: Option<i32>,
    #[serde(rename = "nullableBoolean")]
    #[serde(skip_serializing_if = "Option::is_none")]
    pub nullable_boolean: Option<bool>,
    #[serde(rename = "nullableDate")]
    #[serde(skip_serializing_if = "Option::is_none")]
    pub nullable_date: Option<DateTime<Utc>>,
    #[serde(rename = "nullableObject")]
    #[serde(skip_serializing_if = "Option::is_none")]
    pub nullable_object: Option<Address>,
    #[serde(rename = "nullableList")]
    #[serde(skip_serializing_if = "Option::is_none")]
    pub nullable_list: Option<Vec<String>>,
    #[serde(rename = "nullableMap")]
    #[serde(skip_serializing_if = "Option::is_none")]
    pub nullable_map: Option<HashMap<String, String>>,
    #[serde(rename = "optionalString")]
    #[serde(skip_serializing_if = "Option::is_none")]
    pub optional_string: Option<String>,
    #[serde(rename = "optionalInteger")]
    #[serde(skip_serializing_if = "Option::is_none")]
    pub optional_integer: Option<i32>,
    #[serde(rename = "optionalBoolean")]
    #[serde(skip_serializing_if = "Option::is_none")]
    pub optional_boolean: Option<bool>,
    #[serde(rename = "optionalDate")]
    #[serde(skip_serializing_if = "Option::is_none")]
    pub optional_date: Option<DateTime<Utc>>,
    #[serde(rename = "optionalObject")]
    #[serde(skip_serializing_if = "Option::is_none")]
    pub optional_object: Option<Address>,
    #[serde(rename = "optionalList")]
    #[serde(skip_serializing_if = "Option::is_none")]
    pub optional_list: Option<Vec<String>>,
    #[serde(rename = "optionalMap")]
    #[serde(skip_serializing_if = "Option::is_none")]
    pub optional_map: Option<HashMap<String, String>>,
    #[serde(rename = "optionalNullableString")]
    #[serde(skip_serializing_if = "Option::is_none")]
    pub optional_nullable_string: Option<Option<String>>,
    #[serde(rename = "optionalNullableObject")]
    #[serde(skip_serializing_if = "Option::is_none")]
    pub optional_nullable_object: Option<Option<Address>>,
}<|MERGE_RESOLUTION|>--- conflicted
+++ resolved
@@ -3,10 +3,7 @@
 use std::collections::HashMap;
 use serde::{Deserialize, Serialize};
 
-<<<<<<< HEAD
-=======
 /// Test object with nullable and optional fields
->>>>>>> 93ca0ac4
 #[derive(Debug, Clone, Serialize, Deserialize)]
 pub struct UserProfile {
     pub id: String,
