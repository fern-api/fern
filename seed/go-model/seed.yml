irVersion: v40
publish:
  workingDirectory: generators/go
  preBuildCommands:
    - go build ./...
  docker:
    file: ./generators/go/docker/Dockerfile.model
    image: fernapi/fern-go-model
    context: ./generators/go
test:
  docker:
    image: fernapi/fern-go-model:latest
<<<<<<< HEAD
    command: docker build -f ./generators/go/docker/Dockerfile.model -t fernapi/fern-go-model:latest ./generators/go
=======
    command: docker build -f ./generators/go/model/Dockerfile -t fernapi/fern-go-model:latest ./generators/go
>>>>>>> 9e4841fc
language: go
generatorType: sdk
defaultOutputMode: github
fixtures:
  streaming:
    - outputFolder: .
      outputVersion: v2.0.0
      customConfig:
        packageName: stream
        module:
          path: github.com/fern-api/stream-go
  idempotency-headers:
    - outputFolder: .
      outputVersion: 0.0.1
      customConfig:
        packageName: fern
        module:
          path: github.com/idempotency-headers/fern
        includeLegacyClientOptions: true
scripts:
  - docker: golang:1.18-alpine
    commands:
      - CGO_ENABLED=0 go test ./...
allowedFailures: 
  - exhaustive
  - reserved-keywords
  - trace<|MERGE_RESOLUTION|>--- conflicted
+++ resolved
@@ -10,11 +10,7 @@
 test:
   docker:
     image: fernapi/fern-go-model:latest
-<<<<<<< HEAD
-    command: docker build -f ./generators/go/docker/Dockerfile.model -t fernapi/fern-go-model:latest ./generators/go
-=======
     command: docker build -f ./generators/go/model/Dockerfile -t fernapi/fern-go-model:latest ./generators/go
->>>>>>> 9e4841fc
 language: go
 generatorType: sdk
 defaultOutputMode: github
