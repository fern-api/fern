--- conflicted
+++ resolved
@@ -13,12 +13,9 @@
 chrono = { version = "0.4", features = ["serde"] }
 uuid = { version = "1.0", features = ["serde"] }
 num-bigint = { version = "0.4", features = ["serde"] }
-<<<<<<< HEAD
 mime = "0.3"
 bytes = "1.0"
-=======
 percent-encoding = "2.3"
->>>>>>> a762e9ae
 
 [dev-dependencies]
 tokio-test = "0.4"