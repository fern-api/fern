--- conflicted
+++ resolved
@@ -31,11 +31,7 @@
         ).await
     }
 
-<<<<<<< HEAD
-    pub async fn named_patch_with_mixed(&self, id: &String, request: &serde_json::Value, options: Option<RequestOptions>) -> Result<(), ClientError> {
-=======
     pub async fn named_patch_with_mixed(&self, id: &String, request: &serde_json::Value, options: Option<RequestOptions>) -> Result<(), ApiError> {
->>>>>>> a762e9ae
         self.http_client.execute_request(
             Method::PATCH,
             &format!("named-mixed/{}", id),
@@ -45,11 +41,7 @@
         ).await
     }
 
-<<<<<<< HEAD
-    pub async fn optional_merge_patch_test(&self, request: &serde_json::Value, options: Option<RequestOptions>) -> Result<(), ClientError> {
-=======
     pub async fn optional_merge_patch_test(&self, request: &serde_json::Value, options: Option<RequestOptions>) -> Result<(), ApiError> {
->>>>>>> a762e9ae
         self.http_client.execute_request(
             Method::PATCH,
             "optional-merge-patch-test",
@@ -59,11 +51,7 @@
         ).await
     }
 
-<<<<<<< HEAD
-    pub async fn regular_patch(&self, id: &String, request: &serde_json::Value, options: Option<RequestOptions>) -> Result<(), ClientError> {
-=======
     pub async fn regular_patch(&self, id: &String, request: &serde_json::Value, options: Option<RequestOptions>) -> Result<(), ApiError> {
->>>>>>> a762e9ae
         self.http_client.execute_request(
             Method::PATCH,
             &format!("regular/{}", id),
