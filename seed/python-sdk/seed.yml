--- conflicted
+++ resolved
@@ -143,8 +143,7 @@
       - poetry lock
       - poetry install
       - poetry run mypy ./src ./tests
-<<<<<<< HEAD
-      # - fern test --command "poetry run pytest -rP ."
+      - fern test --command "poetry run pytest -rP ."
   # Test Pydantic V1
   - docker: fernapi/python-seed
     commands:
@@ -155,10 +154,7 @@
       - poetry lock
       - poetry install
       - poetry run mypy ./src ./tests
-      # - fern test --command "poetry run pytest -rP ."
-=======
       - fern test --command "poetry run pytest -rP ."
->>>>>>> b2cb8717
 allowedFailures: 
   # This is the only one that should always fail
   - exhaustive:additional_init_exports
