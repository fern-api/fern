--- conflicted
+++ resolved
@@ -338,11 +338,9 @@
     - customConfig:
         use_typeddict_requests: true
       outputFolder: use-typeddict-requests
-<<<<<<< HEAD
-  oauth-client-credentials-mandatory-auth:
-    - customConfig: null
-      outputFolder: no-custom-config
-=======
+W  oauth-client-credentials-mandatory-auth:
+    - customConfig: null
+      outputFolder: no-custom-config
 
   oauth-client-credentials:
       - customConfig:
@@ -357,7 +355,6 @@
     - outputFolder: no-custom-config
 
 
->>>>>>> 43ca9e8b
 scripts:
   # Test Pydantic V2
   - name: test-pydantic-v2
