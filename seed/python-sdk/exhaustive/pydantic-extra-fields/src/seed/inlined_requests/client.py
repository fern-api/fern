--- conflicted
+++ resolved
@@ -50,13 +50,8 @@
         import datetime
         import uuid
 
-<<<<<<< HEAD
-        from seed.client import SeedExhaustive
+        from seed import SeedExhaustive
         from seed.types.object.types import ObjectWithOptionalField
-=======
-        from seed import SeedExhaustive
-        from seed.types import ObjectWithOptionalField
->>>>>>> 4e22891e
 
         client = SeedExhaustive(
             token="YOUR_TOKEN",
@@ -144,13 +139,8 @@
         import datetime
         import uuid
 
-<<<<<<< HEAD
-        from seed.client import AsyncSeedExhaustive
+        from seed import AsyncSeedExhaustive
         from seed.types.object.types import ObjectWithOptionalField
-=======
-        from seed import AsyncSeedExhaustive
-        from seed.types import ObjectWithOptionalField
->>>>>>> 4e22891e
 
         client = AsyncSeedExhaustive(
             token="YOUR_TOKEN",
