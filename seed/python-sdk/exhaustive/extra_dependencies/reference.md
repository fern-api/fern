# Reference
## Endpoints Container
<details><summary><code>client.endpoints.container.<a href="src/seed/endpoints/container/client.py">get_and_return_list_of_primitives</a>(...)</code></summary>
<dl>
<dd>

#### 🔌 Usage

<dl>
<dd>

<dl>
<dd>

```python
from seed import SeedExhaustive

client = SeedExhaustive(
    token="YOUR_TOKEN",
    base_url="https://yourhost.com/path/to/api",
)
client.endpoints.container.get_and_return_list_of_primitives(
    request=["string"],
)

```
</dd>
</dl>
</dd>
</dl>

#### ⚙️ Parameters

<dl>
<dd>

<dl>
<dd>

**request:** `typing.Sequence[str]` 
    
</dd>
</dl>

<dl>
<dd>

**request_options:** `typing.Optional[RequestOptions]` — Request-specific configuration.
    
</dd>
</dl>
</dd>
</dl>


</dd>
</dl>
</details>

<details><summary><code>client.endpoints.container.<a href="src/seed/endpoints/container/client.py">get_and_return_list_of_objects</a>(...)</code></summary>
<dl>
<dd>

#### 🔌 Usage

<dl>
<dd>

<dl>
<dd>

```python
<<<<<<< HEAD
from seed.client import SeedExhaustive
from seed.types.object.types import ObjectWithRequiredField
=======
from seed import SeedExhaustive
from seed.types import ObjectWithRequiredField
>>>>>>> 4e22891e

client = SeedExhaustive(
    token="YOUR_TOKEN",
    base_url="https://yourhost.com/path/to/api",
)
client.endpoints.container.get_and_return_list_of_objects(
    request=[
        ObjectWithRequiredField(
            string="string",
        )
    ],
)

```
</dd>
</dl>
</dd>
</dl>

#### ⚙️ Parameters

<dl>
<dd>

<dl>
<dd>

**request:** `typing.Sequence[ObjectWithRequiredField]` 
    
</dd>
</dl>

<dl>
<dd>

**request_options:** `typing.Optional[RequestOptions]` — Request-specific configuration.
    
</dd>
</dl>
</dd>
</dl>


</dd>
</dl>
</details>

<details><summary><code>client.endpoints.container.<a href="src/seed/endpoints/container/client.py">get_and_return_set_of_primitives</a>(...)</code></summary>
<dl>
<dd>

#### 🔌 Usage

<dl>
<dd>

<dl>
<dd>

```python
from seed import SeedExhaustive

client = SeedExhaustive(
    token="YOUR_TOKEN",
    base_url="https://yourhost.com/path/to/api",
)
client.endpoints.container.get_and_return_set_of_primitives(
    request={"string"},
)

```
</dd>
</dl>
</dd>
</dl>

#### ⚙️ Parameters

<dl>
<dd>

<dl>
<dd>

**request:** `typing.Set[str]` 
    
</dd>
</dl>

<dl>
<dd>

**request_options:** `typing.Optional[RequestOptions]` — Request-specific configuration.
    
</dd>
</dl>
</dd>
</dl>


</dd>
</dl>
</details>

<details><summary><code>client.endpoints.container.<a href="src/seed/endpoints/container/client.py">get_and_return_set_of_objects</a>(...)</code></summary>
<dl>
<dd>

#### 🔌 Usage

<dl>
<dd>

<dl>
<dd>

```python
<<<<<<< HEAD
from seed.client import SeedExhaustive
from seed.types.object.types import ObjectWithRequiredField
=======
from seed import SeedExhaustive
from seed.types import ObjectWithRequiredField
>>>>>>> 4e22891e

client = SeedExhaustive(
    token="YOUR_TOKEN",
    base_url="https://yourhost.com/path/to/api",
)
client.endpoints.container.get_and_return_set_of_objects(
    request=[
        ObjectWithRequiredField(
            string="string",
        )
    ],
)

```
</dd>
</dl>
</dd>
</dl>

#### ⚙️ Parameters

<dl>
<dd>

<dl>
<dd>

**request:** `typing.Sequence[ObjectWithRequiredField]` 
    
</dd>
</dl>

<dl>
<dd>

**request_options:** `typing.Optional[RequestOptions]` — Request-specific configuration.
    
</dd>
</dl>
</dd>
</dl>


</dd>
</dl>
</details>

<details><summary><code>client.endpoints.container.<a href="src/seed/endpoints/container/client.py">get_and_return_map_prim_to_prim</a>(...)</code></summary>
<dl>
<dd>

#### 🔌 Usage

<dl>
<dd>

<dl>
<dd>

```python
from seed import SeedExhaustive

client = SeedExhaustive(
    token="YOUR_TOKEN",
    base_url="https://yourhost.com/path/to/api",
)
client.endpoints.container.get_and_return_map_prim_to_prim(
    request={"string": "string"},
)

```
</dd>
</dl>
</dd>
</dl>

#### ⚙️ Parameters

<dl>
<dd>

<dl>
<dd>

**request:** `typing.Dict[str, str]` 
    
</dd>
</dl>

<dl>
<dd>

**request_options:** `typing.Optional[RequestOptions]` — Request-specific configuration.
    
</dd>
</dl>
</dd>
</dl>


</dd>
</dl>
</details>

<details><summary><code>client.endpoints.container.<a href="src/seed/endpoints/container/client.py">get_and_return_map_of_prim_to_object</a>(...)</code></summary>
<dl>
<dd>

#### 🔌 Usage

<dl>
<dd>

<dl>
<dd>

```python
<<<<<<< HEAD
from seed.client import SeedExhaustive
from seed.types.object.types import ObjectWithRequiredField
=======
from seed import SeedExhaustive
from seed.types import ObjectWithRequiredField
>>>>>>> 4e22891e

client = SeedExhaustive(
    token="YOUR_TOKEN",
    base_url="https://yourhost.com/path/to/api",
)
client.endpoints.container.get_and_return_map_of_prim_to_object(
    request={
        "string": ObjectWithRequiredField(
            string="string",
        )
    },
)

```
</dd>
</dl>
</dd>
</dl>

#### ⚙️ Parameters

<dl>
<dd>

<dl>
<dd>

**request:** `typing.Dict[str, ObjectWithRequiredField]` 
    
</dd>
</dl>

<dl>
<dd>

**request_options:** `typing.Optional[RequestOptions]` — Request-specific configuration.
    
</dd>
</dl>
</dd>
</dl>


</dd>
</dl>
</details>

<details><summary><code>client.endpoints.container.<a href="src/seed/endpoints/container/client.py">get_and_return_optional</a>(...)</code></summary>
<dl>
<dd>

#### 🔌 Usage

<dl>
<dd>

<dl>
<dd>

```python
<<<<<<< HEAD
from seed.client import SeedExhaustive
from seed.types.object.types import ObjectWithRequiredField
=======
from seed import SeedExhaustive
from seed.types import ObjectWithRequiredField
>>>>>>> 4e22891e

client = SeedExhaustive(
    token="YOUR_TOKEN",
    base_url="https://yourhost.com/path/to/api",
)
client.endpoints.container.get_and_return_optional(
    request=ObjectWithRequiredField(
        string="string",
    ),
)

```
</dd>
</dl>
</dd>
</dl>

#### ⚙️ Parameters

<dl>
<dd>

<dl>
<dd>

**request:** `typing.Optional[ObjectWithRequiredField]` 
    
</dd>
</dl>

<dl>
<dd>

**request_options:** `typing.Optional[RequestOptions]` — Request-specific configuration.
    
</dd>
</dl>
</dd>
</dl>


</dd>
</dl>
</details>

## Endpoints Enum
<details><summary><code>client.endpoints.enum.<a href="src/seed/endpoints/enum/client.py">get_and_return_enum</a>(...)</code></summary>
<dl>
<dd>

#### 🔌 Usage

<dl>
<dd>

<dl>
<dd>

```python
from seed import SeedExhaustive

client = SeedExhaustive(
    token="YOUR_TOKEN",
    base_url="https://yourhost.com/path/to/api",
)
client.endpoints.enum.get_and_return_enum(
    request="SUNNY",
)

```
</dd>
</dl>
</dd>
</dl>

#### ⚙️ Parameters

<dl>
<dd>

<dl>
<dd>

**request:** `WeatherReport` 
    
</dd>
</dl>

<dl>
<dd>

**request_options:** `typing.Optional[RequestOptions]` — Request-specific configuration.
    
</dd>
</dl>
</dd>
</dl>


</dd>
</dl>
</details>

## Endpoints HttpMethods
<details><summary><code>client.endpoints.http_methods.<a href="src/seed/endpoints/http_methods/client.py">test_get</a>(...)</code></summary>
<dl>
<dd>

#### 🔌 Usage

<dl>
<dd>

<dl>
<dd>

```python
from seed import SeedExhaustive

client = SeedExhaustive(
    token="YOUR_TOKEN",
    base_url="https://yourhost.com/path/to/api",
)
client.endpoints.http_methods.test_get(
    id="string",
)

```
</dd>
</dl>
</dd>
</dl>

#### ⚙️ Parameters

<dl>
<dd>

<dl>
<dd>

**id:** `str` 
    
</dd>
</dl>

<dl>
<dd>

**request_options:** `typing.Optional[RequestOptions]` — Request-specific configuration.
    
</dd>
</dl>
</dd>
</dl>


</dd>
</dl>
</details>

<details><summary><code>client.endpoints.http_methods.<a href="src/seed/endpoints/http_methods/client.py">test_post</a>(...)</code></summary>
<dl>
<dd>

#### 🔌 Usage

<dl>
<dd>

<dl>
<dd>

```python
from seed import SeedExhaustive

client = SeedExhaustive(
    token="YOUR_TOKEN",
    base_url="https://yourhost.com/path/to/api",
)
client.endpoints.http_methods.test_post(
    string="string",
)

```
</dd>
</dl>
</dd>
</dl>

#### ⚙️ Parameters

<dl>
<dd>

<dl>
<dd>

**string:** `str` 
    
</dd>
</dl>

<dl>
<dd>

**request_options:** `typing.Optional[RequestOptions]` — Request-specific configuration.
    
</dd>
</dl>
</dd>
</dl>


</dd>
</dl>
</details>

<details><summary><code>client.endpoints.http_methods.<a href="src/seed/endpoints/http_methods/client.py">test_put</a>(...)</code></summary>
<dl>
<dd>

#### 🔌 Usage

<dl>
<dd>

<dl>
<dd>

```python
from seed import SeedExhaustive

client = SeedExhaustive(
    token="YOUR_TOKEN",
    base_url="https://yourhost.com/path/to/api",
)
client.endpoints.http_methods.test_put(
    id="string",
    string="string",
)

```
</dd>
</dl>
</dd>
</dl>

#### ⚙️ Parameters

<dl>
<dd>

<dl>
<dd>

**id:** `str` 
    
</dd>
</dl>

<dl>
<dd>

**string:** `str` 
    
</dd>
</dl>

<dl>
<dd>

**request_options:** `typing.Optional[RequestOptions]` — Request-specific configuration.
    
</dd>
</dl>
</dd>
</dl>


</dd>
</dl>
</details>

<details><summary><code>client.endpoints.http_methods.<a href="src/seed/endpoints/http_methods/client.py">test_patch</a>(...)</code></summary>
<dl>
<dd>

#### 🔌 Usage

<dl>
<dd>

<dl>
<dd>

```python
import datetime
import uuid

from seed import SeedExhaustive

client = SeedExhaustive(
    token="YOUR_TOKEN",
    base_url="https://yourhost.com/path/to/api",
)
client.endpoints.http_methods.test_patch(
    id="string",
    string="string",
    integer=1,
    long_=1000000,
    double=1.1,
    bool_=True,
    datetime=datetime.datetime.fromisoformat(
        "2024-01-15 09:30:00+00:00",
    ),
    date=datetime.date.fromisoformat(
        "2023-01-15",
    ),
    uuid_=uuid.UUID(
        "d5e9c84f-c2b2-4bf4-b4b0-7ffd7a9ffc32",
    ),
    base_64="SGVsbG8gd29ybGQh",
    list_=["string"],
    set_={"string"},
    map_={1: "string"},
    bigint="123456789123456789",
)

```
</dd>
</dl>
</dd>
</dl>

#### ⚙️ Parameters

<dl>
<dd>

<dl>
<dd>

**id:** `str` 
    
</dd>
</dl>

<dl>
<dd>

**string:** `typing.Optional[str]` — This is a rather long descriptor of this single field in a more complex type. If you ask me I think this is a pretty good description for this field all things considered.
    
</dd>
</dl>

<dl>
<dd>

**integer:** `typing.Optional[int]` 
    
</dd>
</dl>

<dl>
<dd>

**long_:** `typing.Optional[int]` 
    
</dd>
</dl>

<dl>
<dd>

**double:** `typing.Optional[float]` 
    
</dd>
</dl>

<dl>
<dd>

**bool_:** `typing.Optional[bool]` 
    
</dd>
</dl>

<dl>
<dd>

**datetime:** `typing.Optional[dt.datetime]` 
    
</dd>
</dl>

<dl>
<dd>

**date:** `typing.Optional[dt.date]` 
    
</dd>
</dl>

<dl>
<dd>

**uuid_:** `typing.Optional[uuid.UUID]` 
    
</dd>
</dl>

<dl>
<dd>

**base_64:** `typing.Optional[str]` 
    
</dd>
</dl>

<dl>
<dd>

**list_:** `typing.Optional[typing.Sequence[str]]` 
    
</dd>
</dl>

<dl>
<dd>

**set_:** `typing.Optional[typing.Set[str]]` 
    
</dd>
</dl>

<dl>
<dd>

**map_:** `typing.Optional[typing.Dict[int, str]]` 
    
</dd>
</dl>

<dl>
<dd>

**bigint:** `typing.Optional[str]` 
    
</dd>
</dl>

<dl>
<dd>

**request_options:** `typing.Optional[RequestOptions]` — Request-specific configuration.
    
</dd>
</dl>
</dd>
</dl>


</dd>
</dl>
</details>

<details><summary><code>client.endpoints.http_methods.<a href="src/seed/endpoints/http_methods/client.py">test_delete</a>(...)</code></summary>
<dl>
<dd>

#### 🔌 Usage

<dl>
<dd>

<dl>
<dd>

```python
from seed import SeedExhaustive

client = SeedExhaustive(
    token="YOUR_TOKEN",
    base_url="https://yourhost.com/path/to/api",
)
client.endpoints.http_methods.test_delete(
    id="string",
)

```
</dd>
</dl>
</dd>
</dl>

#### ⚙️ Parameters

<dl>
<dd>

<dl>
<dd>

**id:** `str` 
    
</dd>
</dl>

<dl>
<dd>

**request_options:** `typing.Optional[RequestOptions]` — Request-specific configuration.
    
</dd>
</dl>
</dd>
</dl>


</dd>
</dl>
</details>

## Endpoints Object
<details><summary><code>client.endpoints.object.<a href="src/seed/endpoints/object/client.py">get_and_return_with_optional_field</a>(...)</code></summary>
<dl>
<dd>

#### 🔌 Usage

<dl>
<dd>

<dl>
<dd>

```python
import datetime
import uuid

from seed import SeedExhaustive

client = SeedExhaustive(
    token="YOUR_TOKEN",
    base_url="https://yourhost.com/path/to/api",
)
client.endpoints.object.get_and_return_with_optional_field(
    string="string",
    integer=1,
    long_=1000000,
    double=1.1,
    bool_=True,
    datetime=datetime.datetime.fromisoformat(
        "2024-01-15 09:30:00+00:00",
    ),
    date=datetime.date.fromisoformat(
        "2023-01-15",
    ),
    uuid_=uuid.UUID(
        "d5e9c84f-c2b2-4bf4-b4b0-7ffd7a9ffc32",
    ),
    base_64="SGVsbG8gd29ybGQh",
    list_=["string"],
    set_={"string"},
    map_={1: "string"},
    bigint="123456789123456789",
)

```
</dd>
</dl>
</dd>
</dl>

#### ⚙️ Parameters

<dl>
<dd>

<dl>
<dd>

**string:** `typing.Optional[str]` — This is a rather long descriptor of this single field in a more complex type. If you ask me I think this is a pretty good description for this field all things considered.
    
</dd>
</dl>

<dl>
<dd>

**integer:** `typing.Optional[int]` 
    
</dd>
</dl>

<dl>
<dd>

**long_:** `typing.Optional[int]` 
    
</dd>
</dl>

<dl>
<dd>

**double:** `typing.Optional[float]` 
    
</dd>
</dl>

<dl>
<dd>

**bool_:** `typing.Optional[bool]` 
    
</dd>
</dl>

<dl>
<dd>

**datetime:** `typing.Optional[dt.datetime]` 
    
</dd>
</dl>

<dl>
<dd>

**date:** `typing.Optional[dt.date]` 
    
</dd>
</dl>

<dl>
<dd>

**uuid_:** `typing.Optional[uuid.UUID]` 
    
</dd>
</dl>

<dl>
<dd>

**base_64:** `typing.Optional[str]` 
    
</dd>
</dl>

<dl>
<dd>

**list_:** `typing.Optional[typing.Sequence[str]]` 
    
</dd>
</dl>

<dl>
<dd>

**set_:** `typing.Optional[typing.Set[str]]` 
    
</dd>
</dl>

<dl>
<dd>

**map_:** `typing.Optional[typing.Dict[int, str]]` 
    
</dd>
</dl>

<dl>
<dd>

**bigint:** `typing.Optional[str]` 
    
</dd>
</dl>

<dl>
<dd>

**request_options:** `typing.Optional[RequestOptions]` — Request-specific configuration.
    
</dd>
</dl>
</dd>
</dl>


</dd>
</dl>
</details>

<details><summary><code>client.endpoints.object.<a href="src/seed/endpoints/object/client.py">get_and_return_with_required_field</a>(...)</code></summary>
<dl>
<dd>

#### 🔌 Usage

<dl>
<dd>

<dl>
<dd>

```python
from seed import SeedExhaustive

client = SeedExhaustive(
    token="YOUR_TOKEN",
    base_url="https://yourhost.com/path/to/api",
)
client.endpoints.object.get_and_return_with_required_field(
    string="string",
)

```
</dd>
</dl>
</dd>
</dl>

#### ⚙️ Parameters

<dl>
<dd>

<dl>
<dd>

**string:** `str` 
    
</dd>
</dl>

<dl>
<dd>

**request_options:** `typing.Optional[RequestOptions]` — Request-specific configuration.
    
</dd>
</dl>
</dd>
</dl>


</dd>
</dl>
</details>

<details><summary><code>client.endpoints.object.<a href="src/seed/endpoints/object/client.py">get_and_return_with_map_of_map</a>(...)</code></summary>
<dl>
<dd>

#### 🔌 Usage

<dl>
<dd>

<dl>
<dd>

```python
from seed import SeedExhaustive

client = SeedExhaustive(
    token="YOUR_TOKEN",
    base_url="https://yourhost.com/path/to/api",
)
client.endpoints.object.get_and_return_with_map_of_map(
    map_={"string": {"string": "string"}},
)

```
</dd>
</dl>
</dd>
</dl>

#### ⚙️ Parameters

<dl>
<dd>

<dl>
<dd>

**map_:** `typing.Dict[str, typing.Dict[str, str]]` 
    
</dd>
</dl>

<dl>
<dd>

**request_options:** `typing.Optional[RequestOptions]` — Request-specific configuration.
    
</dd>
</dl>
</dd>
</dl>


</dd>
</dl>
</details>

<details><summary><code>client.endpoints.object.<a href="src/seed/endpoints/object/client.py">get_and_return_nested_with_optional_field</a>(...)</code></summary>
<dl>
<dd>

#### 🔌 Usage

<dl>
<dd>

<dl>
<dd>

```python
import datetime
import uuid

<<<<<<< HEAD
from seed.client import SeedExhaustive
from seed.types.object.types import ObjectWithOptionalField
=======
from seed import SeedExhaustive
from seed.types import ObjectWithOptionalField
>>>>>>> 4e22891e

client = SeedExhaustive(
    token="YOUR_TOKEN",
    base_url="https://yourhost.com/path/to/api",
)
client.endpoints.object.get_and_return_nested_with_optional_field(
    string="string",
    nested_object=ObjectWithOptionalField(
        string="string",
        integer=1,
        long_=1000000,
        double=1.1,
        bool_=True,
        datetime=datetime.datetime.fromisoformat(
            "2024-01-15 09:30:00+00:00",
        ),
        date=datetime.date.fromisoformat(
            "2023-01-15",
        ),
        uuid_=uuid.UUID(
            "d5e9c84f-c2b2-4bf4-b4b0-7ffd7a9ffc32",
        ),
        base_64="SGVsbG8gd29ybGQh",
        list_=["string"],
        set_={"string"},
        map_={1: "string"},
        bigint="123456789123456789",
    ),
)

```
</dd>
</dl>
</dd>
</dl>

#### ⚙️ Parameters

<dl>
<dd>

<dl>
<dd>

**string:** `typing.Optional[str]` 
    
</dd>
</dl>

<dl>
<dd>

**nested_object:** `typing.Optional[ObjectWithOptionalField]` 
    
</dd>
</dl>

<dl>
<dd>

**request_options:** `typing.Optional[RequestOptions]` — Request-specific configuration.
    
</dd>
</dl>
</dd>
</dl>


</dd>
</dl>
</details>

<details><summary><code>client.endpoints.object.<a href="src/seed/endpoints/object/client.py">get_and_return_nested_with_required_field</a>(...)</code></summary>
<dl>
<dd>

#### 🔌 Usage

<dl>
<dd>

<dl>
<dd>

```python
import datetime
import uuid

<<<<<<< HEAD
from seed.client import SeedExhaustive
from seed.types.object.types import ObjectWithOptionalField
=======
from seed import SeedExhaustive
from seed.types import ObjectWithOptionalField
>>>>>>> 4e22891e

client = SeedExhaustive(
    token="YOUR_TOKEN",
    base_url="https://yourhost.com/path/to/api",
)
client.endpoints.object.get_and_return_nested_with_required_field(
    string_="string",
    string="string",
    nested_object=ObjectWithOptionalField(
        string="string",
        integer=1,
        long_=1000000,
        double=1.1,
        bool_=True,
        datetime=datetime.datetime.fromisoformat(
            "2024-01-15 09:30:00+00:00",
        ),
        date=datetime.date.fromisoformat(
            "2023-01-15",
        ),
        uuid_=uuid.UUID(
            "d5e9c84f-c2b2-4bf4-b4b0-7ffd7a9ffc32",
        ),
        base_64="SGVsbG8gd29ybGQh",
        list_=["string"],
        set_={"string"},
        map_={1: "string"},
        bigint="123456789123456789",
    ),
)

```
</dd>
</dl>
</dd>
</dl>

#### ⚙️ Parameters

<dl>
<dd>

<dl>
<dd>

**string_:** `str` 
    
</dd>
</dl>

<dl>
<dd>

**string:** `str` 
    
</dd>
</dl>

<dl>
<dd>

**nested_object:** `ObjectWithOptionalField` 
    
</dd>
</dl>

<dl>
<dd>

**request_options:** `typing.Optional[RequestOptions]` — Request-specific configuration.
    
</dd>
</dl>
</dd>
</dl>


</dd>
</dl>
</details>

<details><summary><code>client.endpoints.object.<a href="src/seed/endpoints/object/client.py">get_and_return_nested_with_required_field_as_list</a>(...)</code></summary>
<dl>
<dd>

#### 🔌 Usage

<dl>
<dd>

<dl>
<dd>

```python
import datetime
import uuid

<<<<<<< HEAD
from seed.client import SeedExhaustive
from seed.types.object.types import (
    NestedObjectWithRequiredField,
    ObjectWithOptionalField,
)
=======
from seed import SeedExhaustive
from seed.types import NestedObjectWithRequiredField, ObjectWithOptionalField
>>>>>>> 4e22891e

client = SeedExhaustive(
    token="YOUR_TOKEN",
    base_url="https://yourhost.com/path/to/api",
)
client.endpoints.object.get_and_return_nested_with_required_field_as_list(
    request=[
        NestedObjectWithRequiredField(
            string="string",
            nested_object=ObjectWithOptionalField(
                string="string",
                integer=1,
                long_=1000000,
                double=1.1,
                bool_=True,
                datetime=datetime.datetime.fromisoformat(
                    "2024-01-15 09:30:00+00:00",
                ),
                date=datetime.date.fromisoformat(
                    "2023-01-15",
                ),
                uuid_=uuid.UUID(
                    "d5e9c84f-c2b2-4bf4-b4b0-7ffd7a9ffc32",
                ),
                base_64="SGVsbG8gd29ybGQh",
                list_=["string"],
                set_={"string"},
                map_={1: "string"},
                bigint="123456789123456789",
            ),
        )
    ],
)

```
</dd>
</dl>
</dd>
</dl>

#### ⚙️ Parameters

<dl>
<dd>

<dl>
<dd>

**request:** `typing.Sequence[NestedObjectWithRequiredField]` 
    
</dd>
</dl>

<dl>
<dd>

**request_options:** `typing.Optional[RequestOptions]` — Request-specific configuration.
    
</dd>
</dl>
</dd>
</dl>


</dd>
</dl>
</details>

## Endpoints Params
<details><summary><code>client.endpoints.params.<a href="src/seed/endpoints/params/client.py">get_with_path</a>(...)</code></summary>
<dl>
<dd>

#### 📝 Description

<dl>
<dd>

<dl>
<dd>

GET with path param
</dd>
</dl>
</dd>
</dl>

#### 🔌 Usage

<dl>
<dd>

<dl>
<dd>

```python
from seed import SeedExhaustive

client = SeedExhaustive(
    token="YOUR_TOKEN",
    base_url="https://yourhost.com/path/to/api",
)
client.endpoints.params.get_with_path(
    param="string",
)

```
</dd>
</dl>
</dd>
</dl>

#### ⚙️ Parameters

<dl>
<dd>

<dl>
<dd>

**param:** `str` 
    
</dd>
</dl>

<dl>
<dd>

**request_options:** `typing.Optional[RequestOptions]` — Request-specific configuration.
    
</dd>
</dl>
</dd>
</dl>


</dd>
</dl>
</details>

<details><summary><code>client.endpoints.params.<a href="src/seed/endpoints/params/client.py">get_with_query</a>(...)</code></summary>
<dl>
<dd>

#### 📝 Description

<dl>
<dd>

<dl>
<dd>

GET with query param
</dd>
</dl>
</dd>
</dl>

#### 🔌 Usage

<dl>
<dd>

<dl>
<dd>

```python
from seed import SeedExhaustive

client = SeedExhaustive(
    token="YOUR_TOKEN",
    base_url="https://yourhost.com/path/to/api",
)
client.endpoints.params.get_with_query(
    query="string",
    number=1,
)

```
</dd>
</dl>
</dd>
</dl>

#### ⚙️ Parameters

<dl>
<dd>

<dl>
<dd>

**query:** `str` 
    
</dd>
</dl>

<dl>
<dd>

**number:** `int` 
    
</dd>
</dl>

<dl>
<dd>

**request_options:** `typing.Optional[RequestOptions]` — Request-specific configuration.
    
</dd>
</dl>
</dd>
</dl>


</dd>
</dl>
</details>

<details><summary><code>client.endpoints.params.<a href="src/seed/endpoints/params/client.py">get_with_allow_multiple_query</a>(...)</code></summary>
<dl>
<dd>

#### 📝 Description

<dl>
<dd>

<dl>
<dd>

GET with multiple of same query param
</dd>
</dl>
</dd>
</dl>

#### 🔌 Usage

<dl>
<dd>

<dl>
<dd>

```python
from seed import SeedExhaustive

client = SeedExhaustive(
    token="YOUR_TOKEN",
    base_url="https://yourhost.com/path/to/api",
)
client.endpoints.params.get_with_allow_multiple_query(
    query="string",
    numer=1,
)

```
</dd>
</dl>
</dd>
</dl>

#### ⚙️ Parameters

<dl>
<dd>

<dl>
<dd>

**query:** `typing.Union[str, typing.Sequence[str]]` 
    
</dd>
</dl>

<dl>
<dd>

**numer:** `typing.Union[int, typing.Sequence[int]]` 
    
</dd>
</dl>

<dl>
<dd>

**request_options:** `typing.Optional[RequestOptions]` — Request-specific configuration.
    
</dd>
</dl>
</dd>
</dl>


</dd>
</dl>
</details>

<details><summary><code>client.endpoints.params.<a href="src/seed/endpoints/params/client.py">get_with_path_and_query</a>(...)</code></summary>
<dl>
<dd>

#### 📝 Description

<dl>
<dd>

<dl>
<dd>

GET with path and query params
</dd>
</dl>
</dd>
</dl>

#### 🔌 Usage

<dl>
<dd>

<dl>
<dd>

```python
from seed import SeedExhaustive

client = SeedExhaustive(
    token="YOUR_TOKEN",
    base_url="https://yourhost.com/path/to/api",
)
client.endpoints.params.get_with_path_and_query(
    param="string",
    query="string",
)

```
</dd>
</dl>
</dd>
</dl>

#### ⚙️ Parameters

<dl>
<dd>

<dl>
<dd>

**param:** `str` 
    
</dd>
</dl>

<dl>
<dd>

**query:** `str` 
    
</dd>
</dl>

<dl>
<dd>

**request_options:** `typing.Optional[RequestOptions]` — Request-specific configuration.
    
</dd>
</dl>
</dd>
</dl>


</dd>
</dl>
</details>

<details><summary><code>client.endpoints.params.<a href="src/seed/endpoints/params/client.py">modify_with_path</a>(...)</code></summary>
<dl>
<dd>

#### 📝 Description

<dl>
<dd>

<dl>
<dd>

PUT to update with path param
</dd>
</dl>
</dd>
</dl>

#### 🔌 Usage

<dl>
<dd>

<dl>
<dd>

```python
from seed import SeedExhaustive

client = SeedExhaustive(
    token="YOUR_TOKEN",
    base_url="https://yourhost.com/path/to/api",
)
client.endpoints.params.modify_with_path(
    param="string",
    request="string",
)

```
</dd>
</dl>
</dd>
</dl>

#### ⚙️ Parameters

<dl>
<dd>

<dl>
<dd>

**param:** `str` 
    
</dd>
</dl>

<dl>
<dd>

**request:** `str` 
    
</dd>
</dl>

<dl>
<dd>

**request_options:** `typing.Optional[RequestOptions]` — Request-specific configuration.
    
</dd>
</dl>
</dd>
</dl>


</dd>
</dl>
</details>

## Endpoints Primitive
<details><summary><code>client.endpoints.primitive.<a href="src/seed/endpoints/primitive/client.py">get_and_return_string</a>(...)</code></summary>
<dl>
<dd>

#### 🔌 Usage

<dl>
<dd>

<dl>
<dd>

```python
from seed import SeedExhaustive

client = SeedExhaustive(
    token="YOUR_TOKEN",
    base_url="https://yourhost.com/path/to/api",
)
client.endpoints.primitive.get_and_return_string(
    request="string",
)

```
</dd>
</dl>
</dd>
</dl>

#### ⚙️ Parameters

<dl>
<dd>

<dl>
<dd>

**request:** `str` 
    
</dd>
</dl>

<dl>
<dd>

**request_options:** `typing.Optional[RequestOptions]` — Request-specific configuration.
    
</dd>
</dl>
</dd>
</dl>


</dd>
</dl>
</details>

<details><summary><code>client.endpoints.primitive.<a href="src/seed/endpoints/primitive/client.py">get_and_return_int</a>(...)</code></summary>
<dl>
<dd>

#### 🔌 Usage

<dl>
<dd>

<dl>
<dd>

```python
from seed import SeedExhaustive

client = SeedExhaustive(
    token="YOUR_TOKEN",
    base_url="https://yourhost.com/path/to/api",
)
client.endpoints.primitive.get_and_return_int(
    request=1,
)

```
</dd>
</dl>
</dd>
</dl>

#### ⚙️ Parameters

<dl>
<dd>

<dl>
<dd>

**request:** `int` 
    
</dd>
</dl>

<dl>
<dd>

**request_options:** `typing.Optional[RequestOptions]` — Request-specific configuration.
    
</dd>
</dl>
</dd>
</dl>


</dd>
</dl>
</details>

<details><summary><code>client.endpoints.primitive.<a href="src/seed/endpoints/primitive/client.py">get_and_return_long</a>(...)</code></summary>
<dl>
<dd>

#### 🔌 Usage

<dl>
<dd>

<dl>
<dd>

```python
from seed import SeedExhaustive

client = SeedExhaustive(
    token="YOUR_TOKEN",
    base_url="https://yourhost.com/path/to/api",
)
client.endpoints.primitive.get_and_return_long(
    request=1000000,
)

```
</dd>
</dl>
</dd>
</dl>

#### ⚙️ Parameters

<dl>
<dd>

<dl>
<dd>

**request:** `int` 
    
</dd>
</dl>

<dl>
<dd>

**request_options:** `typing.Optional[RequestOptions]` — Request-specific configuration.
    
</dd>
</dl>
</dd>
</dl>


</dd>
</dl>
</details>

<details><summary><code>client.endpoints.primitive.<a href="src/seed/endpoints/primitive/client.py">get_and_return_double</a>(...)</code></summary>
<dl>
<dd>

#### 🔌 Usage

<dl>
<dd>

<dl>
<dd>

```python
from seed import SeedExhaustive

client = SeedExhaustive(
    token="YOUR_TOKEN",
    base_url="https://yourhost.com/path/to/api",
)
client.endpoints.primitive.get_and_return_double(
    request=1.1,
)

```
</dd>
</dl>
</dd>
</dl>

#### ⚙️ Parameters

<dl>
<dd>

<dl>
<dd>

**request:** `float` 
    
</dd>
</dl>

<dl>
<dd>

**request_options:** `typing.Optional[RequestOptions]` — Request-specific configuration.
    
</dd>
</dl>
</dd>
</dl>


</dd>
</dl>
</details>

<details><summary><code>client.endpoints.primitive.<a href="src/seed/endpoints/primitive/client.py">get_and_return_bool</a>(...)</code></summary>
<dl>
<dd>

#### 🔌 Usage

<dl>
<dd>

<dl>
<dd>

```python
from seed import SeedExhaustive

client = SeedExhaustive(
    token="YOUR_TOKEN",
    base_url="https://yourhost.com/path/to/api",
)
client.endpoints.primitive.get_and_return_bool(
    request=True,
)

```
</dd>
</dl>
</dd>
</dl>

#### ⚙️ Parameters

<dl>
<dd>

<dl>
<dd>

**request:** `bool` 
    
</dd>
</dl>

<dl>
<dd>

**request_options:** `typing.Optional[RequestOptions]` — Request-specific configuration.
    
</dd>
</dl>
</dd>
</dl>


</dd>
</dl>
</details>

<details><summary><code>client.endpoints.primitive.<a href="src/seed/endpoints/primitive/client.py">get_and_return_datetime</a>(...)</code></summary>
<dl>
<dd>

#### 🔌 Usage

<dl>
<dd>

<dl>
<dd>

```python
import datetime

from seed import SeedExhaustive

client = SeedExhaustive(
    token="YOUR_TOKEN",
    base_url="https://yourhost.com/path/to/api",
)
client.endpoints.primitive.get_and_return_datetime(
    request=datetime.datetime.fromisoformat(
        "2024-01-15 09:30:00+00:00",
    ),
)

```
</dd>
</dl>
</dd>
</dl>

#### ⚙️ Parameters

<dl>
<dd>

<dl>
<dd>

**request:** `dt.datetime` 
    
</dd>
</dl>

<dl>
<dd>

**request_options:** `typing.Optional[RequestOptions]` — Request-specific configuration.
    
</dd>
</dl>
</dd>
</dl>


</dd>
</dl>
</details>

<details><summary><code>client.endpoints.primitive.<a href="src/seed/endpoints/primitive/client.py">get_and_return_date</a>(...)</code></summary>
<dl>
<dd>

#### 🔌 Usage

<dl>
<dd>

<dl>
<dd>

```python
import datetime

from seed import SeedExhaustive

client = SeedExhaustive(
    token="YOUR_TOKEN",
    base_url="https://yourhost.com/path/to/api",
)
client.endpoints.primitive.get_and_return_date(
    request=datetime.date.fromisoformat(
        "2023-01-15",
    ),
)

```
</dd>
</dl>
</dd>
</dl>

#### ⚙️ Parameters

<dl>
<dd>

<dl>
<dd>

**request:** `dt.date` 
    
</dd>
</dl>

<dl>
<dd>

**request_options:** `typing.Optional[RequestOptions]` — Request-specific configuration.
    
</dd>
</dl>
</dd>
</dl>


</dd>
</dl>
</details>

<details><summary><code>client.endpoints.primitive.<a href="src/seed/endpoints/primitive/client.py">get_and_return_uuid</a>(...)</code></summary>
<dl>
<dd>

#### 🔌 Usage

<dl>
<dd>

<dl>
<dd>

```python
import uuid

from seed import SeedExhaustive

client = SeedExhaustive(
    token="YOUR_TOKEN",
    base_url="https://yourhost.com/path/to/api",
)
client.endpoints.primitive.get_and_return_uuid(
    request=uuid.UUID(
        "d5e9c84f-c2b2-4bf4-b4b0-7ffd7a9ffc32",
    ),
)

```
</dd>
</dl>
</dd>
</dl>

#### ⚙️ Parameters

<dl>
<dd>

<dl>
<dd>

**request:** `uuid.UUID` 
    
</dd>
</dl>

<dl>
<dd>

**request_options:** `typing.Optional[RequestOptions]` — Request-specific configuration.
    
</dd>
</dl>
</dd>
</dl>


</dd>
</dl>
</details>

<details><summary><code>client.endpoints.primitive.<a href="src/seed/endpoints/primitive/client.py">get_and_return_base_64</a>(...)</code></summary>
<dl>
<dd>

#### 🔌 Usage

<dl>
<dd>

<dl>
<dd>

```python
from seed import SeedExhaustive

client = SeedExhaustive(
    token="YOUR_TOKEN",
    base_url="https://yourhost.com/path/to/api",
)
client.endpoints.primitive.get_and_return_base_64(
    request="SGVsbG8gd29ybGQh",
)

```
</dd>
</dl>
</dd>
</dl>

#### ⚙️ Parameters

<dl>
<dd>

<dl>
<dd>

**request:** `str` 
    
</dd>
</dl>

<dl>
<dd>

**request_options:** `typing.Optional[RequestOptions]` — Request-specific configuration.
    
</dd>
</dl>
</dd>
</dl>


</dd>
</dl>
</details>

## Endpoints Union
<details><summary><code>client.endpoints.union.<a href="src/seed/endpoints/union/client.py">get_and_return_union</a>(...)</code></summary>
<dl>
<dd>

#### 🔌 Usage

<dl>
<dd>

<dl>
<dd>

```python
<<<<<<< HEAD
from seed.client import SeedExhaustive
from seed.types.union.types import Animal_Dog
=======
from seed import SeedExhaustive
from seed.types import Animal_Dog
>>>>>>> 4e22891e

client = SeedExhaustive(
    token="YOUR_TOKEN",
    base_url="https://yourhost.com/path/to/api",
)
client.endpoints.union.get_and_return_union(
    request=Animal_Dog(
        name="string",
        likes_to_woof=True,
    ),
)

```
</dd>
</dl>
</dd>
</dl>

#### ⚙️ Parameters

<dl>
<dd>

<dl>
<dd>

**request:** `Animal` 
    
</dd>
</dl>

<dl>
<dd>

**request_options:** `typing.Optional[RequestOptions]` — Request-specific configuration.
    
</dd>
</dl>
</dd>
</dl>


</dd>
</dl>
</details>

## InlinedRequests
<details><summary><code>client.inlined_requests.<a href="src/seed/inlined_requests/client.py">post_with_object_bodyand_response</a>(...)</code></summary>
<dl>
<dd>

#### 📝 Description

<dl>
<dd>

<dl>
<dd>

POST with custom object in request body, response is an object
</dd>
</dl>
</dd>
</dl>

#### 🔌 Usage

<dl>
<dd>

<dl>
<dd>

```python
import datetime
import uuid

<<<<<<< HEAD
from seed.client import SeedExhaustive
from seed.types.object.types import ObjectWithOptionalField
=======
from seed import SeedExhaustive
from seed.types import ObjectWithOptionalField
>>>>>>> 4e22891e

client = SeedExhaustive(
    token="YOUR_TOKEN",
    base_url="https://yourhost.com/path/to/api",
)
client.inlined_requests.post_with_object_bodyand_response(
    string="string",
    integer=1,
    nested_object=ObjectWithOptionalField(
        string="string",
        integer=1,
        long_=1000000,
        double=1.1,
        bool_=True,
        datetime=datetime.datetime.fromisoformat(
            "2024-01-15 09:30:00+00:00",
        ),
        date=datetime.date.fromisoformat(
            "2023-01-15",
        ),
        uuid_=uuid.UUID(
            "d5e9c84f-c2b2-4bf4-b4b0-7ffd7a9ffc32",
        ),
        base_64="SGVsbG8gd29ybGQh",
        list_=["string"],
        set_={"string"},
        map_={1: "string"},
        bigint="123456789123456789",
    ),
)

```
</dd>
</dl>
</dd>
</dl>

#### ⚙️ Parameters

<dl>
<dd>

<dl>
<dd>

**string:** `str` 
    
</dd>
</dl>

<dl>
<dd>

**integer:** `int` 
    
</dd>
</dl>

<dl>
<dd>

**nested_object:** `ObjectWithOptionalField` 
    
</dd>
</dl>

<dl>
<dd>

**request_options:** `typing.Optional[RequestOptions]` — Request-specific configuration.
    
</dd>
</dl>
</dd>
</dl>


</dd>
</dl>
</details>

## NoAuth
<details><summary><code>client.no_auth.<a href="src/seed/no_auth/client.py">post_with_no_auth</a>(...)</code></summary>
<dl>
<dd>

#### 📝 Description

<dl>
<dd>

<dl>
<dd>

POST request with no auth
</dd>
</dl>
</dd>
</dl>

#### 🔌 Usage

<dl>
<dd>

<dl>
<dd>

```python
from seed import SeedExhaustive

client = SeedExhaustive(
    token="YOUR_TOKEN",
    base_url="https://yourhost.com/path/to/api",
)
client.no_auth.post_with_no_auth(
    request={"key": "value"},
)

```
</dd>
</dl>
</dd>
</dl>

#### ⚙️ Parameters

<dl>
<dd>

<dl>
<dd>

**request:** `typing.Any` 
    
</dd>
</dl>

<dl>
<dd>

**request_options:** `typing.Optional[RequestOptions]` — Request-specific configuration.
    
</dd>
</dl>
</dd>
</dl>


</dd>
</dl>
</details>

## NoReqBody
<details><summary><code>client.no_req_body.<a href="src/seed/no_req_body/client.py">get_with_no_request_body</a>()</code></summary>
<dl>
<dd>

#### 🔌 Usage

<dl>
<dd>

<dl>
<dd>

```python
from seed import SeedExhaustive

client = SeedExhaustive(
    token="YOUR_TOKEN",
    base_url="https://yourhost.com/path/to/api",
)
client.no_req_body.get_with_no_request_body()

```
</dd>
</dl>
</dd>
</dl>

#### ⚙️ Parameters

<dl>
<dd>

<dl>
<dd>

**request_options:** `typing.Optional[RequestOptions]` — Request-specific configuration.
    
</dd>
</dl>
</dd>
</dl>


</dd>
</dl>
</details>

<details><summary><code>client.no_req_body.<a href="src/seed/no_req_body/client.py">post_with_no_request_body</a>()</code></summary>
<dl>
<dd>

#### 🔌 Usage

<dl>
<dd>

<dl>
<dd>

```python
from seed import SeedExhaustive

client = SeedExhaustive(
    token="YOUR_TOKEN",
    base_url="https://yourhost.com/path/to/api",
)
client.no_req_body.post_with_no_request_body()

```
</dd>
</dl>
</dd>
</dl>

#### ⚙️ Parameters

<dl>
<dd>

<dl>
<dd>

**request_options:** `typing.Optional[RequestOptions]` — Request-specific configuration.
    
</dd>
</dl>
</dd>
</dl>


</dd>
</dl>
</details>

## ReqWithHeaders
<details><summary><code>client.req_with_headers.<a href="src/seed/req_with_headers/client.py">get_with_custom_header</a>(...)</code></summary>
<dl>
<dd>

#### 🔌 Usage

<dl>
<dd>

<dl>
<dd>

```python
from seed import SeedExhaustive

client = SeedExhaustive(
    token="YOUR_TOKEN",
    base_url="https://yourhost.com/path/to/api",
)
client.req_with_headers.get_with_custom_header(
    x_test_service_header="string",
    x_test_endpoint_header="string",
    request="string",
)

```
</dd>
</dl>
</dd>
</dl>

#### ⚙️ Parameters

<dl>
<dd>

<dl>
<dd>

**x_test_service_header:** `str` 
    
</dd>
</dl>

<dl>
<dd>

**x_test_endpoint_header:** `str` 
    
</dd>
</dl>

<dl>
<dd>

**request:** `str` 
    
</dd>
</dl>

<dl>
<dd>

**request_options:** `typing.Optional[RequestOptions]` — Request-specific configuration.
    
</dd>
</dl>
</dd>
</dl>


</dd>
</dl>
</details>
<|MERGE_RESOLUTION|>--- conflicted
+++ resolved
@@ -70,13 +70,8 @@
 <dd>
 
 ```python
-<<<<<<< HEAD
-from seed.client import SeedExhaustive
+from seed import SeedExhaustive
 from seed.types.object.types import ObjectWithRequiredField
-=======
-from seed import SeedExhaustive
-from seed.types import ObjectWithRequiredField
->>>>>>> 4e22891e
 
 client = SeedExhaustive(
     token="YOUR_TOKEN",
@@ -194,13 +189,8 @@
 <dd>
 
 ```python
-<<<<<<< HEAD
-from seed.client import SeedExhaustive
+from seed import SeedExhaustive
 from seed.types.object.types import ObjectWithRequiredField
-=======
-from seed import SeedExhaustive
-from seed.types import ObjectWithRequiredField
->>>>>>> 4e22891e
 
 client = SeedExhaustive(
     token="YOUR_TOKEN",
@@ -318,13 +308,8 @@
 <dd>
 
 ```python
-<<<<<<< HEAD
-from seed.client import SeedExhaustive
+from seed import SeedExhaustive
 from seed.types.object.types import ObjectWithRequiredField
-=======
-from seed import SeedExhaustive
-from seed.types import ObjectWithRequiredField
->>>>>>> 4e22891e
 
 client = SeedExhaustive(
     token="YOUR_TOKEN",
@@ -385,13 +370,8 @@
 <dd>
 
 ```python
-<<<<<<< HEAD
-from seed.client import SeedExhaustive
+from seed import SeedExhaustive
 from seed.types.object.types import ObjectWithRequiredField
-=======
-from seed import SeedExhaustive
-from seed.types import ObjectWithRequiredField
->>>>>>> 4e22891e
 
 client = SeedExhaustive(
     token="YOUR_TOKEN",
@@ -1221,13 +1201,8 @@
 import datetime
 import uuid
 
-<<<<<<< HEAD
-from seed.client import SeedExhaustive
+from seed import SeedExhaustive
 from seed.types.object.types import ObjectWithOptionalField
-=======
-from seed import SeedExhaustive
-from seed.types import ObjectWithOptionalField
->>>>>>> 4e22891e
 
 client = SeedExhaustive(
     token="YOUR_TOKEN",
@@ -1316,13 +1291,8 @@
 import datetime
 import uuid
 
-<<<<<<< HEAD
-from seed.client import SeedExhaustive
+from seed import SeedExhaustive
 from seed.types.object.types import ObjectWithOptionalField
-=======
-from seed import SeedExhaustive
-from seed.types import ObjectWithOptionalField
->>>>>>> 4e22891e
 
 client = SeedExhaustive(
     token="YOUR_TOKEN",
@@ -1420,16 +1390,11 @@
 import datetime
 import uuid
 
-<<<<<<< HEAD
-from seed.client import SeedExhaustive
+from seed import SeedExhaustive
 from seed.types.object.types import (
     NestedObjectWithRequiredField,
     ObjectWithOptionalField,
 )
-=======
-from seed import SeedExhaustive
-from seed.types import NestedObjectWithRequiredField, ObjectWithOptionalField
->>>>>>> 4e22891e
 
 client = SeedExhaustive(
     token="YOUR_TOKEN",
@@ -2430,13 +2395,8 @@
 <dd>
 
 ```python
-<<<<<<< HEAD
-from seed.client import SeedExhaustive
+from seed import SeedExhaustive
 from seed.types.union.types import Animal_Dog
-=======
-from seed import SeedExhaustive
-from seed.types import Animal_Dog
->>>>>>> 4e22891e
 
 client = SeedExhaustive(
     token="YOUR_TOKEN",
@@ -2514,13 +2474,8 @@
 import datetime
 import uuid
 
-<<<<<<< HEAD
-from seed.client import SeedExhaustive
+from seed import SeedExhaustive
 from seed.types.object.types import ObjectWithOptionalField
-=======
-from seed import SeedExhaustive
-from seed.types import ObjectWithOptionalField
->>>>>>> 4e22891e
 
 client = SeedExhaustive(
     token="YOUR_TOKEN",
