--- conflicted
+++ resolved
@@ -27,9 +27,6 @@
         frozen = True
         smart_union = True
         allow_population_by_field_name = True
-<<<<<<< HEAD
         populate_by_name = True
-=======
         extra = pydantic.Extra.allow
->>>>>>> df1cac25
         json_encoders = {dt.datetime: serialize_datetime}