--- conflicted
+++ resolved
@@ -2,13 +2,8 @@
 
 import typing
 
-<<<<<<< HEAD
-from seed.client import AsyncSeedExhaustive, SeedExhaustive
+from seed import AsyncSeedExhaustive, SeedExhaustive
 from seed.types.union.types import Animal_Dog
-=======
-from seed import AsyncSeedExhaustive, SeedExhaustive
-from seed.types import Animal_Dog
->>>>>>> 4e22891e
 
 from ..utilities import validate_response
 
