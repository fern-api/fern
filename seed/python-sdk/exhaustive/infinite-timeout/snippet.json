--- conflicted
+++ resolved
@@ -207,14 +207,9 @@
         },
         {
             "id": {
-<<<<<<< HEAD
                 "path": "/object/get-and-return-nested-with-required-field/{string}",
-                "method": "POST"
-=======
-                "path": "/object/get-and-return-nested-with-required-field",
                 "method": "POST",
                 "identifier_override": "endpoint_endpoints/object.getAndReturnNestedWithRequiredField"
->>>>>>> 87423d43
             },
             "snippet": {
                 "sync_client": "import datetime\nimport uuid\n\nfrom seed.client import SeedExhaustive\nfrom seed.types import ObjectWithOptionalField\n\nclient = SeedExhaustive(\n    token=\"YOUR_TOKEN\",\n    base_url=\"https://yourhost.com/path/to/api\",\n)\nclient.endpoints.object.get_and_return_nested_with_required_field(\n    string_=\"string\",\n    string=\"string\",\n    nested_object=ObjectWithOptionalField(\n        string=\"string\",\n        integer=1,\n        long_=1000000,\n        double=1.1,\n        bool_=True,\n        datetime=datetime.datetime.fromisoformat(\n            \"2024-01-15 09:30:00+00:00\",\n        ),\n        date=datetime.date.fromisoformat(\n            \"2023-01-15\",\n        ),\n        uuid_=uuid.UUID(\n            \"d5e9c84f-c2b2-4bf4-b4b0-7ffd7a9ffc32\",\n        ),\n        base_64=\"SGVsbG8gd29ybGQh\",\n        list_=[\"string\"],\n        set_={\"string\"},\n        map_={1: \"string\"},\n    ),\n)\n",
