--- conflicted
+++ resolved
@@ -27,17 +27,10 @@
         *,
         maybe_string: typing.Optional[str] = None,
         integer: int,
-<<<<<<< HEAD
-        file: core.FileTypes,
-        file_list: typing.List[core.FileTypes],
-        maybe_file: typing.Optional[core.FileTypes] = None,
-        maybe_file_list: typing.Optional[typing.List[core.FileTypes]] = None,
-=======
-        file: typing.IO,
-        file_list: typing.IO,
-        maybe_file: typing.Optional[typing.IO] = None,
-        maybe_file_list: typing.Optional[typing.IO] = None,
->>>>>>> 09810718
+        file: core.File,
+        file_list: typing.List[core.File],
+        maybe_file: typing.Optional[core.File] = None,
+        maybe_file_list: typing.Optional[typing.List[core.File]] = None,
         maybe_integer: typing.Optional[int] = None,
         list_of_strings: typing.List[str],
         set_of_strings: typing.Set[str],
@@ -56,21 +49,13 @@
 
             - integer: int.
 
-            - file: core.FileTypes. See core.FileTypes for more documentation
-
-<<<<<<< HEAD
-            - file_list: typing.List[core.FileTypes]. See core.FileTypes for more documentation
-
-            - maybe_file: typing.Optional[core.FileTypes]. See core.FileTypes for more documentation
-
-            - maybe_file_list: typing.Optional[typing.List[core.FileTypes]]. See core.FileTypes for more documentation
-=======
-            - file_list: typing.IO.
-
-            - maybe_file: typing.Optional[typing.IO].
->>>>>>> 09810718
-
-            - maybe_file_list: typing.Optional[typing.IO].
+            - file: core.File. See core.File for more documentation
+
+            - file_list: typing.List[core.File]. See core.File for more documentation
+
+            - maybe_file: typing.Optional[core.File]. See core.File for more documentation
+
+            - maybe_file_list: typing.Optional[typing.List[core.File]]. See core.File for more documentation
 
             - maybe_integer: typing.Optional[int].
 
@@ -140,15 +125,10 @@
                 ),
                 **(jsonable_encoder(remove_none_from_dict(request_options.get("additional_body_parameters", {})))),
             },
-<<<<<<< HEAD
             files=core.convert_file_dict_to_httpx_tuples(
                 remove_none_from_dict(
                     {"file": file, "fileList": file_list, "maybeFile": maybe_file, "maybeFileList": maybe_file_list}
                 )
-=======
-            files=remove_none_from_dict(
-                {"file": file, "fileList": file_list, "maybeFile": maybe_file, "maybeFileList": maybe_file_list}
->>>>>>> 09810718
             ),
             headers=jsonable_encoder(
                 remove_none_from_dict(
@@ -170,10 +150,10 @@
             raise ApiError(status_code=_response.status_code, body=_response.text)
         raise ApiError(status_code=_response.status_code, body=_response_json)
 
-    def just_file(self, *, file: core.FileTypes, request_options: typing.Optional[RequestOptions] = None) -> None:
+    def just_file(self, *, file: core.File, request_options: typing.Optional[RequestOptions] = None) -> None:
         """
         Parameters:
-            - file: core.FileTypes. See core.FileTypes for more documentation
+            - file: core.File. See core.File for more documentation
 
             - request_options: typing.Optional[RequestOptions]. Request-specific configuration.
         """
@@ -218,7 +198,7 @@
         maybe_integer: typing.Optional[int] = None,
         list_of_strings: typing.Union[str, typing.List[str]],
         optional_list_of_strings: typing.Optional[typing.Union[str, typing.List[str]]] = None,
-        file: core.FileTypes,
+        file: core.File,
         request_options: typing.Optional[RequestOptions] = None,
     ) -> None:
         """
@@ -233,7 +213,7 @@
 
             - optional_list_of_strings: typing.Optional[typing.Union[str, typing.List[str]]].
 
-            - file: core.FileTypes. See core.FileTypes for more documentation
+            - file: core.File. See core.File for more documentation
 
             - request_options: typing.Optional[RequestOptions]. Request-specific configuration.
         """
@@ -293,17 +273,10 @@
         *,
         maybe_string: typing.Optional[str] = None,
         integer: int,
-<<<<<<< HEAD
-        file: core.FileTypes,
-        file_list: typing.List[core.FileTypes],
-        maybe_file: typing.Optional[core.FileTypes] = None,
-        maybe_file_list: typing.Optional[typing.List[core.FileTypes]] = None,
-=======
-        file: typing.IO,
-        file_list: typing.IO,
-        maybe_file: typing.Optional[typing.IO] = None,
-        maybe_file_list: typing.Optional[typing.IO] = None,
->>>>>>> 09810718
+        file: core.File,
+        file_list: typing.List[core.File],
+        maybe_file: typing.Optional[core.File] = None,
+        maybe_file_list: typing.Optional[typing.List[core.File]] = None,
         maybe_integer: typing.Optional[int] = None,
         list_of_strings: typing.List[str],
         set_of_strings: typing.Set[str],
@@ -322,21 +295,13 @@
 
             - integer: int.
 
-            - file: core.FileTypes. See core.FileTypes for more documentation
-
-<<<<<<< HEAD
-            - file_list: typing.List[core.FileTypes]. See core.FileTypes for more documentation
-
-            - maybe_file: typing.Optional[core.FileTypes]. See core.FileTypes for more documentation
-
-            - maybe_file_list: typing.Optional[typing.List[core.FileTypes]]. See core.FileTypes for more documentation
-=======
-            - file_list: typing.IO.
-
-            - maybe_file: typing.Optional[typing.IO].
->>>>>>> 09810718
-
-            - maybe_file_list: typing.Optional[typing.IO].
+            - file: core.File. See core.File for more documentation
+
+            - file_list: typing.List[core.File]. See core.File for more documentation
+
+            - maybe_file: typing.Optional[core.File]. See core.File for more documentation
+
+            - maybe_file_list: typing.Optional[typing.List[core.File]]. See core.File for more documentation
 
             - maybe_integer: typing.Optional[int].
 
@@ -406,15 +371,10 @@
                 ),
                 **(jsonable_encoder(remove_none_from_dict(request_options.get("additional_body_parameters", {})))),
             },
-<<<<<<< HEAD
             files=core.convert_file_dict_to_httpx_tuples(
                 remove_none_from_dict(
                     {"file": file, "fileList": file_list, "maybeFile": maybe_file, "maybeFileList": maybe_file_list}
                 )
-=======
-            files=remove_none_from_dict(
-                {"file": file, "fileList": file_list, "maybeFile": maybe_file, "maybeFileList": maybe_file_list}
->>>>>>> 09810718
             ),
             headers=jsonable_encoder(
                 remove_none_from_dict(
@@ -436,10 +396,10 @@
             raise ApiError(status_code=_response.status_code, body=_response.text)
         raise ApiError(status_code=_response.status_code, body=_response_json)
 
-    async def just_file(self, *, file: core.FileTypes, request_options: typing.Optional[RequestOptions] = None) -> None:
+    async def just_file(self, *, file: core.File, request_options: typing.Optional[RequestOptions] = None) -> None:
         """
         Parameters:
-            - file: core.FileTypes. See core.FileTypes for more documentation
+            - file: core.File. See core.File for more documentation
 
             - request_options: typing.Optional[RequestOptions]. Request-specific configuration.
         """
@@ -484,7 +444,7 @@
         maybe_integer: typing.Optional[int] = None,
         list_of_strings: typing.Union[str, typing.List[str]],
         optional_list_of_strings: typing.Optional[typing.Union[str, typing.List[str]]] = None,
-        file: core.FileTypes,
+        file: core.File,
         request_options: typing.Optional[RequestOptions] = None,
     ) -> None:
         """
@@ -499,7 +459,7 @@
 
             - optional_list_of_strings: typing.Optional[typing.Union[str, typing.List[str]]].
 
-            - file: core.FileTypes. See core.FileTypes for more documentation
+            - file: core.File. See core.File for more documentation
 
             - request_options: typing.Optional[RequestOptions]. Request-specific configuration.
         """
