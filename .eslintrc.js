module.exports = {
    root: true,
    env: {
        browser: true,
        es2021: true,
    },
    plugins: ["@typescript-eslint", "jest", "@blueprintjs", "deprecation"],
    extends: [
        "eslint:recommended",
        "plugin:@typescript-eslint/strict",
        "plugin:@typescript-eslint/eslint-recommended",
        "plugin:jest/recommended",
        "plugin:@blueprintjs/recommended",
    ],
    settings: {
        react: {
            version: "detect",
        },
    },
    parser: "@typescript-eslint/parser",
    parserOptions: {
        ecmaFeatures: {
            jsx: true,
        },
        ecmaVersion: 12,
        sourceType: "module",
        project: ["./tsconfig.eslint.json", "./packages/**/tsconfig.json"],
        allowAutomaticSingleRunInference: true,
        tsconfigRootDir: __dirname,
    },
    env: {
        "jest/globals": true,
    },
    ignorePatterns: ["*.js"],
    rules: {
        "linebreak-style": ["error", "unix"],
        quotes: [
            "error",
            "double",
            {
                avoidEscape: true,
            },
        ],
        semi: ["error", "always"],
        indent: "off",
        "no-empty": [
            "error",
            {
                allowEmptyCatch: true,
            },
        ],
        "@typescript-eslint/no-unused-vars": [
            "warn",
            {
                ignoreRestSiblings: true,
            },
        ],
        "@typescript-eslint/no-namespace": [
            "error",
            {
                allowDeclarations: true,
            },
        ],
        "@typescript-eslint/explicit-module-boundary-types": [
            "error",
            {
                allowHigherOrderFunctions: false,
            },
        ],
        "@typescript-eslint/no-floating-promises": ["error"],
        "@typescript-eslint/no-empty-function": [
            "error",
            {
                allow: ["private-constructors", "protected-constructors", "decoratedFunctions"],
            },
        ],
        "jest/unbound-method": ["error"],
        "object-shorthand": ["error"],
        "@typescript-eslint/no-invalid-void-type": "off",
        "no-unused-vars": "off",
        "@typescript-eslint/no-unused-vars": "off",
<<<<<<< HEAD
        "@typescript-eslint/prefer-optional-chain": "off",
=======
        "deprecation/deprecation": "error",
>>>>>>> d4d9debd
    },
};<|MERGE_RESOLUTION|>--- conflicted
+++ resolved
@@ -79,10 +79,7 @@
         "@typescript-eslint/no-invalid-void-type": "off",
         "no-unused-vars": "off",
         "@typescript-eslint/no-unused-vars": "off",
-<<<<<<< HEAD
         "@typescript-eslint/prefer-optional-chain": "off",
-=======
         "deprecation/deprecation": "error",
->>>>>>> d4d9debd
     },
 };