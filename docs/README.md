--- conflicted
+++ resolved
@@ -4,48 +4,9 @@
 
 ## How does it work?
 
-<<<<<<< HEAD
 ![Overview diagram](assets/diagrams/overview-diagram.png)
-=======
-## How does it work?
-
-![Overview](assets/diagrams/overview-experience.png)
 
 Fern reads in your [Fern API Definition](#what-is-a-fern-api-definition), invokes remote [generators](#fern-generators), and creates clients, server stubs, and documentation for your API.
-
-## Goals
->>>>>>> 70550600
-
-Fern reads in your [Fern API Definition](definition.md), invokes remote [generators](#generators), creates clients, server stubs, and documentation for your API.
-
-## Generators
-
-<<<<<<< HEAD
-|  **Name**  |                                       **Description**                                        |   **CLI Command**   |                                      **Library**                                       |
-| :--------: | :------------------------------------------------------------------------------------------: | :-----------------: | :------------------------------------------------------------------------------------: |
-|            |                                                                                              |
-| TypeScript |               converts a Fern API Definition to a TypeScript client and server               | fern add typescript | [fern-typescript](https://github.com/fern-api/fern/tree/main/packages/fern-typescript) |
-|            |                                                                                              |
-|    Java    |                  converts a Fern API Definition to a Java client and server                  |    fern add java    |                   [fern-java](https://github.com/fern-api/fern-java)                   |
-|            |                                                                                              |
-|   Python   |                 converts a Fern API Definition to a Python client and server                 |   fern add python   |                 [fern-python](https://github.com/fern-api/fern-python)                 |
-|            |                                                                                              |
-|  Postman   | converts a Fern API Definition to a [Postman Collection](https://www.postman.com/collection) |  fern add postman   |                [fern-postman](https://github.com/fern-api/fern-postman)                |
-|            |                                                                                              |
-|  OpenAPI   |   converts a Fern Definition to an [OpenAPI Spec](https://swagger.io/resources/open-api/)    |  fern add openapi   |                [fern-openapi](https://github.com/fern-api/fern-openapi)                |
-|            |                                                                                              |
-=======
-**2. Plugin support.**
-
-Generators can define plugin points to expand their functionality. For example, a plugin may add support for gRPC or could add Auth0 authorization checks for each endpoint.
-
-**3. Protocol flexibility.**
-
-Use HTTP when you want RESTful calls. Use WebSockets when you want subscriptions. Use TCP when you care about performance. Fern manages the transport layer and provides similar interfaces so you can use the best protocol for the job.
-
-**4. Errors as a first-class concept.**
-
-Every request can result in success or failure. Errors are strongly typed so it's easy for consumers to handle them.
 
 ## What is a Fern API Definition?
 
@@ -101,19 +62,18 @@
       statusCode: 404
 ```
 
-## Fern Generators
+## Generators
 
-| **Generator** |                                       **Description**                                        |   **CLI Command**   |                                      **Library**                                       |
-| :-----------: | :------------------------------------------------------------------------------------------: | :-----------------: | :------------------------------------------------------------------------------------: |
-|               |                                                                                              |
-|  TypeScript   |               converts a Fern API Definition to a TypeScript client and server               | fern add typescript | [fern-typescript](https://github.com/fern-api/fern/tree/main/packages/fern-typescript) |
-|               |                                                                                              |
-|     Java      |                  converts a Fern API Definition to a Java client and server                  |    fern add java    |                   [fern-java](https://github.com/fern-api/fern-java)                   |
-|               |                                                                                              |
-|    Python     |                 converts a Fern API Definition to a Python client and server                 |   fern add python   |                                         _WIP_                                          |
-|               |                                                                                              |
-|    Postman    | converts a Fern API Definition to a [Postman Collection](https://www.postman.com/collection) |  fern add postman   |                [fern-postman](https://github.com/fern-api/fern-postman)                |
-|               |                                                                                              |
-|    OpenAPI    |   converts a Fern Definition to an [OpenAPI Spec](https://swagger.io/resources/open-api/)    |  fern add openapi   |                [fern-openapi](https://github.com/fern-api/fern-openapi)                |
-|               |                                                                                              |
->>>>>>> 70550600
+|  **Name**  |                                       **Description**                                        |   **CLI Command**   |                                      **Library**                                       |
+| :--------: | :------------------------------------------------------------------------------------------: | :-----------------: | :------------------------------------------------------------------------------------: |
+|            |                                                                                              |
+| TypeScript |               converts a Fern API Definition to a TypeScript client and server               | fern add typescript | [fern-typescript](https://github.com/fern-api/fern/tree/main/packages/fern-typescript) |
+|            |                                                                                              |
+|    Java    |                  converts a Fern API Definition to a Java client and server                  |    fern add java    |                   [fern-java](https://github.com/fern-api/fern-java)                   |
+|            |                                                                                              |
+|   Python   |                 converts a Fern API Definition to a Python client and server                 |   fern add python   |                 [fern-python](https://github.com/fern-api/fern-python)                 |
+|            |                                                                                              |
+|  Postman   | converts a Fern API Definition to a [Postman Collection](https://www.postman.com/collection) |  fern add postman   |                [fern-postman](https://github.com/fern-api/fern-postman)                |
+|            |                                                                                              |
+|  OpenAPI   |   converts a Fern Definition to an [OpenAPI Spec](https://swagger.io/resources/open-api/)    |  fern add openapi   |                [fern-openapi](https://github.com/fern-api/fern-openapi)                |
+|            |                                                                                              |