---
title: Use Fern Definition to define your API
description: An overview of how to define your API using the Fern Definition format, then use Fern to generate SDKs and API reference documentation for your API.
---

## Use Fern Definition to define your API

Use our Fern Definition format to define your API. A Fern Definition is a set of YAML files that describe your API.

Each **Fern Definition** file may define:

- **[Custom types](/learn/api-definition/fern/types#custom-types)**. Use custom types to build your data model.
- **[Endpoints](/learn/api-definition/fern/endpoints)**. Group related endpoints into services.
- **[Errors](/learn/api-definition/fern/errors)**. An error represents a failed (non-200) response from an endpoint.

<Info>
Alternatively, you can use the [OpenAPI specification format](/learn/api-definition/openapi/overview).
</Info>

Fern generates SDKs and API reference documentation from your Fern Def. Create a `fern/` project through one of our [Quickstarts](//learn/docs/getting-started/quickstart) then update the Fern Def files in `fern/definitions/` with your own. You can configure API-wide settings with the [api.yml file](https://buildwithfern.com/learn/api-definition/fern/api-yml-reference).

Once you've defined and configured your API, you can run [fern generate](/learn/cli-api/cli-reference/commands#fern-generate) to generate SDKs or [fern generate --docs](cli-api/cli-reference/commands#fern-generate---docs) to generate docs. 

## Converting to and from OpenAPI

<<<<<<< HEAD
- Already have an OpenAPI spec and want to convert it to Fern Definition? Run [fern write-definition](/learn/cli-api/cli-reference/commands/write-definition).
- Need to convert your Fern Definition files to an OpenAPI spec to work with OpenAPI tools? Use our [OpenAPI generator](/learn/api-definition/fern/export-openapi) from your Fern Def.
=======
- Already have an OpenAPI spec and want to convert it to Fern Definition? Run [fern write-definition](/learn/cli-api/cli-reference/commands#fern-write-definition).
- Need to convert your Fern Definition files to an OpenAPI spec to work with OpenAPI tools? Use our [OpenAPI generator](/learn/sdks/other-generators/spec/openapi/) from your Fern Def.
>>>>>>> 4a71b86e

## An example of a Fern Definition

Shown below is a sample from an API defined using Fern Definition. The [endpoints](/learn/api-definition/fern/endpoints) are organized into a group called a `service`, which share a `base-path` of `/store` and a default value for `auth`. The defined [custom types](/learn/api-definition/fern/types#custom-types) (such as `Order`) are analogous to schemas in OpenAPI.

<CodeBlock title="store.yml">
```yml
service:
  base-path: /store
  auth: false

  endpoints:
    placeOrder:
      display-name: Place order
      docs: Place a new order in the store for a Pet
      method: POST
      path: /order
      request: OrderRequest
      response: Order
      errors:
        - InvalidOrderInputError
      examples:
        - request: $OrderRequest.ExampleOrderRequest
          response: 
            body: $Order.ExampleOrderResponse

types:
  OrderStatus:
    enum:
      - placed
      - approved
      - delivered

  Order:
    properties:
      id: optional<integer>
      petId: optional<integer>
      quantity: optional<integer>
      shipDate: optional<datetime>
      status: optional<OrderStatus>
      complete: optional<boolean>
    examples:
      - name: ExampleOrderResponse
        value:
          id: 100004
          petId: 44
          quantity: 1
          status: placed 
          complete: true

  OrderRequest:
    properties:
      petId: optional<integer>
      quantity: optional<integer>
    examples:
      - name: ExampleOrderRequest
        value:
          petId: 44
          quantity: 1

errors:
  InvalidOrderIDError:
    status-code: 400
  OrderNotFoundError:
    status-code: 404
    type: Order
  InvalidOrderInputError:
    status-code: 400
```
</CodeBlock><|MERGE_RESOLUTION|>--- conflicted
+++ resolved
@@ -1,102 +1,97 @@
----
-title: Use Fern Definition to define your API
-description: An overview of how to define your API using the Fern Definition format, then use Fern to generate SDKs and API reference documentation for your API.
----
-
-## Use Fern Definition to define your API
-
-Use our Fern Definition format to define your API. A Fern Definition is a set of YAML files that describe your API.
-
-Each **Fern Definition** file may define:
-
-- **[Custom types](/learn/api-definition/fern/types#custom-types)**. Use custom types to build your data model.
-- **[Endpoints](/learn/api-definition/fern/endpoints)**. Group related endpoints into services.
-- **[Errors](/learn/api-definition/fern/errors)**. An error represents a failed (non-200) response from an endpoint.
-
-<Info>
-Alternatively, you can use the [OpenAPI specification format](/learn/api-definition/openapi/overview).
-</Info>
-
-Fern generates SDKs and API reference documentation from your Fern Def. Create a `fern/` project through one of our [Quickstarts](//learn/docs/getting-started/quickstart) then update the Fern Def files in `fern/definitions/` with your own. You can configure API-wide settings with the [api.yml file](https://buildwithfern.com/learn/api-definition/fern/api-yml-reference).
-
-Once you've defined and configured your API, you can run [fern generate](/learn/cli-api/cli-reference/commands#fern-generate) to generate SDKs or [fern generate --docs](cli-api/cli-reference/commands#fern-generate---docs) to generate docs. 
-
-## Converting to and from OpenAPI
-
-<<<<<<< HEAD
-- Already have an OpenAPI spec and want to convert it to Fern Definition? Run [fern write-definition](/learn/cli-api/cli-reference/commands/write-definition).
-- Need to convert your Fern Definition files to an OpenAPI spec to work with OpenAPI tools? Use our [OpenAPI generator](/learn/api-definition/fern/export-openapi) from your Fern Def.
-=======
-- Already have an OpenAPI spec and want to convert it to Fern Definition? Run [fern write-definition](/learn/cli-api/cli-reference/commands#fern-write-definition).
-- Need to convert your Fern Definition files to an OpenAPI spec to work with OpenAPI tools? Use our [OpenAPI generator](/learn/sdks/other-generators/spec/openapi/) from your Fern Def.
->>>>>>> 4a71b86e
-
-## An example of a Fern Definition
-
-Shown below is a sample from an API defined using Fern Definition. The [endpoints](/learn/api-definition/fern/endpoints) are organized into a group called a `service`, which share a `base-path` of `/store` and a default value for `auth`. The defined [custom types](/learn/api-definition/fern/types#custom-types) (such as `Order`) are analogous to schemas in OpenAPI.
-
-<CodeBlock title="store.yml">
-```yml
-service:
-  base-path: /store
-  auth: false
-
-  endpoints:
-    placeOrder:
-      display-name: Place order
-      docs: Place a new order in the store for a Pet
-      method: POST
-      path: /order
-      request: OrderRequest
-      response: Order
-      errors:
-        - InvalidOrderInputError
-      examples:
-        - request: $OrderRequest.ExampleOrderRequest
-          response: 
-            body: $Order.ExampleOrderResponse
-
-types:
-  OrderStatus:
-    enum:
-      - placed
-      - approved
-      - delivered
-
-  Order:
-    properties:
-      id: optional<integer>
-      petId: optional<integer>
-      quantity: optional<integer>
-      shipDate: optional<datetime>
-      status: optional<OrderStatus>
-      complete: optional<boolean>
-    examples:
-      - name: ExampleOrderResponse
-        value:
-          id: 100004
-          petId: 44
-          quantity: 1
-          status: placed 
-          complete: true
-
-  OrderRequest:
-    properties:
-      petId: optional<integer>
-      quantity: optional<integer>
-    examples:
-      - name: ExampleOrderRequest
-        value:
-          petId: 44
-          quantity: 1
-
-errors:
-  InvalidOrderIDError:
-    status-code: 400
-  OrderNotFoundError:
-    status-code: 404
-    type: Order
-  InvalidOrderInputError:
-    status-code: 400
-```
+---
+title: Use Fern Definition to define your API
+description: An overview of how to define your API using the Fern Definition format, then use Fern to generate SDKs and API reference documentation for your API.
+---
+
+## Use Fern Definition to define your API
+
+Use our Fern Definition format to define your API. A Fern Definition is a set of YAML files that describe your API.
+
+Each **Fern Definition** file may define:
+
+- **[Custom types](/learn/api-definition/fern/types#custom-types)**. Use custom types to build your data model.
+- **[Endpoints](/learn/api-definition/fern/endpoints)**. Group related endpoints into services.
+- **[Errors](/learn/api-definition/fern/errors)**. An error represents a failed (non-200) response from an endpoint.
+
+<Info>
+Alternatively, you can use the [OpenAPI specification format](/learn/api-definition/openapi/overview).
+</Info>
+
+Fern generates SDKs and API reference documentation from your Fern Def. Create a `fern/` project through one of our [Quickstarts](//learn/docs/getting-started/quickstart) then update the Fern Def files in `fern/definitions/` with your own. You can configure API-wide settings with the [api.yml file](https://buildwithfern.com/learn/api-definition/fern/api-yml-reference).
+
+Once you've defined and configured your API, you can run [fern generate](/learn/cli-api/cli-reference/commands#fern-generate) to generate SDKs or [fern generate --docs](cli-api/cli-reference/commands#fern-generate---docs) to generate docs. 
+
+## Converting to and from OpenAPI
+
+- Already have an OpenAPI spec and want to convert it to Fern Definition? Run [fern write-definition](/learn/cli-api/cli-reference/commands#fern-write-definition).
+- Need to convert your Fern Definition files to an OpenAPI spec to work with OpenAPI tools? Use our [OpenAPI generator](/learn/api-definition/fern/export-openapi) from your Fern Def.
+
+## An example of a Fern Definition
+
+Shown below is a sample from an API defined using Fern Definition. The [endpoints](/learn/api-definition/fern/endpoints) are organized into a group called a `service`, which share a `base-path` of `/store` and a default value for `auth`. The defined [custom types](/learn/api-definition/fern/types#custom-types) (such as `Order`) are analogous to schemas in OpenAPI.
+
+<CodeBlock title="store.yml">
+```yml
+service:
+  base-path: /store
+  auth: false
+
+  endpoints:
+    placeOrder:
+      display-name: Place order
+      docs: Place a new order in the store for a Pet
+      method: POST
+      path: /order
+      request: OrderRequest
+      response: Order
+      errors:
+        - InvalidOrderInputError
+      examples:
+        - request: $OrderRequest.ExampleOrderRequest
+          response: 
+            body: $Order.ExampleOrderResponse
+
+types:
+  OrderStatus:
+    enum:
+      - placed
+      - approved
+      - delivered
+
+  Order:
+    properties:
+      id: optional<integer>
+      petId: optional<integer>
+      quantity: optional<integer>
+      shipDate: optional<datetime>
+      status: optional<OrderStatus>
+      complete: optional<boolean>
+    examples:
+      - name: ExampleOrderResponse
+        value:
+          id: 100004
+          petId: 44
+          quantity: 1
+          status: placed 
+          complete: true
+
+  OrderRequest:
+    properties:
+      petId: optional<integer>
+      quantity: optional<integer>
+    examples:
+      - name: ExampleOrderRequest
+        value:
+          petId: 44
+          quantity: 1
+
+errors:
+  InvalidOrderIDError:
+    status-code: 400
+  OrderNotFoundError:
+    status-code: 404
+    type: Order
+  InvalidOrderInputError:
+    status-code: 400
+```
 </CodeBlock>