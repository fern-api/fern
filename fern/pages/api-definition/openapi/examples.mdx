--- conflicted
+++ resolved
@@ -85,12 +85,8 @@
 
 In the request and response code snippets, you'll see the example values used.
 
-<<<<<<< HEAD
-![Screenshot of an example used in response code in Fern Docs API Reference](https://fern-image-hosting.s3.amazonaws.com/movie+example.png)
-=======
 <Frame>
 ![Screenshot of an example used in response code in Fern Docs API reference](https://fern-image-hosting.s3.amazonaws.com/movie+example.png)
 </Frame>
->>>>>>> 7be85ab5
 
 If you generate SDKs with Fern, the code examples for each language will also be populated with the example values. [Check out Flatfile's Docs to see this in action](https://reference.flatfile.com/api-reference/documents/create). Change the language toggle to see the examples in different languages.
