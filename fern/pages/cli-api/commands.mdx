--- conflicted
+++ resolved
@@ -64,11 +64,7 @@
           - name: Checkout repository
             uses: actions/checkout@v4
 
-<<<<<<< HEAD
-          - name: Install Fern
-=======
-        - name: Install Fern
->>>>>>> f730da63
+          - name: Install Fern CLI
             run: npm install -g fern-api
 
           - name: Validate API with Fern
