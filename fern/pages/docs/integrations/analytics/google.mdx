--- conflicted
+++ resolved
@@ -7,19 +7,15 @@
 
 ## Google Analytics 4
 
-<<<<<<< HEAD
 ### Prerequisites
-=======
-To integrate Google Analytics 4, you'll need a Google Analytics 4 property ID. It usually looks like “UA-XXXXXX-X” or "G-XXXXXXX."
->>>>>>> 0d623226
 
 Before you begin, ensure you have a Google Analytics 4 property ID. This ID is typically in the format `G-XXXXXXXXXX`.
 
 ### Integration Steps
 
-1. Open your docs.yml file.
+1. Open your `docs.yml` file.
 2. Add your Google Analytics 4 property ID under the `measurement-id` key.
-3. Verify data in Google Analytics. Note that it may take 24–48 hours for website traffic data to start appearing.
+3. Verify data in Google Analytics. Note that it may take 24–48 hours for website traffic data to start appearing. You can check your browser's developer tools or the network tab to confirm that the analytics script is loading correctly.
 
 Example configuration:
 
@@ -27,39 +23,32 @@
 ```yaml
 analytics:
   ga4:
-<<<<<<< HEAD
-    measurement-id: G-XXXXXXXXXX
-=======
     measurement-id: G-12345678
 ```
 </CodeBlock>
 
-You can also add the ID as an environment variable:
+You can optionally add the ID as an environment variable:
 
 <CodeBlock title="docs.yml">
 ```yaml
 analytics:
-  ga4:
-    measurement-id: ${GA4_MEASUREMENT_ID} # scans for GA4_MEASUREMENT_ID environment variable
->>>>>>> 0d623226
+  gtm:
+    container-id: ${GA4_MEASUREMENT_ID} # scans for GA4_MEASUREMENT_ID environment variable
 ```
 </CodeBlock>
 
+
 ## Google Tag Manager
 
-<<<<<<< HEAD
 ### Prerequisites
 
 To use Google Tag Manager, obtain a container ID from your Google Tag Manager account. This ID follows the format `GTM-XXXXXX`.
 
 ### Integration Steps
-=======
-To integrate Google Tag Manager, you'll need a Google Tag Manager container ID. It usually looks like: "GTM-XXXXXX."
->>>>>>> 0d623226
 
-1. Open your docs.yml file.
+1. Open your `docs.yml` file.
 2. Add your Google Tag Manager container ID under the container-id key.
-3. Verify data in Google Analytics. Note that it may take 24–48 hours for website traffic data to start appearing.
+3. Verify data in Google Analytics. Note that it may take 24–48 hours for website traffic data to start appearing. You can check your browser's developer tools or the network tab to confirm that the analytics script is loading correctly.
 
 Example configuration:
 
@@ -67,20 +56,16 @@
 ```yaml
 analytics:
   gtm:
-<<<<<<< HEAD
-    container-id: GTM-XXXXXXX
-=======
     container-id: GTM-NS32L7KR
 ```
 </CodeBlock>
 
-You can also add the ID as an environment variable:
+You can optionally add the ID as an environment variable:
 
 <CodeBlock title="docs.yml">
 ```yaml
 analytics:
   gtm:
     container-id: ${GTM_CONTAINER_ID} # scans for GTM_CONTAINER_ID environment variable
->>>>>>> 0d623226
 ```
 </CodeBlock>