--- conflicted
+++ resolved
@@ -1,8 +1,6 @@
 ---
 title: 'Accordion Groups'
-<<<<<<< HEAD
 description: 'Display expandable/collapsible options that reveal more information with improved search functionality'
-icon: 'table-rows'
 ---
 
 Accordion Groups allow you to organize content into collapsible sections, making it easier for users to navigate through information. With recent updates, our Accordion component now supports improved search functionality using the browser's built-in search feature.
@@ -29,32 +27,9 @@
 
   <Accordion title="Accessibility">
     Our Accordion component is built with accessibility in mind, supporting keyboard navigation and screen readers.
-=======
-description: 'Display expandable/collapsible options that can reveal more information'
----
+  </Accordion>
+</AccordionGroup>
 
-Accordion Groups combine multiple accordions into a single collapsible interface. They maintain consistent styling and behavior while organizing related content into manageable sections.
-
-## Examples
-
-<AccordionGroup>
-  <Accordion title="Text Example">
-    This is a basic example of an accordion group.
-  </Accordion>
-
-  <Accordion title="Multimedia Example">
-    You can embed photos, videos, and other media within accordions for rich interactive content.
-
-    <embed 
-      src="./growing-fern.mp4" 
-      type="video/mp4"
-      width="640"
-      height="360"
-    />
->>>>>>> 867ee950
-  </Accordion>
-
-<<<<<<< HEAD
 ### Enhanced Search Functionality
 
 The recent update to our Accordion component improves content discoverability by allowing users to search through all content, including collapsed sections, using the browser's search function (Cmd+F / Ctrl+F).
@@ -83,55 +58,6 @@
     <Frame caption="Sample image">
       <img src="https://images.pexels.com/photos/1867601/pexels-photo-1867601.jpeg" alt="A sample image" />
     </Frame>
-  </Accordion>
-</AccordionGroup>
-````
-</CodeBlock>
-</Aside>
-
-### Usage Examples
-
-Here are some examples of how to use the Accordion Group component:
-
-<AccordionGroup>
-  <Accordion title="Simple Text Content">
-    This is a basic example with text content.
-  </Accordion>
-
-  <Accordion title="With Code Snippets">
-    You can include code snippets within Accordions:
-
-    ```javascript
-    function greet(name) {
-      console.log(`Hello, ${name}!`);
-    }
-    ```
-  </Accordion>
-
-  <Accordion title="Nested Components">
-    Accordions can contain other components:
-
-    <Frame caption="Sample image">
-      <img src="https://images.pexels.com/photos/1867601/pexels-photo-1867601.jpeg" alt="A sample image" />
-    </Frame>
-  </Accordion>
-</AccordionGroup>
-=======
-  <Accordion title="Rich Content Support">
-    Accordions can contain rich content including code blocks, callouts, and other components.
-
-    ```ts
-    // Example of code inside an accordion
-    export function greet(name: string) {
-      return `Hello, ${name}!`;
-    }   
-    ```
-  </Accordion>
-  
-  <Accordion title="Best Practices Using Accordion Groups">
-    - Use accordion groups when you have multiple related sections
-    - Each accordion should have a clear, descriptive title
-    - Keep content concise and focused
   </Accordion>
 </AccordionGroup>
 
@@ -173,4 +99,31 @@
   ````
   </CodeBlock>
 </Aside>
->>>>>>> 867ee950
+
+### Usage Examples
+
+Here are some examples of how to use the Accordion Group component:
+
+<AccordionGroup>
+  <Accordion title="Simple Text Content">
+    This is a basic example with text content.
+  </Accordion>
+
+  <Accordion title="With Code Snippets">
+    You can include code snippets within Accordions:
+
+    ```javascript
+    function greet(name) {
+      console.log(`Hello, ${name}!`);
+    }
+    ```
+  </Accordion>
+
+  <Accordion title="Nested Components">
+    Accordions can contain other components:
+
+    <Frame caption="Sample image">
+      <img src="https://images.pexels.com/photos/1867601/pexels-photo-1867601.jpeg" alt="A sample image" />
+    </Frame>
+  </Accordion>
+</AccordionGroup>
