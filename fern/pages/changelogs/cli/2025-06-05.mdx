<<<<<<< HEAD
=======
## 0.63.36
**`(feat):`** Add `openapi-parser-v3` to the docs config upon initialization.


## 0.63.35
**`(fix):`** Also add referenced parameter types to the audience-filtered IR.


>>>>>>> 6ed2b616
## 0.63.34
**`(internal):`** Bump CLI version.


## 0.63.33
**`(feat):`** Add support for Anthropic Claude Sonnet 4.0.


## 0.63.32
**`(fix):`** Disable v1 example generation for v3 docs IR generation.
Correctly handle `x-fern-availability` extension in v3 parsing.


## 0.63.31
**`(chore):`** Manual redeployment to release changes from 0.63.29 and 0.63.30

<|MERGE_RESOLUTION|>--- conflicted
+++ resolved
@@ -1,5 +1,3 @@
-<<<<<<< HEAD
-=======
 ## 0.63.36
 **`(feat):`** Add `openapi-parser-v3` to the docs config upon initialization.
 
@@ -8,7 +6,6 @@
 **`(fix):`** Also add referenced parameter types to the audience-filtered IR.
 
 
->>>>>>> 6ed2b616
 ## 0.63.34
 **`(internal):`** Bump CLI version.
 
