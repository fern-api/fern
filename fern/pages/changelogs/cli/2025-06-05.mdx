## 0.63.32
<<<<<<< HEAD
**`(fix):`** Disable v1 example generation for v3 docs IR generation.
Correctly handle `x-fern-availability` extension in v3 parsing.
=======
**`(feat):`** Add support for Anthropic Claude Sonnet 4.0.
>>>>>>> 415d05b7


## 0.63.31
**`(chore):`** Manual redeployment to release changes from 0.63.29 and 0.63.30

<|MERGE_RESOLUTION|>--- conflicted
+++ resolved
@@ -1,10 +1,10 @@
-## 0.63.32
-<<<<<<< HEAD
+## 0.63.33
 **`(fix):`** Disable v1 example generation for v3 docs IR generation.
 Correctly handle `x-fern-availability` extension in v3 parsing.
-=======
+
+
+## 0.63.32
 **`(feat):`** Add support for Anthropic Claude Sonnet 4.0.
->>>>>>> 415d05b7
 
 
 ## 0.63.31
