<<<<<<< HEAD
## 0.63.8-rc1
**`(fix):`** Fix missing properties from base schemas in example generation.
=======
## 0.63.8-rc2
**`(internal):`** Rerelease CLI at 0.63.8-rc1


## 0.63.8-rc1
**`(fix):`** Support retrieving subpackages in the ApiDefinitionHolder by both the id locator and tag locator.

>>>>>>> 3edaf32c

## 0.63.8-rc0
**`(feat):`** Beta support for custom React components in local development mode.


## 0.63.7
**`(fix):`** Support running python generators with v58 of IR.

<|MERGE_RESOLUTION|>--- conflicted
+++ resolved
@@ -1,15 +1,12 @@
-<<<<<<< HEAD
-## 0.63.8-rc1
+## 0.63.8-rc3
 **`(fix):`** Fix missing properties from base schemas in example generation.
-=======
+
 ## 0.63.8-rc2
 **`(internal):`** Rerelease CLI at 0.63.8-rc1
-
 
 ## 0.63.8-rc1
 **`(fix):`** Support retrieving subpackages in the ApiDefinitionHolder by both the id locator and tag locator.
 
->>>>>>> 3edaf32c
 
 ## 0.63.8-rc0
 **`(feat):`** Beta support for custom React components in local development mode.
