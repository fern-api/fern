--- conflicted
+++ resolved
@@ -1,10 +1,10 @@
-## 0.63.3
-<<<<<<< HEAD
+## 0.63.4
 **`(fix):`** Fix a bug where array property examples would not be used in favor of item examples.
 Correctly process `additionalProperties: true` case for empty object schemas.
-=======
+
+
+## 0.63.3
 **`(internal):`** Re-release `0.63.2`
->>>>>>> 88af096b
 
 
 ## 0.63.2
