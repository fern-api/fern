--- conflicted
+++ resolved
@@ -1,8 +1,4 @@
-<<<<<<< HEAD
-## 1.2.3
-=======
 ## 1.2.4
->>>>>>> e6846c9d
 **`(feat):`** Generate tests to verify the SDK sends and receives HTTP requests as expected.
 You can turn of these tests by setting `generateWireTests` to `false` in the `config` of your generator configuration.
 
