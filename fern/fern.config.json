{
  "organization": "fern",
<<<<<<< HEAD
  "version": "0.19.9"
  
=======
  "version": "0.19.8"
>>>>>>> eda8c444
}<|MERGE_RESOLUTION|>--- conflicted
+++ resolved
@@ -1,9 +1,4 @@
 {
   "organization": "fern",
-<<<<<<< HEAD
   "version": "0.19.9"
-  
-=======
-  "version": "0.19.8"
->>>>>>> eda8c444
 }