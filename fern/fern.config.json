--- conflicted
+++ resolved
@@ -1,8 +1,4 @@
 {
   "organization": "fern",
-<<<<<<< HEAD
-  "version": "0.63.7"
-=======
   "version": "0.63.27"
->>>>>>> 2921e7c4
 }