--- conflicted
+++ resolved
@@ -1,153 +1,124 @@
----
-title: Customize content using frontmatter
-description: Set the page title, meta description, a URL to suggest edits to the page, and its OpenGraph image by using frontmatter.
----
-
-<<<<<<< HEAD
-You can optionally use front matter to set each page's title, full slug override, meta description, a URL to suggest edits to the page, and its OpenGraph image. 
-
-Front matter must be added to the top of a `.md` or `.mdx` file, before the rest of the content. Use sets of three dashes to indicate the beginning and end of your front matter, as shown:
-
-<CodeBlock title="Example front matter">
-```mdx
----
-title: Introduction to the Fern toolkit for REST APIs
-slug: introduction
-description: Define your API with OpenAPI or Fern's simpler format, then generate SDKs, server boilerplate, and a documentation website with an API Reference. 
-=======
-You can optionally use frontmatter to set each page's title, meta description, a URL to suggest edits to the page, and its OpenGraph image.
-
-Frontmatter must be added to the top of a `.md` or `.mdx` file, before the rest of the content. Use sets of three dashes to indicate the beginning and end of your frontmatter, as shown below.
-
-<CodeBlock title="Example frontmatter in .md or .mdx file">
-
-```mdx
----
-title: Introduction to the Fern toolkit for REST APIs
-description: Define your API with OpenAPI or Fern's simpler format, then generate SDKs, server boilerplate, and a documentation website with an API Reference.
->>>>>>> d42964e4
-editThisPageUrl: https://github.com/fern-api/fern/blob/main/fern/docs/pages/overview/introduction.mdx
-image: https://github.com/fern-api/fern/blob/main/fern/docs/images/logo-green.png
----
-```
-
-</CodeBlock>
-
-<<<<<<< HEAD
-## title
-=======
-#### title
-
->>>>>>> d42964e4
-**Type**: string<br />
-**Default**: The name of the page as specified in `docs.yml`
-
-Set the content for the [`<title>` element](https://web.dev/learn/html/document-structure#document_title) for a page. This title is displayed in browser tabs, history, and bookmarks, as well as in search engine results. Having a unique and informative title for each page benefits your site's SEO (Search Engine Optimization).
-
-<Tip title="Tip">
-  For more information, see [Google's guidelines for useful
-  titles](https://developers.google.com/search/docs/appearance/title-link#page-titles).
-</Tip>
-
-If no `title` is provided in the frontmatter of a page, Fern uses the value for that page in `docs.yml`.
-
-For example, if a page is defined like this in `docs.yml`:
-
-<CodeBlock title="docs.yml">
-
-```yaml
-- page: Overview
-  path: ./docs/pages/api-overview.mdx
-```
-
-</CodeBlock>
-
-Then, if Fern does not find a `title` in that page's frontmatter, `Overview` is used for the default title.
-
-### Site-wide title text appended from docs.yml
-
-You can set a field named `title` in `docs.yml` like this:
-
-<CodeBlock title='docs.yml'>
-
-```yaml
-instances:
-  - url: fern.docs.buildwithfern.com
-
-title: Fern | Documentation # <-- set site-wide
-```
-
-</CodeBlock>
-
-The value you enter for this field is appended to every page's title across your docs site, as ` - TITLE_VALUE`.
-
-For example, with the above setting in `docs.yml`, the `Overview` page's title becomes `Overview - Fern | Documentation`.
-
-<<<<<<< HEAD
-## slug
-
-**Type**: string<br />
-**Default**: None
-
-The `slug` you set in a page's front matter overrides the URL for that page derived from `docs.yml`. This slug begins from the root of your docs site, ignoring the tab or section that the page is under. This allows you to set a custom full slug for any page.
-
-As an example, consider this navigation setup in `docs.yml`:
-
-<CodeBlock title='docs.yml navigation example'>
-```yaml
-navigation:
-  - tab: overview
-    layout:
-      - section: Support
-        contents:
-          - page: Email Us
-            path: ./pages/emailus.mdx
-            slug: email
-```
-</CodeBlock>
-
-The `slug` set in `docs.yml` affects only the final part of the URL, so the `emailus.mdx` page is available at `/overview/support/email`.
-
-In contrast, the `slug` that you set in front matter affects the full URL. For example, you can set the front matter `slug` to `email`, as shown:
-
-<CodeBlock title='Front matter in emailus.mdx'>
-```mdx
----
-slug: email
----
-```
-</CodeBlock>
-
-The page then becomes available at `/email`. 
-
-## description
-=======
-#### description
-
->>>>>>> d42964e4
-**Type**: string<br />
-**Default**: None
-
-Set the [meta description](https://web.dev/learn/html/metadata#description) for a page. Like the page title, the meta description is important for SEO. It impacts the text that search engines display about your page in search results snippets. It can also influence search engine indexing and ranking. For more information, see [Google's guidelines for meta descriptions](https://developers.google.com/search/docs/appearance/snippet#meta-descriptions).
-
-<<<<<<< HEAD
-## editThisPageUrl
-=======
-#### editThisPageUrl
-
->>>>>>> d42964e4
-**Type**: string (absolute URL)<br />
-**Default**: None
-
-Provide the absolute link to the source `.md` or `.mdx` file in GitHub. Fern uses it to add an `Edit this page` link to the page, which users of your documentation can use to suggest corrections or additions.
-
-<<<<<<< HEAD
-## image
-=======
-#### image
-
->>>>>>> d42964e4
-**Type**: string (absolute URL)<br />
-**Default**: None
-
-Configure the `<meta property="og:image">` metadata for a page using an absolute path to an image hosted online. This provides an image to show next to a link to your documentation when the link is shared on social media, using a metadata protocol called [OpenGraph](https://ogp.me/). For more information, see the [web.dev explanation of OpenGraph](https://web.dev/learn/html/metadata#open_graph).
+---
+title: Customize content using frontmatter
+description: Set the page title, meta description, a URL to suggest edits to the page, and its OpenGraph image by using frontmatter.
+---
+
+You can optionally use front matter to set each page's title, full slug override, meta description, a URL to suggest edits to the page, and its OpenGraph image. 
+
+Front matter must be added to the top of a `.md` or `.mdx` file, before the rest of the content. Use sets of three dashes to indicate the beginning and end of your front matter, as shown:
+
+<CodeBlock title="Example front matter">
+```mdx
+---
+title: Introduction to the Fern toolkit for REST APIs
+slug: introduction
+description: Define your API with OpenAPI or Fern's simpler format, then generate SDKs, server boilerplate, and a documentation website with an API Reference. 
+editThisPageUrl: https://github.com/fern-api/fern/blob/main/fern/docs/pages/overview/introduction.mdx
+image: https://github.com/fern-api/fern/blob/main/fern/docs/images/logo-green.png
+---
+```
+
+</CodeBlock>
+
+## title
+
+**Type**: string<br />
+**Default**: The name of the page as specified in `docs.yml`
+
+Set the content for the [`<title>` element](https://web.dev/learn/html/document-structure#document_title) for a page. This title is displayed in browser tabs, history, and bookmarks, as well as in search engine results. Having a unique and informative title for each page benefits your site's SEO (Search Engine Optimization).
+
+<Tip title="Tip">
+  For more information, see [Google's guidelines for useful
+  titles](https://developers.google.com/search/docs/appearance/title-link#page-titles).
+</Tip>
+
+If no `title` is provided in the frontmatter of a page, Fern uses the value for that page in `docs.yml`.
+
+For example, if a page is defined like this in `docs.yml`:
+
+<CodeBlock title="docs.yml">
+
+```yaml
+- page: Overview
+  path: ./docs/pages/api-overview.mdx
+```
+
+</CodeBlock>
+
+Then, if Fern does not find a `title` in that page's frontmatter, `Overview` is used for the default title.
+
+### Site-wide title text appended from docs.yml
+
+You can set a field named `title` in `docs.yml` like this:
+
+<CodeBlock title='docs.yml'>
+
+```yaml
+instances:
+  - url: fern.docs.buildwithfern.com
+
+title: Fern | Documentation # <-- set site-wide
+```
+
+</CodeBlock>
+
+The value you enter for this field is appended to every page's title across your docs site, as ` - TITLE_VALUE`.
+
+For example, with the above setting in `docs.yml`, the `Overview` page's title becomes `Overview - Fern | Documentation`.
+
+## slug
+
+**Type**: string<br />
+**Default**: None
+
+The `slug` you set in a page's front matter overrides the URL for that page derived from `docs.yml`. This slug begins from the root of your docs site, ignoring the tab or section that the page is under. This allows you to set a custom full slug for any page.
+
+As an example, consider this navigation setup in `docs.yml`:
+
+<CodeBlock title='docs.yml navigation example'>
+```yaml
+navigation:
+  - tab: overview
+    layout:
+      - section: Support
+        contents:
+          - page: Email Us
+            path: ./pages/emailus.mdx
+            slug: email
+```
+</CodeBlock>
+
+The `slug` set in `docs.yml` affects only the final part of the URL, so the `emailus.mdx` page is available at `/overview/support/email`.
+
+In contrast, the `slug` that you set in front matter affects the full URL. For example, you can set the front matter `slug` to `email`, as shown:
+
+<CodeBlock title='Front matter in emailus.mdx'>
+```mdx
+---
+slug: email
+---
+```
+</CodeBlock>
+
+The page then becomes available at `/email`. 
+
+## description
+  
+**Type**: string<br />
+**Default**: None
+
+Set the [meta description](https://web.dev/learn/html/metadata#description) for a page. Like the page title, the meta description is important for SEO. It impacts the text that search engines display about your page in search results snippets. It can also influence search engine indexing and ranking. For more information, see [Google's guidelines for meta descriptions](https://developers.google.com/search/docs/appearance/snippet#meta-descriptions).
+
+## editThisPageUrl
+
+**Type**: string (absolute URL)<br />
+**Default**: None
+
+Provide the absolute link to the source `.md` or `.mdx` file in GitHub. Fern uses it to add an `Edit this page` link to the page, which users of your documentation can use to suggest corrections or additions.
+
+## image
+
+**Type**: string (absolute URL)<br />
+**Default**: None
+
+Configure the `<meta property="og:image">` metadata for a page using an absolute path to an image hosted online. This provides an image to show next to a link to your documentation when the link is shared on social media, using a metadata protocol called [OpenGraph](https://ogp.me/). For more information, see the [web.dev explanation of OpenGraph](https://web.dev/learn/html/metadata#open_graph).