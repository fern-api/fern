--- conflicted
+++ resolved
@@ -309,36 +309,21 @@
 - `bodyFont`: affects paragraph text and other body text
 - `codeFont`: affects code blocks and inline code snippets
 
-<<<<<<< HEAD
 To customize the font used for each font type, add a top-level `typography` list to `docs.yml`. Then in it, specify the path of your font file for one or more of the font types.
 
 A font has two properties:
 - `name`: the name of the font; defaults to a generated name that will be used to reference your custom font in the eventually injected CSS
 - `path`: the path to the font file
-=======
-To customize the font used for each font type, add a top-level `typography` list to `docs.yml`. 
-Then in it, specify the path of your font file for one or more of the font types. You can also name a font.
->>>>>>> 067060b0
 
 <CodeBlock title="Example of specifying custom fonts in docs.yml">
 ```yaml
 typography:
-<<<<<<< HEAD
-=======
-  headingsFont:
-    path: ./fonts/Inter-Bold.woff2
-    name: Inter-Bold
->>>>>>> 067060b0
   bodyFont:
     name: Inter-Regular
     path: ./fonts/Inter-Regular.woff2
-<<<<<<< HEAD
   headingsFont:
     name: Inter-Bold
     path: ./fonts/Inter-Bold.woff2
-=======
-    name: Inter-Regular
->>>>>>> 067060b0
   codeFont: 
     name: Roboto-Mono-Regular
     path:  ./fonts/Roboto-Mono-Regular.woff2
