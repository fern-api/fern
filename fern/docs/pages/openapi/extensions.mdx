Fern supports different OpenAPI extensions so that you can generate higher-quality SDKs.

## SDK method names

By default, Fern uses the `tag` and `operationId` fields to generate the SDK method. So an endpoint with a
tag `users` and operationId `users_create` will generate an SDK that reads `client.users.create()`.

To explicitly set the SDK method you can leverage the extensions:

- `x-fern-sdk-group-name` which groups SDK methods together
- `x-fern-sdk-method-name` which is used as the method name in the SDK

The OpenAPI below will `client.users.create()`:

```yaml openapi.yaml
paths:
  /users:
    post:
      x-fern-sdk-group-name: users
      x-fern-sdk-method-name: create
```

If you omit the `x-fern-sdk-group-name` extension, then the generated SDK method will live at the root.
For example, the following OpenAPI will generate `client.create_user()`:

```yaml openapi.yaml
paths:
  /users:
    post:
      x-fern-sdk-method-name: create_user
```

## Enum descriptions and names

OpenAPI doesn't natively support adding descriptions to enum values. To do this in Fern you can use the `x-fern-enum`
extension.

In the example below, we've added some descriptions to enum values. These descriptions will
propagate into the generated SDK and docs website.

```yaml openapi.yml
components:
  schemas:
    CardSuit:
      enum:
        - clubs
        - diamonds
        - hearts
        - spades
      x-fern-enum: # <----
        clubs:
          description: Some docs about clubs
        spades:
          description: Some docs about spades
```

`x-fern-enum` also supports a `name` field that allows you to customize the name of the enum in code.
This is particularly useful when you have enums that rely on symbolic characters that would otherwise cause
generated code not to compile.

For example, the following OpenAPI

```yaml openapi.yml
components:
  schemas:
    Operand:
      enum:
        - >
        - <
      x-fern-enum:
        >:
          name: GreaterThan
          description: Checks if value is greater than
        <:
          name: LessThan
          description: Checks if value is less than
```

would generate

```typescript operand.ts
export enum Operand {
  GreaterThan = ">",
  LessThan = "<",
}
```

## Schema names

OpenAPI allows you to define inlined schemas that do not have names.

```yaml openapi.yml
components:
  schemas:
    Movie:
      type: object
      properties:
        name:
          type: string
        cast:
          type: array
          items:
            type: object # <---- Inline Type
            properties:
              firstName:
                type: string
              lastName:
                type: string
              age:
                type: integer
```

Fern automatically generates names for all the inlined schemas. For example, in this example,
Fern would generate the name `CastItem` for the inlined array item schema.

```typescript
export interface Movie {
    name?: string;
    cast?: CastItem[]
}

export interface CastItem  { # <----- Auto-generated name
    firstName?: string;
    lastName?: string;
    age?: integer;
}
```

If you want to override the generated name, you can use the extension `x-fern-type-name`.

```yaml openapi.yml
components:
  schemas:
    Movie:
      type: object
      properties:
        name:
          type: string
        cast:
          type: array
          items:
            type: object
            x-fern-type-name: Person # <----
            properties:
              firstName:
                type: string
              lastName:
                type: string
              age:
                type: integer
```

This would replace `CastItem` with `Person` and the generated code would read more idiomatically:

```typescript
export interface Movie {
    name?: string;
    cast?: Person[]
}

export interface Person  { # <---- Overridden name
    firstName?: string;
    lastName?: string;
    age?: integer;
}
```

<<<<<<< HEAD
## Parameter Names 

The `x-fern-parameter-name` extension allows you to customize the variable name of OpenAPI 
parameters. 

For example, if you have a header `X-API-Version`, you may want the parameter 
in code to be called `version`. 

<CodeBlock title="openapi.yml">
```yaml
paths:
  "/user":
    get:
      operationId: get_user
      parameters:
        - in: header
          name: X-API-Version
          x-fern-parameter-name: version # <---- specify the parameter name
          schema:
            type: string
          required: true
      ...
=======
## Server names

The `x-fern-server-name` extension is used to name your servers. 

<CodeBlock title="openapi.yml">
```yaml
servers:
- url: https://api.example.com
  x-fern-server-name: Production
- url: https://sandbox.example.com
  x-fern-server-name: Sandbox
```
</CodeBlock>

In a generated TypeScript SDK, you'd see:

<CodeBlock title="environment.ts">
```yaml
export const ExampleEnvironment = {
    Production: "https://api.example.com",
} as const;

export type ExampleEnvironment = typeof ExampleEnvironment.Production;
>>>>>>> 4f6371ba
```
</CodeBlock>

## Audiences

The `x-fern-audiences` extension is used to mark endpoints with a particular audience
so that you can filter your SDKs and Docs as you would like in Fern.  

In the example below, we have marked the `POST /users` endpoint with the `public` audience. 

<CodeBlock title="openapi.yml">
```yaml
paths: 
  /users: 
    post: 
      x-fern-audiences: # <---- mark with the public audience
        - public
      operationId: users_create
      ...
  /projects: 
    post: 
      operationId: projects_create
      ...
```
</CodeBlock>

### Audiences with SDKs

To filter to the public audience when generating code, update your `generators.yml` configuration to include:

<CodeBlock title="generators.yml">
```yaml
groups: 
  sdks: 
    audiences: # <---- the generators will now be filtered to the public audience
      - public 
    generators: 
      - name: fernapi/fern-tyepscript-node-sdk
        version: 0.8.8
        ...
```
</CodeBlock>

### Audiences with Docs

If generating Fern Docs, you'll need to update your `docs.yml` configuration to include:

<CodeBlock title="docs.yml">
```yaml
navigation:
  - api: API Reference
    audiences: # <---- the API Reference will now be filtered to the public audience
      - public
```
</CodeBlock>

## Streaming

The `x-fern-streaming` extension is used to specify that an endpoint's response is streamed.
Simply include the `x-fern-streaming` extension within your endpoint like so:

```yaml openapi.yml
paths:
  /logs:
    post:
      x-fern-streaming: true
      requestBody:
        content:
          application/json:
            schema:
              type: object
              properties:
                topic:
                  description: ""
                  type: string
      responses:
        "200":
          content:
            application/json:
              schema:
                $ref: "#/components/schemas/Log"
components:
  schemas:
    Log:
      type: object
      properties:
        topic:
          type: string
        message:
          type: string
```

If you want to generate both a non-streaming and streaming SDK method variant for the same endpoint,
you can use the extended `x-fern-streaming` syntax:

```yaml openapi.yml
paths:
  /logs:
    post:
      x-fern-streaming:
        stream-condition: $request.stream
        response:
          $ref: "#/components/schemas/Logs"
        response-stream:
          $ref: "#/components/schemas/Log"
      requestBody:
        content:
          application/json:
            schema:
              type: object
              properties:
                topic:
                  description: ""
                  type: string
      responses:
        "200":
          content:
            application/json:
              schema:
                $ref: "#/components/schemas/Log"
components:
  schemas:
    Log:
      type: object
      properties:
        topic:
          type: string
        message:
          type: string
    Logs:
      type: array
      items:
        - $ref: "#/components/schemas/Log"
```

The same endpoint path (`/logs` in the example above) is used for both of the generated SDK methods,
and the `stream-condition` setting includes a property in the request body that is used to
distinguish whether the response should be streamed.

In the example above, a property named `stream` is sent as `true` for the streaming variant,
and sent as `false` for the non-streaming variant. Additionally, a stream of the `Log` type
is returned in the streaming variant, whereas the `Logs` array is returned in the non-streaming
variant.

## Ignoring Schemas or endpoints

If you want Fern to skip reading any endpoint or schemas, you can use the 
`x-fern-ignore` extension. 

To skip an endpoint, you must add `x-fern-ignore: true` at the operation 
level. 

```yaml openapi.yml 
paths:
  /users: 
    get: 
      x-fern-ignore: true # <-----------
      ...
```

To skip a schema, you msut add `x-fern-ignore: true` at the schema level. 

```yaml openapi.yml 
components: 
  schemas: 
    SchemaToSkip: 
      x-fern-ignore: true # <-----------
      ...
```

## Overlaying extensions 

Because of the number of tools that use OpenAPI, it may be more convenient to 
"overlay" your fern specific OpenAPI extensions onto your original definition. \
In order to do this you can use the `x-fern-overrides-filepath` extension.

Below is an example of how someone can overlay the extensions `x-fern-sdk-method-name` and 
`x-fern-sdk-group-name` without polluting their original OpenAPI. The combined result is 
shown in the third tab. 

<CodeBlocks>
    <CodeBlock title="openapi.yml">
    ```yaml
    openapi: 3.0.0
    info:
      title: User API
      version: 1.0.0
    x-fern-overrides-filepath: overrides.yml # <--------- 
    paths:
      /users:
        get:
          summary: Get a list of users
          description: Retrieve a list of users from the system.
          responses:
            '200':
              description: Successful response
            '500':
              description: Internal Server Error
    ```
    </CodeBlock>

    <CodeBlock title="overrides.yml">
    ```yaml
    paths:
      /users:
        get:
          x-fern-sdk-group-name: users
          x-fern-sdk-method-name: get
    ```
    </CodeBlock>

    <CodeBlock title="Overlayed OpenAPI">
    ```yaml
    paths:
      /users:
        get:
          x-fern-sdk-group-name: users # <---------------
          x-fern-sdk-method-name: get  # <---------------
          summary: Get a list of users
          description: Retrieve a list of users from the system.
          responses:
            '200':
              description: Successful response
            '500':
              description: Internal Server Error
    ```
    </CodeBlock>
</CodeBlocks>

## Request an OpenAPI extension 

If there's an extension you want that doesn't already exist, file an [issue](https://github.com/fern-api/fern/issues/new) to start a discussion about it.<|MERGE_RESOLUTION|>--- conflicted
+++ resolved
@@ -165,7 +165,6 @@
 }
 ```
 
-<<<<<<< HEAD
 ## Parameter Names 
 
 The `x-fern-parameter-name` extension allows you to customize the variable name of OpenAPI 
@@ -188,7 +187,7 @@
             type: string
           required: true
       ...
-=======
+
 ## Server names
 
 The `x-fern-server-name` extension is used to name your servers. 
@@ -212,7 +211,6 @@
 } as const;
 
 export type ExampleEnvironment = typeof ExampleEnvironment.Production;
->>>>>>> 4f6371ba
 ```
 </CodeBlock>
 
