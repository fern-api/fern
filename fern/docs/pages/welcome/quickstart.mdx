In this quickstart, we'll install Fern, initialize a sample API, and generate a TypeScript Node.js SDK. The output files will be downloaded to your local file system.

We'll use a [**Fern Definition**](/api-definition/fern-definition/overview) to describe our endpoints, types, and errors. Alternatively, you can use an [OpenAPI specification](/api-definition/openapi/import).

### Prerequisites 

<<<<<<< HEAD
- Node.js 18 or higher
=======
Import your OpenAPI spec into Fern [here](/api-definition/openapi/importing-open-api).
>>>>>>> 466834d7

### Step 1: Install Fern

```bash
npm install -g fern-api
```

### Step 2: Initialize Fern 

```bash
fern init
```

This will create a `fern/` directory which contains a sample API and configuration. This generally lives in your backend repo, but you can also have an independent repo dedicated to your API (like [Seam's](https://github.com/seamapi/fern-config)).

<<<<<<< HEAD
<CodeBlock title = "fern/">
```yml
├─ fern.config.json
├─ generators.yml # generators you're using
└─ definition/
  ├─ api.yml  
=======
```yaml
fern/
├─ fern.config.json # root-level configuration
├─ generators.yml # generators you're using
└─ definition/
  ├─ api.yml  # API-level configuration
>>>>>>> 466834d7
  └─ imdb.yml # endpoints, types, and errors
```
</CodeBlock>

The example API we'll use is inspired by IMDb (International Movie Database). We'll see an endpoint for creating and retrieving a `Movie`.

<<<<<<< HEAD
<CodeBlock title="imdb.yml">
```yml
service:
  auth: false
  base-path: /movies
  endpoints:
    create: 
      method: POST
      path: /
      request: CreateMovieRequest
      response: MovieId
    get:
      method: GET
      path: /{id}
      path-parameters:
        id: MovieId
      response: Movie
      errors:
        - DoesNotExistError
=======
By default, `generators.yml` is configured to generate a TypeScript SDK and an
OpenAPI spec. You can read more about generation on the [fern generate](/overview/cli/fern-generate)
page.

### Defining your API
>>>>>>> 466834d7

types:
  MovieId: uuid 

  CreateMovieRequest:
    properties:
      title: string

  Movie:
    properties:
      id: MovieId
      title: string
      rating:
        type: double
        docs: The rating scale is one to five stars
<<<<<<< HEAD
=======

service:
  auth: false
  base-path: /movies
  endpoints:
    getMovie:
      method: GET
      path: /{movieId}
      path-parameters:
        movieId: MovieId
      response: Movie
      errors:
        - MovieDoesNotExistError
>>>>>>> 466834d7

errors:
  DoesNotExistError:
    status-code: 404
    type: MovieId
```
</CodeBlock>

### Step 3: Generate code

By default, `generators.yml` contains the TypeScript Node.js generator.

<CodeBlock title = "generators.yml">
```diff
default-group: local
groups:
  local:
    generators:
      - name: fernapi/fern-typscript-node-sdk
          version: 0.8.8
          output:
            location: local-file-system
            path: ../generated/sdks/node
```
</CodeBlock>

To invoke the generator, run:

```bash
fern generate
```

By default, Fern runs the generator in the cloud, compiles your API definition into files, and downloads them to your computer. Once complete, you'll see new files in `/generated/sdks/node/`.

Note: The `generated/` directory will be created at the root level of your repository, one level up from the `fern/` folder.

### What's next

Congratulations! You installed Fern, initialized a sample API, and generated your first SDK. 

<<<<<<< HEAD
As a next step, you can:
- Use an [OpenAPI specification](/api-definition/openapi/import)
- Define your API as a [Fern Definition](/api-definition/fern-definition/overview)
- Configure additional code [generators](/overview/welcome/generators)
- Publish the Node.js SDK to [npm & GitHub](/generate-sd-ks/generators/type-script-node-js-sdk#publish-a-public-package) *paid feature*
=======
Your **Fern Definition** is a set of YAML files that describe your API. You can
learn more about this in the [Define your API](/api-definition/fern-definition/overview) section.
>>>>>>> 466834d7
<|MERGE_RESOLUTION|>--- conflicted
+++ resolved
@@ -2,13 +2,13 @@
 
 We'll use a [**Fern Definition**](/api-definition/fern-definition/overview) to describe our endpoints, types, and errors. Alternatively, you can use an [OpenAPI specification](/api-definition/openapi/import).
 
+```bash
+npm install -g fern-api
+```
+
 ### Prerequisites 
 
-<<<<<<< HEAD
 - Node.js 18 or higher
-=======
-Import your OpenAPI spec into Fern [here](/api-definition/openapi/importing-open-api).
->>>>>>> 466834d7
 
 ### Step 1: Install Fern
 
@@ -24,28 +24,18 @@
 
 This will create a `fern/` directory which contains a sample API and configuration. This generally lives in your backend repo, but you can also have an independent repo dedicated to your API (like [Seam's](https://github.com/seamapi/fern-config)).
 
-<<<<<<< HEAD
 <CodeBlock title = "fern/">
 ```yml
 ├─ fern.config.json
 ├─ generators.yml # generators you're using
 └─ definition/
   ├─ api.yml  
-=======
-```yaml
-fern/
-├─ fern.config.json # root-level configuration
-├─ generators.yml # generators you're using
-└─ definition/
-  ├─ api.yml  # API-level configuration
->>>>>>> 466834d7
   └─ imdb.yml # endpoints, types, and errors
 ```
 </CodeBlock>
 
 The example API we'll use is inspired by IMDb (International Movie Database). We'll see an endpoint for creating and retrieving a `Movie`.
 
-<<<<<<< HEAD
 <CodeBlock title="imdb.yml">
 ```yml
 service:
@@ -65,13 +55,6 @@
       response: Movie
       errors:
         - DoesNotExistError
-=======
-By default, `generators.yml` is configured to generate a TypeScript SDK and an
-OpenAPI spec. You can read more about generation on the [fern generate](/overview/cli/fern-generate)
-page.
-
-### Defining your API
->>>>>>> 466834d7
 
 types:
   MovieId: uuid 
@@ -87,22 +70,6 @@
       rating:
         type: double
         docs: The rating scale is one to five stars
-<<<<<<< HEAD
-=======
-
-service:
-  auth: false
-  base-path: /movies
-  endpoints:
-    getMovie:
-      method: GET
-      path: /{movieId}
-      path-parameters:
-        movieId: MovieId
-      response: Movie
-      errors:
-        - MovieDoesNotExistError
->>>>>>> 466834d7
 
 errors:
   DoesNotExistError:
@@ -143,13 +110,8 @@
 
 Congratulations! You installed Fern, initialized a sample API, and generated your first SDK. 
 
-<<<<<<< HEAD
 As a next step, you can:
 - Use an [OpenAPI specification](/api-definition/openapi/import)
 - Define your API as a [Fern Definition](/api-definition/fern-definition/overview)
 - Configure additional code [generators](/overview/welcome/generators)
-- Publish the Node.js SDK to [npm & GitHub](/generate-sd-ks/generators/type-script-node-js-sdk#publish-a-public-package) *paid feature*
-=======
-Your **Fern Definition** is a set of YAML files that describe your API. You can
-learn more about this in the [Define your API](/api-definition/fern-definition/overview) section.
->>>>>>> 466834d7
+- Publish the Node.js SDK to [npm & GitHub](/generate-sd-ks/generators/type-script-node-js-sdk#publish-a-public-package) *paid feature*