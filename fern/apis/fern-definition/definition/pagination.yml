--- conflicted
+++ resolved
@@ -8,12 +8,6 @@
 
   CursorPaginationSchema:
     properties:
-<<<<<<< HEAD
-      type:
-        type: optional<literal<"cursor">>
-        docs: The type of pagination.
-=======
->>>>>>> a807d776
       cursor:
         type: string
         docs: The path to the request property for the cursor.
@@ -26,12 +20,6 @@
 
   OffsetPaginationSchema:
     properties:
-<<<<<<< HEAD
-      type:
-        type: optional<literal<"offset">>
-        docs: The type of pagination.
-=======
->>>>>>> a807d776
       offset:
         type: string
         docs: The path to the request property for the page offset.
