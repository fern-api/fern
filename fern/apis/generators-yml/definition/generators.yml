--- conflicted
+++ resolved
@@ -243,41 +243,23 @@
       respect-readonly-schemas:
         type: optional<boolean>
         docs: Enables exploring readonly schemas in OpenAPI specifications
-<<<<<<< HEAD
-=======
-      respect-nullable-schemas:
-        type: optional<boolean>
-        docs: Preserves nullable schemas in OpenAPI specifications. Defaults to false, where nullable schemas are treated as optional.
-      only-include-referenced-schemas:
-        type: optional<boolean>
-        docs: Whether to only include schemas referenced by endpoints in the generated SDK (i.e. a form of tree-shaking). Defaults to false.
-      inline-path-parameters:
-        type: optional<boolean>
-        docs: Whether to include path parameters within the generated in-lined request. Defaults to false.
-      default-form-parameter-encoding: 
+      default-form-parameter-encoding:
         type: optional<FormParameterEncoding>
-        docs: The default encoding of form parameters. Defaults to JSON. 
->>>>>>> 30b3014b
+        docs: The default encoding of form parameters. Defaults to JSON.
       filter:
         type: optional<OpenAPIFilterSchema>
         docs: Filter to apply to the OpenAPI specification.
       example-generation:
         type: optional<OpenAPIExampleGenerationSchema>
         docs: Fine-tune your example generation
-<<<<<<< HEAD
-
-  OpenAPIExampleGenerationSchema:
-    properties:
-=======
-  
-  FormParameterEncoding: 
-    enum: 
+
+  FormParameterEncoding:
+    enum:
       - form
       - json
-  
-  OpenAPIExampleGenerationSchema: 
-    properties: 
->>>>>>> 30b3014b
+
+  OpenAPIExampleGenerationSchema:
+    properties:
       request: optional<RequestOrResponseExampleGenerationSchema>
       response: optional<RequestOrResponseExampleGenerationSchema>
 
