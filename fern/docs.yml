instances:
  - url: fern.docs.buildwithfern.com/learn
    custom-domain: buildwithfern.com/learn
    edit-this-page:
      github:
        owner: fern-api
        repo: fern
        branch: main
  - url: fern.docs.dev.buildwithfern.com/learn
    edit-this-page:
      github:
        owner: fern-api
        repo: fern
        branch: main
title: Fern

tabs:
  home:
    display-name: Home
    icon: fa-regular fa-home
    slug: home
  api-definition:
    display-name: API Definition
    icon: fa-regular fa-book
    slug: api-definition
  docs:
    display-name: Docs
    icon: fa-regular fa-browser
    slug: docs
  sdks:
    display-name: SDKs
    icon: fa-brands fa-codepen
    slug: sdks
  cli-api:
    display-name: CLI & API Reference
    icon: fa-regular fa-code
    slug: cli-api

css: ./assets/styles.css

redirects:
  - source: /api-definition/fern/api-yml-reference
    destination: /api-definition/fern/api-yml/overview

navigation:
  - tab: home
    layout:
      - page: Welcome
        path: pages/welcome.mdx
  - tab: api-definition
    layout:
      - section: Introduction
        contents:
          - page: What is an API Definition?
            icon: fa-regular fa-question-circle
            path: ./pages/api-definition/introduction/what-is-an-api-definition.mdx
          - page: What is the Fern Folder?
            icon: fa-regular fa-folder
            path: ./pages/api-definition/introduction/what-is-the-fern-folder.mdx
      - section: OpenAPI Specification
        slug: openapi
        contents:
          - page: Overview
            icon: fa-regular fa-brackets-curly
            path: ./pages/api-definition/openapi/overview.mdx
          - page: Authentication
            icon: fa-regular fa-lock-keyhole
            path: ./pages/api-definition/openapi/auth.mdx
          # - page: OpenAPI Examples
          #   icon: fa-regular fa-square-terminal
          #   path: ./pages/api-definition/openapi/examples.mdx
          #   slug: examples
          - section: Endpoints
            icon: fa-regular fa-object-intersect
            slug: endpoints
            contents:
              - page: HTTP JSON Endpoints
                icon: fa-regular fa-display-code
                path: ./pages/api-definition/openapi/endpoints/rest.mdx
                slug: http
              - page: Multipart Form Uploads
                icon: fa-regular fa-file
                path: ./pages/api-definition/openapi/endpoints/multipart.mdx
                slug: multipart
              - page: Server Sent Events
                path: ./pages/api-definition/openapi/endpoints/sse.mdx
                icon: fa-regular fa-signal-stream
                slug: sse
          - page: Webhooks
            path: ./pages/api-definition/openapi/webhooks.mdx
            icon: fa-regular fa-webhook
          - page: Audiences
            icon: fa-duotone fa-users
            path: ./pages/api-definition/openapi/extensions/audiences.mdx
            slug: audiences
          - section: Extensions
            icon: fa-regular fa-object-intersect
            slug: extensions
            contents:
              - page: SDK Method Names
                icon: fa-regular fa-display-code
                path: ./pages/api-definition/openapi/extensions/method-names.mdx
                slug: method-names
              - page: Parameter Names
                icon: fa-regular fa-input-text
                path: ./pages/api-definition/openapi/extensions/parameter-names.mdx
                slug: parameter-names
              - page: Other
                icon: fa-regular fa-ellipsis-h
                path: ./pages/api-definition/openapi/extensions/others.mdx
                slug: others
          - page: Overlay Customizations
            icon: fa-regular fa-shuffle
            path: ./pages/api-definition/openapi/overrides.mdx
          - page: Automatic Updates
            icon: fa-regular fa-arrows-rotate
            path: ./pages/api-definition/openapi/automation.mdx            
          - section: Integrate your Server Framework
            icon: fa-regular fa-server
            slug: frameworks
            contents:
              - page: FastAPI
                icon: fa-regular fa-circle-bolt
                path: ./pages/api-definition/openapi/server-frameworks/fastapi.mdx
                slug: fastapi
      - section: Fern Definition
        slug: fern
        contents:
          - page: Overview
            icon: fa-regular fa-seedling
            path: ./pages/api-definition/fern-definition/overview.mdx
          - page: Authentication
            icon: fa-regular fa-lock-keyhole
            path: ./pages/api-definition/fern-definition/auth.mdx
          - page: Types
            icon: fa-regular fa-shapes
            path: ./pages/api-definition/fern-definition/types.mdx
          - section: Endpoints
            icon: fa-regular fa-plug
            path: ./pages/api-definition/fern-definition/endpoints.mdx
            contents: 
              - page: HTTP JSON Endpoints
                icon: fa-regular fa-display-code
                path: ./pages/api-definition/fern-definition/endpoints/rest.mdx
                slug: http
              - page: Multipart Form Uploads
                icon: fa-regular fa-file
                path: ./pages/api-definition/fern-definition/endpoints/multipart.mdx
                slug: multipart
              - page: Server Sent Events
                icon: fa-regular fa-signal-stream
                path: ./pages/api-definition/fern-definition/endpoints/sse.mdx
                slug: sse
          - page: Webhooks
            icon: fa-regular fa-webhook
            path: ./pages/api-definition/fern-definition/webhooks.mdx
          - page: WebSockets
            icon: fa-regular fa-globe
            path: ./pages/api-definition/fern-definition/websockets.mdx
          - page: Errors
            icon: fa-regular fa-exclamation-triangle
            path: ./pages/api-definition/fern-definition/errors.mdx
          - page: Imports
            icon: fa-regular fa-download
            path: ./pages/api-definition/fern-definition/imports.mdx
          - page: Examples
            icon: fa-regular fa-square-terminal
            path: ./pages/api-definition/fern-definition/examples.mdx
          - page: Audiences
            icon: fa-duotone fa-users
            path: ./pages/api-definition/fern-definition/audiences.mdx
          - page: Availability
            icon: fa-regular fa-clock-rotate-left
            path: ./pages/api-definition/fern-definition/availability.mdx
          - section: api.yml Reference
            icon: fa-regular fa-books
            slug: api-yml
            contents:
              - page: Overview
                icon: fa-regular fa-book
                path: ./pages/api-definition/fern-definition/api-yml/overview.mdx
              - page: Environments
                icon: fa-regular fa-circle-wifi
                path: ./pages/api-definition/fern-definition/api-yml/environments.mdx
              - page: Global Headers
                icon: fa-regular fa-globe
                path: ./pages/api-definition/fern-definition/api-yml/global-configuration.mdx
              - page: Errors
                icon: fa-regular fa-exclamation-triangle
                path: ./pages/api-definition/fern-definition/api-yml/errors.mdx
          - page: Packages
            icon: fa-regular fa-box-open
            path: ./pages/api-definition/fern-definition/packages.mdx
          - page: Depending on Other APIs
            icon: fa-regular fa-link
            path: ./pages/api-definition/fern-definition/depending-on-other-apis.mdx
          - page: Export to OpenAPI
            icon: fa-regular fa-file-export
            slug: export-openapi
            path: ./pages/api-definition/fern-definition/export-openapi.mdx
  - tab: sdks
    layout:
      - section: Introduction
        contents:
          - page: Overview
            path: ./pages/sdks/introduction/overview.mdx
          - page: Configuration
            path: ./pages/sdks/introduction/configuration.mdx
          - section: Changelogs
            slug: changelog
            contents:
              - changelog: ./pages/changelogs/python-sdk
                title: Python
                slug: python
              - changelog: ./pages/changelogs/go-sdk
                title: Go
                slug: go
              - changelog: ./pages/changelogs/csharp-sdk
                title: .NET
                slug: csharp
              - changelog: ./pages/changelogs/java-sdk
                title: Java
                slug: java
              - changelog: ./pages/changelogs/ruby-sdk
                title: Ruby
                slug: ruby
      - section: Getting Started
        contents:
          - page: Generate your First SDK
            path: ./pages/sdks/getting-started/generate-your-first-sdk.mdx
          - page: Preview your SDK Locally
            path: ./pages/sdks/getting-started/preview-your-sdk-locally.mdx
          - page: Publish a Public-Facing SDK
            path: ./pages/sdks/publish-sdk/publish-your-sdk.mdx
            hidden: true
      - section: Features
        contents:
          - page: Strongly Typed
            path: ./pages/sdks/features/strongly-typed.mdx
          - page: Idiomatic Method Names
            path: ./pages/sdks/features/idiomatic-method-names.mdx
          - page: Schema Validation
            path: ./pages/sdks/features/schema-validation.mdx
          - page: Discriminated Unions
            path: ./pages/sdks/features/discriminated-unions.mdx
          - page: Multipart Form Data
            path: ./pages/sdks/features/multipart-form-data.mdx
          - page: Forward Compatibility
            path: ./pages/sdks/features/forward-compatibility.mdx
          - page: Registry Publishing
            path: ./pages/sdks/features/publish-to-registries.mdx
            icon: fa-regular fa-pro
          - page: Auto-Pagination
            path: ./pages/sdks/features/auto-pagination.mdx
            icon: fa-regular fa-pro
          - page: OAuth Token Refresh
            path: ./pages/sdks/features/oauth.mdx
            icon: fa-regular fa-pro
          - page: Retries with Backoff
            path: ./pages/sdks/features/retries-with-backoff.mdx
            icon: fa-regular fa-pro
          - page: Webhook Signature Verification
            path: ./pages/sdks/features/webhook-signature-verification.mdx
            icon: fa-regular fa-pro
          - page: Idempotency Headers
            path: ./pages/sdks/features/idempotency-headers.mdx
            icon: fa-regular fa-pro
          - page: Server-Sent Events
            path: ./pages/sdks/features/server-sent-events.mdx
            icon: fa-regular fa-pro
          - page: Integration Tests
            path: ./pages/sdks/features/integration-tests.mdx
            icon: fa-regular fa-pro
          - page: Code Snippets
            path: ./pages/sdks/features/code-snippets.mdx
            icon: fa-regular fa-pro
          - page: Augment with Custom Code
            path: ./pages/sdks/features/augment-with-custom-code.mdx
            icon: fa-regular fa-pro
          - page: Merging Multiple APIs
            path: ./pages/sdks/features/merging-multiple-apis.mdx
            icon: fa-regular fa-pro
          - page: WebSockets
            path: ./pages/sdks/features/websockets.mdx
            icon: fa-regular fa-pro
          #   icon: fa-regular fa-pro
          # - page: Object oriented SDKs
          #   path: ./pages/sdks/features/dummy.mdx
          #   icon: fa-regular fa-pro
          # - page: Polling
          #   path: ./pages/sdks/features/dummy.mdx
          #   icon: fa-regular fa-pro
          # - page: GitHub integration
          #   path: ./pages/sdks/features/dummy.mdx
          #   icon: fa-regular fa-pro
      - section: Package Managers
        contents:
          - page: NPM
            path: ./pages/sdks/integration/npm.mdx
          - page: PyPI
            slug: pypi
            path: ./pages/sdks/integration/pypi.mdx
          - page: NuGet
            slug: nuget
            path: ./pages/sdks/integration/nuget.mdx
          - page: Maven Central
            slug: maven-central
            path: ./pages/sdks/integration/maven-central.mdx

      - section: Alternatives
        hidden: true
        contents:
          - page: Speakeasy
            path: ./pages/sdks/comparison/speakeasy.mdx
  - tab: docs
    layout:
      - section: Getting Started
        contents:
          - page: Quickstart
            slug: quickstart
            path: ./pages/docs/getting-started/quickstart.mdx
            icon: fa-regular fa-rocket
          - page: Global Configuration
            slug: global-configuration
            path: ./pages/docs/getting-started/global-configuration.mdx
            icon: fa-regular fa-wrench
          - page: Project Structure
            slug: project-structure
            path: ./pages/docs/getting-started/project-structure.mdx
            icon: fa-regular fa-map
          - page: Preview your Docs
            slug: development
            path: ./pages/docs/getting-started/development.mdx
            icon: fa-regular fa-terminal
          - page: Publish your Docs
            path: ./pages/docs/getting-started/publishing-your-docs.mdx
            icon: fa-regular fa-upload

      - section: Building Your Docs
        contents:
          - page: Navigation
            icon: fa-regular fa-compass
            path: ./pages/docs/building-your-docs/navigation.mdx
          - page: Announcement Banner
            icon: fa-regular fa-bullhorn
            path: ./pages/docs/building-your-docs/announcement-banner.mdx
          - page: Links and Redirects
            icon: fa-regular fa-link
            path: ./pages/docs/building-your-docs/links-and-redirects.mdx
          - page: Customizing Slugs
            icon: fa-regular fa-input-text
            path: ./pages/docs/building-your-docs/customizing-slugs.mdx
          - page: Hiding Content
            icon: fa-regular fa-eye-slash
            path: ./pages/docs/building-your-docs/hiding-content.mdx
          - page: Custom CSS & Global JS
            icon: fa-regular fa-paintbrush
            path: ./pages/docs/building-your-docs/custom-css-js.mdx
          - page: Pull Request Preview
            icon: fa-regular fa-file-magnifying-glass
            path: ./pages/docs/building-your-docs/pr-preview.mdx
          - page: Custom Domain
            icon: fa-regular fa-globe-pointer
            path: ./pages/docs/building-your-docs/custom-domain.mdx
          - page: Edit This Page and User Feedback
            icon: fa-regular fa-comment
            path: ./pages/docs/building-your-docs/user-feedback.mdx

      - section: Writing Content
        slug: content
        contents:
          - page: Write Markdown content
            icon: fa-regular fa-font
            path: ./pages/fern-docs/content/write-markdown.mdx
            slug: write-markdown
          - section: Components
            icon: fa-regular fa-toolbox
            slug: components
            # path: ./pages/docs/components/overview.mdx
            contents:
              - page: Overview
                icon: fa-regular fa-wrench
                path: ./pages/docs/components/overview.mdx
              - page: Accordions
                path: ./pages/docs/components/accordions.mdx
                slug: accordions
                icon: "square-caret-down"
              - page: Accordion Groups
                path: ./pages/docs/components/accordion-groups.mdx
                icon: table-rows
                slug: accordion-groups
              - page: Aside
                path: ./pages/docs/components/asides.mdx
                icon: align-right
                slug: aside
              - page: Callouts
                path: ./pages/docs/components/callouts.mdx
                icon: "circle-exclamation"
                slug: callouts
              - page: Cards
                path: ./pages/docs/components/cards.mdx
                icon: "rectangle"
                slug: cards
              - page: Card Groups
                path: ./pages/docs/components/card-groups.mdx
                icon: "rectangles-mixed"
                slug: card-groups
              - page: Code Blocks
                path: ./pages/docs/components/code-blocks.mdx
                slug: code-blocks
                icon: "rectangle-code"
              - page: Steps
                path: ./pages/docs/components/steps.mdx
                icon: "fa-solid fa-arrow-progress"
                slug: steps
              - page: Frames
                path: ./pages/docs/components/frames.mdx
                icon: "frame"
                slug: frames
              - page: Tabs
                path: ./pages/docs/components/tabs.mdx
                icon: "window-restore"
                slug: tabs
              - page: Endpoint Request Snippet
                path: ./pages/docs/components/endpoint-request-snippet.mdx
                icon: "turn-up"
                slug: request-snippet
              - page: Endpoint Response Snippet
                path: ./pages/docs/components/endpoint-response-snippet.mdx
                icon: "turn-down"
                slug: response-snippet
          - page: Frontmatter
            icon: fa-regular fa-sliders
            path: ./pages/fern-docs/content/front-matter.mdx
          - page: Reusable Snippets
            icon: fa-regular fa-recycle
            path: ./pages/fern-docs/content/reusable-snippets.mdx
          - page: Changelog
            path: ./pages/docs/writing-content/changelog.mdx
            icon: fa-regular fa-clock

      - section: API References
        contents:
          - page: Generate API Reference
            icon: fa-regular fa-gear-code
            path: ./pages/fern-docs/content/generate-api-ref.mdx
            slug: generate-api-ref
          - page: SDK Snippets
            icon: fa-regular fa-message-code
            path: ./pages/fern-docs/config/sdk-snippets.mdx
<<<<<<< HEAD
          - section: API Playground
            path: ./pages/fern-docs/content/api-playground.mdx
            icon: fa-regular fa-square-terminal
            contents:
              - page: Auto-populate API Keys
                icon: fa-regular fa-key
                path: ./pages/fern-docs/content/autopopulate-api-key.mdx
              - page: Advanced Configuration
                icon: fa-regular fa-wrench
                path: ./pages/fern-docs/content/customize-api-playground.mdx
=======
>>>>>>> 0eeebdb0
          - page: Endpoint Errors
            icon: fa-regular fa-exclamation-triangle
            path: ./pages/fern-docs/config/endpoint-errors.mdx
          - page: Customize API Reference Layout
            icon: fa-regular fa-arrow-up-arrow-down
            path: ./pages/fern-docs/content/customize-api-ref.mdx
          - page: Write Markdown in API Reference
            icon: fa-regular fa-pencil
            path: ./pages/fern-docs/content/api-ref-content.mdx
          - page: Customize API Playground
            icon: fa-regular fa-square-terminal
            path: ./pages/fern-docs/content/customize-api-playground.mdx

      - section: Integrations
        slug: integrations
        contents:
          - page: Overview
            icon: fa-regular fa-link
            slug: overview
            path: ./pages/docs/integrations/overview.mdx
          - section: Analytics
            icon: fa-regular fa-chart-simple
            slug: analytics
            contents:
              - page: PostHog
                path: ./pages/docs/integrations/analytics/posthog.mdx
                slug: posthog
              - page: Fullstory
                path: ./pages/docs/integrations/analytics/fullstory.mdx
              - page: Segment
                path: ./pages/docs/integrations/analytics/segment.mdx
          - section: Support
            icon: fa-regular fa-headset
            slug: support
            contents:
              - page: Intercom
                path: ./pages/docs/integrations/support/intercom.mdx
          - page: Postman
            slug: postman
            path: ./pages/docs/integrations/postman.mdx

      - section: Developer Tools
        contents:
          - page: GitLab
            slug: gitlab
            icon: fa-brands fa-gitlab
            path: ./pages/docs/developer-tools/gitlab.mdx
          - page: Vale
            icon: fa-regular fa-list-check
            path: ./pages/docs/developer-tools/vale.mdx

      - section: Alternatives
        hidden: true
        contents:
          - page: ReadMe
            slug: readme
            path: ./pages/docs/comparison/readme.mdx

  - tab: cli-api
    layout:
      - section: CLI Reference
        contents:
          - page: CLI Overview
            path: ./pages/cli-api/overview.mdx
          - page: Global Options
            path: ./pages/cli-api/global-options.mdx
          - page: Commands
            path: ./pages/cli-api/commands.mdx
          - changelog: ./pages/changelogs/cli
      - api: API Reference
        api-name: public-api
        summary: ./pages/cli-api/api-summary.mdx
        paginated: true
        audiences:
          - external
        layout:
          - page: Overview
            path: ./pages/cli-api/api-summary.mdx
        # snippets:
        #   python: fern-api
        #   typescript: "@fern-api/node-sdk"

navbar-links:
  - type: minimal
    text: Join our community
    url: https://join.slack.com/t/fern-community/shared_invite/zt-2q7ev4mki-mhO5anKslwRowp4oExWf4A
  - type: filled
    text: Book a demo
    url: https://buildwithfern.com/contact

typography:
  bodyFont:
    name: GT-Planar
    path: ./assets/GT-Planar.woff2
    weight: 400
  headingsFont:
    name: GT-Planar
    path: ./assets/GT-Planar-Bold.woff2

logo:
  href: https://www.buildwithfern.com
  light: ./images/logo-primary.svg
  dark: ./images/logo-white.svg
  height: 30
# background-image:
#   dark: ./images/background.svg
colors:
  accentPrimary:
    dark: "#1DA32B"
    light: "#1DA32B"
  background:
    dark: "#081008"
    light: "#FBFFFA"
  header-background:
    dark: "#081008"
    light: "#FBFFFA"
favicon: ./images/favicon.ico

layout:
  page-width: 1504px
  header-height: 75px
  searchbar-placement: header
  tabs-placement: header

js:
  - ./js/koala.js
analytics:
  posthog:
    api-key: ${POSTHOG_API_KEY}<|MERGE_RESOLUTION|>--- conflicted
+++ resolved
@@ -448,7 +448,6 @@
           - page: SDK Snippets
             icon: fa-regular fa-message-code
             path: ./pages/fern-docs/config/sdk-snippets.mdx
-<<<<<<< HEAD
           - section: API Playground
             path: ./pages/fern-docs/content/api-playground.mdx
             icon: fa-regular fa-square-terminal
@@ -459,8 +458,6 @@
               - page: Advanced Configuration
                 icon: fa-regular fa-wrench
                 path: ./pages/fern-docs/content/customize-api-playground.mdx
-=======
->>>>>>> 0eeebdb0
           - page: Endpoint Errors
             icon: fa-regular fa-exclamation-triangle
             path: ./pages/fern-docs/config/endpoint-errors.mdx
