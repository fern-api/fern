instances:
  - url: fern.docs.buildwithfern.com/learn
    custom-domain: buildwithfern.com/learn
    edit-this-page:
      github:
        owner: fern-api
        repo: fern
        branch: main
  - url: fern.docs.dev.buildwithfern.com/learn
    edit-this-page:
      github:
        owner: fern-api
        repo: fern
        branch: main
title: Fern

tabs:
  home:
    display-name: Home
    icon: fa-regular fa-home
    slug: home
  api-definition:
    display-name: API Definition
    icon: fa-regular fa-book
    slug: api-definition
  docs:
    display-name: Docs
    icon: fa-regular fa-browser
    slug: docs
  sdks:
    display-name: SDKs
    icon: fa-brands fa-codepen
    slug: sdks
  cli-api:
    display-name: CLI & API Reference
    icon: fa-regular fa-code
    slug: cli-api

css: ./assets/styles.css

redirects:
  - source: /api-definition/fern/api-yml-reference
    destination: /api-definition/fern/api-yml/overview

navigation:
  - tab: home
    layout:
      - page: Welcome
        path: pages/welcome.mdx
  - tab: api-definition
    layout:
      - section: Introduction
        contents:
          - page: What is an API Definition?
            icon: fa-regular fa-question-circle
            path: ./pages/api-definition/introduction/what-is-an-api-definition.mdx
          - page: What is the Fern Folder?
            icon: fa-regular fa-folder
            path: ./pages/api-definition/introduction/what-is-the-fern-folder.mdx
      - section: OpenAPI Specification
        slug: openapi
        contents:
          - page: Overview
            icon: fa-regular fa-brackets-curly
            path: ./pages/api-definition/openapi/overview.mdx
          - page: Authentication
            icon: fa-regular fa-lock-keyhole
            path: ./pages/api-definition/openapi/auth.mdx
          # - page: OpenAPI Examples
          #   icon: fa-regular fa-square-terminal
          #   path: ./pages/api-definition/openapi/examples.mdx
          #   slug: examples
          - section: Endpoints
            icon: fa-regular fa-object-intersect
            slug: endpoints
            contents:
              - page: HTTP JSON Endpoints
                icon: fa-regular fa-display-code
                path: ./pages/api-definition/openapi/endpoints/rest.mdx
                slug: http
              - page: Multipart Form Uploads
                icon: fa-regular fa-file
                path: ./pages/api-definition/openapi/endpoints/multipart.mdx
                slug: multipart
              - page: Server Sent Events
                path: ./pages/api-definition/openapi/endpoints/sse.mdx
                icon: fa-regular fa-signal-stream
                slug: sse
          - page: Webhooks
            path: ./pages/api-definition/openapi/webhooks.mdx
            icon: fa-regular fa-webhook
          - page: Audiences
            icon: fa-duotone fa-users
            path: ./pages/api-definition/openapi/extensions/audiences.mdx
            slug: audiences
          - section: Extensions
            icon: fa-regular fa-object-intersect
            slug: extensions
            contents:
              - page: SDK Method Names
                icon: fa-regular fa-display-code
                path: ./pages/api-definition/openapi/extensions/method-names.mdx
                slug: method-names
              - page: Parameter Names
                icon: fa-regular fa-input-text
                path: ./pages/api-definition/openapi/extensions/parameter-names.mdx
                slug: parameter-names
              - page: Other
                icon: fa-regular fa-ellipsis-h
                path: ./pages/api-definition/openapi/extensions/others.mdx
                slug: others
          - page: Overlay Customizations
            icon: fa-regular fa-shuffle
            path: ./pages/api-definition/openapi/overrides.mdx
          - page: Automatic Updates
            icon: fa-regular fa-arrows-rotate
            path: ./pages/api-definition/openapi/automation.mdx            
          - section: Integrate your Server Framework
            icon: fa-regular fa-server
            slug: frameworks
            contents:
              - page: FastAPI
                icon: fa-regular fa-circle-bolt
                path: ./pages/api-definition/openapi/server-frameworks/fastapi.mdx
                slug: fastapi
      - section: Fern Definition
        slug: fern
        contents:
          - page: Overview
            icon: fa-regular fa-seedling
            path: ./pages/api-definition/fern-definition/overview.mdx
          - page: Authentication
            icon: fa-regular fa-lock-keyhole
            path: ./pages/api-definition/fern-definition/auth.mdx
          - page: Types
            icon: fa-regular fa-shapes
            path: ./pages/api-definition/fern-definition/types.mdx
          - section: Endpoints
            icon: fa-regular fa-plug
            path: ./pages/api-definition/fern-definition/endpoints.mdx
            contents: 
              - page: HTTP JSON Endpoints
                icon: fa-regular fa-display-code
                path: ./pages/api-definition/fern-definition/endpoints/rest.mdx
                slug: http
              - page: Multipart Form Uploads
                icon: fa-regular fa-file
                path: ./pages/api-definition/fern-definition/endpoints/multipart.mdx
                slug: multipart
              - page: Server Sent Events
                icon: fa-regular fa-signal-stream
                path: ./pages/api-definition/fern-definition/endpoints/sse.mdx
                slug: sse
          - page: Webhooks
            icon: fa-regular fa-webhook
            path: ./pages/api-definition/fern-definition/webhooks.mdx
          - page: WebSockets
            icon: fa-regular fa-globe
            path: ./pages/api-definition/fern-definition/websockets.mdx
          - page: Errors
            icon: fa-regular fa-exclamation-triangle
            path: ./pages/api-definition/fern-definition/errors.mdx
          - page: Imports
            icon: fa-regular fa-download
            path: ./pages/api-definition/fern-definition/imports.mdx
          - page: Examples
            icon: fa-regular fa-square-terminal
            path: ./pages/api-definition/fern-definition/examples.mdx
          - page: Audiences
            icon: fa-duotone fa-users
            path: ./pages/api-definition/fern-definition/audiences.mdx
          - page: Availability
            icon: fa-regular fa-clock-rotate-left
            path: ./pages/api-definition/fern-definition/availability.mdx
          - section: api.yml Reference
            icon: fa-regular fa-books
            slug: api-yml
            contents:
              - page: Overview
                icon: fa-regular fa-book
                path: ./pages/api-definition/fern-definition/api-yml/overview.mdx
              - page: Environments
                icon: fa-regular fa-circle-wifi
                path: ./pages/api-definition/fern-definition/api-yml/environments.mdx
              - page: Global Headers
                icon: fa-regular fa-globe
                path: ./pages/api-definition/fern-definition/api-yml/global-configuration.mdx
              - page: Errors
                icon: fa-regular fa-exclamation-triangle
                path: ./pages/api-definition/fern-definition/api-yml/errors.mdx
          - page: Packages
            icon: fa-regular fa-box-open
            path: ./pages/api-definition/fern-definition/packages.mdx
          - page: Depending on Other APIs
            icon: fa-regular fa-link
            path: ./pages/api-definition/fern-definition/depending-on-other-apis.mdx
          - page: Export to OpenAPI
            icon: fa-regular fa-file-export
            slug: export-openapi
            path: ./pages/api-definition/fern-definition/export-openapi.mdx
  - tab: sdks
    layout:
      - section: Introduction
        contents:
          - page: Overview
            path: ./pages/sdks/introduction/overview.mdx
          - page: Configuration
            path: ./pages/sdks/introduction/configuration.mdx
          - section: Changelogs
            slug: changelog
            contents:
              - changelog: ./pages/changelogs/python-sdk
                title: Python
                slug: python
              - changelog: ./pages/changelogs/go-sdk
                title: Go
                slug: go
              - changelog: ./pages/changelogs/csharp-sdk
                title: .NET
                slug: csharp
              - changelog: ./pages/changelogs/java-sdk
                title: Java
                slug: java
              - changelog: ./pages/changelogs/ruby-sdk
                title: Ruby
                slug: ruby
      - section: Getting Started
        contents:
          - page: Generate your First SDK
            path: ./pages/sdks/getting-started/generate-your-first-sdk.mdx
          - page: Preview your SDK Locally
            path: ./pages/sdks/getting-started/preview-your-sdk-locally.mdx
          - page: Publish a Public-Facing SDK
            path: ./pages/sdks/publish-sdk/publish-your-sdk.mdx
            hidden: true
      - section: Features
        contents:
          - page: Strongly Typed
            path: ./pages/sdks/features/strongly-typed.mdx
          - page: Idiomatic Method Names
            path: ./pages/sdks/features/idiomatic-method-names.mdx
          - page: Schema Validation
            path: ./pages/sdks/features/schema-validation.mdx
          - page: Discriminated Unions
            path: ./pages/sdks/features/discriminated-unions.mdx
          - page: Multipart Form Data
            path: ./pages/sdks/features/multipart-form-data.mdx
          - page: Forward Compatibility
            path: ./pages/sdks/features/forward-compatibility.mdx
          - page: Registry Publishing
            path: ./pages/sdks/features/publish-to-registries.mdx
            icon: fa-regular fa-pro
          - page: Auto-Pagination
            path: ./pages/sdks/features/auto-pagination.mdx
            icon: fa-regular fa-pro
          - page: OAuth Token Refresh
            path: ./pages/sdks/features/oauth.mdx
            icon: fa-regular fa-pro
          - page: Retries with Backoff
            path: ./pages/sdks/features/retries-with-backoff.mdx
            icon: fa-regular fa-pro
          - page: Webhook Signature Verification
            path: ./pages/sdks/features/webhook-signature-verification.mdx
            icon: fa-regular fa-pro
          - page: Idempotency Headers
            path: ./pages/sdks/features/idempotency-headers.mdx
            icon: fa-regular fa-pro
          - page: Server-Sent Events
            path: ./pages/sdks/features/server-sent-events.mdx
            icon: fa-regular fa-pro
          - page: Integration Tests
            path: ./pages/sdks/features/integration-tests.mdx
            icon: fa-regular fa-pro
          - page: Code Snippets
            path: ./pages/sdks/features/code-snippets.mdx
            icon: fa-regular fa-pro
          - page: Augment with Custom Code
            path: ./pages/sdks/features/augment-with-custom-code.mdx
            icon: fa-regular fa-pro
          - page: Merging Multiple APIs
            path: ./pages/sdks/features/merging-multiple-apis.mdx
            icon: fa-regular fa-pro
          - page: WebSockets
            path: ./pages/sdks/features/websockets.mdx
            icon: fa-regular fa-pro
          #   icon: fa-regular fa-pro
          # - page: Object oriented SDKs
          #   path: ./pages/sdks/features/dummy.mdx
          #   icon: fa-regular fa-pro
          # - page: Polling
          #   path: ./pages/sdks/features/dummy.mdx
          #   icon: fa-regular fa-pro
          # - page: GitHub integration
          #   path: ./pages/sdks/features/dummy.mdx
          #   icon: fa-regular fa-pro
      - section: Package Managers
        contents:
          - page: NPM
            path: ./pages/sdks/integration/npm.mdx
          - page: PyPI
            slug: pypi
            path: ./pages/sdks/integration/pypi.mdx
          - page: NuGet
            slug: nuget
            path: ./pages/sdks/integration/nuget.mdx
          - page: Maven Central
            slug: maven-central
            path: ./pages/sdks/integration/maven-central.mdx

      - section: Alternatives
        hidden: true
        contents:
          - page: Speakeasy
            path: ./pages/sdks/comparison/speakeasy.mdx
  - tab: docs
    layout:
      - section: Getting Started
        contents:
          - page: Quickstart
            slug: quickstart
            path: ./pages/docs/getting-started/quickstart.mdx
            icon: fa-regular fa-rocket
          - page: Global Configuration
            slug: global-configuration
            path: ./pages/docs/getting-started/global-configuration.mdx
            icon: fa-regular fa-wrench
          - page: Project Structure
            slug: project-structure
            path: ./pages/docs/getting-started/project-structure.mdx
            icon: fa-regular fa-map
          - page: Preview your Docs
            slug: development
            path: ./pages/docs/getting-started/development.mdx
            icon: fa-regular fa-terminal
          - page: Publish your Docs
            path: ./pages/docs/getting-started/publishing-your-docs.mdx
            icon: fa-regular fa-upload

      - section: Building Your Docs
        contents:
          - page: Navigation
            icon: fa-regular fa-compass
            path: ./pages/docs/building-your-docs/navigation.mdx
          - page: Versioning
            icon: fa-regular fa-code-branch
            path: ./pages/docs/building-your-docs/versioning.mdx
          - page: Announcement Banner
            icon: fa-regular fa-bullhorn
            path: ./pages/docs/building-your-docs/announcement-banner.mdx
          - page: Links and Redirects
            icon: fa-regular fa-link
            path: ./pages/docs/building-your-docs/links-and-redirects.mdx
          - page: Customizing Slugs
            icon: fa-regular fa-input-text
            path: ./pages/docs/building-your-docs/customizing-slugs.mdx
          - page: Hiding Content
            icon: fa-regular fa-eye-slash
            path: ./pages/docs/building-your-docs/hiding-content.mdx
          - page: Custom CSS & Global JS
            icon: fa-regular fa-paintbrush
            path: ./pages/docs/building-your-docs/custom-css-js.mdx
          - page: Pull Request Preview
            icon: fa-regular fa-file-magnifying-glass
            path: ./pages/docs/building-your-docs/pr-preview.mdx
          - page: Custom Domain
            icon: fa-regular fa-globe-pointer
            path: ./pages/docs/building-your-docs/custom-domain.mdx
          - page: Edit This Page and User Feedback
            icon: fa-regular fa-comment
            path: ./pages/docs/building-your-docs/user-feedback.mdx

      - section: Writing Content
        slug: content
        contents:
          - page: Write Markdown content
            icon: fa-regular fa-font
            path: ./pages/fern-docs/content/write-markdown.mdx
            slug: write-markdown
          - section: Components
            icon: fa-regular fa-toolbox
            slug: components
            # path: ./pages/docs/components/overview.mdx
            contents:
              - page: Overview
                icon: fa-regular fa-wrench
                path: ./pages/docs/components/overview.mdx
              - page: Accordions
                path: ./pages/docs/components/accordions.mdx
                slug: accordions
                icon: "square-caret-down"
              - page: Accordion Groups
                path: ./pages/docs/components/accordion-groups.mdx
                icon: table-rows
                slug: accordion-groups
              - page: Aside
                path: ./pages/docs/components/asides.mdx
                icon: align-right
                slug: aside
              - page: Callouts
                path: ./pages/docs/components/callouts.mdx
                icon: "circle-exclamation"
                slug: callouts
              - page: Cards
                path: ./pages/docs/components/cards.mdx
                icon: "rectangle"
                slug: cards
              - page: Card Groups
                path: ./pages/docs/components/card-groups.mdx
                icon: "rectangles-mixed"
                slug: card-groups
              - page: Code Blocks
                path: ./pages/docs/components/code-blocks.mdx
                slug: code-blocks
                icon: "rectangle-code"
              - page: Steps
                path: ./pages/docs/components/steps.mdx
                icon: "fa-solid fa-arrow-progress"
                slug: steps
              - page: Frames
                path: ./pages/docs/components/frames.mdx
                icon: "frame"
                slug: frames
              - page: Tabs
                path: ./pages/docs/components/tabs.mdx
                icon: "window-restore"
                slug: tabs
              - page: Endpoint Request Snippet
                path: ./pages/docs/components/endpoint-request-snippet.mdx
                icon: "turn-up"
                slug: request-snippet
              - page: Endpoint Response Snippet
                path: ./pages/docs/components/endpoint-response-snippet.mdx
                icon: "turn-down"
                slug: response-snippet
          - page: Frontmatter
            icon: fa-regular fa-sliders
            path: ./pages/fern-docs/content/front-matter.mdx
          - page: Reusable Snippets
            icon: fa-regular fa-recycle
            path: ./pages/fern-docs/content/reusable-snippets.mdx
          - page: Changelog
            path: ./pages/docs/writing-content/changelog.mdx
            icon: fa-regular fa-clock

      - section: API References
        contents:
          - page: Generate API Reference
            icon: fa-regular fa-gear-code
            path: ./pages/fern-docs/content/generate-api-ref.mdx
            slug: generate-api-ref
          - page: SDK Snippets
            icon: fa-regular fa-message-code
            path: ./pages/fern-docs/config/sdk-snippets.mdx
          - section: API Playground
            path: ./pages/fern-docs/content/api-playground.mdx
            icon: fa-regular fa-square-terminal
            contents:
<<<<<<< HEAD
              - page: Auto-populate API Keys
                icon: fa-regular fa-key
                path: ./pages/fern-docs/content/autopopulate-api-key.mdx
=======
>>>>>>> f7113b5c
              - page: Advanced Configuration
                icon: fa-regular fa-wrench
                path: ./pages/fern-docs/content/customize-api-playground.mdx
          - page: Endpoint Errors
            icon: fa-regular fa-exclamation-triangle
            path: ./pages/fern-docs/config/endpoint-errors.mdx
          - page: Customize API Reference Layout
            icon: fa-regular fa-arrow-up-arrow-down
            path: ./pages/fern-docs/content/customize-api-ref.mdx
          - page: Write Markdown in API Reference
            icon: fa-regular fa-pencil
            path: ./pages/fern-docs/content/api-ref-content.mdx

      - section: Integrations
        slug: integrations
        contents:
          - page: Overview
            icon: fa-regular fa-link
            slug: overview
            path: ./pages/docs/integrations/overview.mdx
          - section: Analytics
            icon: fa-regular fa-chart-simple
            slug: analytics
            contents:
              - page: PostHog
                path: ./pages/docs/integrations/analytics/posthog.mdx
                slug: posthog
              - page: Fullstory
                path: ./pages/docs/integrations/analytics/fullstory.mdx
              - page: Segment
                path: ./pages/docs/integrations/analytics/segment.mdx
          - section: Support
            icon: fa-regular fa-headset
            slug: support
            contents:
              - page: Intercom
                path: ./pages/docs/integrations/support/intercom.mdx
          - page: Postman
            slug: postman
            path: ./pages/docs/integrations/postman.mdx

      - section: Developer Tools
        contents:
          - page: GitLab
            slug: gitlab
            icon: fa-brands fa-gitlab
            path: ./pages/docs/developer-tools/gitlab.mdx
          - page: Vale
            icon: fa-regular fa-list-check
            path: ./pages/docs/developer-tools/vale.mdx

      - section: Alternatives
        hidden: true
        contents:
          - page: ReadMe
            slug: readme
            path: ./pages/docs/comparison/readme.mdx

  - tab: cli-api
    layout:
      - section: CLI Reference
        contents:
          - page: CLI Overview
            path: ./pages/cli-api/overview.mdx
          - page: Global Options
            path: ./pages/cli-api/global-options.mdx
          - page: Commands
            path: ./pages/cli-api/commands.mdx
          - changelog: ./pages/changelogs/cli
      - api: API Reference
        api-name: public-api
        summary: ./pages/cli-api/api-summary.mdx
        paginated: true
        audiences:
          - external
        layout:
          - page: Overview
            path: ./pages/cli-api/api-summary.mdx
        # snippets:
        #   python: fern-api
        #   typescript: "@fern-api/node-sdk"

navbar-links:
  - type: minimal
    text: Join our community
    url: https://join.slack.com/t/fern-community/shared_invite/zt-2q7ev4mki-mhO5anKslwRowp4oExWf4A
  - type: filled
    text: Book a demo
    url: https://buildwithfern.com/contact

typography:
  bodyFont:
    name: GT-Planar
    path: ./assets/GT-Planar.woff2
    weight: 400
  headingsFont:
    name: GT-Planar
    path: ./assets/GT-Planar-Bold.woff2

logo:
  href: https://www.buildwithfern.com
  light: ./images/logo-primary.svg
  dark: ./images/logo-white.svg
  height: 30
# background-image:
#   dark: ./images/background.svg
colors:
  accentPrimary:
    dark: "#1DA32B"
    light: "#1DA32B"
  background:
    dark: "#081008"
    light: "#FBFFFA"
  header-background:
    dark: "#081008"
    light: "#FBFFFA"
favicon: ./images/favicon.ico

layout:
  page-width: 1504px
  header-height: 75px
  searchbar-placement: header
  tabs-placement: header

js:
  - ./js/koala.js
analytics:
  posthog:
    api-key: ${POSTHOG_API_KEY}<|MERGE_RESOLUTION|>--- conflicted
+++ resolved
@@ -455,12 +455,9 @@
             path: ./pages/fern-docs/content/api-playground.mdx
             icon: fa-regular fa-square-terminal
             contents:
-<<<<<<< HEAD
               - page: Auto-populate API Keys
                 icon: fa-regular fa-key
                 path: ./pages/fern-docs/content/autopopulate-api-key.mdx
-=======
->>>>>>> f7113b5c
               - page: Advanced Configuration
                 icon: fa-regular fa-wrench
                 path: ./pages/fern-docs/content/customize-api-playground.mdx
