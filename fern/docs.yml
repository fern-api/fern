instances:
  - url: fern.docs.buildwithfern.com/learn
    custom-domain: buildwithfern.com/learn
    edit-this-page:
      github:
        owner: fern-api
        repo: fern
        branch: main
<<<<<<< HEAD
  - url: fern.docs.dev.buildwithfern.com/learn
  #   custom-domain: staging.buildwithfern.com/learn
=======
>>>>>>> 608f2bad
title: Fern

tabs:
  home:
    display-name: Home
    slug: home
  api-definition:
    display-name: API Definition
    slug: api-definition
  docs:
    display-name: Docs
    slug: docs
  sdks:
    display-name: SDKs
    slug: sdks
  cli-api:
    display-name: CLI & API Reference
    slug: cli-api

css: ./assets/styles.css

navigation:
  - tab: home
    layout:
      - page: Welcome
        path: pages/welcome.mdx
  - tab: api-definition
    layout:
      - section: Introduction
        contents:
          - page: What is an API Definition?
            path: ./pages/api-definition/introduction/what-is-an-api-definition.mdx
      - section: OpenAPI
        slug: openapi
        contents:
          - page: Overview
            path: ./pages/api-definition/openapi/openapi-overview.mdx
          - page: OpenAPI Extensions
            path: ./pages/api-definition/openapi/extensions.mdx
            slug: extensions
          - page: OpenAPI Examples
            path: ./pages/api-definition/openapi/examples.mdx
            slug: examples
          - section: Server Frameworks
            slug: frameworks
            contents:
              - page: FastAPI
                path: ./pages/api-definition/openapi/server-frameworks/fastapi.mdx
                slug: fastapi
      - section: Fern Definition
        slug: fern
        contents:
          - page: Overview
            path: ./pages/api-definition/fern-definition/ferndef-overview.mdx
          - page: Export to OpenAPI
            slug: export-openapi
            path: ./pages/api-definition/fern-definition/export-openapi.mdx
          - page: Types
            path: ./pages/api-definition/fern-definition/types.mdx
          - page: Endpoints
            path: ./pages/api-definition/fern-definition/endpoints.mdx
          - page: Webhooks
            path: ./pages/api-definition/fern-definition/webhooks.mdx
          - page: Errors
            path: ./pages/api-definition/fern-definition/errors.mdx
          - page: Imports
            path: ./pages/api-definition/fern-definition/imports.mdx
          - page: Examples
            path: ./pages/api-definition/fern-definition/examples.mdx
          - page: Audiences
            path: ./pages/api-definition/fern-definition/audiences.mdx
          - page: Availability
            path: ./pages/api-definition/fern-definition/availability.mdx
          - page: api.yml reference
            path: ./pages/api-definition/fern-definition/api-yml.mdx
          - page: Packages
            path: ./pages/api-definition/fern-definition/packages.mdx
          - page: Comparison with OpenAPI
            path: ./pages/api-definition/fern-definition/comparison.mdx
  - tab: sdks
    layout:
      - section: Introduction
        contents:
          - page: Overview
            path: ./pages/sdks/introduction/overview.mdx
      - section: Getting Started
        contents:
          - page: Generate your first SDK
            path: ./pages/sdks/getting-started/generate-your-first-sdk.mdx
          - page: Publish a public-facing SDK
            path: ./pages/sdks/publish-sdk/publish-your-sdk.mdx
            hidden: true
      - section: Features
        contents:
          - page: Strongly typed
            path: ./pages/sdks/features/strongly-typed.mdx
          - page: Idiomatic method names
            path: ./pages/sdks/features/idiomatic-method-names.mdx
          - page: Schema validation
            path: ./pages/sdks/features/schema-validation.mdx
          - page: Multipart form data
            path: ./pages/sdks/features/multipart-form-data.mdx
          - page: Forward compatibility
            path: ./pages/sdks/features/forward-compatibility.mdx
          - page: Registry publishing
            path: ./pages/sdks/features/publish-to-registries.mdx
            icon: pro
          - page: Auto-Pagination
            path: ./pages/sdks/features/auto-pagination.mdx
            icon: pro
          - page: OAuth token refresh
            path: ./pages/sdks/features/oauth.mdx
            icon: pro
          - page: Retries with backoff
            path: ./pages/sdks/features/retries-with-backoff.mdx
            icon: pro
          - page: Webhook signature verification
            path: ./pages/sdks/features/webhook-signature-verification.mdx
            icon: pro
          - page: Idempotency headers
            path: ./pages/sdks/features/idempotency-headers.mdx
            icon: pro
          - page: Server-Sent events
            path: ./pages/sdks/features/server-sent-events.mdx
            icon: pro
          - page: Integration tests
            path: ./pages/sdks/features/integration-tests.mdx
            icon: pro
          - page: Code Snippets
            path: ./pages/sdks/features/code-snippets.mdx
            icon: pro
          - page: Augment with custom code
            path: ./pages/sdks/features/augment-with-custom-code.mdx
            icon: pro
          - page: Merging multiple APIs
            path: ./pages/sdks/features/merging-multiple-apis.mdx
            icon: pro
          - page: WebSockets
            path: ./pages/sdks/features/websockets.mdx
            icon: pro
          #   icon: pro
          # - page: Object oriented SDKs
          #   path: ./pages/sdks/features/dummy.mdx
          #   icon: pro
          # - page: Polling
          #   path: ./pages/sdks/features/dummy.mdx
          #   icon: pro
          # - page: GitHub integration
          #   path: ./pages/sdks/features/dummy.mdx
          #   icon: pro
  - tab: docs
    layout:
      - section: Getting Started
        contents:
          - page: Quickstart
            slug: quickstart
            path: ./pages/docs/introduction/quickstart.mdx
          - page: Showcase 
            slug: showcase
            path: ./pages/docs/introduction/showcase.mdx
          - page: Project Structure 
            slug: project-structure
            path: ./pages/docs/introduction/project-structure.mdx

      - section: Building Your Docs 
        contents: 
          - page: Navigation
            path: ./pages/docs/building-your-docs/navigation.mdx
          - page: Customize Styling 
            path: ./pages/docs/building-your-docs/styling.mdx
          - page: Pull Request Preview
            path: ./pages/docs/building-your-docs/pr-preview.mdx
          - page: Local Development
            path: ./pages/docs/building-your-docs/local-development.mdx
          - page: Custom Domain
            path: ./pages/docs/building-your-docs/custom-domain.mdx

      - section: Writing Content
        slug: content
        contents:
          - page: Write Markdown content
            path: ./pages/fern-docs/content/write-markdown.mdx
            slug: write-markdown
          - page: Frontmatter
            path: ./pages/fern-docs/content/front-matter.mdx
          - page: Reusable snippets
            path: ./pages/fern-docs/content/reusable-snippets.mdx

      - section: API References
        contents:
          - page: Generate API reference
            path: ./pages/fern-docs/content/generate-api-ref.mdx
            slug: generate-api-ref
          - page: Audiences
            path: ./pages/fern-docs/config/audiences.mdx
          - page: SDK snippets
            path: ./pages/fern-docs/config/sdk-snippets.mdx
          - page: Endpoint errors
            path: ./pages/fern-docs/config/endpoint-errors.mdx
          - page: Reorder API Reference pages
            path: ./pages/fern-docs/content/reorder-api-ref.mdx
          - page: Write markdown in API Reference
            path: ./pages/fern-docs/content/api-ref-content.mdx

      - section: Components
        slug: components
        contents:
          - page: Overview 
            path: ./pages/docs/components/overview.mdx
          - page: Accordions
            path: ./pages/docs/components/accordions.mdx
            slug: accordions
            icon: "square-caret-down"
          - page: Accordion Groups
            path: ./pages/docs/components/accordion-groups.mdx
            icon: table-rows
            slug: accordion-groups
          - page: Aside
            path: ./pages/docs/components/asides.mdx
            icon: align-right
            slug: aside
          - page: Callouts
            path: ./pages/docs/components/callouts.mdx
            icon: "circle-exclamation"
            slug: callouts
          - page: Cards
            path: ./pages/docs/components/cards.mdx
            icon: "rectangle"
            slug: cards
          - page: Card Groups
            path: ./pages/docs/components/card-groups.mdx
            icon: "rectangles-mixed"
            slug: card-groups
          - page: Code Blocks
            path: ./pages/docs/components/code-blocks.mdx
            slug: code-blocks
            icon: "rectangle-code"
          - page: Steps
            path: ./pages/docs/components/steps.mdx
            icon: "arrow-progress"
            slug: steps
          - page: Frames
            path: ./pages/docs/components/frames.mdx
            icon: "frame"
            slug: frames
          - page: Tabs
            path: ./pages/docs/components/tabs.mdx
            icon: "window-restore"
            slug: tabs
          - page: Endpoint Request Snippet
            path: ./pages/docs/components/endpoint-request-snippet.mdx
            icon: "turn-up"
            slug: request-snippet
          - page: Endpoint Response Snippet
            path: ./pages/docs/components/endpoint-response-snippet.mdx
            icon: "turn-down"
            slug: response-snippet
  - tab: cli-api
    layout:
      - section: CLI Reference
        contents:
          - page: CLI Overview
            path: ./pages/cli/overview.mdx
          - page: Global Options
            path: ./pages/cli/global-options.mdx
          - page: Commands
            path: ./pages/cli/commands.mdx
      - api: API Reference
        api-name: public-api
        # audiences:
        #   - external
        # snippets:
        #   python: fern-api
        #   typescript: "@fern-api/node-sdk"

navbar-links:
  - type: filled
    text: Book a demo
    url: https://buildwithfern.com/contact

logo:
  href: https://www.buildwithfern.com
  light: ./images/logo-green.png
  dark: ./images/logo-white.png
  height: 30
# background-image:
#   dark: ./images/background.svg
colors:
  accentPrimary:
    dark: "#ADFF8C"
    light: "#209d63"
  background:
    dark: "#000000"
    light: "#FFFFFF"
favicon: ./images/favicon.ico

layout:
  page-width: 1504px
  header-height: 75px
  searchbar-placement: header
  tabs-placement: header<|MERGE_RESOLUTION|>--- conflicted
+++ resolved
@@ -6,11 +6,7 @@
         owner: fern-api
         repo: fern
         branch: main
-<<<<<<< HEAD
   - url: fern.docs.dev.buildwithfern.com/learn
-  #   custom-domain: staging.buildwithfern.com/learn
-=======
->>>>>>> 608f2bad
 title: Fern
 
 tabs:
