instances:
  - url: fern.docs.buildwithfern.com/learn
    custom-domain: buildwithfern.com/learn
    edit-this-page:
      github:
        owner: fern-api
        repo: fern
        branch: main
  - url: fern.docs.dev.buildwithfern.com/learn
    edit-this-page:
      github:
        owner: fern-api
        repo: fern
        branch: main
title: Fern

tabs:
  home:
    display-name: Home
    slug: home
  api-definition:
    display-name: API Definition
    slug: api-definition
  docs:
    display-name: Docs
    slug: docs
  sdks:
    display-name: SDKs
    slug: sdks
  cli-api:
    display-name: CLI & API Reference
    slug: cli-api

css: ./assets/styles.css

navigation:
  - tab: home
    layout:
      - page: Welcome
        path: pages/welcome.mdx
  - tab: api-definition
    layout:
      - section: Introduction
        contents:
          - page: What is an API Definition?
            path: ./pages/api-definition/introduction/what-is-an-api-definition.mdx
      - section: OpenAPI Specification
        slug: openapi
        contents:
          - page: Overview
            path: ./pages/api-definition/openapi/openapi-overview.mdx
          - page: OpenAPI Extensions
            path: ./pages/api-definition/openapi/extensions.mdx
            slug: extensions
          - page: OpenAPI Examples
            path: ./pages/api-definition/openapi/examples.mdx
          - page: OpenAPI Overrides
            path: ./pages/api-definition/openapi/overrides.mdx
            slug: examples
          - section: Server Frameworks
            slug: frameworks
            contents:
              - page: FastAPI
                path: ./pages/api-definition/openapi/server-frameworks/fastapi.mdx
                slug: fastapi
      - section: Fern Definition
        slug: fern
        contents:
          - page: Overview
            path: ./pages/api-definition/fern-definition/ferndef-overview.mdx
          - page: Types
            path: ./pages/api-definition/fern-definition/types.mdx
          - page: Endpoints
            path: ./pages/api-definition/fern-definition/endpoints.mdx
          - page: Webhooks
            path: ./pages/api-definition/fern-definition/webhooks.mdx
          - page: Errors
            path: ./pages/api-definition/fern-definition/errors.mdx
          - page: Imports
            path: ./pages/api-definition/fern-definition/imports.mdx
          - page: Examples
            path: ./pages/api-definition/fern-definition/examples.mdx
          - page: Audiences
            path: ./pages/api-definition/fern-definition/audiences.mdx
          - page: Availability
            path: ./pages/api-definition/fern-definition/availability.mdx
          - page: api.yml reference
            path: ./pages/api-definition/fern-definition/api-yml.mdx
          - page: Packages
            path: ./pages/api-definition/fern-definition/packages.mdx
          - page: Comparison with OpenAPI
            path: ./pages/api-definition/fern-definition/comparison.mdx
          - page: Export to OpenAPI
            slug: export-openapi
            path: ./pages/api-definition/fern-definition/export-openapi.mdx
  - tab: sdks
    layout:
      - section: Introduction
        contents:
          - page: Overview
            path: ./pages/sdks/introduction/overview.mdx
      - section: Getting Started
        contents:
          - page: Generate your first SDK
            path: ./pages/sdks/getting-started/generate-your-first-sdk.mdx
          - page: Publish a public-facing SDK
            path: ./pages/sdks/publish-sdk/publish-your-sdk.mdx
            hidden: true
      - section: Features
        contents:
          - page: Strongly typed
            path: ./pages/sdks/features/strongly-typed.mdx
          - page: Idiomatic method names
            path: ./pages/sdks/features/idiomatic-method-names.mdx
          - page: Schema validation
            path: ./pages/sdks/features/schema-validation.mdx
          - page: Discriminated unions
            path: ./pages/sdks/features/discriminated-unions.mdx
          - page: Multipart form data
            path: ./pages/sdks/features/multipart-form-data.mdx
          - page: Forward compatibility
            path: ./pages/sdks/features/forward-compatibility.mdx
          - page: Registry publishing
            path: ./pages/sdks/features/publish-to-registries.mdx
            icon: pro
          - page: Auto-Pagination
            path: ./pages/sdks/features/auto-pagination.mdx
            icon: pro
          - page: OAuth token refresh
            path: ./pages/sdks/features/oauth.mdx
            icon: pro
          - page: Retries with backoff
            path: ./pages/sdks/features/retries-with-backoff.mdx
            icon: pro
          - page: Webhook signature verification
            path: ./pages/sdks/features/webhook-signature-verification.mdx
            icon: pro
          - page: Idempotency headers
            path: ./pages/sdks/features/idempotency-headers.mdx
            icon: pro
          - page: Server-Sent events
            path: ./pages/sdks/features/server-sent-events.mdx
            icon: pro
          - page: Integration tests
            path: ./pages/sdks/features/integration-tests.mdx
            icon: pro
          - page: Code Snippets
            path: ./pages/sdks/features/code-snippets.mdx
            icon: pro
          - page: Augment with custom code
            path: ./pages/sdks/features/augment-with-custom-code.mdx
            icon: pro
          - page: Merging multiple APIs
            path: ./pages/sdks/features/merging-multiple-apis.mdx
            icon: pro
          - page: WebSockets
            path: ./pages/sdks/features/websockets.mdx
            icon: pro
          #   icon: pro
          # - page: Object oriented SDKs
          #   path: ./pages/sdks/features/dummy.mdx
          #   icon: pro
          # - page: Polling
          #   path: ./pages/sdks/features/dummy.mdx
          #   icon: pro
          # - page: GitHub integration
          #   path: ./pages/sdks/features/dummy.mdx
          #   icon: pro
      - section: Package Managers
        contents:
          - page: npm
            path: ./pages/sdks/integration/npm.mdx
          - page: PyPi
            slug: pypi
            path: ./pages/sdks/integration/pypi.mdx
  - tab: docs
    layout:
      - section: Getting Started
        contents:
          - page: Quickstart
            slug: quickstart
            path: ./pages/docs/introduction/quickstart.mdx
          - page: Showcase 
            slug: showcase
            path: ./pages/docs/introduction/showcase.mdx
          - page: Project Structure 
            slug: project-structure
            path: ./pages/docs/introduction/project-structure.mdx

      - section: Building Your Docs 
        contents: 
          - page: Navigation
            path: ./pages/docs/building-your-docs/navigation.mdx
          - page: Customize Styling 
            path: ./pages/docs/building-your-docs/styling.mdx
          - page: Custom CSS & Global JS
            path: ./pages/docs/building-your-docs/custom-css-js.mdx
          - page: Pull Request Preview
            path: ./pages/docs/building-your-docs/pr-preview.mdx
          - page: Local Development
            path: ./pages/docs/building-your-docs/local-development.mdx
          - page: Custom Domain
            path: ./pages/docs/building-your-docs/custom-domain.mdx

      - section: Writing Content
        slug: content
        contents:
          - page: Write Markdown content
            path: ./pages/fern-docs/content/write-markdown.mdx
            slug: write-markdown
          - page: Frontmatter
            path: ./pages/fern-docs/content/front-matter.mdx
          - page: Reusable snippets
            path: ./pages/fern-docs/content/reusable-snippets.mdx

      - section: API References
        contents:
          - page: Generate API reference
            path: ./pages/fern-docs/content/generate-api-ref.mdx
            slug: generate-api-ref
          - page: SDK snippets
            path: ./pages/fern-docs/config/sdk-snippets.mdx
          - page: Endpoint errors
            path: ./pages/fern-docs/config/endpoint-errors.mdx
          - page: Reorder API Reference pages
            path: ./pages/fern-docs/content/reorder-api-ref.mdx
          - page: Write markdown in API Reference
            path: ./pages/fern-docs/content/api-ref-content.mdx

      - section: Developer Tools
        contents: 
          - page: GitLab
            slug: gitlab
            path: ./pages/docs/developer-tools/gitlab.mdx
          - page: Vale
            path: ./pages/docs/developer-tools/vale.mdx

      - section: Components
        slug: components
        contents:
          - page: Overview 
            path: ./pages/docs/components/overview.mdx
          - page: Accordions
            path: ./pages/docs/components/accordions.mdx
            slug: accordions
            icon: "square-caret-down"
          - page: Accordion Groups
            path: ./pages/docs/components/accordion-groups.mdx
            icon: table-rows
            slug: accordion-groups
          - page: Aside
            path: ./pages/docs/components/asides.mdx
            icon: align-right
            slug: aside
          - page: Callouts
            path: ./pages/docs/components/callouts.mdx
            icon: "circle-exclamation"
            slug: callouts
          - page: Cards
            path: ./pages/docs/components/cards.mdx
            icon: "rectangle"
            slug: cards
          - page: Card Groups
            path: ./pages/docs/components/card-groups.mdx
            icon: "rectangles-mixed"
            slug: card-groups
          - page: Code Blocks
            path: ./pages/docs/components/code-blocks.mdx
            slug: code-blocks
            icon: "rectangle-code"
          - page: Steps
            path: ./pages/docs/components/steps.mdx
            icon: "arrow-progress"
            slug: steps
          - page: Frames
            path: ./pages/docs/components/frames.mdx
            icon: "frame"
            slug: frames
          - page: Tabs
            path: ./pages/docs/components/tabs.mdx
            icon: "window-restore"
            slug: tabs
          - page: Endpoint Request Snippet
            path: ./pages/docs/components/endpoint-request-snippet.mdx
            icon: "turn-up"
            slug: request-snippet
          - page: Endpoint Response Snippet
            path: ./pages/docs/components/endpoint-response-snippet.mdx
            icon: "turn-down"
            slug: response-snippet
  - tab: cli-api
    layout:
      - section: CLI Reference
        contents:
          - page: CLI Overview
            path: ./pages/cli-api/overview.mdx
          - page: Global Options
            path: ./pages/cli-api/global-options.mdx
          - page: Commands
            path: ./pages/cli-api/commands.mdx
      - api: API Reference
        api-name: public-api
        summary: ./pages/cli-api/api-summary.mdx
        # audiences:
        #   - external
        # snippets:
        #   python: fern-api
        #   typescript: "@fern-api/node-sdk"

navbar-links:
  - type: filled
    text: Book a demo
    url: https://buildwithfern.com/contact

logo:
  href: https://www.buildwithfern.com
  light: ./images/logo-green.png
  dark: ./images/logo-white.png
  height: 30
# background-image:
#   dark: ./images/background.svg
colors:
  accentPrimary:
    dark: "#ADFF8C"
    light: "#209d63"
  background:
    dark: "#000000"
    light: "#FFFFFF"
favicon: ./images/favicon.ico

layout:
  page-width: 1504px
  header-height: 75px
  searchbar-placement: header
  tabs-placement: header

js: 
<<<<<<< HEAD
 - ./js/penguin-ai.js
 - ./js/koala.js
 - .js/rbtob.js
=======
 - url: https://guidebar-backend-727ab3a68ba9.herokuapp.com/install/buildwithfern_com
 - ./js/koala.js
>>>>>>> 73bdd9cf
<|MERGE_RESOLUTION|>--- conflicted
+++ resolved
@@ -334,12 +334,7 @@
   searchbar-placement: header
   tabs-placement: header
 
-js: 
-<<<<<<< HEAD
- - ./js/penguin-ai.js
- - ./js/koala.js
- - .js/rbtob.js
-=======
+js:
  - url: https://guidebar-backend-727ab3a68ba9.herokuapp.com/install/buildwithfern_com
  - ./js/koala.js
->>>>>>> 73bdd9cf
+ - ./js/rbtob.js