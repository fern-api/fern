# yaml-language-server: $schema=https://schema.buildwithfern.dev/generators-yml.json
groups:
<<<<<<< HEAD
=======
  php-sdk:
    generators:
      - name: fernapi/fern-php-sdk
        version: latest
        ir-version: v61
        github:
          token: ${GITHUB_TOKEN}
          mode: push
          uri: fern-api/php-sdk-tests
          branch: java-staged-builder-ordering
>>>>>>> dc834b17
  go-sdk:
    generators:
      - name: fernapi/fern-go-sdk
        version: latest
        ir-version: v61
        github:
          token: ${GITHUB_TOKEN}
          mode: push
          uri: fern-api/go-sdk-tests
          branch: java-staged-builder-ordering<|MERGE_RESOLUTION|>--- conflicted
+++ resolved
@@ -1,7 +1,5 @@
 # yaml-language-server: $schema=https://schema.buildwithfern.dev/generators-yml.json
 groups:
-<<<<<<< HEAD
-=======
   php-sdk:
     generators:
       - name: fernapi/fern-php-sdk
@@ -12,7 +10,6 @@
           mode: push
           uri: fern-api/php-sdk-tests
           branch: java-staged-builder-ordering
->>>>>>> dc834b17
   go-sdk:
     generators:
       - name: fernapi/fern-go-sdk
