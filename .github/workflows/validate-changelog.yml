--- conflicted
+++ resolved
@@ -31,8 +31,7 @@
   generator-validate:
     strategy:
       matrix:
-        generator:
-          [
+        generator: [
             fastapi,
             pydantic,
             python-sdk,
@@ -44,13 +43,10 @@
             java-model,
             java-spring,
             ts-express,
-<<<<<<< HEAD
             csharp-sdk,
             csharp-model
-=======
             php-sdk,
             php-model
->>>>>>> e46a4f73
           ]
 
     runs-on: ubuntu-latest
