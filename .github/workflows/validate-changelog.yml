--- conflicted
+++ resolved
@@ -31,12 +31,7 @@
   generator-validate:
     strategy:
       matrix:
-<<<<<<< HEAD
-        generator:
-          [fastapi, pydantic, python-sdk, go-sdk, ruby-sdk, postman, openapi, java-sdk, java-model, java-spring]
-=======
         generator: [fastapi, pydantic, python-sdk, go-sdk, ruby-sdk, postman, openapi, java-sdk, java-model, java-spring, ts-express]
->>>>>>> 22933b93
 
     runs-on: ubuntu-latest
     steps:
