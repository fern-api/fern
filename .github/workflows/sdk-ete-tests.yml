--- conflicted
+++ resolved
@@ -170,13 +170,8 @@
         run: pnpm fern-dev:build
 
       - name: Build PHP SDK generator
-<<<<<<< HEAD
-        if: ${{ inputs.language == 'php' || github.event_name == 'pull_request' }}
-        run: pnpm turbo run dist:cli --filter @fern-api/php-sdk
-=======
         if: ${{ inputs.language == 'php' || github.event_name == 'pull_request' || github.event_name == 'push' }}
         run: pnpm --filter @fern-api/php-sdk dist:cli
->>>>>>> bedaf716
 
       - name: Build Go SDK generator
         if: ${{ inputs.language == 'go' }}
