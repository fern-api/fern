--- conflicted
+++ resolved
@@ -6,11 +6,7 @@
       - main
     paths: 
       - 'fern/**'
-<<<<<<< HEAD
-      - 'packages/cli/docs-*'
-=======
       - 'packages/cli/docs-**'
->>>>>>> 78500af6
   workflow_dispatch:
     inputs:
       prNumber:
