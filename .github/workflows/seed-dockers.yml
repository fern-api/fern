--- conflicted
+++ resolved
@@ -323,11 +323,7 @@
           labels: ${{ steps.meta.outputs.labels }}
 
   merge-manifests:
-<<<<<<< HEAD
-    if: ${{ !cancelled() && (needs.changes.outputs.ts == 'true' || needs.changes.outputs.java == 'true' || needs.changes.outputs.python == 'true' || needs.changes.outputs.csharp == 'true')  }}
-=======
     if: ${{ !cancelled() && (needs.changes.outputs.ts == 'true' || needs.changes.outputs.java == 'true' || needs.changes.outputs.python == 'true' || needs.changes.outputs.csharp == 'true') }}
->>>>>>> 04848668
     needs: [changes, build-ts, build-java, build-python, build-csharp, generate-sha]
     runs-on: ubuntu-latest
     steps:
