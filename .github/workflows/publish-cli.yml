name: Publish CLI

on:
  workflow_call:
<<<<<<< HEAD
=======
    inputs:
      version:
        description: "The version of the CLI to release"
        required: true
        type: string
>>>>>>> 4a6d4ff3
  workflow_dispatch:
    inputs:
      version:
        description: "The version of the CLI to release"
        required: true
        type: string

# Add this permissions block
permissions:
  contents: write
  pull-requests: write

jobs:
  live-test:
    environment: Fern Prod
    runs-on: ubuntu-latest
    steps:
      - name: Checkout repo
        uses: actions/checkout@v4

      - name: Install
        uses: ./.github/actions/install

      - name: Check API definition is valid
        env:
          FORCE_COLOR: "2"
          FERN_TOKEN: ${{ secrets.FERN_TOKEN }}
          AUTH0_DOMAIN: ${{ secrets.AUTH0_DOMAIN }}
          AUTH0_CLIENT_ID: ${{ secrets.AUTH0_CLIENT_ID }}
          POSTHOG_API_KEY: ${{ secrets.POSTHOG_PROJECT_API_KEY }}
        run: |
          pnpm --filter @fern-api/cli dist:cli:prod
          cli_path="$(pwd)/packages/cli/cli/dist/prod/bundle.cjs" 
          ./scripts/live-test.sh "$cli_path" "$FERN_TOKEN"

  publish-rc:
    if: contains(inputs.version, '-rc')
    runs-on: ubuntu-latest
    env:
      NPM_TOKEN: ${{ secrets.FERN_NPM_TOKEN }}
      AUTH0_DOMAIN: ${{ secrets.AUTH0_DOMAIN }}
      AUTH0_CLIENT_ID: ${{ secrets.AUTH0_CLIENT_ID }}
      POSTHOG_API_KEY: ${{ secrets.POSTHOG_PROJECT_API_KEY }}
    steps:
      - name: Checkout repo
        uses: actions/checkout@v4
        with:
          fetch-depth: 0
          fetch-tags: true

      - name: Install
        uses: ./.github/actions/install

      - name: Print version
        run: |
          git_version=${{ inputs.version }} 
          echo Publishing version: "${git_version}"

      - name: Add version to dev package.json's
        run: |
          git_version=${{ inputs.version }} 
          
          cd packages/cli/cli
          mv package.json package.json.tmp
          version_replace="s/0.0.0/${git_version}/"
          cat package.json.tmp| sed "${version_replace}" > package.json
          rm -rf package.json.tmp

          echo "//registry.npmjs.org/:_authToken=${NPM_TOKEN}" > ~/.npmrc

      - name: Update pnpm lock with new versions
        run: pnpm install

      - name: Compile
        run: pnpm --filter @fern-api/cli compile

      - name: Publish fern-api CLI
        run: pnpm --filter @fern-api/cli publish:cli:prod --tag prerelease

  publish:
    if: "!contains(inputs.version, '-rc')"
    needs: live-test
    runs-on: ubuntu-latest
    env:
      NPM_TOKEN: ${{ secrets.FERN_NPM_TOKEN }}
      AUTH0_DOMAIN: ${{ secrets.AUTH0_DOMAIN }}
      AUTH0_CLIENT_ID: ${{ secrets.AUTH0_CLIENT_ID }}
      POSTHOG_API_KEY: ${{ secrets.POSTHOG_PROJECT_API_KEY }}
    steps:
      - name: Checkout repo
        uses: actions/checkout@v4
        with:
          fetch-depth: 0
          fetch-tags: true

      - name: Install
        uses: ./.github/actions/install

      - name: Print version
        run: |
          git_version=${{ inputs.version }} 
          echo Publishing version: "${git_version}"

      - name: Add version to package.json's
        run: |
          git_version=${{ inputs.version }} 

          cd packages/cli/cli
          mv package.json package.json.tmp
          version_replace="s/0.0.0/${git_version}/"
          cat package.json.tmp| sed "${version_replace}" > package.json
          rm -rf package.json.tmp

          echo "//registry.npmjs.org/:_authToken=${NPM_TOKEN}" > ~/.npmrc

      - name: Update pnpm lock with new versions
        run: pnpm install

      - name: Compile
        run: pnpm --filter @fern-api/cli compile

      - name: Publish fern-api CLI
        run: pnpm --filter @fern-api/cli publish:cli:prod --tag latest<|MERGE_RESOLUTION|>--- conflicted
+++ resolved
@@ -2,14 +2,11 @@
 
 on:
   workflow_call:
-<<<<<<< HEAD
-=======
     inputs:
       version:
         description: "The version of the CLI to release"
         required: true
         type: string
->>>>>>> 4a6d4ff3
   workflow_dispatch:
     inputs:
       version:
