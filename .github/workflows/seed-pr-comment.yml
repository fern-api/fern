--- conflicted
+++ resolved
@@ -86,11 +86,6 @@
         uses: actions/github-script@v7
         with:
           script: |
-<<<<<<< HEAD
-            const generatorName = '${{ needs.parse-comment.outputs.generator }}';
-
-            // Map generator names to their source paths
-=======
             const commentBody = context.payload.comment.body;
             const commentId = context.payload.comment.id;
             const prNumber = context.issue.number;
@@ -111,7 +106,6 @@
             };
             
             // Generator to path mapping
->>>>>>> ad28cecd
             const generatorPathMap = {
               'python-sdk': 'generators/python',
               'pydantic': 'generators/python',
@@ -138,16 +132,6 @@
               'openapi': 'generators/openapi',
               'postman': 'generators/postman'
             };
-<<<<<<< HEAD
-
-            const generatorPath = generatorPathMap[generatorName];
-            if (!generatorPath) {
-              core.setFailed(`Unknown generator path for: ${generatorName}`);
-              return;
-            }
-
-            core.setOutput('generator-path', generatorPath);
-=======
             
             // Parse checked languages
             const lines = commentBody.split('\n');
@@ -187,7 +171,6 @@
             core.setOutput('pr-sha', pr.data.head.sha);
             core.setOutput('pr-repo-full-name', pr.data.head.repo.full_name);
             core.setOutput('base-repo-full-name', pr.data.base.repo.full_name);
->>>>>>> ad28cecd
 
       - name: Check if we can push to PR branch
         id: check-push
