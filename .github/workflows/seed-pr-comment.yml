--- conflicted
+++ resolved
@@ -46,11 +46,7 @@
             const body = `${marker}
             ## 🌱 Seed Test Selector
 
-<<<<<<< HEAD
-            Select languages to run seed tests for by checking the boxes below, then save your edit:
-=======
             Select languages to run seed tests for:
->>>>>>> 74098a1c
 
             - [ ] Python
             - [ ] TypeScript
@@ -65,11 +61,7 @@
             - [ ] Postman
 
             ---
-<<<<<<< HEAD
-            *Check the boxes you want to test, then click "Update comment". Tests will run automatically and snapshots will be committed to this PR.*`;
-=======
             **How to use:** Click the ⋯ menu above → "Edit" → check the boxes you want → click "Update comment". Tests will run automatically and snapshots will be committed to this PR.`;
->>>>>>> 74098a1c
 
             await github.rest.issues.createComment({
               owner: context.repo.owner,
@@ -96,8 +88,6 @@
             const commentBody = context.payload.comment.body;
             const commentId = context.payload.comment.id;
             const prNumber = context.issue.number;
-<<<<<<< HEAD
-=======
             const marker = '<!-- seed-selector -->';
             
             // Validate this is the seed selector comment
@@ -117,7 +107,6 @@
               console.log('Edit made by bot (likely our own status update), skipping to prevent loops');
               return;
             }
->>>>>>> 74098a1c
 
             // Language to generators mapping
             const languageMap = {
@@ -294,20 +283,12 @@
               const body = `${marker}
               ## 🌱 Seed Test Selector
               
-<<<<<<< HEAD
-              Select languages to run seed tests for by checking the boxes below, then save your edit:
-=======
               Select languages to run seed tests for:
->>>>>>> 74098a1c
               
               ${checkboxes}
               
               ---
-<<<<<<< HEAD
-              *Check the boxes you want to test, then click "Update comment". Tests will run automatically and snapshots will be committed to this PR.*`;
-=======
               **How to use:** Click the ⋯ menu above → "Edit" → check the boxes you want → click "Update comment". Tests will run automatically and snapshots will be committed to this PR.`;
->>>>>>> 74098a1c
               
               await github.rest.issues.updateComment({
                 owner: context.repo.owner,
