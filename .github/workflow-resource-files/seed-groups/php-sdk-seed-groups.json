{
  "totalTestTimeSeconds": 8014,
  "groups": [
    {
      "fixtures": [
        "query-parameters-openapi-as-objects",
        "oauth-client-credentials-nested-root",
        "pagination:no-custom-config",
        "property-access",
        "mixed-case",
        "inferred-auth-implicit-no-expiry",
        "simple-fhir",
        "oauth-client-credentials",
        "websocket-bearer-auth",
        "cross-package-type-names",
        "examples:readme-config"
      ],
      "groupTotalTimeSeconds": 821
    },
    {
      "fixtures": [
        "content-type",
        "oauth-client-credentials-environment-variables",
        "path-parameters:inline-path-parameters",
        "imdb:namespace",
        "package-yml:private",
        "nullable-optional",
        "circular-references-advanced",
        "variables",
        "streaming-parameter",
        "examples:no-custom-config",
        "trace"
      ],
      "groupTotalTimeSeconds": 822
    },
    {
      "fixtures": [
        "api-wide-base-path",
        "oauth-client-credentials-custom",
        "license",
        "imdb:private",
        "imdb:package-path",
        "inferred-auth-explicit",
        "any-auth",
        "extra-properties",
        "client-side-params",
        "file-download"
      ],
      "groupTotalTimeSeconds": 793
    },
    {
      "fixtures": [
        "query-parameters-openapi",
        "pagination:property-accessors",
        "unions:no-custom-config",
        "objects-with-imports",
        "query-parameters:private",
        "empty-clients",
        "errors",
        "single-url-environment-default",
        "extends:no-custom-config",
        "literals-unions"
      ],
      "groupTotalTimeSeconds": 793
    },
    {
      "fixtures": [
        "accept-header",
        "version-no-default",
        "request-parameters",
        "reserved-keywords",
        "mixed-file-directory",
        "enum",
        "imdb:packageName",
        "validation",
        "imdb:clientName",
        "object"
      ],
      "groupTotalTimeSeconds": 793
    },
    {
      "fixtures": [
        "alias:no-custom-config",
        "path-parameters:inline-path-parameters-private",
        "path-parameters:no-custom-config",
        "response-property",
        "websocket-inferred-auth",
        "multi-line-docs",
        "plain-text",
        "http-head",
        "public-object",
        "websocket"
      ],
      "groupTotalTimeSeconds": 793
    },
    {
      "fixtures": [
        "bytes-upload",
        "url-form-encoded",
        "unions:property-accessors",
        "server-sent-event-examples",
        "inferred-auth-implicit",
        "package-yml:no-custom-config",
        "imdb:no-custom-config",
        "query-parameters:no-custom-config",
        "optional",
        "audiences",
        "multi-url-environment-no-default"
      ],
      "groupTotalTimeSeconds": 794
    },
    {
      "fixtures": [
        "alias-extends",
        "header-auth-environment-variable",
        "alias:composer-json",
        "idempotency-headers",
        "extends:private",
        "required-nullable",
        "single-url-environment-no-default",
        "undiscriminated-union-with-response-property",
        "basic-auth",
        "literal",
        "pagination-custom"
      ],
      "groupTotalTimeSeconds": 794
    },
    {
      "fixtures": [
        "bearer-token-environment-variable",
        "version",
        "oauth-client-credentials-with-variables",
        "file-upload",
        "unknown",
        "undiscriminated-unions",
        "nullable",
        "server-sent-events",
        "simple-api",
        "circular-references",
        "multi-url-environment"
      ],
      "groupTotalTimeSeconds": 798
    },
    {
      "fixtures": [
        "bytes-download",
        "file-upload-openapi",
        "oauth-client-credentials-default",
        "basic-auth-environment-variables",
        "header-auth",
        "multiple-request-bodies",
        "error-property",
        "no-environment",
        "streaming",
<<<<<<< HEAD
        "folders"
=======
        "folders",
        "exhaustive:no-custom-config",
        "exhaustive:wire-tests",
        "no-retries",
        "nullable-request-body",
        "unions-with-local-date"
>>>>>>> 531cbed6
      ],
      "groupTotalTimeSeconds": 813
    }
  ]
}<|MERGE_RESOLUTION|>--- conflicted
+++ resolved
@@ -152,16 +152,12 @@
         "error-property",
         "no-environment",
         "streaming",
-<<<<<<< HEAD
-        "folders"
-=======
         "folders",
         "exhaustive:no-custom-config",
         "exhaustive:wire-tests",
         "no-retries",
         "nullable-request-body",
         "unions-with-local-date"
->>>>>>> 531cbed6
       ],
       "groupTotalTimeSeconds": 813
     }
