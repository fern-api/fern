--- conflicted
+++ resolved
@@ -48,14 +48,7 @@
     "@fern-api/fs-utils": "workspace:*",
     "@fern-fern/ir-sdk": "^58.2.0",
     "zod": "^3.22.3",
-<<<<<<< HEAD
-    "tsup": "^8.3.5",
-=======
-    "@types/jest": "^29.5.14",
-    "@yarnpkg/esbuild-plugin-pnp": "^3.0.0-rc.14",
-    "esbuild": "^0.25.0",
     "tsup": "^8.5.0",
->>>>>>> e6b81f8b
     "@fern-api/configs": "workspace:*",
     "@types/node": "18.15.3",
     "depcheck": "^1.4.7",
