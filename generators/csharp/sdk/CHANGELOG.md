# Changelog

All notable changes to this project will be documented in this file.

The format is based on [Keep a Changelog](https://keepachangelog.com/en/1.0.0/),
and this project adheres to [Semantic Versioning](https://semver.org/spec/v2.0.0.html).

<<<<<<< HEAD
## [1.1.0 - 2024-08-11]

- Improvement: If a generated client receieves a generic error response, the string response is used directly in the resulting Exception rather than attempting to deserialize it to an `object`.

```yml
generators:
  - name: fernapi/fern-csharp-sdk
    config:
      root-namespace-for-core-classes: false
      pascal-case-environments: false
      simplify-object-dictionaries: false
```

=======
>>>>>>> 0982362c
## [1.0.0 - 2024-08-11]

- Break: The C# SDK is now on major version 1. To take this upgrade without any breaks, please add the following configuration to your `generators.yml` file:

```yml
generators:
  - name: fernapi/fern-csharp-sdk
    config:
      root-namespace-for-core-classes: false
      pascal-case-environments: false
      simplify-object-dictionaries: false
```

- Improvement: Core classes that are exposed publicly are now in the root namespace rather than the Core namespace.
- Improvement: Types that were previously generated as `Dictionary<string, object?>` are now simplified to just `object`.
- Improvement: Environment names are now Pascal-cased.
- Feature: Generating specific error types can now be turned off via the following config:

```yml
generators:
  - name: fernapi/fern-csharp-sdk
    config:
      generate-error-types: false
```

## [0.12.0 - 2024-08-10]

- Improvement: Get better Unit Testing JSON comparison results by using `FluentAssertions`.

## [0.11.0 - 2024-08-09]

- Improvement: Mark internal files `internal`.
- Improvement: Make all client classes `Partial`.
- Improvement: Don't override `toString` on Exceptions

## [0.10.0 - 2024-08-07]

- Fix: Fix a bug where conflicting class names and namespaces cause compile to fail.

## [0.9.0 - 2024-08-01]

- Feature: Add the `base-api-exception-class-name` and `base-exception-class-name` generator configuration.
  These control the class names of the genrated `ApiException` and `Exception` class names (e.g. `AcmeApiException`
  and `AcmeException`).

  The configuration looks like the following:

  ```yaml
  - name: fernapi/fern-csharp-sdk
    version: 0.9.0
    config:
      base-api-exception-class-name: AcmeApiException
      base-exception-class-name: AcmeException
  ```

## [0.8.0 - 2024-07-31]

- Feature: Support text response types.
- Feature: Support inheritance for inlined request bodies.

## [0.7.0 - 2024-07-31]

- Improvement: We now generate Exception types for all errors that are defined in the IR. Generated clients with an
  error discrimination strategy of "status code" will throw one of these typed Exceptions based on the status code of
  error responses. Example error type:
  ```csharp
  public sealed class UnauthorizedRequest(UnauthorizedRequestErrorBody body)
      : MyCompanyApiException("UnauthorizedRequest", 401, body)
  {
      public new UnauthorizedRequestErrorBody Body { get; } = body;
  }
  ```

## [0.6.0 - 2024-07-31]

- Feature: Add support for `RequestOptions`. Users can now specify a variety of request-specific
  option overrides like the following:

  ```csharp
  var user = client.GetUserAsync(
    new GetUserRequest {
      Username = "john.doe"
    },
    new RequestOptions {
        BaseUrl = "https://localhost:3000"
    }).Result;
  ```

## [0.5.0 - 2024-07-30]

- Feature: Add support for `uint`, `ulong`, and `float` types.
- Internal: Bump to IRv53.

## [0.4.0 - 2024-07-30]

- Feature: Add support for `allow-multiple` query parameters, which are sent in the `explode` format.
  Given that optional lists are assigned a default, empty list, we use a simple `LINQ` expression to
  handle the serialization, which is shown below:

  ```csharp
  _query["operand"] = request
      .Operand.Select(_value => JsonSerializer.Serialize(_value))
      .ToList();
  ```

- Improvement: `map<string, unknown>` types are now generated as `Dictionary<string, object?>` types so they
  can support explicit `null` values. Note that this does _not_ affect every `unknown` type to be an `object?`
  since it would otherwise alter its required/optional characteristics.

## [0.3.4 - 2024-07-30]

- Improvement: Make datetime deserialization more lenient, and include milliseconds in datetime serialization.

## [0.3.3 - 2024-07-30]

- Improvement: Types are now generated with `set` accessors rather than `init` accessors to improve
  flexibility of object construction.

## [0.3.2 - 2024-07-29]

- Improvement: The C# generator now supports configuration to match namespaces directly to the full path of a file.
  This can lead to more imports being required to use the SDK, but can be helpful to avoid collisions.

  ```yml
  - name: fernapi/fern-csharp-sdk
    version: 0.3.2
    config:
      explicit-namespaces: true
  ```

## [0.3.1 - 2024-07-25]

- Improvement: Add header suppliers to `RawClient` constructor parameters.

## [0.3.0 - 2024-07-25]

- Break: Convert all usages `Guid` to be `string` since the `Guid` class changes the underlying
  casing.

## [0.2.1 - 2024-07-25]

- Fix: MultURL environment classes now compile, previously there was a fix that broke compilation.

## [0.2.0 - 2024-07-25]

- Break: The `Environments.cs` class is now renamed to be `{OrgName}Environment`. For example, if your
  org name was Imdb then the environment class would be `ImdbEnvironment`.

- Feature: If the SDK has endpoints that each hit different URLs then the following class is generated.

  ```csharp
  public record AWSEnvironment
  {
      public static AWSEnvironment Production = new AWSEnvironment()
      {
          S3 = "https://s3.awsamazon.com",
          EC2 = "https://ec2.awsamazon.com"
      };

      public static AWSEnvironment Staging = new AWSEnvironment()
      {
        S3 = "https://staging.s3.awsamazon.com",
        EC2 = "https://stagng.ec2.awsamazon.com"
      };

      public required string S3 { get; init; }
      public required string EC2 { get; init; }
  }
  ```

## [0.1.4 - 2024-07-23]

- Improvement: More improvements to datetime serialization.

## [0.1.3 - 2024-07-22]

- Fix: Fixed a bug with serializing datetimes.
- Improvement: Stop generating empty serialization unit test files when there are no examples.

## [0.1.2 - 2024-07-17]

- Chore: Bump IR to 51.
- Feature: Generate serialization unit tests for models, as well as GH workflow to run them. These tests do not include instantiated object equality assertions, which should be included at a later time.

## [0.1.1 - 2024-07-10]

- Improvement: Enable generating unions with up to 32 types by adding the OneOf.Extended package.
- Fix: The generator now handles double optional fields properly and only adds a single `?` to the type.

## [0.1.0 - 2024-07-09]

- Feature: Add targets of .NET Standard 2.0 and .NET Framework 4.6.2.
- Fix: The generated `StringEnumSerializer` now avoids duplicate key errors.
- Fix: Fixed a bug where generating root client requests causes generation to fail.
- Fix: Fixed forgotten closed parentheses when getting values from the environment.
- Fix: Fixed a bug where literal header names were generated incorrectly (as safe names rather than wire names).
- Fix: Other small fixes.
- Improvement: Constructor parameters initialized to `null` are now typed as nullable.
- Improvement: Other small improvements.

## [0.0.35 - 2024-07-02]

- Fix: Base client requests are now generated, whereas previously they were skipped.

## [0.0.34 - 2024-07-02]

- Fix: Base client methods are now implemented rather than being empty.
- Fix: All `Core` files are now generated to the corresponding `Core` namespace.

## [0.0.33 - 2024-06-21]

- Improvement: The C# generator now supports configuration to specify extra dependencies. Below
  is an example of the `generators.yml` configuration:

  ```yml
  - name: fernapi/fern-csharp-sdk
    version: 0.0.33
    config:
      extra-dependencies:
        moq: "0.23.4"
  ```

## [0.0.32 - 2024-06-21]

- Fix: Enum values are JSON serialized before they are sent to the server. For example, if the
  json value of an enum.

## [0.0.31 - 2024-06-21]

- Fix: The underlying HTTP client safely joins endpoint path with base url.

## [0.0.30 - 2024-06-20]

- Fix: The SDK now supports making bytes requests with Content Type `application/octet-stream`.
- Fix: The SDK now supports api wide path parameters and joining them safely in `RawClient.cs`.

## [0.0.29 - 2024-06-20]

- Fix: The generated SDK now respects service base paths. Previously they were omitted.

## [0.0.28 - 2024-06-19]

- Improvement: Query parameter and header parameters with optional datetimes are
  now ISO 8601 encoded before making a request.

## [0.0.25 - 2024-06-20]

- Fix: Discriminated unions are generated as `object`. Eventually these will be more type safe, but
  that will require partnering with existing customers to understand what a better DX looks like.

- Improvement: Header parameters are no longer required in the constructor so that the user
  doesn't have to provide redundant information.

## [0.0.24 - 2024-06-19]

- Improvement: Query parameter and header parameters are now ISO 8601 encoded before
  making a request.

## [0.0.23 - 2024-06-07]

- Improvement: Only publish a `.NET 6` compatible SDK. There are larger code changes that
  need to be made to be `.NET 4+` compatible.

## [0.0.22 - 2024-06-07]

- Improvement: Publish a `.NET 4` compatible SDK

## [0.0.21 - 2024-05-31]

- Fix: Array and List fields are now generated as `IEnumerable<>`. Additionally, if the
  item type is a `OneOf`, then a new core class called `CollectionItemSerializer` is used
  to deserialize the values.

## [0.0.20 - 2024-05-29]

- Fix: Enum serializer is now added to enum declarations instead of enum references. This
  means that using a `JsonSerializer.serialize(myEnum)` will also provide the correct value.

- Fix: `OneOf` serializer is now added as a `Core` class. It uses reflection to scan all the
  generic classes and see if there is an opportunity to deserialize into that particular class.

## [0.0.19 - 2024-05-29]

- Fix: Enum serializer hands reading + writing enum string values. There is now no need to pass
  in a custom JsonSerializer option but instead the custom serialization will automatically be
  invoked with any JSONSerializaer.

- Fix: Non-success status code errors are thrown with the stringified response body.

## [0.0.18 - 2024-05-28]

- Fix: generated GitHub workflows now run on `dotnet-version` 8.x.

## [0.0.17 - 2024-05-28]

- Fix: enable `nullable` on all csharp files.

  ```csharp
  # nullable enable
  ```

- Fix: make project `.net6`, `.net7` and `.net8` compatible.

  ```xml
    <TargetFrameworks>net8.0;net7.0;net6.0</TargetFrameworks>
  ```

## [0.0.16 - 2024-05-23]

- Fix: Misc. fixes including `.csproj` indentation, setting `X-Fern-SDK-Name` to the top level
  namespace, and passing through serializer options when serializing JSON messages.

## [0.0.15 - 2024-05-23]

- Fix: Inlined requests that are strictly bodies should be JSON serializable. To achieve this
  these types of inlined requests now have JSON annotations.

  ```csharp
  public class SearchRequest
  {
      [JsonPropertyName("query")] // added
      public string Query { get; init; }
  }
  ```

## [0.0.14 - 2024-05-23]

- Fix: The SDK now adds a `JsonEnumMemberStringEnumConverter` which reads `EnumMember(Value="...")`
  annotations on enum values and appropriately serializes them as strings.

## [0.0.13 - 2024-05-22]

- Fix: If a LICENSE is specified, the generator now packages the license in the `.csproj` file.

  ```xml
    <ItemGroup>
        <None Include="..\..\LICENSE" Pack="true" PackagePath=""/>
    </ItemGroup>
  ```

## [0.0.12 - 2024-05-22]

- Improvement: The C# generator now generates an `Environments.cs` file which contains
  URLs for the different environments. If a default environment is present, then
  the `BaseURL` in `ClientOptions.cs` will be initialized to this value.

  ```csharp
  class Environments {

    public static string PRODUCTION = "https://api.production.com";

    public static string STAGING = "https://api.staging.com";

  }
  ```

## [0.0.11 - 2024-05-20]

- Fix: The C# generator now generates a proper `.csproj` file with version, GitHub url, and
  a reference to the SDK README.

## [0.0.10 - 2024-05-15]

- Improvement: The generated SDK now publishes Github Actions to build and publish the generated package to Nuget.

## [0.0.9 - 2024-05-10]

- Fix: When an inlined request body is entirely made up of request body properties, then the entire
  request can be serialized as the request body. This case was previously being overlooked.

## [0.0.8 - 2024-05-10]

- Fix: There were several fixes merged including supporting arbitrary nested clients, query parameter serialization,
  propert naming for async methods, and properly formatted solution files.<|MERGE_RESOLUTION|>--- conflicted
+++ resolved
@@ -5,22 +5,10 @@
 The format is based on [Keep a Changelog](https://keepachangelog.com/en/1.0.0/),
 and this project adheres to [Semantic Versioning](https://semver.org/spec/v2.0.0.html).
 
-<<<<<<< HEAD
 ## [1.1.0 - 2024-08-11]
 
 - Improvement: If a generated client receieves a generic error response, the string response is used directly in the resulting Exception rather than attempting to deserialize it to an `object`.
 
-```yml
-generators:
-  - name: fernapi/fern-csharp-sdk
-    config:
-      root-namespace-for-core-classes: false
-      pascal-case-environments: false
-      simplify-object-dictionaries: false
-```
-
-=======
->>>>>>> 0982362c
 ## [1.0.0 - 2024-08-11]
 
 - Break: The C# SDK is now on major version 1. To take this upgrade without any breaks, please add the following configuration to your `generators.yml` file:
