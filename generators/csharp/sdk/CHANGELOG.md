--- conflicted
+++ resolved
@@ -5,12 +5,11 @@
 The format is based on [Keep a Changelog](https://keepachangelog.com/en/1.0.0/),
 and this project adheres to [Semantic Versioning](https://semver.org/spec/v2.0.0.html).
 
-<<<<<<< HEAD
-## [0.8.0 - 2024-07-30]
+## [0.8.0 - 2024-07-31]
 
 - Feature: Support text response types.
 - Feature: Support inheritance for inlined request bodies.
-=======
+
 ## [0.7.0 - 2024-07-31]
 
 - Improvement: We now generate Exception types for all errors that are defined in the IR. Generated clients with an
@@ -59,7 +58,6 @@
 - Improvement: `map<string, unknown>` types are now generated as `Dictionary<string, object?>` types so they
   can support explicit `null` values. Note that this does _not_ affect every `unknown` type to be an `object?`
   since it would otherwise alter its required/optional characteristics.
->>>>>>> ca516bc7
 
 ## [0.3.4 - 2024-07-30]
 
