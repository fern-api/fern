--- conflicted
+++ resolved
@@ -5,17 +5,15 @@
 The format is based on [Keep a Changelog](https://keepachangelog.com/en/1.0.0/),
 and this project adheres to [Semantic Versioning](https://semver.org/spec/v2.0.0.html).
 
-<<<<<<< HEAD
 ## [0.12.0 - 2024-08-10]
 
 - Improvement: Get better Unit Testing JSON comparison results by using `FluentAssertions`.
-=======
+
 ## [0.11.0 - 2024-08-09]
 
 - Improvement: Mark internal files `internal`.
 - Improvement: Make all client classes `Partial`.
 - Improvement: Don't override `toString` on Exceptions
->>>>>>> 539b7591
 
 ## [0.10.0 - 2024-08-07]
 
