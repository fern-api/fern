# Changelog

All notable changes to this project will be documented in this file.

The format is based on [Keep a Changelog](https://keepachangelog.com/en/1.0.0/),
and this project adheres to [Semantic Versioning](https://semver.org/spec/v2.0.0.html).

<<<<<<< HEAD
=======
## [0.3.0 - 2024-07-25]

- Break: Convert all usages `Guid` to be `string` since the `Guid` class changes the underlying 
  casing. 

>>>>>>> c03f8dfa
## [0.2.2 - 2024-07-25]

- Improvement: Add header suppliers to `RawClient` constructor parameters.

## [0.2.1 - 2024-07-25]

- Fix: MultURL environment classes now compile, previously there was a fix that broke compilation.

## [0.2.0 - 2024-07-25]

- Break: The `Environments.cs` class is now renamed to be `{OrgName}Environment`. For example, if your
  org name was Imdb then the environment class would be `ImdbEnvironment`.

- Feature: If the SDK has endpoints that each hit different URLs then the following class is generated.

  ```csharp
  public record AWSEnvironment
  {
      public static AWSEnvironment Production = new AWSEnvironment()
      {
          S3 = "https://s3.awsamazon.com",
          EC2 = "https://ec2.awsamazon.com"
      };

      public static AWSEnvironment Staging = new AWSEnvironment()
      {
        S3 = "https://staging.s3.awsamazon.com",
        EC2 = "https://stagng.ec2.awsamazon.com"
      };

      public required string S3 { get; init; }
      public required string EC2 { get; init; }
  }
  ```

## [0.1.4 - 2024-07-23]

- Improvement: More improvements to datetime serialization.

## [0.1.3 - 2024-07-22]

- Fix: Fixed a bug with serializing datetimes.
- Improvement: Stop generating empty serialization unit test files when there are no examples.

## [0.1.2 - 2024-07-17]

- Chore: Bump IR to 51.
- Feature: Generate serialization unit tests for models, as well as GH workflow to run them. These tests do not include instantiated object equality assertions, which should be included at a later time.

## [0.1.1 - 2024-07-10]

- Improvement: Enable generating unions with up to 32 types by adding the OneOf.Extended package.
- Fix: The generator now handles double optional fields properly and only adds a single `?` to the type.

## [0.1.0 - 2024-07-09]

- Feature: Add targets of .NET Standard 2.0 and .NET Framework 4.6.2.
- Fix: The generated `StringEnumSerializer` now avoids duplicate key errors.
- Fix: Fixed a bug where generating root client requests causes generation to fail.
- Fix: Fixed forgotten closed parentheses when getting values from the environment.
- Fix: Fixed a bug where literal header names were generated incorrectly (as safe names rather than wire names).
- Fix: Other small fixes.
- Improvement: Constructor parameters initialized to `null` are now typed as nullable.
- Improvement: Other small improvements.

## [0.0.35 - 2024-07-02]

- Fix: Base client requests are now generated, whereas previously they were skipped.

## [0.0.34 - 2024-07-02]

- Fix: Base client methods are now implemented rather than being empty.
- Fix: All `Core` files are now generated to the corresponding `Core` namespace.

## [0.0.33 - 2024-06-21]

- Improvement: The C# generator now supports configuration to specify extra dependencies. Below
  is an example of the `generators.yml` configuration:

  ```yml
  - name: fernapi/fern-csharp-sdk
    version: 0.0.33
    config:
      extra-dependencies:
        moq: "0.23.4"
  ```

## [0.0.32 - 2024-06-21]

- Fix: Enum values are JSON serialized before they are sent to the server. For example, if the
  json value of an enum.

## [0.0.31 - 2024-06-21]

- Fix: The underlying HTTP client safely joins endpoint path with base url.

## [0.0.30 - 2024-06-20]

- Fix: The SDK now supports making bytes requests with Content Type `application/octet-stream`.
- Fix: The SDK now supports api wide path parameters and joining them safely in `RawClient.cs`.

## [0.0.29 - 2024-06-20]

- Fix: The generated SDK now respects service base paths. Previously they were omitted.

## [0.0.28 - 2024-06-19]

- Improvement: Query parameter and header parameters with optional datetimes are
  now ISO 8601 encoded before making a request.

## [0.0.25 - 2024-06-20]

- Fix: Discriminated unions are generated as `object`. Eventually these will be more type safe, but
  that will require partnering with existing customers to understand what a better DX looks like.

- Improvement: Header parameters are no longer required in the constructor so that the user
  doesn't have to provide redundant information.

## [0.0.24 - 2024-06-19]

- Improvement: Query parameter and header parameters are now ISO 8601 encoded before
  making a request.

## [0.0.23 - 2024-06-07]

- Improvement: Only publish a `.NET 6` compatible SDK. There are larger code changes that
  need to be made to be `.NET 4+` compatible.

## [0.0.22 - 2024-06-07]

- Improvement: Publish a `.NET 4` compatible SDK

## [0.0.21 - 2024-05-31]

- Fix: Array and List fields are now generated as `IEnumerable<>`. Additionally, if the
  item type is a `OneOf`, then a new core class called `CollectionItemSerializer` is used
  to deserialize the values.

## [0.0.20 - 2024-05-29]

- Fix: Enum serializer is now added to enum declarations instead of enum references. This
  means that using a `JsonSerializer.serialize(myEnum)` will also provide the correct value.

- Fix: `OneOf` serializer is now added as a `Core` class. It uses reflection to scan all the
  generic classes and see if there is an opportunity to deserialize into that particular class.

## [0.0.19 - 2024-05-29]

- Fix: Enum serializer hands reading + writing enum string values. There is now no need to pass
  in a custom JsonSerializer option but instead the custom serialization will automatically be
  invoked with any JSONSerializaer.

- Fix: Non-success status code errors are thrown with the stringified response body.

## [0.0.18 - 2024-05-28]

- Fix: generated GitHub workflows now run on `dotnet-version` 8.x.

## [0.0.17 - 2024-05-28]

- Fix: enable `nullable` on all csharp files.

  ```csharp
  # nullable enable
  ```

- Fix: make project `.net6`, `.net7` and `.net8` compatible.

  ```xml
    <TargetFrameworks>net8.0;net7.0;net6.0</TargetFrameworks>
  ```

## [0.0.16 - 2024-05-23]

- Fix: Misc. fixes including `.csproj` indentation, setting `X-Fern-SDK-Name` to the top level
  namespace, and passing through serializer options when serializing JSON messages.

## [0.0.15 - 2024-05-23]

- Fix: Inlined requests that are strictly bodies should be JSON serializable. To achieve this
  these types of inlined requests now have JSON annotations.

  ```csharp
  public class SearchRequest
  {
      [JsonPropertyName("query")] // added
      public string Query { get; init; }
  }
  ```

## [0.0.14 - 2024-05-23]

- Fix: The SDK now adds a `JsonEnumMemberStringEnumConverter` which reads `EnumMember(Value="...")`
  annotations on enum values and appropriately serializes them as strings.

## [0.0.13 - 2024-05-22]

- Fix: If a LICENSE is specified, the generator now packages the license in the `.csproj` file.

  ```xml
    <ItemGroup>
        <None Include="..\..\LICENSE" Pack="true" PackagePath=""/>
    </ItemGroup>
  ```

## [0.0.12 - 2024-05-22]

- Improvement: The C# generator now generates an `Environments.cs` file which contains
  URLs for the different environments. If a default environment is present, then
  the `BaseURL` in `ClientOptions.cs` will be initialized to this value.

  ```csharp
  class Environments {

    public static string PRODUCTION = "https://api.production.com";

    public static string STAGING = "https://api.staging.com";

  }
  ```

## [0.0.11 - 2024-05-20]

- Fix: The C# generator now generates a proper `.csproj` file with version, GitHub url, and
  a reference to the SDK README.

## [0.0.10 - 2024-05-15]

- Improvement: The generated SDK now publishes Github Actions to build and publish the generated package to Nuget.

## [0.0.9 - 2024-05-10]

- Fix: When an inlined request body is entirely made up of request body properties, then the entire
  request can be serialized as the request body. This case was previously being overlooked.

## [0.0.8 - 2024-05-10]

- Fix: There were several fixes merged including supporting arbitrary nested clients, query parameter serialization,
  propert naming for async methods, and properly formatted solution files.<|MERGE_RESOLUTION|>--- conflicted
+++ resolved
@@ -5,14 +5,10 @@
 The format is based on [Keep a Changelog](https://keepachangelog.com/en/1.0.0/),
 and this project adheres to [Semantic Versioning](https://semver.org/spec/v2.0.0.html).
 
-<<<<<<< HEAD
-=======
 ## [0.3.0 - 2024-07-25]
 
-- Break: Convert all usages `Guid` to be `string` since the `Guid` class changes the underlying 
-  casing. 
-
->>>>>>> c03f8dfa
+- Break: Convert all usages `Guid` to be `string` since the `Guid` class changes the underlying casing.
+
 ## [0.2.2 - 2024-07-25]
 
 - Improvement: Add header suppliers to `RawClient` constructor parameters.
@@ -23,8 +19,7 @@
 
 ## [0.2.0 - 2024-07-25]
 
-- Break: The `Environments.cs` class is now renamed to be `{OrgName}Environment`. For example, if your
-  org name was Imdb then the environment class would be `ImdbEnvironment`.
+- Break: The `Environments.cs` class is now renamed to be `{OrgName}Environment`. For example, if your org name was Imdb then the environment class would be `ImdbEnvironment`.
 
 - Feature: If the SDK has endpoints that each hit different URLs then the following class is generated.
 
