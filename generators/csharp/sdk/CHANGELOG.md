# Changelog

All notable changes to this project will be documented in this file.

The format is based on [Keep a Changelog](https://keepachangelog.com/en/1.0.0/),
and this project adheres to [Semantic Versioning](https://semver.org/spec/v2.0.0.html).

<<<<<<< HEAD
## [0.10.1 - 2024-08-09]

- Fix: Build on the fix
=======
## [1.1.0 - 2024-08-11]

- Improvement: If a generated client receieves a generic error response, the string response is used directly in the resulting Exception rather than attempting to deserialize it to an `object`.

## [1.0.0 - 2024-08-11]

- Break: The C# SDK is now on major version 1. To take this upgrade without any breaks, please add the following configuration to your `generators.yml` file:

```yml
generators:
  - name: fernapi/fern-csharp-sdk
    config:
      root-namespace-for-core-classes: false
      pascal-case-environments: false
      simplify-object-dictionaries: false
```

- Improvement: Core classes that are exposed publicly are now in the root namespace rather than the Core namespace.
- Improvement: Types that were previously generated as `Dictionary<string, object?>` are now simplified to just `object`.
- Improvement: Environment names are now Pascal-cased.
- Feature: Generating specific error types can now be turned off via the following config:

```yml
generators:
  - name: fernapi/fern-csharp-sdk
    config:
      generate-error-types: false
```

## [0.12.0 - 2024-08-10]

- Improvement: Get better Unit Testing JSON comparison results by using `FluentAssertions`.

## [0.11.0 - 2024-08-09]

- Improvement: Mark internal files `internal`.
- Improvement: Make all client classes `Partial`.
- Improvement: Don't override `toString` on Exceptions
>>>>>>> e8552e3c

## [0.10.0 - 2024-08-07]

- Fix: Fix a bug where conflicting class names and namespaces cause compile to fail.

## [0.9.0 - 2024-08-01]

- Feature: Add the `base-api-exception-class-name` and `base-exception-class-name` generator configuration.
  These control the class names of the genrated `ApiException` and `Exception` class names (e.g. `AcmeApiException`
  and `AcmeException`).

  The configuration looks like the following:

  ```yaml
  - name: fernapi/fern-csharp-sdk
    version: 0.9.0
    config:
      base-api-exception-class-name: AcmeApiException
      base-exception-class-name: AcmeException
  ```

## [0.8.0 - 2024-07-31]

- Feature: Support text response types.
- Feature: Support inheritance for inlined request bodies.

## [0.7.0 - 2024-07-31]

- Improvement: We now generate Exception types for all errors that are defined in the IR. Generated clients with an
  error discrimination strategy of "status code" will throw one of these typed Exceptions based on the status code of
  error responses. Example error type:
  ```csharp
  public sealed class UnauthorizedRequest(UnauthorizedRequestErrorBody body)
      : MyCompanyApiException("UnauthorizedRequest", 401, body)
  {
      public new UnauthorizedRequestErrorBody Body { get; } = body;
  }
  ```

## [0.6.0 - 2024-07-31]

- Feature: Add support for `RequestOptions`. Users can now specify a variety of request-specific
  option overrides like the following:

  ```csharp
  var user = client.GetUserAsync(
    new GetUserRequest {
      Username = "john.doe"
    },
    new RequestOptions {
        BaseUrl = "https://localhost:3000"
    }).Result;
  ```

## [0.5.0 - 2024-07-30]

- Feature: Add support for `uint`, `ulong`, and `float` types.
- Internal: Bump to IRv53.

## [0.4.0 - 2024-07-30]

- Feature: Add support for `allow-multiple` query parameters, which are sent in the `explode` format.
  Given that optional lists are assigned a default, empty list, we use a simple `LINQ` expression to
  handle the serialization, which is shown below:

  ```csharp
  _query["operand"] = request
      .Operand.Select(_value => JsonSerializer.Serialize(_value))
      .ToList();
  ```

- Improvement: `map<string, unknown>` types are now generated as `Dictionary<string, object?>` types so they
  can support explicit `null` values. Note that this does _not_ affect every `unknown` type to be an `object?`
  since it would otherwise alter its required/optional characteristics.

## [0.3.4 - 2024-07-30]

- Improvement: Make datetime deserialization more lenient, and include milliseconds in datetime serialization.

## [0.3.3 - 2024-07-30]

- Improvement: Types are now generated with `set` accessors rather than `init` accessors to improve
  flexibility of object construction.

## [0.3.2 - 2024-07-29]

- Improvement: The C# generator now supports configuration to match namespaces directly to the full path of a file.
  This can lead to more imports being required to use the SDK, but can be helpful to avoid collisions.

  ```yml
  - name: fernapi/fern-csharp-sdk
    version: 0.3.2
    config:
      explicit-namespaces: true
  ```

## [0.3.1 - 2024-07-25]

- Improvement: Add header suppliers to `RawClient` constructor parameters.

## [0.3.0 - 2024-07-25]

- Break: Convert all usages `Guid` to be `string` since the `Guid` class changes the underlying
  casing.

## [0.2.1 - 2024-07-25]

- Fix: MultURL environment classes now compile, previously there was a fix that broke compilation.

## [0.2.0 - 2024-07-25]

- Break: The `Environments.cs` class is now renamed to be `{OrgName}Environment`. For example, if your
  org name was Imdb then the environment class would be `ImdbEnvironment`.

- Feature: If the SDK has endpoints that each hit different URLs then the following class is generated.

  ```csharp
  public record AWSEnvironment
  {
      public static AWSEnvironment Production = new AWSEnvironment()
      {
          S3 = "https://s3.awsamazon.com",
          EC2 = "https://ec2.awsamazon.com"
      };

      public static AWSEnvironment Staging = new AWSEnvironment()
      {
        S3 = "https://staging.s3.awsamazon.com",
        EC2 = "https://stagng.ec2.awsamazon.com"
      };

      public required string S3 { get; init; }
      public required string EC2 { get; init; }
  }
  ```

## [0.1.4 - 2024-07-23]

- Improvement: More improvements to datetime serialization.

## [0.1.3 - 2024-07-22]

- Fix: Fixed a bug with serializing datetimes.
- Improvement: Stop generating empty serialization unit test files when there are no examples.

## [0.1.2 - 2024-07-17]

- Chore: Bump IR to 51.
- Feature: Generate serialization unit tests for models, as well as GH workflow to run them. These tests do not include instantiated object equality assertions, which should be included at a later time.

## [0.1.1 - 2024-07-10]

- Improvement: Enable generating unions with up to 32 types by adding the OneOf.Extended package.
- Fix: The generator now handles double optional fields properly and only adds a single `?` to the type.

## [0.1.0 - 2024-07-09]

- Feature: Add targets of .NET Standard 2.0 and .NET Framework 4.6.2.
- Fix: The generated `StringEnumSerializer` now avoids duplicate key errors.
- Fix: Fixed a bug where generating root client requests causes generation to fail.
- Fix: Fixed forgotten closed parentheses when getting values from the environment.
- Fix: Fixed a bug where literal header names were generated incorrectly (as safe names rather than wire names).
- Fix: Other small fixes.
- Improvement: Constructor parameters initialized to `null` are now typed as nullable.
- Improvement: Other small improvements.

## [0.0.35 - 2024-07-02]

- Fix: Base client requests are now generated, whereas previously they were skipped.

## [0.0.34 - 2024-07-02]

- Fix: Base client methods are now implemented rather than being empty.
- Fix: All `Core` files are now generated to the corresponding `Core` namespace.

## [0.0.33 - 2024-06-21]

- Improvement: The C# generator now supports configuration to specify extra dependencies. Below
  is an example of the `generators.yml` configuration:

  ```yml
  - name: fernapi/fern-csharp-sdk
    version: 0.0.33
    config:
      extra-dependencies:
        moq: "0.23.4"
  ```

## [0.0.32 - 2024-06-21]

- Fix: Enum values are JSON serialized before they are sent to the server. For example, if the
  json value of an enum.

## [0.0.31 - 2024-06-21]

- Fix: The underlying HTTP client safely joins endpoint path with base url.

## [0.0.30 - 2024-06-20]

- Fix: The SDK now supports making bytes requests with Content Type `application/octet-stream`.
- Fix: The SDK now supports api wide path parameters and joining them safely in `RawClient.cs`.

## [0.0.29 - 2024-06-20]

- Fix: The generated SDK now respects service base paths. Previously they were omitted.

## [0.0.28 - 2024-06-19]

- Improvement: Query parameter and header parameters with optional datetimes are
  now ISO 8601 encoded before making a request.

## [0.0.25 - 2024-06-20]

- Fix: Discriminated unions are generated as `object`. Eventually these will be more type safe, but
  that will require partnering with existing customers to understand what a better DX looks like.

- Improvement: Header parameters are no longer required in the constructor so that the user
  doesn't have to provide redundant information.

## [0.0.24 - 2024-06-19]

- Improvement: Query parameter and header parameters are now ISO 8601 encoded before
  making a request.

## [0.0.23 - 2024-06-07]

- Improvement: Only publish a `.NET 6` compatible SDK. There are larger code changes that
  need to be made to be `.NET 4+` compatible.

## [0.0.22 - 2024-06-07]

- Improvement: Publish a `.NET 4` compatible SDK

## [0.0.21 - 2024-05-31]

- Fix: Array and List fields are now generated as `IEnumerable<>`. Additionally, if the
  item type is a `OneOf`, then a new core class called `CollectionItemSerializer` is used
  to deserialize the values.

## [0.0.20 - 2024-05-29]

- Fix: Enum serializer is now added to enum declarations instead of enum references. This
  means that using a `JsonSerializer.serialize(myEnum)` will also provide the correct value.

- Fix: `OneOf` serializer is now added as a `Core` class. It uses reflection to scan all the
  generic classes and see if there is an opportunity to deserialize into that particular class.

## [0.0.19 - 2024-05-29]

- Fix: Enum serializer hands reading + writing enum string values. There is now no need to pass
  in a custom JsonSerializer option but instead the custom serialization will automatically be
  invoked with any JSONSerializaer.

- Fix: Non-success status code errors are thrown with the stringified response body.

## [0.0.18 - 2024-05-28]

- Fix: generated GitHub workflows now run on `dotnet-version` 8.x.

## [0.0.17 - 2024-05-28]

- Fix: enable `nullable` on all csharp files.

  ```csharp
  # nullable enable
  ```

- Fix: make project `.net6`, `.net7` and `.net8` compatible.

  ```xml
    <TargetFrameworks>net8.0;net7.0;net6.0</TargetFrameworks>
  ```

## [0.0.16 - 2024-05-23]

- Fix: Misc. fixes including `.csproj` indentation, setting `X-Fern-SDK-Name` to the top level
  namespace, and passing through serializer options when serializing JSON messages.

## [0.0.15 - 2024-05-23]

- Fix: Inlined requests that are strictly bodies should be JSON serializable. To achieve this
  these types of inlined requests now have JSON annotations.

  ```csharp
  public class SearchRequest
  {
      [JsonPropertyName("query")] // added
      public string Query { get; init; }
  }
  ```

## [0.0.14 - 2024-05-23]

- Fix: The SDK now adds a `JsonEnumMemberStringEnumConverter` which reads `EnumMember(Value="...")`
  annotations on enum values and appropriately serializes them as strings.

## [0.0.13 - 2024-05-22]

- Fix: If a LICENSE is specified, the generator now packages the license in the `.csproj` file.

  ```xml
    <ItemGroup>
        <None Include="..\..\LICENSE" Pack="true" PackagePath=""/>
    </ItemGroup>
  ```

## [0.0.12 - 2024-05-22]

- Improvement: The C# generator now generates an `Environments.cs` file which contains
  URLs for the different environments. If a default environment is present, then
  the `BaseURL` in `ClientOptions.cs` will be initialized to this value.

  ```csharp
  class Environments {

    public static string PRODUCTION = "https://api.production.com";

    public static string STAGING = "https://api.staging.com";

  }
  ```

## [0.0.11 - 2024-05-20]

- Fix: The C# generator now generates a proper `.csproj` file with version, GitHub url, and
  a reference to the SDK README.

## [0.0.10 - 2024-05-15]

- Improvement: The generated SDK now publishes Github Actions to build and publish the generated package to Nuget.

## [0.0.9 - 2024-05-10]

- Fix: When an inlined request body is entirely made up of request body properties, then the entire
  request can be serialized as the request body. This case was previously being overlooked.

## [0.0.8 - 2024-05-10]

- Fix: There were several fixes merged including supporting arbitrary nested clients, query parameter serialization,
  propert naming for async methods, and properly formatted solution files.<|MERGE_RESOLUTION|>--- conflicted
+++ resolved
@@ -5,11 +5,10 @@
 The format is based on [Keep a Changelog](https://keepachangelog.com/en/1.0.0/),
 and this project adheres to [Semantic Versioning](https://semver.org/spec/v2.0.0.html).
 
-<<<<<<< HEAD
-## [0.10.1 - 2024-08-09]
-
-- Fix: Build on the fix
-=======
+## [1.2.0 - 2024-08-12]
+
+- Fix: Build on the fix in `0.10.0` to resolve more potential namespace and type conflicts.
+
 ## [1.1.0 - 2024-08-11]
 
 - Improvement: If a generated client receieves a generic error response, the string response is used directly in the resulting Exception rather than attempting to deserialize it to an `object`.
@@ -48,7 +47,6 @@
 - Improvement: Mark internal files `internal`.
 - Improvement: Make all client classes `Partial`.
 - Improvement: Don't override `toString` on Exceptions
->>>>>>> e8552e3c
 
 ## [0.10.0 - 2024-08-07]
 
