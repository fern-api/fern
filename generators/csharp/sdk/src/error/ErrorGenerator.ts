--- conflicted
+++ resolved
@@ -48,13 +48,9 @@
             clazz: class_,
             directory: this.context.getDirectoryForError(this.errorDeclaration.name),
             allNamespaceSegments: this.context.getAllNamespaceSegments(),
-<<<<<<< HEAD
             allTypeClassReferences: this.context.getAllTypeClassReferences(),
-            namespace: this.context.getNamespace()
-=======
             namespace: this.context.getNamespace(),
             customConfig: this.context.customConfig
->>>>>>> e8552e3c
         });
     }
 
