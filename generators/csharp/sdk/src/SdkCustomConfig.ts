import { z } from "zod";

export const SdkCustomConfigSchema = z.strictObject({
    namespace: z.string().optional(),
    "simplify-object-dictionaries": z.boolean().optional(),
    "base-api-exception-class-name": z.string().optional(),
    "base-exception-class-name": z.string().optional(),
    "client-class-name": z.string().optional(),
    "exported-client-class-name": z.string().optional(),
    "package-id": z.string().optional(),
    "explicit-namespaces": z.boolean().optional(),
    "root-namespace-for-core-classes": z.boolean().optional(),
    "pascal-case-environments": z.boolean().optional(),
    "generate-error-types": z.boolean().optional(),
    "extra-dependencies": z
        .record(z.string())
        .optional()
        .describe(
            "(Deprecated) The extra dependencies to add into the csproj file. Use the [ProjectName].Custom.props to configure additional dependencies instead."
        ),
    "read-only-memory-types": z.optional(z.array(z.string())),
    "experimental-enable-forward-compatible-enums": z.boolean().optional(),
    "generate-mock-server-tests": z.boolean().optional(),
<<<<<<< HEAD
    "custom-pager-name": z.string().optional()
=======
    "inline-path-parameters": z.boolean().optional()
>>>>>>> a807d776
});

export type SdkCustomConfigSchema = z.infer<typeof SdkCustomConfigSchema>;<|MERGE_RESOLUTION|>--- conflicted
+++ resolved
@@ -21,11 +21,8 @@
     "read-only-memory-types": z.optional(z.array(z.string())),
     "experimental-enable-forward-compatible-enums": z.boolean().optional(),
     "generate-mock-server-tests": z.boolean().optional(),
-<<<<<<< HEAD
+    "inline-path-parameters": z.boolean().optional(),
     "custom-pager-name": z.string().optional()
-=======
-    "inline-path-parameters": z.boolean().optional()
->>>>>>> a807d776
 });
 
 export type SdkCustomConfigSchema = z.infer<typeof SdkCustomConfigSchema>;