import { z } from "zod";

<<<<<<< HEAD
export const SdkCustomConfigSchema = z.strictObject({
    namespace: z.string().optional(),
    "simplify-object-dictionaries": z.boolean().optional(),
    "base-api-exception-class-name": z.string().optional(),
    "base-exception-class-name": z.string().optional(),
    "client-class-name": z.string().optional(),
    "exported-client-class-name": z.string().optional(),
    "environment-class-name": z.string().optional(),
    "package-id": z.string().optional(),
    "explicit-namespaces": z.boolean().optional(),
    "root-namespace-for-core-classes": z.boolean().optional(),
    "pascal-case-environments": z.boolean().optional(),
    "generate-error-types": z.boolean().optional(),
    "extra-dependencies": z
        .record(z.string())
        .optional()
        .describe(
            "(Deprecated) The extra dependencies to add into the csproj file. Use the [ProjectName].Custom.props to configure additional dependencies instead."
        ),
    "read-only-memory-types": z.optional(z.array(z.string())),
    "experimental-enable-forward-compatible-enums": z.boolean().optional(),
    "generate-mock-server-tests": z.boolean().optional(),
    "inline-path-parameters": z.boolean().optional(),
    "custom-pager-name": z.string().optional(),
    "include-exception-handler": z.boolean().optional(),
    "use-discriminated-unions": z.boolean().optional()
});
=======
import { BaseCsharpCustomConfigSchema } from "@fern-api/csharp-codegen";

export const SdkCustomConfigSchema = BaseCsharpCustomConfigSchema;
>>>>>>> 55d63c19

export type SdkCustomConfigSchema = z.infer<typeof SdkCustomConfigSchema>;<|MERGE_RESOLUTION|>--- conflicted
+++ resolved
@@ -1,37 +1,7 @@
 import { z } from "zod";
 
-<<<<<<< HEAD
-export const SdkCustomConfigSchema = z.strictObject({
-    namespace: z.string().optional(),
-    "simplify-object-dictionaries": z.boolean().optional(),
-    "base-api-exception-class-name": z.string().optional(),
-    "base-exception-class-name": z.string().optional(),
-    "client-class-name": z.string().optional(),
-    "exported-client-class-name": z.string().optional(),
-    "environment-class-name": z.string().optional(),
-    "package-id": z.string().optional(),
-    "explicit-namespaces": z.boolean().optional(),
-    "root-namespace-for-core-classes": z.boolean().optional(),
-    "pascal-case-environments": z.boolean().optional(),
-    "generate-error-types": z.boolean().optional(),
-    "extra-dependencies": z
-        .record(z.string())
-        .optional()
-        .describe(
-            "(Deprecated) The extra dependencies to add into the csproj file. Use the [ProjectName].Custom.props to configure additional dependencies instead."
-        ),
-    "read-only-memory-types": z.optional(z.array(z.string())),
-    "experimental-enable-forward-compatible-enums": z.boolean().optional(),
-    "generate-mock-server-tests": z.boolean().optional(),
-    "inline-path-parameters": z.boolean().optional(),
-    "custom-pager-name": z.string().optional(),
-    "include-exception-handler": z.boolean().optional(),
-    "use-discriminated-unions": z.boolean().optional()
-});
-=======
 import { BaseCsharpCustomConfigSchema } from "@fern-api/csharp-codegen";
 
 export const SdkCustomConfigSchema = BaseCsharpCustomConfigSchema;
->>>>>>> 55d63c19
 
 export type SdkCustomConfigSchema = z.infer<typeof SdkCustomConfigSchema>;