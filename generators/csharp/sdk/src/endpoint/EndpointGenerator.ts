--- conflicted
+++ resolved
@@ -1,42 +1,4 @@
 import { csharp } from "@fern-api/csharp-codegen";
-<<<<<<< HEAD
-import { ExampleGenerator } from "@fern-api/fern-csharp-model";
-import {
-    ExampleEndpointCall,
-    ExampleRequestBody,
-    FernFilepath,
-    HttpEndpoint,
-    ResponseError,
-    SdkRequestShape,
-    ServiceId
-} from "@fern-fern/ir-sdk/api";
-import { SdkGeneratorContext } from "../SdkGeneratorContext";
-import { WrappedRequestGenerator } from "../wrapped-request/WrappedRequestGenerator";
-import { RawClient } from "./RawClient";
-import { EndpointRequest } from "./request/EndpointRequest";
-import { createEndpointRequest } from "./request/EndpointRequestFactory";
-
-export declare namespace EndpointGenerator {
-    export interface Args {
-        /** the reference to the client */
-        clientReference: string;
-        /** the endpoint for the endpoint */
-        endpoint: HttpEndpoint;
-        /** reference to a variable that is the body */
-        bodyReference?: string;
-    }
-}
-
-const RESPONSE_VARIABLE_NAME = "response";
-const RESPONSE_BODY_VARIABLE_NAME = "responseBody";
-
-export class EndpointGenerator {
-    private exampleGenerator: ExampleGenerator;
-
-    public constructor(readonly context: SdkGeneratorContext) {
-        this.context = context;
-        this.exampleGenerator = new ExampleGenerator(context);
-=======
 import { HttpEndpoint, ServiceId } from "@fern-fern/ir-sdk/api";
 import { GrpcClientInfo } from "../grpc/GrpcClientInfo";
 import { SdkGeneratorContext } from "../SdkGeneratorContext";
@@ -48,334 +10,24 @@
     private http: HttpEndpointGenerator;
     private grpc: GrpcEndpointGenerator;
 
-    public constructor({ context, rawClient }: { context: SdkGeneratorContext; rawClient: RawClient }) {
-        this.http = new HttpEndpointGenerator({ context, rawClient });
+    public constructor({ context}: { context: SdkGeneratorContext }) {
+        this.http = new HttpEndpointGenerator({ context });
         this.grpc = new GrpcEndpointGenerator({ context });
->>>>>>> 1ec43647
     }
 
     public generate({
         serviceId,
         endpoint,
         rawClientReference,
-<<<<<<< HEAD
-        rawClient
-=======
         rawGrpcClientReference,
+        rawClient,
         grpcClientInfo
->>>>>>> 1ec43647
     }: {
         serviceId: ServiceId;
         endpoint: HttpEndpoint;
         rawClientReference: string;
-<<<<<<< HEAD
+        rawGrpcClientReference: string;
         rawClient: RawClient;
-    }): csharp.Method {
-        const { parameters: nonEndpointParameters, pathParameterReferences } = this.getNonEndpointParameters({
-            endpoint,
-            serviceId
-        });
-        const parameters = [...nonEndpointParameters];
-        const request = this.getEndpointRequest({ endpoint, serviceId });
-        if (request != null) {
-            parameters.push(
-                csharp.parameter({
-                    type: request.getParameterType(),
-                    name: request.getParameterName()
-                })
-            );
-        }
-        parameters.push(
-            csharp.parameter({
-                type: csharp.Type.optional(csharp.Type.reference(this.context.getRequestOptionsClassReference())),
-                name: this.context.getRequestOptionsParameterName(),
-                initializer: "null"
-            })
-        );
-        const return_ = this.getEndpointReturnType({ endpoint });
-        return csharp.method({
-            name: this.context.getEndpointMethodName(endpoint),
-            access: "public",
-            isAsync: true,
-            parameters,
-            summary: endpoint.docs,
-            return_,
-            body: csharp.codeblock((writer) => {
-                const queryParameterCodeBlock = request?.getQueryParameterCodeBlock();
-                if (queryParameterCodeBlock != null) {
-                    queryParameterCodeBlock.code.write(writer);
-                }
-                const headerParameterCodeBlock = request?.getHeaderParameterCodeBlock();
-                if (headerParameterCodeBlock != null) {
-                    headerParameterCodeBlock.code.write(writer);
-                }
-                const requestBodyCodeBlock = request?.getRequestBodyCodeBlock();
-                if (requestBodyCodeBlock?.code != null) {
-                    writer.writeNode(requestBodyCodeBlock.code);
-                }
-                writer.write(`var ${RESPONSE_VARIABLE_NAME} = `);
-                writer.writeNodeStatement(
-                    rawClient.makeRequest({
-                        baseUrl: this.getBaseURLForEndpoint({ endpoint }),
-                        requestType: request?.getRequestType(),
-                        clientReference: rawClientReference,
-                        endpoint,
-                        bodyReference: requestBodyCodeBlock?.requestBodyReference,
-                        pathParameterReferences,
-                        headerBagReference: headerParameterCodeBlock?.headerParameterBagReference,
-                        queryBagReference: queryParameterCodeBlock?.queryParameterBagReference
-                    })
-                );
-                const successResponseStatements = this.getEndpointSuccessResponseStatements({ endpoint });
-                if (successResponseStatements != null) {
-                    writer.writeNode(successResponseStatements);
-                }
-                writer.writeNode(this.getEndpointErrorHandling({ endpoint }));
-            })
-        });
-    }
-
-    public generateEndpointSnippet({
-        example,
-        endpoint,
-        clientVariableName,
-        serviceId,
-        serviceFilePath,
-        requestOptions
-    }: {
-        example: ExampleEndpointCall;
-        endpoint: HttpEndpoint;
-        clientVariableName: string;
-        serviceId: ServiceId;
-        serviceFilePath: FernFilepath;
-        requestOptions?: csharp.CodeBlock;
-        getResult?: boolean;
-    }): csharp.MethodInvocation | undefined {
-        const requestBodyType = endpoint.requestBody?.type;
-        // TODO: implement these
-        if (requestBodyType === "fileUpload" || requestBodyType === "bytes") {
-            return undefined;
-        }
-        const args = this.getNonEndpointArguments(example);
-        const endpointRequestSnippet = this.getEndpointRequestSnippet(example, endpoint, serviceId);
-        if (endpointRequestSnippet != null) {
-            args.push(endpointRequestSnippet);
-        }
-        const on = csharp.codeblock((writer) => {
-            writer.write(`${clientVariableName}`);
-            for (const path of serviceFilePath.allParts) {
-                writer.write(`.${path.pascalCase.safeName}`);
-            }
-        });
-        if (requestOptions != null) {
-            args.push(requestOptions);
-        }
-        this.getEndpointReturnType({ endpoint });
-        return new csharp.MethodInvocation({
-            method: this.context.getEndpointMethodName(endpoint),
-            arguments_: args,
-            on,
-            async: true,
-            generics: []
-        });
-    }
-
-    private getBaseURLForEndpoint({ endpoint }: { endpoint: HttpEndpoint }): csharp.CodeBlock {
-        if (endpoint.baseUrl != null && this.context.ir.environments?.environments.type === "multipleBaseUrls") {
-            const baseUrl = this.context.ir.environments?.environments.baseUrls.find(
-                (baseUrlWithId) => baseUrlWithId.id === endpoint.baseUrl
-            );
-            if (baseUrl != null) {
-                return csharp.codeblock(`_client.Options.Environment.${baseUrl.name.pascalCase.safeName}`);
-            }
-        }
-        return csharp.codeblock("_client.Options.BaseUrl");
-    }
-
-    private getEndpointRequestSnippet(
-        exampleEndpointCall: ExampleEndpointCall,
-        endpoint: HttpEndpoint,
-        serviceId: ServiceId
-    ): csharp.CodeBlock | undefined {
-        switch (endpoint.sdkRequest?.shape.type) {
-            case "wrapper":
-                return new WrappedRequestGenerator({
-                    wrapper: endpoint.sdkRequest.shape,
-                    context: this.context,
-                    serviceId,
-                    endpoint
-                }).doGenerateSnippet(exampleEndpointCall);
-            case "justRequestBody": {
-                if (exampleEndpointCall.request == null) {
-                    throw new Error("Unexpected no example request for just request body");
-                }
-                return this.getJustRequestBodySnippet(exampleEndpointCall.request, endpoint.sdkRequest.shape);
-            }
-        }
-        return undefined;
-    }
-
-    private getJustRequestBodySnippet(
-        exampleRequestBody: ExampleRequestBody,
-        shape: SdkRequestShape.JustRequestBody
-    ): csharp.CodeBlock {
-        if (exampleRequestBody.type === "inlinedRequestBody") {
-            throw new Error("Unexpected inlinedRequestBody"); // should be a wrapped request and already handled
-        }
-        return this.exampleGenerator.getSnippetForTypeReference(exampleRequestBody);
-    }
-
-    private getEndpointRequest({
-        endpoint,
-        serviceId
-    }: {
-        endpoint: HttpEndpoint;
-        serviceId: ServiceId;
-    }): EndpointRequest | undefined {
-        if (endpoint.sdkRequest == null) {
-            return undefined;
-        }
-        return createEndpointRequest({
-            context: this.context,
-            endpoint,
-            serviceId,
-            sdkRequest: endpoint.sdkRequest
-        });
-    }
-
-    private getNonEndpointArguments(example: ExampleEndpointCall): csharp.CodeBlock[] {
-        const pathParameters = [
-            ...example.rootPathParameters,
-            ...example.servicePathParameters,
-            ...example.endpointPathParameters
-        ];
-        return pathParameters.map((pathParameter) =>
-            this.exampleGenerator.getSnippetForTypeReference(pathParameter.value)
-        );
-    }
-
-    private getNonEndpointParameters({ endpoint, serviceId }: { endpoint: HttpEndpoint; serviceId: ServiceId }): {
-        parameters: csharp.Parameter[];
-        pathParameterReferences: Record<string, string>;
-    } {
-        const parameters: csharp.Parameter[] = [];
-        const service = this.context.getHttpServiceOrThrow(serviceId);
-        const pathParameterReferences: Record<string, string> = {};
-        for (const pathParam of [
-            ...this.context.ir.pathParameters,
-            ...service.pathParameters,
-            ...endpoint.pathParameters
-        ]) {
-            const parameterName = pathParam.name.camelCase.safeName;
-            pathParameterReferences[pathParam.name.originalName] = parameterName;
-            parameters.push(
-                csharp.parameter({
-                    docs: pathParam.docs,
-                    name: parameterName,
-                    type: this.context.csharpTypeMapper.convert({ reference: pathParam.valueType })
-                })
-            );
-        }
-        return {
-            parameters,
-            pathParameterReferences
-        };
-    }
-
-    private getEndpointReturnType({ endpoint }: { endpoint: HttpEndpoint }): csharp.Type | undefined {
-        if (endpoint.response?.body == null) {
-            return undefined;
-        }
-        return endpoint.response.body._visit({
-            streamParameter: () => undefined,
-            fileDownload: () => undefined,
-            json: (reference) => {
-                return this.context.csharpTypeMapper.convert({ reference: reference.responseBodyType });
-            },
-            streaming: () => undefined,
-            text: () => csharp.Type.string(),
-            _other: () => undefined
-        });
-    }
-
-    private getEndpointErrorHandling({ endpoint }: { endpoint: HttpEndpoint }): csharp.CodeBlock {
-        return csharp.codeblock((writer) => {
-            if (endpoint.response?.body == null) {
-                writer.writeTextStatement(
-                    `var ${RESPONSE_BODY_VARIABLE_NAME} = await ${RESPONSE_VARIABLE_NAME}.Raw.Content.ReadAsStringAsync()`
-                );
-            }
-            if (
-                endpoint.errors.length > 0 &&
-                this.context.ir.errorDiscriminationStrategy.type === "statusCode" &&
-                (this.context.customConfig["generate-error-types"] ?? true)
-            ) {
-                writer.writeLine("try");
-                writer.writeLine("{");
-                writer.indent();
-                writer.write("switch (");
-                writer.write(`${RESPONSE_VARIABLE_NAME}.StatusCode)`);
-
-                writer.writeLine("{");
-                writer.indent();
-                for (const error of endpoint.errors) {
-                    this.writeErrorCase(error, writer);
-                }
-                writer.writeLine("}");
-                writer.dedent();
-                writer.writeLine("}");
-                writer.writeLine("catch (");
-                writer.writeNode(this.context.getJsonExceptionClassReference());
-                writer.writeLine(")");
-                writer.writeLine("{");
-                writer.indent();
-                writer.writeLine("// unable to map error response, throwing generic error");
-                writer.dedent();
-                writer.writeLine("}");
-            }
-            writer.write("throw new ");
-            writer.writeNode(this.context.getBaseApiExceptionClassReference());
-            writer.write(
-                `($"Error with status code {${RESPONSE_VARIABLE_NAME}.StatusCode}", ${RESPONSE_VARIABLE_NAME}.StatusCode, `
-            );
-            writer.writeTextStatement(`${RESPONSE_BODY_VARIABLE_NAME})`);
-        });
-    }
-
-    private writeErrorCase(error: ResponseError, writer: csharp.Writer) {
-        const fullError = this.context.ir.errors[error.error.errorId];
-        if (fullError == null) {
-            throw new Error("Unexpected no error found for error id: " + error.error.errorId);
-        }
-        writer.writeLine(`case ${fullError.statusCode}:`);
-        writer.indent();
-        writer.write("throw new ");
-        writer.writeNode(this.context.getExceptionClassReference(fullError.name));
-        writer.write("(");
-        writer.writeNode(this.context.getJsonUtilsClassReference());
-        writer.write(".Deserialize<");
-        writer.writeNode(
-            fullError.type != null
-                ? this.context.csharpTypeMapper.convert({ reference: fullError.type })
-                : csharp.Type.object()
-        );
-        writer.writeTextStatement(`>(${RESPONSE_BODY_VARIABLE_NAME}))`);
-    }
-
-    private getEndpointSuccessResponseStatements({
-        endpoint
-    }: {
-        endpoint: HttpEndpoint;
-    }): csharp.CodeBlock | undefined {
-        if (endpoint.response?.body == null) {
-            return csharp.codeblock((writer) => {
-                writer.writeLine(`if (${RESPONSE_VARIABLE_NAME}.StatusCode is >= 200 and < 400) {`);
-                writer.indent();
-                writer.writeLine("return;");
-                writer.dedent();
-                writer.writeLine("}");
-=======
-        rawGrpcClientReference: string;
         grpcClientInfo: GrpcClientInfo | undefined;
     }): csharp.Method {
         if (grpcClientInfo != null) {
@@ -384,13 +36,13 @@
                 endpoint,
                 rawGrpcClientReference,
                 grpcClientInfo
->>>>>>> 1ec43647
             });
         }
         return this.http.generate({
             serviceId,
             endpoint,
-            rawClientReference
+            rawClientReference,
+            rawClient
         });
     }
 }