--- conflicted
+++ resolved
@@ -285,39 +285,29 @@
                     writer.dedent();
                     writer.writeLine("}");
                     writer.dedent();
-<<<<<<< HEAD
-
-                    writer.writeLine(`throw new Exception(${RESPONSE_BODY_VARIABLE_NAME});`);
-                });
-            },
-            streaming: () => undefined,
-            text: () => {
-                return csharp.codeblock((writer) => {
-                    writer.writeTextStatement(
-                        `var ${RESPONSE_BODY_VARIABLE_NAME} = await ${RESPONSE_VARIABLE_NAME}.Raw.Content.ReadAsStringAsync()`
-                    );
-                    writer.writeLine(`if (${RESPONSE_VARIABLE_NAME}.StatusCode is >= 200 and < 400) {`);
-                    writer.writeNewLineIfLastLineNot();
-
-                    writer.writeTextStatement(`return ${RESPONSE_BODY_VARIABLE_NAME}`);
-
-                    writer.indent();
-                    writer.writeLine("}");
-                    writer.dedent();
-
-                    writer.writeLine(`throw new Exception(${RESPONSE_BODY_VARIABLE_NAME});`);
-                });
-            },
-            _other: () => undefined
-=======
                     writer.writeLine("}");
                     writer.writeLine();
                 },
                 streaming: () => undefined,
-                text: () => undefined,
+                text: () => {
+                    return csharp.codeblock((writer) => {
+                        writer.writeTextStatement(
+                            `var ${RESPONSE_BODY_VARIABLE_NAME} = await ${RESPONSE_VARIABLE_NAME}.Raw.Content.ReadAsStringAsync()`
+                        );
+                        writer.writeLine(`if (${RESPONSE_VARIABLE_NAME}.StatusCode is >= 200 and < 400) {`);
+                        writer.writeNewLineIfLastLineNot();
+
+                        writer.writeTextStatement(`return ${RESPONSE_BODY_VARIABLE_NAME}`);
+
+                        writer.indent();
+                        writer.writeLine("}");
+                        writer.dedent();
+
+                        writer.writeLine(`throw new Exception(${RESPONSE_BODY_VARIABLE_NAME});`);
+                    });
+                },
                 _other: () => undefined
             });
->>>>>>> ca516bc7
         });
     }
 }