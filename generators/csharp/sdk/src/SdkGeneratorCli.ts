import { AbstractCsharpGeneratorCli, TestFileGenerator } from "@fern-api/csharp-codegen";
import { generateModels, generateTests } from "@fern-api/fern-csharp-model";
import { GeneratorNotificationService } from "@fern-api/generator-commons";
import { FernGeneratorExec } from "@fern-fern/generator-exec-sdk";
import { HttpService, IntermediateRepresentation } from "@fern-fern/ir-sdk/api";
import { MultiUrlEnvironmentGenerator } from "./environment/MultiUrlEnvironmentGenerator";
import { SingleUrlEnvironmentGenerator } from "./environment/SingleUrlEnvironmentGenerator copy";
<<<<<<< HEAD
import { BaseApiExceptionGenerator } from "./error/BaseApiExceptionGenerator";
import { BaseExceptionGenerator } from "./error/BaseExceptionGenerator";
import { ErrorGenerator } from "./error/ErrorGenerator";
=======
import { BaseOptionsGenerator } from "./options/BaseOptionsGenerator";
import { ClientOptionsGenerator } from "./options/ClientOptionsGenerator";
import { RequestOptionsGenerator } from "./options/RequestOptionsGenerator";
>>>>>>> daead527
import { RootClientGenerator } from "./root-client/RootClientGenerator";
import { SdkCustomConfigSchema } from "./SdkCustomConfig";
import { SdkGeneratorContext } from "./SdkGeneratorContext";
import { SubPackageClientGenerator } from "./subpackage-client/SubPackageClientGenerator";
import { WrappedRequestGenerator } from "./wrapped-request/WrappedRequestGenerator";

export class SdkGeneratorCLI extends AbstractCsharpGeneratorCli<SdkCustomConfigSchema, SdkGeneratorContext> {
    protected constructContext({
        ir,
        customConfig,
        generatorConfig,
        generatorNotificationService
    }: {
        ir: IntermediateRepresentation;
        customConfig: SdkCustomConfigSchema;
        generatorConfig: FernGeneratorExec.GeneratorConfig;
        generatorNotificationService: GeneratorNotificationService;
    }): SdkGeneratorContext {
        return new SdkGeneratorContext(ir, generatorConfig, customConfig, generatorNotificationService);
    }

    protected parseCustomConfigOrThrow(customConfig: unknown): SdkCustomConfigSchema {
        const parsed = customConfig != null ? SdkCustomConfigSchema.parse(customConfig) : undefined;
        return parsed ?? {};
    }

    protected async publishPackage(context: SdkGeneratorContext): Promise<void> {
        throw new Error("Method not implemented.");
    }

    protected async writeForGithub(context: SdkGeneratorContext): Promise<void> {
        await this.generate(context);
    }

    protected async writeForDownload(context: SdkGeneratorContext): Promise<void> {
        await this.generate(context);
    }

    private generateRequests(context: SdkGeneratorContext, service: HttpService, serviceId: string) {
        for (const endpoint of service.endpoints) {
            if (endpoint.sdkRequest != null && endpoint.sdkRequest.shape.type === "wrapper") {
                const wrappedRequestGenerator = new WrappedRequestGenerator({
                    wrapper: endpoint.sdkRequest.shape,
                    context,
                    endpoint,
                    serviceId
                });
                const wrappedRequest = wrappedRequestGenerator.generate();
                context.project.addSourceFiles(wrappedRequest);
            }
        }
    }

    protected async generate(context: SdkGeneratorContext): Promise<void> {
        const models = generateModels({ context });
        for (const file of models) {
            context.project.addSourceFiles(file);
        }
        const tests = generateTests({ context });
        for (const file of tests) {
            context.project.addTestFiles(file);
        }
        for (const [_, subpackage] of Object.entries(context.ir.subpackages)) {
            const service = subpackage.service != null ? context.getHttpServiceOrThrow(subpackage.service) : undefined;
            const subClient = new SubPackageClientGenerator({
                context,
                subpackage,
                serviceId: subpackage.service,
                service
            });
            context.project.addSourceFiles(subClient.generate());

            if (subpackage.service != null && service != null) {
                this.generateRequests(context, service, subpackage.service);
            }
        }

        const baseOptionsGenerator = new BaseOptionsGenerator(context);

        const clientOptions = new ClientOptionsGenerator(context, baseOptionsGenerator);
        context.project.addSourceFiles(clientOptions.generate());

<<<<<<< HEAD
        const baseException = new BaseExceptionGenerator(context);
        context.project.addSourceFiles(baseException.generate());

        const baseApiException = new BaseApiExceptionGenerator(context);
        context.project.addSourceFiles(baseApiException.generate());

        for (const [_, _error] of Object.entries(context.ir.errors)) {
            const errorGenerator = new ErrorGenerator(context, _error);
            context.project.addSourceFiles(errorGenerator.generate());
        }
=======
        const requestOptions = new RequestOptionsGenerator(context, baseOptionsGenerator);
        context.project.addSourceFiles(requestOptions.generate());
>>>>>>> daead527

        const rootClient = new RootClientGenerator(context);
        context.project.addSourceFiles(rootClient.generate());

        const rootServiceId = context.ir.rootPackage.service;
        if (rootServiceId != null) {
            const service = context.getHttpServiceOrThrow(rootServiceId);
            this.generateRequests(context, service, rootServiceId);
        }

        context.ir.environments?.environments._visit({
            singleBaseUrl: (value) => {
                const environments = new SingleUrlEnvironmentGenerator({
                    context,
                    singleUrlEnvironments: value
                });
                context.project.addSourceFiles(environments.generate());
            },
            multipleBaseUrls: (value) => {
                const environments = new MultiUrlEnvironmentGenerator({
                    context,
                    multiUrlEnvironments: value
                });
                context.project.addSourceFiles(environments.generate());
            },
            _other: () => undefined
        });

        const testGenerator = new TestFileGenerator(context);
        const test = testGenerator.generate();
        context.project.addTestFiles(test);

        await context.project.persist();
    }
}<|MERGE_RESOLUTION|>--- conflicted
+++ resolved
@@ -5,15 +5,6 @@
 import { HttpService, IntermediateRepresentation } from "@fern-fern/ir-sdk/api";
 import { MultiUrlEnvironmentGenerator } from "./environment/MultiUrlEnvironmentGenerator";
 import { SingleUrlEnvironmentGenerator } from "./environment/SingleUrlEnvironmentGenerator copy";
-<<<<<<< HEAD
-import { BaseApiExceptionGenerator } from "./error/BaseApiExceptionGenerator";
-import { BaseExceptionGenerator } from "./error/BaseExceptionGenerator";
-import { ErrorGenerator } from "./error/ErrorGenerator";
-=======
-import { BaseOptionsGenerator } from "./options/BaseOptionsGenerator";
-import { ClientOptionsGenerator } from "./options/ClientOptionsGenerator";
-import { RequestOptionsGenerator } from "./options/RequestOptionsGenerator";
->>>>>>> daead527
 import { RootClientGenerator } from "./root-client/RootClientGenerator";
 import { SdkCustomConfigSchema } from "./SdkCustomConfig";
 import { SdkGeneratorContext } from "./SdkGeneratorContext";
@@ -96,22 +87,6 @@
         const clientOptions = new ClientOptionsGenerator(context, baseOptionsGenerator);
         context.project.addSourceFiles(clientOptions.generate());
 
-<<<<<<< HEAD
-        const baseException = new BaseExceptionGenerator(context);
-        context.project.addSourceFiles(baseException.generate());
-
-        const baseApiException = new BaseApiExceptionGenerator(context);
-        context.project.addSourceFiles(baseApiException.generate());
-
-        for (const [_, _error] of Object.entries(context.ir.errors)) {
-            const errorGenerator = new ErrorGenerator(context, _error);
-            context.project.addSourceFiles(errorGenerator.generate());
-        }
-=======
-        const requestOptions = new RequestOptionsGenerator(context, baseOptionsGenerator);
-        context.project.addSourceFiles(requestOptions.generate());
->>>>>>> daead527
-
         const rootClient = new RootClientGenerator(context);
         context.project.addSourceFiles(rootClient.generate());
 
