import { AbstractCsharpGeneratorContext, AsIsFiles, csharp } from "@fern-api/csharp-codegen";
import { RelativeFilePath } from "@fern-api/fs-utils";
import {
    DeclaredErrorName,
    FernFilepath,
    HttpEndpoint,
    HttpService,
    Name,
    ProtobufService,
    ServiceId,
    Subpackage,
    SubpackageId,
    TypeId
} from "@fern-fern/ir-sdk/api";
import { camelCase, upperFirst } from "lodash-es";
import { GrpcClientInfo } from "./grpc/GrpcClientInfo";
import { CLIENT_OPTIONS_CLASS_NAME } from "./options/ClientOptionsGenerator";
import { REQUEST_OPTIONS_CLASS_NAME, REQUEST_OPTIONS_PARAMETER_NAME } from "./options/RequestOptionsGenerator";
import { SdkCustomConfigSchema } from "./SdkCustomConfig";

const TYPES_FOLDER_NAME = "Types";
const EXCEPTIONS_FOLDER_NAME = "Exceptions";
export const MOCK_SERVER_TEST_FOLDER = RelativeFilePath.of("Unit/MockServer");
const CANCELLATION_TOKEN_PARAMETER_NAME = "cancellationToken";

export class SdkGeneratorContext extends AbstractCsharpGeneratorContext<SdkCustomConfigSchema> {
    /**
     * Returns the service with the given id
     * @param serviceId
     * @returns
     */
    public getHttpServiceOrThrow(serviceId: ServiceId): HttpService {
        const service = this.ir.services[serviceId];
        if (service == null) {
            throw new Error(`Service with id ${serviceId} not found`);
        }
        return service;
    }

    public getSubpackageOrThrow(subpackageId: SubpackageId): Subpackage {
        const subpackage = this.ir.subpackages[subpackageId];
        if (subpackage == null) {
            throw new Error(`Subpackage with id ${subpackageId} not found`);
        }
        return subpackage;
    }

    /**
     * __package__.yml types are stored in a Types directory (e.g. /src/Types)
     * __{{file}}__.yml types are stored in a directory with the same name as the file
     * (e.g. /src/{{file}}/Types)
     *
     * @param typeId The type id of the type declaration
     * @returns
     */
    public getDirectoryForTypeId(typeId: TypeId): RelativeFilePath {
        const typeDeclaration = this.getTypeDeclarationOrThrow(typeId);
        return RelativeFilePath.of(
            [
                ...typeDeclaration.name.fernFilepath.allParts.map((path) => path.pascalCase.safeName),
                TYPES_FOLDER_NAME
            ].join("/")
        );
    }

    public getDirectoryForError(declaredErrorName: DeclaredErrorName): RelativeFilePath {
        return RelativeFilePath.of(
            [
                ...declaredErrorName.fernFilepath.allParts.map((path) => path.pascalCase.safeName),
                EXCEPTIONS_FOLDER_NAME
            ].join("/")
        );
    }

    public getNamespaceForTypeId(typeId: TypeId): string {
        const typeDeclaration = this.getTypeDeclarationOrThrow(typeId);
        return this.getNamespaceFromFernFilepath(typeDeclaration.name.fernFilepath);
    }

    public getCoreAsIsFiles(): string[] {
        const files = [
            AsIsFiles.CollectionItemSerializer,
            AsIsFiles.Constants,
            AsIsFiles.DateTimeSerializer,
<<<<<<< HEAD
            AsIsFiles.Headers,
            AsIsFiles.HeaderValue,
            AsIsFiles.HttpMethodExtensions,
            AsIsFiles.JsonConfiguration,
            AsIsFiles.OneOfSerializer,
            AsIsFiles.RawClient,
            AsIsFiles.StringEnumSerializer
=======
            AsIsFiles.JsonConfiguration,
            AsIsFiles.Extensions
>>>>>>> 3d50cc2b
        ];
        if (this.hasGrpcEndpoints()) {
            files.push(AsIsFiles.RawGrpcClient);
        }
        return files;
    }

    public getAsIsTestUtils(): string[] {
        return [];
    }

    public getPublicCoreAsIsFiles(): string[] {
        if (this.hasGrpcEndpoints()) {
            return [AsIsFiles.GrpcRequestOptions];
        }
        return [];
    }

    public getNamespaceForServiceId(serviceId: ServiceId): string {
        const service = this.getHttpServiceOrThrow(serviceId);
        return this.getNamespaceFromFernFilepath(service.name.fernFilepath);
    }

    public getDirectoryForSubpackage(subpackage: Subpackage): string {
        return RelativeFilePath.of(
            [...subpackage.fernFilepath.allParts.map((path) => path.pascalCase.safeName)].join("/")
        );
    }

    public getDirectoryForServiceId(serviceId: ServiceId): string {
        const service = this.getHttpServiceOrThrow(serviceId);
        return RelativeFilePath.of(
            [...service.name.fernFilepath.allParts.map((path) => path.pascalCase.safeName)].join("/")
        );
    }

    public getJsonExceptionClassReference(): csharp.ClassReference {
        return csharp.classReference({
            namespace: "System.Text.Json",
            name: "JsonException"
        });
    }

    public getSubpackageClassReference(subpackage: Subpackage): csharp.ClassReference {
        return csharp.classReference({
            name: `${subpackage.name.pascalCase.unsafeName}Client`,
            namespace: this.getNamespaceFromFernFilepath(subpackage.fernFilepath)
        });
    }

    private getComputedClientName(): string {
        return `${upperFirst(camelCase(this.config.organization))}${this.ir.apiName.pascalCase.unsafeName}`;
    }

    public getRootClientClassName(): string {
        if (this.customConfig["client-class-name"] != null) {
            return this.customConfig["client-class-name"];
        }
        return `${this.getComputedClientName()}Client`;
    }

    public getRootClientClassReference(): csharp.ClassReference {
        return csharp.classReference({
            name: this.getRootClientClassName(),
            namespace: this.getNamespace()
        });
    }

    public getBaseExceptionClassReference(): csharp.ClassReference {
        const maybeOverrideName = this.customConfig["base-exception-class-name"];
        return csharp.classReference({
            name: maybeOverrideName ?? this.getExceptionPrefix() + "Exception",
            namespace: this.getNamespaceForPublicCoreClasses()
        });
    }

    public getBaseApiExceptionClassReference(): csharp.ClassReference {
        const maybeOverrideName = this.customConfig["base-api-exception-class-name"];
        return csharp.classReference({
            name: maybeOverrideName ?? this.getExceptionPrefix() + "ApiException",
            namespace: this.getNamespaceForPublicCoreClasses()
        });
    }

    public getExceptionClassReference(declaredErrorName: DeclaredErrorName): csharp.ClassReference {
        return csharp.classReference({
            name: this.getPascalCaseSafeName(declaredErrorName.name),
            namespace: this.getNamespaceFromFernFilepath(declaredErrorName.fernFilepath)
        });
    }

    private getExceptionPrefix() {
        return this.customConfig["client-class-name"] ?? this.getComputedClientName();
    }

    public getHeadersClassReference(): csharp.ClassReference {
        return csharp.classReference({
            name: this.getHeadersClassName(),
            namespace: this.getCoreNamespace()
        });
    }

    public getHeadersClassName(): string {
        return "Headers";
    }

    public getRawClientClassName(): string {
        return "RawClient";
    }

    public getRawClientClassReference(): csharp.ClassReference {
        return csharp.classReference({
            name: this.getRawClientClassName(),
            namespace: this.getCoreNamespace()
        });
    }

    public getRawGrpcClientClassName(): string {
        return "RawGrpcClient";
    }

    public getRawGrpcClientClassReference(): csharp.ClassReference {
        return csharp.classReference({
            name: this.getRawGrpcClientClassName(),
            namespace: this.getCoreNamespace()
        });
    }

    public getExtensionsClassReference(): csharp.ClassReference {
        return csharp.classReference({
            name: "Extensions",
            namespace: this.getCoreNamespace()
        });
    }

    public getGrpcRequestOptionsName(): string {
        return "GrpcRequestOptions";
    }

    public getGrpcCreateCallOptionsMethodName(): string {
        return "CreateCallOptions";
    }

    public getGrpcRequestOptionsClassReference(): csharp.ClassReference {
        return csharp.classReference({
            name: this.getGrpcRequestOptionsName(),
            namespace: this.getNamespace()
        });
    }

    public getGrpcChannelOptionsFieldName(): string {
        return "GrpcOptions";
    }

    public getGrpcChannelOptionsClassReference(): csharp.ClassReference {
        return csharp.classReference({
            name: "GrpcChannelOptions",
            namespace: "Grpc.Net.Client"
        });
    }

    public getCancellationTokenClassReference(): csharp.ClassReference {
        return csharp.classReference({
            name: "CancellationToken",
            namespace: "System.Threading"
        });
    }

    public getCancellationTokenParameterName(): string {
        return CANCELLATION_TOKEN_PARAMETER_NAME;
    }

    public getGrpcClientInfoForServiceId(serviceId: ServiceId): GrpcClientInfo | undefined {
        const protobufService = this.protobufResolver.getProtobufServiceForServiceId(serviceId);
        if (protobufService == null) {
            return undefined;
        }
        const serviceName = this.getGrpcClientServiceName(protobufService);
        return {
            privatePropertyName: this.getGrpcClientPrivatePropertyName(protobufService),
            classReference: csharp.classReference({
                name: `${serviceName}.${serviceName}Client`,
                namespace: this.protobufResolver.getNamespaceFromProtobufFileOrThrow(protobufService.file)
            }),
            protobufService
        };
    }

    public getEnvironmentsClassReference(): csharp.ClassReference {
        let environmentsClassName: string;
        if (this.customConfig["client-class-name"] != null) {
            environmentsClassName = `${this.customConfig["client-class-name"]}Environment`;
        } else {
            environmentsClassName = `${this.getComputedClientName()}Environment`;
        }
        return csharp.classReference({
            name: environmentsClassName,
            namespace: this.getNamespaceForPublicCoreClasses()
        });
    }

    public getNamespaceForPublicCoreClasses(): string {
        return this.customConfig["root-namespace-for-core-classes"] ?? true
            ? this.getNamespace()
            : this.getCoreNamespace();
    }

    public getBaseMockServerTestClassReference(): csharp.ClassReference {
        return csharp.classReference({
            name: "BaseMockServerTest",
            namespace: this.getMockServerTestNamespace()
        });
    }

    public getClientOptionsClassReference(): csharp.ClassReference {
        return csharp.classReference({
            name: CLIENT_OPTIONS_CLASS_NAME,
            namespace: this.getNamespaceForPublicCoreClasses()
        });
    }

    public getRequestOptionsClassReference(): csharp.ClassReference {
        return csharp.classReference({
            name: REQUEST_OPTIONS_CLASS_NAME,
            namespace: this.getNamespaceForPublicCoreClasses()
        });
    }

    public getRequestOptionsParameterName(): string {
        return REQUEST_OPTIONS_PARAMETER_NAME;
    }

    public getRequestWrapperReference(serviceId: ServiceId, requestName: Name): csharp.ClassReference {
        const service = this.getHttpServiceOrThrow(serviceId);
        RelativeFilePath.of([...service.name.fernFilepath.allParts.map((path) => path.pascalCase.safeName)].join("/"));
        return csharp.classReference({
            name: requestName.pascalCase.safeName,
            namespace: this.getNamespaceForServiceId(serviceId)
        });
    }

    public getEndpointMethodName(endpoint: HttpEndpoint): string {
        return `${endpoint.name.pascalCase.safeName}Async`;
    }

    public getExtraDependencies(): Record<string, string> {
        return this.customConfig["extra-dependencies"] ?? {};
    }

    private getGrpcClientPrivatePropertyName(protobufService: ProtobufService): string {
        return `_${protobufService.name.camelCase.safeName}`;
    }

    private getGrpcClientServiceName(protobufService: ProtobufService): string {
        return protobufService.name.pascalCase.safeName;
    }

    override getChildNamespaceSegments(fernFilepath: FernFilepath): string[] {
        const segmentNames =
            this.customConfig["explicit-namespaces"] === true ? fernFilepath.allParts : fernFilepath.packagePath;
        return segmentNames.map((segmentName) => segmentName.pascalCase.safeName);
    }
}<|MERGE_RESOLUTION|>--- conflicted
+++ resolved
@@ -82,7 +82,7 @@
             AsIsFiles.CollectionItemSerializer,
             AsIsFiles.Constants,
             AsIsFiles.DateTimeSerializer,
-<<<<<<< HEAD
+            AsIsFiles.Extensions,
             AsIsFiles.Headers,
             AsIsFiles.HeaderValue,
             AsIsFiles.HttpMethodExtensions,
@@ -90,10 +90,6 @@
             AsIsFiles.OneOfSerializer,
             AsIsFiles.RawClient,
             AsIsFiles.StringEnumSerializer
-=======
-            AsIsFiles.JsonConfiguration,
-            AsIsFiles.Extensions
->>>>>>> 3d50cc2b
         ];
         if (this.hasGrpcEndpoints()) {
             files.push(AsIsFiles.RawGrpcClient);
