--- conflicted
+++ resolved
@@ -189,18 +189,17 @@
         });
     }
 
-<<<<<<< HEAD
-    public getBaseWireTestClassReference(): csharp.ClassReference {
-        return csharp.classReference({
-            name: "BaseWireTest",
-            namespace: this.getWireTestNamespace()
-        });
-=======
     public getNamespaceForPublicCoreClasses(): string {
         return this.customConfig["root-namespace-for-core-classes"] ?? true
             ? this.getNamespace()
             : this.getCoreNamespace();
->>>>>>> d0a717de
+    }
+
+    public getBaseWireTestClassReference(): csharp.ClassReference {
+        return csharp.classReference({
+            name: "BaseWireTest",
+            namespace: this.getWireTestNamespace()
+        });
     }
 
     public getClientOptionsClassReference(): csharp.ClassReference {
