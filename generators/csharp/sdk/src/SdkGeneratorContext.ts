import { AbstractCsharpGeneratorContext, AsIsFiles, csharp } from "@fern-api/csharp-codegen";
import { RelativeFilePath } from "@fern-api/fs-utils";
import {
    DeclaredErrorName,
    FernFilepath,
    HttpEndpoint,
    HttpService,
    Name,
    ProtobufService,
    ServiceId,
    Subpackage,
    SubpackageId,
    TypeId,
    TypeReference
} from "@fern-fern/ir-sdk/api";
import { camelCase, upperFirst } from "lodash-es";
import { CLIENT_OPTIONS_CLASS_NAME } from "./options/ClientOptionsGenerator";
import { REQUEST_OPTIONS_CLASS_NAME, REQUEST_OPTIONS_PARAMETER_NAME } from "./options/RequestOptionsGenerator";
import { SdkCustomConfigSchema } from "./SdkCustomConfig";

const TYPES_FOLDER_NAME = "Types";
const EXCEPTIONS_FOLDER_NAME = "Exceptions";
export const WIRE_TEST_FOLDER = RelativeFilePath.of("Wire");

export class SdkGeneratorContext extends AbstractCsharpGeneratorContext<SdkCustomConfigSchema> {
    /**
     * Returns the service with the given id
     * @param serviceId
     * @returns
     */
    public getHttpServiceOrThrow(serviceId: ServiceId): HttpService {
        const service = this.ir.services[serviceId];
        if (service == null) {
            throw new Error(`Service with id ${serviceId} not found`);
        }
        return service;
    }

    public getSubpackageOrThrow(subpackageId: SubpackageId): Subpackage {
        const subpackage = this.ir.subpackages[subpackageId];
        if (subpackage == null) {
            throw new Error(`Subpackage with id ${subpackageId} not found`);
        }
        return subpackage;
    }

    /**
     * __package__.yml types are stored in a Types directory (e.g. /src/Types)
     * __{{file}}__.yml types are stored in a directory with the same name as the file
     * (e.g. /src/{{file}}/Types)
     *
     * @param typeId The type id of the type declaration
     * @returns
     */
    public getDirectoryForTypeId(typeId: TypeId): RelativeFilePath {
        const typeDeclaration = this.getTypeDeclarationOrThrow(typeId);
        return RelativeFilePath.of(
            [
                ...typeDeclaration.name.fernFilepath.allParts.map((path) => path.pascalCase.safeName),
                TYPES_FOLDER_NAME
            ].join("/")
        );
    }

    public getDirectoryForError(declaredErrorName: DeclaredErrorName): RelativeFilePath {
        return RelativeFilePath.of(
            [
                ...declaredErrorName.fernFilepath.allParts.map((path) => path.pascalCase.safeName),
                EXCEPTIONS_FOLDER_NAME
            ].join("/")
        );
    }

    public getNamespaceForTypeId(typeId: TypeId): string {
        const typeDeclaration = this.getTypeDeclarationOrThrow(typeId);
        return this.getNamespaceFromFernFilepath(typeDeclaration.name.fernFilepath);
    }

    public getCoreAsIsFiles(): string[] {
        return [
            AsIsFiles.RawClient,
            AsIsFiles.StringEnumSerializer,
            AsIsFiles.OneOfSerializer,
            AsIsFiles.CollectionItemSerializer,
            AsIsFiles.HttpMethodExtensions,
            AsIsFiles.Constants,
            AsIsFiles.DateTimeSerializer,
            AsIsFiles.JsonConfiguration,
            AsIsFiles.Extensions
        ];
    }

<<<<<<< HEAD
    public getAsIsTestUtils(): string[] {
=======
    public getPublicCoreAsIsFiles(): string[] {
        if (this.hasGrpcEndpoints()) {
            return [AsIsFiles.GrpcRequestOptions];
        }
>>>>>>> 2cb855e6
        return [];
    }

    public getNamespaceForServiceId(serviceId: ServiceId): string {
        const service = this.getHttpServiceOrThrow(serviceId);
        return this.getNamespaceFromFernFilepath(service.name.fernFilepath);
    }

    public getDirectoryForSubpackage(subpackage: Subpackage): string {
        return RelativeFilePath.of(
            [...subpackage.fernFilepath.allParts.map((path) => path.pascalCase.safeName)].join("/")
        );
    }

    public getDirectoryForServiceId(serviceId: ServiceId): string {
        const service = this.getHttpServiceOrThrow(serviceId);
        return RelativeFilePath.of(
            [...service.name.fernFilepath.allParts.map((path) => path.pascalCase.safeName)].join("/")
        );
    }

    public getJsonExceptionClassReference(): csharp.ClassReference {
        return csharp.classReference({
            namespace: "System.Text.Json",
            name: "JsonException"
        });
    }

    public getSubpackageClassReference(subpackage: Subpackage): csharp.ClassReference {
        return csharp.classReference({
            name: `${subpackage.name.pascalCase.unsafeName}Client`,
            namespace: this.getNamespaceFromFernFilepath(subpackage.fernFilepath)
        });
    }

    private getComputedClientName(): string {
        return `${upperFirst(camelCase(this.config.organization))}${this.ir.apiName.pascalCase.unsafeName}`;
    }

    public getRootClientClassName(): string {
        if (this.customConfig["client-class-name"] != null) {
            return this.customConfig["client-class-name"];
        }
        return `${this.getComputedClientName()}Client`;
    }

    public getRootClientClassReference(): csharp.ClassReference {
        return csharp.classReference({
            name: this.getRootClientClassName(),
            namespace: this.getNamespace()
        });
    }

    public getBaseExceptionClassReference(): csharp.ClassReference {
        const maybeOverrideName = this.customConfig["base-exception-class-name"];
        return csharp.classReference({
            name: maybeOverrideName ?? this.getExceptionPrefix() + "Exception",
            namespace: this.getNamespaceForPublicCoreClasses()
        });
    }

    public getBaseApiExceptionClassReference(): csharp.ClassReference {
        const maybeOverrideName = this.customConfig["base-api-exception-class-name"];
        return csharp.classReference({
            name: maybeOverrideName ?? this.getExceptionPrefix() + "ApiException",
            namespace: this.getNamespaceForPublicCoreClasses()
        });
    }

    public getExceptionClassReference(declaredErrorName: DeclaredErrorName): csharp.ClassReference {
        return csharp.classReference({
            name: this.getPascalCaseSafeName(declaredErrorName.name),
            namespace: this.getNamespaceFromFernFilepath(declaredErrorName.fernFilepath)
        });
    }

    private getExceptionPrefix() {
        return this.customConfig["client-class-name"] ?? this.getComputedClientName();
    }

    public getRawClientClassName(): string {
        return "RawClient";
    }

    public getRawClientClassReference(): csharp.ClassReference {
        return csharp.classReference({
            name: this.getRawClientClassName(),
            namespace: this.getCoreNamespace()
        });
    }

    public getRawGrpcClientClassName(): string {
        return "RawGrpcClient";
    }

    public getRawGrpcClientClassReference(): csharp.ClassReference {
        return csharp.classReference({
            name: this.getRawGrpcClientClassName(),
            namespace: this.getCoreNamespace()
        });
    }

<<<<<<< HEAD
    public getExtensionsClassReference(): csharp.ClassReference {
        return csharp.classReference({
            name: "Extensions",
            namespace: this.getCoreNamespace()
        });
    }

=======
    public getGrpcRequestOptionsName(): string {
        return "GrpcRequestOptions";
    }

    public getGrpcCreateCallOptionsMethodName(): string {
        return "CreateCallOptions";
    }

    public getGrpcRequestOptionsClassReference(): csharp.ClassReference {
        return csharp.classReference({
            name: this.getGrpcRequestOptionsName(),
            namespace: this.getNamespace()
        });
    }

    public getGrpcChannelOptionsFieldName(): string {
        return "GrpcOptions";
    }

    public getGrpcChannelOptionsClassReference(): csharp.ClassReference {
        return csharp.classReference({
            name: "GrpcChannelOptions",
            namespace: "Grpc.Net.Client"
        });
    }

    public getGrpcClientClassName(protobufService: ProtobufService): string {
        const serviceName = protobufService.name.pascalCase.unsafeName;
        return `${serviceName}Client`;
    }

>>>>>>> 2cb855e6
    public getEnvironmentsClassReference(): csharp.ClassReference {
        let environmentsClassName: string;
        if (this.customConfig["client-class-name"] != null) {
            environmentsClassName = `${this.customConfig["client-class-name"]}Environment`;
        } else {
            environmentsClassName = `${this.getComputedClientName()}Environment`;
        }
        return csharp.classReference({
            name: environmentsClassName,
            namespace: this.getNamespaceForPublicCoreClasses()
        });
    }

    public getNamespaceForPublicCoreClasses(): string {
        return this.customConfig["root-namespace-for-core-classes"] ?? true
            ? this.getNamespace()
            : this.getCoreNamespace();
    }

    public getBaseWireTestClassReference(): csharp.ClassReference {
        return csharp.classReference({
            name: "BaseWireTest",
            namespace: this.getWireTestNamespace()
        });
    }

    public getClientOptionsClassReference(): csharp.ClassReference {
        return csharp.classReference({
            name: CLIENT_OPTIONS_CLASS_NAME,
            namespace: this.getNamespaceForPublicCoreClasses()
        });
    }

    public getRequestOptionsClassReference(): csharp.ClassReference {
        return csharp.classReference({
            name: REQUEST_OPTIONS_CLASS_NAME,
            namespace: this.getNamespaceForPublicCoreClasses()
        });
    }

    public getRequestOptionsParameterName(): string {
        return REQUEST_OPTIONS_PARAMETER_NAME;
    }

    public getRequestWrapperReference(serviceId: ServiceId, requestName: Name): csharp.ClassReference {
        const service = this.getHttpServiceOrThrow(serviceId);
        RelativeFilePath.of([...service.name.fernFilepath.allParts.map((path) => path.pascalCase.safeName)].join("/"));
        return csharp.classReference({
            name: requestName.pascalCase.safeName,
            namespace: this.getNamespaceForServiceId(serviceId)
        });
    }

    public getEndpointMethodName(endpoint: HttpEndpoint): string {
        return `${endpoint.name.pascalCase.safeName}Async`;
    }

    public getExtraDependencies(): Record<string, string> {
        return this.customConfig["extra-dependencies"] ?? {};
    }

    override getChildNamespaceSegments(fernFilepath: FernFilepath): string[] {
        const segmentNames =
            this.customConfig["explicit-namespaces"] === true ? fernFilepath.allParts : fernFilepath.packagePath;
        return segmentNames.map((segmentName) => segmentName.pascalCase.safeName);
    }

    public isOptional(typeReference: TypeReference): boolean {
        switch (typeReference.type) {
            case "container":
                return typeReference.container.type === "optional";
            case "named": {
                const typeDeclaration = this.getTypeDeclarationOrThrow(typeReference.typeId);
                if (typeDeclaration.shape.type === "alias") {
                    return this.isOptional(typeDeclaration.shape.aliasOf);
                }
                return false;
            }
            case "unknown":
                return true;
            case "primitive":
                return false;
        }
    }
}<|MERGE_RESOLUTION|>--- conflicted
+++ resolved
@@ -90,14 +90,14 @@
         ];
     }
 
-<<<<<<< HEAD
     public getAsIsTestUtils(): string[] {
-=======
+        return [];
+    }
+
     public getPublicCoreAsIsFiles(): string[] {
         if (this.hasGrpcEndpoints()) {
             return [AsIsFiles.GrpcRequestOptions];
         }
->>>>>>> 2cb855e6
         return [];
     }
 
@@ -200,7 +200,6 @@
         });
     }
 
-<<<<<<< HEAD
     public getExtensionsClassReference(): csharp.ClassReference {
         return csharp.classReference({
             name: "Extensions",
@@ -208,7 +207,6 @@
         });
     }
 
-=======
     public getGrpcRequestOptionsName(): string {
         return "GrpcRequestOptions";
     }
@@ -240,7 +238,6 @@
         return `${serviceName}Client`;
     }
 
->>>>>>> 2cb855e6
     public getEnvironmentsClassReference(): csharp.ClassReference {
         let environmentsClassName: string;
         if (this.customConfig["client-class-name"] != null) {
