--- conflicted
+++ resolved
@@ -1,19 +1,18 @@
 # yaml-language-server: $schema=../../../fern-versions-yml.schema.json
-<<<<<<< HEAD
-- version: 2.2.1
+- version: 2.3.1
   changelogEntry:
     - type: fix
       summary: |
         Upgrade generator-cli dependency to fix local generation handling of .fernignore files.
   createdAt: "2025-09-29"
-=======
+  irVersion: 59
+
 - version: 2.3.0
   changelogEntry:
     - type: feat
       summary: |
         Add generator code to create clients for WebSocket APIs.
   createdAt: "2025-09-26"
->>>>>>> 4cdb236a
   irVersion: 59
 
 - version: 2.2.0
