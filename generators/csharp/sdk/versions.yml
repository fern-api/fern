# - version: 2.0.0
#   createdAt: '2024-10-09'
#   changelogEntry:
#     - type: break
#       summary: >-
#         The C# SDK now uses forward-compatible enums which are not compatible with the previously generated enums.
#         Set `enable-forward-compatible-enums` to `false` in the configuration to generate the old enums.
#   irVersion: 53

<<<<<<< HEAD
- version: 1.12.0-rc15
  createdAt: "2025-03-05"
=======
- version: 1.12.0-rc14
  createdAt: "2025-03-07"
>>>>>>> 55d63c19
  irVersion: 57
  changelogEntry:
    - type: feat
      summary: |
<<<<<<< HEAD
        Generate **discriminated unions** with:
        - Type safety with compile-time checking
        - Exhaustive discriminant value matching
        - JSON serialization support

        Here's a simple example how to use a shape discriminated union:
        ```csharp
        var shape = new Shape(new Circle { Radius = 5 });

        // Type checking
        if (shape.IsCircle) {
            Console.WriteLine($"Radius: {circle.AsCircle().Radius}");
        }

        // Discriminant value matching
        var area = shape.Match(
            circle => Math.PI * circle.Radius * circle.Radius,
            square => square.Length * square.Length,
            (type, _) => throw new NotSupportedException($"Unknown: {type}")
        );

        // TryAs pattern
        if (shape.TryAsCircle(out var circle)) {
            Console.WriteLine($"Radius: {circle.Radius}");
        }
        ```

        This feature is off by default for backward compatibility.
        To enable it, set `use-discriminated-unions` to `true` in the generator configuration.

    - type: feat
      summary: Improved serialization tests for generated classes for normal objects and discriminated unions.
    - type: feat
      summary: Generated classes now follow the C# convention for odering consts, fields, constructors, properties, methods, operators, and inner classes.

=======
        Add support for overriding literal global headers via the `ClientOptions` class.

- version: 1.12.0-rc13
  createdAt: "2025-03-07"
  irVersion: 57
  changelogEntry:
    - type: feat
      summary: |
        Add support for receiving additional properties in object types with the new `AdditionalProperties` field.
        This is useful when you want to parse an object that has properties that are not available in the SDK
        (e.g. alpha and/or undocumented properties).

        ```csharp
        // Call the endpoint.
        var response = await client.GetUser(...);

        // Print the additional properties.
        Console.WriteLine(response.AdditionalProperties);
        ```

>>>>>>> 55d63c19
- version: 1.12.0-rc12
  createdAt: "2025-03-05"
  irVersion: 57
  changelogEntry:
    - type: fix
      summary: |
        Don't rely on the `FluentAssertions.Json` package to test serialization and deserialization.

- version: 1.12.0-rc11
  createdAt: "2025-03-04"
  irVersion: 57
  changelogEntry:
    - type: internal
      summary: |
        Update the IR to v57.

- version: 1.12.0-rc10
  createdAt: "2025-03-04"
  irVersion: 56
  changelogEntry:
    - type: feat
      summary: |
        Compare .NET objects instead of JSON strings when comparing objects in mock wire tests.
        With this change, we can remove the dependency on the FluentAssertions.Json package (and implicitly on the Newtonsoft.Json package).
    - type: chore
      summary: |
        Update dependencies in generated test project:
        - `Microsoft.NET.Test.Sdk`: 17.12.0 => 17.13.0
        - `NUnit`: 4.2.2 => 4.3.2
        - `NUnit3TestAdapter`: 4.6.0 => 5.0.0
        - `NUnit.Analyzers`: 4.4.0 => 4.6.0
        - `coverlet.collector`: 6.0.2 => 6.0.4
        - `WireMock.Net`: 1.6.8 => 1.7.4
    - type: fix
      summary: |
        Compare .NET objects instead of JSON strings when comparing objects in mock wire tests,
        which fixes bugs where JSON deserialization and serialization would cause differences in the JSON strings.

- version: 1.12.0-rc9
  createdAt: "2025-03-03"
  irVersion: 56
  changelogEntry:
    - type: fix
      summary: Fix inline path parameters with pagination endpoints.

- version: 1.12.0-rc8
  createdAt: "2025-03-03"
  irVersion: 56
  changelogEntry:
    - type: feat
      summary: |
        Several class names are computed differently:
        - Environment class name:
          - Use `environment-class-name` if configured,
          - otherwise, fall back to `exported-client-class-name` if configured, with `Environment` suffix,
          - otherwise, fall back to `client-class-name` if configured, with `Environment` suffix,
          - otherwise, fall back to the computed client name, with `Environment` suffix.
        - Base exception class name:
          - Use `base-exception-class-name` if configured,
          - otherwise, fall back to `exported-client-class-name` if configured, with `Exception` suffix,
          - otherwise, fall back to `client-class-name` if configured, with `Exception` suffix,
          - otherwise, fall back to the computed client name, with `Exception` suffix.
        - Base API exception class name:
          - Use `base-api-exception-class-name` if configured,
          - otherwise, fall back to `exported-client-class-name` if configured, with `ApiException` suffix,
          - otherwise, fall back to `client-class-name` if configured, with `ApiException` suffix,
          - otherwise, fall back to the computed client name, with `ApiException` suffix.

- version: 1.12.0-rc7
  createdAt: "2025-03-03"
  irVersion: 56
  changelogEntry:
    - type: internal
      summary: Move exception handler into client options as an internal property for SDK authors to configure.

- version: 1.12.0-rc6
  createdAt: "2025-03-03"
  irVersion: 56
  changelogEntry:
    - type: fix
      summary: Fix bug where a lambda for sending HTTP requests would use the HTTP request from the outer scope instead of the local scope.

- version: 1.12.0-rc5
  createdAt: "2025-03-03"
  irVersion: 56
  changelogEntry:
    - type: fix
      summary: Fix hardcoded namespace for Pager.cs

- version: 1.12.0-rc4
  createdAt: "2025-03-03"
  irVersion: 56
  changelogEntry:
    - type: feat
      summary: Add .editorconfig file to the generated SDK.

- version: 1.12.0-rc3
  createdAt: "2025-03-02"
  irVersion: 56
  changelogEntry:
    - type: feat
      summary: Add support for schema properties with write-only and read-only access.
    - type: feat
      summary: The JSON serializer will write with indentation during debugging, and without in production.

- version: 1.12.0-rc2
  createdAt: "2025-03-02"
  irVersion: 56
  changelogEntry:
    - type: feat
      summary: |
        Pager and BiPager now have consistent properties and methods.
        As part of this change, pagers are now generated asynchronously which is a breaking change for the endpoint methods.

        ```csharp
        // Before:
        var pager = client.GetItemsAsync(...);

        // After:
        var pager = await client.GetItemsAsync(...);
        ```
    - type: fix
      summary: |
        Fixed an issue where generated code for setting UUIDs in a query string parameter would generate uncompilable code.
    - type: feat
      summary: Extend support for offset pagination to float, double, and decimal types.

- version: 1.12.0-rc1
  createdAt: "2025-03-02"
  irVersion: 56
  changelogEntry:
    - type: feat
      summary: |
        Add support for the `include-exception-handler` configuration option, which generates an `ExceptionHandler` interface for the SDK.
        This is useful when you want to act upon all exceptions thrown by the SDK (e.g. report them to a monitoring service).

        You can configure this feature with the following:

        ```yaml
        # generators.yml
        - name: fern-api/fern-csharp-sdk
          version: 1.12.0-rc1
          config:
            include-exception-handler: true
        ```
    - type: fix
      summary: |
        Fixes a regression for mapping `ReadOnlyMemory` values in the generated Protobuf mapper.

- version: 1.12.0-rc0
  createdAt: "2025-02-28"
  irVersion: 56
  changelogEntry:
    - type: feat
      summary: Add support for custom pagination.

- version: 1.11.0
  createdAt: "2025-02-27"
  irVersion: 55
  changelogEntry:
    - type: feat
      summary: |
        Add support for the `inline-path-parameters` configuration option, which generates
        path parameters in the generated request type (if any) instead of as separate
        positional parameters.

        ```yaml
        # generators.yml

        - name: fern-api/fern-csharp-sdk
          version: 1.11.0
          config:
            inline-path-parameters: true
        ```
    - type: fix
      summary: |
        Fix an issue where the `JsonIgnore` attribute was not included for query parameter or header properties.

- version: 1.10.1
  createdAt: "2025-02-27"
  irVersion: 55
  changelogEntry:
    - type: internal
      summary: |
        Update the IR to v55.

- version: 1.10.0
  createdAt: "2025-02-26"
  irVersion: 53
  changelogEntry:
    - type: feat
      summary: |
        Add support for `exported-client-class-name` to allow you to export the client class name.
        This is useful when you want to use a custom client class name for code snippets.

- version: 1.9.33
  createdAt: "2025-02-24"
  irVersion: 53
  changelogEntry:
    - type: fix
      summary: Upload C# snippets to the registry.

- version: 1.9.32
  createdAt: "2025-02-24"
  irVersion: 53
  changelogEntry:
    - type: fix
      summary: JSON serialize `DateOnly` to `yyyy-MM-dd` format.
    - type: internal
      summary: Add test for serializing and deserializing `DateOnly` abd `DateTime`.

- version: 1.9.31
  createdAt: "2025-02-15"
  irVersion: 53
  changelogEntry:
    - type: fix
      summary: |
        Use `global::System` instead of `System` to avoid conflicts when a type named `System` exists in the current namespace.

- version: 1.9.30
  createdAt: "2025-02-15"
  irVersion: 53
  changelogEntry:
    - type: fix
      summary: |
        The Protobuf enum mapper now handles every enum variant.

- version: 1.9.29
  createdAt: "2025-02-15"
  irVersion: 53
  changelogEntry:
    - type: fix
      summary: |
        The Protobuf package aliases now include the package name to avoid conflicts when multiple
        Protobuf packages are used. For example, `com.acme.users.v1` would be aliased as `ProtoUsersV1`
        instead of just `Proto`.

- version: 1.9.28
  createdAt: "2025-02-15"
  irVersion: 53
  changelogEntry:
    - type: fix
      summary: |
        Fix the Protobuf mappers for the google.protobuf.Any type.
    - type: fix
      summary: |
        The Protobuf mappers now refer to the original name of the Protobuf type instead
        of the PascalCase name.

- version: 1.9.27
  createdAt: "2025-02-14"
  irVersion: 53
  changelogEntry:
    - type: fix
      summary: |
        Fix the Protobuf mappers for enum and timestamp types.

- version: 1.9.26
  createdAt: "2025-02-14"
  irVersion: 53
  changelogEntry:
    - type: fix
      summary: |
        Use `global::System.Type` instead of `System.Type` in `OneOfSerializer`
        when a type named `System` exists in the current namespace.

- version: 1.9.25
  createdAt: "2025-02-14"
  irVersion: 53
  changelogEntry:
    - type: fix
      summary: |
        Use `global::System.Type` instead of `System.Type` in generated code to avoid potential naming conflicts
        when a type named `System` exists in the current namespace.

- version: 1.9.24
  createdAt: "2025-02-14"
  irVersion: 53
  changelogEntry:
    - type: fix
      summary: |
        Use the original gRPC service name in the generated client reference instead of applying any casing transformations.

- version: 1.9.23
  createdAt: "2025-02-14"
  irVersion: 53
  changelogEntry:
    - type: fix
      summary: |
        Fix method return types to use unqualified Task<T> instead of System.Threading.Tasks.Task<T>
        when the method returns a response.

- version: 1.9.22
  createdAt: "2025-02-14"
  irVersion: 53
  changelogEntry:
    - type: feat
      summary: |
        Generate a pagination section to the generated README.md file.
    - type: feat
      summary: |
        You can now `foreach(var item in page)` on `Page<T>` instances.
- version: 1.9.21
  createdAt: "2025-02-06"
  irVersion: 53
  changelogEntry:
    - type: fix
      summary: |
        Support literals in query parameters and headers. For example, if a field in a wrapped request has a literal value of "foo", we will now set that value as the default value for the field.
        Note that wrapped requests are just a bag of properties that include body properties.
- version: 1.9.20
  createdAt: "2025-02-06"
  irVersion: 53
  changelogEntry:
    - type: fix
      summary: |
        Support literals in wrapped requests (). For example, if a field in a wrapped request has a literal value of "foo", we will now set that value as the default value for the field.
        Note that wrapped requests are just a bag of properties that include body properties.
- version: 1.9.19
  createdAt: "2025-02-06"
  changelogEntry:
    - type: fix
      summary: |
        Fix serialization of enum path parameters. Previously, enum path parameters were serialized using their C# enum name, but now they are
        correctly serialized using their wire value.
  irVersion: 53
- version: 1.9.18
  createdAt: "2025-02-06"
  changelogEntry:
    - type: fix
      summary: |
        Fix serialization of enum path parameters. Previously, enum path parameters were serialized using their C# enum name, but now they are
        correctly serialized using their wire value.
  irVersion: 53
- version: 1.9.17
  createdAt: "2025-02-06"
  changelogEntry:
    - type: fix
      summary: |
        Support required literals. For example, if a field has a literal value of "foo", we will now set that value as the default value for the field.
  irVersion: 53
- version: 1.9.16
  createdAt: "2025-02-06"
  changelogEntry:
    - type: fix
      summary: |
        Required client parameters that are headers are now sent when making API requests. For example if a bearer token is required to
        instantiate the client, we will ensure that it is sent when making API requests.
  irVersion: 53
- version: 1.9.15
  createdAt: "2025-02-06"
  changelogEntry:
    - type: fix
      summary: Change unpaged endpoints from internal to private to avoid ambiguous references in test projects who have access to internals.
    - type: fix
      summary: |
        Fix an issue where enum values named `Equals` would always have be converted to `"Equals"` instead of their correct wire value.
    - type: feat
      summary: Increase test performance by parallelizing tests and setting HTTP request retry delay to 0.
  irVersion: 53
- version: 1.9.14
  createdAt: "2025-02-03"
  changelogEntry:
    - type: fix
      summary: |
        Add support for nullable undiscriminated unions (`OneOf<X, Y, Z>?`), and add tests for undiscriminated unions.
  irVersion: 53
- version: 1.9.13
  createdAt: "2025-02-02"
  changelogEntry:
    - type: internal
      summary: |
        Miscellaneous improvement for the C# generator
        - Call `.ConfigureAwait(false)` on Tasks
        - Use `Enumerable<T>.Empty` instead of creating a new empty list
        - Add PolySharp to test project and use C# 12
        - Remove redundant `#nullable enable` directives
        - Improve C# syntax
  irVersion: 53
- version: 1.9.12
  createdAt: "2025-01-22"
  changelogEntry:
    - type: fix
      summary: |
        Change serialization logic for headers and querystring parameters:
        - Strings, enums, dates, times, and date times are serialized as before.
        - Booleans are now serialized as `true` and `false` instead of `True` and `False`.
        - Objects, lists, maps, dictionaries, undiscriminated, and discriminated unions are serialized to JSON.
    - type: fix
      summary: |
        Only use `.Value` on nullable structs when serializing parameters to headers and querystring parameters.
  irVersion: 53
- version: 1.9.11
  createdAt: "2024-11-25"
  changelogEntry:
    - type: feat
      summary: |
        Add two dependencies who previously were transitive dependencies to ensure the generated SDKs use the patched versions without vulnerabilities.
        - `System.Net.Http` >= `4.3.4`
        - `System.Text.RegularExpressions` >= `4.3.1`
        Update other dependencies to the latest version:
        - `Portable.System.DateTimeOnly` = `8.0.2` (on net462 & netstandard2.0)
        - `PolySharp` = `1.15.0`
        - `OneOf` = `3.0.271`
        - `OneOf.Extended` = `3.0.271`
  irVersion: 53
- version: 1.9.10
  createdAt: "2024-11-20"
  changelogEntry:
    - type: feat
      summary: |
        Add partial `JsonOptions.ConfigureJsonSerializerOptions` method to allow SDK maintainers to configure the `JsonSerializerOptions` used by the SDK.
  irVersion: 53
- version: 1.9.9
  createdAt: "2024-11-19"
  changelogEntry:
    - type: feat
      summary: |
        Add support for [Auto Pagination](https://buildwithfern.com/learn/sdks/features/auto-pagination).
        When enabled, the endpoint methods will return a `Pager<T>` object that you can use to iterate over all items of an endpoint.
        Additionally, you can use the `Pager<T>.AsPagesAsync` method to iterate over all pages of an endpoint.
        The SDK will automatically make the necessary HTTP requests for you as you iterate over the items or the pages.
  irVersion: 53
- version: 1.9.8
  createdAt: "2024-11-14"
  changelogEntry:
    - type: feat
      summary: Add support for [idempotency headers](https://buildwithfern.com/learn/sdks/capabilities/idempotency-headers).
  irVersion: 53
- version: 1.9.7
  createdAt: "2024-11-12"
  changelogEntry:
    - type: feat
      summary: Set Content-Type header for HTTP requests when specified in the API spec/definition.
  irVersion: 53
- version: 1.9.6
  createdAt: "2024-11-09"
  changelogEntry:
    - type: feat
      summary: Copy the csproj Version as the AssemblyVersion and FileVersion.
  irVersion: 53
- version: 1.9.5
  createdAt: "2024-11-09"
  changelogEntry:
    - type: feat
      summary: Copy the csproj Version as the AssemblyVersion and FileVersion.
  irVersion: 53
- version: 1.9.4
  createdAt: "2024-11-08"
  changelogEntry:
    - type: feat
      summary: Generate a ProjectName.Test.Custom.props file for you to configure any MSBuild properties for your test project.
    - type: feat
      summary: Only import ProjectName.Custom.props and ProjectName.Test.Custom.props if the file exists, so you can delete the file if you wish to.
    - type: fix
      summary: Do not re-import the .NET SDK inside of ProjectName.Custom.props.
  irVersion: 53
- version: 1.9.3
  createdAt: "2024-11-07"
  changelogEntry:
    - type: feat
      summary: Generate a ProjectName.Custom.props file for you to configure any MSBuild properties for your project.
    - type: fix
      summary: Generate the license NuGet properties inside the .csproj file correctly.
  irVersion: 53
- version: 1.9.1
  createdAt: "2024-11-06"
  changelogEntry:
    - type: chore
      summary: >-
        Update `System.Text.Json` dependency from `8.0.4` to `8.0.5` because a security patch was released to resolve [this vulnerability](https://github.com/advisories/GHSA-8g4q-xg66-9fp4).
  irVersion: 53
- version: 1.9.0
  createdAt: "2024-11-05"
  changelogEntry:
    - type: feat
      summary: >-
        Add support for calling HTTP endpoints and gRPC endpoints within the same service.
  irVersion: 53
- version: 1.8.5
  createdAt: "2024-10-30"
  changelogEntry:
    - type: feat
      summary: >-
        Add forward-compatible enums.
        Set `experimental-enable-forward-compatible-enums` to `true` in the configuration to generate forward-compatible enums.

        With forward-compatible enums you can create and parse an enum value that is not predefined.

        - Forward compatible enums are not compatible with the previously generated native enums.
          This is a breaking change for the users of the generated SDK, but only users using switch-case statements are affected.
        - Use the `Value` property to get the string value of the enum.
        - For each value in the enum,
          - a public static property is generated, which is an instance of the enum class,
          - a public static property is generated within the nested `Values` class with the string value of the enum.

        Here's a before and after for creating and parsing a resource with a predefined enum value and a custom enum value:

        **Before**:

        ```csharp
        var resource = client.CreateResource(new Resource { Id = "2", EnumProperty = MyEnum.Value2 } );
        // The line below does not compile because the enum does not have a `Value3` value.
        // resource = client.CreateResource(new Resource { Id = "3", EnumProperty = MyEnum.Value3 } );
        resource = client.GetResource("3");
        switch(resource.EnumProperty)
        {
            case MyEnum.Value1:
                Console.WriteLine("Value1");
                break;
            case MyEnum.Value2:
                Console.WriteLine("Value2");
                break;
            default:
                // this will never be reached until the SDK is updated with the new enum value
                Console.WriteLine("Unknown");
                break;
        }
        if(resource.EnumProperty == MyEnum.Value1)
        {
                Console.WriteLine("Value1");
        }
        else if (resource.EnumProperty == MyEnum.Value2)
        {
                Console.WriteLine("Value2");
        }
        else
        {
            // this will never be reached until the SDK is updated with the new enum value
            Console.WriteLine("Unknown");
        }
        ```

        No exception is thrown, but the output incorrectly shows `Value1` because .NET falls back to the first value in the enum.

        **After**:

        ```csharp
        var resource = client.CreateResource(new Resource { Id = "2", EnumProperty = MyEnum.Value2 } );
        resource = client.CreateResource(new Resource { Id = "3", EnumProperty = MyEnum.Custom("value3") } );
        resource = client.GetResource("3");
        switch(resource.EnumProperty.Value)
        {
            case MyEnum.Values.Value1:
                Console.WriteLine("Value1");
                break;
            case MyEnum.Values.Value2:
                Console.WriteLine("Value2");
                break;
            default:
                Console.WriteLine(resource.EnumProperty.Value);
                break;
        }
        if(resource.EnumProperty == MyEnum.Value1)
        {
            Console.WriteLine("Value1");
        }
        else if (resource.EnumProperty == MyEnum.Value2)
        {
            Console.WriteLine("Value2");
        }
        else
        {
            Console.WriteLine(resource.EnumProperty.Value);
        }
        ```

        The output correctly shows `Value3`.

  irVersion: 53
- version: 1.8.4
  createdAt: "2024-10-28"
  changelogEntry:
    - type: fix
      summary: Make sure summary and code examples in XML code comments are XML encoded.
  irVersion: 53
- version: 1.8.3
  createdAt: "2024-10-28"
  changelogEntry:
    - type: fix
      summary: Update generated .gitignore files to not ignore C# files inside of folders named Logs and Releases.
  irVersion: 53
- version: 1.8.2
  createdAt: "2024-10-28"
  changelogEntry:
    - type: fix
      summary: Fixes a bug where the ClientOptions would not compile due to incorrect Clone method generation.
  irVersion: 53
- version: 1.8.1
  createdAt: "2024-10-08"
  changelogEntry:
    - type: fix
      summary: |
        Fixes a bug where the `OauthTokenProvider.cs` was incorrectly referencing
        the endpoint method, causing code to fail to compile.
  irVersion: 53
- version: 1.8.0
  createdAt: "2024-08-29"
  changelogEntry:
    - type: feat
      summary: |
        Adds support for Client Credentials OAuth with token refresh.

        Now you can instantiate your SDK by passing in clientId and clientSecret,
        and let fern handle retrieving and refreshing the token.

        ```cs
        var client = new ImdbClient("YOUR_CLIENT_ID", "YOUR_CLIENT_SECRET");
        await client.doThing();
        ```
  irVersion: 53
- version: 1.7.0
  createdAt: "2024-08-29"
  changelogEntry:
    - type: feat
      summary: Add support for generated `reference.md` files.
  irVersion: 53
- version: 1.6.0
  createdAt: "2024-08-29"
  changelogEntry:
    - type: feat
      summary: Add support for generated `README.md` files.
  irVersion: 53
- version: 1.5.0
  createdAt: "2024-08-28"
  changelogEntry:
    - type: feat
      summary: Add support for service-level headers.
    - type: feat
      summary: >-
        Generate `snippet.json` file containing usage snippets for each
        endpoint.
    - type: feat
      summary: >-
        Apply the timeout configured on the `ClientOptions` and `RequestOptions`
        type.
    - type: feat
      summary: >-
        Add exponential backoff retrier, which acts upon `MaxRetries`
        configuration option specified on the `ClientOptions` and
        `RequestOptions`.
    - type: feat
      summary: Generate the `RawClientTests.cs` file which includes retry logic tests.
    - type: internal
      summary: >-
        Refactor the `RawClient` with additional helper methods so that it's
        easier to follow.
    - type: fix
      summary: >-
        Fix a bug where `OneOf` used directly as request or response types fail
        serialization.
  irVersion: 53
- version: 1.4.0
  createdAt: "2024-08-26"
  changelogEntry:
    - type: internal
      summary: >-
        Generate a `Version` class which is used to reference the current
        version.
  irVersion: 53
- version: 1.3.0
  createdAt: "2024-08-22"
  changelogEntry:
    - type: internal
      summary: No changes.
  irVersion: 53
- version: 1.3.0-rc2
  createdAt: "2024-08-22"
  changelogEntry:
    - type: internal
      summary: Fix warnings in generated `RawClient`.
    - type: internal
      summary: Use a simpler primitive instantiation for the various number types.
  irVersion: 53
- version: 1.3.0-rc1
  createdAt: "2024-08-22"
  changelogEntry:
    - type: feat
      summary: Generate the `ToString` method to write the JSON format of an object.
    - type: feat
      summary: Generate snippets as example documentation.
  irVersion: 53
- version: 1.3.0-rc0
  createdAt: "2024-08-22"
  changelogEntry:
    - type: feat
      summary: Add support for sending the `User-Agent` header.
    - type: internal
      summary: >-
        The `RawClient` now supports HTTP headers within the `ClientOptions` and
        `RequestOptions` types.
    - type: feat
      summary: >-
        Add support for the `package-id` configuration, which is used to control
        the name of the package in NuGet.
    - type: feat
      summary: >-
        Add support for mock server tests with `generate-mock-server-tests`
        configuration option.
    - type: internal
      summary: Omit `null` property values in requests.
    - type: fix
      summary: >-
        Fix a bug where request bodies are not sent for wrapped requests that
        include headers or query params.
    - type: fix
      summary: >-
        Fix a bug where enums, dates, and datetimes are sometimes not serialized
        properly as query parameters and headers.
    - type: feat
      summary: Add support for `read-only-memory-types` configuration.
    - type: feat
      summary: >-
        Add the `CancellationToken` parameter as the last parameter to every
        endpoint method.
    - type: feat
      summary: Add support for gRPC/Protobuf endpoints.
  irVersion: 53
- version: 1.2.1
  createdAt: "2024-08-12"
  changelogEntry:
    - type: feat
      summary: >-
        Add support for Protobuf file dependencies to generate gRPC client
        stubs.
    - type: fix
      summary: Fix potential namespace and type conflicts.
  irVersion: 53
- version: 1.1.0
  createdAt: "2024-08-11"
  changelogEntry:
    - type: fix
      summary: Error strings are correctly mapped to an appropriate exception.
  irVersion: 53
- version: 1.0.0
  createdAt: "2024-08-11"
  changelogEntry:
    - type: break
      summary: >-
        The C# SDK is now on major version 1.0.0. To preserve compatibility with
        pre-1.0.0, set all of \{root-namespace-for-core-classes,
        pascal-case-environments, simplify-object-dictionaries\} to `false`.
    - type: internal
      summary: Core classes that are exposed publicly are now in the root namespace.
    - type: internal
      summary: >-
        Types that were previously generated as `Dictionary<string, object?>`
        are now just `object`.
    - type: internal
      summary: Environment names are pascal-cased.
    - type: feat
      summary: >-
        Generating specific error types can now be turned off with the
        `generate-error-types` configuration.
  irVersion: 53
- version: 0.12.0
  createdAt: "2024-08-10"
  changelogEntry:
    - type: feat
      summary: >-
        Get better Unit Testing JSON comparison results by using
        `FluentAssertions`.
  irVersion: 53
- version: 0.11.0
  createdAt: "2024-08-09"
  changelogEntry:
    - type: internal
      summary: Mark internal files `internal`.
    - type: feat
      summary: Make all client classes `Partial`.
    - type: internal
      summary: Don't override `toString` on Exceptions.
  irVersion: 53
- version: 0.10.0
  createdAt: "2024-08-07"
  changelogEntry:
    - type: fix
      summary: >-
        Fix a bug where conflicting class names and namespaces cause compile to
        fail.
  irVersion: 53
- version: 0.9.0
  createdAt: "2024-08-01"
  changelogEntry:
    - type: feat
      summary: >-
        Add the `base-api-exception-class-name` and `base-exception-class-name`
        generator configuration. These control the class names of the generated
        `ApiException` and `Exception` class names.
  irVersion: 53
- version: 0.8.0
  createdAt: "2024-07-31"
  changelogEntry:
    - type: feat
      summary: Support text response types.
    - type: feat
      summary: Support inheritance for inlined request bodies.
  irVersion: 53
- version: 0.7.0
  createdAt: "2024-07-31"
  changelogEntry:
    - type: feat
      summary: Generate Exception types for all errors defined in the IR.
  irVersion: 53
- version: 0.6.0
  createdAt: "2024-07-31"
  changelogEntry:
    - type: feat
      summary: >-
        Add support for `RequestOptions` allowing request-specific option
        overrides.
  irVersion: 53
- version: 0.5.0
  createdAt: "2024-07-30"
  changelogEntry:
    - type: feat
      summary: Add support for `uint`, `ulong`, and `float` types.
    - type: internal
      summary: Bump to IRv53.
  irVersion: 53
- version: 0.4.0
  createdAt: "2024-07-30"
  changelogEntry:
    - type: feat
      summary: Add support for `allow-multiple` query parameters.
    - type: feat
      summary: >-
        Generate `map<string, unknown>` types as `Dictionary<string, object?>`
        to support explicit `null` values.
  irVersion: 51
- version: 0.3.4
  createdAt: "2024-07-30"
  changelogEntry:
    - type: internal
      summary: >-
        Make datetime deserialization more lenient and include milliseconds in
        serialization.
  irVersion: 51
- version: 0.3.3
  createdAt: "2024-07-30"
  changelogEntry:
    - type: internal
      summary: >-
        Generate types with `set` accessors instead of `init` to improve object
        construction flexibility.
  irVersion: 51
- version: 0.3.2
  createdAt: "2024-07-29"
  changelogEntry:
    - type: feat
      summary: >-
        The C# generator now supports configuration to match namespaces to file
        paths.
  irVersion: 51
- version: 0.3.1
  createdAt: "2024-07-25"
  changelogEntry:
    - type: internal
      summary: Add header suppliers to `RawClient` constructor parameters.
  irVersion: 51
- version: 0.3.0
  createdAt: "2024-07-25"
  changelogEntry:
    - type: break
      summary: Convert all usages of `Guid` to `string` to avoid casing issues.
  irVersion: 51
- version: 0.2.1
  createdAt: "2024-07-25"
  changelogEntry:
    - type: fix
      summary: Fix Multi URL environment classes compilation issue.
  irVersion: 51
- version: 0.2.0
  createdAt: "2024-07-25"
  changelogEntry:
    - type: break
      summary: Rename `Environments.cs` to `{OrgName}Environment`.
    - type: feat
      summary: Generate classes for environments with different endpoint URLs.
  irVersion: 51
- version: 0.1.4
  createdAt: "2024-07-23"
  changelogEntry:
    - type: internal
      summary: More improvements to datetime serialization.
  irVersion: 51
- version: 0.1.3
  createdAt: "2024-07-22"
  changelogEntry:
    - type: fix
      summary: Fixed a bug with serializing datetimes.
    - type: internal
      summary: >-
        Stop generating empty serialization unit test files when there are no
        examples.
  irVersion: 51
- version: 0.1.2
  createdAt: "2024-07-17"
  changelogEntry:
    - type: chore
      summary: Bump IR to 51.
    - type: feat
      summary: >-
        Generate serialization unit tests for models and add a GH workflow to
        run them.
  irVersion: 51
- version: 0.1.1
  createdAt: "2024-07-10"
  changelogEntry:
    - type: internal
      summary: >-
        Enable generating unions with up to 32 types by adding the
        OneOf.Extended package.
    - type: fix
      summary: Handle double optional fields properly with a single `?`.
  irVersion: 33
- version: 0.1.0
  createdAt: "2024-07-09"
  changelogEntry:
    - type: feat
      summary: Add targets for .NET Standard 2.0 and .NET Framework 4.6.2.
    - type: fix
      summary: Avoid duplicate key errors in `StringEnumSerializer`.
    - type: fix
      summary: Fix bugs with root client requests causing generation failures.
    - type: fix
      summary: Correctly handle environment values and literal header names.
    - type: internal
      summary: Improve constructor parameters and other minor fixes.
  irVersion: 33
- version: 0.0.35
  createdAt: "2024-07-02"
  changelogEntry:
    - type: fix
      summary: Ensure base client requests are generated correctly.
  irVersion: 33
- version: 0.0.34
  createdAt: "2024-07-02"
  changelogEntry:
    - type: fix
      summary: Implement base client methods instead of leaving them empty.
  irVersion: 33
- version: 0.0.33
  createdAt: "2024-06-21"
  changelogEntry:
    - type: feat
      summary: >-
        Add support for specifying extra dependencies in the C# generator
        configuration.
  irVersion: 33
- version: 0.0.32
  createdAt: "2024-06-21"
  changelogEntry:
    - type: fix
      summary: Ensure enum values are JSON serialized before being sent to the server.
  irVersion: 33
- version: 0.0.31
  createdAt: "2024-06-21"
  changelogEntry:
    - type: fix
      summary: Ensure the HTTP client joins endpoint path with the base URL safely.
  irVersion: 33
- version: 0.0.30
  createdAt: "2024-06-20"
  changelogEntry:
    - type: fix
      summary: >-
        The SDK now supports making requests with a Content-Type of
        `application/octet-stream` for byte data.
    - type: fix
      summary: >-
        The SDK now safely handles API-wide path parameters, including their
        proper joining in `RawClient.cs`.
  irVersion: 33
- version: 0.0.29
  createdAt: "2024-06-20"
  changelogEntry:
    - type: fix
      summary: >-
        The generated SDK now correctly respects service base paths, which were
        previously omitted.
  irVersion: 33
- version: 0.0.28
  createdAt: "2024-06-19"
  changelogEntry:
    - type: fix
      summary: >-
        Query and header parameters with optional datetimes are now encoded in
        ISO 8601 format before making requests.
  irVersion: 33
- version: 0.0.25
  createdAt: "2024-06-20"
  changelogEntry:
    - type: feat
      summary: Discriminated unions are now generated as object.
    - type: feat
      summary: >-
        Header parameters are no longer required in the constructor, eliminating
        the need for users to provide redundant information.
  irVersion: 33
- version: 0.0.24
  createdAt: "2024-06-19"
  changelogEntry:
    - type: fix
      summary: >-
        Query and header parameters are now ISO 8601 encoded before making
        requests.
  irVersion: 33
- version: 0.0.23
  createdAt: "2024-06-07"
  changelogEntry:
    - type: feat
      summary: >-
        The SDK is now compatible exclusively with .NET 6. This change reflects
        significant code adjustments needed for .NET 4+ compatibility.
  irVersion: 33
- version: 0.0.22
  createdAt: "2024-06-07"
  changelogEntry:
    - type: feat
      summary: The SDK now includes support for .NET 4.
  irVersion: 33
- version: 0.0.21
  createdAt: "2024-05-31"
  changelogEntry:
    - type: fix
      summary: Array and list fields are now generated as `IEnumerable`.
  irVersion: 33
- version: 0.0.20
  createdAt: "2024-05-29"
  changelogEntry:
    - type: internal
      summary: Enum serializers are now added directly to enum declarations.
    - type: internal
      summary: OneOf serializers are now added as a core class.
  irVersion: 33
- version: 0.0.19
  createdAt: "2024-05-29"
  changelogEntry:
    - type: fix
      summary: Enum serializers now handle reading and writing enum string values.
    - type: fix
      summary: >-
        Non-success status code errors are now thrown with the stringified
        response body.
  irVersion: 33
- version: 0.0.18
  createdAt: "2024-05-28"
  changelogEntry:
    - type: internal
      summary: Generated GitHub workflows now run on dotnet-version 8.x.
  irVersion: 33
- version: 0.0.17
  createdAt: "2024-05-28"
  changelogEntry:
    - type: feat
      summary: Enabled nullable on all C# files.
    - type: feat
      summary: Made project compatible with .NET 6, .NET 7, and .NET 8.
  irVersion: 33
- version: 0.0.16
  createdAt: "2024-05-23"
  changelogEntry:
    - type: fix
      summary: Miscellaneous fixes.
      fixed:
        - .csproj indentation
        - Setting X-Fern-SDK-Name to the top-level namespace
        - Passing through serializer options when serializing JSON messages
  irVersion: 33
- version: 0.0.15
  createdAt: "2024-05-23"
  changelogEntry:
    - type: fix
      summary: Inlined requests that are strictly bodies are JSON serializable.
  irVersion: 33
- version: 0.0.14
  createdAt: "2024-05-23"
  changelogEntry:
    - type: feat
      summary: The SDK now includes a `JsonEnumMemberStringEnumConverter`.
  irVersion: 33
- version: 0.0.13
  createdAt: "2024-05-22"
  changelogEntry:
    - type: feat
      summary: >-
        If a LICENSE is specified, the generator now packages the license in the
        .csproj file.
  irVersion: 33
- version: 0.0.12
  createdAt: "2024-05-22"
  changelogEntry:
    - type: feat
      summary: >-
        The C# generator now generates an `Environments.cs` file containing URLs
        for different environments.
  irVersion: 33
- version: 0.0.11
  createdAt: "2024-05-20"
  changelogEntry:
    - type: feat
      summary: >-
        The C# generator now generates a proper `.csproj` file with version,
        GitHub URL, and a reference to the SDK README.
  irVersion: 33
- version: 0.0.10
  createdAt: "2024-05-15"
  changelogEntry:
    - type: feat
      summary: >-
        The generated SDK now publishes GitHub Actions to build and publish the
        generated package to NuGet.
  irVersion: 33
- version: 0.0.9
  createdAt: "2024-05-10"
  changelogEntry:
    - type: fix
      summary: >-
        When an inlined request body is entirely made up of request body
        properties, the entire request can now be serialized as the request
        body.
  irVersion: 33
- version: 0.0.8
  createdAt: "2024-05-10"
  changelogEntry:
    - type: fix
      summary: Several bug fixes.
      added:
        - Support for arbitrary nested clients
        - Query parameter serialization
      changed:
        - Property naming for async methods
        - Properly formatted solution files
  irVersion: 33<|MERGE_RESOLUTION|>--- conflicted
+++ resolved
@@ -7,18 +7,12 @@
 #         Set `enable-forward-compatible-enums` to `false` in the configuration to generate the old enums.
 #   irVersion: 53
 
-<<<<<<< HEAD
 - version: 1.12.0-rc15
   createdAt: "2025-03-05"
-=======
-- version: 1.12.0-rc14
-  createdAt: "2025-03-07"
->>>>>>> 55d63c19
   irVersion: 57
   changelogEntry:
     - type: feat
       summary: |
-<<<<<<< HEAD
         Generate **discriminated unions** with:
         - Type safety with compile-time checking
         - Exhaustive discriminant value matching
@@ -54,7 +48,12 @@
     - type: feat
       summary: Generated classes now follow the C# convention for odering consts, fields, constructors, properties, methods, operators, and inner classes.
 
-=======
+- version: 1.12.0-rc14
+  createdAt: "2025-03-07"
+  irVersion: 57
+  changelogEntry:
+    - type: feat
+      summary: |
         Add support for overriding literal global headers via the `ClientOptions` class.
 
 - version: 1.12.0-rc13
@@ -75,7 +74,6 @@
         Console.WriteLine(response.AdditionalProperties);
         ```
 
->>>>>>> 55d63c19
 - version: 1.12.0-rc12
   createdAt: "2025-03-05"
   irVersion: 57
