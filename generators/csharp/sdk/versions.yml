--- conflicted
+++ resolved
@@ -1,33 +1,31 @@
-<<<<<<< HEAD
-- version: 1.7.1
-  createdAt: '2024-10-01'
+- version: 1.8.2
+  createdAt: '2024-10-09'
   changelogEntry:
     - type: fix
       summary: Make sure summary and code examples in XML code comments are XML encoded.
-=======
+  irVersion: 53
 - version: 1.8.1
-  irVersion: 53
   createdAt: '2024-10-08'
   changelogEntry:
     - type: fix
-      summary: | 
+      summary: |
         Fixes a bug where the `OauthTokenProvider.cs` was incorrectly referencing
         the endpoint method, causing code to fail to compile.
+  irVersion: 53
 - version: 1.8.0
   createdAt: '2024-08-29'
   changelogEntry:
     - type: feat
-      summary: | 
-        Adds support for Client Credentials OAuth with token refresh. 
+      summary: |
+        Adds support for Client Credentials OAuth with token refresh.
 
-        Now you can instantiate your SDK by passing in clientId and clientSecret, 
-        and let fern handle retrieving and refreshing the token. 
+        Now you can instantiate your SDK by passing in clientId and clientSecret,
+        and let fern handle retrieving and refreshing the token.
 
         ```cs
         var client = new ImdbClient("YOUR_CLIENT_ID", "YOUR_CLIENT_SECRET");
         await client.doThing();
         ```
->>>>>>> 5e4c5e3a
   irVersion: 53
 - version: 1.7.0
   createdAt: '2024-08-29'
