# yaml-language-server: $schema=../../../fern-versions-yml.schema.json
<<<<<<< HEAD
- version: 2.7.5
  changelogEntry:
    - type: chore
      summary: |
        Upgrade C# SDK generator Docker images to use .NET 10 SDK base image.
        * Improves package restoration and build performance
        * .NET 10 uses .slnx solution files instead of .sln files, which are more readable and generate deterministically
        * This change does not affect the target framework of generated SDKs
  createdAt: "2025-11-10"
=======
- version: 2.7.4
  changelogEntry:
    - type: chore
      summary: |
        Upgrade C# formatter csharpier to 1.2.1.
  createdAt: "2025-11-11"
>>>>>>> 2908142e
  irVersion: 61

- version: 2.7.3
  changelogEntry:
    - type: fix
      summary: |
        Refactor package dependencies in C# generation so Dynamic Snippets in the browser can work.
  createdAt: "2025-11-10"
  irVersion: 61

- version: 2.7.2
  changelogEntry:
    - type: fix
      summary: |
        Synthesize simple values for dynamic snippets when the example is missing data.
  createdAt: "2025-11-05"
  irVersion: 61

- version: 2.7.1
  changelogEntry:
    - type: fix
      summary: |
        Improved generation of snippets and example code for file-upload scenarios.
  createdAt: "2025-11-05"
  irVersion: 61

- version: 2.7.0
  changelogEntry:
    - type: feat
      summary: |
        Added Generation Metadata file to output
  createdAt: "2025-11-04"
  irVersion: 61

- version: 2.6.0
  changelogEntry:
    - type: feat
      summary: |
        Significant improvements to class/property/namespace tracking, collisions reduced.
        Generated snippets and examples are far more accurate.
        Resolved a case where files with duplicate names were clobbered.
        Implicit namespaces are consistent across .NET frameworks now.
        Eliminated unnecessary namespace and scoping in generated code.
        Significant fixes to generated code for Pagination scenarios.
  createdAt: "2025-10-31"
  irVersion: 61

- version: 2.5.0
  changelogEntry:
    - type: feat
      summary: |
        Generate section about forward-compatible enums in README.md
  createdAt: "2025-10-24"
  irVersion: 61

- version: 2.4.4
  changelogEntry:
    - type: fix
      summary: |
        When sending the HTTP request, allow the response to start processing before the entire body is read.
  createdAt: "2025-10-20"
  irVersion: 61

- version: 2.4.3
  changelogEntry:
    - type: fix
      summary: |
        Fix incomplete handling for boolean type.
  createdAt: "2025-10-16"
  irVersion: 61

- version: 2.4.2
  changelogEntry:
    - type: fix
      summary: |
        Enabled SSE and JSON streaming to deserialize OneOf the same as WebSockets can.
        Fixed minor nullability warnings.
  createdAt: "2025-10-09"
  irVersion: 61

- version: 2.4.1
  changelogEntry:
    - type: fix
      summary: |
        Fix nullability issues in generated code.
  createdAt: "2025-10-07"
  irVersion: 61

- version: 2.4.0
  changelogEntry:
    - type: internal
      summary: |
        Bump IR to v60
  createdAt: "2025-09-26"
  irVersion: 61

- version: 2.3.1
  changelogEntry:
    - type: fix
      summary: |
        Upgrade generator-cli dependency to fix local generation handling of .fernignore files.
  createdAt: "2025-09-29"
  irVersion: 59

- version: 2.3.0
  changelogEntry:
    - type: feat
      summary: |
        Add generator code to create clients for WebSocket APIs.
  createdAt: "2025-09-26"
  irVersion: 59

- version: 2.2.0
  changelogEntry:
    - type: feat
      summary: |
        Add support for custom sections in the README.md via `customSections` config option.
  createdAt: "2025-09-17"
  irVersion: 59

- version: 2.1.16-rc0
  changelogEntry:
    - type: fix
      summary: |
        Enable type disambiguation and renaming during code generation
        Permits the `examples` test fixtures to compile successfully
  createdAt: "2025-09-05"
  irVersion: 58
- version: 2.1.15
  changelogEntry:
    - type: fix
      summary: Ensure dynamic snippet method calls can use literal values
  createdAt: "2025-08-25"
  irVersion: 58
- version: 2.1.14
  changelogEntry:
    - type: fix
      summary: Create link in README.MD file to the REFERENCE.MD file
  createdAt: "2025-08-25"
  irVersion: 58
- version: 2.1.13
  changelogEntry:
    - type: fix
      summary: |
        Ensure `experimental-fully-qualified-namespaces` to have 
        'global::' prefix.
  createdAt: "2025-08-19"
  irVersion: 58
- version: 2.1.12
  changelogEntry:
    - type: fix
      summary: |
        Add support for configuration 'experimental-fully-qualified-namespaces' to 
        generate fully qualified typenames and namespaces. 
        Add support for `experimental-dotnet-format` to have `dotnet format` reduce
        namespaces and namespace prefixes. (this can take a large amount of memory)
        This creates code that is much cleaner, and can easily support
        multiple endpoints with identical names in the generated code without
        name or namespace collisions.
  createdAt: "2025-08-18"
  irVersion: 58

- version: 2.1.10
  changelogEntry:
    - type: fix
      summary: Generate reference.md file as long as there are some endpoints.
  createdAt: "2025-08-11"
  irVersion: 58

- version: 2.1.8
  changelogEntry:
    - type: fix
      summary: Idempotent headers are added to the headers in the request
  createdAt: "2025-08-11"
  irVersion: 58

- version: 2.1.7
  changelogEntry:
    - type: fix
      summary: |
        Improve generation so that all expected tests/samples correctly
        generate and compile.

    - type: fix
      summary: |
        In `RawClient.cs` namespace references are prefixed with `global::`
        to ensure that the class works correctly when an explicit namespace
        and client class are used that could cause it to collide.

    - type: fix
      summary: |
        Set csharpier version to `1.1.*` to avoid inadvertently picking up 
        `1.0.3` which has an inconsistency in formatting.

  createdAt: "2025-08-04"
  irVersion: 58

- version: 2.1.6
  changelogEntry:
    - type: feat
      summary: Trigger release to use new version of CSharpier formatter
  createdAt: "2025-08-04"
  irVersion: 58

- version: 2.1.5
  changelogEntry:
    - type: fix
      summary: Add test for RawClient.ts to test Query Parameter Escaping
  createdAt: "2025-07-31"
  irVersion: 58
- version: 2.1.4
  changelogEntry:
    - type: fix
      summary: ensure that query parameters are Uri encoded in RawClient.cs
  createdAt: "2025-07-31"
  irVersion: 58
- version: 2.1.3
  changelogEntry:
    - type: fix
      summary: uses fully qualified class name `System.IO.Stream` for downloads
  createdAt: "2025-07-29"
  irVersion: 58
- version: 2.1.2
  changelogEntry:
    - type: feat
      summary: |
        Generate methods to support FileDownload (returns a `Task<Stream>`).
        Example:

        ```csharp
          var request = new FooAudioRequest {
            Format = Format.Wav,
            Song = "Happy Birthday"
          };
          var stream = await client.Songs.CreateSongAsync(request);
          // copy the stream to a file
          using (var fileStream = new FileStream("song.wav", FileMode.Create, FileAccess.Write))
          {
            await stream.CopyToAsync(fileStream);
          }
        ```

    - type: feat
      summary: |
        Generate streaming/SSE JSON responses (returns an `IAsyncEnumerable<...>`).
        Example:

        ```csharp
        var request = new FooRequest
        {
            Names = ["Bob", "Alice"]
        };

        // iterate over the list of items returned
        await foreach( var item in client.People.CreatePeopleStreamingAsync(request)) {
          Console.WriteLine($"Text for {item.Name} : {item.Text}");
        }
        ```

  createdAt: "2025-07-29"
  irVersion: 58
- version: 2.1.1
  changelogEntry:
    - summary: |
        Ensures that clients that have no endpoints are not generated.
      type: fix
  createdAt: "2025-07-23"
  irVersion: 58
- version: 2.1.0
  changelogEntry:
    - summary: |
        Pass in custom pager context to the custom pager factory. The context contains the send request method, initial HTTP request, client options, and request options.
        SDK authors can improve their custom pagination implementation with this context available to them.
      type: feat
  createdAt: "2025-07-09"
  irVersion: 58
- version: 2.0.3
  changelogEntry:
    - summary: |
        Mockserver tests were generated based on the endpoint name being tested.
        When multiple endpoints have the same name, they would override each other, resulting in only one of them being tested.
        Mockserver tests are now namespaced and written to the filesystem following the same structure as the generated endpoints are.
      type: fix
    - summary: |
        Update the type referencing logic to take into account the current namespace, other namespaces, and more scenarios where it could conflicts.
      type: fix
  createdAt: "2025-07-09"
  irVersion: 58
- version: 2.0.2
  changelogEntry:
    - summary: Improve auto-pagination logic to consider empty strings in response as null cursors and stop paging.
      type: fix
  createdAt: "2025-06-27"
  irVersion: 58
- version: 2.0.1
  changelogEntry:
    - summary: Fix a bug where strings with special characters would not be properly escaped when converted to C# strings.
      type: fix
  createdAt: "2025-06-24"
  irVersion: 58
- version: 2.0.0
  changelogEntry:
    - summary: |
        The following configuration names have changed, but the old names will continue to work.
        * `experimental-enable-forward-compatible-enums` is now `enable-forward-compatible-enums`
        * `experimental-additional-properties` is now `additional-properties`
      type: chore
    - summary: |
        This release changes the defaults for the following custom configuration in _generators.yml_.

        | Option | Before | Now |
        |--------|--------|-----|
        | `additional-properties` | `false` | `true` |
        | `enable-forward-compatible-enums` | `false` | `true` |
        | `generate-mock-server-tests` | `false` | `true` |
        | `inline-path-parameters` | `false` | `true` |
        | `simplify-object-dictionaries` | `true` | `false` |
        | `use-discriminated-unions` | `false` | `true` |

        To avoid breaking changes, explicitly set the options above with the `Before` values in the `config` of your generator
        in _generators.yml_.
      type: feat
  createdAt: "2025-06-23"
  irVersion: 58
- version: 1.18.1
  changelogEntry:
    - summary: |
        Add `[Serializable]` attribute to generated schema, request, and error classes.
        This will make it easier for instances of these classes to be stored in places like `Exception.Data`.
      type: fix
  createdAt: "2025-06-17"
  irVersion: 58
- version: 1.18.0
  changelogEntry:
    - summary: Add support for HTTP HEAD method
      type: feat
  createdAt: "2025-06-05"
  irVersion: 58
- version: 1.17.6
  changelogEntry:
    - summary: Fix generated pagination endpoints that include path parameters.
      type: fix
  createdAt: "2025-06-05"
  irVersion: 58
- version: 1.17.5
  changelogEntry:
    - summary: Update the IR to v58.
      type: internal
  createdAt: "2025-06-03"
  irVersion: 58
- version: 1.17.4
  changelogEntry:
    - summary: Mock the OAuth endpoint for the wire tests.
      type: fix
  createdAt: "2025-05-16"
  irVersion: 57
- version: 1.17.3
  changelogEntry:
    - summary: |
        Add support for the custom introduction setting in the generated README.md.
      type: fix
  createdAt: "2025-05-13"
  irVersion: 57
- version: 1.17.2
  changelogEntry:
    - summary: |
        Install the generator-cli at build time as a fallback if runtime installation fails.
      type: fix
  createdAt: "2025-05-01"
  irVersion: 57
- version: 1.17.1
  createdAt: "2025-05-04"
  irVersion: 57
  changelogEntry:
    - type: chore
      summary: Self hosted github user defaults to `fern-api[bot]`.
- version: 1.17.0
  createdAt: "2025-05-04"
  irVersion: 57
  changelogEntry:
    - type: feat
      summary: Added support for pushing to GitHub.
- version: 1.16.3
  createdAt: "2025-04-23"
  irVersion: 57
  changelogEntry:
    - type: feat
      summary: Upgrade Csharpier formatter to `1.*` for faster and better formatting.
- version: 1.16.2
  createdAt: "2025-04-22"
  irVersion: 57
  changelogEntry:
    - type: feat
      summary: |
        Add `root-client-class-access` configuration option to control the access modifier of the root client class.
        `root-client-class-access` defaults to `public`, but can be set to `internal` to make the root client class internal.
    - type: fix
      summary: Pin `csharpier` formatter to `0.*` to avoid breaking changes in the formatter.
- version: 1.16.1
  createdAt: "2025-04-11"
  irVersion: 57
  changelogEntry:
    - type: feat
      summary: Make minor improvements to the ReadOnlyAdditionalProperties and AdditionalProperties properties for internal usage.
- version: 1.16.0
  createdAt: "2025-04-10"
  irVersion: 57
  changelogEntry:
    - type: feat
      summary: |
        Add read-only and writeable additional properties for request and response types.

        Example:
        ```csharp
        var request = new FooRequest
        {
            Id = "123",
            AdditionalProperties =
            {
                ["extra1"] = new { value = 42 },
                ["extra2"] = DateTime.Now,
                ["extra3"] = 99
            }
        };

        var response = await client.Foo.CreateAsync(request);

        Dictionary<string, JsonElement> jsonElements = response.AdditionalProperties.ToJsonElementDictionary();
        Dictionary<string, int> extra1 = jsonElements["extra1"].Deserialize<Dictionary<string, int>>();
        DateTime extra2 = jsonElements["extra2"].GetDateTime();
        int extra3 = jsonElements["extra3"].GetInt32();
        ````

        To enable this feature, configure `experimental-additional-properties: true` in the `config` section of your C# generator in generators.yml.
        This will become the default in the future.

- version: 1.15.14
  createdAt: "2025-04-07"
  irVersion: 57
  changelogEntry:
    - type: fix
      summary: Fix issue where read-only list properties wouldn't deserialize correctly.

- version: 1.15.13
  createdAt: "2025-04-01"
  irVersion: 57
  changelogEntry:
    - type: chore
      summary: |
        Mark `AdditionalProperties` property as experiment using XML docs.

- version: 1.15.12
  createdAt: "2025-03-31"
  irVersion: 57
  changelogEntry:
    - type: fix
      summary: |
        Fallback from `init` to `set` on .NET Framework & .NET Standard 2.0 for public and protected properties.
        This ensures the properties can be set on older TFMs without compilation errors.

- version: 1.15.11
  createdAt: "2025-03-25"
  irVersion: 57
  changelogEntry:
    - type: chore
      summary: Restructure internal HTTP classes to allow for more granular Fern ignoring.

- version: 1.15.10
  createdAt: "2025-03-22"
  irVersion: 57
  changelogEntry:
    - type: fix
      summary: |
        Fix generated tests that fail because of types containing OneOf or ReadOnlyMemory properties.

- version: 1.15.9
  createdAt: "2025-03-21"
  irVersion: 57
  changelogEntry:
    - type: fix
      summary: |
        Significantly improve performance of the generator itself by asynchronously formatting snippets in parallel.
        For example, Square's SDK generates in less than 20 seconds as opposed to more than 3 minutes previously.

- version: 1.15.8
  createdAt: "2025-03-21"
  irVersion: 57
  changelogEntry:
    - type: fix
      summary: Fix issue where the `FileParameter` class was not generated in projects with gRPC/proto endpoints.

- version: 1.15.6
  createdAt: "2025-03-19"
  irVersion: 57
  changelogEntry:
    - type: fix
      summary: Make tests pass that compare JSON strings regardless of how it is formatted by ignoring whitespace.

- version: 1.15.5
  createdAt: "2025-03-19"
  irVersion: 57
  changelogEntry:
    - type: fix
      summary: Fix issue where headers were shared across different client instantiations when they should maintain their own state.

- version: 1.15.4
  createdAt: "2025-03-18"
  irVersion: 57
  changelogEntry:
    - type: feat
      summary: Make `FileParameter` disposable.

- version: 1.15.3
  createdAt: "2025-03-18"
  irVersion: 57
  changelogEntry:
    - type: fix
      summary: Fix multipart form tests and add charset tests for multipart form tests.

- version: 1.15.2
  createdAt: "2025-03-18"
  irVersion: 57
  changelogEntry:
    - type: fix
      summary: Fix a compilation error when using typed idempotency headers.

- version: 1.15.1
  createdAt: "2025-03-17"
  irVersion: 57
  changelogEntry:
    - type: fix
      summary: If a Content-Type header does not include charset, make sure the charset is also not included in the HTTP request.

- version: 1.15.0
  createdAt: "2025-03-17"
  irVersion: 57
  changelogEntry:
    - type: feat
      summary: Add `AdditionalHeaders` to client and request options. This lets users add and override headers for each request.

- version: 1.14.3
  createdAt: "2025-03-14"
  irVersion: 57
  changelogEntry:
    - type: fix
      summary: Escape summary node contents in XML doc comments to prevent XML parsing errors.

- version: 1.14.2
  createdAt: "2025-03-13"
  irVersion: 57
  changelogEntry:
    - type: fix
      summary: Fix issue a NullReferenceException for generated root clients with typed headers in client options.

- version: 1.14.1
  createdAt: "2025-03-13"
  irVersion: 57
  changelogEntry:
    - type: fix
      summary: Fix issue where a type is written but conflicts with the namespace it is written in.

- version: 1.14.0
  createdAt: "2025-03-13"
  irVersion: 57
  changelogEntry:
    - type: feat
      summary: |
        The SDK now supports the `AdditionalBodyProperties` and `AdditionalQueryParameters` request options, which
        can be used to add arbitrary properties to the request. This is useful for interacting
        with alpha or undocumented functionality.

        ```csharp
        var response = await client.Users.Create(
          ...,
          new RequestOptions {
            AdditionalBodyProperties = new Dictionary<string, object> {
              { "key", "value" }
            },
          }
        );
        ```

- version: 1.13.2
  createdAt: "2025-03-13"
  irVersion: 57
  changelogEntry:
    - type: fix
      summary: Fix issue where MultipartFormTests wouldn't pass because the timezone on the local machine is different than the timezone on the CI machine.

- version: 1.13.1
  createdAt: "2025-03-13"
  irVersion: 57
  changelogEntry:
    - type: fix
      summary: |
        Forward compatible enums has a static method `Custom(string value)` that allows you to create a new instance of the enum with a custom value.
        "Custom" is a commonly used enum value, and we want to avoid conflicts with the static method, so we're renaming the static method to `FromCustom(string value)`.
        This feature is gated behind the `experimental-enable-forward-compatible-enums` configuration option, so we're accepting this as a breaking change without a major version bump.
    - type: feat
      summary: |
        Forward compatible enums can be explicitly casted from and to strings.
        ```csharp
        string myEnumAsString = (string)MyEnum.Enum1;
        MyEnum myEnum = (MyEnum)"custom-value";
        ```
        Note: We're not supporting implicit casts here because it could lead to behavior the user doesn't expect.

- version: 1.13.0
  createdAt: "2025-03-13"
  irVersion: 57
  changelogEntry:
    - type: feat
      summary: |
        Add support for multipartform requests with file and non-file parameters.
        This is useful when you want to send a file along with other form data in a single request.

        For example, you can use the following code to upload a file with a description and some metadata:
        ```csharp
        await client.UploadAsync(
            new UploadRequest
            {
                File = new FileParameter { Stream = fileStream, FileName = "file.txt" },
                Description = "This is a test file",
                Meta = new Meta {
                    Key1 = "value1",
                    Key2 = "value2"
                }
            }
        );
        ```

- version: 1.12.0-rc18
  createdAt: "2025-03-10"
  irVersion: 57
  changelogEntry:
    - type: fix
      summary: |
        Make the behavior between a wrapped request with body properties and normal body request consistent.
        Previously, a wrapped request with body properties would not omit `null` values even if the JSON configuration is configured to omit `null` values.
    - type: fix
      summary: |
        Fix a bug where required properties that were `[JsonIgnore]` threw an error during serialization.
    - type: feat
      summary: Improve performance of query string value to string conversion by relying less on `JsonSerializer` and more on `ToString()`.

- version: 1.12.0-rc17
  createdAt: "2025-03-09"
  irVersion: 57
  changelogEntry:
    - type: fix
      summary: Generate snippets for unions when `use-discriminated-unions` is `true` in the generator configuration.

- version: 1.12.0-rc16
  createdAt: "2025-03-09"
  irVersion: 57
  changelogEntry:
    - type: fix
      summary: Remove hardcoded namespace import from JsonElementComparer.cs

- version: 1.12.0-rc15
  createdAt: "2025-03-09"
  irVersion: 57
  changelogEntry:
    - type: feat
      summary: |
        Generate **discriminated unions** with:
        - Type safety with compile-time checking
        - Exhaustive discriminant value matching
        - JSON serialization support

        Here's a simple example how to use a shape discriminated union:
        ```csharp
        var shape = new Shape(new Circle { Radius = 5 });

        // Type checking
        if (shape.IsCircle) {
            Console.WriteLine($"Radius: {circle.AsCircle().Radius}");
        }

        // Discriminant value matching
        var area = shape.Match(
            circle => Math.PI * circle.Radius * circle.Radius,
            square => square.Length * square.Length,
            (type, _) => throw new NotSupportedException($"Unknown: {type}")
        );

        // TryAs pattern
        if (shape.TryAsCircle(out var circle)) {
            Console.WriteLine($"Radius: {circle.Radius}");
        }
        ```

        This feature is off by default for backward compatibility.
        To enable it, set `use-discriminated-unions` to `true` in the generator configuration.

    - type: feat
      summary: Improved serialization tests for generated classes for normal objects and discriminated unions.
    - type: feat
      summary: Generated classes now follow the C# convention for odering consts, fields, constructors, properties, methods, operators, and inner classes.

- version: 1.12.0-rc14
  createdAt: "2025-03-07"
  irVersion: 57
  changelogEntry:
    - type: feat
      summary: |
        Add support for overriding literal global headers via the `ClientOptions` class.

- version: 1.12.0-rc13
  createdAt: "2025-03-07"
  irVersion: 57
  changelogEntry:
    - type: feat
      summary: |
        Add support for receiving additional properties in object types with the new `AdditionalProperties` field.
        This is useful when you want to parse an object that has properties that are not available in the SDK
        (e.g. alpha and/or undocumented properties).

        ```csharp
        // Call the endpoint.
        var response = await client.GetUser(...);

        // Print the additional properties.
        Console.WriteLine(response.AdditionalProperties);
        ```

- version: 1.12.0-rc12
  createdAt: "2025-03-05"
  irVersion: 57
  changelogEntry:
    - type: fix
      summary: |
        Don't rely on the `FluentAssertions.Json` package to test serialization and deserialization.

- version: 1.12.0-rc11
  createdAt: "2025-03-04"
  irVersion: 57
  changelogEntry:
    - type: internal
      summary: |
        Update the IR to v57.

- version: 1.12.0-rc10
  createdAt: "2025-03-04"
  irVersion: 56
  changelogEntry:
    - type: feat
      summary: |
        Compare .NET objects instead of JSON strings when comparing objects in mock wire tests.
        With this change, we can remove the dependency on the FluentAssertions.Json package (and implicitly on the Newtonsoft.Json package).
    - type: chore
      summary: |
        Update dependencies in generated test project:
        - `Microsoft.NET.Test.Sdk`: 17.12.0 => 17.13.0
        - `NUnit`: 4.2.2 => 4.3.2
        - `NUnit3TestAdapter`: 4.6.0 => 5.0.0
        - `NUnit.Analyzers`: 4.4.0 => 4.6.0
        - `coverlet.collector`: 6.0.2 => 6.0.4
        - `WireMock.Net`: 1.6.8 => 1.7.4
    - type: fix
      summary: |
        Compare .NET objects instead of JSON strings when comparing objects in mock wire tests,
        which fixes bugs where JSON deserialization and serialization would cause differences in the JSON strings.

- version: 1.12.0-rc9
  createdAt: "2025-03-03"
  irVersion: 56
  changelogEntry:
    - type: fix
      summary: Fix inline path parameters with pagination endpoints.

- version: 1.12.0-rc8
  createdAt: "2025-03-03"
  irVersion: 56
  changelogEntry:
    - type: feat
      summary: |
        Several class names are computed differently:
        - Environment class name:
          - Use `environment-class-name` if configured,
          - otherwise, fall back to `exported-client-class-name` if configured, with `Environment` suffix,
          - otherwise, fall back to `client-class-name` if configured, with `Environment` suffix,
          - otherwise, fall back to the computed client name, with `Environment` suffix.
        - Base exception class name:
          - Use `base-exception-class-name` if configured,
          - otherwise, fall back to `exported-client-class-name` if configured, with `Exception` suffix,
          - otherwise, fall back to `client-class-name` if configured, with `Exception` suffix,
          - otherwise, fall back to the computed client name, with `Exception` suffix.
        - Base API exception class name:
          - Use `base-api-exception-class-name` if configured,
          - otherwise, fall back to `exported-client-class-name` if configured, with `ApiException` suffix,
          - otherwise, fall back to `client-class-name` if configured, with `ApiException` suffix,
          - otherwise, fall back to the computed client name, with `ApiException` suffix.

- version: 1.12.0-rc7
  createdAt: "2025-03-03"
  irVersion: 56
  changelogEntry:
    - type: internal
      summary: Move exception handler into client options as an internal property for SDK authors to configure.

- version: 1.12.0-rc6
  createdAt: "2025-03-03"
  irVersion: 56
  changelogEntry:
    - type: fix
      summary: Fix bug where a lambda for sending HTTP requests would use the HTTP request from the outer scope instead of the local scope.

- version: 1.12.0-rc5
  createdAt: "2025-03-03"
  irVersion: 56
  changelogEntry:
    - type: fix
      summary: Fix hardcoded namespace for Pager.cs

- version: 1.12.0-rc4
  createdAt: "2025-03-03"
  irVersion: 56
  changelogEntry:
    - type: feat
      summary: Add .editorconfig file to the generated SDK.

- version: 1.12.0-rc3
  createdAt: "2025-03-02"
  irVersion: 56
  changelogEntry:
    - type: feat
      summary: Add support for schema properties with write-only and read-only access.
    - type: feat
      summary: The JSON serializer will write with indentation during debugging, and without in production.

- version: 1.12.0-rc2
  createdAt: "2025-03-02"
  irVersion: 56
  changelogEntry:
    - type: feat
      summary: |
        Pager and BiPager now have consistent properties and methods.
        As part of this change, pagers are now generated asynchronously which is a breaking change for the endpoint methods.

        ```csharp
        // Before:
        var pager = client.GetItemsAsync(...);

        // After:
        var pager = await client.GetItemsAsync(...);
        ```
    - type: fix
      summary: |
        Fixed an issue where generated code for setting UUIDs in a query string parameter would generate uncompilable code.
    - type: feat
      summary: Extend support for offset pagination to float, double, and decimal types.

- version: 1.12.0-rc1
  createdAt: "2025-03-02"
  irVersion: 56
  changelogEntry:
    - type: feat
      summary: |
        Add support for the `include-exception-handler` configuration option, which generates an `ExceptionHandler` interface for the SDK.
        This is useful when you want to act upon all exceptions thrown by the SDK (e.g. report them to a monitoring service).

        You can configure this feature with the following:

        ```yaml
        # generators.yml
        - name: fern-api/fern-csharp-sdk
          version: 1.12.0-rc1
          config:
            include-exception-handler: true
        ```
    - type: fix
      summary: |
        Fixes a regression for mapping `ReadOnlyMemory` values in the generated Protobuf mapper.

- version: 1.12.0-rc0
  createdAt: "2025-02-28"
  irVersion: 56
  changelogEntry:
    - type: feat
      summary: Add support for custom pagination.

- version: 1.11.0
  createdAt: "2025-02-27"
  irVersion: 55
  changelogEntry:
    - type: feat
      summary: |
        Add support for the `inline-path-parameters` configuration option, which generates
        path parameters in the generated request type (if any) instead of as separate
        positional parameters.

        ```yaml
        # generators.yml

        - name: fern-api/fern-csharp-sdk
          version: 1.11.0
          config:
            inline-path-parameters: true
        ```
    - type: fix
      summary: |
        Fix an issue where the `JsonIgnore` attribute was not included for query parameter or header properties.

- version: 1.10.1
  createdAt: "2025-02-27"
  irVersion: 55
  changelogEntry:
    - type: internal
      summary: |
        Update the IR to v55.

- version: 1.10.0
  createdAt: "2025-02-26"
  irVersion: 53
  changelogEntry:
    - type: feat
      summary: |
        Add support for `exported-client-class-name` to allow you to export the client class name.
        This is useful when you want to use a custom client class name for code snippets.

- version: 1.9.33
  createdAt: "2025-02-24"
  irVersion: 53
  changelogEntry:
    - type: fix
      summary: Upload C# snippets to the registry.

- version: 1.9.32
  createdAt: "2025-02-24"
  irVersion: 53
  changelogEntry:
    - type: fix
      summary: JSON serialize `DateOnly` to `yyyy-MM-dd` format.
    - type: internal
      summary: Add test for serializing and deserializing `DateOnly` abd `DateTime`.

- version: 1.9.31
  createdAt: "2025-02-15"
  irVersion: 53
  changelogEntry:
    - type: fix
      summary: |
        Use `global::System` instead of `System` to avoid conflicts when a type named `System` exists in the current namespace.

- version: 1.9.30
  createdAt: "2025-02-15"
  irVersion: 53
  changelogEntry:
    - type: fix
      summary: |
        The Protobuf enum mapper now handles every enum variant.

- version: 1.9.29
  createdAt: "2025-02-15"
  irVersion: 53
  changelogEntry:
    - type: fix
      summary: |
        The Protobuf package aliases now include the package name to avoid conflicts when multiple
        Protobuf packages are used. For example, `com.acme.users.v1` would be aliased as `ProtoUsersV1`
        instead of just `Proto`.

- version: 1.9.28
  createdAt: "2025-02-15"
  irVersion: 53
  changelogEntry:
    - type: fix
      summary: |
        Fix the Protobuf mappers for the google.protobuf.Any type.
    - type: fix
      summary: |
        The Protobuf mappers now refer to the original name of the Protobuf type instead
        of the PascalCase name.

- version: 1.9.27
  createdAt: "2025-02-14"
  irVersion: 53
  changelogEntry:
    - type: fix
      summary: |
        Fix the Protobuf mappers for enum and timestamp types.

- version: 1.9.26
  createdAt: "2025-02-14"
  irVersion: 53
  changelogEntry:
    - type: fix
      summary: |
        Use `global::System.Type` instead of `System.Type` in `OneOfSerializer`
        when a type named `System` exists in the current namespace.

- version: 1.9.25
  createdAt: "2025-02-14"
  irVersion: 53
  changelogEntry:
    - type: fix
      summary: |
        Use `global::System.Type` instead of `System.Type` in generated code to avoid potential naming conflicts
        when a type named `System` exists in the current namespace.

- version: 1.9.24
  createdAt: "2025-02-14"
  irVersion: 53
  changelogEntry:
    - type: fix
      summary: |
        Use the original gRPC service name in the generated client reference instead of applying any casing transformations.

- version: 1.9.23
  createdAt: "2025-02-14"
  irVersion: 53
  changelogEntry:
    - type: fix
      summary: |
        Fix method return types to use unqualified `Task<T>` instead of `System.Threading.Tasks.Task<T>`
        when the method returns a response.

- version: 1.9.22
  createdAt: "2025-02-14"
  irVersion: 53
  changelogEntry:
    - type: feat
      summary: |
        Generate a pagination section to the generated README.md file.
    - type: feat
      summary: |
        You can now `foreach(var item in page)` on `Page<T>` instances.
- version: 1.9.21
  createdAt: "2025-02-06"
  irVersion: 53
  changelogEntry:
    - type: fix
      summary: |
        Support literals in query parameters and headers. For example, if a field in a wrapped request has a literal value of "foo", we will now set that value as the default value for the field.
        Note that wrapped requests are just a bag of properties that include body properties.
- version: 1.9.20
  createdAt: "2025-02-06"
  irVersion: 53
  changelogEntry:
    - type: fix
      summary: |
        Support literals in wrapped requests (). For example, if a field in a wrapped request has a literal value of "foo", we will now set that value as the default value for the field.
        Note that wrapped requests are just a bag of properties that include body properties.
- version: 1.9.19
  createdAt: "2025-02-06"
  changelogEntry:
    - type: fix
      summary: |
        Fix serialization of enum path parameters. Previously, enum path parameters were serialized using their C# enum name, but now they are
        correctly serialized using their wire value.
  irVersion: 53
- version: 1.9.18
  createdAt: "2025-02-06"
  changelogEntry:
    - type: fix
      summary: |
        Fix serialization of enum path parameters. Previously, enum path parameters were serialized using their C# enum name, but now they are
        correctly serialized using their wire value.
  irVersion: 53
- version: 1.9.17
  createdAt: "2025-02-06"
  changelogEntry:
    - type: fix
      summary: |
        Support required literals. For example, if a field has a literal value of "foo", we will now set that value as the default value for the field.
  irVersion: 53
- version: 1.9.16
  createdAt: "2025-02-06"
  changelogEntry:
    - type: fix
      summary: |
        Required client parameters that are headers are now sent when making API requests. For example if a bearer token is required to
        instantiate the client, we will ensure that it is sent when making API requests.
  irVersion: 53
- version: 1.9.15
  createdAt: "2025-02-06"
  changelogEntry:
    - type: fix
      summary: Change unpaged endpoints from internal to private to avoid ambiguous references in test projects who have access to internals.
    - type: fix
      summary: |
        Fix an issue where enum values named `Equals` would always have be converted to `"Equals"` instead of their correct wire value.
    - type: feat
      summary: Increase test performance by parallelizing tests and setting HTTP request retry delay to 0.
  irVersion: 53
- version: 1.9.14
  createdAt: "2025-02-03"
  changelogEntry:
    - type: fix
      summary: |
        Add support for nullable undiscriminated unions (`OneOf<X, Y, Z>?`), and add tests for undiscriminated unions.
  irVersion: 53
- version: 1.9.13
  createdAt: "2025-02-02"
  changelogEntry:
    - type: internal
      summary: |
        Miscellaneous improvement for the C# generator
        - Call `.ConfigureAwait(false)` on Tasks
        - Use `Enumerable<T>.Empty` instead of creating a new empty list
        - Add PolySharp to test project and use C# 12
        - Remove redundant `#nullable enable` directives
        - Improve C# syntax
  irVersion: 53
- version: 1.9.12
  createdAt: "2025-01-22"
  changelogEntry:
    - type: fix
      summary: |
        Change serialization logic for headers and querystring parameters:
        - Strings, enums, dates, times, and date times are serialized as before.
        - Booleans are now serialized as `true` and `false` instead of `True` and `False`.
        - Objects, lists, maps, dictionaries, undiscriminated, and discriminated unions are serialized to JSON.
    - type: fix
      summary: |
        Only use `.Value` on nullable structs when serializing parameters to headers and querystring parameters.
  irVersion: 53
- version: 1.9.11
  createdAt: "2024-11-25"
  changelogEntry:
    - type: feat
      summary: |
        Add two dependencies who previously were transitive dependencies to ensure the generated SDKs use the patched versions without vulnerabilities.
        - `System.Net.Http` >= `4.3.4`
        - `System.Text.RegularExpressions` >= `4.3.1`
        Update other dependencies to the latest version:
        - `Portable.System.DateTimeOnly` = `8.0.2` (on net462 & netstandard2.0)
        - `PolySharp` = `1.15.0`
        - `OneOf` = `3.0.271`
        - `OneOf.Extended` = `3.0.271`
  irVersion: 53
- version: 1.9.10
  createdAt: "2024-11-20"
  changelogEntry:
    - type: feat
      summary: |
        Add partial `JsonOptions.ConfigureJsonSerializerOptions` method to allow SDK maintainers to configure the `JsonSerializerOptions` used by the SDK.
  irVersion: 53
- version: 1.9.9
  createdAt: "2024-11-19"
  changelogEntry:
    - type: feat
      summary: |
        Add support for [Auto Pagination](https://buildwithfern.com/learn/sdks/features/auto-pagination).
        When enabled, the endpoint methods will return a `Pager<T>` object that you can use to iterate over all items of an endpoint.
        Additionally, you can use the `Pager<T>.AsPagesAsync` method to iterate over all pages of an endpoint.
        The SDK will automatically make the necessary HTTP requests for you as you iterate over the items or the pages.
  irVersion: 53
- version: 1.9.8
  createdAt: "2024-11-14"
  changelogEntry:
    - type: feat
      summary: Add support for [idempotency headers](https://buildwithfern.com/learn/sdks/capabilities/idempotency-headers).
  irVersion: 53
- version: 1.9.7
  createdAt: "2024-11-12"
  changelogEntry:
    - type: feat
      summary: Set Content-Type header for HTTP requests when specified in the API spec/definition.
  irVersion: 53
- version: 1.9.6
  createdAt: "2024-11-09"
  changelogEntry:
    - type: feat
      summary: Copy the csproj Version as the AssemblyVersion and FileVersion.
  irVersion: 53
- version: 1.9.5
  createdAt: "2024-11-09"
  changelogEntry:
    - type: feat
      summary: Copy the csproj Version as the AssemblyVersion and FileVersion.
  irVersion: 53
- version: 1.9.4
  createdAt: "2024-11-08"
  changelogEntry:
    - type: feat
      summary: Generate a ProjectName.Test.Custom.props file for you to configure any MSBuild properties for your test project.
    - type: feat
      summary: Only import ProjectName.Custom.props and ProjectName.Test.Custom.props if the file exists, so you can delete the file if you wish to.
    - type: fix
      summary: Do not re-import the .NET SDK inside of ProjectName.Custom.props.
  irVersion: 53
- version: 1.9.3
  createdAt: "2024-11-07"
  changelogEntry:
    - type: feat
      summary: Generate a ProjectName.Custom.props file for you to configure any MSBuild properties for your project.
    - type: fix
      summary: Generate the license NuGet properties inside the .csproj file correctly.
  irVersion: 53
- version: 1.9.1
  createdAt: "2024-11-06"
  changelogEntry:
    - type: chore
      summary: >-
        Update `System.Text.Json` dependency from `8.0.4` to `8.0.5` because a security patch was released to resolve [this vulnerability](https://github.com/advisories/GHSA-8g4q-xg66-9fp4).
  irVersion: 53
- version: 1.9.0
  createdAt: "2024-11-05"
  changelogEntry:
    - type: feat
      summary: >-
        Add support for calling HTTP endpoints and gRPC endpoints within the same service.
  irVersion: 53
- version: 1.8.5
  createdAt: "2024-10-30"
  changelogEntry:
    - type: feat
      summary: >-
        Add forward-compatible enums.
        Set `experimental-enable-forward-compatible-enums` to `true` in the configuration to generate forward-compatible enums.

        With forward-compatible enums you can create and parse an enum value that is not predefined.

        - Forward compatible enums are not compatible with the previously generated native enums.
          This is a breaking change for the users of the generated SDK, but only users using switch-case statements are affected.
        - Use the `Value` property to get the string value of the enum.
        - For each value in the enum,
          - a public static property is generated, which is an instance of the enum class,
          - a public static property is generated within the nested `Values` class with the string value of the enum.

        Here's a before and after for creating and parsing a resource with a predefined enum value and a custom enum value:

        **Before**:

        ```csharp
        var resource = client.CreateResource(new Resource { Id = "2", EnumProperty = MyEnum.Value2 } );
        // The line below does not compile because the enum does not have a `Value3` value.
        // resource = client.CreateResource(new Resource { Id = "3", EnumProperty = MyEnum.Value3 } );
        resource = client.GetResource("3");
        switch(resource.EnumProperty)
        {
            case MyEnum.Value1:
                Console.WriteLine("Value1");
                break;
            case MyEnum.Value2:
                Console.WriteLine("Value2");
                break;
            default:
                // this will never be reached until the SDK is updated with the new enum value
                Console.WriteLine("Unknown");
                break;
        }
        if(resource.EnumProperty == MyEnum.Value1)
        {
                Console.WriteLine("Value1");
        }
        else if (resource.EnumProperty == MyEnum.Value2)
        {
                Console.WriteLine("Value2");
        }
        else
        {
            // this will never be reached until the SDK is updated with the new enum value
            Console.WriteLine("Unknown");
        }
        ```

        No exception is thrown, but the output incorrectly shows `Value1` because .NET falls back to the first value in the enum.

        **After**:

        ```csharp
        var resource = client.CreateResource(new Resource { Id = "2", EnumProperty = MyEnum.Value2 } );
        resource = client.CreateResource(new Resource { Id = "3", EnumProperty = MyEnum.Custom("value3") } );
        resource = client.GetResource("3");
        switch(resource.EnumProperty.Value)
        {
            case MyEnum.Values.Value1:
                Console.WriteLine("Value1");
                break;
            case MyEnum.Values.Value2:
                Console.WriteLine("Value2");
                break;
            default:
                Console.WriteLine(resource.EnumProperty.Value);
                break;
        }
        if(resource.EnumProperty == MyEnum.Value1)
        {
            Console.WriteLine("Value1");
        }
        else if (resource.EnumProperty == MyEnum.Value2)
        {
            Console.WriteLine("Value2");
        }
        else
        {
            Console.WriteLine(resource.EnumProperty.Value);
        }
        ```

        The output correctly shows `Value3`.

  irVersion: 53
- version: 1.8.4
  createdAt: "2024-10-28"
  changelogEntry:
    - type: fix
      summary: Make sure summary and code examples in XML code comments are XML encoded.
  irVersion: 53
- version: 1.8.3
  createdAt: "2024-10-28"
  changelogEntry:
    - type: fix
      summary: Update generated .gitignore files to not ignore C# files inside of folders named Logs and Releases.
  irVersion: 53
- version: 1.8.2
  createdAt: "2024-10-28"
  changelogEntry:
    - type: fix
      summary: Fixes a bug where the ClientOptions would not compile due to incorrect Clone method generation.
  irVersion: 53
- version: 1.8.1
  createdAt: "2024-10-08"
  changelogEntry:
    - type: fix
      summary: |
        Fixes a bug where the `OauthTokenProvider.cs` was incorrectly referencing
        the endpoint method, causing code to fail to compile.
  irVersion: 53
- version: 1.8.0
  createdAt: "2024-08-29"
  changelogEntry:
    - type: feat
      summary: |
        Adds support for Client Credentials OAuth with token refresh.

        Now you can instantiate your SDK by passing in clientId and clientSecret,
        and let fern handle retrieving and refreshing the token.

        ```cs
        var client = new ImdbClient("YOUR_CLIENT_ID", "YOUR_CLIENT_SECRET");
        await client.doThing();
        ```
  irVersion: 53
- version: 1.7.0
  createdAt: "2024-08-29"
  changelogEntry:
    - type: feat
      summary: Add support for generated `reference.md` files.
  irVersion: 53
- version: 1.6.0
  createdAt: "2024-08-29"
  changelogEntry:
    - type: feat
      summary: Add support for generated `README.md` files.
  irVersion: 53
- version: 1.5.0
  createdAt: "2024-08-28"
  changelogEntry:
    - type: feat
      summary: Add support for service-level headers.
    - type: feat
      summary: >-
        Generate `snippet.json` file containing usage snippets for each
        endpoint.
    - type: feat
      summary: >-
        Apply the timeout configured on the `ClientOptions` and `RequestOptions`
        type.
    - type: feat
      summary: >-
        Add exponential backoff retrier, which acts upon `MaxRetries`
        configuration option specified on the `ClientOptions` and
        `RequestOptions`.
    - type: feat
      summary: Generate the `RawClientTests.cs` file which includes retry logic tests.
    - type: internal
      summary: >-
        Refactor the `RawClient` with additional helper methods so that it's
        easier to follow.
    - type: fix
      summary: >-
        Fix a bug where `OneOf` used directly as request or response types fail
        serialization.
  irVersion: 53
- version: 1.4.0
  createdAt: "2024-08-26"
  changelogEntry:
    - type: internal
      summary: >-
        Generate a `Version` class which is used to reference the current
        version.
  irVersion: 53
- version: 1.3.0
  createdAt: "2024-08-22"
  changelogEntry:
    - type: internal
      summary: No changes.
  irVersion: 53
- version: 1.3.0-rc2
  createdAt: "2024-08-22"
  changelogEntry:
    - type: internal
      summary: Fix warnings in generated `RawClient`.
    - type: internal
      summary: Use a simpler primitive instantiation for the various number types.
  irVersion: 53
- version: 1.3.0-rc1
  createdAt: "2024-08-22"
  changelogEntry:
    - type: feat
      summary: Generate the `ToString` method to write the JSON format of an object.
    - type: feat
      summary: Generate snippets as example documentation.
  irVersion: 53
- version: 1.3.0-rc0
  createdAt: "2024-08-22"
  changelogEntry:
    - type: feat
      summary: Add support for sending the `User-Agent` header.
    - type: internal
      summary: >-
        The `RawClient` now supports HTTP headers within the `ClientOptions` and
        `RequestOptions` types.
    - type: feat
      summary: >-
        Add support for the `package-id` configuration, which is used to control
        the name of the package in NuGet.
    - type: feat
      summary: >-
        Add support for mock server tests with `generate-mock-server-tests`
        configuration option.
    - type: internal
      summary: Omit `null` property values in requests.
    - type: fix
      summary: >-
        Fix a bug where request bodies are not sent for wrapped requests that
        include headers or query params.
    - type: fix
      summary: >-
        Fix a bug where enums, dates, and datetimes are sometimes not serialized
        properly as query parameters and headers.
    - type: feat
      summary: Add support for `read-only-memory-types` configuration.
    - type: feat
      summary: >-
        Add the `CancellationToken` parameter as the last parameter to every
        endpoint method.
    - type: feat
      summary: Add support for gRPC/Protobuf endpoints.
  irVersion: 53
- version: 1.2.1
  createdAt: "2024-08-12"
  changelogEntry:
    - type: feat
      summary: >-
        Add support for Protobuf file dependencies to generate gRPC client
        stubs.
    - type: fix
      summary: Fix potential namespace and type conflicts.
  irVersion: 53
- version: 1.1.0
  createdAt: "2024-08-11"
  changelogEntry:
    - type: fix
      summary: Error strings are correctly mapped to an appropriate exception.
  irVersion: 53
- version: 1.0.0
  createdAt: "2024-08-11"
  changelogEntry:
    - type: break
      summary: >-
        The C# SDK is now on major version 1.0.0. To preserve compatibility with
        pre-1.0.0, set all of \{root-namespace-for-core-classes,
        pascal-case-environments, simplify-object-dictionaries\} to `false`.
    - type: internal
      summary: Core classes that are exposed publicly are now in the root namespace.
    - type: internal
      summary: >-
        Types that were previously generated as `Dictionary<string, object?>`
        are now just `object`.
    - type: internal
      summary: Environment names are pascal-cased.
    - type: feat
      summary: >-
        Generating specific error types can now be turned off with the
        `generate-error-types` configuration.
  irVersion: 53
- version: 0.12.0
  createdAt: "2024-08-10"
  changelogEntry:
    - type: feat
      summary: >-
        Get better Unit Testing JSON comparison results by using
        `FluentAssertions`.
  irVersion: 53
- version: 0.11.0
  createdAt: "2024-08-09"
  changelogEntry:
    - type: internal
      summary: Mark internal files `internal`.
    - type: feat
      summary: Make all client classes `Partial`.
    - type: internal
      summary: Don't override `toString` on Exceptions.
  irVersion: 53
- version: 0.10.0
  createdAt: "2024-08-07"
  changelogEntry:
    - type: fix
      summary: >-
        Fix a bug where conflicting class names and namespaces cause compile to
        fail.
  irVersion: 53
- version: 0.9.0
  createdAt: "2024-08-01"
  changelogEntry:
    - type: feat
      summary: >-
        Add the `base-api-exception-class-name` and `base-exception-class-name`
        generator configuration. These control the class names of the generated
        `ApiException` and `Exception` class names.
  irVersion: 53
- version: 0.8.0
  createdAt: "2024-07-31"
  changelogEntry:
    - type: feat
      summary: Support text response types.
    - type: feat
      summary: Support inheritance for inlined request bodies.
  irVersion: 53
- version: 0.7.0
  createdAt: "2024-07-31"
  changelogEntry:
    - type: feat
      summary: Generate Exception types for all errors defined in the IR.
  irVersion: 53
- version: 0.6.0
  createdAt: "2024-07-31"
  changelogEntry:
    - type: feat
      summary: >-
        Add support for `RequestOptions` allowing request-specific option
        overrides.
  irVersion: 53
- version: 0.5.0
  createdAt: "2024-07-30"
  changelogEntry:
    - type: feat
      summary: Add support for `uint`, `ulong`, and `float` types.
    - type: internal
      summary: Bump to IRv53.
  irVersion: 53
- version: 0.4.0
  createdAt: "2024-07-30"
  changelogEntry:
    - type: feat
      summary: Add support for `allow-multiple` query parameters.
    - type: feat
      summary: >-
        Generate `map<string, unknown>` types as `Dictionary<string, object?>`
        to support explicit `null` values.
  irVersion: 51
- version: 0.3.4
  createdAt: "2024-07-30"
  changelogEntry:
    - type: internal
      summary: >-
        Make datetime deserialization more lenient and include milliseconds in
        serialization.
  irVersion: 51
- version: 0.3.3
  createdAt: "2024-07-30"
  changelogEntry:
    - type: internal
      summary: >-
        Generate types with `set` accessors instead of `init` to improve object
        construction flexibility.
  irVersion: 51
- version: 0.3.2
  createdAt: "2024-07-29"
  changelogEntry:
    - type: feat
      summary: >-
        The C# generator now supports configuration to match namespaces to file
        paths.
  irVersion: 51
- version: 0.3.1
  createdAt: "2024-07-25"
  changelogEntry:
    - type: internal
      summary: Add header suppliers to `RawClient` constructor parameters.
  irVersion: 51
- version: 0.3.0
  createdAt: "2024-07-25"
  changelogEntry:
    - type: break
      summary: Convert all usages of `Guid` to `string` to avoid casing issues.
  irVersion: 51
- version: 0.2.1
  createdAt: "2024-07-25"
  changelogEntry:
    - type: fix
      summary: Fix Multi URL environment classes compilation issue.
  irVersion: 51
- version: 0.2.0
  createdAt: "2024-07-25"
  changelogEntry:
    - type: break
      summary: Rename `Environments.cs` to `{OrgName}Environment`.
    - type: feat
      summary: Generate classes for environments with different endpoint URLs.
  irVersion: 51
- version: 0.1.4
  createdAt: "2024-07-23"
  changelogEntry:
    - type: internal
      summary: More improvements to datetime serialization.
  irVersion: 51
- version: 0.1.3
  createdAt: "2024-07-22"
  changelogEntry:
    - type: fix
      summary: Fixed a bug with serializing datetimes.
    - type: internal
      summary: >-
        Stop generating empty serialization unit test files when there are no
        examples.
  irVersion: 51
- version: 0.1.2
  createdAt: "2024-07-17"
  changelogEntry:
    - type: chore
      summary: Bump IR to 51.
    - type: feat
      summary: >-
        Generate serialization unit tests for models and add a GH workflow to
        run them.
  irVersion: 51
- version: 0.1.1
  createdAt: "2024-07-10"
  changelogEntry:
    - type: internal
      summary: >-
        Enable generating unions with up to 32 types by adding the
        OneOf.Extended package.
    - type: fix
      summary: Handle double optional fields properly with a single `?`.
  irVersion: 33
- version: 0.1.0
  createdAt: "2024-07-09"
  changelogEntry:
    - type: feat
      summary: Add targets for .NET Standard 2.0 and .NET Framework 4.6.2.
    - type: fix
      summary: Avoid duplicate key errors in `StringEnumSerializer`.
    - type: fix
      summary: Fix bugs with root client requests causing generation failures.
    - type: fix
      summary: Correctly handle environment values and literal header names.
    - type: internal
      summary: Improve constructor parameters and other minor fixes.
  irVersion: 33
- version: 0.0.35
  createdAt: "2024-07-02"
  changelogEntry:
    - type: fix
      summary: Ensure base client requests are generated correctly.
  irVersion: 33
- version: 0.0.34
  createdAt: "2024-07-02"
  changelogEntry:
    - type: fix
      summary: Implement base client methods instead of leaving them empty.
  irVersion: 33
- version: 0.0.33
  createdAt: "2024-06-21"
  changelogEntry:
    - type: feat
      summary: >-
        Add support for specifying extra dependencies in the C# generator
        configuration.
  irVersion: 33
- version: 0.0.32
  createdAt: "2024-06-21"
  changelogEntry:
    - type: fix
      summary: Ensure enum values are JSON serialized before being sent to the server.
  irVersion: 33
- version: 0.0.31
  createdAt: "2024-06-21"
  changelogEntry:
    - type: fix
      summary: Ensure the HTTP client joins endpoint path with the base URL safely.
  irVersion: 33
- version: 0.0.30
  createdAt: "2024-06-20"
  changelogEntry:
    - type: fix
      summary: >-
        The SDK now supports making requests with a Content-Type of
        `application/octet-stream` for byte data.
    - type: fix
      summary: >-
        The SDK now safely handles API-wide path parameters, including their
        proper joining in `RawClient.cs`.
  irVersion: 33
- version: 0.0.29
  createdAt: "2024-06-20"
  changelogEntry:
    - type: fix
      summary: >-
        The generated SDK now correctly respects service base paths, which were
        previously omitted.
  irVersion: 33
- version: 0.0.28
  createdAt: "2024-06-19"
  changelogEntry:
    - type: fix
      summary: >-
        Query and header parameters with optional datetimes are now encoded in
        ISO 8601 format before making requests.
  irVersion: 33
- version: 0.0.25
  createdAt: "2024-06-20"
  changelogEntry:
    - type: feat
      summary: Discriminated unions are now generated as object.
    - type: feat
      summary: >-
        Header parameters are no longer required in the constructor, eliminating
        the need for users to provide redundant information.
  irVersion: 33
- version: 0.0.24
  createdAt: "2024-06-19"
  changelogEntry:
    - type: fix
      summary: >-
        Query and header parameters are now ISO 8601 encoded before making
        requests.
  irVersion: 33
- version: 0.0.23
  createdAt: "2024-06-07"
  changelogEntry:
    - type: feat
      summary: >-
        The SDK is now compatible exclusively with .NET 6. This change reflects
        significant code adjustments needed for .NET 4+ compatibility.
  irVersion: 33
- version: 0.0.22
  createdAt: "2024-06-07"
  changelogEntry:
    - type: feat
      summary: The SDK now includes support for .NET 4.
  irVersion: 33
- version: 0.0.21
  createdAt: "2024-05-31"
  changelogEntry:
    - type: fix
      summary: Array and list fields are now generated as `IEnumerable`.
  irVersion: 33
- version: 0.0.20
  createdAt: "2024-05-29"
  changelogEntry:
    - type: internal
      summary: Enum serializers are now added directly to enum declarations.
    - type: internal
      summary: OneOf serializers are now added as a core class.
  irVersion: 33
- version: 0.0.19
  createdAt: "2024-05-29"
  changelogEntry:
    - type: fix
      summary: Enum serializers now handle reading and writing enum string values.
    - type: fix
      summary: >-
        Non-success status code errors are now thrown with the stringified
        response body.
  irVersion: 33
- version: 0.0.18
  createdAt: "2024-05-28"
  changelogEntry:
    - type: internal
      summary: Generated GitHub workflows now run on dotnet-version 8.x.
  irVersion: 33
- version: 0.0.17
  createdAt: "2024-05-28"
  changelogEntry:
    - type: feat
      summary: Enabled nullable on all C# files.
    - type: feat
      summary: Made project compatible with .NET 6, .NET 7, and .NET 8.
  irVersion: 33
- version: 0.0.16
  createdAt: "2024-05-23"
  changelogEntry:
    - type: fix
      summary: Miscellaneous fixes.
      fixed:
        - .csproj indentation
        - Setting X-Fern-SDK-Name to the top-level namespace
        - Passing through serializer options when serializing JSON messages
  irVersion: 33
- version: 0.0.15
  createdAt: "2024-05-23"
  changelogEntry:
    - type: fix
      summary: Inlined requests that are strictly bodies are JSON serializable.
  irVersion: 33
- version: 0.0.14
  createdAt: "2024-05-23"
  changelogEntry:
    - type: feat
      summary: The SDK now includes a `JsonEnumMemberStringEnumConverter`.
  irVersion: 33
- version: 0.0.13
  createdAt: "2024-05-22"
  changelogEntry:
    - type: feat
      summary: >-
        If a LICENSE is specified, the generator now packages the license in the
        .csproj file.
  irVersion: 33
- version: 0.0.12
  createdAt: "2024-05-22"
  changelogEntry:
    - type: feat
      summary: >-
        The C# generator now generates an `Environments.cs` file containing URLs
        for different environments.
  irVersion: 33
- version: 0.0.11
  createdAt: "2024-05-20"
  changelogEntry:
    - type: feat
      summary: >-
        The C# generator now generates a proper `.csproj` file with version,
        GitHub URL, and a reference to the SDK README.
  irVersion: 33
- version: 0.0.10
  createdAt: "2024-05-15"
  changelogEntry:
    - type: feat
      summary: >-
        The generated SDK now publishes GitHub Actions to build and publish the
        generated package to NuGet.
  irVersion: 33
- version: 0.0.9
  createdAt: "2024-05-10"
  changelogEntry:
    - type: fix
      summary: >-
        When an inlined request body is entirely made up of request body
        properties, the entire request can now be serialized as the request
        body.
  irVersion: 33
- version: 0.0.8
  createdAt: "2024-05-10"
  changelogEntry:
    - type: fix
      summary: Several bug fixes.
      added:
        - Support for arbitrary nested clients
        - Query parameter serialization
      changed:
        - Property naming for async methods
        - Properly formatted solution files
  irVersion: 33<|MERGE_RESOLUTION|>--- conflicted
+++ resolved
@@ -1,5 +1,4 @@
 # yaml-language-server: $schema=../../../fern-versions-yml.schema.json
-<<<<<<< HEAD
 - version: 2.7.5
   changelogEntry:
     - type: chore
@@ -9,14 +8,14 @@
         * .NET 10 uses .slnx solution files instead of .sln files, which are more readable and generate deterministically
         * This change does not affect the target framework of generated SDKs
   createdAt: "2025-11-10"
-=======
+  irVersion: 61
+
 - version: 2.7.4
   changelogEntry:
     - type: chore
       summary: |
         Upgrade C# formatter csharpier to 1.2.1.
   createdAt: "2025-11-11"
->>>>>>> 2908142e
   irVersion: 61
 
 - version: 2.7.3
