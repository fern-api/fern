# - version: 2.0.0
#   createdAt: '2024-10-09'
#   changelogEntry:
#     - type: break
#       summary: >-
#         The C# SDK now uses forward-compatible enums which are not compatible with the previously generated enums.
#         Set `enable-forward-compatible-enums` to `false` in the configuration to generate the old enums.
#   irVersion: 53

<<<<<<< HEAD
- version: 1.14.1
=======
- version: 1.14.0
  createdAt: "2025-03-13"
  irVersion: 57
  changelogEntry:
    - type: feat
      summary: |
        The SDK now supports the `AdditionalBodyProperties` and `AdditionalQueryParameters` request options, which
        can be used to add arbitrary properties to the request. This is useful for interacting
        with alpha or undocumented functionality.

        ```csharp
        var response = await client.Users.Create(
          ...,
          new RequestOptions {
            AdditionalBodyProperties = new Dictionary<string, object> {
              { "key", "value" }
            },
          }
        );
        ```

- version: 1.13.2
>>>>>>> 8928c8a4
  createdAt: "2025-03-13"
  irVersion: 57
  changelogEntry:
    - type: fix
<<<<<<< HEAD
      summary: Fix issue where a type is written but conflicts with the namespace it is written in.
=======
      summary: Fix issue where MultipartFormTests wouldn't pass because the timezone on the local machine is different than the timezone on the CI machine.
>>>>>>> 8928c8a4

- version: 1.13.1
  createdAt: "2025-03-13"
  irVersion: 57
  changelogEntry:
    - type: fix
      summary: |
        Forward compatible enums has a static method `Custom(string value)` that allows you to create a new instance of the enum with a custom value.
        "Custom" is a commonly used enum value, and we want to avoid conflicts with the static method, so we're renaming the static method to `FromCustom(string value)`.
        This feature is gated behind the `experimental-enable-forward-compatible-enums` configuration option, so we're accepting this as a breaking change without a major version bump.
    - type: feat
      summary: |
        Forward compatible enums can be explicitly casted from and to strings.
        ```csharp
        string myEnumAsString = (string)MyEnum.Enum1;
        MyEnum myEnum = (MyEnum)"custom-value";
        ```
        Note: We're not supporting implicit casts here because it could lead to behavior the user doesn't expect.

- version: 1.13.0
  createdAt: "2025-03-13"
  irVersion: 57
  changelogEntry:
    - type: feat
      summary: |
        Add support for multipartform requests with file and non-file parameters.
        This is useful when you want to send a file along with other form data in a single request.

        For example, you can use the following code to upload a file with a description and some metadata:
        ```csharp
        await client.UploadAsync(
            new UploadRequest
            {
                File = new FileParameter { Stream = fileStream, FileName = "file.txt" },
                Description = "This is a test file",
                Meta = new Meta {
                    Key1 = "value1",
                    Key2 = "value2"
                }
            }
        );
        ```

- version: 1.12.0-rc18
  createdAt: "2025-03-10"
  irVersion: 57
  changelogEntry:
    - type: fix
      summary: |
        Make the behavior between a wrapped request with body properties and normal body request consistent.
        Previously, a wrapped request with body properties would not omit `null` values even if the JSON configuration is configured to omit `null` values.
    - type: fix
      summary: |
        Fix a bug where required properties that were `[JsonIgnore]` threw an error during serialization.
    - type: feat
      summary: Improve performance of query string value to string conversion by relying less on `JsonSerializer` and more on `ToString()`.

- version: 1.12.0-rc17
  createdAt: "2025-03-09"
  irVersion: 57
  changelogEntry:
    - type: fix
      summary: Generate snippets for unions when `use-discriminated-unions` is `true` in the generator configuration.

- version: 1.12.0-rc16
  createdAt: "2025-03-09"
  irVersion: 57
  changelogEntry:
    - type: fix
      summary: Remove hardcoded namespace import from JsonElementComparer.cs

- version: 1.12.0-rc15
  createdAt: "2025-03-09"
  irVersion: 57
  changelogEntry:
    - type: feat
      summary: |
        Generate **discriminated unions** with:
        - Type safety with compile-time checking
        - Exhaustive discriminant value matching
        - JSON serialization support

        Here's a simple example how to use a shape discriminated union:
        ```csharp
        var shape = new Shape(new Circle { Radius = 5 });

        // Type checking
        if (shape.IsCircle) {
            Console.WriteLine($"Radius: {circle.AsCircle().Radius}");
        }

        // Discriminant value matching
        var area = shape.Match(
            circle => Math.PI * circle.Radius * circle.Radius,
            square => square.Length * square.Length,
            (type, _) => throw new NotSupportedException($"Unknown: {type}")
        );

        // TryAs pattern
        if (shape.TryAsCircle(out var circle)) {
            Console.WriteLine($"Radius: {circle.Radius}");
        }
        ```

        This feature is off by default for backward compatibility.
        To enable it, set `use-discriminated-unions` to `true` in the generator configuration.

    - type: feat
      summary: Improved serialization tests for generated classes for normal objects and discriminated unions.
    - type: feat
      summary: Generated classes now follow the C# convention for odering consts, fields, constructors, properties, methods, operators, and inner classes.

- version: 1.12.0-rc14
  createdAt: "2025-03-07"
  irVersion: 57
  changelogEntry:
    - type: feat
      summary: |
        Add support for overriding literal global headers via the `ClientOptions` class.

- version: 1.12.0-rc13
  createdAt: "2025-03-07"
  irVersion: 57
  changelogEntry:
    - type: feat
      summary: |
        Add support for receiving additional properties in object types with the new `AdditionalProperties` field.
        This is useful when you want to parse an object that has properties that are not available in the SDK
        (e.g. alpha and/or undocumented properties).

        ```csharp
        // Call the endpoint.
        var response = await client.GetUser(...);

        // Print the additional properties.
        Console.WriteLine(response.AdditionalProperties);
        ```

- version: 1.12.0-rc12
  createdAt: "2025-03-05"
  irVersion: 57
  changelogEntry:
    - type: fix
      summary: |
        Don't rely on the `FluentAssertions.Json` package to test serialization and deserialization.

- version: 1.12.0-rc11
  createdAt: "2025-03-04"
  irVersion: 57
  changelogEntry:
    - type: internal
      summary: |
        Update the IR to v57.

- version: 1.12.0-rc10
  createdAt: "2025-03-04"
  irVersion: 56
  changelogEntry:
    - type: feat
      summary: |
        Compare .NET objects instead of JSON strings when comparing objects in mock wire tests.
        With this change, we can remove the dependency on the FluentAssertions.Json package (and implicitly on the Newtonsoft.Json package).
    - type: chore
      summary: |
        Update dependencies in generated test project:
        - `Microsoft.NET.Test.Sdk`: 17.12.0 => 17.13.0
        - `NUnit`: 4.2.2 => 4.3.2
        - `NUnit3TestAdapter`: 4.6.0 => 5.0.0
        - `NUnit.Analyzers`: 4.4.0 => 4.6.0
        - `coverlet.collector`: 6.0.2 => 6.0.4
        - `WireMock.Net`: 1.6.8 => 1.7.4
    - type: fix
      summary: |
        Compare .NET objects instead of JSON strings when comparing objects in mock wire tests,
        which fixes bugs where JSON deserialization and serialization would cause differences in the JSON strings.

- version: 1.12.0-rc9
  createdAt: "2025-03-03"
  irVersion: 56
  changelogEntry:
    - type: fix
      summary: Fix inline path parameters with pagination endpoints.

- version: 1.12.0-rc8
  createdAt: "2025-03-03"
  irVersion: 56
  changelogEntry:
    - type: feat
      summary: |
        Several class names are computed differently:
        - Environment class name:
          - Use `environment-class-name` if configured,
          - otherwise, fall back to `exported-client-class-name` if configured, with `Environment` suffix,
          - otherwise, fall back to `client-class-name` if configured, with `Environment` suffix,
          - otherwise, fall back to the computed client name, with `Environment` suffix.
        - Base exception class name:
          - Use `base-exception-class-name` if configured,
          - otherwise, fall back to `exported-client-class-name` if configured, with `Exception` suffix,
          - otherwise, fall back to `client-class-name` if configured, with `Exception` suffix,
          - otherwise, fall back to the computed client name, with `Exception` suffix.
        - Base API exception class name:
          - Use `base-api-exception-class-name` if configured,
          - otherwise, fall back to `exported-client-class-name` if configured, with `ApiException` suffix,
          - otherwise, fall back to `client-class-name` if configured, with `ApiException` suffix,
          - otherwise, fall back to the computed client name, with `ApiException` suffix.

- version: 1.12.0-rc7
  createdAt: "2025-03-03"
  irVersion: 56
  changelogEntry:
    - type: internal
      summary: Move exception handler into client options as an internal property for SDK authors to configure.

- version: 1.12.0-rc6
  createdAt: "2025-03-03"
  irVersion: 56
  changelogEntry:
    - type: fix
      summary: Fix bug where a lambda for sending HTTP requests would use the HTTP request from the outer scope instead of the local scope.

- version: 1.12.0-rc5
  createdAt: "2025-03-03"
  irVersion: 56
  changelogEntry:
    - type: fix
      summary: Fix hardcoded namespace for Pager.cs

- version: 1.12.0-rc4
  createdAt: "2025-03-03"
  irVersion: 56
  changelogEntry:
    - type: feat
      summary: Add .editorconfig file to the generated SDK.

- version: 1.12.0-rc3
  createdAt: "2025-03-02"
  irVersion: 56
  changelogEntry:
    - type: feat
      summary: Add support for schema properties with write-only and read-only access.
    - type: feat
      summary: The JSON serializer will write with indentation during debugging, and without in production.

- version: 1.12.0-rc2
  createdAt: "2025-03-02"
  irVersion: 56
  changelogEntry:
    - type: feat
      summary: |
        Pager and BiPager now have consistent properties and methods.
        As part of this change, pagers are now generated asynchronously which is a breaking change for the endpoint methods.

        ```csharp
        // Before:
        var pager = client.GetItemsAsync(...);

        // After:
        var pager = await client.GetItemsAsync(...);
        ```
    - type: fix
      summary: |
        Fixed an issue where generated code for setting UUIDs in a query string parameter would generate uncompilable code.
    - type: feat
      summary: Extend support for offset pagination to float, double, and decimal types.

- version: 1.12.0-rc1
  createdAt: "2025-03-02"
  irVersion: 56
  changelogEntry:
    - type: feat
      summary: |
        Add support for the `include-exception-handler` configuration option, which generates an `ExceptionHandler` interface for the SDK.
        This is useful when you want to act upon all exceptions thrown by the SDK (e.g. report them to a monitoring service).

        You can configure this feature with the following:

        ```yaml
        # generators.yml
        - name: fern-api/fern-csharp-sdk
          version: 1.12.0-rc1
          config:
            include-exception-handler: true
        ```
    - type: fix
      summary: |
        Fixes a regression for mapping `ReadOnlyMemory` values in the generated Protobuf mapper.

- version: 1.12.0-rc0
  createdAt: "2025-02-28"
  irVersion: 56
  changelogEntry:
    - type: feat
      summary: Add support for custom pagination.

- version: 1.11.0
  createdAt: "2025-02-27"
  irVersion: 55
  changelogEntry:
    - type: feat
      summary: |
        Add support for the `inline-path-parameters` configuration option, which generates
        path parameters in the generated request type (if any) instead of as separate
        positional parameters.

        ```yaml
        # generators.yml

        - name: fern-api/fern-csharp-sdk
          version: 1.11.0
          config:
            inline-path-parameters: true
        ```
    - type: fix
      summary: |
        Fix an issue where the `JsonIgnore` attribute was not included for query parameter or header properties.

- version: 1.10.1
  createdAt: "2025-02-27"
  irVersion: 55
  changelogEntry:
    - type: internal
      summary: |
        Update the IR to v55.

- version: 1.10.0
  createdAt: "2025-02-26"
  irVersion: 53
  changelogEntry:
    - type: feat
      summary: |
        Add support for `exported-client-class-name` to allow you to export the client class name.
        This is useful when you want to use a custom client class name for code snippets.

- version: 1.9.33
  createdAt: "2025-02-24"
  irVersion: 53
  changelogEntry:
    - type: fix
      summary: Upload C# snippets to the registry.

- version: 1.9.32
  createdAt: "2025-02-24"
  irVersion: 53
  changelogEntry:
    - type: fix
      summary: JSON serialize `DateOnly` to `yyyy-MM-dd` format.
    - type: internal
      summary: Add test for serializing and deserializing `DateOnly` abd `DateTime`.

- version: 1.9.31
  createdAt: "2025-02-15"
  irVersion: 53
  changelogEntry:
    - type: fix
      summary: |
        Use `global::System` instead of `System` to avoid conflicts when a type named `System` exists in the current namespace.

- version: 1.9.30
  createdAt: "2025-02-15"
  irVersion: 53
  changelogEntry:
    - type: fix
      summary: |
        The Protobuf enum mapper now handles every enum variant.

- version: 1.9.29
  createdAt: "2025-02-15"
  irVersion: 53
  changelogEntry:
    - type: fix
      summary: |
        The Protobuf package aliases now include the package name to avoid conflicts when multiple
        Protobuf packages are used. For example, `com.acme.users.v1` would be aliased as `ProtoUsersV1`
        instead of just `Proto`.

- version: 1.9.28
  createdAt: "2025-02-15"
  irVersion: 53
  changelogEntry:
    - type: fix
      summary: |
        Fix the Protobuf mappers for the google.protobuf.Any type.
    - type: fix
      summary: |
        The Protobuf mappers now refer to the original name of the Protobuf type instead
        of the PascalCase name.

- version: 1.9.27
  createdAt: "2025-02-14"
  irVersion: 53
  changelogEntry:
    - type: fix
      summary: |
        Fix the Protobuf mappers for enum and timestamp types.

- version: 1.9.26
  createdAt: "2025-02-14"
  irVersion: 53
  changelogEntry:
    - type: fix
      summary: |
        Use `global::System.Type` instead of `System.Type` in `OneOfSerializer`
        when a type named `System` exists in the current namespace.

- version: 1.9.25
  createdAt: "2025-02-14"
  irVersion: 53
  changelogEntry:
    - type: fix
      summary: |
        Use `global::System.Type` instead of `System.Type` in generated code to avoid potential naming conflicts
        when a type named `System` exists in the current namespace.

- version: 1.9.24
  createdAt: "2025-02-14"
  irVersion: 53
  changelogEntry:
    - type: fix
      summary: |
        Use the original gRPC service name in the generated client reference instead of applying any casing transformations.

- version: 1.9.23
  createdAt: "2025-02-14"
  irVersion: 53
  changelogEntry:
    - type: fix
      summary: |
        Fix method return types to use unqualified Task<T> instead of System.Threading.Tasks.Task<T>
        when the method returns a response.

- version: 1.9.22
  createdAt: "2025-02-14"
  irVersion: 53
  changelogEntry:
    - type: feat
      summary: |
        Generate a pagination section to the generated README.md file.
    - type: feat
      summary: |
        You can now `foreach(var item in page)` on `Page<T>` instances.
- version: 1.9.21
  createdAt: "2025-02-06"
  irVersion: 53
  changelogEntry:
    - type: fix
      summary: |
        Support literals in query parameters and headers. For example, if a field in a wrapped request has a literal value of "foo", we will now set that value as the default value for the field.
        Note that wrapped requests are just a bag of properties that include body properties.
- version: 1.9.20
  createdAt: "2025-02-06"
  irVersion: 53
  changelogEntry:
    - type: fix
      summary: |
        Support literals in wrapped requests (). For example, if a field in a wrapped request has a literal value of "foo", we will now set that value as the default value for the field.
        Note that wrapped requests are just a bag of properties that include body properties.
- version: 1.9.19
  createdAt: "2025-02-06"
  changelogEntry:
    - type: fix
      summary: |
        Fix serialization of enum path parameters. Previously, enum path parameters were serialized using their C# enum name, but now they are
        correctly serialized using their wire value.
  irVersion: 53
- version: 1.9.18
  createdAt: "2025-02-06"
  changelogEntry:
    - type: fix
      summary: |
        Fix serialization of enum path parameters. Previously, enum path parameters were serialized using their C# enum name, but now they are
        correctly serialized using their wire value.
  irVersion: 53
- version: 1.9.17
  createdAt: "2025-02-06"
  changelogEntry:
    - type: fix
      summary: |
        Support required literals. For example, if a field has a literal value of "foo", we will now set that value as the default value for the field.
  irVersion: 53
- version: 1.9.16
  createdAt: "2025-02-06"
  changelogEntry:
    - type: fix
      summary: |
        Required client parameters that are headers are now sent when making API requests. For example if a bearer token is required to
        instantiate the client, we will ensure that it is sent when making API requests.
  irVersion: 53
- version: 1.9.15
  createdAt: "2025-02-06"
  changelogEntry:
    - type: fix
      summary: Change unpaged endpoints from internal to private to avoid ambiguous references in test projects who have access to internals.
    - type: fix
      summary: |
        Fix an issue where enum values named `Equals` would always have be converted to `"Equals"` instead of their correct wire value.
    - type: feat
      summary: Increase test performance by parallelizing tests and setting HTTP request retry delay to 0.
  irVersion: 53
- version: 1.9.14
  createdAt: "2025-02-03"
  changelogEntry:
    - type: fix
      summary: |
        Add support for nullable undiscriminated unions (`OneOf<X, Y, Z>?`), and add tests for undiscriminated unions.
  irVersion: 53
- version: 1.9.13
  createdAt: "2025-02-02"
  changelogEntry:
    - type: internal
      summary: |
        Miscellaneous improvement for the C# generator
        - Call `.ConfigureAwait(false)` on Tasks
        - Use `Enumerable<T>.Empty` instead of creating a new empty list
        - Add PolySharp to test project and use C# 12
        - Remove redundant `#nullable enable` directives
        - Improve C# syntax
  irVersion: 53
- version: 1.9.12
  createdAt: "2025-01-22"
  changelogEntry:
    - type: fix
      summary: |
        Change serialization logic for headers and querystring parameters:
        - Strings, enums, dates, times, and date times are serialized as before.
        - Booleans are now serialized as `true` and `false` instead of `True` and `False`.
        - Objects, lists, maps, dictionaries, undiscriminated, and discriminated unions are serialized to JSON.
    - type: fix
      summary: |
        Only use `.Value` on nullable structs when serializing parameters to headers and querystring parameters.
  irVersion: 53
- version: 1.9.11
  createdAt: "2024-11-25"
  changelogEntry:
    - type: feat
      summary: |
        Add two dependencies who previously were transitive dependencies to ensure the generated SDKs use the patched versions without vulnerabilities.
        - `System.Net.Http` >= `4.3.4`
        - `System.Text.RegularExpressions` >= `4.3.1`
        Update other dependencies to the latest version:
        - `Portable.System.DateTimeOnly` = `8.0.2` (on net462 & netstandard2.0)
        - `PolySharp` = `1.15.0`
        - `OneOf` = `3.0.271`
        - `OneOf.Extended` = `3.0.271`
  irVersion: 53
- version: 1.9.10
  createdAt: "2024-11-20"
  changelogEntry:
    - type: feat
      summary: |
        Add partial `JsonOptions.ConfigureJsonSerializerOptions` method to allow SDK maintainers to configure the `JsonSerializerOptions` used by the SDK.
  irVersion: 53
- version: 1.9.9
  createdAt: "2024-11-19"
  changelogEntry:
    - type: feat
      summary: |
        Add support for [Auto Pagination](https://buildwithfern.com/learn/sdks/features/auto-pagination).
        When enabled, the endpoint methods will return a `Pager<T>` object that you can use to iterate over all items of an endpoint.
        Additionally, you can use the `Pager<T>.AsPagesAsync` method to iterate over all pages of an endpoint.
        The SDK will automatically make the necessary HTTP requests for you as you iterate over the items or the pages.
  irVersion: 53
- version: 1.9.8
  createdAt: "2024-11-14"
  changelogEntry:
    - type: feat
      summary: Add support for [idempotency headers](https://buildwithfern.com/learn/sdks/capabilities/idempotency-headers).
  irVersion: 53
- version: 1.9.7
  createdAt: "2024-11-12"
  changelogEntry:
    - type: feat
      summary: Set Content-Type header for HTTP requests when specified in the API spec/definition.
  irVersion: 53
- version: 1.9.6
  createdAt: "2024-11-09"
  changelogEntry:
    - type: feat
      summary: Copy the csproj Version as the AssemblyVersion and FileVersion.
  irVersion: 53
- version: 1.9.5
  createdAt: "2024-11-09"
  changelogEntry:
    - type: feat
      summary: Copy the csproj Version as the AssemblyVersion and FileVersion.
  irVersion: 53
- version: 1.9.4
  createdAt: "2024-11-08"
  changelogEntry:
    - type: feat
      summary: Generate a ProjectName.Test.Custom.props file for you to configure any MSBuild properties for your test project.
    - type: feat
      summary: Only import ProjectName.Custom.props and ProjectName.Test.Custom.props if the file exists, so you can delete the file if you wish to.
    - type: fix
      summary: Do not re-import the .NET SDK inside of ProjectName.Custom.props.
  irVersion: 53
- version: 1.9.3
  createdAt: "2024-11-07"
  changelogEntry:
    - type: feat
      summary: Generate a ProjectName.Custom.props file for you to configure any MSBuild properties for your project.
    - type: fix
      summary: Generate the license NuGet properties inside the .csproj file correctly.
  irVersion: 53
- version: 1.9.1
  createdAt: "2024-11-06"
  changelogEntry:
    - type: chore
      summary: >-
        Update `System.Text.Json` dependency from `8.0.4` to `8.0.5` because a security patch was released to resolve [this vulnerability](https://github.com/advisories/GHSA-8g4q-xg66-9fp4).
  irVersion: 53
- version: 1.9.0
  createdAt: "2024-11-05"
  changelogEntry:
    - type: feat
      summary: >-
        Add support for calling HTTP endpoints and gRPC endpoints within the same service.
  irVersion: 53
- version: 1.8.5
  createdAt: "2024-10-30"
  changelogEntry:
    - type: feat
      summary: >-
        Add forward-compatible enums.
        Set `experimental-enable-forward-compatible-enums` to `true` in the configuration to generate forward-compatible enums.

        With forward-compatible enums you can create and parse an enum value that is not predefined.

        - Forward compatible enums are not compatible with the previously generated native enums.
          This is a breaking change for the users of the generated SDK, but only users using switch-case statements are affected.
        - Use the `Value` property to get the string value of the enum.
        - For each value in the enum,
          - a public static property is generated, which is an instance of the enum class,
          - a public static property is generated within the nested `Values` class with the string value of the enum.

        Here's a before and after for creating and parsing a resource with a predefined enum value and a custom enum value:

        **Before**:

        ```csharp
        var resource = client.CreateResource(new Resource { Id = "2", EnumProperty = MyEnum.Value2 } );
        // The line below does not compile because the enum does not have a `Value3` value.
        // resource = client.CreateResource(new Resource { Id = "3", EnumProperty = MyEnum.Value3 } );
        resource = client.GetResource("3");
        switch(resource.EnumProperty)
        {
            case MyEnum.Value1:
                Console.WriteLine("Value1");
                break;
            case MyEnum.Value2:
                Console.WriteLine("Value2");
                break;
            default:
                // this will never be reached until the SDK is updated with the new enum value
                Console.WriteLine("Unknown");
                break;
        }
        if(resource.EnumProperty == MyEnum.Value1)
        {
                Console.WriteLine("Value1");
        }
        else if (resource.EnumProperty == MyEnum.Value2)
        {
                Console.WriteLine("Value2");
        }
        else
        {
            // this will never be reached until the SDK is updated with the new enum value
            Console.WriteLine("Unknown");
        }
        ```

        No exception is thrown, but the output incorrectly shows `Value1` because .NET falls back to the first value in the enum.

        **After**:

        ```csharp
        var resource = client.CreateResource(new Resource { Id = "2", EnumProperty = MyEnum.Value2 } );
        resource = client.CreateResource(new Resource { Id = "3", EnumProperty = MyEnum.Custom("value3") } );
        resource = client.GetResource("3");
        switch(resource.EnumProperty.Value)
        {
            case MyEnum.Values.Value1:
                Console.WriteLine("Value1");
                break;
            case MyEnum.Values.Value2:
                Console.WriteLine("Value2");
                break;
            default:
                Console.WriteLine(resource.EnumProperty.Value);
                break;
        }
        if(resource.EnumProperty == MyEnum.Value1)
        {
            Console.WriteLine("Value1");
        }
        else if (resource.EnumProperty == MyEnum.Value2)
        {
            Console.WriteLine("Value2");
        }
        else
        {
            Console.WriteLine(resource.EnumProperty.Value);
        }
        ```

        The output correctly shows `Value3`.

  irVersion: 53
- version: 1.8.4
  createdAt: "2024-10-28"
  changelogEntry:
    - type: fix
      summary: Make sure summary and code examples in XML code comments are XML encoded.
  irVersion: 53
- version: 1.8.3
  createdAt: "2024-10-28"
  changelogEntry:
    - type: fix
      summary: Update generated .gitignore files to not ignore C# files inside of folders named Logs and Releases.
  irVersion: 53
- version: 1.8.2
  createdAt: "2024-10-28"
  changelogEntry:
    - type: fix
      summary: Fixes a bug where the ClientOptions would not compile due to incorrect Clone method generation.
  irVersion: 53
- version: 1.8.1
  createdAt: "2024-10-08"
  changelogEntry:
    - type: fix
      summary: |
        Fixes a bug where the `OauthTokenProvider.cs` was incorrectly referencing
        the endpoint method, causing code to fail to compile.
  irVersion: 53
- version: 1.8.0
  createdAt: "2024-08-29"
  changelogEntry:
    - type: feat
      summary: |
        Adds support for Client Credentials OAuth with token refresh.

        Now you can instantiate your SDK by passing in clientId and clientSecret,
        and let fern handle retrieving and refreshing the token.

        ```cs
        var client = new ImdbClient("YOUR_CLIENT_ID", "YOUR_CLIENT_SECRET");
        await client.doThing();
        ```
  irVersion: 53
- version: 1.7.0
  createdAt: "2024-08-29"
  changelogEntry:
    - type: feat
      summary: Add support for generated `reference.md` files.
  irVersion: 53
- version: 1.6.0
  createdAt: "2024-08-29"
  changelogEntry:
    - type: feat
      summary: Add support for generated `README.md` files.
  irVersion: 53
- version: 1.5.0
  createdAt: "2024-08-28"
  changelogEntry:
    - type: feat
      summary: Add support for service-level headers.
    - type: feat
      summary: >-
        Generate `snippet.json` file containing usage snippets for each
        endpoint.
    - type: feat
      summary: >-
        Apply the timeout configured on the `ClientOptions` and `RequestOptions`
        type.
    - type: feat
      summary: >-
        Add exponential backoff retrier, which acts upon `MaxRetries`
        configuration option specified on the `ClientOptions` and
        `RequestOptions`.
    - type: feat
      summary: Generate the `RawClientTests.cs` file which includes retry logic tests.
    - type: internal
      summary: >-
        Refactor the `RawClient` with additional helper methods so that it's
        easier to follow.
    - type: fix
      summary: >-
        Fix a bug where `OneOf` used directly as request or response types fail
        serialization.
  irVersion: 53
- version: 1.4.0
  createdAt: "2024-08-26"
  changelogEntry:
    - type: internal
      summary: >-
        Generate a `Version` class which is used to reference the current
        version.
  irVersion: 53
- version: 1.3.0
  createdAt: "2024-08-22"
  changelogEntry:
    - type: internal
      summary: No changes.
  irVersion: 53
- version: 1.3.0-rc2
  createdAt: "2024-08-22"
  changelogEntry:
    - type: internal
      summary: Fix warnings in generated `RawClient`.
    - type: internal
      summary: Use a simpler primitive instantiation for the various number types.
  irVersion: 53
- version: 1.3.0-rc1
  createdAt: "2024-08-22"
  changelogEntry:
    - type: feat
      summary: Generate the `ToString` method to write the JSON format of an object.
    - type: feat
      summary: Generate snippets as example documentation.
  irVersion: 53
- version: 1.3.0-rc0
  createdAt: "2024-08-22"
  changelogEntry:
    - type: feat
      summary: Add support for sending the `User-Agent` header.
    - type: internal
      summary: >-
        The `RawClient` now supports HTTP headers within the `ClientOptions` and
        `RequestOptions` types.
    - type: feat
      summary: >-
        Add support for the `package-id` configuration, which is used to control
        the name of the package in NuGet.
    - type: feat
      summary: >-
        Add support for mock server tests with `generate-mock-server-tests`
        configuration option.
    - type: internal
      summary: Omit `null` property values in requests.
    - type: fix
      summary: >-
        Fix a bug where request bodies are not sent for wrapped requests that
        include headers or query params.
    - type: fix
      summary: >-
        Fix a bug where enums, dates, and datetimes are sometimes not serialized
        properly as query parameters and headers.
    - type: feat
      summary: Add support for `read-only-memory-types` configuration.
    - type: feat
      summary: >-
        Add the `CancellationToken` parameter as the last parameter to every
        endpoint method.
    - type: feat
      summary: Add support for gRPC/Protobuf endpoints.
  irVersion: 53
- version: 1.2.1
  createdAt: "2024-08-12"
  changelogEntry:
    - type: feat
      summary: >-
        Add support for Protobuf file dependencies to generate gRPC client
        stubs.
    - type: fix
      summary: Fix potential namespace and type conflicts.
  irVersion: 53
- version: 1.1.0
  createdAt: "2024-08-11"
  changelogEntry:
    - type: fix
      summary: Error strings are correctly mapped to an appropriate exception.
  irVersion: 53
- version: 1.0.0
  createdAt: "2024-08-11"
  changelogEntry:
    - type: break
      summary: >-
        The C# SDK is now on major version 1.0.0. To preserve compatibility with
        pre-1.0.0, set all of \{root-namespace-for-core-classes,
        pascal-case-environments, simplify-object-dictionaries\} to `false`.
    - type: internal
      summary: Core classes that are exposed publicly are now in the root namespace.
    - type: internal
      summary: >-
        Types that were previously generated as `Dictionary<string, object?>`
        are now just `object`.
    - type: internal
      summary: Environment names are pascal-cased.
    - type: feat
      summary: >-
        Generating specific error types can now be turned off with the
        `generate-error-types` configuration.
  irVersion: 53
- version: 0.12.0
  createdAt: "2024-08-10"
  changelogEntry:
    - type: feat
      summary: >-
        Get better Unit Testing JSON comparison results by using
        `FluentAssertions`.
  irVersion: 53
- version: 0.11.0
  createdAt: "2024-08-09"
  changelogEntry:
    - type: internal
      summary: Mark internal files `internal`.
    - type: feat
      summary: Make all client classes `Partial`.
    - type: internal
      summary: Don't override `toString` on Exceptions.
  irVersion: 53
- version: 0.10.0
  createdAt: "2024-08-07"
  changelogEntry:
    - type: fix
      summary: >-
        Fix a bug where conflicting class names and namespaces cause compile to
        fail.
  irVersion: 53
- version: 0.9.0
  createdAt: "2024-08-01"
  changelogEntry:
    - type: feat
      summary: >-
        Add the `base-api-exception-class-name` and `base-exception-class-name`
        generator configuration. These control the class names of the generated
        `ApiException` and `Exception` class names.
  irVersion: 53
- version: 0.8.0
  createdAt: "2024-07-31"
  changelogEntry:
    - type: feat
      summary: Support text response types.
    - type: feat
      summary: Support inheritance for inlined request bodies.
  irVersion: 53
- version: 0.7.0
  createdAt: "2024-07-31"
  changelogEntry:
    - type: feat
      summary: Generate Exception types for all errors defined in the IR.
  irVersion: 53
- version: 0.6.0
  createdAt: "2024-07-31"
  changelogEntry:
    - type: feat
      summary: >-
        Add support for `RequestOptions` allowing request-specific option
        overrides.
  irVersion: 53
- version: 0.5.0
  createdAt: "2024-07-30"
  changelogEntry:
    - type: feat
      summary: Add support for `uint`, `ulong`, and `float` types.
    - type: internal
      summary: Bump to IRv53.
  irVersion: 53
- version: 0.4.0
  createdAt: "2024-07-30"
  changelogEntry:
    - type: feat
      summary: Add support for `allow-multiple` query parameters.
    - type: feat
      summary: >-
        Generate `map<string, unknown>` types as `Dictionary<string, object?>`
        to support explicit `null` values.
  irVersion: 51
- version: 0.3.4
  createdAt: "2024-07-30"
  changelogEntry:
    - type: internal
      summary: >-
        Make datetime deserialization more lenient and include milliseconds in
        serialization.
  irVersion: 51
- version: 0.3.3
  createdAt: "2024-07-30"
  changelogEntry:
    - type: internal
      summary: >-
        Generate types with `set` accessors instead of `init` to improve object
        construction flexibility.
  irVersion: 51
- version: 0.3.2
  createdAt: "2024-07-29"
  changelogEntry:
    - type: feat
      summary: >-
        The C# generator now supports configuration to match namespaces to file
        paths.
  irVersion: 51
- version: 0.3.1
  createdAt: "2024-07-25"
  changelogEntry:
    - type: internal
      summary: Add header suppliers to `RawClient` constructor parameters.
  irVersion: 51
- version: 0.3.0
  createdAt: "2024-07-25"
  changelogEntry:
    - type: break
      summary: Convert all usages of `Guid` to `string` to avoid casing issues.
  irVersion: 51
- version: 0.2.1
  createdAt: "2024-07-25"
  changelogEntry:
    - type: fix
      summary: Fix Multi URL environment classes compilation issue.
  irVersion: 51
- version: 0.2.0
  createdAt: "2024-07-25"
  changelogEntry:
    - type: break
      summary: Rename `Environments.cs` to `{OrgName}Environment`.
    - type: feat
      summary: Generate classes for environments with different endpoint URLs.
  irVersion: 51
- version: 0.1.4
  createdAt: "2024-07-23"
  changelogEntry:
    - type: internal
      summary: More improvements to datetime serialization.
  irVersion: 51
- version: 0.1.3
  createdAt: "2024-07-22"
  changelogEntry:
    - type: fix
      summary: Fixed a bug with serializing datetimes.
    - type: internal
      summary: >-
        Stop generating empty serialization unit test files when there are no
        examples.
  irVersion: 51
- version: 0.1.2
  createdAt: "2024-07-17"
  changelogEntry:
    - type: chore
      summary: Bump IR to 51.
    - type: feat
      summary: >-
        Generate serialization unit tests for models and add a GH workflow to
        run them.
  irVersion: 51
- version: 0.1.1
  createdAt: "2024-07-10"
  changelogEntry:
    - type: internal
      summary: >-
        Enable generating unions with up to 32 types by adding the
        OneOf.Extended package.
    - type: fix
      summary: Handle double optional fields properly with a single `?`.
  irVersion: 33
- version: 0.1.0
  createdAt: "2024-07-09"
  changelogEntry:
    - type: feat
      summary: Add targets for .NET Standard 2.0 and .NET Framework 4.6.2.
    - type: fix
      summary: Avoid duplicate key errors in `StringEnumSerializer`.
    - type: fix
      summary: Fix bugs with root client requests causing generation failures.
    - type: fix
      summary: Correctly handle environment values and literal header names.
    - type: internal
      summary: Improve constructor parameters and other minor fixes.
  irVersion: 33
- version: 0.0.35
  createdAt: "2024-07-02"
  changelogEntry:
    - type: fix
      summary: Ensure base client requests are generated correctly.
  irVersion: 33
- version: 0.0.34
  createdAt: "2024-07-02"
  changelogEntry:
    - type: fix
      summary: Implement base client methods instead of leaving them empty.
  irVersion: 33
- version: 0.0.33
  createdAt: "2024-06-21"
  changelogEntry:
    - type: feat
      summary: >-
        Add support for specifying extra dependencies in the C# generator
        configuration.
  irVersion: 33
- version: 0.0.32
  createdAt: "2024-06-21"
  changelogEntry:
    - type: fix
      summary: Ensure enum values are JSON serialized before being sent to the server.
  irVersion: 33
- version: 0.0.31
  createdAt: "2024-06-21"
  changelogEntry:
    - type: fix
      summary: Ensure the HTTP client joins endpoint path with the base URL safely.
  irVersion: 33
- version: 0.0.30
  createdAt: "2024-06-20"
  changelogEntry:
    - type: fix
      summary: >-
        The SDK now supports making requests with a Content-Type of
        `application/octet-stream` for byte data.
    - type: fix
      summary: >-
        The SDK now safely handles API-wide path parameters, including their
        proper joining in `RawClient.cs`.
  irVersion: 33
- version: 0.0.29
  createdAt: "2024-06-20"
  changelogEntry:
    - type: fix
      summary: >-
        The generated SDK now correctly respects service base paths, which were
        previously omitted.
  irVersion: 33
- version: 0.0.28
  createdAt: "2024-06-19"
  changelogEntry:
    - type: fix
      summary: >-
        Query and header parameters with optional datetimes are now encoded in
        ISO 8601 format before making requests.
  irVersion: 33
- version: 0.0.25
  createdAt: "2024-06-20"
  changelogEntry:
    - type: feat
      summary: Discriminated unions are now generated as object.
    - type: feat
      summary: >-
        Header parameters are no longer required in the constructor, eliminating
        the need for users to provide redundant information.
  irVersion: 33
- version: 0.0.24
  createdAt: "2024-06-19"
  changelogEntry:
    - type: fix
      summary: >-
        Query and header parameters are now ISO 8601 encoded before making
        requests.
  irVersion: 33
- version: 0.0.23
  createdAt: "2024-06-07"
  changelogEntry:
    - type: feat
      summary: >-
        The SDK is now compatible exclusively with .NET 6. This change reflects
        significant code adjustments needed for .NET 4+ compatibility.
  irVersion: 33
- version: 0.0.22
  createdAt: "2024-06-07"
  changelogEntry:
    - type: feat
      summary: The SDK now includes support for .NET 4.
  irVersion: 33
- version: 0.0.21
  createdAt: "2024-05-31"
  changelogEntry:
    - type: fix
      summary: Array and list fields are now generated as `IEnumerable`.
  irVersion: 33
- version: 0.0.20
  createdAt: "2024-05-29"
  changelogEntry:
    - type: internal
      summary: Enum serializers are now added directly to enum declarations.
    - type: internal
      summary: OneOf serializers are now added as a core class.
  irVersion: 33
- version: 0.0.19
  createdAt: "2024-05-29"
  changelogEntry:
    - type: fix
      summary: Enum serializers now handle reading and writing enum string values.
    - type: fix
      summary: >-
        Non-success status code errors are now thrown with the stringified
        response body.
  irVersion: 33
- version: 0.0.18
  createdAt: "2024-05-28"
  changelogEntry:
    - type: internal
      summary: Generated GitHub workflows now run on dotnet-version 8.x.
  irVersion: 33
- version: 0.0.17
  createdAt: "2024-05-28"
  changelogEntry:
    - type: feat
      summary: Enabled nullable on all C# files.
    - type: feat
      summary: Made project compatible with .NET 6, .NET 7, and .NET 8.
  irVersion: 33
- version: 0.0.16
  createdAt: "2024-05-23"
  changelogEntry:
    - type: fix
      summary: Miscellaneous fixes.
      fixed:
        - .csproj indentation
        - Setting X-Fern-SDK-Name to the top-level namespace
        - Passing through serializer options when serializing JSON messages
  irVersion: 33
- version: 0.0.15
  createdAt: "2024-05-23"
  changelogEntry:
    - type: fix
      summary: Inlined requests that are strictly bodies are JSON serializable.
  irVersion: 33
- version: 0.0.14
  createdAt: "2024-05-23"
  changelogEntry:
    - type: feat
      summary: The SDK now includes a `JsonEnumMemberStringEnumConverter`.
  irVersion: 33
- version: 0.0.13
  createdAt: "2024-05-22"
  changelogEntry:
    - type: feat
      summary: >-
        If a LICENSE is specified, the generator now packages the license in the
        .csproj file.
  irVersion: 33
- version: 0.0.12
  createdAt: "2024-05-22"
  changelogEntry:
    - type: feat
      summary: >-
        The C# generator now generates an `Environments.cs` file containing URLs
        for different environments.
  irVersion: 33
- version: 0.0.11
  createdAt: "2024-05-20"
  changelogEntry:
    - type: feat
      summary: >-
        The C# generator now generates a proper `.csproj` file with version,
        GitHub URL, and a reference to the SDK README.
  irVersion: 33
- version: 0.0.10
  createdAt: "2024-05-15"
  changelogEntry:
    - type: feat
      summary: >-
        The generated SDK now publishes GitHub Actions to build and publish the
        generated package to NuGet.
  irVersion: 33
- version: 0.0.9
  createdAt: "2024-05-10"
  changelogEntry:
    - type: fix
      summary: >-
        When an inlined request body is entirely made up of request body
        properties, the entire request can now be serialized as the request
        body.
  irVersion: 33
- version: 0.0.8
  createdAt: "2024-05-10"
  changelogEntry:
    - type: fix
      summary: Several bug fixes.
      added:
        - Support for arbitrary nested clients
        - Query parameter serialization
      changed:
        - Property naming for async methods
        - Properly formatted solution files
  irVersion: 33<|MERGE_RESOLUTION|>--- conflicted
+++ resolved
@@ -7,9 +7,13 @@
 #         Set `enable-forward-compatible-enums` to `false` in the configuration to generate the old enums.
 #   irVersion: 53
 
-<<<<<<< HEAD
 - version: 1.14.1
-=======
+  createdAt: "2025-03-13"
+  irVersion: 57
+  changelogEntry:
+    - type: fix
+      summary: Fix issue where a type is written but conflicts with the namespace it is written in.
+
 - version: 1.14.0
   createdAt: "2025-03-13"
   irVersion: 57
@@ -32,16 +36,11 @@
         ```
 
 - version: 1.13.2
->>>>>>> 8928c8a4
   createdAt: "2025-03-13"
   irVersion: 57
   changelogEntry:
     - type: fix
-<<<<<<< HEAD
-      summary: Fix issue where a type is written but conflicts with the namespace it is written in.
-=======
       summary: Fix issue where MultipartFormTests wouldn't pass because the timezone on the local machine is different than the timezone on the CI machine.
->>>>>>> 8928c8a4
 
 - version: 1.13.1
   createdAt: "2025-03-13"
