--- conflicted
+++ resolved
@@ -1,18 +1,14 @@
-<<<<<<< HEAD
 - version: 1.8.4
   irVersion: 53
   createdAt: "2024-10-28"
   changelogEntry:
     - type: fix
       summary: Make sure summary and code examples in XML code comments are XML encoded.
-- version: 1.8.2
-=======
 - version: 1.8.3
   createdAt: "2024-10-28"
   changelogEntry:
     - type: fix
       summary: Update generated .gitignore files to not ignore C# files inside of folders named Logs and Releases.
->>>>>>> 85cc59ed
   irVersion: 53
 - version: 1.8.2
   createdAt: "2024-10-28"
