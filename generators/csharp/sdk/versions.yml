--- conflicted
+++ resolved
@@ -7,14 +7,13 @@
 #         Set `enable-forward-compatible-enums` to `false` in the configuration to generate the old enums.
 #   irVersion: 53
 
-<<<<<<< HEAD
 - version: 1.12.0-rc4
   createdAt: "2025-03-03"
   irVersion: 56
   changelogEntry:
     - type: feat
       summary: Add .editorconfig file to the generated SDK.
-=======
+
 - version: 1.12.0-rc3
   createdAt: "2025-03-02"
   irVersion: 56
@@ -23,7 +22,6 @@
       summary: Add support for schema properties with write-only and read-only access.
     - type: feat
       summary: The JSON serializer will write with indentation during debugging, and without in production.
->>>>>>> c747a5f1
 
 - version: 1.12.0-rc2
   createdAt: "2025-03-02"
