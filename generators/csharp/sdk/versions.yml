--- conflicted
+++ resolved
@@ -1,43 +1,42 @@
-<<<<<<< HEAD
 # - version: 2.0.0
-#   createdAt: '2024-10-02'
+#   createdAt: '2024-10-09'
 #   changelogEntry:
 #     - type: break
 #       summary: >-
 #         The C# SDK now uses forward compatible enums which are not compatible with the previously generated enums.
 #         Set `enable-forward-compatible-enums` to `false` in the configuration to generate the old enums.
-- version: 1.8.0-rc0
-  createdAt: '2024-10-02'
+#   irVersion: 53
+- version: 1.9.0-rc0
+  createdAt: '2024-10-09'
   changelogEntry:
     - type: feat
       summary: >-
         Add forward compatible enums.
         Set `enable-forward-compatible-enums` to `true` in the configuration to generate forward compatible enums.
-=======
+  irVersion: 53
 - version: 1.8.1
-  irVersion: 53
   createdAt: '2024-10-08'
   changelogEntry:
     - type: fix
-      summary: | 
+      summary: |
         Fixes a bug where the `OauthTokenProvider.cs` was incorrectly referencing
         the endpoint method, causing code to fail to compile.
+  irVersion: 53
 - version: 1.8.0
   createdAt: '2024-08-29'
   changelogEntry:
     - type: feat
-      summary: | 
-        Adds support for Client Credentials OAuth with token refresh. 
+      summary: |
+        Adds support for Client Credentials OAuth with token refresh.
 
-        Now you can instantiate your SDK by passing in clientId and clientSecret, 
-        and let fern handle retrieving and refreshing the token. 
+        Now you can instantiate your SDK by passing in clientId and clientSecret,
+        and let fern handle retrieving and refreshing the token.
 
         ```cs
         var client = new ImdbClient("YOUR_CLIENT_ID", "YOUR_CLIENT_SECRET");
         await client.doThing();
         ```
   irVersion: 53
->>>>>>> 5e4c5e3a
 - version: 1.7.0
   createdAt: '2024-08-29'
   changelogEntry:
