--- conflicted
+++ resolved
@@ -4,12 +4,9 @@
     - type: fix
       summary: Make sure summary and code examples in XML code comments are XML encoded.
   irVersion: 53
-<<<<<<< HEAD
 - version: 1.8.1
+  irVersion: 53
   createdAt: '2024-10-08'
-=======
-  createdAt: "2024-10-08"
->>>>>>> 98bcbd42
   changelogEntry:
     - type: fix
       summary: |
