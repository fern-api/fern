- version: 1.8.2
<<<<<<< HEAD
  createdAt: "2024-10-28"
  changelogEntry:
    - type: fix
      summary: Update generated .gitignore files to not ignore C# files inside of folders named Logs and Releases.
  irVersion: 53
=======
  irVersion: 53
  createdAt: "2024-10-28"
  changelogEntry:
    - type: fix
      summary: |
        Fixes a bug where the ClientOptions would not compile due to incorrect Clone method generation.
>>>>>>> de00ba39
- version: 1.8.1
  irVersion: 53
  createdAt: "2024-10-08"
  changelogEntry:
    - type: fix
      summary: |
        Fixes a bug where the `OauthTokenProvider.cs` was incorrectly referencing
        the endpoint method, causing code to fail to compile.
- version: 1.8.0
  createdAt: "2024-08-29"
  changelogEntry:
    - type: feat
      summary: |
        Adds support for Client Credentials OAuth with token refresh.

        Now you can instantiate your SDK by passing in clientId and clientSecret,
        and let fern handle retrieving and refreshing the token.

        ```cs
        var client = new ImdbClient("YOUR_CLIENT_ID", "YOUR_CLIENT_SECRET");
        await client.doThing();
        ```
  irVersion: 53
- version: 1.7.0
  createdAt: "2024-08-29"
  changelogEntry:
    - type: feat
      summary: Add support for generated `reference.md` files.
  irVersion: 53
- version: 1.6.0
  createdAt: "2024-08-29"
  changelogEntry:
    - type: feat
      summary: Add support for generated `README.md` files.
  irVersion: 53
- version: 1.5.0
  createdAt: "2024-08-28"
  changelogEntry:
    - type: feat
      summary: Add support for service-level headers.
    - type: feat
      summary: >-
        Generate `snippet.json` file containing usage snippets for each
        endpoint.
    - type: feat
      summary: >-
        Apply the timeout configured on the `ClientOptions` and `RequestOptions`
        type.
    - type: feat
      summary: >-
        Add exponential backoff retrier, which acts upon `MaxRetries`
        configuration option specified on the `ClientOptions` and
        `RequestOptions`.
    - type: feat
      summary: Generate the `RawClientTests.cs` file which includes retry logic tests.
    - type: internal
      summary: >-
        Refactor the `RawClient` with additional helper methods so that it's
        easier to follow.
    - type: fix
      summary: >-
        Fix a bug where `OneOf` used directly as request or response types fail
        serialization.
  irVersion: 53
- version: 1.4.0
  createdAt: "2024-08-26"
  changelogEntry:
    - type: internal
      summary: >-
        Generate a `Version` class which is used to reference the current
        version.
  irVersion: 53
- version: 1.3.0
  createdAt: "2024-08-22"
  changelogEntry:
    - type: internal
      summary: No changes.
  irVersion: 53
- version: 1.3.0-rc2
  createdAt: "2024-08-22"
  changelogEntry:
    - type: internal
      summary: Fix warnings in generated `RawClient`.
    - type: internal
      summary: Use a simpler primitive instantiation for the various number types.
  irVersion: 53
- version: 1.3.0-rc1
  createdAt: "2024-08-22"
  changelogEntry:
    - type: feat
      summary: Generate the `ToString` method to write the JSON format of an object.
    - type: feat
      summary: Generate snippets as example documentation.
  irVersion: 53
- version: 1.3.0-rc0
  createdAt: "2024-08-22"
  changelogEntry:
    - type: feat
      summary: Add support for sending the `User-Agent` header.
    - type: internal
      summary: >-
        The `RawClient` now supports HTTP headers within the `ClientOptions` and
        `RequestOptions` types.
    - type: feat
      summary: >-
        Add support for the `package-id` configuration, which is used to control
        the name of the package in NuGet.
    - type: feat
      summary: >-
        Add support for mock server tests with `generate-mock-server-tests`
        configuration option.
    - type: internal
      summary: Omit `null` property values in requests.
    - type: fix
      summary: >-
        Fix a bug where request bodies are not sent for wrapped requests that
        include headers or query params.
    - type: fix
      summary: >-
        Fix a bug where enums, dates, and datetimes are sometimes not serialized
        properly as query parameters and headers.
    - type: feat
      summary: Add support for `read-only-memory-types` configuration.
    - type: feat
      summary: >-
        Add the `CancellationToken` parameter as the last parameter to every
        endpoint method.
    - type: feat
      summary: Add support for gRPC/Protobuf endpoints.
  irVersion: 53
- version: 1.2.1
  createdAt: "2024-08-12"
  changelogEntry:
    - type: feat
      summary: >-
        Add support for Protobuf file dependencies to generate gRPC client
        stubs.
    - type: fix
      summary: Fix potential namespace and type conflicts.
  irVersion: 53
- version: 1.1.0
  createdAt: "2024-08-11"
  changelogEntry:
    - type: fix
      summary: Error strings are correctly mapped to an appropriate exception.
  irVersion: 53
- version: 1.0.0
  createdAt: "2024-08-11"
  changelogEntry:
    - type: break
      summary: >-
        The C# SDK is now on major version 1.0.0. To preserve compatibility with
        pre-1.0.0, set all of \{root-namespace-for-core-classes,
        pascal-case-environments, simplify-object-dictionaries\} to `false`.
    - type: internal
      summary: Core classes that are exposed publicly are now in the root namespace.
    - type: internal
      summary: >-
        Types that were previously generated as `Dictionary<string, object?>`
        are now just `object`.
    - type: internal
      summary: Environment names are pascal-cased.
    - type: feat
      summary: >-
        Generating specific error types can now be turned off with the
        `generate-error-types` configuration.
  irVersion: 53
- version: 0.12.0
  createdAt: "2024-08-10"
  changelogEntry:
    - type: feat
      summary: >-
        Get better Unit Testing JSON comparison results by using
        `FluentAssertions`.
  irVersion: 53
- version: 0.11.0
  createdAt: "2024-08-09"
  changelogEntry:
    - type: internal
      summary: Mark internal files `internal`.
    - type: feat
      summary: Make all client classes `Partial`.
    - type: internal
      summary: Don't override `toString` on Exceptions.
  irVersion: 53
- version: 0.10.0
  createdAt: "2024-08-07"
  changelogEntry:
    - type: fix
      summary: >-
        Fix a bug where conflicting class names and namespaces cause compile to
        fail.
  irVersion: 53
- version: 0.9.0
  createdAt: "2024-08-01"
  changelogEntry:
    - type: feat
      summary: >-
        Add the `base-api-exception-class-name` and `base-exception-class-name`
        generator configuration. These control the class names of the generated
        `ApiException` and `Exception` class names.
  irVersion: 53
- version: 0.8.0
  createdAt: "2024-07-31"
  changelogEntry:
    - type: feat
      summary: Support text response types.
    - type: feat
      summary: Support inheritance for inlined request bodies.
  irVersion: 53
- version: 0.7.0
  createdAt: "2024-07-31"
  changelogEntry:
    - type: feat
      summary: Generate Exception types for all errors defined in the IR.
  irVersion: 53
- version: 0.6.0
  createdAt: "2024-07-31"
  changelogEntry:
    - type: feat
      summary: >-
        Add support for `RequestOptions` allowing request-specific option
        overrides.
  irVersion: 53
- version: 0.5.0
  createdAt: "2024-07-30"
  changelogEntry:
    - type: feat
      summary: Add support for `uint`, `ulong`, and `float` types.
    - type: internal
      summary: Bump to IRv53.
  irVersion: 53
- version: 0.4.0
  createdAt: "2024-07-30"
  changelogEntry:
    - type: feat
      summary: Add support for `allow-multiple` query parameters.
    - type: feat
      summary: >-
        Generate `map<string, unknown>` types as `Dictionary<string, object?>`
        to support explicit `null` values.
  irVersion: 51
- version: 0.3.4
  createdAt: "2024-07-30"
  changelogEntry:
    - type: internal
      summary: >-
        Make datetime deserialization more lenient and include milliseconds in
        serialization.
  irVersion: 51
- version: 0.3.3
  createdAt: "2024-07-30"
  changelogEntry:
    - type: internal
      summary: >-
        Generate types with `set` accessors instead of `init` to improve object
        construction flexibility.
  irVersion: 51
- version: 0.3.2
  createdAt: "2024-07-29"
  changelogEntry:
    - type: feat
      summary: >-
        The C# generator now supports configuration to match namespaces to file
        paths.
  irVersion: 51
- version: 0.3.1
  createdAt: "2024-07-25"
  changelogEntry:
    - type: internal
      summary: Add header suppliers to `RawClient` constructor parameters.
  irVersion: 51
- version: 0.3.0
  createdAt: "2024-07-25"
  changelogEntry:
    - type: break
      summary: Convert all usages of `Guid` to `string` to avoid casing issues.
  irVersion: 51
- version: 0.2.1
  createdAt: "2024-07-25"
  changelogEntry:
    - type: fix
      summary: Fix MultURL environment classes compilation issue.
  irVersion: 51
- version: 0.2.0
  createdAt: "2024-07-25"
  changelogEntry:
    - type: break
      summary: Rename `Environments.cs` to `{OrgName}Environment`.
    - type: feat
      summary: Generate classes for environments with different endpoint URLs.
  irVersion: 51
- version: 0.1.4
  createdAt: "2024-07-23"
  changelogEntry:
    - type: internal
      summary: More improvements to datetime serialization.
  irVersion: 51
- version: 0.1.3
  createdAt: "2024-07-22"
  changelogEntry:
    - type: fix
      summary: Fixed a bug with serializing datetimes.
    - type: internal
      summary: >-
        Stop generating empty serialization unit test files when there are no
        examples.
  irVersion: 51
- version: 0.1.2
  createdAt: "2024-07-17"
  changelogEntry:
    - type: chore
      summary: Bump IR to 51.
    - type: feat
      summary: >-
        Generate serialization unit tests for models and add a GH workflow to
        run them.
  irVersion: 51
- version: 0.1.1
  createdAt: "2024-07-10"
  changelogEntry:
    - type: internal
      summary: >-
        Enable generating unions with up to 32 types by adding the
        OneOf.Extended package.
    - type: fix
      summary: Handle double optional fields properly with a single `?`.
  irVersion: 33
- version: 0.1.0
  createdAt: "2024-07-09"
  changelogEntry:
    - type: feat
      summary: Add targets for .NET Standard 2.0 and .NET Framework 4.6.2.
    - type: fix
      summary: Avoid duplicate key errors in `StringEnumSerializer`.
    - type: fix
      summary: Fix bugs with root client requests causing generation failures.
    - type: fix
      summary: Correctly handle environment values and literal header names.
    - type: internal
      summary: Improve constructor parameters and other minor fixes.
  irVersion: 33
- version: 0.0.35
  createdAt: "2024-07-02"
  changelogEntry:
    - type: fix
      summary: Ensure base client requests are generated correctly.
  irVersion: 33
- version: 0.0.34
  createdAt: "2024-07-02"
  changelogEntry:
    - type: fix
      summary: Implement base client methods instead of leaving them empty.
  irVersion: 33
- version: 0.0.33
  createdAt: "2024-06-21"
  changelogEntry:
    - type: feat
      summary: >-
        Add support for specifying extra dependencies in the C# generator
        configuration.
  irVersion: 33
- version: 0.0.32
  createdAt: "2024-06-21"
  changelogEntry:
    - type: fix
      summary: Ensure enum values are JSON serialized before being sent to the server.
  irVersion: 33
- version: 0.0.31
  createdAt: "2024-06-21"
  changelogEntry:
    - type: fix
      summary: Ensure the HTTP client joins endpoint path with the base URL safely.
  irVersion: 33
- version: 0.0.30
  createdAt: "2024-06-20"
  changelogEntry:
    - type: fix
      summary: >-
        The SDK now supports making requests with a Content-Type of
        `application/octet-stream` for byte data.
    - type: fix
      summary: >-
        The SDK now safely handles API-wide path parameters, including their
        proper joining in `RawClient.cs`.
  irVersion: 33
- version: 0.0.29
  createdAt: "2024-06-20"
  changelogEntry:
    - type: fix
      summary: >-
        The generated SDK now correctly respects service base paths, which were
        previously omitted.
  irVersion: 33
- version: 0.0.28
  createdAt: "2024-06-19"
  changelogEntry:
    - type: fix
      summary: >-
        Query and header parameters with optional datetimes are now encoded in
        ISO 8601 format before making requests.
  irVersion: 33
- version: 0.0.25
  createdAt: "2024-06-20"
  changelogEntry:
    - type: feat
      summary: Discriminated unions are now generated as object.
    - type: feat
      summary: >-
        Header parameters are no longer required in the constructor, eliminating
        the need for users to provide redundant information.
  irVersion: 33
- version: 0.0.24
  createdAt: "2024-06-19"
  changelogEntry:
    - type: fix
      summary: >-
        Query and header parameters are now ISO 8601 encoded before making
        requests.
  irVersion: 33
- version: 0.0.23
  createdAt: "2024-06-07"
  changelogEntry:
    - type: feat
      summary: >-
        The SDK is now compatible exclusively with .NET 6. This change reflects
        significant code adjustments needed for .NET 4+ compatibility.
  irVersion: 33
- version: 0.0.22
  createdAt: "2024-06-07"
  changelogEntry:
    - type: feat
      summary: The SDK now includes support for .NET 4.
  irVersion: 33
- version: 0.0.21
  createdAt: "2024-05-31"
  changelogEntry:
    - type: fix
      summary: Array and list fields are now generated as `IEnumerable`.
  irVersion: 33
- version: 0.0.20
  createdAt: "2024-05-29"
  changelogEntry:
    - type: internal
      summary: Enum serializers are now added directly to enum declarations.
    - type: internal
      summary: OneOf serializers are now added as a core class.
  irVersion: 33
- version: 0.0.19
  createdAt: "2024-05-29"
  changelogEntry:
    - type: fix
      summary: Enum serializers now handle reading and writing enum string values.
    - type: fix
      summary: >-
        Non-success status code errors are now thrown with the stringified
        response body.
  irVersion: 33
- version: 0.0.18
  createdAt: "2024-05-28"
  changelogEntry:
    - type: internal
      summary: Generated GitHub workflows now run on dotnet-version 8.x.
  irVersion: 33
- version: 0.0.17
  createdAt: "2024-05-28"
  changelogEntry:
    - type: feat
      summary: Enabled nullable on all C# files.
    - type: feat
      summary: Made project compatible with .NET 6, .NET 7, and .NET 8.
  irVersion: 33
- version: 0.0.16
  createdAt: "2024-05-23"
  changelogEntry:
    - type: fix
      summary: Miscellaneous fixes.
      fixed:
        - .csproj indentation
        - Setting X-Fern-SDK-Name to the top-level namespace
        - Passing through serializer options when serializing JSON messages
  irVersion: 33
- version: 0.0.15
  createdAt: "2024-05-23"
  changelogEntry:
    - type: fix
      summary: Inlined requests that are strictly bodies are JSON serializable.
  irVersion: 33
- version: 0.0.14
  createdAt: "2024-05-23"
  changelogEntry:
    - type: feat
      summary: The SDK now includes a `JsonEnumMemberStringEnumConverter`.
  irVersion: 33
- version: 0.0.13
  createdAt: "2024-05-22"
  changelogEntry:
    - type: feat
      summary: >-
        If a LICENSE is specified, the generator now packages the license in the
        .csproj file.
  irVersion: 33
- version: 0.0.12
  createdAt: "2024-05-22"
  changelogEntry:
    - type: feat
      summary: >-
        The C# generator now generates an `Environments.cs` file containing URLs
        for different environments.
  irVersion: 33
- version: 0.0.11
  createdAt: "2024-05-20"
  changelogEntry:
    - type: feat
      summary: >-
        The C# generator now generates a proper `.csproj` file with version,
        GitHub URL, and a reference to the SDK README.
  irVersion: 33
- version: 0.0.10
  createdAt: "2024-05-15"
  changelogEntry:
    - type: feat
      summary: >-
        The generated SDK now publishes GitHub Actions to build and publish the
        generated package to NuGet.
  irVersion: 33
- version: 0.0.9
  createdAt: "2024-05-10"
  changelogEntry:
    - type: fix
      summary: >-
        When an inlined request body is entirely made up of request body
        properties, the entire request can now be serialized as the request
        body.
  irVersion: 33
- version: 0.0.8
  createdAt: "2024-05-10"
  changelogEntry:
    - type: fix
      summary: Several bug fixes.
      added:
        - Support for arbitrary nested clients
        - Query parameter serialization
      changed:
        - Property naming for async methods
        - Properly formatted solution files
  irVersion: 33<|MERGE_RESOLUTION|>--- conflicted
+++ resolved
@@ -1,18 +1,15 @@
+- version: 1.8.3
+  createdAt: "2024-10-28"
+  changelogEntry:
+    - type: fix
+      summary: Update generated .gitignore files to not ignore C# files inside of folders named Logs and Releases.
+  irVersion: 53
 - version: 1.8.2
-<<<<<<< HEAD
-  createdAt: "2024-10-28"
-  changelogEntry:
-    - type: fix
-      summary: Update generated .gitignore files to not ignore C# files inside of folders named Logs and Releases.
-  irVersion: 53
-=======
-  irVersion: 53
   createdAt: "2024-10-28"
   changelogEntry:
     - type: fix
       summary: |
         Fixes a bug where the ClientOptions would not compile due to incorrect Clone method generation.
->>>>>>> de00ba39
 - version: 1.8.1
   irVersion: 53
   createdAt: "2024-10-08"
