# - version: 2.0.0
#   createdAt: '2024-10-09'
#   changelogEntry:
#     - type: break
#       summary: >-
#         The C# SDK now uses forward-compatible enums which are not compatible with the previously generated enums.
#         Set `enable-forward-compatible-enums` to `false` in the configuration to generate the old enums.
#   irVersion: 53
<<<<<<< HEAD
- version: 1.9.16
  createdAt: "2025-02-05"
  changelogEntry:
    - type: fix
      summary: |
        Fix an issue where enum values named `Equals` would always have be converted to `"Equals"` instead of their correct wire value.
  irVersion: 53
=======
# - version: 1.9.15
#   createdAt: "2025-02-05"
#   changelogEntry:
#     - type: fix
#       summary: Change unpaged endpoints from internal to private to avoid ambiguous references in test projects who have access to internals.
#   irVersion: 53
>>>>>>> a0313ab3
- version: 1.9.14
  createdAt: "2025-02-03"
  changelogEntry:
    - type: fix
      summary: |
        Add support for nullable undiscriminated unions (OneOf<X, Y, Z>?), and add tests for undiscriminated unions.
  irVersion: 53
- version: 1.9.13
  createdAt: "2025-02-02"
  changelogEntry:
    - type: internal
      summary: |
        Miscellaneous improvement for the C# generator
        - Call `.ConfigureAwait(false)` on Tasks
        - Use `Enumerable<T>.Empty` instead of creating a new empty list
        - Add PolySharp to test project and use C# 12
        - Remove redundant `#nullable enable` directives
        - Improve C# syntax
  irVersion: 53
- version: 1.9.12
  createdAt: "2025-01-22"
  changelogEntry:
    - type: fix
      summary: |
        Change serialization logic for headers and querystring parameters:
        - Strings, enums, dates, times, and date times are serialized as before.
        - Booleans are now serialized as `true` and `false` instead of `True` and `False`.
        - Objects, lists, maps, dictionaries, undiscriminated, and discriminated unions are serialized to JSON.
    - type: fix
      summary: |
        Only use `.Value` on nullable structs when serializing parameters to headers and querystring parameters.
  irVersion: 53
- version: 1.9.11
  createdAt: "2024-11-25"
  changelogEntry:
    - type: feat
      summary: |
        Add two dependencies who previously were transitive dependencies to ensure the generated SDKs use the patched versions without vulnerabilities.
        - `System.Net.Http` >= `4.3.4`
        - `System.Text.RegularExpressions` >= `4.3.1`
        Update other dependencies to the latest version:
        - `Portable.System.DateTimeOnly` = `8.0.2` (on net462 & netstandard2.0)
        - `PolySharp` = `1.15.0`
        - `OneOf` = `3.0.271`
        - `OneOf.Extended` = `3.0.271`
  irVersion: 53
- version: 1.9.10
  createdAt: "2024-11-20"
  changelogEntry:
    - type: feat
      summary: |
        Add partial `JsonOptions.ConfigureJsonSerializerOptions` method to allow SDK maintainers to configure the `JsonSerializerOptions` used by the SDK.
  irVersion: 53
- version: 1.9.9
  createdAt: "2024-11-19"
  changelogEntry:
    - type: feat
      summary: |
        Add support for [Auto Pagination](https://buildwithfern.com/learn/sdks/features/auto-pagination).
        When enabled, the endpoint methods will return a `Pager<T>` object that you can use to iterate over all items of an endpoint.
        Additionally, you can use the `Pager<T>.AsPagesAsync` method to iterate over all pages of an endpoint.
        The SDK will automatically make the necessary HTTP requests for you as you iterate over the items or the pages.
  irVersion: 53
- version: 1.9.8
  createdAt: "2024-11-14"
  changelogEntry:
    - type: feat
      summary: Add support for [idempotency headers](https://buildwithfern.com/learn/sdks/capabilities/idempotency-headers).
  irVersion: 53
- version: 1.9.7
  createdAt: "2024-11-12"
  changelogEntry:
    - type: feat
      summary: Set Content-Type header for HTTP requests when specified in the API spec/definition.
  irVersion: 53
- version: 1.9.6
  createdAt: "2024-11-09"
  changelogEntry:
    - type: feat
      summary: Copy the csproj Version as the AssemblyVersion and FileVersion.
  irVersion: 53
- version: 1.9.5
  createdAt: "2024-11-09"
  changelogEntry:
    - type: feat
      summary: Copy the csproj Version as the AssemblyVersion and FileVersion.
  irVersion: 53
- version: 1.9.4
  createdAt: "2024-11-08"
  changelogEntry:
    - type: feat
      summary: Generate a ProjectName.Test.Custom.props file for you to configure any MSBuild properties for your test project.
    - type: feat
      summary: Only import ProjectName.Custom.props and ProjectName.Test.Custom.props if the file exists, so you can delete the file if you wish to.
    - type: fix
      summary: Do not re-import the .NET SDK inside of ProjectName.Custom.props.
  irVersion: 53
- version: 1.9.3
  createdAt: "2024-11-07"
  changelogEntry:
    - type: feat
      summary: Generate a ProjectName.Custom.props file for you to configure any MSBuild properties for your project.
    - type: fix
      summary: Generate the license NuGet properties inside the .csproj file correctly.
  irVersion: 53
- version: 1.9.1
  createdAt: "2024-11-06"
  changelogEntry:
    - type: chore
      summary: >-
        Update `System.Text.Json` dependency from `8.0.4` to `8.0.5` because a security patch was released to resolve [this vulnerability](https://github.com/advisories/GHSA-8g4q-xg66-9fp4).
  irVersion: 53
- version: 1.9.0
  createdAt: "2024-11-05"
  changelogEntry:
    - type: feat
      summary: >-
        Add support for calling HTTP endpoints and gRPC endpoints within the same service.
  irVersion: 53
- version: 1.8.5
  createdAt: "2024-10-30"
  changelogEntry:
    - type: feat
      summary: >-
        Add forward-compatible enums.
        Set `experimental-enable-forward-compatible-enums` to `true` in the configuration to generate forward-compatible enums.

        With forward-compatible enums you can create and parse an enum value that is not predefined.

        - Forward compatible enums are not compatible with the previously generated native enums.
          This is a breaking change for the users of the generated SDK, but only users using switch-case statements are affected.
        - Use the `Value` property to get the string value of the enum.
        - For each value in the enum,
          - a public static property is generated, which is an instance of the enum class,
          - a public static property is generated within the nested `Values` class with the string value of the enum.

        Here's a before and after for creating and parsing a resource with a predefined enum value and a custom enum value:

        **Before**:

        ```csharp
        var resource = client.CreateResource(new Resource { Id = "2", EnumProperty = MyEnum.Value2 } );
        // The line below does not compile because the enum does not have a `Value3` value.
        // resource = client.CreateResource(new Resource { Id = "3", EnumProperty = MyEnum.Value3 } );
        resource = client.GetResource("3");
        switch(resource.EnumProperty)
        {
            case MyEnum.Value1:
                Console.WriteLine("Value1");
                break;
            case MyEnum.Value2:
                Console.WriteLine("Value2");
                break;
            default:
                // this will never be reached until the SDK is updated with the new enum value
                Console.WriteLine("Unknown");
                break;
        }
        if(resource.EnumProperty == MyEnum.Value1)
        {
                Console.WriteLine("Value1");
        }
        else if (resource.EnumProperty == MyEnum.Value2)
        {
                Console.WriteLine("Value2");
        }
        else
        {
            // this will never be reached until the SDK is updated with the new enum value
            Console.WriteLine("Unknown");
        }
        ```

        No exception is thrown, but the output incorrectly shows `Value1` because .NET falls back to the first value in the enum.

        **After**:

        ```csharp
        var resource = client.CreateResource(new Resource { Id = "2", EnumProperty = MyEnum.Value2 } );
        resource = client.CreateResource(new Resource { Id = "3", EnumProperty = MyEnum.Custom("value3") } );
        resource = client.GetResource("3");
        switch(resource.EnumProperty.Value)
        {
            case MyEnum.Values.Value1:
                Console.WriteLine("Value1");
                break;
            case MyEnum.Values.Value2:
                Console.WriteLine("Value2");
                break;
            default:
                Console.WriteLine(resource.EnumProperty.Value);
                break;
        }
        if(resource.EnumProperty == MyEnum.Value1)
        {
            Console.WriteLine("Value1");
        }
        else if (resource.EnumProperty == MyEnum.Value2)
        {
            Console.WriteLine("Value2");
        }
        else
        {
            Console.WriteLine(resource.EnumProperty.Value);
        }
        ```

        The output correctly shows `Value3`.

  irVersion: 53
- version: 1.8.4
  createdAt: "2024-10-28"
  changelogEntry:
    - type: fix
      summary: Make sure summary and code examples in XML code comments are XML encoded.
  irVersion: 53
- version: 1.8.3
  createdAt: "2024-10-28"
  changelogEntry:
    - type: fix
      summary: Update generated .gitignore files to not ignore C# files inside of folders named Logs and Releases.
  irVersion: 53
- version: 1.8.2
  createdAt: "2024-10-28"
  changelogEntry:
    - type: fix
      summary: Fixes a bug where the ClientOptions would not compile due to incorrect Clone method generation.
  irVersion: 53
- version: 1.8.1
  createdAt: "2024-10-08"
  changelogEntry:
    - type: fix
      summary: |
        Fixes a bug where the `OauthTokenProvider.cs` was incorrectly referencing
        the endpoint method, causing code to fail to compile.
  irVersion: 53
- version: 1.8.0
  createdAt: "2024-08-29"
  changelogEntry:
    - type: feat
      summary: |
        Adds support for Client Credentials OAuth with token refresh.

        Now you can instantiate your SDK by passing in clientId and clientSecret,
        and let fern handle retrieving and refreshing the token.

        ```cs
        var client = new ImdbClient("YOUR_CLIENT_ID", "YOUR_CLIENT_SECRET");
        await client.doThing();
        ```
  irVersion: 53
- version: 1.7.0
  createdAt: "2024-08-29"
  changelogEntry:
    - type: feat
      summary: Add support for generated `reference.md` files.
  irVersion: 53
- version: 1.6.0
  createdAt: "2024-08-29"
  changelogEntry:
    - type: feat
      summary: Add support for generated `README.md` files.
  irVersion: 53
- version: 1.5.0
  createdAt: "2024-08-28"
  changelogEntry:
    - type: feat
      summary: Add support for service-level headers.
    - type: feat
      summary: >-
        Generate `snippet.json` file containing usage snippets for each
        endpoint.
    - type: feat
      summary: >-
        Apply the timeout configured on the `ClientOptions` and `RequestOptions`
        type.
    - type: feat
      summary: >-
        Add exponential backoff retrier, which acts upon `MaxRetries`
        configuration option specified on the `ClientOptions` and
        `RequestOptions`.
    - type: feat
      summary: Generate the `RawClientTests.cs` file which includes retry logic tests.
    - type: internal
      summary: >-
        Refactor the `RawClient` with additional helper methods so that it's
        easier to follow.
    - type: fix
      summary: >-
        Fix a bug where `OneOf` used directly as request or response types fail
        serialization.
  irVersion: 53
- version: 1.4.0
  createdAt: "2024-08-26"
  changelogEntry:
    - type: internal
      summary: >-
        Generate a `Version` class which is used to reference the current
        version.
  irVersion: 53
- version: 1.3.0
  createdAt: "2024-08-22"
  changelogEntry:
    - type: internal
      summary: No changes.
  irVersion: 53
- version: 1.3.0-rc2
  createdAt: "2024-08-22"
  changelogEntry:
    - type: internal
      summary: Fix warnings in generated `RawClient`.
    - type: internal
      summary: Use a simpler primitive instantiation for the various number types.
  irVersion: 53
- version: 1.3.0-rc1
  createdAt: "2024-08-22"
  changelogEntry:
    - type: feat
      summary: Generate the `ToString` method to write the JSON format of an object.
    - type: feat
      summary: Generate snippets as example documentation.
  irVersion: 53
- version: 1.3.0-rc0
  createdAt: "2024-08-22"
  changelogEntry:
    - type: feat
      summary: Add support for sending the `User-Agent` header.
    - type: internal
      summary: >-
        The `RawClient` now supports HTTP headers within the `ClientOptions` and
        `RequestOptions` types.
    - type: feat
      summary: >-
        Add support for the `package-id` configuration, which is used to control
        the name of the package in NuGet.
    - type: feat
      summary: >-
        Add support for mock server tests with `generate-mock-server-tests`
        configuration option.
    - type: internal
      summary: Omit `null` property values in requests.
    - type: fix
      summary: >-
        Fix a bug where request bodies are not sent for wrapped requests that
        include headers or query params.
    - type: fix
      summary: >-
        Fix a bug where enums, dates, and datetimes are sometimes not serialized
        properly as query parameters and headers.
    - type: feat
      summary: Add support for `read-only-memory-types` configuration.
    - type: feat
      summary: >-
        Add the `CancellationToken` parameter as the last parameter to every
        endpoint method.
    - type: feat
      summary: Add support for gRPC/Protobuf endpoints.
  irVersion: 53
- version: 1.2.1
  createdAt: "2024-08-12"
  changelogEntry:
    - type: feat
      summary: >-
        Add support for Protobuf file dependencies to generate gRPC client
        stubs.
    - type: fix
      summary: Fix potential namespace and type conflicts.
  irVersion: 53
- version: 1.1.0
  createdAt: "2024-08-11"
  changelogEntry:
    - type: fix
      summary: Error strings are correctly mapped to an appropriate exception.
  irVersion: 53
- version: 1.0.0
  createdAt: "2024-08-11"
  changelogEntry:
    - type: break
      summary: >-
        The C# SDK is now on major version 1.0.0. To preserve compatibility with
        pre-1.0.0, set all of \{root-namespace-for-core-classes,
        pascal-case-environments, simplify-object-dictionaries\} to `false`.
    - type: internal
      summary: Core classes that are exposed publicly are now in the root namespace.
    - type: internal
      summary: >-
        Types that were previously generated as `Dictionary<string, object?>`
        are now just `object`.
    - type: internal
      summary: Environment names are pascal-cased.
    - type: feat
      summary: >-
        Generating specific error types can now be turned off with the
        `generate-error-types` configuration.
  irVersion: 53
- version: 0.12.0
  createdAt: "2024-08-10"
  changelogEntry:
    - type: feat
      summary: >-
        Get better Unit Testing JSON comparison results by using
        `FluentAssertions`.
  irVersion: 53
- version: 0.11.0
  createdAt: "2024-08-09"
  changelogEntry:
    - type: internal
      summary: Mark internal files `internal`.
    - type: feat
      summary: Make all client classes `Partial`.
    - type: internal
      summary: Don't override `toString` on Exceptions.
  irVersion: 53
- version: 0.10.0
  createdAt: "2024-08-07"
  changelogEntry:
    - type: fix
      summary: >-
        Fix a bug where conflicting class names and namespaces cause compile to
        fail.
  irVersion: 53
- version: 0.9.0
  createdAt: "2024-08-01"
  changelogEntry:
    - type: feat
      summary: >-
        Add the `base-api-exception-class-name` and `base-exception-class-name`
        generator configuration. These control the class names of the generated
        `ApiException` and `Exception` class names.
  irVersion: 53
- version: 0.8.0
  createdAt: "2024-07-31"
  changelogEntry:
    - type: feat
      summary: Support text response types.
    - type: feat
      summary: Support inheritance for inlined request bodies.
  irVersion: 53
- version: 0.7.0
  createdAt: "2024-07-31"
  changelogEntry:
    - type: feat
      summary: Generate Exception types for all errors defined in the IR.
  irVersion: 53
- version: 0.6.0
  createdAt: "2024-07-31"
  changelogEntry:
    - type: feat
      summary: >-
        Add support for `RequestOptions` allowing request-specific option
        overrides.
  irVersion: 53
- version: 0.5.0
  createdAt: "2024-07-30"
  changelogEntry:
    - type: feat
      summary: Add support for `uint`, `ulong`, and `float` types.
    - type: internal
      summary: Bump to IRv53.
  irVersion: 53
- version: 0.4.0
  createdAt: "2024-07-30"
  changelogEntry:
    - type: feat
      summary: Add support for `allow-multiple` query parameters.
    - type: feat
      summary: >-
        Generate `map<string, unknown>` types as `Dictionary<string, object?>`
        to support explicit `null` values.
  irVersion: 51
- version: 0.3.4
  createdAt: "2024-07-30"
  changelogEntry:
    - type: internal
      summary: >-
        Make datetime deserialization more lenient and include milliseconds in
        serialization.
  irVersion: 51
- version: 0.3.3
  createdAt: "2024-07-30"
  changelogEntry:
    - type: internal
      summary: >-
        Generate types with `set` accessors instead of `init` to improve object
        construction flexibility.
  irVersion: 51
- version: 0.3.2
  createdAt: "2024-07-29"
  changelogEntry:
    - type: feat
      summary: >-
        The C# generator now supports configuration to match namespaces to file
        paths.
  irVersion: 51
- version: 0.3.1
  createdAt: "2024-07-25"
  changelogEntry:
    - type: internal
      summary: Add header suppliers to `RawClient` constructor parameters.
  irVersion: 51
- version: 0.3.0
  createdAt: "2024-07-25"
  changelogEntry:
    - type: break
      summary: Convert all usages of `Guid` to `string` to avoid casing issues.
  irVersion: 51
- version: 0.2.1
  createdAt: "2024-07-25"
  changelogEntry:
    - type: fix
      summary: Fix Multi URL environment classes compilation issue.
  irVersion: 51
- version: 0.2.0
  createdAt: "2024-07-25"
  changelogEntry:
    - type: break
      summary: Rename `Environments.cs` to `{OrgName}Environment`.
    - type: feat
      summary: Generate classes for environments with different endpoint URLs.
  irVersion: 51
- version: 0.1.4
  createdAt: "2024-07-23"
  changelogEntry:
    - type: internal
      summary: More improvements to datetime serialization.
  irVersion: 51
- version: 0.1.3
  createdAt: "2024-07-22"
  changelogEntry:
    - type: fix
      summary: Fixed a bug with serializing datetimes.
    - type: internal
      summary: >-
        Stop generating empty serialization unit test files when there are no
        examples.
  irVersion: 51
- version: 0.1.2
  createdAt: "2024-07-17"
  changelogEntry:
    - type: chore
      summary: Bump IR to 51.
    - type: feat
      summary: >-
        Generate serialization unit tests for models and add a GH workflow to
        run them.
  irVersion: 51
- version: 0.1.1
  createdAt: "2024-07-10"
  changelogEntry:
    - type: internal
      summary: >-
        Enable generating unions with up to 32 types by adding the
        OneOf.Extended package.
    - type: fix
      summary: Handle double optional fields properly with a single `?`.
  irVersion: 33
- version: 0.1.0
  createdAt: "2024-07-09"
  changelogEntry:
    - type: feat
      summary: Add targets for .NET Standard 2.0 and .NET Framework 4.6.2.
    - type: fix
      summary: Avoid duplicate key errors in `StringEnumSerializer`.
    - type: fix
      summary: Fix bugs with root client requests causing generation failures.
    - type: fix
      summary: Correctly handle environment values and literal header names.
    - type: internal
      summary: Improve constructor parameters and other minor fixes.
  irVersion: 33
- version: 0.0.35
  createdAt: "2024-07-02"
  changelogEntry:
    - type: fix
      summary: Ensure base client requests are generated correctly.
  irVersion: 33
- version: 0.0.34
  createdAt: "2024-07-02"
  changelogEntry:
    - type: fix
      summary: Implement base client methods instead of leaving them empty.
  irVersion: 33
- version: 0.0.33
  createdAt: "2024-06-21"
  changelogEntry:
    - type: feat
      summary: >-
        Add support for specifying extra dependencies in the C# generator
        configuration.
  irVersion: 33
- version: 0.0.32
  createdAt: "2024-06-21"
  changelogEntry:
    - type: fix
      summary: Ensure enum values are JSON serialized before being sent to the server.
  irVersion: 33
- version: 0.0.31
  createdAt: "2024-06-21"
  changelogEntry:
    - type: fix
      summary: Ensure the HTTP client joins endpoint path with the base URL safely.
  irVersion: 33
- version: 0.0.30
  createdAt: "2024-06-20"
  changelogEntry:
    - type: fix
      summary: >-
        The SDK now supports making requests with a Content-Type of
        `application/octet-stream` for byte data.
    - type: fix
      summary: >-
        The SDK now safely handles API-wide path parameters, including their
        proper joining in `RawClient.cs`.
  irVersion: 33
- version: 0.0.29
  createdAt: "2024-06-20"
  changelogEntry:
    - type: fix
      summary: >-
        The generated SDK now correctly respects service base paths, which were
        previously omitted.
  irVersion: 33
- version: 0.0.28
  createdAt: "2024-06-19"
  changelogEntry:
    - type: fix
      summary: >-
        Query and header parameters with optional datetimes are now encoded in
        ISO 8601 format before making requests.
  irVersion: 33
- version: 0.0.25
  createdAt: "2024-06-20"
  changelogEntry:
    - type: feat
      summary: Discriminated unions are now generated as object.
    - type: feat
      summary: >-
        Header parameters are no longer required in the constructor, eliminating
        the need for users to provide redundant information.
  irVersion: 33
- version: 0.0.24
  createdAt: "2024-06-19"
  changelogEntry:
    - type: fix
      summary: >-
        Query and header parameters are now ISO 8601 encoded before making
        requests.
  irVersion: 33
- version: 0.0.23
  createdAt: "2024-06-07"
  changelogEntry:
    - type: feat
      summary: >-
        The SDK is now compatible exclusively with .NET 6. This change reflects
        significant code adjustments needed for .NET 4+ compatibility.
  irVersion: 33
- version: 0.0.22
  createdAt: "2024-06-07"
  changelogEntry:
    - type: feat
      summary: The SDK now includes support for .NET 4.
  irVersion: 33
- version: 0.0.21
  createdAt: "2024-05-31"
  changelogEntry:
    - type: fix
      summary: Array and list fields are now generated as `IEnumerable`.
  irVersion: 33
- version: 0.0.20
  createdAt: "2024-05-29"
  changelogEntry:
    - type: internal
      summary: Enum serializers are now added directly to enum declarations.
    - type: internal
      summary: OneOf serializers are now added as a core class.
  irVersion: 33
- version: 0.0.19
  createdAt: "2024-05-29"
  changelogEntry:
    - type: fix
      summary: Enum serializers now handle reading and writing enum string values.
    - type: fix
      summary: >-
        Non-success status code errors are now thrown with the stringified
        response body.
  irVersion: 33
- version: 0.0.18
  createdAt: "2024-05-28"
  changelogEntry:
    - type: internal
      summary: Generated GitHub workflows now run on dotnet-version 8.x.
  irVersion: 33
- version: 0.0.17
  createdAt: "2024-05-28"
  changelogEntry:
    - type: feat
      summary: Enabled nullable on all C# files.
    - type: feat
      summary: Made project compatible with .NET 6, .NET 7, and .NET 8.
  irVersion: 33
- version: 0.0.16
  createdAt: "2024-05-23"
  changelogEntry:
    - type: fix
      summary: Miscellaneous fixes.
      fixed:
        - .csproj indentation
        - Setting X-Fern-SDK-Name to the top-level namespace
        - Passing through serializer options when serializing JSON messages
  irVersion: 33
- version: 0.0.15
  createdAt: "2024-05-23"
  changelogEntry:
    - type: fix
      summary: Inlined requests that are strictly bodies are JSON serializable.
  irVersion: 33
- version: 0.0.14
  createdAt: "2024-05-23"
  changelogEntry:
    - type: feat
      summary: The SDK now includes a `JsonEnumMemberStringEnumConverter`.
  irVersion: 33
- version: 0.0.13
  createdAt: "2024-05-22"
  changelogEntry:
    - type: feat
      summary: >-
        If a LICENSE is specified, the generator now packages the license in the
        .csproj file.
  irVersion: 33
- version: 0.0.12
  createdAt: "2024-05-22"
  changelogEntry:
    - type: feat
      summary: >-
        The C# generator now generates an `Environments.cs` file containing URLs
        for different environments.
  irVersion: 33
- version: 0.0.11
  createdAt: "2024-05-20"
  changelogEntry:
    - type: feat
      summary: >-
        The C# generator now generates a proper `.csproj` file with version,
        GitHub URL, and a reference to the SDK README.
  irVersion: 33
- version: 0.0.10
  createdAt: "2024-05-15"
  changelogEntry:
    - type: feat
      summary: >-
        The generated SDK now publishes GitHub Actions to build and publish the
        generated package to NuGet.
  irVersion: 33
- version: 0.0.9
  createdAt: "2024-05-10"
  changelogEntry:
    - type: fix
      summary: >-
        When an inlined request body is entirely made up of request body
        properties, the entire request can now be serialized as the request
        body.
  irVersion: 33
- version: 0.0.8
  createdAt: "2024-05-10"
  changelogEntry:
    - type: fix
      summary: Several bug fixes.
      added:
        - Support for arbitrary nested clients
        - Query parameter serialization
      changed:
        - Property naming for async methods
        - Properly formatted solution files
  irVersion: 33<|MERGE_RESOLUTION|>--- conflicted
+++ resolved
@@ -6,22 +6,15 @@
 #         The C# SDK now uses forward-compatible enums which are not compatible with the previously generated enums.
 #         Set `enable-forward-compatible-enums` to `false` in the configuration to generate the old enums.
 #   irVersion: 53
-<<<<<<< HEAD
-- version: 1.9.16
-  createdAt: "2025-02-05"
-  changelogEntry:
-    - type: fix
-      summary: |
-        Fix an issue where enum values named `Equals` would always have be converted to `"Equals"` instead of their correct wire value.
-  irVersion: 53
-=======
 # - version: 1.9.15
 #   createdAt: "2025-02-05"
 #   changelogEntry:
 #     - type: fix
 #       summary: Change unpaged endpoints from internal to private to avoid ambiguous references in test projects who have access to internals.
-#   irVersion: 53
->>>>>>> a0313ab3
+#     - type: fix
+#       summary: |
+#       Fix an issue where enum values named `Equals` would always have be converted to `"Equals"` instead of their correct wire value.
+# irVersion: 53
 - version: 1.9.14
   createdAt: "2025-02-03"
   changelogEntry:
