--- conflicted
+++ resolved
@@ -7,8 +7,7 @@
 #         Set `enable-forward-compatible-enums` to `false` in the configuration to generate the old enums.
 #   irVersion: 53
 
-<<<<<<< HEAD
-- version: 1.15.7
+- version: 1.15.9
   createdAt: "2025-03-20"
   irVersion: 57
   changelogEntry:
@@ -16,14 +15,13 @@
       summary: |
         Significantly improve performance of the generator itself by asynchronously formatting snippets in parallel.
         For example, Square's SDK generates in less than 20 seconds as opposed to more than 3 minutes previously.
-=======
+        
 - version: 1.15.8
   createdAt: "2025-03-21"
   irVersion: 57
   changelogEntry:
     - type: fix
       summary: Fix issue where the `FileParameter` class was not generated in projects with gRPC/proto endpoints.
->>>>>>> e50eacba
 
 - version: 1.15.6
   createdAt: "2025-03-19"
