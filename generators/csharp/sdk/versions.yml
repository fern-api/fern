- version: 1.8.2
<<<<<<< HEAD
  createdAt: '2024-10-09'
  changelogEntry:
    - type: fix
      summary: Make sure summary and code examples in XML code comments are XML encoded.
  irVersion: 53
=======
  irVersion: 53
  createdAt: "2024-10-28"
  changelogEntry:
    - type: fix
      summary: |
        Fixes a bug where the ClientOptions would not compile due to incorrect Clone method generation.
>>>>>>> 87c3585d
- version: 1.8.1
  irVersion: 53
  createdAt: '2024-10-08'
  changelogEntry:
    - type: fix
      summary: |
        Fixes a bug where the `OauthTokenProvider.cs` was incorrectly referencing
        the endpoint method, causing code to fail to compile.
  irVersion: 53
- version: 1.8.0
  createdAt: "2024-08-29"
  changelogEntry:
    - type: feat
      summary: |
        Adds support for Client Credentials OAuth with token refresh.

        Now you can instantiate your SDK by passing in clientId and clientSecret,
        and let fern handle retrieving and refreshing the token.

        ```cs
        var client = new ImdbClient("YOUR_CLIENT_ID", "YOUR_CLIENT_SECRET");
        await client.doThing();
        ```
  irVersion: 53
- version: 1.7.0
  createdAt: "2024-08-29"
  changelogEntry:
    - type: feat
      summary: Add support for generated `reference.md` files.
  irVersion: 53
- version: 1.6.0
  createdAt: "2024-08-29"
  changelogEntry:
    - type: feat
      summary: Add support for generated `README.md` files.
  irVersion: 53
- version: 1.5.0
  createdAt: "2024-08-28"
  changelogEntry:
    - type: feat
      summary: Add support for service-level headers.
    - type: feat
      summary: >-
        Generate `snippet.json` file containing usage snippets for each
        endpoint.
    - type: feat
      summary: >-
        Apply the timeout configured on the `ClientOptions` and `RequestOptions`
        type.
    - type: feat
      summary: >-
        Add exponential backoff retrier, which acts upon `MaxRetries`
        configuration option specified on the `ClientOptions` and
        `RequestOptions`.
    - type: feat
      summary: Generate the `RawClientTests.cs` file which includes retry logic tests.
    - type: internal
      summary: >-
        Refactor the `RawClient` with additional helper methods so that it's
        easier to follow.
    - type: fix
      summary: >-
        Fix a bug where `OneOf` used directly as request or response types fail
        serialization.
  irVersion: 53
- version: 1.4.0
  createdAt: "2024-08-26"
  changelogEntry:
    - type: internal
      summary: >-
        Generate a `Version` class which is used to reference the current
        version.
  irVersion: 53
- version: 1.3.0
  createdAt: "2024-08-22"
  changelogEntry:
    - type: internal
      summary: No changes.
  irVersion: 53
- version: 1.3.0-rc2
  createdAt: "2024-08-22"
  changelogEntry:
    - type: internal
      summary: Fix warnings in generated `RawClient`.
    - type: internal
      summary: Use a simpler primitive instantiation for the various number types.
  irVersion: 53
- version: 1.3.0-rc1
  createdAt: "2024-08-22"
  changelogEntry:
    - type: feat
      summary: Generate the `ToString` method to write the JSON format of an object.
    - type: feat
      summary: Generate snippets as example documentation.
  irVersion: 53
- version: 1.3.0-rc0
  createdAt: "2024-08-22"
  changelogEntry:
    - type: feat
      summary: Add support for sending the `User-Agent` header.
    - type: internal
      summary: >-
        The `RawClient` now supports HTTP headers within the `ClientOptions` and
        `RequestOptions` types.
    - type: feat
      summary: >-
        Add support for the `package-id` configuration, which is used to control
        the name of the package in NuGet.
    - type: feat
      summary: >-
        Add support for mock server tests with `generate-mock-server-tests`
        configuration option.
    - type: internal
      summary: Omit `null` property values in requests.
    - type: fix
      summary: >-
        Fix a bug where request bodies are not sent for wrapped requests that
        include headers or query params.
    - type: fix
      summary: >-
        Fix a bug where enums, dates, and datetimes are sometimes not serialized
        properly as query parameters and headers.
    - type: feat
      summary: Add support for `read-only-memory-types` configuration.
    - type: feat
      summary: >-
        Add the `CancellationToken` parameter as the last parameter to every
        endpoint method.
    - type: feat
      summary: Add support for gRPC/Protobuf endpoints.
  irVersion: 53
- version: 1.2.1
  createdAt: "2024-08-12"
  changelogEntry:
    - type: feat
      summary: >-
        Add support for Protobuf file dependencies to generate gRPC client
        stubs.
    - type: fix
      summary: Fix potential namespace and type conflicts.
  irVersion: 53
- version: 1.1.0
  createdAt: "2024-08-11"
  changelogEntry:
    - type: fix
      summary: Error strings are correctly mapped to an appropriate exception.
  irVersion: 53
- version: 1.0.0
  createdAt: "2024-08-11"
  changelogEntry:
    - type: break
      summary: >-
        The C# SDK is now on major version 1.0.0. To preserve compatibility with
        pre-1.0.0, set all of \{root-namespace-for-core-classes,
        pascal-case-environments, simplify-object-dictionaries\} to `false`.
    - type: internal
      summary: Core classes that are exposed publicly are now in the root namespace.
    - type: internal
      summary: >-
        Types that were previously generated as `Dictionary<string, object?>`
        are now just `object`.
    - type: internal
      summary: Environment names are pascal-cased.
    - type: feat
      summary: >-
        Generating specific error types can now be turned off with the
        `generate-error-types` configuration.
  irVersion: 53
- version: 0.12.0
  createdAt: "2024-08-10"
  changelogEntry:
    - type: feat
      summary: >-
        Get better Unit Testing JSON comparison results by using
        `FluentAssertions`.
  irVersion: 53
- version: 0.11.0
  createdAt: "2024-08-09"
  changelogEntry:
    - type: internal
      summary: Mark internal files `internal`.
    - type: feat
      summary: Make all client classes `Partial`.
    - type: internal
      summary: Don't override `toString` on Exceptions.
  irVersion: 53
- version: 0.10.0
  createdAt: "2024-08-07"
  changelogEntry:
    - type: fix
      summary: >-
        Fix a bug where conflicting class names and namespaces cause compile to
        fail.
  irVersion: 53
- version: 0.9.0
  createdAt: "2024-08-01"
  changelogEntry:
    - type: feat
      summary: >-
        Add the `base-api-exception-class-name` and `base-exception-class-name`
        generator configuration. These control the class names of the generated
        `ApiException` and `Exception` class names.
  irVersion: 53
- version: 0.8.0
  createdAt: "2024-07-31"
  changelogEntry:
    - type: feat
      summary: Support text response types.
    - type: feat
      summary: Support inheritance for inlined request bodies.
  irVersion: 53
- version: 0.7.0
  createdAt: "2024-07-31"
  changelogEntry:
    - type: feat
      summary: Generate Exception types for all errors defined in the IR.
  irVersion: 53
- version: 0.6.0
  createdAt: "2024-07-31"
  changelogEntry:
    - type: feat
      summary: >-
        Add support for `RequestOptions` allowing request-specific option
        overrides.
  irVersion: 53
- version: 0.5.0
  createdAt: "2024-07-30"
  changelogEntry:
    - type: feat
      summary: Add support for `uint`, `ulong`, and `float` types.
    - type: internal
      summary: Bump to IRv53.
  irVersion: 53
- version: 0.4.0
  createdAt: "2024-07-30"
  changelogEntry:
    - type: feat
      summary: Add support for `allow-multiple` query parameters.
    - type: feat
      summary: >-
        Generate `map<string, unknown>` types as `Dictionary<string, object?>`
        to support explicit `null` values.
  irVersion: 51
- version: 0.3.4
  createdAt: "2024-07-30"
  changelogEntry:
    - type: internal
      summary: >-
        Make datetime deserialization more lenient and include milliseconds in
        serialization.
  irVersion: 51
- version: 0.3.3
  createdAt: "2024-07-30"
  changelogEntry:
    - type: internal
      summary: >-
        Generate types with `set` accessors instead of `init` to improve object
        construction flexibility.
  irVersion: 51
- version: 0.3.2
  createdAt: "2024-07-29"
  changelogEntry:
    - type: feat
      summary: >-
        The C# generator now supports configuration to match namespaces to file
        paths.
  irVersion: 51
- version: 0.3.1
  createdAt: "2024-07-25"
  changelogEntry:
    - type: internal
      summary: Add header suppliers to `RawClient` constructor parameters.
  irVersion: 51
- version: 0.3.0
  createdAt: "2024-07-25"
  changelogEntry:
    - type: break
      summary: Convert all usages of `Guid` to `string` to avoid casing issues.
  irVersion: 51
- version: 0.2.1
  createdAt: "2024-07-25"
  changelogEntry:
    - type: fix
      summary: Fix MultURL environment classes compilation issue.
  irVersion: 51
- version: 0.2.0
  createdAt: "2024-07-25"
  changelogEntry:
    - type: break
      summary: Rename `Environments.cs` to `{OrgName}Environment`.
    - type: feat
      summary: Generate classes for environments with different endpoint URLs.
  irVersion: 51
- version: 0.1.4
  createdAt: "2024-07-23"
  changelogEntry:
    - type: internal
      summary: More improvements to datetime serialization.
  irVersion: 51
- version: 0.1.3
  createdAt: "2024-07-22"
  changelogEntry:
    - type: fix
      summary: Fixed a bug with serializing datetimes.
    - type: internal
      summary: >-
        Stop generating empty serialization unit test files when there are no
        examples.
  irVersion: 51
- version: 0.1.2
  createdAt: "2024-07-17"
  changelogEntry:
    - type: chore
      summary: Bump IR to 51.
    - type: feat
      summary: >-
        Generate serialization unit tests for models and add a GH workflow to
        run them.
  irVersion: 51
- version: 0.1.1
  createdAt: "2024-07-10"
  changelogEntry:
    - type: internal
      summary: >-
        Enable generating unions with up to 32 types by adding the
        OneOf.Extended package.
    - type: fix
      summary: Handle double optional fields properly with a single `?`.
  irVersion: 33
- version: 0.1.0
  createdAt: "2024-07-09"
  changelogEntry:
    - type: feat
      summary: Add targets for .NET Standard 2.0 and .NET Framework 4.6.2.
    - type: fix
      summary: Avoid duplicate key errors in `StringEnumSerializer`.
    - type: fix
      summary: Fix bugs with root client requests causing generation failures.
    - type: fix
      summary: Correctly handle environment values and literal header names.
    - type: internal
      summary: Improve constructor parameters and other minor fixes.
  irVersion: 33
- version: 0.0.35
  createdAt: "2024-07-02"
  changelogEntry:
    - type: fix
      summary: Ensure base client requests are generated correctly.
  irVersion: 33
- version: 0.0.34
  createdAt: "2024-07-02"
  changelogEntry:
    - type: fix
      summary: Implement base client methods instead of leaving them empty.
  irVersion: 33
- version: 0.0.33
  createdAt: "2024-06-21"
  changelogEntry:
    - type: feat
      summary: >-
        Add support for specifying extra dependencies in the C# generator
        configuration.
  irVersion: 33
- version: 0.0.32
  createdAt: "2024-06-21"
  changelogEntry:
    - type: fix
      summary: Ensure enum values are JSON serialized before being sent to the server.
  irVersion: 33
- version: 0.0.31
  createdAt: "2024-06-21"
  changelogEntry:
    - type: fix
      summary: Ensure the HTTP client joins endpoint path with the base URL safely.
  irVersion: 33
- version: 0.0.30
  createdAt: "2024-06-20"
  changelogEntry:
    - type: fix
      summary: >-
        The SDK now supports making requests with a Content-Type of
        `application/octet-stream` for byte data.
    - type: fix
      summary: >-
        The SDK now safely handles API-wide path parameters, including their
        proper joining in `RawClient.cs`.
  irVersion: 33
- version: 0.0.29
  createdAt: "2024-06-20"
  changelogEntry:
    - type: fix
      summary: >-
        The generated SDK now correctly respects service base paths, which were
        previously omitted.
  irVersion: 33
- version: 0.0.28
  createdAt: "2024-06-19"
  changelogEntry:
    - type: fix
      summary: >-
        Query and header parameters with optional datetimes are now encoded in
        ISO 8601 format before making requests.
  irVersion: 33
- version: 0.0.25
  createdAt: "2024-06-20"
  changelogEntry:
    - type: feat
      summary: Discriminated unions are now generated as object.
    - type: feat
      summary: >-
        Header parameters are no longer required in the constructor, eliminating
        the need for users to provide redundant information.
  irVersion: 33
- version: 0.0.24
  createdAt: "2024-06-19"
  changelogEntry:
    - type: fix
      summary: >-
        Query and header parameters are now ISO 8601 encoded before making
        requests.
  irVersion: 33
- version: 0.0.23
  createdAt: "2024-06-07"
  changelogEntry:
    - type: feat
      summary: >-
        The SDK is now compatible exclusively with .NET 6. This change reflects
        significant code adjustments needed for .NET 4+ compatibility.
  irVersion: 33
- version: 0.0.22
  createdAt: "2024-06-07"
  changelogEntry:
    - type: feat
      summary: The SDK now includes support for .NET 4.
  irVersion: 33
- version: 0.0.21
  createdAt: "2024-05-31"
  changelogEntry:
    - type: fix
      summary: Array and list fields are now generated as `IEnumerable`.
  irVersion: 33
- version: 0.0.20
  createdAt: "2024-05-29"
  changelogEntry:
    - type: internal
      summary: Enum serializers are now added directly to enum declarations.
    - type: internal
      summary: OneOf serializers are now added as a core class.
  irVersion: 33
- version: 0.0.19
  createdAt: "2024-05-29"
  changelogEntry:
    - type: fix
      summary: Enum serializers now handle reading and writing enum string values.
    - type: fix
      summary: >-
        Non-success status code errors are now thrown with the stringified
        response body.
  irVersion: 33
- version: 0.0.18
  createdAt: "2024-05-28"
  changelogEntry:
    - type: internal
      summary: Generated GitHub workflows now run on dotnet-version 8.x.
  irVersion: 33
- version: 0.0.17
  createdAt: "2024-05-28"
  changelogEntry:
    - type: feat
      summary: Enabled nullable on all C# files.
    - type: feat
      summary: Made project compatible with .NET 6, .NET 7, and .NET 8.
  irVersion: 33
- version: 0.0.16
  createdAt: "2024-05-23"
  changelogEntry:
    - type: fix
      summary: Miscellaneous fixes.
      fixed:
        - .csproj indentation
        - Setting X-Fern-SDK-Name to the top-level namespace
        - Passing through serializer options when serializing JSON messages
  irVersion: 33
- version: 0.0.15
  createdAt: "2024-05-23"
  changelogEntry:
    - type: fix
      summary: Inlined requests that are strictly bodies are JSON serializable.
  irVersion: 33
- version: 0.0.14
  createdAt: "2024-05-23"
  changelogEntry:
    - type: feat
      summary: The SDK now includes a `JsonEnumMemberStringEnumConverter`.
  irVersion: 33
- version: 0.0.13
  createdAt: "2024-05-22"
  changelogEntry:
    - type: feat
      summary: >-
        If a LICENSE is specified, the generator now packages the license in the
        .csproj file.
  irVersion: 33
- version: 0.0.12
  createdAt: "2024-05-22"
  changelogEntry:
    - type: feat
      summary: >-
        The C# generator now generates an `Environments.cs` file containing URLs
        for different environments.
  irVersion: 33
- version: 0.0.11
  createdAt: "2024-05-20"
  changelogEntry:
    - type: feat
      summary: >-
        The C# generator now generates a proper `.csproj` file with version,
        GitHub URL, and a reference to the SDK README.
  irVersion: 33
- version: 0.0.10
  createdAt: "2024-05-15"
  changelogEntry:
    - type: feat
      summary: >-
        The generated SDK now publishes GitHub Actions to build and publish the
        generated package to NuGet.
  irVersion: 33
- version: 0.0.9
  createdAt: "2024-05-10"
  changelogEntry:
    - type: fix
      summary: >-
        When an inlined request body is entirely made up of request body
        properties, the entire request can now be serialized as the request
        body.
  irVersion: 33
- version: 0.0.8
  createdAt: "2024-05-10"
  changelogEntry:
    - type: fix
      summary: Several bug fixes.
      added:
        - Support for arbitrary nested clients
        - Query parameter serialization
      changed:
        - Property naming for async methods
        - Properly formatted solution files
  irVersion: 33<|MERGE_RESOLUTION|>--- conflicted
+++ resolved
@@ -1,18 +1,12 @@
 - version: 1.8.2
-<<<<<<< HEAD
-  createdAt: '2024-10-09'
-  changelogEntry:
-    - type: fix
-      summary: Make sure summary and code examples in XML code comments are XML encoded.
-  irVersion: 53
-=======
   irVersion: 53
   createdAt: "2024-10-28"
   changelogEntry:
     - type: fix
       summary: |
         Fixes a bug where the ClientOptions would not compile due to incorrect Clone method generation.
->>>>>>> 87c3585d
+    - type: fix
+      summary: Make sure summary and code examples in XML code comments are XML encoded.
 - version: 1.8.1
   irVersion: 53
   createdAt: '2024-10-08'
