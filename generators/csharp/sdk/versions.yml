# yaml-language-server: $schema=../../../fern-versions-yml.schema.json
- version: 2.6.0
  changelogEntry:
    - type: feat
      summary: |
<<<<<<< HEAD
        Add Generation Metadata file to output in .fern/metadata.json path.
  createdAt: "2025-11-03"
=======
        Significant improvements to class/property/namespace tracking, collisions reduced.
        Generated snippets and examples are far more accurate.
        Resolved a case where files with duplicate names were clobbered.
        Implicit namespaces are consistent across .NET frameworks now.
        Eliminated unnecessary namespace and scoping in generated code.
        Significant fixes to generated code for Pagination scenarios.
  createdAt: "2025-10-31"
>>>>>>> 6a8ecba9
  irVersion: 61

- version: 2.5.0
  changelogEntry:
    - type: feat
      summary: |
        Generate section about forward-compatible enums in README.md
  createdAt: "2025-10-24"
  irVersion: 61

- version: 2.4.4
  changelogEntry:
    - type: fix
      summary: |
        When sending the HTTP request, allow the response to start processing before the entire body is read.
  createdAt: "2025-10-20"
  irVersion: 61

- version: 2.4.3
  changelogEntry:
    - type: fix
      summary: |
        Fix incomplete handling for boolean type.
  createdAt: "2025-10-16"
  irVersion: 61

- version: 2.4.2
  changelogEntry:
    - type: fix
      summary: |
        Enabled SSE and JSON streaming to deserialize OneOf the same as WebSockets can.
        Fixed minor nullability warnings.
  createdAt: "2025-10-09"
  irVersion: 61

- version: 2.4.1
  changelogEntry:
    - type: fix
      summary: |
        Fix nullability issues in generated code.
  createdAt: "2025-10-07"
  irVersion: 61

- version: 2.4.0
  changelogEntry:
    - type: internal
      summary: |
        Bump IR to v60
  createdAt: "2025-09-26"
  irVersion: 61

- version: 2.3.1
  changelogEntry:
    - type: fix
      summary: |
        Upgrade generator-cli dependency to fix local generation handling of .fernignore files.
  createdAt: "2025-09-29"
  irVersion: 59

- version: 2.3.0
  changelogEntry:
    - type: feat
      summary: |
        Add generator code to create clients for WebSocket APIs.
  createdAt: "2025-09-26"
  irVersion: 59

- version: 2.2.0
  changelogEntry:
    - type: feat
      summary: |
        Add support for custom sections in the README.md via `customSections` config option.
  createdAt: "2025-09-17"
  irVersion: 59

- version: 2.1.16-rc0
  changelogEntry:
    - type: fix
      summary: |
        Enable type disambiguation and renaming during code generation
        Permits the `examples` test fixtures to compile successfully
  createdAt: "2025-09-05"
  irVersion: 58
- version: 2.1.15
  changelogEntry:
    - type: fix
      summary: Ensure dynamic snippet method calls can use literal values
  createdAt: "2025-08-25"
  irVersion: 58
- version: 2.1.14
  changelogEntry:
    - type: fix
      summary: Create link in README.MD file to the REFERENCE.MD file
  createdAt: "2025-08-25"
  irVersion: 58
- version: 2.1.13
  changelogEntry:
    - type: fix
      summary: |
        Ensure `experimental-fully-qualified-namespaces` to have 
        'global::' prefix.
  createdAt: "2025-08-19"
  irVersion: 58
- version: 2.1.12
  changelogEntry:
    - type: fix
      summary: |
        Add support for configuration 'experimental-fully-qualified-namespaces' to 
        generate fully qualified typenames and namespaces. 
        Add support for `experimental-dotnet-format` to have `dotnet format` reduce
        namespaces and namespace prefixes. (this can take a large amount of memory)
        This creates code that is much cleaner, and can easily support
        multiple endpoints with identical names in the generated code without
        name or namespace collisions.
  createdAt: "2025-08-18"
  irVersion: 58

- version: 2.1.10
  changelogEntry:
    - type: fix
      summary: Generate reference.md file as long as there are some endpoints.
  createdAt: "2025-08-11"
  irVersion: 58

- version: 2.1.8
  changelogEntry:
    - type: fix
      summary: Idempotent headers are added to the headers in the request
  createdAt: "2025-08-11"
  irVersion: 58

- version: 2.1.7
  changelogEntry:
    - type: fix
      summary: |
        Improve generation so that all expected tests/samples correctly
        generate and compile.

    - type: fix
      summary: |
        In `RawClient.cs` namespace references are prefixed with `global::`
        to ensure that the class works correctly when an explicit namespace
        and client class are used that could cause it to collide.

    - type: fix
      summary: |
        Set csharpier version to `1.1.*` to avoid inadvertently picking up 
        `1.0.3` which has an inconsistency in formatting.

  createdAt: "2025-08-04"
  irVersion: 58

- version: 2.1.6
  changelogEntry:
    - type: feat
      summary: Trigger release to use new version of CSharpier formatter
  createdAt: "2025-08-04"
  irVersion: 58

- version: 2.1.5
  changelogEntry:
    - type: fix
      summary: Add test for RawClient.ts to test Query Parameter Escaping
  createdAt: "2025-07-31"
  irVersion: 58
- version: 2.1.4
  changelogEntry:
    - type: fix
      summary: ensure that query parameters are Uri encoded in RawClient.cs
  createdAt: "2025-07-31"
  irVersion: 58
- version: 2.1.3
  changelogEntry:
    - type: fix
      summary: uses fully qualified class name `System.IO.Stream` for downloads
  createdAt: "2025-07-29"
  irVersion: 58
- version: 2.1.2
  changelogEntry:
    - type: feat
      summary: |
        Generate methods to support FileDownload (returns a `Task<Stream>`).
        Example:

        ```csharp
          var request = new FooAudioRequest {
            Format = Format.Wav,
            Song = "Happy Birthday"
          };
          var stream = await client.Songs.CreateSongAsync(request);
          // copy the stream to a file
          using (var fileStream = new FileStream("song.wav", FileMode.Create, FileAccess.Write))
          {
            await stream.CopyToAsync(fileStream);
          }
        ```

    - type: feat
      summary: |
        Generate streaming/SSE JSON responses (returns an `IAsyncEnumerable<...>`).
        Example:

        ```csharp
        var request = new FooRequest
        {
            Names = ["Bob", "Alice"]
        };

        // iterate over the list of items returned
        await foreach( var item in client.People.CreatePeopleStreamingAsync(request)) {
          Console.WriteLine($"Text for {item.Name} : {item.Text}");
        }
        ```

  createdAt: "2025-07-29"
  irVersion: 58
- version: 2.1.1
  changelogEntry:
    - summary: |
        Ensures that clients that have no endpoints are not generated.
      type: fix
  createdAt: "2025-07-23"
  irVersion: 58
- version: 2.1.0
  changelogEntry:
    - summary: |
        Pass in custom pager context to the custom pager factory. The context contains the send request method, initial HTTP request, client options, and request options.
        SDK authors can improve their custom pagination implementation with this context available to them.
      type: feat
  createdAt: "2025-07-09"
  irVersion: 58
- version: 2.0.3
  changelogEntry:
    - summary: |
        Mockserver tests were generated based on the endpoint name being tested.
        When multiple endpoints have the same name, they would override each other, resulting in only one of them being tested.
        Mockserver tests are now namespaced and written to the filesystem following the same structure as the generated endpoints are.
      type: fix
    - summary: |
        Update the type referencing logic to take into account the current namespace, other namespaces, and more scenarios where it could conflicts.
      type: fix
  createdAt: "2025-07-09"
  irVersion: 58
- version: 2.0.2
  changelogEntry:
    - summary: Improve auto-pagination logic to consider empty strings in response as null cursors and stop paging.
      type: fix
  createdAt: "2025-06-27"
  irVersion: 58
- version: 2.0.1
  changelogEntry:
    - summary: Fix a bug where strings with special characters would not be properly escaped when converted to C# strings.
      type: fix
  createdAt: "2025-06-24"
  irVersion: 58
- version: 2.0.0
  changelogEntry:
    - summary: |
        The following configuration names have changed, but the old names will continue to work.
        * `experimental-enable-forward-compatible-enums` is now `enable-forward-compatible-enums`
        * `experimental-additional-properties` is now `additional-properties`
      type: chore
    - summary: |
        This release changes the defaults for the following custom configuration in _generators.yml_.

        | Option | Before | Now |
        |--------|--------|-----|
        | `additional-properties` | `false` | `true` |
        | `enable-forward-compatible-enums` | `false` | `true` |
        | `generate-mock-server-tests` | `false` | `true` |
        | `inline-path-parameters` | `false` | `true` |
        | `simplify-object-dictionaries` | `true` | `false` |
        | `use-discriminated-unions` | `false` | `true` |

        To avoid breaking changes, explicitly set the options above with the `Before` values in the `config` of your generator
        in _generators.yml_.
      type: feat
  createdAt: "2025-06-23"
  irVersion: 58
- version: 1.18.1
  changelogEntry:
    - summary: |
        Add `[Serializable]` attribute to generated schema, request, and error classes.
        This will make it easier for instances of these classes to be stored in places like `Exception.Data`.
      type: fix
  createdAt: "2025-06-17"
  irVersion: 58
- version: 1.18.0
  changelogEntry:
    - summary: Add support for HTTP HEAD method
      type: feat
  createdAt: "2025-06-05"
  irVersion: 58
- version: 1.17.6
  changelogEntry:
    - summary: Fix generated pagination endpoints that include path parameters.
      type: fix
  createdAt: "2025-06-05"
  irVersion: 58
- version: 1.17.5
  changelogEntry:
    - summary: Update the IR to v58.
      type: internal
  createdAt: "2025-06-03"
  irVersion: 58
- version: 1.17.4
  changelogEntry:
    - summary: Mock the OAuth endpoint for the wire tests.
      type: fix
  createdAt: "2025-05-16"
  irVersion: 57
- version: 1.17.3
  changelogEntry:
    - summary: |
        Add support for the custom introduction setting in the generated README.md.
      type: fix
  createdAt: "2025-05-13"
  irVersion: 57
- version: 1.17.2
  changelogEntry:
    - summary: |
        Install the generator-cli at build time as a fallback if runtime installation fails.
      type: fix
  createdAt: "2025-05-01"
  irVersion: 57
- version: 1.17.1
  createdAt: "2025-05-04"
  irVersion: 57
  changelogEntry:
    - type: chore
      summary: Self hosted github user defaults to `fern-api[bot]`.
- version: 1.17.0
  createdAt: "2025-05-04"
  irVersion: 57
  changelogEntry:
    - type: feat
      summary: Added support for pushing to GitHub.
- version: 1.16.3
  createdAt: "2025-04-23"
  irVersion: 57
  changelogEntry:
    - type: feat
      summary: Upgrade Csharpier formatter to `1.*` for faster and better formatting.
- version: 1.16.2
  createdAt: "2025-04-22"
  irVersion: 57
  changelogEntry:
    - type: feat
      summary: |
        Add `root-client-class-access` configuration option to control the access modifier of the root client class.
        `root-client-class-access` defaults to `public`, but can be set to `internal` to make the root client class internal.
    - type: fix
      summary: Pin `csharpier` formatter to `0.*` to avoid breaking changes in the formatter.
- version: 1.16.1
  createdAt: "2025-04-11"
  irVersion: 57
  changelogEntry:
    - type: feat
      summary: Make minor improvements to the ReadOnlyAdditionalProperties and AdditionalProperties properties for internal usage.
- version: 1.16.0
  createdAt: "2025-04-10"
  irVersion: 57
  changelogEntry:
    - type: feat
      summary: |
        Add read-only and writeable additional properties for request and response types.

        Example:
        ```csharp
        var request = new FooRequest
        {
            Id = "123",
            AdditionalProperties =
            {
                ["extra1"] = new { value = 42 },
                ["extra2"] = DateTime.Now,
                ["extra3"] = 99
            }
        };

        var response = await client.Foo.CreateAsync(request);

        Dictionary<string, JsonElement> jsonElements = response.AdditionalProperties.ToJsonElementDictionary();
        Dictionary<string, int> extra1 = jsonElements["extra1"].Deserialize<Dictionary<string, int>>();
        DateTime extra2 = jsonElements["extra2"].GetDateTime();
        int extra3 = jsonElements["extra3"].GetInt32();
        ````

        To enable this feature, configure `experimental-additional-properties: true` in the `config` section of your C# generator in generators.yml.
        This will become the default in the future.

- version: 1.15.14
  createdAt: "2025-04-07"
  irVersion: 57
  changelogEntry:
    - type: fix
      summary: Fix issue where read-only list properties wouldn't deserialize correctly.

- version: 1.15.13
  createdAt: "2025-04-01"
  irVersion: 57
  changelogEntry:
    - type: chore
      summary: |
        Mark `AdditionalProperties` property as experiment using XML docs.

- version: 1.15.12
  createdAt: "2025-03-31"
  irVersion: 57
  changelogEntry:
    - type: fix
      summary: |
        Fallback from `init` to `set` on .NET Framework & .NET Standard 2.0 for public and protected properties.
        This ensures the properties can be set on older TFMs without compilation errors.

- version: 1.15.11
  createdAt: "2025-03-25"
  irVersion: 57
  changelogEntry:
    - type: chore
      summary: Restructure internal HTTP classes to allow for more granular Fern ignoring.

- version: 1.15.10
  createdAt: "2025-03-22"
  irVersion: 57
  changelogEntry:
    - type: fix
      summary: |
        Fix generated tests that fail because of types containing OneOf or ReadOnlyMemory properties.

- version: 1.15.9
  createdAt: "2025-03-21"
  irVersion: 57
  changelogEntry:
    - type: fix
      summary: |
        Significantly improve performance of the generator itself by asynchronously formatting snippets in parallel.
        For example, Square's SDK generates in less than 20 seconds as opposed to more than 3 minutes previously.

- version: 1.15.8
  createdAt: "2025-03-21"
  irVersion: 57
  changelogEntry:
    - type: fix
      summary: Fix issue where the `FileParameter` class was not generated in projects with gRPC/proto endpoints.

- version: 1.15.6
  createdAt: "2025-03-19"
  irVersion: 57
  changelogEntry:
    - type: fix
      summary: Make tests pass that compare JSON strings regardless of how it is formatted by ignoring whitespace.

- version: 1.15.5
  createdAt: "2025-03-19"
  irVersion: 57
  changelogEntry:
    - type: fix
      summary: Fix issue where headers were shared across different client instantiations when they should maintain their own state.

- version: 1.15.4
  createdAt: "2025-03-18"
  irVersion: 57
  changelogEntry:
    - type: feat
      summary: Make `FileParameter` disposable.

- version: 1.15.3
  createdAt: "2025-03-18"
  irVersion: 57
  changelogEntry:
    - type: fix
      summary: Fix multipart form tests and add charset tests for multipart form tests.

- version: 1.15.2
  createdAt: "2025-03-18"
  irVersion: 57
  changelogEntry:
    - type: fix
      summary: Fix a compilation error when using typed idempotency headers.

- version: 1.15.1
  createdAt: "2025-03-17"
  irVersion: 57
  changelogEntry:
    - type: fix
      summary: If a Content-Type header does not include charset, make sure the charset is also not included in the HTTP request.

- version: 1.15.0
  createdAt: "2025-03-17"
  irVersion: 57
  changelogEntry:
    - type: feat
      summary: Add `AdditionalHeaders` to client and request options. This lets users add and override headers for each request.

- version: 1.14.3
  createdAt: "2025-03-14"
  irVersion: 57
  changelogEntry:
    - type: fix
      summary: Escape summary node contents in XML doc comments to prevent XML parsing errors.

- version: 1.14.2
  createdAt: "2025-03-13"
  irVersion: 57
  changelogEntry:
    - type: fix
      summary: Fix issue a NullReferenceException for generated root clients with typed headers in client options.

- version: 1.14.1
  createdAt: "2025-03-13"
  irVersion: 57
  changelogEntry:
    - type: fix
      summary: Fix issue where a type is written but conflicts with the namespace it is written in.

- version: 1.14.0
  createdAt: "2025-03-13"
  irVersion: 57
  changelogEntry:
    - type: feat
      summary: |
        The SDK now supports the `AdditionalBodyProperties` and `AdditionalQueryParameters` request options, which
        can be used to add arbitrary properties to the request. This is useful for interacting
        with alpha or undocumented functionality.

        ```csharp
        var response = await client.Users.Create(
          ...,
          new RequestOptions {
            AdditionalBodyProperties = new Dictionary<string, object> {
              { "key", "value" }
            },
          }
        );
        ```

- version: 1.13.2
  createdAt: "2025-03-13"
  irVersion: 57
  changelogEntry:
    - type: fix
      summary: Fix issue where MultipartFormTests wouldn't pass because the timezone on the local machine is different than the timezone on the CI machine.

- version: 1.13.1
  createdAt: "2025-03-13"
  irVersion: 57
  changelogEntry:
    - type: fix
      summary: |
        Forward compatible enums has a static method `Custom(string value)` that allows you to create a new instance of the enum with a custom value.
        "Custom" is a commonly used enum value, and we want to avoid conflicts with the static method, so we're renaming the static method to `FromCustom(string value)`.
        This feature is gated behind the `experimental-enable-forward-compatible-enums` configuration option, so we're accepting this as a breaking change without a major version bump.
    - type: feat
      summary: |
        Forward compatible enums can be explicitly casted from and to strings.
        ```csharp
        string myEnumAsString = (string)MyEnum.Enum1;
        MyEnum myEnum = (MyEnum)"custom-value";
        ```
        Note: We're not supporting implicit casts here because it could lead to behavior the user doesn't expect.

- version: 1.13.0
  createdAt: "2025-03-13"
  irVersion: 57
  changelogEntry:
    - type: feat
      summary: |
        Add support for multipartform requests with file and non-file parameters.
        This is useful when you want to send a file along with other form data in a single request.

        For example, you can use the following code to upload a file with a description and some metadata:
        ```csharp
        await client.UploadAsync(
            new UploadRequest
            {
                File = new FileParameter { Stream = fileStream, FileName = "file.txt" },
                Description = "This is a test file",
                Meta = new Meta {
                    Key1 = "value1",
                    Key2 = "value2"
                }
            }
        );
        ```

- version: 1.12.0-rc18
  createdAt: "2025-03-10"
  irVersion: 57
  changelogEntry:
    - type: fix
      summary: |
        Make the behavior between a wrapped request with body properties and normal body request consistent.
        Previously, a wrapped request with body properties would not omit `null` values even if the JSON configuration is configured to omit `null` values.
    - type: fix
      summary: |
        Fix a bug where required properties that were `[JsonIgnore]` threw an error during serialization.
    - type: feat
      summary: Improve performance of query string value to string conversion by relying less on `JsonSerializer` and more on `ToString()`.

- version: 1.12.0-rc17
  createdAt: "2025-03-09"
  irVersion: 57
  changelogEntry:
    - type: fix
      summary: Generate snippets for unions when `use-discriminated-unions` is `true` in the generator configuration.

- version: 1.12.0-rc16
  createdAt: "2025-03-09"
  irVersion: 57
  changelogEntry:
    - type: fix
      summary: Remove hardcoded namespace import from JsonElementComparer.cs

- version: 1.12.0-rc15
  createdAt: "2025-03-09"
  irVersion: 57
  changelogEntry:
    - type: feat
      summary: |
        Generate **discriminated unions** with:
        - Type safety with compile-time checking
        - Exhaustive discriminant value matching
        - JSON serialization support

        Here's a simple example how to use a shape discriminated union:
        ```csharp
        var shape = new Shape(new Circle { Radius = 5 });

        // Type checking
        if (shape.IsCircle) {
            Console.WriteLine($"Radius: {circle.AsCircle().Radius}");
        }

        // Discriminant value matching
        var area = shape.Match(
            circle => Math.PI * circle.Radius * circle.Radius,
            square => square.Length * square.Length,
            (type, _) => throw new NotSupportedException($"Unknown: {type}")
        );

        // TryAs pattern
        if (shape.TryAsCircle(out var circle)) {
            Console.WriteLine($"Radius: {circle.Radius}");
        }
        ```

        This feature is off by default for backward compatibility.
        To enable it, set `use-discriminated-unions` to `true` in the generator configuration.

    - type: feat
      summary: Improved serialization tests for generated classes for normal objects and discriminated unions.
    - type: feat
      summary: Generated classes now follow the C# convention for odering consts, fields, constructors, properties, methods, operators, and inner classes.

- version: 1.12.0-rc14
  createdAt: "2025-03-07"
  irVersion: 57
  changelogEntry:
    - type: feat
      summary: |
        Add support for overriding literal global headers via the `ClientOptions` class.

- version: 1.12.0-rc13
  createdAt: "2025-03-07"
  irVersion: 57
  changelogEntry:
    - type: feat
      summary: |
        Add support for receiving additional properties in object types with the new `AdditionalProperties` field.
        This is useful when you want to parse an object that has properties that are not available in the SDK
        (e.g. alpha and/or undocumented properties).

        ```csharp
        // Call the endpoint.
        var response = await client.GetUser(...);

        // Print the additional properties.
        Console.WriteLine(response.AdditionalProperties);
        ```

- version: 1.12.0-rc12
  createdAt: "2025-03-05"
  irVersion: 57
  changelogEntry:
    - type: fix
      summary: |
        Don't rely on the `FluentAssertions.Json` package to test serialization and deserialization.

- version: 1.12.0-rc11
  createdAt: "2025-03-04"
  irVersion: 57
  changelogEntry:
    - type: internal
      summary: |
        Update the IR to v57.

- version: 1.12.0-rc10
  createdAt: "2025-03-04"
  irVersion: 56
  changelogEntry:
    - type: feat
      summary: |
        Compare .NET objects instead of JSON strings when comparing objects in mock wire tests.
        With this change, we can remove the dependency on the FluentAssertions.Json package (and implicitly on the Newtonsoft.Json package).
    - type: chore
      summary: |
        Update dependencies in generated test project:
        - `Microsoft.NET.Test.Sdk`: 17.12.0 => 17.13.0
        - `NUnit`: 4.2.2 => 4.3.2
        - `NUnit3TestAdapter`: 4.6.0 => 5.0.0
        - `NUnit.Analyzers`: 4.4.0 => 4.6.0
        - `coverlet.collector`: 6.0.2 => 6.0.4
        - `WireMock.Net`: 1.6.8 => 1.7.4
    - type: fix
      summary: |
        Compare .NET objects instead of JSON strings when comparing objects in mock wire tests,
        which fixes bugs where JSON deserialization and serialization would cause differences in the JSON strings.

- version: 1.12.0-rc9
  createdAt: "2025-03-03"
  irVersion: 56
  changelogEntry:
    - type: fix
      summary: Fix inline path parameters with pagination endpoints.

- version: 1.12.0-rc8
  createdAt: "2025-03-03"
  irVersion: 56
  changelogEntry:
    - type: feat
      summary: |
        Several class names are computed differently:
        - Environment class name:
          - Use `environment-class-name` if configured,
          - otherwise, fall back to `exported-client-class-name` if configured, with `Environment` suffix,
          - otherwise, fall back to `client-class-name` if configured, with `Environment` suffix,
          - otherwise, fall back to the computed client name, with `Environment` suffix.
        - Base exception class name:
          - Use `base-exception-class-name` if configured,
          - otherwise, fall back to `exported-client-class-name` if configured, with `Exception` suffix,
          - otherwise, fall back to `client-class-name` if configured, with `Exception` suffix,
          - otherwise, fall back to the computed client name, with `Exception` suffix.
        - Base API exception class name:
          - Use `base-api-exception-class-name` if configured,
          - otherwise, fall back to `exported-client-class-name` if configured, with `ApiException` suffix,
          - otherwise, fall back to `client-class-name` if configured, with `ApiException` suffix,
          - otherwise, fall back to the computed client name, with `ApiException` suffix.

- version: 1.12.0-rc7
  createdAt: "2025-03-03"
  irVersion: 56
  changelogEntry:
    - type: internal
      summary: Move exception handler into client options as an internal property for SDK authors to configure.

- version: 1.12.0-rc6
  createdAt: "2025-03-03"
  irVersion: 56
  changelogEntry:
    - type: fix
      summary: Fix bug where a lambda for sending HTTP requests would use the HTTP request from the outer scope instead of the local scope.

- version: 1.12.0-rc5
  createdAt: "2025-03-03"
  irVersion: 56
  changelogEntry:
    - type: fix
      summary: Fix hardcoded namespace for Pager.cs

- version: 1.12.0-rc4
  createdAt: "2025-03-03"
  irVersion: 56
  changelogEntry:
    - type: feat
      summary: Add .editorconfig file to the generated SDK.

- version: 1.12.0-rc3
  createdAt: "2025-03-02"
  irVersion: 56
  changelogEntry:
    - type: feat
      summary: Add support for schema properties with write-only and read-only access.
    - type: feat
      summary: The JSON serializer will write with indentation during debugging, and without in production.

- version: 1.12.0-rc2
  createdAt: "2025-03-02"
  irVersion: 56
  changelogEntry:
    - type: feat
      summary: |
        Pager and BiPager now have consistent properties and methods.
        As part of this change, pagers are now generated asynchronously which is a breaking change for the endpoint methods.

        ```csharp
        // Before:
        var pager = client.GetItemsAsync(...);

        // After:
        var pager = await client.GetItemsAsync(...);
        ```
    - type: fix
      summary: |
        Fixed an issue where generated code for setting UUIDs in a query string parameter would generate uncompilable code.
    - type: feat
      summary: Extend support for offset pagination to float, double, and decimal types.

- version: 1.12.0-rc1
  createdAt: "2025-03-02"
  irVersion: 56
  changelogEntry:
    - type: feat
      summary: |
        Add support for the `include-exception-handler` configuration option, which generates an `ExceptionHandler` interface for the SDK.
        This is useful when you want to act upon all exceptions thrown by the SDK (e.g. report them to a monitoring service).

        You can configure this feature with the following:

        ```yaml
        # generators.yml
        - name: fern-api/fern-csharp-sdk
          version: 1.12.0-rc1
          config:
            include-exception-handler: true
        ```
    - type: fix
      summary: |
        Fixes a regression for mapping `ReadOnlyMemory` values in the generated Protobuf mapper.

- version: 1.12.0-rc0
  createdAt: "2025-02-28"
  irVersion: 56
  changelogEntry:
    - type: feat
      summary: Add support for custom pagination.

- version: 1.11.0
  createdAt: "2025-02-27"
  irVersion: 55
  changelogEntry:
    - type: feat
      summary: |
        Add support for the `inline-path-parameters` configuration option, which generates
        path parameters in the generated request type (if any) instead of as separate
        positional parameters.

        ```yaml
        # generators.yml

        - name: fern-api/fern-csharp-sdk
          version: 1.11.0
          config:
            inline-path-parameters: true
        ```
    - type: fix
      summary: |
        Fix an issue where the `JsonIgnore` attribute was not included for query parameter or header properties.

- version: 1.10.1
  createdAt: "2025-02-27"
  irVersion: 55
  changelogEntry:
    - type: internal
      summary: |
        Update the IR to v55.

- version: 1.10.0
  createdAt: "2025-02-26"
  irVersion: 53
  changelogEntry:
    - type: feat
      summary: |
        Add support for `exported-client-class-name` to allow you to export the client class name.
        This is useful when you want to use a custom client class name for code snippets.

- version: 1.9.33
  createdAt: "2025-02-24"
  irVersion: 53
  changelogEntry:
    - type: fix
      summary: Upload C# snippets to the registry.

- version: 1.9.32
  createdAt: "2025-02-24"
  irVersion: 53
  changelogEntry:
    - type: fix
      summary: JSON serialize `DateOnly` to `yyyy-MM-dd` format.
    - type: internal
      summary: Add test for serializing and deserializing `DateOnly` abd `DateTime`.

- version: 1.9.31
  createdAt: "2025-02-15"
  irVersion: 53
  changelogEntry:
    - type: fix
      summary: |
        Use `global::System` instead of `System` to avoid conflicts when a type named `System` exists in the current namespace.

- version: 1.9.30
  createdAt: "2025-02-15"
  irVersion: 53
  changelogEntry:
    - type: fix
      summary: |
        The Protobuf enum mapper now handles every enum variant.

- version: 1.9.29
  createdAt: "2025-02-15"
  irVersion: 53
  changelogEntry:
    - type: fix
      summary: |
        The Protobuf package aliases now include the package name to avoid conflicts when multiple
        Protobuf packages are used. For example, `com.acme.users.v1` would be aliased as `ProtoUsersV1`
        instead of just `Proto`.

- version: 1.9.28
  createdAt: "2025-02-15"
  irVersion: 53
  changelogEntry:
    - type: fix
      summary: |
        Fix the Protobuf mappers for the google.protobuf.Any type.
    - type: fix
      summary: |
        The Protobuf mappers now refer to the original name of the Protobuf type instead
        of the PascalCase name.

- version: 1.9.27
  createdAt: "2025-02-14"
  irVersion: 53
  changelogEntry:
    - type: fix
      summary: |
        Fix the Protobuf mappers for enum and timestamp types.

- version: 1.9.26
  createdAt: "2025-02-14"
  irVersion: 53
  changelogEntry:
    - type: fix
      summary: |
        Use `global::System.Type` instead of `System.Type` in `OneOfSerializer`
        when a type named `System` exists in the current namespace.

- version: 1.9.25
  createdAt: "2025-02-14"
  irVersion: 53
  changelogEntry:
    - type: fix
      summary: |
        Use `global::System.Type` instead of `System.Type` in generated code to avoid potential naming conflicts
        when a type named `System` exists in the current namespace.

- version: 1.9.24
  createdAt: "2025-02-14"
  irVersion: 53
  changelogEntry:
    - type: fix
      summary: |
        Use the original gRPC service name in the generated client reference instead of applying any casing transformations.

- version: 1.9.23
  createdAt: "2025-02-14"
  irVersion: 53
  changelogEntry:
    - type: fix
      summary: |
        Fix method return types to use unqualified `Task<T>` instead of `System.Threading.Tasks.Task<T>`
        when the method returns a response.

- version: 1.9.22
  createdAt: "2025-02-14"
  irVersion: 53
  changelogEntry:
    - type: feat
      summary: |
        Generate a pagination section to the generated README.md file.
    - type: feat
      summary: |
        You can now `foreach(var item in page)` on `Page<T>` instances.
- version: 1.9.21
  createdAt: "2025-02-06"
  irVersion: 53
  changelogEntry:
    - type: fix
      summary: |
        Support literals in query parameters and headers. For example, if a field in a wrapped request has a literal value of "foo", we will now set that value as the default value for the field.
        Note that wrapped requests are just a bag of properties that include body properties.
- version: 1.9.20
  createdAt: "2025-02-06"
  irVersion: 53
  changelogEntry:
    - type: fix
      summary: |
        Support literals in wrapped requests (). For example, if a field in a wrapped request has a literal value of "foo", we will now set that value as the default value for the field.
        Note that wrapped requests are just a bag of properties that include body properties.
- version: 1.9.19
  createdAt: "2025-02-06"
  changelogEntry:
    - type: fix
      summary: |
        Fix serialization of enum path parameters. Previously, enum path parameters were serialized using their C# enum name, but now they are
        correctly serialized using their wire value.
  irVersion: 53
- version: 1.9.18
  createdAt: "2025-02-06"
  changelogEntry:
    - type: fix
      summary: |
        Fix serialization of enum path parameters. Previously, enum path parameters were serialized using their C# enum name, but now they are
        correctly serialized using their wire value.
  irVersion: 53
- version: 1.9.17
  createdAt: "2025-02-06"
  changelogEntry:
    - type: fix
      summary: |
        Support required literals. For example, if a field has a literal value of "foo", we will now set that value as the default value for the field.
  irVersion: 53
- version: 1.9.16
  createdAt: "2025-02-06"
  changelogEntry:
    - type: fix
      summary: |
        Required client parameters that are headers are now sent when making API requests. For example if a bearer token is required to
        instantiate the client, we will ensure that it is sent when making API requests.
  irVersion: 53
- version: 1.9.15
  createdAt: "2025-02-06"
  changelogEntry:
    - type: fix
      summary: Change unpaged endpoints from internal to private to avoid ambiguous references in test projects who have access to internals.
    - type: fix
      summary: |
        Fix an issue where enum values named `Equals` would always have be converted to `"Equals"` instead of their correct wire value.
    - type: feat
      summary: Increase test performance by parallelizing tests and setting HTTP request retry delay to 0.
  irVersion: 53
- version: 1.9.14
  createdAt: "2025-02-03"
  changelogEntry:
    - type: fix
      summary: |
        Add support for nullable undiscriminated unions (`OneOf<X, Y, Z>?`), and add tests for undiscriminated unions.
  irVersion: 53
- version: 1.9.13
  createdAt: "2025-02-02"
  changelogEntry:
    - type: internal
      summary: |
        Miscellaneous improvement for the C# generator
        - Call `.ConfigureAwait(false)` on Tasks
        - Use `Enumerable<T>.Empty` instead of creating a new empty list
        - Add PolySharp to test project and use C# 12
        - Remove redundant `#nullable enable` directives
        - Improve C# syntax
  irVersion: 53
- version: 1.9.12
  createdAt: "2025-01-22"
  changelogEntry:
    - type: fix
      summary: |
        Change serialization logic for headers and querystring parameters:
        - Strings, enums, dates, times, and date times are serialized as before.
        - Booleans are now serialized as `true` and `false` instead of `True` and `False`.
        - Objects, lists, maps, dictionaries, undiscriminated, and discriminated unions are serialized to JSON.
    - type: fix
      summary: |
        Only use `.Value` on nullable structs when serializing parameters to headers and querystring parameters.
  irVersion: 53
- version: 1.9.11
  createdAt: "2024-11-25"
  changelogEntry:
    - type: feat
      summary: |
        Add two dependencies who previously were transitive dependencies to ensure the generated SDKs use the patched versions without vulnerabilities.
        - `System.Net.Http` >= `4.3.4`
        - `System.Text.RegularExpressions` >= `4.3.1`
        Update other dependencies to the latest version:
        - `Portable.System.DateTimeOnly` = `8.0.2` (on net462 & netstandard2.0)
        - `PolySharp` = `1.15.0`
        - `OneOf` = `3.0.271`
        - `OneOf.Extended` = `3.0.271`
  irVersion: 53
- version: 1.9.10
  createdAt: "2024-11-20"
  changelogEntry:
    - type: feat
      summary: |
        Add partial `JsonOptions.ConfigureJsonSerializerOptions` method to allow SDK maintainers to configure the `JsonSerializerOptions` used by the SDK.
  irVersion: 53
- version: 1.9.9
  createdAt: "2024-11-19"
  changelogEntry:
    - type: feat
      summary: |
        Add support for [Auto Pagination](https://buildwithfern.com/learn/sdks/features/auto-pagination).
        When enabled, the endpoint methods will return a `Pager<T>` object that you can use to iterate over all items of an endpoint.
        Additionally, you can use the `Pager<T>.AsPagesAsync` method to iterate over all pages of an endpoint.
        The SDK will automatically make the necessary HTTP requests for you as you iterate over the items or the pages.
  irVersion: 53
- version: 1.9.8
  createdAt: "2024-11-14"
  changelogEntry:
    - type: feat
      summary: Add support for [idempotency headers](https://buildwithfern.com/learn/sdks/capabilities/idempotency-headers).
  irVersion: 53
- version: 1.9.7
  createdAt: "2024-11-12"
  changelogEntry:
    - type: feat
      summary: Set Content-Type header for HTTP requests when specified in the API spec/definition.
  irVersion: 53
- version: 1.9.6
  createdAt: "2024-11-09"
  changelogEntry:
    - type: feat
      summary: Copy the csproj Version as the AssemblyVersion and FileVersion.
  irVersion: 53
- version: 1.9.5
  createdAt: "2024-11-09"
  changelogEntry:
    - type: feat
      summary: Copy the csproj Version as the AssemblyVersion and FileVersion.
  irVersion: 53
- version: 1.9.4
  createdAt: "2024-11-08"
  changelogEntry:
    - type: feat
      summary: Generate a ProjectName.Test.Custom.props file for you to configure any MSBuild properties for your test project.
    - type: feat
      summary: Only import ProjectName.Custom.props and ProjectName.Test.Custom.props if the file exists, so you can delete the file if you wish to.
    - type: fix
      summary: Do not re-import the .NET SDK inside of ProjectName.Custom.props.
  irVersion: 53
- version: 1.9.3
  createdAt: "2024-11-07"
  changelogEntry:
    - type: feat
      summary: Generate a ProjectName.Custom.props file for you to configure any MSBuild properties for your project.
    - type: fix
      summary: Generate the license NuGet properties inside the .csproj file correctly.
  irVersion: 53
- version: 1.9.1
  createdAt: "2024-11-06"
  changelogEntry:
    - type: chore
      summary: >-
        Update `System.Text.Json` dependency from `8.0.4` to `8.0.5` because a security patch was released to resolve [this vulnerability](https://github.com/advisories/GHSA-8g4q-xg66-9fp4).
  irVersion: 53
- version: 1.9.0
  createdAt: "2024-11-05"
  changelogEntry:
    - type: feat
      summary: >-
        Add support for calling HTTP endpoints and gRPC endpoints within the same service.
  irVersion: 53
- version: 1.8.5
  createdAt: "2024-10-30"
  changelogEntry:
    - type: feat
      summary: >-
        Add forward-compatible enums.
        Set `experimental-enable-forward-compatible-enums` to `true` in the configuration to generate forward-compatible enums.

        With forward-compatible enums you can create and parse an enum value that is not predefined.

        - Forward compatible enums are not compatible with the previously generated native enums.
          This is a breaking change for the users of the generated SDK, but only users using switch-case statements are affected.
        - Use the `Value` property to get the string value of the enum.
        - For each value in the enum,
          - a public static property is generated, which is an instance of the enum class,
          - a public static property is generated within the nested `Values` class with the string value of the enum.

        Here's a before and after for creating and parsing a resource with a predefined enum value and a custom enum value:

        **Before**:

        ```csharp
        var resource = client.CreateResource(new Resource { Id = "2", EnumProperty = MyEnum.Value2 } );
        // The line below does not compile because the enum does not have a `Value3` value.
        // resource = client.CreateResource(new Resource { Id = "3", EnumProperty = MyEnum.Value3 } );
        resource = client.GetResource("3");
        switch(resource.EnumProperty)
        {
            case MyEnum.Value1:
                Console.WriteLine("Value1");
                break;
            case MyEnum.Value2:
                Console.WriteLine("Value2");
                break;
            default:
                // this will never be reached until the SDK is updated with the new enum value
                Console.WriteLine("Unknown");
                break;
        }
        if(resource.EnumProperty == MyEnum.Value1)
        {
                Console.WriteLine("Value1");
        }
        else if (resource.EnumProperty == MyEnum.Value2)
        {
                Console.WriteLine("Value2");
        }
        else
        {
            // this will never be reached until the SDK is updated with the new enum value
            Console.WriteLine("Unknown");
        }
        ```

        No exception is thrown, but the output incorrectly shows `Value1` because .NET falls back to the first value in the enum.

        **After**:

        ```csharp
        var resource = client.CreateResource(new Resource { Id = "2", EnumProperty = MyEnum.Value2 } );
        resource = client.CreateResource(new Resource { Id = "3", EnumProperty = MyEnum.Custom("value3") } );
        resource = client.GetResource("3");
        switch(resource.EnumProperty.Value)
        {
            case MyEnum.Values.Value1:
                Console.WriteLine("Value1");
                break;
            case MyEnum.Values.Value2:
                Console.WriteLine("Value2");
                break;
            default:
                Console.WriteLine(resource.EnumProperty.Value);
                break;
        }
        if(resource.EnumProperty == MyEnum.Value1)
        {
            Console.WriteLine("Value1");
        }
        else if (resource.EnumProperty == MyEnum.Value2)
        {
            Console.WriteLine("Value2");
        }
        else
        {
            Console.WriteLine(resource.EnumProperty.Value);
        }
        ```

        The output correctly shows `Value3`.

  irVersion: 53
- version: 1.8.4
  createdAt: "2024-10-28"
  changelogEntry:
    - type: fix
      summary: Make sure summary and code examples in XML code comments are XML encoded.
  irVersion: 53
- version: 1.8.3
  createdAt: "2024-10-28"
  changelogEntry:
    - type: fix
      summary: Update generated .gitignore files to not ignore C# files inside of folders named Logs and Releases.
  irVersion: 53
- version: 1.8.2
  createdAt: "2024-10-28"
  changelogEntry:
    - type: fix
      summary: Fixes a bug where the ClientOptions would not compile due to incorrect Clone method generation.
  irVersion: 53
- version: 1.8.1
  createdAt: "2024-10-08"
  changelogEntry:
    - type: fix
      summary: |
        Fixes a bug where the `OauthTokenProvider.cs` was incorrectly referencing
        the endpoint method, causing code to fail to compile.
  irVersion: 53
- version: 1.8.0
  createdAt: "2024-08-29"
  changelogEntry:
    - type: feat
      summary: |
        Adds support for Client Credentials OAuth with token refresh.

        Now you can instantiate your SDK by passing in clientId and clientSecret,
        and let fern handle retrieving and refreshing the token.

        ```cs
        var client = new ImdbClient("YOUR_CLIENT_ID", "YOUR_CLIENT_SECRET");
        await client.doThing();
        ```
  irVersion: 53
- version: 1.7.0
  createdAt: "2024-08-29"
  changelogEntry:
    - type: feat
      summary: Add support for generated `reference.md` files.
  irVersion: 53
- version: 1.6.0
  createdAt: "2024-08-29"
  changelogEntry:
    - type: feat
      summary: Add support for generated `README.md` files.
  irVersion: 53
- version: 1.5.0
  createdAt: "2024-08-28"
  changelogEntry:
    - type: feat
      summary: Add support for service-level headers.
    - type: feat
      summary: >-
        Generate `snippet.json` file containing usage snippets for each
        endpoint.
    - type: feat
      summary: >-
        Apply the timeout configured on the `ClientOptions` and `RequestOptions`
        type.
    - type: feat
      summary: >-
        Add exponential backoff retrier, which acts upon `MaxRetries`
        configuration option specified on the `ClientOptions` and
        `RequestOptions`.
    - type: feat
      summary: Generate the `RawClientTests.cs` file which includes retry logic tests.
    - type: internal
      summary: >-
        Refactor the `RawClient` with additional helper methods so that it's
        easier to follow.
    - type: fix
      summary: >-
        Fix a bug where `OneOf` used directly as request or response types fail
        serialization.
  irVersion: 53
- version: 1.4.0
  createdAt: "2024-08-26"
  changelogEntry:
    - type: internal
      summary: >-
        Generate a `Version` class which is used to reference the current
        version.
  irVersion: 53
- version: 1.3.0
  createdAt: "2024-08-22"
  changelogEntry:
    - type: internal
      summary: No changes.
  irVersion: 53
- version: 1.3.0-rc2
  createdAt: "2024-08-22"
  changelogEntry:
    - type: internal
      summary: Fix warnings in generated `RawClient`.
    - type: internal
      summary: Use a simpler primitive instantiation for the various number types.
  irVersion: 53
- version: 1.3.0-rc1
  createdAt: "2024-08-22"
  changelogEntry:
    - type: feat
      summary: Generate the `ToString` method to write the JSON format of an object.
    - type: feat
      summary: Generate snippets as example documentation.
  irVersion: 53
- version: 1.3.0-rc0
  createdAt: "2024-08-22"
  changelogEntry:
    - type: feat
      summary: Add support for sending the `User-Agent` header.
    - type: internal
      summary: >-
        The `RawClient` now supports HTTP headers within the `ClientOptions` and
        `RequestOptions` types.
    - type: feat
      summary: >-
        Add support for the `package-id` configuration, which is used to control
        the name of the package in NuGet.
    - type: feat
      summary: >-
        Add support for mock server tests with `generate-mock-server-tests`
        configuration option.
    - type: internal
      summary: Omit `null` property values in requests.
    - type: fix
      summary: >-
        Fix a bug where request bodies are not sent for wrapped requests that
        include headers or query params.
    - type: fix
      summary: >-
        Fix a bug where enums, dates, and datetimes are sometimes not serialized
        properly as query parameters and headers.
    - type: feat
      summary: Add support for `read-only-memory-types` configuration.
    - type: feat
      summary: >-
        Add the `CancellationToken` parameter as the last parameter to every
        endpoint method.
    - type: feat
      summary: Add support for gRPC/Protobuf endpoints.
  irVersion: 53
- version: 1.2.1
  createdAt: "2024-08-12"
  changelogEntry:
    - type: feat
      summary: >-
        Add support for Protobuf file dependencies to generate gRPC client
        stubs.
    - type: fix
      summary: Fix potential namespace and type conflicts.
  irVersion: 53
- version: 1.1.0
  createdAt: "2024-08-11"
  changelogEntry:
    - type: fix
      summary: Error strings are correctly mapped to an appropriate exception.
  irVersion: 53
- version: 1.0.0
  createdAt: "2024-08-11"
  changelogEntry:
    - type: break
      summary: >-
        The C# SDK is now on major version 1.0.0. To preserve compatibility with
        pre-1.0.0, set all of \{root-namespace-for-core-classes,
        pascal-case-environments, simplify-object-dictionaries\} to `false`.
    - type: internal
      summary: Core classes that are exposed publicly are now in the root namespace.
    - type: internal
      summary: >-
        Types that were previously generated as `Dictionary<string, object?>`
        are now just `object`.
    - type: internal
      summary: Environment names are pascal-cased.
    - type: feat
      summary: >-
        Generating specific error types can now be turned off with the
        `generate-error-types` configuration.
  irVersion: 53
- version: 0.12.0
  createdAt: "2024-08-10"
  changelogEntry:
    - type: feat
      summary: >-
        Get better Unit Testing JSON comparison results by using
        `FluentAssertions`.
  irVersion: 53
- version: 0.11.0
  createdAt: "2024-08-09"
  changelogEntry:
    - type: internal
      summary: Mark internal files `internal`.
    - type: feat
      summary: Make all client classes `Partial`.
    - type: internal
      summary: Don't override `toString` on Exceptions.
  irVersion: 53
- version: 0.10.0
  createdAt: "2024-08-07"
  changelogEntry:
    - type: fix
      summary: >-
        Fix a bug where conflicting class names and namespaces cause compile to
        fail.
  irVersion: 53
- version: 0.9.0
  createdAt: "2024-08-01"
  changelogEntry:
    - type: feat
      summary: >-
        Add the `base-api-exception-class-name` and `base-exception-class-name`
        generator configuration. These control the class names of the generated
        `ApiException` and `Exception` class names.
  irVersion: 53
- version: 0.8.0
  createdAt: "2024-07-31"
  changelogEntry:
    - type: feat
      summary: Support text response types.
    - type: feat
      summary: Support inheritance for inlined request bodies.
  irVersion: 53
- version: 0.7.0
  createdAt: "2024-07-31"
  changelogEntry:
    - type: feat
      summary: Generate Exception types for all errors defined in the IR.
  irVersion: 53
- version: 0.6.0
  createdAt: "2024-07-31"
  changelogEntry:
    - type: feat
      summary: >-
        Add support for `RequestOptions` allowing request-specific option
        overrides.
  irVersion: 53
- version: 0.5.0
  createdAt: "2024-07-30"
  changelogEntry:
    - type: feat
      summary: Add support for `uint`, `ulong`, and `float` types.
    - type: internal
      summary: Bump to IRv53.
  irVersion: 53
- version: 0.4.0
  createdAt: "2024-07-30"
  changelogEntry:
    - type: feat
      summary: Add support for `allow-multiple` query parameters.
    - type: feat
      summary: >-
        Generate `map<string, unknown>` types as `Dictionary<string, object?>`
        to support explicit `null` values.
  irVersion: 51
- version: 0.3.4
  createdAt: "2024-07-30"
  changelogEntry:
    - type: internal
      summary: >-
        Make datetime deserialization more lenient and include milliseconds in
        serialization.
  irVersion: 51
- version: 0.3.3
  createdAt: "2024-07-30"
  changelogEntry:
    - type: internal
      summary: >-
        Generate types with `set` accessors instead of `init` to improve object
        construction flexibility.
  irVersion: 51
- version: 0.3.2
  createdAt: "2024-07-29"
  changelogEntry:
    - type: feat
      summary: >-
        The C# generator now supports configuration to match namespaces to file
        paths.
  irVersion: 51
- version: 0.3.1
  createdAt: "2024-07-25"
  changelogEntry:
    - type: internal
      summary: Add header suppliers to `RawClient` constructor parameters.
  irVersion: 51
- version: 0.3.0
  createdAt: "2024-07-25"
  changelogEntry:
    - type: break
      summary: Convert all usages of `Guid` to `string` to avoid casing issues.
  irVersion: 51
- version: 0.2.1
  createdAt: "2024-07-25"
  changelogEntry:
    - type: fix
      summary: Fix Multi URL environment classes compilation issue.
  irVersion: 51
- version: 0.2.0
  createdAt: "2024-07-25"
  changelogEntry:
    - type: break
      summary: Rename `Environments.cs` to `{OrgName}Environment`.
    - type: feat
      summary: Generate classes for environments with different endpoint URLs.
  irVersion: 51
- version: 0.1.4
  createdAt: "2024-07-23"
  changelogEntry:
    - type: internal
      summary: More improvements to datetime serialization.
  irVersion: 51
- version: 0.1.3
  createdAt: "2024-07-22"
  changelogEntry:
    - type: fix
      summary: Fixed a bug with serializing datetimes.
    - type: internal
      summary: >-
        Stop generating empty serialization unit test files when there are no
        examples.
  irVersion: 51
- version: 0.1.2
  createdAt: "2024-07-17"
  changelogEntry:
    - type: chore
      summary: Bump IR to 51.
    - type: feat
      summary: >-
        Generate serialization unit tests for models and add a GH workflow to
        run them.
  irVersion: 51
- version: 0.1.1
  createdAt: "2024-07-10"
  changelogEntry:
    - type: internal
      summary: >-
        Enable generating unions with up to 32 types by adding the
        OneOf.Extended package.
    - type: fix
      summary: Handle double optional fields properly with a single `?`.
  irVersion: 33
- version: 0.1.0
  createdAt: "2024-07-09"
  changelogEntry:
    - type: feat
      summary: Add targets for .NET Standard 2.0 and .NET Framework 4.6.2.
    - type: fix
      summary: Avoid duplicate key errors in `StringEnumSerializer`.
    - type: fix
      summary: Fix bugs with root client requests causing generation failures.
    - type: fix
      summary: Correctly handle environment values and literal header names.
    - type: internal
      summary: Improve constructor parameters and other minor fixes.
  irVersion: 33
- version: 0.0.35
  createdAt: "2024-07-02"
  changelogEntry:
    - type: fix
      summary: Ensure base client requests are generated correctly.
  irVersion: 33
- version: 0.0.34
  createdAt: "2024-07-02"
  changelogEntry:
    - type: fix
      summary: Implement base client methods instead of leaving them empty.
  irVersion: 33
- version: 0.0.33
  createdAt: "2024-06-21"
  changelogEntry:
    - type: feat
      summary: >-
        Add support for specifying extra dependencies in the C# generator
        configuration.
  irVersion: 33
- version: 0.0.32
  createdAt: "2024-06-21"
  changelogEntry:
    - type: fix
      summary: Ensure enum values are JSON serialized before being sent to the server.
  irVersion: 33
- version: 0.0.31
  createdAt: "2024-06-21"
  changelogEntry:
    - type: fix
      summary: Ensure the HTTP client joins endpoint path with the base URL safely.
  irVersion: 33
- version: 0.0.30
  createdAt: "2024-06-20"
  changelogEntry:
    - type: fix
      summary: >-
        The SDK now supports making requests with a Content-Type of
        `application/octet-stream` for byte data.
    - type: fix
      summary: >-
        The SDK now safely handles API-wide path parameters, including their
        proper joining in `RawClient.cs`.
  irVersion: 33
- version: 0.0.29
  createdAt: "2024-06-20"
  changelogEntry:
    - type: fix
      summary: >-
        The generated SDK now correctly respects service base paths, which were
        previously omitted.
  irVersion: 33
- version: 0.0.28
  createdAt: "2024-06-19"
  changelogEntry:
    - type: fix
      summary: >-
        Query and header parameters with optional datetimes are now encoded in
        ISO 8601 format before making requests.
  irVersion: 33
- version: 0.0.25
  createdAt: "2024-06-20"
  changelogEntry:
    - type: feat
      summary: Discriminated unions are now generated as object.
    - type: feat
      summary: >-
        Header parameters are no longer required in the constructor, eliminating
        the need for users to provide redundant information.
  irVersion: 33
- version: 0.0.24
  createdAt: "2024-06-19"
  changelogEntry:
    - type: fix
      summary: >-
        Query and header parameters are now ISO 8601 encoded before making
        requests.
  irVersion: 33
- version: 0.0.23
  createdAt: "2024-06-07"
  changelogEntry:
    - type: feat
      summary: >-
        The SDK is now compatible exclusively with .NET 6. This change reflects
        significant code adjustments needed for .NET 4+ compatibility.
  irVersion: 33
- version: 0.0.22
  createdAt: "2024-06-07"
  changelogEntry:
    - type: feat
      summary: The SDK now includes support for .NET 4.
  irVersion: 33
- version: 0.0.21
  createdAt: "2024-05-31"
  changelogEntry:
    - type: fix
      summary: Array and list fields are now generated as `IEnumerable`.
  irVersion: 33
- version: 0.0.20
  createdAt: "2024-05-29"
  changelogEntry:
    - type: internal
      summary: Enum serializers are now added directly to enum declarations.
    - type: internal
      summary: OneOf serializers are now added as a core class.
  irVersion: 33
- version: 0.0.19
  createdAt: "2024-05-29"
  changelogEntry:
    - type: fix
      summary: Enum serializers now handle reading and writing enum string values.
    - type: fix
      summary: >-
        Non-success status code errors are now thrown with the stringified
        response body.
  irVersion: 33
- version: 0.0.18
  createdAt: "2024-05-28"
  changelogEntry:
    - type: internal
      summary: Generated GitHub workflows now run on dotnet-version 8.x.
  irVersion: 33
- version: 0.0.17
  createdAt: "2024-05-28"
  changelogEntry:
    - type: feat
      summary: Enabled nullable on all C# files.
    - type: feat
      summary: Made project compatible with .NET 6, .NET 7, and .NET 8.
  irVersion: 33
- version: 0.0.16
  createdAt: "2024-05-23"
  changelogEntry:
    - type: fix
      summary: Miscellaneous fixes.
      fixed:
        - .csproj indentation
        - Setting X-Fern-SDK-Name to the top-level namespace
        - Passing through serializer options when serializing JSON messages
  irVersion: 33
- version: 0.0.15
  createdAt: "2024-05-23"
  changelogEntry:
    - type: fix
      summary: Inlined requests that are strictly bodies are JSON serializable.
  irVersion: 33
- version: 0.0.14
  createdAt: "2024-05-23"
  changelogEntry:
    - type: feat
      summary: The SDK now includes a `JsonEnumMemberStringEnumConverter`.
  irVersion: 33
- version: 0.0.13
  createdAt: "2024-05-22"
  changelogEntry:
    - type: feat
      summary: >-
        If a LICENSE is specified, the generator now packages the license in the
        .csproj file.
  irVersion: 33
- version: 0.0.12
  createdAt: "2024-05-22"
  changelogEntry:
    - type: feat
      summary: >-
        The C# generator now generates an `Environments.cs` file containing URLs
        for different environments.
  irVersion: 33
- version: 0.0.11
  createdAt: "2024-05-20"
  changelogEntry:
    - type: feat
      summary: >-
        The C# generator now generates a proper `.csproj` file with version,
        GitHub URL, and a reference to the SDK README.
  irVersion: 33
- version: 0.0.10
  createdAt: "2024-05-15"
  changelogEntry:
    - type: feat
      summary: >-
        The generated SDK now publishes GitHub Actions to build and publish the
        generated package to NuGet.
  irVersion: 33
- version: 0.0.9
  createdAt: "2024-05-10"
  changelogEntry:
    - type: fix
      summary: >-
        When an inlined request body is entirely made up of request body
        properties, the entire request can now be serialized as the request
        body.
  irVersion: 33
- version: 0.0.8
  createdAt: "2024-05-10"
  changelogEntry:
    - type: fix
      summary: Several bug fixes.
      added:
        - Support for arbitrary nested clients
        - Query parameter serialization
      changed:
        - Property naming for async methods
        - Properly formatted solution files
  irVersion: 33<|MERGE_RESOLUTION|>--- conflicted
+++ resolved
@@ -3,10 +3,6 @@
   changelogEntry:
     - type: feat
       summary: |
-<<<<<<< HEAD
-        Add Generation Metadata file to output in .fern/metadata.json path.
-  createdAt: "2025-11-03"
-=======
         Significant improvements to class/property/namespace tracking, collisions reduced.
         Generated snippets and examples are far more accurate.
         Resolved a case where files with duplicate names were clobbered.
@@ -14,7 +10,6 @@
         Eliminated unnecessary namespace and scoping in generated code.
         Significant fixes to generated code for Pagination scenarios.
   createdAt: "2025-10-31"
->>>>>>> 6a8ecba9
   irVersion: 61
 
 - version: 2.5.0
