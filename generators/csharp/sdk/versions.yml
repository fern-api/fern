# yaml-language-server: $schema=../../../fern-versions-yml.schema.json
<<<<<<< HEAD
- version: 2.9.0
  changelogEntry:
    - type: feat
      summary: |
        Upgrade C# SDK generator Docker images to use .NET 10 SDK base image.
        * Improves package restoration and build performance
        * .NET 10 uses .slnx solution files instead of .sln files, which are more readable and generate deterministically
        * This change does not affect the target framework of generated SDKs
  createdAt: "2025-11-12"
  irVersion: 61
  
=======
- version: 2.8.0
  changelogEntry:
    - type: feat
      summary: |
        .github/workflows/ci.yml file changes:
        * Update actions/checkout to v5
        * Update actions/setup-dotnet to v5
        * Use .NET 10 SDK
        * Split up restore and build steps
        * Don't build the test project unless running tests
  createdAt: "2025-11-12"
  irVersion: 61

>>>>>>> ab2a0808
- version: 2.7.5
  changelogEntry:
    - type: fix
      summary: |
        Support enums in multipart-forms.
        Corrected date-normalization code in tests generation.
  createdAt: "2025-11-11"
  irVersion: 61

- version: 2.7.4
  changelogEntry:
    - type: chore
      summary: |
        Upgrade C# formatter csharpier to 1.2.1.
  createdAt: "2025-11-11"
  irVersion: 61

- version: 2.7.3
  changelogEntry:
    - type: fix
      summary: |
        Refactor package dependencies in C# generation so Dynamic Snippets in the browser can work.
  createdAt: "2025-11-10"
  irVersion: 61

- version: 2.7.2
  changelogEntry:
    - type: fix
      summary: |
        Synthesize simple values for dynamic snippets when the example is missing data.
  createdAt: "2025-11-05"
  irVersion: 61

- version: 2.7.1
  changelogEntry:
    - type: fix
      summary: |
        Improved generation of snippets and example code for file-upload scenarios.
  createdAt: "2025-11-05"
  irVersion: 61

- version: 2.7.0
  changelogEntry:
    - type: feat
      summary: |
        Added Generation Metadata file to output
  createdAt: "2025-11-04"
  irVersion: 61

- version: 2.6.0
  changelogEntry:
    - type: feat
      summary: |
        Significant improvements to class/property/namespace tracking, collisions reduced.
        Generated snippets and examples are far more accurate.
        Resolved a case where files with duplicate names were clobbered.
        Implicit namespaces are consistent across .NET frameworks now.
        Eliminated unnecessary namespace and scoping in generated code.
        Significant fixes to generated code for Pagination scenarios.
  createdAt: "2025-10-31"
  irVersion: 61

- version: 2.5.0
  changelogEntry:
    - type: feat
      summary: |
        Generate section about forward-compatible enums in README.md
  createdAt: "2025-10-24"
  irVersion: 61

- version: 2.4.4
  changelogEntry:
    - type: fix
      summary: |
        When sending the HTTP request, allow the response to start processing before the entire body is read.
  createdAt: "2025-10-20"
  irVersion: 61

- version: 2.4.3
  changelogEntry:
    - type: fix
      summary: |
        Fix incomplete handling for boolean type.
  createdAt: "2025-10-16"
  irVersion: 61

- version: 2.4.2
  changelogEntry:
    - type: fix
      summary: |
        Enabled SSE and JSON streaming to deserialize OneOf the same as WebSockets can.
        Fixed minor nullability warnings.
  createdAt: "2025-10-09"
  irVersion: 61

- version: 2.4.1
  changelogEntry:
    - type: fix
      summary: |
        Fix nullability issues in generated code.
  createdAt: "2025-10-07"
  irVersion: 61

- version: 2.4.0
  changelogEntry:
    - type: internal
      summary: |
        Bump IR to v60
  createdAt: "2025-09-26"
  irVersion: 61

- version: 2.3.1
  changelogEntry:
    - type: fix
      summary: |
        Upgrade generator-cli dependency to fix local generation handling of .fernignore files.
  createdAt: "2025-09-29"
  irVersion: 59

- version: 2.3.0
  changelogEntry:
    - type: feat
      summary: |
        Add generator code to create clients for WebSocket APIs.
  createdAt: "2025-09-26"
  irVersion: 59

- version: 2.2.0
  changelogEntry:
    - type: feat
      summary: |
        Add support for custom sections in the README.md via `customSections` config option.
  createdAt: "2025-09-17"
  irVersion: 59

- version: 2.1.16-rc0
  changelogEntry:
    - type: fix
      summary: |
        Enable type disambiguation and renaming during code generation
        Permits the `examples` test fixtures to compile successfully
  createdAt: "2025-09-05"
  irVersion: 58
- version: 2.1.15
  changelogEntry:
    - type: fix
      summary: Ensure dynamic snippet method calls can use literal values
  createdAt: "2025-08-25"
  irVersion: 58
- version: 2.1.14
  changelogEntry:
    - type: fix
      summary: Create link in README.MD file to the REFERENCE.MD file
  createdAt: "2025-08-25"
  irVersion: 58
- version: 2.1.13
  changelogEntry:
    - type: fix
      summary: |
        Ensure `experimental-fully-qualified-namespaces` to have 
        'global::' prefix.
  createdAt: "2025-08-19"
  irVersion: 58
- version: 2.1.12
  changelogEntry:
    - type: fix
      summary: |
        Add support for configuration 'experimental-fully-qualified-namespaces' to 
        generate fully qualified typenames and namespaces. 
        Add support for `experimental-dotnet-format` to have `dotnet format` reduce
        namespaces and namespace prefixes. (this can take a large amount of memory)
        This creates code that is much cleaner, and can easily support
        multiple endpoints with identical names in the generated code without
        name or namespace collisions.
  createdAt: "2025-08-18"
  irVersion: 58

- version: 2.1.10
  changelogEntry:
    - type: fix
      summary: Generate reference.md file as long as there are some endpoints.
  createdAt: "2025-08-11"
  irVersion: 58

- version: 2.1.8
  changelogEntry:
    - type: fix
      summary: Idempotent headers are added to the headers in the request
  createdAt: "2025-08-11"
  irVersion: 58

- version: 2.1.7
  changelogEntry:
    - type: fix
      summary: |
        Improve generation so that all expected tests/samples correctly
        generate and compile.

    - type: fix
      summary: |
        In `RawClient.cs` namespace references are prefixed with `global::`
        to ensure that the class works correctly when an explicit namespace
        and client class are used that could cause it to collide.

    - type: fix
      summary: |
        Set csharpier version to `1.1.*` to avoid inadvertently picking up 
        `1.0.3` which has an inconsistency in formatting.

  createdAt: "2025-08-04"
  irVersion: 58

- version: 2.1.6
  changelogEntry:
    - type: feat
      summary: Trigger release to use new version of CSharpier formatter
  createdAt: "2025-08-04"
  irVersion: 58

- version: 2.1.5
  changelogEntry:
    - type: fix
      summary: Add test for RawClient.ts to test Query Parameter Escaping
  createdAt: "2025-07-31"
  irVersion: 58
- version: 2.1.4
  changelogEntry:
    - type: fix
      summary: ensure that query parameters are Uri encoded in RawClient.cs
  createdAt: "2025-07-31"
  irVersion: 58
- version: 2.1.3
  changelogEntry:
    - type: fix
      summary: uses fully qualified class name `System.IO.Stream` for downloads
  createdAt: "2025-07-29"
  irVersion: 58
- version: 2.1.2
  changelogEntry:
    - type: feat
      summary: |
        Generate methods to support FileDownload (returns a `Task<Stream>`).
        Example:

        ```csharp
          var request = new FooAudioRequest {
            Format = Format.Wav,
            Song = "Happy Birthday"
          };
          var stream = await client.Songs.CreateSongAsync(request);
          // copy the stream to a file
          using (var fileStream = new FileStream("song.wav", FileMode.Create, FileAccess.Write))
          {
            await stream.CopyToAsync(fileStream);
          }
        ```

    - type: feat
      summary: |
        Generate streaming/SSE JSON responses (returns an `IAsyncEnumerable<...>`).
        Example:

        ```csharp
        var request = new FooRequest
        {
            Names = ["Bob", "Alice"]
        };

        // iterate over the list of items returned
        await foreach( var item in client.People.CreatePeopleStreamingAsync(request)) {
          Console.WriteLine($"Text for {item.Name} : {item.Text}");
        }
        ```

  createdAt: "2025-07-29"
  irVersion: 58
- version: 2.1.1
  changelogEntry:
    - summary: |
        Ensures that clients that have no endpoints are not generated.
      type: fix
  createdAt: "2025-07-23"
  irVersion: 58
- version: 2.1.0
  changelogEntry:
    - summary: |
        Pass in custom pager context to the custom pager factory. The context contains the send request method, initial HTTP request, client options, and request options.
        SDK authors can improve their custom pagination implementation with this context available to them.
      type: feat
  createdAt: "2025-07-09"
  irVersion: 58
- version: 2.0.3
  changelogEntry:
    - summary: |
        Mockserver tests were generated based on the endpoint name being tested.
        When multiple endpoints have the same name, they would override each other, resulting in only one of them being tested.
        Mockserver tests are now namespaced and written to the filesystem following the same structure as the generated endpoints are.
      type: fix
    - summary: |
        Update the type referencing logic to take into account the current namespace, other namespaces, and more scenarios where it could conflicts.
      type: fix
  createdAt: "2025-07-09"
  irVersion: 58
- version: 2.0.2
  changelogEntry:
    - summary: Improve auto-pagination logic to consider empty strings in response as null cursors and stop paging.
      type: fix
  createdAt: "2025-06-27"
  irVersion: 58
- version: 2.0.1
  changelogEntry:
    - summary: Fix a bug where strings with special characters would not be properly escaped when converted to C# strings.
      type: fix
  createdAt: "2025-06-24"
  irVersion: 58
- version: 2.0.0
  changelogEntry:
    - summary: |
        The following configuration names have changed, but the old names will continue to work.
        * `experimental-enable-forward-compatible-enums` is now `enable-forward-compatible-enums`
        * `experimental-additional-properties` is now `additional-properties`
      type: chore
    - summary: |
        This release changes the defaults for the following custom configuration in _generators.yml_.

        | Option | Before | Now |
        |--------|--------|-----|
        | `additional-properties` | `false` | `true` |
        | `enable-forward-compatible-enums` | `false` | `true` |
        | `generate-mock-server-tests` | `false` | `true` |
        | `inline-path-parameters` | `false` | `true` |
        | `simplify-object-dictionaries` | `true` | `false` |
        | `use-discriminated-unions` | `false` | `true` |

        To avoid breaking changes, explicitly set the options above with the `Before` values in the `config` of your generator
        in _generators.yml_.
      type: feat
  createdAt: "2025-06-23"
  irVersion: 58
- version: 1.18.1
  changelogEntry:
    - summary: |
        Add `[Serializable]` attribute to generated schema, request, and error classes.
        This will make it easier for instances of these classes to be stored in places like `Exception.Data`.
      type: fix
  createdAt: "2025-06-17"
  irVersion: 58
- version: 1.18.0
  changelogEntry:
    - summary: Add support for HTTP HEAD method
      type: feat
  createdAt: "2025-06-05"
  irVersion: 58
- version: 1.17.6
  changelogEntry:
    - summary: Fix generated pagination endpoints that include path parameters.
      type: fix
  createdAt: "2025-06-05"
  irVersion: 58
- version: 1.17.5
  changelogEntry:
    - summary: Update the IR to v58.
      type: internal
  createdAt: "2025-06-03"
  irVersion: 58
- version: 1.17.4
  changelogEntry:
    - summary: Mock the OAuth endpoint for the wire tests.
      type: fix
  createdAt: "2025-05-16"
  irVersion: 57
- version: 1.17.3
  changelogEntry:
    - summary: |
        Add support for the custom introduction setting in the generated README.md.
      type: fix
  createdAt: "2025-05-13"
  irVersion: 57
- version: 1.17.2
  changelogEntry:
    - summary: |
        Install the generator-cli at build time as a fallback if runtime installation fails.
      type: fix
  createdAt: "2025-05-01"
  irVersion: 57
- version: 1.17.1
  createdAt: "2025-05-04"
  irVersion: 57
  changelogEntry:
    - type: chore
      summary: Self hosted github user defaults to `fern-api[bot]`.
- version: 1.17.0
  createdAt: "2025-05-04"
  irVersion: 57
  changelogEntry:
    - type: feat
      summary: Added support for pushing to GitHub.
- version: 1.16.3
  createdAt: "2025-04-23"
  irVersion: 57
  changelogEntry:
    - type: feat
      summary: Upgrade Csharpier formatter to `1.*` for faster and better formatting.
- version: 1.16.2
  createdAt: "2025-04-22"
  irVersion: 57
  changelogEntry:
    - type: feat
      summary: |
        Add `root-client-class-access` configuration option to control the access modifier of the root client class.
        `root-client-class-access` defaults to `public`, but can be set to `internal` to make the root client class internal.
    - type: fix
      summary: Pin `csharpier` formatter to `0.*` to avoid breaking changes in the formatter.
- version: 1.16.1
  createdAt: "2025-04-11"
  irVersion: 57
  changelogEntry:
    - type: feat
      summary: Make minor improvements to the ReadOnlyAdditionalProperties and AdditionalProperties properties for internal usage.
- version: 1.16.0
  createdAt: "2025-04-10"
  irVersion: 57
  changelogEntry:
    - type: feat
      summary: |
        Add read-only and writeable additional properties for request and response types.

        Example:
        ```csharp
        var request = new FooRequest
        {
            Id = "123",
            AdditionalProperties =
            {
                ["extra1"] = new { value = 42 },
                ["extra2"] = DateTime.Now,
                ["extra3"] = 99
            }
        };

        var response = await client.Foo.CreateAsync(request);

        Dictionary<string, JsonElement> jsonElements = response.AdditionalProperties.ToJsonElementDictionary();
        Dictionary<string, int> extra1 = jsonElements["extra1"].Deserialize<Dictionary<string, int>>();
        DateTime extra2 = jsonElements["extra2"].GetDateTime();
        int extra3 = jsonElements["extra3"].GetInt32();
        ````

        To enable this feature, configure `experimental-additional-properties: true` in the `config` section of your C# generator in generators.yml.
        This will become the default in the future.

- version: 1.15.14
  createdAt: "2025-04-07"
  irVersion: 57
  changelogEntry:
    - type: fix
      summary: Fix issue where read-only list properties wouldn't deserialize correctly.

- version: 1.15.13
  createdAt: "2025-04-01"
  irVersion: 57
  changelogEntry:
    - type: chore
      summary: |
        Mark `AdditionalProperties` property as experiment using XML docs.

- version: 1.15.12
  createdAt: "2025-03-31"
  irVersion: 57
  changelogEntry:
    - type: fix
      summary: |
        Fallback from `init` to `set` on .NET Framework & .NET Standard 2.0 for public and protected properties.
        This ensures the properties can be set on older TFMs without compilation errors.

- version: 1.15.11
  createdAt: "2025-03-25"
  irVersion: 57
  changelogEntry:
    - type: chore
      summary: Restructure internal HTTP classes to allow for more granular Fern ignoring.

- version: 1.15.10
  createdAt: "2025-03-22"
  irVersion: 57
  changelogEntry:
    - type: fix
      summary: |
        Fix generated tests that fail because of types containing OneOf or ReadOnlyMemory properties.

- version: 1.15.9
  createdAt: "2025-03-21"
  irVersion: 57
  changelogEntry:
    - type: fix
      summary: |
        Significantly improve performance of the generator itself by asynchronously formatting snippets in parallel.
        For example, Square's SDK generates in less than 20 seconds as opposed to more than 3 minutes previously.

- version: 1.15.8
  createdAt: "2025-03-21"
  irVersion: 57
  changelogEntry:
    - type: fix
      summary: Fix issue where the `FileParameter` class was not generated in projects with gRPC/proto endpoints.

- version: 1.15.6
  createdAt: "2025-03-19"
  irVersion: 57
  changelogEntry:
    - type: fix
      summary: Make tests pass that compare JSON strings regardless of how it is formatted by ignoring whitespace.

- version: 1.15.5
  createdAt: "2025-03-19"
  irVersion: 57
  changelogEntry:
    - type: fix
      summary: Fix issue where headers were shared across different client instantiations when they should maintain their own state.

- version: 1.15.4
  createdAt: "2025-03-18"
  irVersion: 57
  changelogEntry:
    - type: feat
      summary: Make `FileParameter` disposable.

- version: 1.15.3
  createdAt: "2025-03-18"
  irVersion: 57
  changelogEntry:
    - type: fix
      summary: Fix multipart form tests and add charset tests for multipart form tests.

- version: 1.15.2
  createdAt: "2025-03-18"
  irVersion: 57
  changelogEntry:
    - type: fix
      summary: Fix a compilation error when using typed idempotency headers.

- version: 1.15.1
  createdAt: "2025-03-17"
  irVersion: 57
  changelogEntry:
    - type: fix
      summary: If a Content-Type header does not include charset, make sure the charset is also not included in the HTTP request.

- version: 1.15.0
  createdAt: "2025-03-17"
  irVersion: 57
  changelogEntry:
    - type: feat
      summary: Add `AdditionalHeaders` to client and request options. This lets users add and override headers for each request.

- version: 1.14.3
  createdAt: "2025-03-14"
  irVersion: 57
  changelogEntry:
    - type: fix
      summary: Escape summary node contents in XML doc comments to prevent XML parsing errors.

- version: 1.14.2
  createdAt: "2025-03-13"
  irVersion: 57
  changelogEntry:
    - type: fix
      summary: Fix issue a NullReferenceException for generated root clients with typed headers in client options.

- version: 1.14.1
  createdAt: "2025-03-13"
  irVersion: 57
  changelogEntry:
    - type: fix
      summary: Fix issue where a type is written but conflicts with the namespace it is written in.

- version: 1.14.0
  createdAt: "2025-03-13"
  irVersion: 57
  changelogEntry:
    - type: feat
      summary: |
        The SDK now supports the `AdditionalBodyProperties` and `AdditionalQueryParameters` request options, which
        can be used to add arbitrary properties to the request. This is useful for interacting
        with alpha or undocumented functionality.

        ```csharp
        var response = await client.Users.Create(
          ...,
          new RequestOptions {
            AdditionalBodyProperties = new Dictionary<string, object> {
              { "key", "value" }
            },
          }
        );
        ```

- version: 1.13.2
  createdAt: "2025-03-13"
  irVersion: 57
  changelogEntry:
    - type: fix
      summary: Fix issue where MultipartFormTests wouldn't pass because the timezone on the local machine is different than the timezone on the CI machine.

- version: 1.13.1
  createdAt: "2025-03-13"
  irVersion: 57
  changelogEntry:
    - type: fix
      summary: |
        Forward compatible enums has a static method `Custom(string value)` that allows you to create a new instance of the enum with a custom value.
        "Custom" is a commonly used enum value, and we want to avoid conflicts with the static method, so we're renaming the static method to `FromCustom(string value)`.
        This feature is gated behind the `experimental-enable-forward-compatible-enums` configuration option, so we're accepting this as a breaking change without a major version bump.
    - type: feat
      summary: |
        Forward compatible enums can be explicitly casted from and to strings.
        ```csharp
        string myEnumAsString = (string)MyEnum.Enum1;
        MyEnum myEnum = (MyEnum)"custom-value";
        ```
        Note: We're not supporting implicit casts here because it could lead to behavior the user doesn't expect.

- version: 1.13.0
  createdAt: "2025-03-13"
  irVersion: 57
  changelogEntry:
    - type: feat
      summary: |
        Add support for multipartform requests with file and non-file parameters.
        This is useful when you want to send a file along with other form data in a single request.

        For example, you can use the following code to upload a file with a description and some metadata:
        ```csharp
        await client.UploadAsync(
            new UploadRequest
            {
                File = new FileParameter { Stream = fileStream, FileName = "file.txt" },
                Description = "This is a test file",
                Meta = new Meta {
                    Key1 = "value1",
                    Key2 = "value2"
                }
            }
        );
        ```

- version: 1.12.0-rc18
  createdAt: "2025-03-10"
  irVersion: 57
  changelogEntry:
    - type: fix
      summary: |
        Make the behavior between a wrapped request with body properties and normal body request consistent.
        Previously, a wrapped request with body properties would not omit `null` values even if the JSON configuration is configured to omit `null` values.
    - type: fix
      summary: |
        Fix a bug where required properties that were `[JsonIgnore]` threw an error during serialization.
    - type: feat
      summary: Improve performance of query string value to string conversion by relying less on `JsonSerializer` and more on `ToString()`.

- version: 1.12.0-rc17
  createdAt: "2025-03-09"
  irVersion: 57
  changelogEntry:
    - type: fix
      summary: Generate snippets for unions when `use-discriminated-unions` is `true` in the generator configuration.

- version: 1.12.0-rc16
  createdAt: "2025-03-09"
  irVersion: 57
  changelogEntry:
    - type: fix
      summary: Remove hardcoded namespace import from JsonElementComparer.cs

- version: 1.12.0-rc15
  createdAt: "2025-03-09"
  irVersion: 57
  changelogEntry:
    - type: feat
      summary: |
        Generate **discriminated unions** with:
        - Type safety with compile-time checking
        - Exhaustive discriminant value matching
        - JSON serialization support

        Here's a simple example how to use a shape discriminated union:
        ```csharp
        var shape = new Shape(new Circle { Radius = 5 });

        // Type checking
        if (shape.IsCircle) {
            Console.WriteLine($"Radius: {circle.AsCircle().Radius}");
        }

        // Discriminant value matching
        var area = shape.Match(
            circle => Math.PI * circle.Radius * circle.Radius,
            square => square.Length * square.Length,
            (type, _) => throw new NotSupportedException($"Unknown: {type}")
        );

        // TryAs pattern
        if (shape.TryAsCircle(out var circle)) {
            Console.WriteLine($"Radius: {circle.Radius}");
        }
        ```

        This feature is off by default for backward compatibility.
        To enable it, set `use-discriminated-unions` to `true` in the generator configuration.

    - type: feat
      summary: Improved serialization tests for generated classes for normal objects and discriminated unions.
    - type: feat
      summary: Generated classes now follow the C# convention for odering consts, fields, constructors, properties, methods, operators, and inner classes.

- version: 1.12.0-rc14
  createdAt: "2025-03-07"
  irVersion: 57
  changelogEntry:
    - type: feat
      summary: |
        Add support for overriding literal global headers via the `ClientOptions` class.

- version: 1.12.0-rc13
  createdAt: "2025-03-07"
  irVersion: 57
  changelogEntry:
    - type: feat
      summary: |
        Add support for receiving additional properties in object types with the new `AdditionalProperties` field.
        This is useful when you want to parse an object that has properties that are not available in the SDK
        (e.g. alpha and/or undocumented properties).

        ```csharp
        // Call the endpoint.
        var response = await client.GetUser(...);

        // Print the additional properties.
        Console.WriteLine(response.AdditionalProperties);
        ```

- version: 1.12.0-rc12
  createdAt: "2025-03-05"
  irVersion: 57
  changelogEntry:
    - type: fix
      summary: |
        Don't rely on the `FluentAssertions.Json` package to test serialization and deserialization.

- version: 1.12.0-rc11
  createdAt: "2025-03-04"
  irVersion: 57
  changelogEntry:
    - type: internal
      summary: |
        Update the IR to v57.

- version: 1.12.0-rc10
  createdAt: "2025-03-04"
  irVersion: 56
  changelogEntry:
    - type: feat
      summary: |
        Compare .NET objects instead of JSON strings when comparing objects in mock wire tests.
        With this change, we can remove the dependency on the FluentAssertions.Json package (and implicitly on the Newtonsoft.Json package).
    - type: chore
      summary: |
        Update dependencies in generated test project:
        - `Microsoft.NET.Test.Sdk`: 17.12.0 => 17.13.0
        - `NUnit`: 4.2.2 => 4.3.2
        - `NUnit3TestAdapter`: 4.6.0 => 5.0.0
        - `NUnit.Analyzers`: 4.4.0 => 4.6.0
        - `coverlet.collector`: 6.0.2 => 6.0.4
        - `WireMock.Net`: 1.6.8 => 1.7.4
    - type: fix
      summary: |
        Compare .NET objects instead of JSON strings when comparing objects in mock wire tests,
        which fixes bugs where JSON deserialization and serialization would cause differences in the JSON strings.

- version: 1.12.0-rc9
  createdAt: "2025-03-03"
  irVersion: 56
  changelogEntry:
    - type: fix
      summary: Fix inline path parameters with pagination endpoints.

- version: 1.12.0-rc8
  createdAt: "2025-03-03"
  irVersion: 56
  changelogEntry:
    - type: feat
      summary: |
        Several class names are computed differently:
        - Environment class name:
          - Use `environment-class-name` if configured,
          - otherwise, fall back to `exported-client-class-name` if configured, with `Environment` suffix,
          - otherwise, fall back to `client-class-name` if configured, with `Environment` suffix,
          - otherwise, fall back to the computed client name, with `Environment` suffix.
        - Base exception class name:
          - Use `base-exception-class-name` if configured,
          - otherwise, fall back to `exported-client-class-name` if configured, with `Exception` suffix,
          - otherwise, fall back to `client-class-name` if configured, with `Exception` suffix,
          - otherwise, fall back to the computed client name, with `Exception` suffix.
        - Base API exception class name:
          - Use `base-api-exception-class-name` if configured,
          - otherwise, fall back to `exported-client-class-name` if configured, with `ApiException` suffix,
          - otherwise, fall back to `client-class-name` if configured, with `ApiException` suffix,
          - otherwise, fall back to the computed client name, with `ApiException` suffix.

- version: 1.12.0-rc7
  createdAt: "2025-03-03"
  irVersion: 56
  changelogEntry:
    - type: internal
      summary: Move exception handler into client options as an internal property for SDK authors to configure.

- version: 1.12.0-rc6
  createdAt: "2025-03-03"
  irVersion: 56
  changelogEntry:
    - type: fix
      summary: Fix bug where a lambda for sending HTTP requests would use the HTTP request from the outer scope instead of the local scope.

- version: 1.12.0-rc5
  createdAt: "2025-03-03"
  irVersion: 56
  changelogEntry:
    - type: fix
      summary: Fix hardcoded namespace for Pager.cs

- version: 1.12.0-rc4
  createdAt: "2025-03-03"
  irVersion: 56
  changelogEntry:
    - type: feat
      summary: Add .editorconfig file to the generated SDK.

- version: 1.12.0-rc3
  createdAt: "2025-03-02"
  irVersion: 56
  changelogEntry:
    - type: feat
      summary: Add support for schema properties with write-only and read-only access.
    - type: feat
      summary: The JSON serializer will write with indentation during debugging, and without in production.

- version: 1.12.0-rc2
  createdAt: "2025-03-02"
  irVersion: 56
  changelogEntry:
    - type: feat
      summary: |
        Pager and BiPager now have consistent properties and methods.
        As part of this change, pagers are now generated asynchronously which is a breaking change for the endpoint methods.

        ```csharp
        // Before:
        var pager = client.GetItemsAsync(...);

        // After:
        var pager = await client.GetItemsAsync(...);
        ```
    - type: fix
      summary: |
        Fixed an issue where generated code for setting UUIDs in a query string parameter would generate uncompilable code.
    - type: feat
      summary: Extend support for offset pagination to float, double, and decimal types.

- version: 1.12.0-rc1
  createdAt: "2025-03-02"
  irVersion: 56
  changelogEntry:
    - type: feat
      summary: |
        Add support for the `include-exception-handler` configuration option, which generates an `ExceptionHandler` interface for the SDK.
        This is useful when you want to act upon all exceptions thrown by the SDK (e.g. report them to a monitoring service).

        You can configure this feature with the following:

        ```yaml
        # generators.yml
        - name: fern-api/fern-csharp-sdk
          version: 1.12.0-rc1
          config:
            include-exception-handler: true
        ```
    - type: fix
      summary: |
        Fixes a regression for mapping `ReadOnlyMemory` values in the generated Protobuf mapper.

- version: 1.12.0-rc0
  createdAt: "2025-02-28"
  irVersion: 56
  changelogEntry:
    - type: feat
      summary: Add support for custom pagination.

- version: 1.11.0
  createdAt: "2025-02-27"
  irVersion: 55
  changelogEntry:
    - type: feat
      summary: |
        Add support for the `inline-path-parameters` configuration option, which generates
        path parameters in the generated request type (if any) instead of as separate
        positional parameters.

        ```yaml
        # generators.yml

        - name: fern-api/fern-csharp-sdk
          version: 1.11.0
          config:
            inline-path-parameters: true
        ```
    - type: fix
      summary: |
        Fix an issue where the `JsonIgnore` attribute was not included for query parameter or header properties.

- version: 1.10.1
  createdAt: "2025-02-27"
  irVersion: 55
  changelogEntry:
    - type: internal
      summary: |
        Update the IR to v55.

- version: 1.10.0
  createdAt: "2025-02-26"
  irVersion: 53
  changelogEntry:
    - type: feat
      summary: |
        Add support for `exported-client-class-name` to allow you to export the client class name.
        This is useful when you want to use a custom client class name for code snippets.

- version: 1.9.33
  createdAt: "2025-02-24"
  irVersion: 53
  changelogEntry:
    - type: fix
      summary: Upload C# snippets to the registry.

- version: 1.9.32
  createdAt: "2025-02-24"
  irVersion: 53
  changelogEntry:
    - type: fix
      summary: JSON serialize `DateOnly` to `yyyy-MM-dd` format.
    - type: internal
      summary: Add test for serializing and deserializing `DateOnly` abd `DateTime`.

- version: 1.9.31
  createdAt: "2025-02-15"
  irVersion: 53
  changelogEntry:
    - type: fix
      summary: |
        Use `global::System` instead of `System` to avoid conflicts when a type named `System` exists in the current namespace.

- version: 1.9.30
  createdAt: "2025-02-15"
  irVersion: 53
  changelogEntry:
    - type: fix
      summary: |
        The Protobuf enum mapper now handles every enum variant.

- version: 1.9.29
  createdAt: "2025-02-15"
  irVersion: 53
  changelogEntry:
    - type: fix
      summary: |
        The Protobuf package aliases now include the package name to avoid conflicts when multiple
        Protobuf packages are used. For example, `com.acme.users.v1` would be aliased as `ProtoUsersV1`
        instead of just `Proto`.

- version: 1.9.28
  createdAt: "2025-02-15"
  irVersion: 53
  changelogEntry:
    - type: fix
      summary: |
        Fix the Protobuf mappers for the google.protobuf.Any type.
    - type: fix
      summary: |
        The Protobuf mappers now refer to the original name of the Protobuf type instead
        of the PascalCase name.

- version: 1.9.27
  createdAt: "2025-02-14"
  irVersion: 53
  changelogEntry:
    - type: fix
      summary: |
        Fix the Protobuf mappers for enum and timestamp types.

- version: 1.9.26
  createdAt: "2025-02-14"
  irVersion: 53
  changelogEntry:
    - type: fix
      summary: |
        Use `global::System.Type` instead of `System.Type` in `OneOfSerializer`
        when a type named `System` exists in the current namespace.

- version: 1.9.25
  createdAt: "2025-02-14"
  irVersion: 53
  changelogEntry:
    - type: fix
      summary: |
        Use `global::System.Type` instead of `System.Type` in generated code to avoid potential naming conflicts
        when a type named `System` exists in the current namespace.

- version: 1.9.24
  createdAt: "2025-02-14"
  irVersion: 53
  changelogEntry:
    - type: fix
      summary: |
        Use the original gRPC service name in the generated client reference instead of applying any casing transformations.

- version: 1.9.23
  createdAt: "2025-02-14"
  irVersion: 53
  changelogEntry:
    - type: fix
      summary: |
        Fix method return types to use unqualified `Task<T>` instead of `System.Threading.Tasks.Task<T>`
        when the method returns a response.

- version: 1.9.22
  createdAt: "2025-02-14"
  irVersion: 53
  changelogEntry:
    - type: feat
      summary: |
        Generate a pagination section to the generated README.md file.
    - type: feat
      summary: |
        You can now `foreach(var item in page)` on `Page<T>` instances.
- version: 1.9.21
  createdAt: "2025-02-06"
  irVersion: 53
  changelogEntry:
    - type: fix
      summary: |
        Support literals in query parameters and headers. For example, if a field in a wrapped request has a literal value of "foo", we will now set that value as the default value for the field.
        Note that wrapped requests are just a bag of properties that include body properties.
- version: 1.9.20
  createdAt: "2025-02-06"
  irVersion: 53
  changelogEntry:
    - type: fix
      summary: |
        Support literals in wrapped requests (). For example, if a field in a wrapped request has a literal value of "foo", we will now set that value as the default value for the field.
        Note that wrapped requests are just a bag of properties that include body properties.
- version: 1.9.19
  createdAt: "2025-02-06"
  changelogEntry:
    - type: fix
      summary: |
        Fix serialization of enum path parameters. Previously, enum path parameters were serialized using their C# enum name, but now they are
        correctly serialized using their wire value.
  irVersion: 53
- version: 1.9.18
  createdAt: "2025-02-06"
  changelogEntry:
    - type: fix
      summary: |
        Fix serialization of enum path parameters. Previously, enum path parameters were serialized using their C# enum name, but now they are
        correctly serialized using their wire value.
  irVersion: 53
- version: 1.9.17
  createdAt: "2025-02-06"
  changelogEntry:
    - type: fix
      summary: |
        Support required literals. For example, if a field has a literal value of "foo", we will now set that value as the default value for the field.
  irVersion: 53
- version: 1.9.16
  createdAt: "2025-02-06"
  changelogEntry:
    - type: fix
      summary: |
        Required client parameters that are headers are now sent when making API requests. For example if a bearer token is required to
        instantiate the client, we will ensure that it is sent when making API requests.
  irVersion: 53
- version: 1.9.15
  createdAt: "2025-02-06"
  changelogEntry:
    - type: fix
      summary: Change unpaged endpoints from internal to private to avoid ambiguous references in test projects who have access to internals.
    - type: fix
      summary: |
        Fix an issue where enum values named `Equals` would always have be converted to `"Equals"` instead of their correct wire value.
    - type: feat
      summary: Increase test performance by parallelizing tests and setting HTTP request retry delay to 0.
  irVersion: 53
- version: 1.9.14
  createdAt: "2025-02-03"
  changelogEntry:
    - type: fix
      summary: |
        Add support for nullable undiscriminated unions (`OneOf<X, Y, Z>?`), and add tests for undiscriminated unions.
  irVersion: 53
- version: 1.9.13
  createdAt: "2025-02-02"
  changelogEntry:
    - type: internal
      summary: |
        Miscellaneous improvement for the C# generator
        - Call `.ConfigureAwait(false)` on Tasks
        - Use `Enumerable<T>.Empty` instead of creating a new empty list
        - Add PolySharp to test project and use C# 12
        - Remove redundant `#nullable enable` directives
        - Improve C# syntax
  irVersion: 53
- version: 1.9.12
  createdAt: "2025-01-22"
  changelogEntry:
    - type: fix
      summary: |
        Change serialization logic for headers and querystring parameters:
        - Strings, enums, dates, times, and date times are serialized as before.
        - Booleans are now serialized as `true` and `false` instead of `True` and `False`.
        - Objects, lists, maps, dictionaries, undiscriminated, and discriminated unions are serialized to JSON.
    - type: fix
      summary: |
        Only use `.Value` on nullable structs when serializing parameters to headers and querystring parameters.
  irVersion: 53
- version: 1.9.11
  createdAt: "2024-11-25"
  changelogEntry:
    - type: feat
      summary: |
        Add two dependencies who previously were transitive dependencies to ensure the generated SDKs use the patched versions without vulnerabilities.
        - `System.Net.Http` >= `4.3.4`
        - `System.Text.RegularExpressions` >= `4.3.1`
        Update other dependencies to the latest version:
        - `Portable.System.DateTimeOnly` = `8.0.2` (on net462 & netstandard2.0)
        - `PolySharp` = `1.15.0`
        - `OneOf` = `3.0.271`
        - `OneOf.Extended` = `3.0.271`
  irVersion: 53
- version: 1.9.10
  createdAt: "2024-11-20"
  changelogEntry:
    - type: feat
      summary: |
        Add partial `JsonOptions.ConfigureJsonSerializerOptions` method to allow SDK maintainers to configure the `JsonSerializerOptions` used by the SDK.
  irVersion: 53
- version: 1.9.9
  createdAt: "2024-11-19"
  changelogEntry:
    - type: feat
      summary: |
        Add support for [Auto Pagination](https://buildwithfern.com/learn/sdks/features/auto-pagination).
        When enabled, the endpoint methods will return a `Pager<T>` object that you can use to iterate over all items of an endpoint.
        Additionally, you can use the `Pager<T>.AsPagesAsync` method to iterate over all pages of an endpoint.
        The SDK will automatically make the necessary HTTP requests for you as you iterate over the items or the pages.
  irVersion: 53
- version: 1.9.8
  createdAt: "2024-11-14"
  changelogEntry:
    - type: feat
      summary: Add support for [idempotency headers](https://buildwithfern.com/learn/sdks/capabilities/idempotency-headers).
  irVersion: 53
- version: 1.9.7
  createdAt: "2024-11-12"
  changelogEntry:
    - type: feat
      summary: Set Content-Type header for HTTP requests when specified in the API spec/definition.
  irVersion: 53
- version: 1.9.6
  createdAt: "2024-11-09"
  changelogEntry:
    - type: feat
      summary: Copy the csproj Version as the AssemblyVersion and FileVersion.
  irVersion: 53
- version: 1.9.5
  createdAt: "2024-11-09"
  changelogEntry:
    - type: feat
      summary: Copy the csproj Version as the AssemblyVersion and FileVersion.
  irVersion: 53
- version: 1.9.4
  createdAt: "2024-11-08"
  changelogEntry:
    - type: feat
      summary: Generate a ProjectName.Test.Custom.props file for you to configure any MSBuild properties for your test project.
    - type: feat
      summary: Only import ProjectName.Custom.props and ProjectName.Test.Custom.props if the file exists, so you can delete the file if you wish to.
    - type: fix
      summary: Do not re-import the .NET SDK inside of ProjectName.Custom.props.
  irVersion: 53
- version: 1.9.3
  createdAt: "2024-11-07"
  changelogEntry:
    - type: feat
      summary: Generate a ProjectName.Custom.props file for you to configure any MSBuild properties for your project.
    - type: fix
      summary: Generate the license NuGet properties inside the .csproj file correctly.
  irVersion: 53
- version: 1.9.1
  createdAt: "2024-11-06"
  changelogEntry:
    - type: chore
      summary: >-
        Update `System.Text.Json` dependency from `8.0.4` to `8.0.5` because a security patch was released to resolve [this vulnerability](https://github.com/advisories/GHSA-8g4q-xg66-9fp4).
  irVersion: 53
- version: 1.9.0
  createdAt: "2024-11-05"
  changelogEntry:
    - type: feat
      summary: >-
        Add support for calling HTTP endpoints and gRPC endpoints within the same service.
  irVersion: 53
- version: 1.8.5
  createdAt: "2024-10-30"
  changelogEntry:
    - type: feat
      summary: >-
        Add forward-compatible enums.
        Set `experimental-enable-forward-compatible-enums` to `true` in the configuration to generate forward-compatible enums.

        With forward-compatible enums you can create and parse an enum value that is not predefined.

        - Forward compatible enums are not compatible with the previously generated native enums.
          This is a breaking change for the users of the generated SDK, but only users using switch-case statements are affected.
        - Use the `Value` property to get the string value of the enum.
        - For each value in the enum,
          - a public static property is generated, which is an instance of the enum class,
          - a public static property is generated within the nested `Values` class with the string value of the enum.

        Here's a before and after for creating and parsing a resource with a predefined enum value and a custom enum value:

        **Before**:

        ```csharp
        var resource = client.CreateResource(new Resource { Id = "2", EnumProperty = MyEnum.Value2 } );
        // The line below does not compile because the enum does not have a `Value3` value.
        // resource = client.CreateResource(new Resource { Id = "3", EnumProperty = MyEnum.Value3 } );
        resource = client.GetResource("3");
        switch(resource.EnumProperty)
        {
            case MyEnum.Value1:
                Console.WriteLine("Value1");
                break;
            case MyEnum.Value2:
                Console.WriteLine("Value2");
                break;
            default:
                // this will never be reached until the SDK is updated with the new enum value
                Console.WriteLine("Unknown");
                break;
        }
        if(resource.EnumProperty == MyEnum.Value1)
        {
                Console.WriteLine("Value1");
        }
        else if (resource.EnumProperty == MyEnum.Value2)
        {
                Console.WriteLine("Value2");
        }
        else
        {
            // this will never be reached until the SDK is updated with the new enum value
            Console.WriteLine("Unknown");
        }
        ```

        No exception is thrown, but the output incorrectly shows `Value1` because .NET falls back to the first value in the enum.

        **After**:

        ```csharp
        var resource = client.CreateResource(new Resource { Id = "2", EnumProperty = MyEnum.Value2 } );
        resource = client.CreateResource(new Resource { Id = "3", EnumProperty = MyEnum.Custom("value3") } );
        resource = client.GetResource("3");
        switch(resource.EnumProperty.Value)
        {
            case MyEnum.Values.Value1:
                Console.WriteLine("Value1");
                break;
            case MyEnum.Values.Value2:
                Console.WriteLine("Value2");
                break;
            default:
                Console.WriteLine(resource.EnumProperty.Value);
                break;
        }
        if(resource.EnumProperty == MyEnum.Value1)
        {
            Console.WriteLine("Value1");
        }
        else if (resource.EnumProperty == MyEnum.Value2)
        {
            Console.WriteLine("Value2");
        }
        else
        {
            Console.WriteLine(resource.EnumProperty.Value);
        }
        ```

        The output correctly shows `Value3`.

  irVersion: 53
- version: 1.8.4
  createdAt: "2024-10-28"
  changelogEntry:
    - type: fix
      summary: Make sure summary and code examples in XML code comments are XML encoded.
  irVersion: 53
- version: 1.8.3
  createdAt: "2024-10-28"
  changelogEntry:
    - type: fix
      summary: Update generated .gitignore files to not ignore C# files inside of folders named Logs and Releases.
  irVersion: 53
- version: 1.8.2
  createdAt: "2024-10-28"
  changelogEntry:
    - type: fix
      summary: Fixes a bug where the ClientOptions would not compile due to incorrect Clone method generation.
  irVersion: 53
- version: 1.8.1
  createdAt: "2024-10-08"
  changelogEntry:
    - type: fix
      summary: |
        Fixes a bug where the `OauthTokenProvider.cs` was incorrectly referencing
        the endpoint method, causing code to fail to compile.
  irVersion: 53
- version: 1.8.0
  createdAt: "2024-08-29"
  changelogEntry:
    - type: feat
      summary: |
        Adds support for Client Credentials OAuth with token refresh.

        Now you can instantiate your SDK by passing in clientId and clientSecret,
        and let fern handle retrieving and refreshing the token.

        ```cs
        var client = new ImdbClient("YOUR_CLIENT_ID", "YOUR_CLIENT_SECRET");
        await client.doThing();
        ```
  irVersion: 53
- version: 1.7.0
  createdAt: "2024-08-29"
  changelogEntry:
    - type: feat
      summary: Add support for generated `reference.md` files.
  irVersion: 53
- version: 1.6.0
  createdAt: "2024-08-29"
  changelogEntry:
    - type: feat
      summary: Add support for generated `README.md` files.
  irVersion: 53
- version: 1.5.0
  createdAt: "2024-08-28"
  changelogEntry:
    - type: feat
      summary: Add support for service-level headers.
    - type: feat
      summary: >-
        Generate `snippet.json` file containing usage snippets for each
        endpoint.
    - type: feat
      summary: >-
        Apply the timeout configured on the `ClientOptions` and `RequestOptions`
        type.
    - type: feat
      summary: >-
        Add exponential backoff retrier, which acts upon `MaxRetries`
        configuration option specified on the `ClientOptions` and
        `RequestOptions`.
    - type: feat
      summary: Generate the `RawClientTests.cs` file which includes retry logic tests.
    - type: internal
      summary: >-
        Refactor the `RawClient` with additional helper methods so that it's
        easier to follow.
    - type: fix
      summary: >-
        Fix a bug where `OneOf` used directly as request or response types fail
        serialization.
  irVersion: 53
- version: 1.4.0
  createdAt: "2024-08-26"
  changelogEntry:
    - type: internal
      summary: >-
        Generate a `Version` class which is used to reference the current
        version.
  irVersion: 53
- version: 1.3.0
  createdAt: "2024-08-22"
  changelogEntry:
    - type: internal
      summary: No changes.
  irVersion: 53
- version: 1.3.0-rc2
  createdAt: "2024-08-22"
  changelogEntry:
    - type: internal
      summary: Fix warnings in generated `RawClient`.
    - type: internal
      summary: Use a simpler primitive instantiation for the various number types.
  irVersion: 53
- version: 1.3.0-rc1
  createdAt: "2024-08-22"
  changelogEntry:
    - type: feat
      summary: Generate the `ToString` method to write the JSON format of an object.
    - type: feat
      summary: Generate snippets as example documentation.
  irVersion: 53
- version: 1.3.0-rc0
  createdAt: "2024-08-22"
  changelogEntry:
    - type: feat
      summary: Add support for sending the `User-Agent` header.
    - type: internal
      summary: >-
        The `RawClient` now supports HTTP headers within the `ClientOptions` and
        `RequestOptions` types.
    - type: feat
      summary: >-
        Add support for the `package-id` configuration, which is used to control
        the name of the package in NuGet.
    - type: feat
      summary: >-
        Add support for mock server tests with `generate-mock-server-tests`
        configuration option.
    - type: internal
      summary: Omit `null` property values in requests.
    - type: fix
      summary: >-
        Fix a bug where request bodies are not sent for wrapped requests that
        include headers or query params.
    - type: fix
      summary: >-
        Fix a bug where enums, dates, and datetimes are sometimes not serialized
        properly as query parameters and headers.
    - type: feat
      summary: Add support for `read-only-memory-types` configuration.
    - type: feat
      summary: >-
        Add the `CancellationToken` parameter as the last parameter to every
        endpoint method.
    - type: feat
      summary: Add support for gRPC/Protobuf endpoints.
  irVersion: 53
- version: 1.2.1
  createdAt: "2024-08-12"
  changelogEntry:
    - type: feat
      summary: >-
        Add support for Protobuf file dependencies to generate gRPC client
        stubs.
    - type: fix
      summary: Fix potential namespace and type conflicts.
  irVersion: 53
- version: 1.1.0
  createdAt: "2024-08-11"
  changelogEntry:
    - type: fix
      summary: Error strings are correctly mapped to an appropriate exception.
  irVersion: 53
- version: 1.0.0
  createdAt: "2024-08-11"
  changelogEntry:
    - type: break
      summary: >-
        The C# SDK is now on major version 1.0.0. To preserve compatibility with
        pre-1.0.0, set all of \{root-namespace-for-core-classes,
        pascal-case-environments, simplify-object-dictionaries\} to `false`.
    - type: internal
      summary: Core classes that are exposed publicly are now in the root namespace.
    - type: internal
      summary: >-
        Types that were previously generated as `Dictionary<string, object?>`
        are now just `object`.
    - type: internal
      summary: Environment names are pascal-cased.
    - type: feat
      summary: >-
        Generating specific error types can now be turned off with the
        `generate-error-types` configuration.
  irVersion: 53
- version: 0.12.0
  createdAt: "2024-08-10"
  changelogEntry:
    - type: feat
      summary: >-
        Get better Unit Testing JSON comparison results by using
        `FluentAssertions`.
  irVersion: 53
- version: 0.11.0
  createdAt: "2024-08-09"
  changelogEntry:
    - type: internal
      summary: Mark internal files `internal`.
    - type: feat
      summary: Make all client classes `Partial`.
    - type: internal
      summary: Don't override `toString` on Exceptions.
  irVersion: 53
- version: 0.10.0
  createdAt: "2024-08-07"
  changelogEntry:
    - type: fix
      summary: >-
        Fix a bug where conflicting class names and namespaces cause compile to
        fail.
  irVersion: 53
- version: 0.9.0
  createdAt: "2024-08-01"
  changelogEntry:
    - type: feat
      summary: >-
        Add the `base-api-exception-class-name` and `base-exception-class-name`
        generator configuration. These control the class names of the generated
        `ApiException` and `Exception` class names.
  irVersion: 53
- version: 0.8.0
  createdAt: "2024-07-31"
  changelogEntry:
    - type: feat
      summary: Support text response types.
    - type: feat
      summary: Support inheritance for inlined request bodies.
  irVersion: 53
- version: 0.7.0
  createdAt: "2024-07-31"
  changelogEntry:
    - type: feat
      summary: Generate Exception types for all errors defined in the IR.
  irVersion: 53
- version: 0.6.0
  createdAt: "2024-07-31"
  changelogEntry:
    - type: feat
      summary: >-
        Add support for `RequestOptions` allowing request-specific option
        overrides.
  irVersion: 53
- version: 0.5.0
  createdAt: "2024-07-30"
  changelogEntry:
    - type: feat
      summary: Add support for `uint`, `ulong`, and `float` types.
    - type: internal
      summary: Bump to IRv53.
  irVersion: 53
- version: 0.4.0
  createdAt: "2024-07-30"
  changelogEntry:
    - type: feat
      summary: Add support for `allow-multiple` query parameters.
    - type: feat
      summary: >-
        Generate `map<string, unknown>` types as `Dictionary<string, object?>`
        to support explicit `null` values.
  irVersion: 51
- version: 0.3.4
  createdAt: "2024-07-30"
  changelogEntry:
    - type: internal
      summary: >-
        Make datetime deserialization more lenient and include milliseconds in
        serialization.
  irVersion: 51
- version: 0.3.3
  createdAt: "2024-07-30"
  changelogEntry:
    - type: internal
      summary: >-
        Generate types with `set` accessors instead of `init` to improve object
        construction flexibility.
  irVersion: 51
- version: 0.3.2
  createdAt: "2024-07-29"
  changelogEntry:
    - type: feat
      summary: >-
        The C# generator now supports configuration to match namespaces to file
        paths.
  irVersion: 51
- version: 0.3.1
  createdAt: "2024-07-25"
  changelogEntry:
    - type: internal
      summary: Add header suppliers to `RawClient` constructor parameters.
  irVersion: 51
- version: 0.3.0
  createdAt: "2024-07-25"
  changelogEntry:
    - type: break
      summary: Convert all usages of `Guid` to `string` to avoid casing issues.
  irVersion: 51
- version: 0.2.1
  createdAt: "2024-07-25"
  changelogEntry:
    - type: fix
      summary: Fix Multi URL environment classes compilation issue.
  irVersion: 51
- version: 0.2.0
  createdAt: "2024-07-25"
  changelogEntry:
    - type: break
      summary: Rename `Environments.cs` to `{OrgName}Environment`.
    - type: feat
      summary: Generate classes for environments with different endpoint URLs.
  irVersion: 51
- version: 0.1.4
  createdAt: "2024-07-23"
  changelogEntry:
    - type: internal
      summary: More improvements to datetime serialization.
  irVersion: 51
- version: 0.1.3
  createdAt: "2024-07-22"
  changelogEntry:
    - type: fix
      summary: Fixed a bug with serializing datetimes.
    - type: internal
      summary: >-
        Stop generating empty serialization unit test files when there are no
        examples.
  irVersion: 51
- version: 0.1.2
  createdAt: "2024-07-17"
  changelogEntry:
    - type: chore
      summary: Bump IR to 51.
    - type: feat
      summary: >-
        Generate serialization unit tests for models and add a GH workflow to
        run them.
  irVersion: 51
- version: 0.1.1
  createdAt: "2024-07-10"
  changelogEntry:
    - type: internal
      summary: >-
        Enable generating unions with up to 32 types by adding the
        OneOf.Extended package.
    - type: fix
      summary: Handle double optional fields properly with a single `?`.
  irVersion: 33
- version: 0.1.0
  createdAt: "2024-07-09"
  changelogEntry:
    - type: feat
      summary: Add targets for .NET Standard 2.0 and .NET Framework 4.6.2.
    - type: fix
      summary: Avoid duplicate key errors in `StringEnumSerializer`.
    - type: fix
      summary: Fix bugs with root client requests causing generation failures.
    - type: fix
      summary: Correctly handle environment values and literal header names.
    - type: internal
      summary: Improve constructor parameters and other minor fixes.
  irVersion: 33
- version: 0.0.35
  createdAt: "2024-07-02"
  changelogEntry:
    - type: fix
      summary: Ensure base client requests are generated correctly.
  irVersion: 33
- version: 0.0.34
  createdAt: "2024-07-02"
  changelogEntry:
    - type: fix
      summary: Implement base client methods instead of leaving them empty.
  irVersion: 33
- version: 0.0.33
  createdAt: "2024-06-21"
  changelogEntry:
    - type: feat
      summary: >-
        Add support for specifying extra dependencies in the C# generator
        configuration.
  irVersion: 33
- version: 0.0.32
  createdAt: "2024-06-21"
  changelogEntry:
    - type: fix
      summary: Ensure enum values are JSON serialized before being sent to the server.
  irVersion: 33
- version: 0.0.31
  createdAt: "2024-06-21"
  changelogEntry:
    - type: fix
      summary: Ensure the HTTP client joins endpoint path with the base URL safely.
  irVersion: 33
- version: 0.0.30
  createdAt: "2024-06-20"
  changelogEntry:
    - type: fix
      summary: >-
        The SDK now supports making requests with a Content-Type of
        `application/octet-stream` for byte data.
    - type: fix
      summary: >-
        The SDK now safely handles API-wide path parameters, including their
        proper joining in `RawClient.cs`.
  irVersion: 33
- version: 0.0.29
  createdAt: "2024-06-20"
  changelogEntry:
    - type: fix
      summary: >-
        The generated SDK now correctly respects service base paths, which were
        previously omitted.
  irVersion: 33
- version: 0.0.28
  createdAt: "2024-06-19"
  changelogEntry:
    - type: fix
      summary: >-
        Query and header parameters with optional datetimes are now encoded in
        ISO 8601 format before making requests.
  irVersion: 33
- version: 0.0.25
  createdAt: "2024-06-20"
  changelogEntry:
    - type: feat
      summary: Discriminated unions are now generated as object.
    - type: feat
      summary: >-
        Header parameters are no longer required in the constructor, eliminating
        the need for users to provide redundant information.
  irVersion: 33
- version: 0.0.24
  createdAt: "2024-06-19"
  changelogEntry:
    - type: fix
      summary: >-
        Query and header parameters are now ISO 8601 encoded before making
        requests.
  irVersion: 33
- version: 0.0.23
  createdAt: "2024-06-07"
  changelogEntry:
    - type: feat
      summary: >-
        The SDK is now compatible exclusively with .NET 6. This change reflects
        significant code adjustments needed for .NET 4+ compatibility.
  irVersion: 33
- version: 0.0.22
  createdAt: "2024-06-07"
  changelogEntry:
    - type: feat
      summary: The SDK now includes support for .NET 4.
  irVersion: 33
- version: 0.0.21
  createdAt: "2024-05-31"
  changelogEntry:
    - type: fix
      summary: Array and list fields are now generated as `IEnumerable`.
  irVersion: 33
- version: 0.0.20
  createdAt: "2024-05-29"
  changelogEntry:
    - type: internal
      summary: Enum serializers are now added directly to enum declarations.
    - type: internal
      summary: OneOf serializers are now added as a core class.
  irVersion: 33
- version: 0.0.19
  createdAt: "2024-05-29"
  changelogEntry:
    - type: fix
      summary: Enum serializers now handle reading and writing enum string values.
    - type: fix
      summary: >-
        Non-success status code errors are now thrown with the stringified
        response body.
  irVersion: 33
- version: 0.0.18
  createdAt: "2024-05-28"
  changelogEntry:
    - type: internal
      summary: Generated GitHub workflows now run on dotnet-version 8.x.
  irVersion: 33
- version: 0.0.17
  createdAt: "2024-05-28"
  changelogEntry:
    - type: feat
      summary: Enabled nullable on all C# files.
    - type: feat
      summary: Made project compatible with .NET 6, .NET 7, and .NET 8.
  irVersion: 33
- version: 0.0.16
  createdAt: "2024-05-23"
  changelogEntry:
    - type: fix
      summary: Miscellaneous fixes.
      fixed:
        - .csproj indentation
        - Setting X-Fern-SDK-Name to the top-level namespace
        - Passing through serializer options when serializing JSON messages
  irVersion: 33
- version: 0.0.15
  createdAt: "2024-05-23"
  changelogEntry:
    - type: fix
      summary: Inlined requests that are strictly bodies are JSON serializable.
  irVersion: 33
- version: 0.0.14
  createdAt: "2024-05-23"
  changelogEntry:
    - type: feat
      summary: The SDK now includes a `JsonEnumMemberStringEnumConverter`.
  irVersion: 33
- version: 0.0.13
  createdAt: "2024-05-22"
  changelogEntry:
    - type: feat
      summary: >-
        If a LICENSE is specified, the generator now packages the license in the
        .csproj file.
  irVersion: 33
- version: 0.0.12
  createdAt: "2024-05-22"
  changelogEntry:
    - type: feat
      summary: >-
        The C# generator now generates an `Environments.cs` file containing URLs
        for different environments.
  irVersion: 33
- version: 0.0.11
  createdAt: "2024-05-20"
  changelogEntry:
    - type: feat
      summary: >-
        The C# generator now generates a proper `.csproj` file with version,
        GitHub URL, and a reference to the SDK README.
  irVersion: 33
- version: 0.0.10
  createdAt: "2024-05-15"
  changelogEntry:
    - type: feat
      summary: >-
        The generated SDK now publishes GitHub Actions to build and publish the
        generated package to NuGet.
  irVersion: 33
- version: 0.0.9
  createdAt: "2024-05-10"
  changelogEntry:
    - type: fix
      summary: >-
        When an inlined request body is entirely made up of request body
        properties, the entire request can now be serialized as the request
        body.
  irVersion: 33
- version: 0.0.8
  createdAt: "2024-05-10"
  changelogEntry:
    - type: fix
      summary: Several bug fixes.
      added:
        - Support for arbitrary nested clients
        - Query parameter serialization
      changed:
        - Property naming for async methods
        - Properly formatted solution files
  irVersion: 33<|MERGE_RESOLUTION|>--- conflicted
+++ resolved
@@ -1,5 +1,4 @@
 # yaml-language-server: $schema=../../../fern-versions-yml.schema.json
-<<<<<<< HEAD
 - version: 2.9.0
   changelogEntry:
     - type: feat
@@ -10,8 +9,7 @@
         * This change does not affect the target framework of generated SDKs
   createdAt: "2025-11-12"
   irVersion: 61
-  
-=======
+
 - version: 2.8.0
   changelogEntry:
     - type: feat
@@ -25,7 +23,6 @@
   createdAt: "2025-11-12"
   irVersion: 61
 
->>>>>>> ab2a0808
 - version: 2.7.5
   changelogEntry:
     - type: fix
