# - version: 2.0.0
#   createdAt: '2024-10-09'
#   changelogEntry:
#     - type: break
#       summary: >-
#         The C# SDK now uses forward-compatible enums which are not compatible with the previously generated enums.
#         Set `enable-forward-compatible-enums` to `false` in the configuration to generate the old enums.
#   irVersion: 53
<<<<<<< HEAD
- version: 1.9.17
  createdAt: "2025-02-06"
  changelogEntry:
    - type: feat
      summary: Increase test performance by parallelizing tests and setting HTTP request retry delay to 0.
  irVersion: 53
=======
# - version: 1.9.15
#   createdAt: "2025-02-05"
#   changelogEntry:
#     - type: fix
#       summary: Change unpaged endpoints from internal to private to avoid ambiguous references in test projects who have access to internals.
#     - type: fix
#       summary: |
#       Fix an issue where enum values named `Equals` would always have be converted to `"Equals"` instead of their correct wire value.
# irVersion: 53
>>>>>>> 7caee7ea
- version: 1.9.14
  createdAt: "2025-02-03"
  changelogEntry:
    - type: fix
      summary: |
        Add support for nullable undiscriminated unions (OneOf<X, Y, Z>?), and add tests for undiscriminated unions.
  irVersion: 53
- version: 1.9.13
  createdAt: "2025-02-02"
  changelogEntry:
    - type: internal
      summary: |
        Miscellaneous improvement for the C# generator
        - Call `.ConfigureAwait(false)` on Tasks
        - Use `Enumerable<T>.Empty` instead of creating a new empty list
        - Add PolySharp to test project and use C# 12
        - Remove redundant `#nullable enable` directives
        - Improve C# syntax
  irVersion: 53
- version: 1.9.12
  createdAt: "2025-01-22"
  changelogEntry:
    - type: fix
      summary: |
        Change serialization logic for headers and querystring parameters:
        - Strings, enums, dates, times, and date times are serialized as before.
        - Booleans are now serialized as `true` and `false` instead of `True` and `False`.
        - Objects, lists, maps, dictionaries, undiscriminated, and discriminated unions are serialized to JSON.
    - type: fix
      summary: |
        Only use `.Value` on nullable structs when serializing parameters to headers and querystring parameters.
  irVersion: 53
- version: 1.9.11
  createdAt: "2024-11-25"
  changelogEntry:
    - type: feat
      summary: |
        Add two dependencies who previously were transitive dependencies to ensure the generated SDKs use the patched versions without vulnerabilities.
        - `System.Net.Http` >= `4.3.4`
        - `System.Text.RegularExpressions` >= `4.3.1`
        Update other dependencies to the latest version:
        - `Portable.System.DateTimeOnly` = `8.0.2` (on net462 & netstandard2.0)
        - `PolySharp` = `1.15.0`
        - `OneOf` = `3.0.271`
        - `OneOf.Extended` = `3.0.271`
  irVersion: 53
- version: 1.9.10
  createdAt: "2024-11-20"
  changelogEntry:
    - type: feat
      summary: |
        Add partial `JsonOptions.ConfigureJsonSerializerOptions` method to allow SDK maintainers to configure the `JsonSerializerOptions` used by the SDK.
  irVersion: 53
- version: 1.9.9
  createdAt: "2024-11-19"
  changelogEntry:
    - type: feat
      summary: |
        Add support for [Auto Pagination](https://buildwithfern.com/learn/sdks/features/auto-pagination).
        When enabled, the endpoint methods will return a `Pager<T>` object that you can use to iterate over all items of an endpoint.
        Additionally, you can use the `Pager<T>.AsPagesAsync` method to iterate over all pages of an endpoint.
        The SDK will automatically make the necessary HTTP requests for you as you iterate over the items or the pages.
  irVersion: 53
- version: 1.9.8
  createdAt: "2024-11-14"
  changelogEntry:
    - type: feat
      summary: Add support for [idempotency headers](https://buildwithfern.com/learn/sdks/capabilities/idempotency-headers).
  irVersion: 53
- version: 1.9.7
  createdAt: "2024-11-12"
  changelogEntry:
    - type: feat
      summary: Set Content-Type header for HTTP requests when specified in the API spec/definition.
  irVersion: 53
- version: 1.9.6
  createdAt: "2024-11-09"
  changelogEntry:
    - type: feat
      summary: Copy the csproj Version as the AssemblyVersion and FileVersion.
  irVersion: 53
- version: 1.9.5
  createdAt: "2024-11-09"
  changelogEntry:
    - type: feat
      summary: Copy the csproj Version as the AssemblyVersion and FileVersion.
  irVersion: 53
- version: 1.9.4
  createdAt: "2024-11-08"
  changelogEntry:
    - type: feat
      summary: Generate a ProjectName.Test.Custom.props file for you to configure any MSBuild properties for your test project.
    - type: feat
      summary: Only import ProjectName.Custom.props and ProjectName.Test.Custom.props if the file exists, so you can delete the file if you wish to.
    - type: fix
      summary: Do not re-import the .NET SDK inside of ProjectName.Custom.props.
  irVersion: 53
- version: 1.9.3
  createdAt: "2024-11-07"
  changelogEntry:
    - type: feat
      summary: Generate a ProjectName.Custom.props file for you to configure any MSBuild properties for your project.
    - type: fix
      summary: Generate the license NuGet properties inside the .csproj file correctly.
  irVersion: 53
- version: 1.9.1
  createdAt: "2024-11-06"
  changelogEntry:
    - type: chore
      summary: >-
        Update `System.Text.Json` dependency from `8.0.4` to `8.0.5` because a security patch was released to resolve [this vulnerability](https://github.com/advisories/GHSA-8g4q-xg66-9fp4).
  irVersion: 53
- version: 1.9.0
  createdAt: "2024-11-05"
  changelogEntry:
    - type: feat
      summary: >-
        Add support for calling HTTP endpoints and gRPC endpoints within the same service.
  irVersion: 53
- version: 1.8.5
  createdAt: "2024-10-30"
  changelogEntry:
    - type: feat
      summary: >-
        Add forward-compatible enums.
        Set `experimental-enable-forward-compatible-enums` to `true` in the configuration to generate forward-compatible enums.

        With forward-compatible enums you can create and parse an enum value that is not predefined.

        - Forward compatible enums are not compatible with the previously generated native enums.
          This is a breaking change for the users of the generated SDK, but only users using switch-case statements are affected.
        - Use the `Value` property to get the string value of the enum.
        - For each value in the enum,
          - a public static property is generated, which is an instance of the enum class,
          - a public static property is generated within the nested `Values` class with the string value of the enum.

        Here's a before and after for creating and parsing a resource with a predefined enum value and a custom enum value:

        **Before**:

        ```csharp
        var resource = client.CreateResource(new Resource { Id = "2", EnumProperty = MyEnum.Value2 } );
        // The line below does not compile because the enum does not have a `Value3` value.
        // resource = client.CreateResource(new Resource { Id = "3", EnumProperty = MyEnum.Value3 } );
        resource = client.GetResource("3");
        switch(resource.EnumProperty)
        {
            case MyEnum.Value1:
                Console.WriteLine("Value1");
                break;
            case MyEnum.Value2:
                Console.WriteLine("Value2");
                break;
            default:
                // this will never be reached until the SDK is updated with the new enum value
                Console.WriteLine("Unknown");
                break;
        }
        if(resource.EnumProperty == MyEnum.Value1)
        {
                Console.WriteLine("Value1");
        }
        else if (resource.EnumProperty == MyEnum.Value2)
        {
                Console.WriteLine("Value2");
        }
        else
        {
            // this will never be reached until the SDK is updated with the new enum value
            Console.WriteLine("Unknown");
        }
        ```

        No exception is thrown, but the output incorrectly shows `Value1` because .NET falls back to the first value in the enum.

        **After**:

        ```csharp
        var resource = client.CreateResource(new Resource { Id = "2", EnumProperty = MyEnum.Value2 } );
        resource = client.CreateResource(new Resource { Id = "3", EnumProperty = MyEnum.Custom("value3") } );
        resource = client.GetResource("3");
        switch(resource.EnumProperty.Value)
        {
            case MyEnum.Values.Value1:
                Console.WriteLine("Value1");
                break;
            case MyEnum.Values.Value2:
                Console.WriteLine("Value2");
                break;
            default:
                Console.WriteLine(resource.EnumProperty.Value);
                break;
        }
        if(resource.EnumProperty == MyEnum.Value1)
        {
            Console.WriteLine("Value1");
        }
        else if (resource.EnumProperty == MyEnum.Value2)
        {
            Console.WriteLine("Value2");
        }
        else
        {
            Console.WriteLine(resource.EnumProperty.Value);
        }
        ```

        The output correctly shows `Value3`.

  irVersion: 53
- version: 1.8.4
  createdAt: "2024-10-28"
  changelogEntry:
    - type: fix
      summary: Make sure summary and code examples in XML code comments are XML encoded.
  irVersion: 53
- version: 1.8.3
  createdAt: "2024-10-28"
  changelogEntry:
    - type: fix
      summary: Update generated .gitignore files to not ignore C# files inside of folders named Logs and Releases.
  irVersion: 53
- version: 1.8.2
  createdAt: "2024-10-28"
  changelogEntry:
    - type: fix
      summary: Fixes a bug where the ClientOptions would not compile due to incorrect Clone method generation.
  irVersion: 53
- version: 1.8.1
  createdAt: "2024-10-08"
  changelogEntry:
    - type: fix
      summary: |
        Fixes a bug where the `OauthTokenProvider.cs` was incorrectly referencing
        the endpoint method, causing code to fail to compile.
  irVersion: 53
- version: 1.8.0
  createdAt: "2024-08-29"
  changelogEntry:
    - type: feat
      summary: |
        Adds support for Client Credentials OAuth with token refresh.

        Now you can instantiate your SDK by passing in clientId and clientSecret,
        and let fern handle retrieving and refreshing the token.

        ```cs
        var client = new ImdbClient("YOUR_CLIENT_ID", "YOUR_CLIENT_SECRET");
        await client.doThing();
        ```
  irVersion: 53
- version: 1.7.0
  createdAt: "2024-08-29"
  changelogEntry:
    - type: feat
      summary: Add support for generated `reference.md` files.
  irVersion: 53
- version: 1.6.0
  createdAt: "2024-08-29"
  changelogEntry:
    - type: feat
      summary: Add support for generated `README.md` files.
  irVersion: 53
- version: 1.5.0
  createdAt: "2024-08-28"
  changelogEntry:
    - type: feat
      summary: Add support for service-level headers.
    - type: feat
      summary: >-
        Generate `snippet.json` file containing usage snippets for each
        endpoint.
    - type: feat
      summary: >-
        Apply the timeout configured on the `ClientOptions` and `RequestOptions`
        type.
    - type: feat
      summary: >-
        Add exponential backoff retrier, which acts upon `MaxRetries`
        configuration option specified on the `ClientOptions` and
        `RequestOptions`.
    - type: feat
      summary: Generate the `RawClientTests.cs` file which includes retry logic tests.
    - type: internal
      summary: >-
        Refactor the `RawClient` with additional helper methods so that it's
        easier to follow.
    - type: fix
      summary: >-
        Fix a bug where `OneOf` used directly as request or response types fail
        serialization.
  irVersion: 53
- version: 1.4.0
  createdAt: "2024-08-26"
  changelogEntry:
    - type: internal
      summary: >-
        Generate a `Version` class which is used to reference the current
        version.
  irVersion: 53
- version: 1.3.0
  createdAt: "2024-08-22"
  changelogEntry:
    - type: internal
      summary: No changes.
  irVersion: 53
- version: 1.3.0-rc2
  createdAt: "2024-08-22"
  changelogEntry:
    - type: internal
      summary: Fix warnings in generated `RawClient`.
    - type: internal
      summary: Use a simpler primitive instantiation for the various number types.
  irVersion: 53
- version: 1.3.0-rc1
  createdAt: "2024-08-22"
  changelogEntry:
    - type: feat
      summary: Generate the `ToString` method to write the JSON format of an object.
    - type: feat
      summary: Generate snippets as example documentation.
  irVersion: 53
- version: 1.3.0-rc0
  createdAt: "2024-08-22"
  changelogEntry:
    - type: feat
      summary: Add support for sending the `User-Agent` header.
    - type: internal
      summary: >-
        The `RawClient` now supports HTTP headers within the `ClientOptions` and
        `RequestOptions` types.
    - type: feat
      summary: >-
        Add support for the `package-id` configuration, which is used to control
        the name of the package in NuGet.
    - type: feat
      summary: >-
        Add support for mock server tests with `generate-mock-server-tests`
        configuration option.
    - type: internal
      summary: Omit `null` property values in requests.
    - type: fix
      summary: >-
        Fix a bug where request bodies are not sent for wrapped requests that
        include headers or query params.
    - type: fix
      summary: >-
        Fix a bug where enums, dates, and datetimes are sometimes not serialized
        properly as query parameters and headers.
    - type: feat
      summary: Add support for `read-only-memory-types` configuration.
    - type: feat
      summary: >-
        Add the `CancellationToken` parameter as the last parameter to every
        endpoint method.
    - type: feat
      summary: Add support for gRPC/Protobuf endpoints.
  irVersion: 53
- version: 1.2.1
  createdAt: "2024-08-12"
  changelogEntry:
    - type: feat
      summary: >-
        Add support for Protobuf file dependencies to generate gRPC client
        stubs.
    - type: fix
      summary: Fix potential namespace and type conflicts.
  irVersion: 53
- version: 1.1.0
  createdAt: "2024-08-11"
  changelogEntry:
    - type: fix
      summary: Error strings are correctly mapped to an appropriate exception.
  irVersion: 53
- version: 1.0.0
  createdAt: "2024-08-11"
  changelogEntry:
    - type: break
      summary: >-
        The C# SDK is now on major version 1.0.0. To preserve compatibility with
        pre-1.0.0, set all of \{root-namespace-for-core-classes,
        pascal-case-environments, simplify-object-dictionaries\} to `false`.
    - type: internal
      summary: Core classes that are exposed publicly are now in the root namespace.
    - type: internal
      summary: >-
        Types that were previously generated as `Dictionary<string, object?>`
        are now just `object`.
    - type: internal
      summary: Environment names are pascal-cased.
    - type: feat
      summary: >-
        Generating specific error types can now be turned off with the
        `generate-error-types` configuration.
  irVersion: 53
- version: 0.12.0
  createdAt: "2024-08-10"
  changelogEntry:
    - type: feat
      summary: >-
        Get better Unit Testing JSON comparison results by using
        `FluentAssertions`.
  irVersion: 53
- version: 0.11.0
  createdAt: "2024-08-09"
  changelogEntry:
    - type: internal
      summary: Mark internal files `internal`.
    - type: feat
      summary: Make all client classes `Partial`.
    - type: internal
      summary: Don't override `toString` on Exceptions.
  irVersion: 53
- version: 0.10.0
  createdAt: "2024-08-07"
  changelogEntry:
    - type: fix
      summary: >-
        Fix a bug where conflicting class names and namespaces cause compile to
        fail.
  irVersion: 53
- version: 0.9.0
  createdAt: "2024-08-01"
  changelogEntry:
    - type: feat
      summary: >-
        Add the `base-api-exception-class-name` and `base-exception-class-name`
        generator configuration. These control the class names of the generated
        `ApiException` and `Exception` class names.
  irVersion: 53
- version: 0.8.0
  createdAt: "2024-07-31"
  changelogEntry:
    - type: feat
      summary: Support text response types.
    - type: feat
      summary: Support inheritance for inlined request bodies.
  irVersion: 53
- version: 0.7.0
  createdAt: "2024-07-31"
  changelogEntry:
    - type: feat
      summary: Generate Exception types for all errors defined in the IR.
  irVersion: 53
- version: 0.6.0
  createdAt: "2024-07-31"
  changelogEntry:
    - type: feat
      summary: >-
        Add support for `RequestOptions` allowing request-specific option
        overrides.
  irVersion: 53
- version: 0.5.0
  createdAt: "2024-07-30"
  changelogEntry:
    - type: feat
      summary: Add support for `uint`, `ulong`, and `float` types.
    - type: internal
      summary: Bump to IRv53.
  irVersion: 53
- version: 0.4.0
  createdAt: "2024-07-30"
  changelogEntry:
    - type: feat
      summary: Add support for `allow-multiple` query parameters.
    - type: feat
      summary: >-
        Generate `map<string, unknown>` types as `Dictionary<string, object?>`
        to support explicit `null` values.
  irVersion: 51
- version: 0.3.4
  createdAt: "2024-07-30"
  changelogEntry:
    - type: internal
      summary: >-
        Make datetime deserialization more lenient and include milliseconds in
        serialization.
  irVersion: 51
- version: 0.3.3
  createdAt: "2024-07-30"
  changelogEntry:
    - type: internal
      summary: >-
        Generate types with `set` accessors instead of `init` to improve object
        construction flexibility.
  irVersion: 51
- version: 0.3.2
  createdAt: "2024-07-29"
  changelogEntry:
    - type: feat
      summary: >-
        The C# generator now supports configuration to match namespaces to file
        paths.
  irVersion: 51
- version: 0.3.1
  createdAt: "2024-07-25"
  changelogEntry:
    - type: internal
      summary: Add header suppliers to `RawClient` constructor parameters.
  irVersion: 51
- version: 0.3.0
  createdAt: "2024-07-25"
  changelogEntry:
    - type: break
      summary: Convert all usages of `Guid` to `string` to avoid casing issues.
  irVersion: 51
- version: 0.2.1
  createdAt: "2024-07-25"
  changelogEntry:
    - type: fix
      summary: Fix Multi URL environment classes compilation issue.
  irVersion: 51
- version: 0.2.0
  createdAt: "2024-07-25"
  changelogEntry:
    - type: break
      summary: Rename `Environments.cs` to `{OrgName}Environment`.
    - type: feat
      summary: Generate classes for environments with different endpoint URLs.
  irVersion: 51
- version: 0.1.4
  createdAt: "2024-07-23"
  changelogEntry:
    - type: internal
      summary: More improvements to datetime serialization.
  irVersion: 51
- version: 0.1.3
  createdAt: "2024-07-22"
  changelogEntry:
    - type: fix
      summary: Fixed a bug with serializing datetimes.
    - type: internal
      summary: >-
        Stop generating empty serialization unit test files when there are no
        examples.
  irVersion: 51
- version: 0.1.2
  createdAt: "2024-07-17"
  changelogEntry:
    - type: chore
      summary: Bump IR to 51.
    - type: feat
      summary: >-
        Generate serialization unit tests for models and add a GH workflow to
        run them.
  irVersion: 51
- version: 0.1.1
  createdAt: "2024-07-10"
  changelogEntry:
    - type: internal
      summary: >-
        Enable generating unions with up to 32 types by adding the
        OneOf.Extended package.
    - type: fix
      summary: Handle double optional fields properly with a single `?`.
  irVersion: 33
- version: 0.1.0
  createdAt: "2024-07-09"
  changelogEntry:
    - type: feat
      summary: Add targets for .NET Standard 2.0 and .NET Framework 4.6.2.
    - type: fix
      summary: Avoid duplicate key errors in `StringEnumSerializer`.
    - type: fix
      summary: Fix bugs with root client requests causing generation failures.
    - type: fix
      summary: Correctly handle environment values and literal header names.
    - type: internal
      summary: Improve constructor parameters and other minor fixes.
  irVersion: 33
- version: 0.0.35
  createdAt: "2024-07-02"
  changelogEntry:
    - type: fix
      summary: Ensure base client requests are generated correctly.
  irVersion: 33
- version: 0.0.34
  createdAt: "2024-07-02"
  changelogEntry:
    - type: fix
      summary: Implement base client methods instead of leaving them empty.
  irVersion: 33
- version: 0.0.33
  createdAt: "2024-06-21"
  changelogEntry:
    - type: feat
      summary: >-
        Add support for specifying extra dependencies in the C# generator
        configuration.
  irVersion: 33
- version: 0.0.32
  createdAt: "2024-06-21"
  changelogEntry:
    - type: fix
      summary: Ensure enum values are JSON serialized before being sent to the server.
  irVersion: 33
- version: 0.0.31
  createdAt: "2024-06-21"
  changelogEntry:
    - type: fix
      summary: Ensure the HTTP client joins endpoint path with the base URL safely.
  irVersion: 33
- version: 0.0.30
  createdAt: "2024-06-20"
  changelogEntry:
    - type: fix
      summary: >-
        The SDK now supports making requests with a Content-Type of
        `application/octet-stream` for byte data.
    - type: fix
      summary: >-
        The SDK now safely handles API-wide path parameters, including their
        proper joining in `RawClient.cs`.
  irVersion: 33
- version: 0.0.29
  createdAt: "2024-06-20"
  changelogEntry:
    - type: fix
      summary: >-
        The generated SDK now correctly respects service base paths, which were
        previously omitted.
  irVersion: 33
- version: 0.0.28
  createdAt: "2024-06-19"
  changelogEntry:
    - type: fix
      summary: >-
        Query and header parameters with optional datetimes are now encoded in
        ISO 8601 format before making requests.
  irVersion: 33
- version: 0.0.25
  createdAt: "2024-06-20"
  changelogEntry:
    - type: feat
      summary: Discriminated unions are now generated as object.
    - type: feat
      summary: >-
        Header parameters are no longer required in the constructor, eliminating
        the need for users to provide redundant information.
  irVersion: 33
- version: 0.0.24
  createdAt: "2024-06-19"
  changelogEntry:
    - type: fix
      summary: >-
        Query and header parameters are now ISO 8601 encoded before making
        requests.
  irVersion: 33
- version: 0.0.23
  createdAt: "2024-06-07"
  changelogEntry:
    - type: feat
      summary: >-
        The SDK is now compatible exclusively with .NET 6. This change reflects
        significant code adjustments needed for .NET 4+ compatibility.
  irVersion: 33
- version: 0.0.22
  createdAt: "2024-06-07"
  changelogEntry:
    - type: feat
      summary: The SDK now includes support for .NET 4.
  irVersion: 33
- version: 0.0.21
  createdAt: "2024-05-31"
  changelogEntry:
    - type: fix
      summary: Array and list fields are now generated as `IEnumerable`.
  irVersion: 33
- version: 0.0.20
  createdAt: "2024-05-29"
  changelogEntry:
    - type: internal
      summary: Enum serializers are now added directly to enum declarations.
    - type: internal
      summary: OneOf serializers are now added as a core class.
  irVersion: 33
- version: 0.0.19
  createdAt: "2024-05-29"
  changelogEntry:
    - type: fix
      summary: Enum serializers now handle reading and writing enum string values.
    - type: fix
      summary: >-
        Non-success status code errors are now thrown with the stringified
        response body.
  irVersion: 33
- version: 0.0.18
  createdAt: "2024-05-28"
  changelogEntry:
    - type: internal
      summary: Generated GitHub workflows now run on dotnet-version 8.x.
  irVersion: 33
- version: 0.0.17
  createdAt: "2024-05-28"
  changelogEntry:
    - type: feat
      summary: Enabled nullable on all C# files.
    - type: feat
      summary: Made project compatible with .NET 6, .NET 7, and .NET 8.
  irVersion: 33
- version: 0.0.16
  createdAt: "2024-05-23"
  changelogEntry:
    - type: fix
      summary: Miscellaneous fixes.
      fixed:
        - .csproj indentation
        - Setting X-Fern-SDK-Name to the top-level namespace
        - Passing through serializer options when serializing JSON messages
  irVersion: 33
- version: 0.0.15
  createdAt: "2024-05-23"
  changelogEntry:
    - type: fix
      summary: Inlined requests that are strictly bodies are JSON serializable.
  irVersion: 33
- version: 0.0.14
  createdAt: "2024-05-23"
  changelogEntry:
    - type: feat
      summary: The SDK now includes a `JsonEnumMemberStringEnumConverter`.
  irVersion: 33
- version: 0.0.13
  createdAt: "2024-05-22"
  changelogEntry:
    - type: feat
      summary: >-
        If a LICENSE is specified, the generator now packages the license in the
        .csproj file.
  irVersion: 33
- version: 0.0.12
  createdAt: "2024-05-22"
  changelogEntry:
    - type: feat
      summary: >-
        The C# generator now generates an `Environments.cs` file containing URLs
        for different environments.
  irVersion: 33
- version: 0.0.11
  createdAt: "2024-05-20"
  changelogEntry:
    - type: feat
      summary: >-
        The C# generator now generates a proper `.csproj` file with version,
        GitHub URL, and a reference to the SDK README.
  irVersion: 33
- version: 0.0.10
  createdAt: "2024-05-15"
  changelogEntry:
    - type: feat
      summary: >-
        The generated SDK now publishes GitHub Actions to build and publish the
        generated package to NuGet.
  irVersion: 33
- version: 0.0.9
  createdAt: "2024-05-10"
  changelogEntry:
    - type: fix
      summary: >-
        When an inlined request body is entirely made up of request body
        properties, the entire request can now be serialized as the request
        body.
  irVersion: 33
- version: 0.0.8
  createdAt: "2024-05-10"
  changelogEntry:
    - type: fix
      summary: Several bug fixes.
      added:
        - Support for arbitrary nested clients
        - Query parameter serialization
      changed:
        - Property naming for async methods
        - Properly formatted solution files
  irVersion: 33<|MERGE_RESOLUTION|>--- conflicted
+++ resolved
@@ -6,24 +6,17 @@
 #         The C# SDK now uses forward-compatible enums which are not compatible with the previously generated enums.
 #         Set `enable-forward-compatible-enums` to `false` in the configuration to generate the old enums.
 #   irVersion: 53
-<<<<<<< HEAD
-- version: 1.9.17
+- version: 1.9.15
   createdAt: "2025-02-06"
   changelogEntry:
+    - type: fix
+      summary: Change unpaged endpoints from internal to private to avoid ambiguous references in test projects who have access to internals.
+    - type: fix
+      summary: |
+        Fix an issue where enum values named `Equals` would always have be converted to `"Equals"` instead of their correct wire value.
     - type: feat
       summary: Increase test performance by parallelizing tests and setting HTTP request retry delay to 0.
   irVersion: 53
-=======
-# - version: 1.9.15
-#   createdAt: "2025-02-05"
-#   changelogEntry:
-#     - type: fix
-#       summary: Change unpaged endpoints from internal to private to avoid ambiguous references in test projects who have access to internals.
-#     - type: fix
-#       summary: |
-#       Fix an issue where enum values named `Equals` would always have be converted to `"Equals"` instead of their correct wire value.
-# irVersion: 53
->>>>>>> 7caee7ea
 - version: 1.9.14
   createdAt: "2025-02-03"
   changelogEntry:
