import { Arguments, isNamedArgument, NamedArgument, UnnamedArgument } from "./Argument";
import { ClassReference } from "./ClassReference";
import { AstNode } from "./core/AstNode";
import { Writer } from "./core/Writer";

export declare namespace ClassInstantiation {
    interface Args {
        classReference: ClassReference;
        // A map of the field for the class and the value to be assigned to it.
        arguments_: Arguments;
        // lets you use constructor (rather than object initializer syntax) even if you pass in named arguments
        forceUseConstructor?: boolean;
    }
}

export class ClassInstantiation extends AstNode {
    public readonly classReference: ClassReference;
    public readonly arguments_: NamedArgument[] | UnnamedArgument[];
    private readonly forceUseConstructor: boolean;

    constructor({ classReference, arguments_, forceUseConstructor }: ClassInstantiation.Args) {
        super();
        this.classReference = classReference;
        this.arguments_ = arguments_;
        this.forceUseConstructor = forceUseConstructor ?? false;
    }

    public write(writer: Writer): void {
        const name =
            this.classReference.namespaceAlias != null
                ? `${this.classReference.namespaceAlias}.${this.classReference.name}`
                : this.classReference.name;
        writer.write(`new ${name}`);

        const hasNamedArguments =
            this.arguments_.length > 0 && this.arguments_[0] != null && isNamedArgument(this.arguments_[0]);
<<<<<<< HEAD

        writer.write("new ");
        writer.writeNode(this.classReference);

        if (hasNamedArguments && !this.forceUseConstructor) {
=======
        if (hasNamedArguments) {
>>>>>>> 1ec43647
            writer.write("{ ");
        } else {
            writer.write("(");
        }

        writer.newLine();
        writer.indent();
        this.arguments_.forEach((argument, idx) => {
            if (isNamedArgument(argument)) {
                writer.write(`${argument.name} = `);
                argument.assignment.write(writer);
            } else {
                argument.write(writer);
            }
            if (idx < this.arguments_.length - 1) {
                writer.write(", ");
            }
        });
        writer.writeLine();
        writer.dedent();

        if (hasNamedArguments && !this.forceUseConstructor) {
            writer.write("}");
        } else {
            writer.write(")");
        }
    }
}<|MERGE_RESOLUTION|>--- conflicted
+++ resolved
@@ -34,15 +34,11 @@
 
         const hasNamedArguments =
             this.arguments_.length > 0 && this.arguments_[0] != null && isNamedArgument(this.arguments_[0]);
-<<<<<<< HEAD
 
         writer.write("new ");
         writer.writeNode(this.classReference);
 
         if (hasNamedArguments && !this.forceUseConstructor) {
-=======
-        if (hasNamedArguments) {
->>>>>>> 1ec43647
             writer.write("{ ");
         } else {
             writer.write("(");
