import { AbstractAstNode, Arguments, hasNamedArgument, isNamedArgument } from "@fern-api/base-generator";

import { ClassReference } from "./ClassReference";
import { AstNode } from "./core/AstNode";
import { Writer } from "./core/Writer";

export declare namespace ClassInstantiation {
    interface Args {
        classReference: ClassReference;
        // A map of the field for the class and the value to be assigned to it.
        arguments_: Arguments;
<<<<<<< HEAD
        /**
         * lets you use constructor (rather than object initializer syntax) even if you pass in named arguments
         * @deprecated Use properties instead
         * @see properties
         */
        forceUseConstructor?: boolean;
        properties?: Property[];
    }
    interface Property {
        name: AbstractAstNode | string;
        value: AbstractAstNode | string;
=======
        // Lets you use constructor (rather than object initializer syntax) even if you pass in named arguments
        forceUseConstructor?: boolean;
        // Write the instantiation across multiple lines
        multiline?: boolean;
>>>>>>> 55d63c19
    }
}

export class ClassInstantiation extends AstNode {
    public readonly classReference: ClassReference;
    public readonly arguments_: Arguments;
    private readonly forceUseConstructor: boolean;
<<<<<<< HEAD
    private readonly properties: ClassInstantiation.Property[];

    constructor({ classReference, arguments_, forceUseConstructor, properties }: ClassInstantiation.Args) {
=======
    public readonly multiline: boolean;

    constructor({ classReference, arguments_, forceUseConstructor, multiline }: ClassInstantiation.Args) {
>>>>>>> 55d63c19
        super();
        this.classReference = classReference;
        this.arguments_ = arguments_;
        this.forceUseConstructor = forceUseConstructor ?? false;
<<<<<<< HEAD
        this.properties = properties ?? [];
=======
        this.multiline = multiline ?? false;
>>>>>>> 55d63c19
    }

    public write(writer: Writer): void {
        if (this.classReference.namespaceAlias != null) {
            writer.write(`new ${this.classReference.namespaceAlias}.${this.classReference.name}`);
        } else {
            writer.write("new ");
            writer.writeNode(this.classReference);
        }

        const hasNamedArguments = hasNamedArgument(this.arguments_);
        if (hasNamedArguments && !this.forceUseConstructor) {
            writer.write("{");
        } else {
            writer.write("(");
        }

        if (this.arguments_.length === 0) {
            this.writeEnd({ writer, hasNamedArguments });
            return;
        }

        if (this.multiline) {
            writer.newLine();
        }

        writer.indent();
        this.arguments_.forEach((argument, idx) => {
            if (isNamedArgument(argument)) {
                writer.write(`${argument.name}`);
                if (this.forceUseConstructor) {
                    writer.write(": ");
                } else {
                    writer.write(" = ");
                }
                writer.writeNodeOrString(argument.assignment);
            } else {
                argument.write(writer);
            }
            if (idx < this.arguments_.length - 1) {
                writer.write(",");
                if (!this.multiline) {
                    writer.write(" ");
                }
            }
            if (this.multiline) {
                writer.newLine();
            }
        });
        writer.dedent();

        this.writeEnd({ writer, hasNamedArguments });
    }

    private writeEnd({ writer, hasNamedArguments }: { writer: Writer; hasNamedArguments: boolean }): void {
        if (hasNamedArguments && !this.forceUseConstructor) {
            writer.write("}");
        } else {
            writer.write(")");
        }
        if (this.properties.length > 0) {
            writer.write("{ ");
            this.properties.forEach((property, idx) => {
                writer.writeNodeOrString(property.name);
                writer.write(" = ");
                writer.writeNodeOrString(property.value);
                if (idx < this.properties.length - 1) {
                    writer.write(", ");
                }
            });
            writer.write("}");
        }
    }
}<|MERGE_RESOLUTION|>--- conflicted
+++ resolved
@@ -9,24 +9,19 @@
         classReference: ClassReference;
         // A map of the field for the class and the value to be assigned to it.
         arguments_: Arguments;
-<<<<<<< HEAD
         /**
-         * lets you use constructor (rather than object initializer syntax) even if you pass in named arguments
+         * Lets you use constructor (rather than object initializer syntax) even if you pass in named arguments
          * @deprecated Use properties instead
          * @see properties
          */
         forceUseConstructor?: boolean;
         properties?: Property[];
+        // Write the instantiation across multiple lines
+        multiline?: boolean;
     }
     interface Property {
         name: AbstractAstNode | string;
         value: AbstractAstNode | string;
-=======
-        // Lets you use constructor (rather than object initializer syntax) even if you pass in named arguments
-        forceUseConstructor?: boolean;
-        // Write the instantiation across multiple lines
-        multiline?: boolean;
->>>>>>> 55d63c19
     }
 }
 
@@ -34,24 +29,16 @@
     public readonly classReference: ClassReference;
     public readonly arguments_: Arguments;
     private readonly forceUseConstructor: boolean;
-<<<<<<< HEAD
     private readonly properties: ClassInstantiation.Property[];
-
-    constructor({ classReference, arguments_, forceUseConstructor, properties }: ClassInstantiation.Args) {
-=======
     public readonly multiline: boolean;
 
-    constructor({ classReference, arguments_, forceUseConstructor, multiline }: ClassInstantiation.Args) {
->>>>>>> 55d63c19
+    constructor({ classReference, arguments_, forceUseConstructor, properties, multiline }: ClassInstantiation.Args) {
         super();
         this.classReference = classReference;
         this.arguments_ = arguments_;
         this.forceUseConstructor = forceUseConstructor ?? false;
-<<<<<<< HEAD
         this.properties = properties ?? [];
-=======
         this.multiline = multiline ?? false;
->>>>>>> 55d63c19
     }
 
     public write(writer: Writer): void {
@@ -120,6 +107,9 @@
                 writer.writeNodeOrString(property.value);
                 if (idx < this.properties.length - 1) {
                     writer.write(", ");
+                    if (this.multiline) {
+                        writer.newLine();
+                    }
                 }
             });
             writer.write("}");
