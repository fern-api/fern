import { Arguments, NamedArgument, UnnamedArgument, isNamedArgument } from "./Argument";
import { ClassReference } from "./ClassReference";
import { AstNode } from "./core/AstNode";
import { Writer } from "./core/Writer";

export declare namespace ClassInstantiation {
    interface Args {
        classReference: ClassReference;
        // A map of the field for the class and the value to be assigned to it.
        arguments_: Arguments;
        // lets you use constructor (rather than object initializer syntax) even if you pass in named arguments
        forceUseConstructor?: boolean;
    }
}

export class ClassInstantiation extends AstNode {
    public readonly classReference: ClassReference;
<<<<<<< HEAD
    public readonly arguments_: ClassInstantiation.NamedArgument[] | ClassInstantiation.UnnamedArgument[];
    private readonly forceUseConstructor: boolean;
=======
    public readonly arguments_: NamedArgument[] | UnnamedArgument[];
>>>>>>> 2cb855e6

    constructor({ classReference, arguments_, forceUseConstructor }: ClassInstantiation.Args) {
        super();
        this.classReference = classReference;
        this.arguments_ = arguments_;
        this.forceUseConstructor = forceUseConstructor ?? false;
    }

    public write(writer: Writer): void {
        writer.addReference(this.classReference);
        const hasNamedArguments =
            this.arguments_.length > 0 && this.arguments_[0] != null && isNamedArgument(this.arguments_[0]);

        writer.write(`new ${this.classReference.name}`);

        if (hasNamedArguments && !this.forceUseConstructor) {
            writer.write("{ ");
        } else {
            writer.write("(");
        }

        writer.newLine();
        writer.indent();
        this.arguments_.forEach((argument, idx) => {
            if (isNamedArgument(argument)) {
                writer.write(`${argument.name} = `);
                argument.assignment.write(writer);
            } else {
                argument.write(writer);
            }
            if (idx < this.arguments_.length - 1) {
                writer.write(", ");
            }
        });
        writer.writeLine();
        writer.dedent();

        if (hasNamedArguments && !this.forceUseConstructor) {
            writer.write("}");
        } else {
            writer.write(")");
        }
    }
}<|MERGE_RESOLUTION|>--- conflicted
+++ resolved
@@ -15,12 +15,8 @@
 
 export class ClassInstantiation extends AstNode {
     public readonly classReference: ClassReference;
-<<<<<<< HEAD
-    public readonly arguments_: ClassInstantiation.NamedArgument[] | ClassInstantiation.UnnamedArgument[];
+    public readonly arguments_: NamedArgument[] | UnnamedArgument[];
     private readonly forceUseConstructor: boolean;
-=======
-    public readonly arguments_: NamedArgument[] | UnnamedArgument[];
->>>>>>> 2cb855e6
 
     constructor({ classReference, arguments_, forceUseConstructor }: ClassInstantiation.Args) {
         super();
@@ -30,11 +26,11 @@
     }
 
     public write(writer: Writer): void {
-        writer.addReference(this.classReference);
         const hasNamedArguments =
             this.arguments_.length > 0 && this.arguments_[0] != null && isNamedArgument(this.arguments_[0]);
 
-        writer.write(`new ${this.classReference.name}`);
+        writer.write("new ");
+        writer.writeNode(this.classReference);
 
         if (hasNamedArguments && !this.forceUseConstructor) {
             writer.write("{ ");
