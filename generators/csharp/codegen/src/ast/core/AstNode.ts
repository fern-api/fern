--- conflicted
+++ resolved
@@ -14,24 +14,18 @@
      */
     public toString(
         namespace: string,
-<<<<<<< HEAD
         allNamespaceSegments: Set<string>,
         allTypeClassReferences: Map<string, Set<Namespace>>,
-        rootNamespace: string
+        rootNamespace: string,
+        customConfig: BaseCsharpCustomConfigSchema
     ): string {
         const writer = new Writer({
             namespace,
             allNamespaceSegments,
             allTypeClassReferences,
-            rootNamespace
+            rootNamespace,
+            customConfig
         });
-=======
-        allBaseNamespaces: Set<string>,
-        rootNamespace: string,
-        customConfig: BaseCsharpCustomConfigSchema
-    ): string {
-        const writer = new Writer({ namespace, allBaseNamespaces, rootNamespace, customConfig });
->>>>>>> e8552e3c
         this.write(writer);
         return writer.toString();
     }
