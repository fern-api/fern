import { csharp } from "../..";

describe("class reference", () => {
    it("generics", async () => {
        const clazz = csharp.classReference({
            name: "OneOf",
            namespace: "OneOf",
            generics: [
                csharp.Type.string(),
                csharp.Type.boolean(),
                csharp.Type.reference(
                    csharp.classReference({
                        namespace: "System",
                        name: "List",
                        generics: [csharp.Type.string()]
                    })
                )
            ]
        });
<<<<<<< HEAD
        expect(clazz.toString("", new Set<string>(), new Map<string, Set<string>>(), "")).toContain(
            "OneOf<string, bool, List<string>>"
        );
=======
        expect(clazz.toString("", new Set<string>(), "", {})).toContain("OneOf<string, bool, List<string>>");
>>>>>>> e8552e3c
    });
});<|MERGE_RESOLUTION|>--- conflicted
+++ resolved
@@ -17,12 +17,8 @@
                 )
             ]
         });
-<<<<<<< HEAD
-        expect(clazz.toString("", new Set<string>(), new Map<string, Set<string>>(), "")).toContain(
+        expect(clazz.toString("", new Set<string>(), new Map<string, Set<string>>(), "", {})).toContain(
             "OneOf<string, bool, List<string>>"
         );
-=======
-        expect(clazz.toString("", new Set<string>(), "", {})).toContain("OneOf<string, bool, List<string>>");
->>>>>>> e8552e3c
     });
 });