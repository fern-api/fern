--- conflicted
+++ resolved
@@ -1,15 +1,8 @@
-<<<<<<< HEAD
-export type Access = "public" | "private" | "protected";
-=======
-export type Access = "public" | "private" | "internal";
->>>>>>> d0a717de
+export type Access = "public" | "private" | "protected" | "internal";
 
 export const Access = {
     Public: "public",
     Private: "private",
-<<<<<<< HEAD
-    Protected: "protected"
-=======
+    Protected: "protected",
     Internal: "internal"
->>>>>>> d0a717de
 } as const;