import { AbsoluteFilePath, join, RelativeFilePath } from "@fern-api/fs-utils";
import { SourceFetcher } from "@fern-api/generator-commons";
import { loggingExeca } from "@fern-api/logging-execa";
import { mkdir, readFile, writeFile } from "fs/promises";
import { template } from "lodash-es";
import path from "path";
import { AsIsFiles } from "../AsIs";
import { AbstractCsharpGeneratorContext } from "../cli";
import { BaseCsharpCustomConfigSchema } from "../custom-config";
import { CSharpFile } from "./CSharpFile";
import { File } from "./File";

const SRC_DIRECTORY_NAME = "src";
const PROTOBUF_DIRECTORY_NAME = "proto";
const AS_IS_DIRECTORY = path.join(__dirname, "asIs");

export const CORE_DIRECTORY_NAME = "Core";
<<<<<<< HEAD
export const TEST_UTILS_DIRECTORY_NAME = "Utils";
=======
export const PUBLIC_CORE_DIRECTORY_NAME = "Public";
>>>>>>> d0a717de
/**
 * In memory representation of a C# project.
 */
export class CsharpProject {
    private testFiles: CSharpFile[] = [];
    private sourceFiles: CSharpFile[] = [];
    private coreFiles: File[] = [];
    private testUtilFiles: File[] = [];
    private absolutePathToOutputDirectory: AbsoluteFilePath;
    private sourceFetcher: SourceFetcher;
    public readonly filepaths: CsharpProjectFilepaths;

    public constructor(
        private readonly context: AbstractCsharpGeneratorContext<BaseCsharpCustomConfigSchema>,
        private readonly name: string
    ) {
        this.absolutePathToOutputDirectory = AbsoluteFilePath.of(this.context.config.output.path);
        this.filepaths = new CsharpProjectFilepaths(name);
        this.sourceFetcher = new SourceFetcher({
            context: this.context,
            sourceConfig: this.context.ir.sourceConfig
        });
    }

    public addCoreFiles(file: File): void {
        this.coreFiles.push(file);
    }

    public addSourceFiles(file: CSharpFile): void {
        this.sourceFiles.push(file);
    }

    public addTestFiles(file: CSharpFile): void {
        this.testFiles.push(file);
    }

    public async persist(): Promise<void> {
        const absolutePathToSrcDirectory = join(
            this.absolutePathToOutputDirectory,
            this.filepaths.getSourceFileDirectory()
        );
        this.context.logger.debug(`mkdir ${absolutePathToSrcDirectory}`);
        await mkdir(absolutePathToSrcDirectory, { recursive: true });

        const absolutePathToProjectDirectory = await this.createProject({ absolutePathToSrcDirectory });
        const absolutePathToTestProjectDirectory = await this.createTestProject({ absolutePathToSrcDirectory });

        await loggingExeca(this.context.logger, "dotnet", ["new", "gitignore"], {
            doNotPipeOutput: true,
            cwd: this.absolutePathToOutputDirectory
        });

        for (const file of this.sourceFiles) {
            await file.write(absolutePathToProjectDirectory);
        }

        for (const file of this.testFiles) {
            await file.write(absolutePathToTestProjectDirectory);
        }

        for (const file of this.context.getAsIsFiles()) {
            this.coreFiles.push(await this.createCoreAsIsFile(file));
        }

        for (const file of this.context.getAsIsTestUtils()) {
            this.testUtilFiles.push(await this.createTestUtilsAsIsFile(file));
        }

        const githubWorkflowTemplate = (await readFile(getAsIsFilepath(AsIsFiles.CiYaml))).toString();
        const githubWorkflow = template(githubWorkflowTemplate)({
            projectName: this.name,
            shouldWritePublishBlock: this.context.publishConfig != null,
            nugetTokenEnvvar:
                this.context.publishConfig?.apiKeyEnvironmentVariable == null ||
                this.context.publishConfig?.apiKeyEnvironmentVariable === ""
                    ? "NUGET_API_TOKEN"
                    : this.context.publishConfig.apiKeyEnvironmentVariable
        }).replaceAll("\\{", "{");
        const ghDir = join(this.absolutePathToOutputDirectory, RelativeFilePath.of(".github/workflows"));
        await mkdir(ghDir, { recursive: true });
        await writeFile(join(ghDir, RelativeFilePath.of("ci.yml")), githubWorkflow);

        await this.createCoreDirectory({ absolutePathToProjectDirectory });
        await this.createTestUtilsDirectory({ absolutePathToTestProjectDirectory });

        await loggingExeca(this.context.logger, "dotnet", ["csharpier", "."], {
            doNotPipeOutput: true,
            cwd: absolutePathToSrcDirectory,
            env: {
                DOTNET_CLI_TELEMETRY_OPTOUT: "1"
            }
        });
    }

    private async createProject({
        absolutePathToSrcDirectory
    }: {
        absolutePathToSrcDirectory: AbsoluteFilePath;
    }): Promise<AbsoluteFilePath> {
        await loggingExeca(this.context.logger, "dotnet", ["new", "sln", "-n", this.name], {
            doNotPipeOutput: true,
            cwd: absolutePathToSrcDirectory
        });

        const absolutePathToProjectDirectory = join(absolutePathToSrcDirectory, RelativeFilePath.of(this.name));
        this.context.logger.debug(`mkdir ${absolutePathToProjectDirectory}`);
        await mkdir(absolutePathToProjectDirectory, { recursive: true });

        const absolutePathToProtoDirectory = join(
            this.absolutePathToOutputDirectory,
            RelativeFilePath.of(PROTOBUF_DIRECTORY_NAME)
        );
        const protobufSourceFilePaths = await this.sourceFetcher.copyProtobufSources(absolutePathToProtoDirectory);

        const csproj = new CsProj({
            version: this.context.config.output?.mode._visit({
                downloadFiles: () => undefined,
                github: (github) => github.version,
                publish: (publish) => publish.version,
                _other: () => undefined
            }),
            license: this.context.config.license?._visit({
                custom: (val) => {
                    return val.filename;
                },
                basic: (val) => {
                    return val.id;
                },
                _other: () => undefined
            }),
            githubUrl: this.context.config.output?.mode._visit({
                downloadFiles: () => undefined,
                github: (github) => github.repoUrl,
                publish: () => undefined,
                _other: () => undefined
            }),
            context: this.context,
            protobufSourceFilePaths
        });
        const templateCsProjContents = csproj.toString();
        await writeFile(
            join(absolutePathToProjectDirectory, RelativeFilePath.of(`${this.name}.csproj`)),
            templateCsProjContents
        );
        await loggingExeca(this.context.logger, "dotnet", ["sln", "add", `${this.name}/${this.name}.csproj`], {
            doNotPipeOutput: true,
            cwd: absolutePathToSrcDirectory
        });

        return absolutePathToProjectDirectory;
    }

    private async createTestProject({
        absolutePathToSrcDirectory
    }: {
        absolutePathToSrcDirectory: AbsoluteFilePath;
    }): Promise<AbsoluteFilePath> {
        const testProjectName = this.filepaths.getTestProjectName();
        const absolutePathToTestProject = join(
            this.absolutePathToOutputDirectory,
            this.filepaths.getTestFilesDirectory()
        );
        this.context.logger.debug(`mkdir ${absolutePathToTestProject}`);
        await mkdir(absolutePathToTestProject, { recursive: true });

        const testCsProjTemplateContents = (await readFile(getAsIsFilepath(AsIsFiles.TemplateTestCsProj))).toString();
        const testCsProjContents = template(testCsProjTemplateContents)({
            projectName: this.name
        });
        await writeFile(
            join(absolutePathToTestProject, RelativeFilePath.of(`${testProjectName}.csproj`)),
            testCsProjContents
        );
        await loggingExeca(
            this.context.logger,
            "dotnet",
            ["sln", "add", `${testProjectName}/${testProjectName}.csproj`],
            {
                doNotPipeOutput: true,
                cwd: absolutePathToSrcDirectory
            }
        );

        return absolutePathToTestProject;
    }

    private async createCoreDirectory({
        absolutePathToProjectDirectory
    }: {
        absolutePathToProjectDirectory: AbsoluteFilePath;
    }): Promise<AbsoluteFilePath> {
        const absolutePathToCoreDirectory = join(
            absolutePathToProjectDirectory,
            RelativeFilePath.of(CORE_DIRECTORY_NAME)
        );
        this.context.logger.debug(`mkdir ${absolutePathToCoreDirectory}`);
        await mkdir(absolutePathToCoreDirectory, { recursive: true });

        for (const file of this.coreFiles) {
            await file.write(absolutePathToCoreDirectory);
        }

        return absolutePathToCoreDirectory;
    }

    private async createTestUtilsDirectory({
        absolutePathToTestProjectDirectory
    }: {
        absolutePathToTestProjectDirectory: AbsoluteFilePath;
    }): Promise<AbsoluteFilePath> {
        const absolutePathToTestUtilsDirectory = join(
            absolutePathToTestProjectDirectory,
            RelativeFilePath.of(TEST_UTILS_DIRECTORY_NAME)
        );
        this.context.logger.debug(`mkdir ${absolutePathToTestUtilsDirectory}`);
        await mkdir(absolutePathToTestUtilsDirectory, { recursive: true });

        for (const file of this.testUtilFiles) {
            await file.write(absolutePathToTestUtilsDirectory);
        }

        return absolutePathToTestUtilsDirectory;
    }

    private async createCoreAsIsFile(filename: string): Promise<File> {
        const contents = (await readFile(getAsIsFilepath(filename))).toString();
        return new File(
            filename.replace(".Template", ""),
            RelativeFilePath.of(""),
            replaceTemplate({ contents, namespace: this.context.getCoreNamespace() })
        );
    }

    private async createTestUtilsAsIsFile(filename: string): Promise<File> {
        const contents = (await readFile(getAsIsFilepath(filename))).toString();
        return new File(
            filename.replace(".Template", ""),
            RelativeFilePath.of(""),
            replaceTemplate({ contents, namespace: this.context.getTestUtilsNamespace() })
        );
    }
}

function replaceTemplate({ contents, namespace }: { contents: string; namespace: string }): string {
    return template(contents)({
        namespace
    });
}

function getAsIsFilepath(filename: string): string {
    return AbsoluteFilePath.of(path.join(AS_IS_DIRECTORY, filename));
}

class CsharpProjectFilepaths {
    constructor(private readonly name: string) {}

    public getProjectDirectory(): RelativeFilePath {
        return join(this.getSourceFileDirectory(), RelativeFilePath.of(this.name));
    }

    public getSourceFileDirectory(): RelativeFilePath {
        return RelativeFilePath.of(SRC_DIRECTORY_NAME);
    }

    public getCoreFilesDirectory(): RelativeFilePath {
        return join(this.getProjectDirectory(), RelativeFilePath.of(CORE_DIRECTORY_NAME));
    }

    public getPublicCoreFilesDirectory(): RelativeFilePath {
        return join(
            this.getProjectDirectory(),
            RelativeFilePath.of(CORE_DIRECTORY_NAME),
            RelativeFilePath.of(PUBLIC_CORE_DIRECTORY_NAME)
        );
    }

    public getTestFilesDirectory(): RelativeFilePath {
        return join(this.getSourceFileDirectory(), RelativeFilePath.of(this.getTestProjectName()));
    }

    public getTestProjectName(): string {
        return `${this.name}.Test`;
    }
}

declare namespace CsProj {
    interface Args {
        version?: string;
        license?: string;
        githubUrl?: string;
        context: AbstractCsharpGeneratorContext<BaseCsharpCustomConfigSchema>;
        protobufSourceFilePaths: RelativeFilePath[];
    }
}

const FOUR_SPACES = "    ";

class CsProj {
    private version: string | undefined;
    private license: string | undefined;
    private githubUrl: string | undefined;
    private context: AbstractCsharpGeneratorContext<BaseCsharpCustomConfigSchema>;
    private protobufSourceFilePaths: RelativeFilePath[];

    public constructor({ version, license, githubUrl, context, protobufSourceFilePaths }: CsProj.Args) {
        this.version = version;
        this.license = license;
        this.githubUrl = githubUrl;
        this.context = context;
        this.protobufSourceFilePaths = protobufSourceFilePaths;
    }

    public toString(): string {
        const propertyGroups = this.getPropertyGroups();
        const dependencies = this.getDependencies();
        return ` 
<Project Sdk="Microsoft.NET.Sdk">

    <PropertyGroup>
        <TargetFrameworks>net462;net8.0;net7.0;net6.0;netstandard2.0</TargetFrameworks>
        <ImplicitUsings>enable</ImplicitUsings>
        <NuGetAudit>false</NuGetAudit>
        <LangVersion>12</LangVersion>
        <Nullable>enable</Nullable>
        ${propertyGroups.join(`\n${FOUR_SPACES}${FOUR_SPACES}`)}
    </PropertyGroup>
    
    <PropertyGroup Condition="'$(TargetFramework)' == 'net6.0' Or '$(TargetFramework)' == 'net462' Or '$(TargetFramework)' == 'netstandard2.0'">
        <PolySharpIncludeRuntimeSupportedAttributes>true</PolySharpIncludeRuntimeSupportedAttributes>
    </PropertyGroup>
    
    <ItemGroup Condition="'$(TargetFramework)' == 'net462' Or '$(TargetFramework)' == 'netstandard2.0'">
        <PackageReference Include="Portable.System.DateTimeOnly" Version="8.0.1" />
    </ItemGroup>
    
    <ItemGroup Condition="'$(TargetFramework)' == 'net462'">
        <Reference Include="System.Net.Http" />
    </ItemGroup>
    
    <ItemGroup Condition="'$(TargetFramework)' == 'net7.0' Or '$(TargetFramework)' == 'net6.0' Or '$(TargetFramework)' == 'net462' Or '$(TargetFramework)' == 'netstandard2.0'">
        <PackageReference Include="PolySharp" Version="1.14.1">
            <IncludeAssets>runtime; build; native; contentfiles; analyzers; buildtransitive</IncludeAssets>
            <PrivateAssets>all</PrivateAssets>
        </PackageReference>
    </ItemGroup>

    <ItemGroup>
        ${dependencies.join(`\n${FOUR_SPACES}${FOUR_SPACES}`)}
    </ItemGroup>
${this.getProtobufDependencies(this.protobufSourceFilePaths).join(`\n${FOUR_SPACES}`)}
    <ItemGroup>
        <None Include="..\\..\\README.md" Pack="true" PackagePath=""/>
    </ItemGroup>
${this.getAdditionalItemGroups().join(`\n${FOUR_SPACES}`)}

</Project>
`;
    }

    private getDependencies(): string[] {
        const result: string[] = [];
        result.push('<PackageReference Include="OneOf" Version="3.0.263" />');
        result.push('<PackageReference Include="OneOf.Extended" Version="3.0.263" />');
        result.push('<PackageReference Include="System.Text.Json" Version="8.0.4" />');
        for (const [name, version] of Object.entries(this.context.getExtraDependencies())) {
            result.push(`<PackageReference Include="${name}" Version="${version}" />`);
        }
        return result;
    }

    private getProtobufDependencies(protobufSourceFilePaths: RelativeFilePath[]): string[] {
        if (protobufSourceFilePaths.length === 0) {
            return [];
        }

        const pathToProtobufDirectory = `..\\..\\${PROTOBUF_DIRECTORY_NAME}`;

        const result: string[] = [];

        result.push("");
        result.push("<ItemGroup>");
        result.push('    <PackageReference Include="Google.Protobuf" Version="3.27.2" />');
        result.push('    <PackageReference Include="Grpc.Net.Client" Version="2.63.0" />');
        result.push('    <PackageReference Include="Grpc.Net.ClientFactory" Version="2.63.0" />');
        result.push('    <PackageReference Include="Grpc.Tools" Version="2.64.0">');
        result.push(
            "        <IncludeAssets>runtime; build; native; contentfiles; analyzers; buildtransitive</IncludeAssets>"
        );
        result.push("        <PrivateAssets>all</PrivateAssets>");
        result.push("    </PackageReference>");
        result.push("</ItemGroup>\n");

        result.push("<ItemGroup>");
        for (const protobufSourceFilePath of protobufSourceFilePaths) {
            const protobufSourceWindowsPath = this.relativePathToWindowsPath(protobufSourceFilePath);
            result.push(
                `    <Protobuf Include="${pathToProtobufDirectory}\\${protobufSourceWindowsPath}" GrpcServices="Client" ProtoRoot="${pathToProtobufDirectory}"></Protobuf>`
            );
        }
        result.push("</ItemGroup>\n");

        return result;
    }

    private getPropertyGroups(): string[] {
        const result: string[] = [];
        if (this.version != null) {
            result.push(`<Version>${this.version}</Version>`);
        }

        result.push("<PackageReadmeFile>README.md</PackageReadmeFile>");

        if (this.license != null) {
            result.push(`<PackageLicenseFile>${this.license}</PackageLicenseFile>`);
        }

        if (this.githubUrl != null) {
            result.push(`<PackageProjectUrl>${this.githubUrl}</PackageProjectUrl>`);
        }
        return result;
    }

    private getAdditionalItemGroups(): string[] {
        const result: string[] = [];

        if (this.license != null) {
            result.push(`
<ItemGroup>
    <None Include="..\\..\\${this.license}" Pack="true" PackagePath=""/>
</ItemGroup>
`);
        }

        return result;
    }

    private relativePathToWindowsPath(relativePath: RelativeFilePath): RelativeFilePath {
        return RelativeFilePath.of(relativePath.replace("/", "\\"));
    }
}<|MERGE_RESOLUTION|>--- conflicted
+++ resolved
@@ -15,11 +15,8 @@
 const AS_IS_DIRECTORY = path.join(__dirname, "asIs");
 
 export const CORE_DIRECTORY_NAME = "Core";
-<<<<<<< HEAD
 export const TEST_UTILS_DIRECTORY_NAME = "Utils";
-=======
 export const PUBLIC_CORE_DIRECTORY_NAME = "Public";
->>>>>>> d0a717de
 /**
  * In memory representation of a C# project.
  */
