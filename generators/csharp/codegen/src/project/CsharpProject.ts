import { AbsoluteFilePath, join, RelativeFilePath } from "@fern-api/fs-utils";
import { SourceFetcher } from "@fern-api/generator-commons";
import { loggingExeca } from "@fern-api/logging-execa";
import { mkdir, readFile, writeFile } from "fs/promises";
import { template } from "lodash-es";
import path from "path";
import { AsIsFiles } from "../AsIs";
import { AbstractCsharpGeneratorContext } from "../cli";
import { BaseCsharpCustomConfigSchema } from "../custom-config";
import { CSharpFile } from "./CSharpFile";
import { File } from "./File";

const SRC_DIRECTORY_NAME = "src";
const PROTOBUF_DIRECTORY_NAME = "proto";
const AS_IS_DIRECTORY = path.join(__dirname, "asIs");

export const CORE_DIRECTORY_NAME = "Core";
export const TEST_UTILS_DIRECTORY_NAME = "Utils";
export const PUBLIC_CORE_DIRECTORY_NAME = "Public";
/**
 * In memory representation of a C# project.
 */
export class CsharpProject {
    private testFiles: CSharpFile[] = [];
    private sourceFiles: CSharpFile[] = [];
    private coreFiles: File[] = [];
<<<<<<< HEAD
    private testUtilFiles: File[] = [];
=======
    private publicCoreFiles: File[] = [];
>>>>>>> 2cb855e6
    private absolutePathToOutputDirectory: AbsoluteFilePath;
    private sourceFetcher: SourceFetcher;
    public readonly filepaths: CsharpProjectFilepaths;

    public constructor(
        private readonly context: AbstractCsharpGeneratorContext<BaseCsharpCustomConfigSchema>,
        private readonly name: string
    ) {
        this.absolutePathToOutputDirectory = AbsoluteFilePath.of(this.context.config.output.path);
        this.filepaths = new CsharpProjectFilepaths(name);
        this.sourceFetcher = new SourceFetcher({
            context: this.context,
            sourceConfig: this.context.ir.sourceConfig
        });
    }

    public addCoreFiles(file: File): void {
        this.coreFiles.push(file);
    }

    public addPublicCoreFiles(file: File): void {
        this.publicCoreFiles.push(file);
    }

    public addSourceFiles(file: CSharpFile): void {
        this.sourceFiles.push(file);
    }

    public addTestFiles(file: CSharpFile): void {
        this.testFiles.push(file);
    }

    public async persist(): Promise<void> {
        const absolutePathToSrcDirectory = join(
            this.absolutePathToOutputDirectory,
            this.filepaths.getSourceFileDirectory()
        );
        this.context.logger.debug(`mkdir ${absolutePathToSrcDirectory}`);
        await mkdir(absolutePathToSrcDirectory, { recursive: true });

        const absolutePathToProjectDirectory = await this.createProject({ absolutePathToSrcDirectory });
        const absolutePathToTestProjectDirectory = await this.createTestProject({ absolutePathToSrcDirectory });

        await loggingExeca(this.context.logger, "dotnet", ["new", "gitignore"], {
            doNotPipeOutput: true,
            cwd: this.absolutePathToOutputDirectory
        });

        for (const file of this.sourceFiles) {
            await file.write(absolutePathToProjectDirectory);
        }

        for (const file of this.testFiles) {
            await file.write(absolutePathToTestProjectDirectory);
        }

        for (const filename of this.context.getCoreAsIsFiles()) {
            this.coreFiles.push(
                await this.createAsIsFile({
                    filename,
                    namespace: this.context.getCoreNamespace()
                })
            );
        }

        for (const filename of this.context.getPublicCoreAsIsFiles()) {
            this.publicCoreFiles.push(
                await this.createAsIsFile({
                    filename,
                    namespace: this.context.getNamespace()
                })
            );
        }

        for (const file of this.context.getAsIsTestUtils()) {
            this.testUtilFiles.push(await this.createTestUtilsAsIsFile(file));
        }

        const githubWorkflowTemplate = (await readFile(getAsIsFilepath(AsIsFiles.CiYaml))).toString();
        const githubWorkflow = template(githubWorkflowTemplate)({
            projectName: this.name,
            shouldWritePublishBlock: this.context.publishConfig != null,
            nugetTokenEnvvar:
                this.context.publishConfig?.apiKeyEnvironmentVariable == null ||
                this.context.publishConfig?.apiKeyEnvironmentVariable === ""
                    ? "NUGET_API_TOKEN"
                    : this.context.publishConfig.apiKeyEnvironmentVariable
        }).replaceAll("\\{", "{");
        const ghDir = join(this.absolutePathToOutputDirectory, RelativeFilePath.of(".github/workflows"));
        await mkdir(ghDir, { recursive: true });
        await writeFile(join(ghDir, RelativeFilePath.of("ci.yml")), githubWorkflow);

        await this.createCoreDirectory({ absolutePathToProjectDirectory });
        await this.createPublicCoreDirectory({ absolutePathToProjectDirectory });

        await loggingExeca(this.context.logger, "dotnet", ["csharpier", "."], {
            doNotPipeOutput: true,
            cwd: absolutePathToSrcDirectory,
            env: {
                DOTNET_CLI_TELEMETRY_OPTOUT: "1"
            }
        });
    }

    private async createProject({
        absolutePathToSrcDirectory
    }: {
        absolutePathToSrcDirectory: AbsoluteFilePath;
    }): Promise<AbsoluteFilePath> {
        await loggingExeca(this.context.logger, "dotnet", ["new", "sln", "-n", this.name], {
            doNotPipeOutput: true,
            cwd: absolutePathToSrcDirectory
        });

        const absolutePathToProjectDirectory = join(absolutePathToSrcDirectory, RelativeFilePath.of(this.name));
        this.context.logger.debug(`mkdir ${absolutePathToProjectDirectory}`);
        await mkdir(absolutePathToProjectDirectory, { recursive: true });

        const absolutePathToProtoDirectory = join(
            this.absolutePathToOutputDirectory,
            RelativeFilePath.of(PROTOBUF_DIRECTORY_NAME)
        );
        const protobufSourceFilePaths = await this.sourceFetcher.copyProtobufSources(absolutePathToProtoDirectory);

        const csproj = new CsProj({
            version: this.context.config.output?.mode._visit({
                downloadFiles: () => undefined,
                github: (github) => github.version,
                publish: (publish) => publish.version,
                _other: () => undefined
            }),
            license: this.context.config.license?._visit({
                custom: (val) => {
                    return val.filename;
                },
                basic: (val) => {
                    return val.id;
                },
                _other: () => undefined
            }),
            githubUrl: this.context.config.output?.mode._visit({
                downloadFiles: () => undefined,
                github: (github) => github.repoUrl,
                publish: () => undefined,
                _other: () => undefined
            }),
            context: this.context,
            protobufSourceFilePaths
        });
        const templateCsProjContents = csproj.toString();
        await writeFile(
            join(absolutePathToProjectDirectory, RelativeFilePath.of(`${this.name}.csproj`)),
            templateCsProjContents
        );
        await loggingExeca(this.context.logger, "dotnet", ["sln", "add", `${this.name}/${this.name}.csproj`], {
            doNotPipeOutput: true,
            cwd: absolutePathToSrcDirectory
        });

        return absolutePathToProjectDirectory;
    }

    private async createTestProject({
        absolutePathToSrcDirectory
    }: {
        absolutePathToSrcDirectory: AbsoluteFilePath;
    }): Promise<AbsoluteFilePath> {
        const testProjectName = this.filepaths.getTestProjectName();
        const absolutePathToTestProject = join(
            this.absolutePathToOutputDirectory,
            this.filepaths.getTestFilesDirectory()
        );
        this.context.logger.debug(`mkdir ${absolutePathToTestProject}`);
        await mkdir(absolutePathToTestProject, { recursive: true });

        const testCsProjTemplateContents = (await readFile(getAsIsFilepath(AsIsFiles.TemplateTestCsProj))).toString();
        const testCsProjContents = template(testCsProjTemplateContents)({
            projectName: this.name
        });
        await writeFile(
            join(absolutePathToTestProject, RelativeFilePath.of(`${testProjectName}.csproj`)),
            testCsProjContents
        );
        await loggingExeca(
            this.context.logger,
            "dotnet",
            ["sln", "add", `${testProjectName}/${testProjectName}.csproj`],
            {
                doNotPipeOutput: true,
                cwd: absolutePathToSrcDirectory
            }
        );

        return absolutePathToTestProject;
    }

    private async createCoreDirectory({
        absolutePathToProjectDirectory
    }: {
        absolutePathToProjectDirectory: AbsoluteFilePath;
    }): Promise<AbsoluteFilePath> {
        const absolutePathToCoreDirectory = join(
            absolutePathToProjectDirectory,
            RelativeFilePath.of(CORE_DIRECTORY_NAME)
        );
        this.context.logger.debug(`mkdir ${absolutePathToCoreDirectory}`);
        await mkdir(absolutePathToCoreDirectory, { recursive: true });

        for (const file of this.coreFiles) {
            await file.write(absolutePathToCoreDirectory);
        }

        return absolutePathToCoreDirectory;
    }

<<<<<<< HEAD
    /*
     * Unused after removing unneccessary utils file.
     */
    private async createTestUtilsDirectory({
        absolutePathToTestProjectDirectory
    }: {
        absolutePathToTestProjectDirectory: AbsoluteFilePath;
    }): Promise<AbsoluteFilePath> {
        const absolutePathToTestUtilsDirectory = join(
            absolutePathToTestProjectDirectory,
            RelativeFilePath.of(TEST_UTILS_DIRECTORY_NAME)
        );
        this.context.logger.debug(`mkdir ${absolutePathToTestUtilsDirectory}`);
        await mkdir(absolutePathToTestUtilsDirectory, { recursive: true });

        for (const file of this.testUtilFiles) {
            await file.write(absolutePathToTestUtilsDirectory);
        }

        return absolutePathToTestUtilsDirectory;
    }

    private async createCoreAsIsFile(filename: string): Promise<File> {
=======
    private async createPublicCoreDirectory({
        absolutePathToProjectDirectory
    }: {
        absolutePathToProjectDirectory: AbsoluteFilePath;
    }): Promise<AbsoluteFilePath> {
        const absolutePathToPublicCoreDirectory = join(
            absolutePathToProjectDirectory,
            RelativeFilePath.of(CORE_DIRECTORY_NAME),
            RelativeFilePath.of(PUBLIC_CORE_DIRECTORY_NAME)
        );
        this.context.logger.debug(`mkdir ${absolutePathToPublicCoreDirectory}`);
        await mkdir(absolutePathToPublicCoreDirectory, { recursive: true });

        for (const file of this.publicCoreFiles) {
            await file.write(absolutePathToPublicCoreDirectory);
        }

        return absolutePathToPublicCoreDirectory;
    }

    private async createAsIsFile({ filename, namespace }: { filename: string; namespace: string }): Promise<File> {
>>>>>>> 2cb855e6
        const contents = (await readFile(getAsIsFilepath(filename))).toString();
        return new File(
            filename.replace(".Template", ""),
            RelativeFilePath.of(""),
            replaceTemplate({
                contents,
                grpc: this.context.hasGrpcEndpoints(),
                namespace
            })
        );
    }

    private async createTestUtilsAsIsFile(filename: string): Promise<File> {
        const contents = (await readFile(getAsIsFilepath(filename))).toString();
        return new File(
            filename.replace(".Template", ""),
            RelativeFilePath.of(""),
            replaceTemplate({ contents, namespace: this.context.getTestUtilsNamespace() })
        );
    }
}

function replaceTemplate({
    contents,
    grpc,
    namespace
}: {
    contents: string;
    grpc: boolean;
    namespace: string;
}): string {
    return template(contents)({
        grpc,
        namespace
    });
}

function getAsIsFilepath(filename: string): string {
    return AbsoluteFilePath.of(path.join(AS_IS_DIRECTORY, filename));
}

class CsharpProjectFilepaths {
    constructor(private readonly name: string) {}

    public getProjectDirectory(): RelativeFilePath {
        return join(this.getSourceFileDirectory(), RelativeFilePath.of(this.name));
    }

    public getSourceFileDirectory(): RelativeFilePath {
        return RelativeFilePath.of(SRC_DIRECTORY_NAME);
    }

    public getCoreFilesDirectory(): RelativeFilePath {
        return join(this.getProjectDirectory(), RelativeFilePath.of(CORE_DIRECTORY_NAME));
    }

    public getPublicCoreFilesDirectory(): RelativeFilePath {
        return join(
            this.getProjectDirectory(),
            RelativeFilePath.of(CORE_DIRECTORY_NAME),
            RelativeFilePath.of(PUBLIC_CORE_DIRECTORY_NAME)
        );
    }

    public getTestFilesDirectory(): RelativeFilePath {
        return join(this.getSourceFileDirectory(), RelativeFilePath.of(this.getTestProjectName()));
    }

    public getTestProjectName(): string {
        return `${this.name}.Test`;
    }
}

declare namespace CsProj {
    interface Args {
        version?: string;
        license?: string;
        githubUrl?: string;
        context: AbstractCsharpGeneratorContext<BaseCsharpCustomConfigSchema>;
        protobufSourceFilePaths: RelativeFilePath[];
    }
}

const FOUR_SPACES = "    ";

class CsProj {
    private version: string | undefined;
    private license: string | undefined;
    private githubUrl: string | undefined;
    private context: AbstractCsharpGeneratorContext<BaseCsharpCustomConfigSchema>;
    private protobufSourceFilePaths: RelativeFilePath[];

    public constructor({ version, license, githubUrl, context, protobufSourceFilePaths }: CsProj.Args) {
        this.version = version;
        this.license = license;
        this.githubUrl = githubUrl;
        this.context = context;
        this.protobufSourceFilePaths = protobufSourceFilePaths;
    }

    public toString(): string {
        const propertyGroups = this.getPropertyGroups();
        const dependencies = this.getDependencies();
        return ` 
<Project Sdk="Microsoft.NET.Sdk">

    <PropertyGroup>
        <TargetFrameworks>net462;net8.0;net7.0;net6.0;netstandard2.0</TargetFrameworks>
        <ImplicitUsings>enable</ImplicitUsings>
        <NuGetAudit>false</NuGetAudit>
        <LangVersion>12</LangVersion>
        <Nullable>enable</Nullable>
        ${propertyGroups.join(`\n${FOUR_SPACES}${FOUR_SPACES}`)}
    </PropertyGroup>
    
    <PropertyGroup Condition="'$(TargetFramework)' == 'net6.0' Or '$(TargetFramework)' == 'net462' Or '$(TargetFramework)' == 'netstandard2.0'">
        <PolySharpIncludeRuntimeSupportedAttributes>true</PolySharpIncludeRuntimeSupportedAttributes>
    </PropertyGroup>
    
    <ItemGroup Condition="'$(TargetFramework)' == 'net462' Or '$(TargetFramework)' == 'netstandard2.0'">
        <PackageReference Include="Portable.System.DateTimeOnly" Version="8.0.1" />
    </ItemGroup>
    
    <ItemGroup Condition="'$(TargetFramework)' == 'net462'">
        <Reference Include="System.Net.Http" />
    </ItemGroup>
    
    <ItemGroup Condition="'$(TargetFramework)' == 'net7.0' Or '$(TargetFramework)' == 'net6.0' Or '$(TargetFramework)' == 'net462' Or '$(TargetFramework)' == 'netstandard2.0'">
        <PackageReference Include="PolySharp" Version="1.14.1">
            <IncludeAssets>runtime; build; native; contentfiles; analyzers; buildtransitive</IncludeAssets>
            <PrivateAssets>all</PrivateAssets>
        </PackageReference>
    </ItemGroup>

    <ItemGroup>
        ${dependencies.join(`\n${FOUR_SPACES}${FOUR_SPACES}`)}
    </ItemGroup>
${this.getProtobufDependencies(this.protobufSourceFilePaths).join(`\n${FOUR_SPACES}`)}
    <ItemGroup>
        <None Include="..\\..\\README.md" Pack="true" PackagePath=""/>
    </ItemGroup>
${this.getAdditionalItemGroups().join(`\n${FOUR_SPACES}`)}
    <ItemGroup>
        <AssemblyAttribute Include="System.Runtime.CompilerServices.InternalsVisibleTo">
            <_Parameter1>${this.context.project.filepaths.getTestProjectName()}</_Parameter1>
        </AssemblyAttribute>
    </ItemGroup>

</Project>
`;
    }

    private getDependencies(): string[] {
        const result: string[] = [];
        result.push('<PackageReference Include="OneOf" Version="3.0.263" />');
        result.push('<PackageReference Include="OneOf.Extended" Version="3.0.263" />');
        result.push('<PackageReference Include="System.Text.Json" Version="8.0.4" />');
        for (const [name, version] of Object.entries(this.context.getExtraDependencies())) {
            result.push(`<PackageReference Include="${name}" Version="${version}" />`);
        }
        return result;
    }

    private getProtobufDependencies(protobufSourceFilePaths: RelativeFilePath[]): string[] {
        if (protobufSourceFilePaths.length === 0) {
            return [];
        }

        const pathToProtobufDirectory = `..\\..\\${PROTOBUF_DIRECTORY_NAME}`;

        const result: string[] = [];

        result.push("");
        result.push("<ItemGroup>");
        result.push('    <PackageReference Include="Google.Protobuf" Version="3.27.2" />');
        result.push('    <PackageReference Include="Grpc.Net.Client" Version="2.63.0" />');
        result.push('    <PackageReference Include="Grpc.Net.ClientFactory" Version="2.63.0" />');
        result.push('    <PackageReference Include="Grpc.Tools" Version="2.64.0">');
        result.push(
            "        <IncludeAssets>runtime; build; native; contentfiles; analyzers; buildtransitive</IncludeAssets>"
        );
        result.push("        <PrivateAssets>all</PrivateAssets>");
        result.push("    </PackageReference>");
        result.push("</ItemGroup>\n");

        result.push("<ItemGroup>");
        for (const protobufSourceFilePath of protobufSourceFilePaths) {
            const protobufSourceWindowsPath = this.relativePathToWindowsPath(protobufSourceFilePath);
            result.push(
                `    <Protobuf Include="${pathToProtobufDirectory}\\${protobufSourceWindowsPath}" GrpcServices="Client" ProtoRoot="${pathToProtobufDirectory}">`
            );
            result.push("    </Protobuf>");
        }
        result.push("</ItemGroup>\n");

        return result;
    }

    private getPropertyGroups(): string[] {
        const result: string[] = [];
        if (this.version != null) {
            result.push(`<Version>${this.version}</Version>`);
        }

        result.push("<PackageReadmeFile>README.md</PackageReadmeFile>");

        if (this.license != null) {
            result.push(`<PackageLicenseFile>${this.license}</PackageLicenseFile>`);
        }

        if (this.githubUrl != null) {
            result.push(`<PackageProjectUrl>${this.githubUrl}</PackageProjectUrl>`);
        }
        return result;
    }

    private getAdditionalItemGroups(): string[] {
        const result: string[] = [];

        if (this.license != null) {
            result.push(`
<ItemGroup>
    <None Include="..\\..\\${this.license}" Pack="true" PackagePath=""/>
</ItemGroup>
`);
        }

        return result;
    }

    private relativePathToWindowsPath(relativePath: RelativeFilePath): RelativeFilePath {
        return RelativeFilePath.of(path.win32.normalize(relativePath));
    }
}<|MERGE_RESOLUTION|>--- conflicted
+++ resolved
@@ -24,11 +24,8 @@
     private testFiles: CSharpFile[] = [];
     private sourceFiles: CSharpFile[] = [];
     private coreFiles: File[] = [];
-<<<<<<< HEAD
     private testUtilFiles: File[] = [];
-=======
     private publicCoreFiles: File[] = [];
->>>>>>> 2cb855e6
     private absolutePathToOutputDirectory: AbsoluteFilePath;
     private sourceFetcher: SourceFetcher;
     public readonly filepaths: CsharpProjectFilepaths;
@@ -244,7 +241,6 @@
         return absolutePathToCoreDirectory;
     }
 
-<<<<<<< HEAD
     /*
      * Unused after removing unneccessary utils file.
      */
@@ -267,8 +263,6 @@
         return absolutePathToTestUtilsDirectory;
     }
 
-    private async createCoreAsIsFile(filename: string): Promise<File> {
-=======
     private async createPublicCoreDirectory({
         absolutePathToProjectDirectory
     }: {
@@ -290,7 +284,6 @@
     }
 
     private async createAsIsFile({ filename, namespace }: { filename: string; namespace: string }): Promise<File> {
->>>>>>> 2cb855e6
         const contents = (await readFile(getAsIsFilepath(filename))).toString();
         return new File(
             filename.replace(".Template", ""),
@@ -308,7 +301,11 @@
         return new File(
             filename.replace(".Template", ""),
             RelativeFilePath.of(""),
-            replaceTemplate({ contents, namespace: this.context.getTestUtilsNamespace() })
+            replaceTemplate({
+                contents,
+                grpc: this.context.hasGrpcEndpoints(),
+                namespace: this.context.getTestUtilsNamespace()
+            })
         );
     }
 }
