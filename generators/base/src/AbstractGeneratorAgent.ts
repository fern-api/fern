import { readFile } from "fs/promises";
import yaml from "js-yaml";
import path from "path";

import { AbstractGeneratorContext, FernGeneratorExec } from "@fern-api/browser-compatible-base-generator";
import { Logger } from "@fern-api/logger";

import { FernGeneratorCli } from "@fern-fern/generator-cli-sdk";

import { GeneratorAgentClient } from "./GeneratorAgentClient";
import { ReferenceConfigBuilder } from "./reference";

const DOCKER_FEATURES_CONFIG_PATH = "/assets/features.yml";

export declare namespace AbstractGeneratorAgent {
    interface ReadmeConfigArgs<GeneratorContext extends AbstractGeneratorContext> {
        context: GeneratorContext;
        remote: FernGeneratorCli.Remote | undefined;
        featureConfig: FernGeneratorCli.FeatureConfig;
        endpointSnippets: FernGeneratorExec.Endpoint[];
    }

    interface GitHubConfigArgs<GeneratorContext extends AbstractGeneratorContext> {
        context: GeneratorContext;
        remote: FernGeneratorCli.Remote.Github;
        branch?: string;
    }
}

export abstract class AbstractGeneratorAgent<GeneratorContext extends AbstractGeneratorContext> {
    public README_FILENAME = "README.md";
    public SNIPPET_FILENAME = "snippet.json";
    public REFERENCE_FILENAME = "reference.md";

    private logger: Logger;
    private config: FernGeneratorExec.GeneratorConfig;
    private cli: GeneratorAgentClient;

    public constructor({ logger, config }: { logger: Logger; config: FernGeneratorExec.GeneratorConfig }) {
        this.logger = logger;
        this.config = config;
        this.cli = new GeneratorAgentClient({
            logger
        });
    }

    /**
     * Generates the README.md content using the given generator context.
     */
    public async generateReadme({
        context,
        endpointSnippets
    }: {
        context: GeneratorContext;
        endpointSnippets: FernGeneratorExec.Endpoint[];
    }): Promise<string> {
        const readmeConfig = this.getReadmeConfig({
            context,
            remote: this.getRemote(),
            featureConfig: await this.readFeatureConfig(),
            endpointSnippets
        });
        return this.cli.generateReadme({ readmeConfig });
    }

    /**
     * Runs the GitHub action using the given generator context.
     * TODO: Maybe rename to `triggerGitHub` since nothing is generated per se?
     */
<<<<<<< HEAD
    public async pushToGithub({ context }: { context: GeneratorContext }): Promise<string> {
        const githubConfig = this.getGitHubConfig({ context });
=======
    public async generateGitHub({ context }: { context: GeneratorContext }): Promise<string> {
        const remote = this.getRemote();
        if (remote === undefined) {
            throw new Error("No remote found, unable to run GitHub actions");
        }
        const githubConfig = this.getGitHubConfig({ context, remote });
>>>>>>> f74d2c90
        return this.cli.generateGitHub({ githubConfig });
    }

    /**
     * Generates the reference.md content using the given builder.
     */
    public async generateReference(builder: ReferenceConfigBuilder): Promise<string> {
        const referenceConfig = builder.build(this.getLanguage());
        return this.cli.generateReference({ referenceConfig });
    }

    /**
     * Gets the language of the generator.
     */
    protected abstract getLanguage(): FernGeneratorCli.Language;

    /**
     * Gets the README.md configuration.
     */
    protected abstract getReadmeConfig(
        args: AbstractGeneratorAgent.ReadmeConfigArgs<GeneratorContext>
    ): FernGeneratorCli.ReadmeConfig;

    /**
     * Gets the GitHub configuration.
     */
    protected abstract getGitHubConfig(
        args: AbstractGeneratorAgent.GitHubConfigArgs<GeneratorContext>
    ): FernGeneratorCli.GitHubConfig;

    private async readFeatureConfig(): Promise<FernGeneratorCli.FeatureConfig> {
        this.logger.debug("Reading feature configuration ...");
        const rawContents = await readFile(this.getFeaturesConfigPath(), "utf8");
        if (rawContents.length === 0) {
            throw new Error("Internal error; failed to read feature configuration");
        }
        return yaml.load(rawContents) as FernGeneratorCli.FeatureConfig;
    }

    private getRemote(): FernGeneratorCli.Remote | undefined {
        const outputMode = this.config.output.mode.type === "github" ? this.config.output.mode : undefined;
        if (outputMode?.repoUrl != null && outputMode?.installationToken != null) {
            return FernGeneratorCli.Remote.github({
                repoUrl: outputMode.repoUrl,
                installationToken: outputMode.installationToken
            });
        }
        return undefined;
    }

    private getFeaturesConfigPath(): string {
        if (process.env.NODE_ENV === "test") {
            return path.join(__dirname, "../../features.yml");
        }
        return DOCKER_FEATURES_CONFIG_PATH;
    }
}<|MERGE_RESOLUTION|>--- conflicted
+++ resolved
@@ -67,17 +67,12 @@
      * Runs the GitHub action using the given generator context.
      * TODO: Maybe rename to `triggerGitHub` since nothing is generated per se?
      */
-<<<<<<< HEAD
     public async pushToGithub({ context }: { context: GeneratorContext }): Promise<string> {
-        const githubConfig = this.getGitHubConfig({ context });
-=======
-    public async generateGitHub({ context }: { context: GeneratorContext }): Promise<string> {
         const remote = this.getRemote();
         if (remote === undefined) {
             throw new Error("No remote found, unable to run GitHub actions");
         }
         const githubConfig = this.getGitHubConfig({ context, remote });
->>>>>>> f74d2c90
         return this.cli.generateGitHub({ githubConfig });
     }
 
