import { AbstractGeneratorContext, FernGeneratorExec } from "@fern-api/browser-compatible-base-generator";
import { Logger } from "@fern-api/logger";
import { FernGeneratorCli } from "@fern-fern/generator-cli-sdk";
import { readFile } from "fs/promises";
import yaml from "js-yaml";
import path from "path";

import { GeneratorAgentClient } from "./GeneratorAgentClient";
import { ReferenceConfigBuilder } from "./reference";
import { RawGithubConfig, resolveGitHubConfig } from "./utils";

const FEATURES_CONFIG_PATHS = [
    "/assets/features.yml",
    path.join(__dirname, "./features.yml"),
    path.join(__dirname, "./assets/features.yml"),
    path.join(__dirname, "../features.yml"),
    path.join(__dirname, "../assets/features.yml"),
    path.join(__dirname, "../../features.yml"),
    path.join(__dirname, "../../assets/features.yml")
];

export declare namespace AbstractGeneratorAgent {
    interface ReadmeConfigArgs<GeneratorContext extends AbstractGeneratorContext> {
        context: GeneratorContext;
        remote: FernGeneratorCli.Remote | undefined;
        featureConfig: FernGeneratorCli.FeatureConfig;
        endpointSnippets: FernGeneratorExec.Endpoint[];
    }

    interface GitHubConfigArgs<GeneratorContext extends AbstractGeneratorContext> {
        context: GeneratorContext;
    }
}

export abstract class AbstractGeneratorAgent<GeneratorContext extends AbstractGeneratorContext> {
    public README_FILENAME = "README.md";
    public SNIPPET_FILENAME = "snippet.json";
    public REFERENCE_FILENAME = "reference.md";

    private logger: Logger;
    private config: FernGeneratorExec.GeneratorConfig;
    private cli: GeneratorAgentClient;
    public constructor({
        logger,
        config,
        selfHosted = false,
        skipInstall = false
    }: {
        logger: Logger;
        config: FernGeneratorExec.GeneratorConfig;
        selfHosted?: boolean;
        skipInstall?: boolean;
    }) {
        this.logger = logger;
        this.config = config;
        this.cli = new GeneratorAgentClient({
            logger,
            selfHosted,
            skipInstall
        });
    }

    /**
     * Generates the README.md content using the given generator context.
     */
    public async generateReadme({
        context,
        endpointSnippets
    }: {
        context: GeneratorContext;
        endpointSnippets: FernGeneratorExec.Endpoint[];
    }): Promise<string> {
        const readmeConfig = this.getReadmeConfig({
            context,
            remote: this.getRemote(context),
            featureConfig: await this.readFeatureConfig(),
            endpointSnippets
        });
        return this.cli.generateReadme({ readmeConfig });
    }

    /**
     * Runs the GitHub action using the given generator context.
     */
    public async pushToGitHub({ context }: { context: GeneratorContext }): Promise<string> {
        const rawGithubConfig = this.getGitHubConfig({ context });
        const githubConfig = resolveGitHubConfig({ rawGithubConfig, logger: this.logger });
        return this.cli.pushToGitHub({ githubConfig, withPullRequest: githubConfig.mode === "pull-request" });
    }

    protected resolveGitHubConfig({ context }: { context: GeneratorContext }) {
        const rawGithubConfig = this.getGitHubConfig({ context });
        return resolveGitHubConfig({ rawGithubConfig, logger: this.logger });
    }

    /**
     * Generates the reference.md content using the given builder.
     */
    public async generateReference(builder: ReferenceConfigBuilder): Promise<string> {
        const referenceConfig = builder.build(this.getLanguage());
        return this.cli.generateReference({ referenceConfig });
    }

    /**
     * Gets the language of the generator.
     */
    protected abstract getLanguage(): FernGeneratorCli.Language;

    /**
     * Gets the README.md configuration.
     */
    protected abstract getReadmeConfig(
        args: AbstractGeneratorAgent.ReadmeConfigArgs<GeneratorContext>
    ): FernGeneratorCli.ReadmeConfig;

    /**
     * Gets the GitHub configuration.
     */
    protected abstract getGitHubConfig(
        args: AbstractGeneratorAgent.GitHubConfigArgs<GeneratorContext>
    ): RawGithubConfig;

    protected async readFeatureConfig(): Promise<FernGeneratorCli.FeatureConfig> {
        this.logger.debug("Reading feature configuration ...");
        const rawYaml = await this.getFeaturesConfig();
        const loaded = yaml.load(rawYaml) as FernGeneratorCli.FeatureConfig;
        return loaded;
    }

<<<<<<< HEAD
    private getRemote(context: GeneratorContext): FernGeneratorCli.Remote | undefined {
=======
    protected getRemote(): FernGeneratorCli.Remote | undefined {
>>>>>>> ea8ba528
        const outputMode = this.config.output.mode.type === "github" ? this.config.output.mode : undefined;
        if (outputMode?.repoUrl != null && outputMode?.installationToken != null) {
            return FernGeneratorCli.Remote.github({
                repoUrl: outputMode.repoUrl,
                installationToken: outputMode.installationToken
            });
        }

        const githubConfig = this.getGitHubConfig({ context });
        if (githubConfig.uri != null && githubConfig.token != null) {
            return FernGeneratorCli.Remote.github({
                repoUrl: this.normalizeRepoUrl(githubConfig.uri),
                installationToken: githubConfig.token
            });
        }

        return undefined;
    }

    private normalizeRepoUrl(repoUrl: string): string {
        // If it's already a full URL, return as-is
        if (repoUrl.startsWith("https://")) {
            return repoUrl;
        }

        // If it's in owner/repo format, convert to full GitHub URL
        if (repoUrl.match(/^[a-zA-Z0-9_-]+\/[a-zA-Z0-9_-]+$/)) {
            return `https://github.com/${repoUrl}`;
        }

        // Default: assume it's a GitHub URL and add prefix
        return `https://github.com/${repoUrl}`;
    }

    private async getFeaturesConfig(): Promise<string> {
        // try to find the features.yml file using the well-known paths
        for (const each of FEATURES_CONFIG_PATHS) {
            try {
                const rawContents = await readFile(each, "utf8");
                if (rawContents.length !== 0) {
                    return rawContents;
                }
            } catch (error) {
                // ignore
            }
        }
        // throw an error if we can't find the features.yml file
        throw new Error("Internal error; failed to read feature configuration");
    }
}<|MERGE_RESOLUTION|>--- conflicted
+++ resolved
@@ -127,11 +127,7 @@
         return loaded;
     }
 
-<<<<<<< HEAD
-    private getRemote(context: GeneratorContext): FernGeneratorCli.Remote | undefined {
-=======
-    protected getRemote(): FernGeneratorCli.Remote | undefined {
->>>>>>> ea8ba528
+    protected getRemote(context: GeneratorContext): FernGeneratorCli.Remote | undefined {
         const outputMode = this.config.output.mode.type === "github" ? this.config.output.mode : undefined;
         if (outputMode?.repoUrl != null && outputMode?.installationToken != null) {
             return FernGeneratorCli.Remote.github({
