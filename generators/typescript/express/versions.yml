# yaml-language-server: $schema=../../../fern-versions-yml.schema.json
- changelogEntry:
<<<<<<< HEAD
    - summary: Add support for PR mode for self-hosted/local sdk generation
      type: fix
  irVersion: 60
  createdAt: "2025-09-25"
  version: 0.19.0
=======
    - summary: Upgrade to IRv60.
      type: fix
  irVersion: 60
  createdAt: "2025-09-25"
  version: 0.18.6
>>>>>>> 75eccc88

- changelogEntry:
    - summary: Fixed semver for changelog validation.
      type: fix
  irVersion: 58
  createdAt: "2025-08-27"
  version: 0.18.5

- changelogEntry:
    - summary: |
        Invert condition for running `next` in the generated service.
      type: fix
  irVersion: 58
  createdAt: "2025-06-06"
  version: 0.18.4

- changelogEntry:
    - summary: Update the IR to v58.
      type: internal
  irVersion: 58
  createdAt: "2025-06-03"
  version: 0.18.1

- changelogEntry:
    - summary: |
        Re-release `0.18.0-rc1`
      type: fix
  irVersion: 55
  createdAt: "2025-05-22"
  version: 0.18.0-rc2

- changelogEntry:
    - summary: |
        Re-release `0.18.0-rc1`
      type: fix
  irVersion: 55
  createdAt: "2025-05-22"
  version: 0.18.0-rc1

- changelogEntry:
    - summary: |
        Remove extraneous `next` in the generated service.
      type: fix
  irVersion: 55
  version: 0.18.0-rc0

- changelogEntry:
    - summary: Upgrade to IRv55.
      type: internal
  irVersion: 55
  version: 0.17.7

- changelogEntry:
    - summary: Re-release the `0.17.5` version.
      type: feat
  irVersion: 53
  version: 0.17.6

- changelogEntry:
    - summary: |
        Introduces a configuration `noOptionalProperties` which forces consumers to explicitly pass 
        in `undefined` instead of excluding the key. To turn this setting on, do the following: 

        ```yml generators.yml
        groups: 
          server: 
            generators: 
              - name: fernapi/fern-typescript-express
                version: 0.17.5
                config: 
                  noOptionalProperties: true
        ```
      type: feat
  irVersion: 53
  version: 0.17.5

- changelogEntry:
    - summary: Update inlined request objects to respect `noSerdeLayer`
      type: fix
  irVersion: 53
  version: 0.17.4

- changelogEntry:
    - summary: Upgrade to IRv53.
      type: internal
  irVersion: 53
  version: 0.17.3

- changelogEntry:
    - summary: Upgrade to IRv50.
      type: internal
  irVersion: 50
  version: 0.17.2

- changelogEntry:
    - summary: This fixes a bug introduced in `0.17.0-rc0` that prevented the SDK from serializing types with circular references.
      type: fix
  irVersion: 48
  version: 0.17.1

- changelogEntry:
    - summary: Upgrade to IRv48.
      type: internal
  irVersion: 48
  version: 0.17.0

- changelogEntry:
    - summary: All serializers in the generated express server are now synchronous. This makes the serializers easier to use and improves the performance as well.
      type: fix
  irVersion: 46
  version: 0.17.0-rc0

- changelogEntry:
    - summary: |
        The Express generator now supports a `requestValidationStatusCode` configuration
        where a user can specify the status code that should be thrown when the request doesn't
        match schema validation.

        ```yaml
        - name: fernapi/fern-typescript-express
          version: 0.16.3
          config:
            requestValidationStatusCode: 400 # Defaults to 422
        ```
      type: feat
  irVersion: 46
  version: 0.16.3

- changelogEntry:
    - summary: The generator is now upgraded to `v46.2.0` of the IR.
      type: fix
  irVersion: 46
  version: 0.16.2

- changelogEntry:
    - summary: Undiscriminated unions used as map keys examples no longer return an error.
      type: fix
  irVersion: 46
  version: 0.16.1

- changelogEntry:
    - summary: The generator now supports `bigint` types.
      type: feat
    - summary: Bump to IRv46.
      type: internal
  irVersion: 46
  version: 0.16.0

- changelogEntry:
    - summary: |
        Every endpoint method now accepts a third parameter called `next`. This gives
        express authors access to the express internals if they are useful

        ```ts
        getUsers: (req, res, next: NextFunction) => {
          // implementation
        };
        ```
      type: feat
  irVersion: 38
  version: 0.15.0

- changelogEntry:
    - summary: |
        Support a `skipResponseValidation` configuration so that users can disable
        response validation. Note that this will still keep the serialization layer. To enable
        this configuration, add the following option to your `generators.yml`:

        ```yaml
        config:
          skipResponseValidation: true
        ```
      type: feat
  irVersion: 38
  version: 0.14.0

- changelogEntry:
    - summary: |
        Bump to v43 of IR which means that you will need `0.26.1` of the Fern CLI version. To bump your
        CLI version, please run `fern upgrade`.

        If you specify custom response status codes, the underlying express implementation will send that back
        to the user.
      type: feat
  irVersion: 38
  version: 0.13.0

- changelogEntry:
    - summary: Remove unnecessary `console.error` statements whenever the server implementation throws an error.
      type: fix
    - summary: |
        Support a `skipRequestValidation` configuration so that users can disable
        request validation if they want to. To do so, add the following option to your
        `generators.yml`

        ```yaml
        config:
          skipRequestValidation: true
        ```
      type: feat
    - summary: Support V38 of the IR
      type: internal
  irVersion: 38
  version: 0.12.0

- changelogEntry:
    - summary: |
        Add `allowExtraFields` option to permit extra fields in the returned response.

        ```yaml
        - name: fernapi/fern-typscript-express
          version: 0.11.0-rc0
          ...
          config:
            allowExtraFields: true
        ```
      type: feat
  irVersion: 37
  version: 0.11.0-rc0

- changelogEntry:
    - summary: Support V37 of the IR.
      type: internal
  irVersion: 37
  version: 0.10.0

- changelogEntry:
    - summary: |
        Add `retainOriginalCasing` option to preserve the naming convention expressed in the API.
        For example, the following Fern definition will generate a type like so:

        ```yaml
        types:
          GetUsersRequest
            properties:
              group_id: string
        ```
      type: feat
  irVersion: 31
  version: 0.10.0-rc0

- changelogEntry:
    - summary: |
        Compile started failing for express generators with the following error:

        ```
        error TS2688: Cannot find type definition file for 'mime'.

        The file is in the program because:
          Entry point for implicit type library 'mime'
        ```

        The root cause is because a breaking change was released in v4 of the mime library.
        This is now fixed because the generator resolves to v3 of the library as
        specified in this GitHub [issue](https://github.com/firebase/firebase-admin-node/issues/2512).
      type: fix
  irVersion: 31
  version: 0.9.9

- changelogEntry:
    - summary: Enhance serde performance by reducing reliance on async behavior and lazy async dynamic imports
      type: feat
    - summary: Shared generator notification and config parsing logic.
      type: internal
  irVersion: 31
  version: 0.9.8

- changelogEntry:
    - summary: Release 0.9.7
      type: internal
  irVersion: 31
  version: 0.9.7<|MERGE_RESOLUTION|>--- conflicted
+++ resolved
@@ -1,18 +1,10 @@
 # yaml-language-server: $schema=../../../fern-versions-yml.schema.json
 - changelogEntry:
-<<<<<<< HEAD
-    - summary: Add support for PR mode for self-hosted/local sdk generation
-      type: fix
-  irVersion: 60
-  createdAt: "2025-09-25"
-  version: 0.19.0
-=======
     - summary: Upgrade to IRv60.
       type: fix
   irVersion: 60
   createdAt: "2025-09-25"
   version: 0.18.6
->>>>>>> 75eccc88
 
 - changelogEntry:
     - summary: Fixed semver for changelog validation.
