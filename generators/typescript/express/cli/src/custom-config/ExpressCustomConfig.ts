--- conflicted
+++ resolved
@@ -20,11 +20,6 @@
     enableInlineTypes: boolean;
     packagePath: string | undefined;
     packageManager: "pnpm" | "yarn";
-<<<<<<< HEAD
-    linter: "biome" | "none";
+    linter: "biome" | "oxlint" | "none";
     formatter: "prettier" | "biome" | "oxfmt";
-=======
-    linter: "biome" | "oxlint" | "none";
-    formatter: "prettier" | "biome";
->>>>>>> cf620fa6
 }