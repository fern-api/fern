{
  "name": "@fern-typescript/express-generator-cli",
  "version": "0.0.0",
  "repository": {
    "type": "git",
    "url": "https://github.com/fern-api/fern.git",
    "directory": "generators/typescript/express/cli"
  },
  "sideEffects": false,
  "type": "module",
  "exports": {
    ".": {
      "development": "./src/index.ts",
      "source": "./src/index.ts",
      "types": "./lib/index.d.ts",
      "import": "./lib/index.js",
      "default": "./lib/index.js"
    }
  },
  "main": "lib/index.js",
  "source": "src/index.ts",
  "types": "lib/index.d.ts",
  "files": [
    "lib"
  ],
  "scripts": {
    "build": "pnpm compile && tsup ./src/cli.ts --format cjs --sourcemap",
    "clean": "rm -rf ./lib && tsc --build --clean",
    "compile": "tsc --build",
    "compile:debug": "tsc --build --sourceMap",
    "depcheck": "depcheck",
    "dockerTagLocal": "./docker/create_docker.sh local",
    "dockerTagVersion": "./docker/create_docker.sh",
    "test": "vitest --passWithNoTests --run",
    "test:debug": "pnpm run test --inspect --no-file-parallelism",
    "test:update": "vitest --passWithNoTests --run -u"
  },
  "devDependencies": {
    "@fern-api/configs": "workspace:*",
    "@fern-fern/generator-exec-sdk": "^0.0.1045",
    "@fern-fern/ir-sdk": "58.2.0",
    "@fern-typescript/abstract-generator-cli": "workspace:*",
    "@fern-typescript/commons": "workspace:*",
    "@fern-typescript/contexts": "workspace:*",
    "@fern-typescript/express-generator": "workspace:*",
    "@types/lodash-es": "^4.17.12",
    "@types/node": "18.15.3",
    "depcheck": "^1.4.7",
<<<<<<< HEAD
    "typescript": "5.8.3",
    "vitest": "^2.1.9"
=======
    "lodash-es": "^4.17.21",
    "tsup": "^8.5.0",
    "typescript": "5.7.2",
    "vitest": "^2.1.9",
    "zod": "^3.22.3"
>>>>>>> 51301f65
  }
}<|MERGE_RESOLUTION|>--- conflicted
+++ resolved
@@ -46,15 +46,10 @@
     "@types/lodash-es": "^4.17.12",
     "@types/node": "18.15.3",
     "depcheck": "^1.4.7",
-<<<<<<< HEAD
-    "typescript": "5.8.3",
-    "vitest": "^2.1.9"
-=======
     "lodash-es": "^4.17.21",
     "tsup": "^8.5.0",
-    "typescript": "5.7.2",
+    "typescript": "5.8.3",
     "vitest": "^2.1.9",
     "zod": "^3.22.3"
->>>>>>> 51301f65
   }
 }