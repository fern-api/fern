{
  "name": "@fern-typescript/express-generator-cli",
  "version": "0.0.0",
  "repository": {
    "type": "git",
    "url": "https://github.com/fern-api/fern.git",
    "directory": "generators/typescript/express/cli"
  },
  "files": [
    "lib"
  ],
  "type": "module",
  "source": "src/index.ts",
  "main": "lib/index.js",
  "types": "lib/index.d.ts",
  "exports":{
    ".": {
      "development": "./src/index.ts",
      "source": "./src/index.ts",
      "types": "./lib/index.d.ts",
      "import": "./lib/index.js",
      "default": "./lib/index.js"
    }
  },
  "sideEffects": false,
  "scripts": {
    "clean": "rm -rf ./lib && tsc --build --clean",
    "compile": "tsc --build",
    "compile:debug": "tsc --build --sourceMap",
    "test": "vitest --passWithNoTests --run",
    "test:debug": "pnpm run test --inspect --no-file-parallelism",
    "test:update": "vitest --passWithNoTests --run -u",
    "lint:eslint": "eslint --max-warnings 0 . --ignore-pattern=../../../../.eslintignore",
    "lint:eslint:fix": "yarn lint:eslint --fix",
    "format": "prettier --write --ignore-unknown --ignore-path ../../../../shared/.prettierignore \"**\"",
    "format:check": "prettier --check --ignore-unknown --ignore-path ../../../../shared/.prettierignore \"**\"",
    "depcheck": "depcheck",
    "build": "pnpm compile && tsup ./src/cli.ts --format cjs --sourcemap",
    "dockerTagLocal": "./docker/create_docker.sh local",
    "dockerTagVersion": "./docker/create_docker.sh"
  },
  "devDependencies": {
    "@fern-fern/generator-exec-sdk": "^0.0.1045",
    "@fern-fern/ir-sdk": "58.2.0",
    "@fern-typescript/abstract-generator-cli": "workspace:*",
    "@fern-typescript/commons": "workspace:*",
    "@fern-typescript/contexts": "workspace:*",
    "@fern-typescript/express-generator": "workspace:*",
    "@types/lodash-es": "^4.17.12",
    "lodash-es": "^4.17.21",
<<<<<<< HEAD
    "tsup": "^8.3.5",
=======
    "ts-loader": "^9.3.1",
    "tsup": "^8.5.0",
>>>>>>> e6b81f8b
    "zod": "^3.22.3",
    "@fern-api/configs": "workspace:*",
    "@types/node": "18.15.3",
    "depcheck": "^1.4.7",
    "typescript": "5.7.2",
    "vitest": "^2.1.9"
  }
}<|MERGE_RESOLUTION|>--- conflicted
+++ resolved
@@ -48,12 +48,7 @@
     "@fern-typescript/express-generator": "workspace:*",
     "@types/lodash-es": "^4.17.12",
     "lodash-es": "^4.17.21",
-<<<<<<< HEAD
-    "tsup": "^8.3.5",
-=======
-    "ts-loader": "^9.3.1",
     "tsup": "^8.5.0",
->>>>>>> e6b81f8b
     "zod": "^3.22.3",
     "@fern-api/configs": "workspace:*",
     "@types/node": "18.15.3",
