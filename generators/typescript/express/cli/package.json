--- conflicted
+++ resolved
@@ -37,14 +37,9 @@
   },
   "devDependencies": {
     "@fern-api/configs": "workspace:*",
-<<<<<<< HEAD
+    "@fern-api/logger": "workspace:*",
+    "@fern-fern/generator-exec-sdk": "catalog:",
     "@fern-fern/ir-sdk": "61.2.0",
-    "@fern-fern/generator-exec-sdk": "catalog:",
-=======
-    "@fern-api/logger": "workspace:*",
-    "@fern-fern/generator-exec-sdk": "^0.0.1167",
-    "@fern-fern/ir-sdk": "61.2.0",
->>>>>>> 63b48925
     "@fern-typescript/abstract-generator-cli": "workspace:*",
     "@fern-typescript/commons": "workspace:*",
     "@fern-typescript/contexts": "workspace:*",
