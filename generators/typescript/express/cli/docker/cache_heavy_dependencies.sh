#!/usr/bin/env sh

set -e

project_name=heavy_deps_project

npm install -g pnpm@10.20.0 --force
npm install -g yarn@1.22.22 --force
pnpm install -g prettier@3.4.2
pnpm install -g oxfmt@0.9.0
pnpm install -g @biomejs/biome@2.3.1
pnpm install -g oxlint@1.25.0
pnpm install -g oxlint-tsgolint@0.4.0

mkdir $project_name
cd $project_name

echo '{
  "name": "cache-warmer",
  "version": "1.0.0",
  "devDependencies": {
    "@types/express": "4.17.16",
    "@types/node": "17.0.33",
    "@types/url-join": "4.0.1",
    "axios": "0.27.2",
    "esbuild": "0.16.15",
    "express": "4.18.2",
    "@biomejs/biome": "2.3.1",
    "prettier": "3.4.2",
<<<<<<< HEAD
    "oxfmt": "0.9.0",
=======
    "oxlint": "1.25.0",
    "oxlint-tsgolint": "0.4.0",
>>>>>>> cf620fa6
    "typescript": "5.7.2",
    "url-join": "4.0.1"
  }
}' > package.json

yarn install --ignore-scripts

rm -rf node_modules
rm -rf yarn.lock

pnpm install

cd ..
rm -rf $project_name<|MERGE_RESOLUTION|>--- conflicted
+++ resolved
@@ -27,12 +27,9 @@
     "express": "4.18.2",
     "@biomejs/biome": "2.3.1",
     "prettier": "3.4.2",
-<<<<<<< HEAD
     "oxfmt": "0.9.0",
-=======
     "oxlint": "1.25.0",
     "oxlint-tsgolint": "0.4.0",
->>>>>>> cf620fa6
     "typescript": "5.7.2",
     "url-join": "4.0.1"
   }
