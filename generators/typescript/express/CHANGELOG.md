--- conflicted
+++ resolved
@@ -5,16 +5,14 @@
 The format is based on [Keep a Changelog](https://keepachangelog.com/en/1.0.0/),
 and this project adheres to [Semantic Versioning](https://semver.org/spec/v2.0.0.html).
 
-<<<<<<< HEAD
-## [0.16.4] - 2024-07-09
+## [0.17.0] - 2024-07-09
 
 - Internal: Upgrade to IRv48.
-=======
-## [0.17.0-rc0] - 2024-06-26
+
+## [0.17.0-rc0] - 2024-07-09
 
 - Fix: All serializers in the generated express server are now synchronous. This makes the serializers
-  easier to use and improves the performance as well. 
->>>>>>> 84c482aa
+  easier to use and improves the performance as well.
 
 ## [0.16.3] - 2024-06-26
 
