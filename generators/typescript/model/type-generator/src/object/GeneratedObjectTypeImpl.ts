import {
    ExampleTypeShape,
    NamedType,
    ObjectProperty,
    ObjectTypeDeclaration,
    TypeDeclaration,
    TypeReference
} from "@fern-fern/ir-sdk/api";
import { GetReferenceOpts, getTextOfTsNode, maybeAddDocs, TypeReferenceNode } from "@fern-typescript/commons";
import { GeneratedObjectType, BaseContext } from "@fern-typescript/contexts";
import {
    InterfaceDeclarationStructure,
    ModuleDeclarationKind,
    ModuleDeclarationStructure,
    PropertySignatureStructure,
    StatementStructures,
    StructureKind,
    ts,
    TypeAliasDeclarationStructure,
    WriterFunction
} from "ts-morph";
import { assertNever } from "@fern-api/core-utils";
import { AbstractGeneratedType } from "../AbstractGeneratedType";

type Property = {
    name: string;
    type: ts.TypeNode;
    hasQuestionToken: boolean;
    docs: string | undefined;
    irProperty: ObjectProperty;
};

export class GeneratedObjectTypeImpl<Context extends BaseContext>
    extends AbstractGeneratedType<ObjectTypeDeclaration, Context>
    implements GeneratedObjectType<Context>
{
    public readonly type = "object";

    public generateStatements(
        context: Context
    ): string | WriterFunction | (string | WriterFunction | StatementStructures)[] {
        const statements: (string | WriterFunction | StatementStructures)[] = [this.generateInterface(context)];
        const iModule = this.generateModule(context);
        if (iModule) {
            statements.push(iModule);
        }
        return statements;
    }

<<<<<<< HEAD
    public generateForInlineUnion(context: Context): ts.TypeNode {
        const inlineProperties = this.getInlinePropertiesWithTypeDeclaration(context);
        return ts.factory.createTypeLiteralNode(
            this.generatePropertiesInternal(context).map(({ name, type, hasQuestionToken, docs, irProperty }) => {
                let propertyValue: ts.TypeNode = type;
                if (inlineProperties.has(irProperty)) {
                    const typeDeclaration = inlineProperties.get(irProperty)!;
                    const generatedType = context.type.getGeneratedType(typeDeclaration.name);
                    propertyValue = generatedType.generateForInlineUnion(context);
                }
                return ts.factory.createPropertySignature(
                    undefined,
                    ts.factory.createIdentifier(name),
                    hasQuestionToken ? ts.factory.createToken(ts.SyntaxKind.QuestionToken) : undefined,
                    propertyValue
                );
            })
        );
    }

    public generateProperties(context: Context): PropertySignatureStructure[] {
        return this.generatePropertiesInternal(context).map(({ name, type, hasQuestionToken, docs }) => {
            const propertyNode: PropertySignatureStructure = {
                kind: StructureKind.PropertySignature,
                name: name,
                type: getTextOfTsNode(type),
                hasQuestionToken: hasQuestionToken,
                docs: docs != null ? [{ description: docs }] : undefined
            };

            return propertyNode;
=======
                    return propertyNode;
                }),
                ...(this.shape.extraProperties
                    ? [
                          {
                              name: "[key: string]", // This is the simpler way to add an index signature
                              type: "any",
                              docs: [{ description: "Accepts any additional properties" }]
                          }
                      ]
                    : [])
            ],
            isExported: true
>>>>>>> cfb98623
        });
    }

    private generatePropertiesInternal(context: Context): Property[] {
        return this.shape.properties.map((property) => {
            const value = this.getTypeForObjectProperty(context, property);
            const propertyNode: Property = {
                name: `"${this.getPropertyKeyFromProperty(property)}"`,
                type: this.noOptionalProperties ? value.typeNode : value.typeNodeWithoutUndefined,
                hasQuestionToken: !this.noOptionalProperties && value.isOptional,
                docs: property.docs,
                irProperty: property
            };
            return propertyNode;
        });
    }

    public generateInterface(context: Context): InterfaceDeclarationStructure {
        const interfaceNode: InterfaceDeclarationStructure = {
            kind: StructureKind.Interface,
            name: this.typeName,
            properties: [...this.generateProperties(context)],
            isExported: true
        };

        maybeAddDocs(interfaceNode, this.getDocs(context));
        const iExtends = [];
        for (const extension of this.shape.extends) {
            iExtends.push(getTextOfTsNode(context.type.getReferenceToNamedType(extension).getTypeNode()));
        }
        interfaceNode.extends = iExtends;
        return interfaceNode;
    }

    private getTypeForObjectProperty(context: Context, property: ObjectProperty): TypeReferenceNode {
        return context.type.getReferenceToInlineType(
            property.valueType,
            this.typeName,
            property.name.name.pascalCase.safeName
        );
    }

    private getInlinePropertiesWithTypeDeclaration(context: Context): Map<ObjectProperty, TypeDeclaration> {
        const inlineProperties = new Map<ObjectProperty, TypeDeclaration>(
            this.shape.properties
                .map((property): [ObjectProperty, NamedType] | undefined => {
                    const namedType = getNamedType(property.valueType);
                    if (namedType) return [property, namedType];
                    return undefined;
                })
                .filter((x): x is [ObjectProperty, NamedType] => x !== undefined)
                .map(([property, type]): [ObjectProperty, TypeDeclaration] => {
                    return [property, context.type.getTypeDeclaration(type)];
                })
                .filter(([_, type]) => type.inline === true)
        );
        return inlineProperties;
    }

    public getPropertyKey({ propertyWireKey }: { propertyWireKey: string }): string {
        const property = this.shape.properties.find((property) => property.name.wireValue === propertyWireKey);
        if (property == null) {
            throw new Error("Property does not exist: " + propertyWireKey);
        }
        return this.getPropertyKeyFromProperty(property);
    }

    private getPropertyKeyFromProperty(property: ObjectProperty): string {
        if (this.includeSerdeLayer && !this.retainOriginalCasing) {
            return property.name.name.camelCase.unsafeName;
        } else {
            return property.name.wireValue;
        }
    }

    public buildExample(example: ExampleTypeShape, context: Context, opts: GetReferenceOpts): ts.Expression {
        if (example.type !== "object") {
            throw new Error("Example is not for an object");
        }

        return ts.factory.createObjectLiteralExpression(this.buildExampleProperties(example, context, opts), true);
    }

    public buildExampleProperties(
        example: ExampleTypeShape,
        context: Context,
        opts: GetReferenceOpts
    ): ts.ObjectLiteralElementLike[] {
        if (example.type !== "object") {
            throw new Error("Example is not for an object");
        }

        return example.properties.map((property) => {
            const originalTypeForProperty = context.type.getGeneratedType(property.originalTypeDeclaration);
            if (originalTypeForProperty.type === "union") {
                const propertyKey = originalTypeForProperty.getSinglePropertyKey({
                    name: property.name,
                    type: TypeReference.named({
                        ...property.originalTypeDeclaration,
                        default: undefined,
                        inline: undefined
                    })
                });
                return ts.factory.createPropertyAssignment(
                    propertyKey,
                    context.type.getGeneratedExample(property.value).build(context, opts)
                );
            }
            if (originalTypeForProperty.type !== "object") {
                throw new Error("Property does not come from an object");
            }
            const key = originalTypeForProperty.getPropertyKey({ propertyWireKey: property.name.wireValue });
            return ts.factory.createPropertyAssignment(
                key,
                context.type.getGeneratedExample(property.value).build(context, opts)
            );
        });
    }

    public getAllPropertiesIncludingExtensions(
        context: Context
    ): { propertyKey: string; wireKey: string; type: TypeReference }[] {
        return [
            ...this.shape.properties.map((property) => ({
                wireKey: property.name.wireValue,
                propertyKey: this.getPropertyKeyFromProperty(property),
                type: property.valueType
            })),
            ...this.shape.extends.flatMap((extension) => {
                const generatedType = context.type.getGeneratedType(extension);
                if (generatedType.type !== "object") {
                    throw new Error("Type extends non-object");
                }
                return generatedType.getAllPropertiesIncludingExtensions(context);
            })
        ];
    }

    public generateModule(context: Context): ModuleDeclarationStructure | undefined {
        if (!this.inlineInlineTypes) {
            return undefined;
        }
        const inlineProperties = this.getInlinePropertiesWithTypeDeclaration(context);
        if (inlineProperties.size === 0) {
            return;
        }
        return {
            kind: StructureKind.Module,
            name: this.typeName,
            isExported: true,
            hasDeclareKeyword: false,
            declarationKind: ModuleDeclarationKind.Namespace,
            statements: Array.from(inlineProperties.entries()).flatMap(
                ([objectProperty, typeDeclaration]: [ObjectProperty, TypeDeclaration]) => {
                    const typeName = objectProperty.name.name.pascalCase.safeName;
                    const listOrMapStatementGenerator = () => {
                        const itemTypeName = "Item";
                        const statements: (string | WriterFunction | StatementStructures)[] = [];
                        const listType: TypeAliasDeclarationStructure = {
                            kind: StructureKind.TypeAlias,
                            name: typeName,
                            type: `${typeName}.${itemTypeName}[]`
                        };
                        statements.push(listType);

                        const generatedType = context.type.getGeneratedType(typeDeclaration.name, itemTypeName);

                        const listModule: ModuleDeclarationStructure = {
                            kind: StructureKind.Module,
                            declarationKind: ModuleDeclarationKind.Namespace,
                            isExported: true,
                            hasDeclareKeyword: false,
                            name: typeName,
                            statements: generatedType.generateStatements(context)
                        };

                        statements.push(listModule);
                        return statements;
                    };
                    return generateTypeVisitor(objectProperty.valueType, {
                        named: () => {
                            const generatedType = context.type.getGeneratedType(typeDeclaration.name, typeName);
                            return generatedType.generateStatements(context);
                        },
                        list: listOrMapStatementGenerator,
                        set: listOrMapStatementGenerator,
                        map: () => {
                            const valueTypeName = "Value";
                            const statements: (string | WriterFunction | StatementStructures)[] = [];
                            const generatedType = context.type.getGeneratedType(typeDeclaration.name, valueTypeName);

                            const mapModule: ModuleDeclarationStructure = {
                                kind: StructureKind.Module,
                                declarationKind: ModuleDeclarationKind.Namespace,
                                isExported: true,
                                hasDeclareKeyword: false,
                                name: typeName,
                                statements: generatedType.generateStatements(context)
                            };

                            statements.push(mapModule);
                            return statements;
                        },
                        other: () => {
                            throw new Error(`Only named, list, map, and set properties can be inlined.
                                Property: ${JSON.stringify(objectProperty)}`);
                        }
                    });
                }
            )
        };
    }
}

function generateTypeVisitor<TOut>(
    typeReference: TypeReference,
    visitor: {
        named: () => TOut;
        list: () => TOut;
        map: () => TOut;
        set: () => TOut;
        other: () => TOut;
    }
): TOut {
    return typeReference._visit({
        named: visitor.named,
        primitive: visitor.other,
        unknown: visitor.other,
        container: (containerType) =>
            containerType._visit({
                list: visitor.list,
                literal: visitor.other,
                map: visitor.map,
                set: visitor.set,
                optional: (typeReference) => generateTypeVisitor(typeReference, visitor),
                _other: visitor.other
            }),
        _other: visitor.other
    });
}

function getNamedType(typeReference: TypeReference): NamedType | undefined {
    switch (typeReference.type) {
        case "named":
            return typeReference;
        case "container":
            switch (typeReference.container.type) {
                case "optional":
                    return getNamedType(typeReference.container.optional);
                case "list":
                    return getNamedType(typeReference.container.list);
                case "map":
                    return getNamedType(typeReference.container.valueType);
                case "set":
                    return getNamedType(typeReference.container.set);
                case "literal":
                    return undefined;
                default:
                    assertNever(typeReference.container);
            }
        case "primitive":
            return undefined;
        case "unknown":
            return undefined;
        default:
            assertNever(typeReference);
    }
}<|MERGE_RESOLUTION|>--- conflicted
+++ resolved
@@ -27,7 +27,7 @@
     type: ts.TypeNode;
     hasQuestionToken: boolean;
     docs: string | undefined;
-    irProperty: ObjectProperty;
+    irProperty: ObjectProperty | undefined;
 };
 
 export class GeneratedObjectTypeImpl<Context extends BaseContext>
@@ -47,13 +47,12 @@
         return statements;
     }
 
-<<<<<<< HEAD
     public generateForInlineUnion(context: Context): ts.TypeNode {
         const inlineProperties = this.getInlinePropertiesWithTypeDeclaration(context);
         return ts.factory.createTypeLiteralNode(
             this.generatePropertiesInternal(context).map(({ name, type, hasQuestionToken, docs, irProperty }) => {
                 let propertyValue: ts.TypeNode = type;
-                if (inlineProperties.has(irProperty)) {
+                if (irProperty && inlineProperties.has(irProperty)) {
                     const typeDeclaration = inlineProperties.get(irProperty)!;
                     const generatedType = context.type.getGeneratedType(typeDeclaration.name);
                     propertyValue = generatedType.generateForInlineUnion(context);
@@ -79,26 +78,11 @@
             };
 
             return propertyNode;
-=======
-                    return propertyNode;
-                }),
-                ...(this.shape.extraProperties
-                    ? [
-                          {
-                              name: "[key: string]", // This is the simpler way to add an index signature
-                              type: "any",
-                              docs: [{ description: "Accepts any additional properties" }]
-                          }
-                      ]
-                    : [])
-            ],
-            isExported: true
->>>>>>> cfb98623
         });
     }
 
     private generatePropertiesInternal(context: Context): Property[] {
-        return this.shape.properties.map((property) => {
+        const props = this.shape.properties.map((property) => {
             const value = this.getTypeForObjectProperty(context, property);
             const propertyNode: Property = {
                 name: `"${this.getPropertyKeyFromProperty(property)}"`,
@@ -109,6 +93,16 @@
             };
             return propertyNode;
         });
+        if (this.shape.extraProperties) {
+            props.push({
+                name: "[key: string]", // This is the simpler way to add an index signature
+                type: ts.factory.createTypeReferenceNode("any"),
+                hasQuestionToken: false,
+                docs: "Accepts any additional properties",
+                irProperty: undefined
+            });
+        }
+        return props;
     }
 
     public generateInterface(context: Context): InterfaceDeclarationStructure {
