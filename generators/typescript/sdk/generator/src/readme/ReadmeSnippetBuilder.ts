import { getTextOfTsNode } from "@fern-typescript/commons";
import { SdkContext } from "@fern-typescript/contexts";
import { readFileSync } from "fs";
import { template } from "lodash-es";
import { Code, code } from "ts-poet";

import { AbstractReadmeSnippetBuilder } from "@fern-api/base-generator";
import { isNonNullish } from "@fern-api/core-utils";

import { FernGeneratorCli } from "@fern-fern/generator-cli-sdk";
import { FernGeneratorExec } from "@fern-fern/generator-exec-sdk";
<<<<<<< HEAD
import { EndpointId, FeatureId, FernFilepath, HttpEndpoint, SdkRequestWrapper } from "@fern-fern/ir-sdk";
=======
import { EndpointId, FeatureId, FernFilepath, HttpEndpoint, SdkRequestWrapper } from "@fern-fern/ir-sdk/api";
import { join } from "path";
>>>>>>> 166b3c7b

interface EndpointWithFilepath {
    endpoint: HttpEndpoint;
    fernFilepath: FernFilepath;
}

interface EndpointWithRequest {
    endpoint: HttpEndpoint;
    requestWrapper: SdkRequestWrapper;
}

export class ReadmeSnippetBuilder extends AbstractReadmeSnippetBuilder {
    private static readonly ABORTING_REQUESTS_FEATURE_ID: FernGeneratorCli.FeatureId = "ABORTING_REQUESTS";
    private static readonly EXCEPTION_HANDLING_FEATURE_ID: FernGeneratorCli.FeatureId = "EXCEPTION_HANDLING";
    private static readonly REQUEST_AND_RESPONSE_TYPES_FEATURE_ID: FernGeneratorCli.FeatureId =
        "REQUEST_AND_RESPONSE_TYPES";
    private static readonly RUNTIME_COMPATIBILITY_FEATURE_ID: FernGeneratorCli.FeatureId = "RUNTIME_COMPATIBILITY";
    private static readonly STREAMING_FEATURE_ID: FernGeneratorCli.FeatureId = "STREAMING";
    private static readonly PAGINATION_FEATURE_ID: FernGeneratorCli.FeatureId = "PAGINATION";
    private static readonly RAW_RESPONSES_FEATURE_ID: FernGeneratorCli.FeatureId = "ACCESS_RAW_RESPONSE_DATA";
    private static readonly ADDITIONAL_HEADERS_FEATURE_ID: FernGeneratorCli.FeatureId = "ADDITIONAL_HEADERS";
    private static readonly ADDITIONAL_QUERY_STRING_PARAMETERS_FEATURE_ID: FernGeneratorCli.FeatureId =
        "ADDITIONAL_QUERY_STRING_PARAMETERS";
    public static readonly BINARY_RESPONSE_FEATURE_ID: FernGeneratorCli.FeatureId = "BINARY_RESPONSE";
    public static readonly FILE_UPLOAD_REQUEST_FEATURE_ID: FernGeneratorCli.FeatureId = "FILE_UPLOADS";

    private readonly context: SdkContext;
    private readonly isPaginationEnabled: boolean;
    private readonly endpoints: Record<EndpointId, EndpointWithFilepath> = {};
    private readonly snippets: Record<EndpointId, string> = {};
    private readonly defaultEndpointId: EndpointId;
    private readonly rootPackageName: string;
    private readonly rootClientConstructorName: string;
    private readonly clientVariableName: string;
    private readonly genericAPISdkErrorName: string;
    private readonly fileResponseType: "stream" | "binary-response";

    constructor({
        context,
        endpointSnippets,
        fileResponseType
    }: {
        context: SdkContext;
        endpointSnippets: FernGeneratorExec.Endpoint[];
        fileResponseType: "stream" | "binary-response";
    }) {
        super({ endpointSnippets });
        this.context = context;
        this.fileResponseType = fileResponseType;
        this.isPaginationEnabled = context.config.generatePaginatedClients ?? false;

        this.endpoints = this.buildEndpoints();
        this.snippets = this.buildSnippets(endpointSnippets);
        this.defaultEndpointId =
            this.context.ir.readmeConfig?.defaultEndpoint != null
                ? this.context.ir.readmeConfig.defaultEndpoint
                : this.getDefaultEndpointId();
        this.rootPackageName = this.getRootPackageName();
        this.rootClientConstructorName = this.getRootClientConstructorName();
        this.clientVariableName = this.getClientVariableName();
        this.genericAPISdkErrorName = this.getGenericApiSdkErrorName();
    }

    public buildReadmeSnippets(): Record<FernGeneratorCli.FeatureId, string[]> {
        const snippets: Record<FernGeneratorCli.FeatureId, string[]> = {};
        snippets[FernGeneratorCli.StructuredFeatureId.Usage] = this.buildUsageSnippets();
        snippets[FernGeneratorCli.StructuredFeatureId.Retries] = this.buildRetrySnippets();
        snippets[FernGeneratorCli.StructuredFeatureId.Timeouts] = this.buildTimeoutSnippets();

        snippets[ReadmeSnippetBuilder.ABORTING_REQUESTS_FEATURE_ID] = this.buildAbortSignalSnippets();
        snippets[ReadmeSnippetBuilder.EXCEPTION_HANDLING_FEATURE_ID] = this.buildExceptionHandlingSnippets();
        snippets[ReadmeSnippetBuilder.RUNTIME_COMPATIBILITY_FEATURE_ID] = this.buildRuntimeCompatibilitySnippets();
        snippets[ReadmeSnippetBuilder.STREAMING_FEATURE_ID] = this.buildStreamingSnippets();
        snippets[ReadmeSnippetBuilder.FILE_UPLOAD_REQUEST_FEATURE_ID] = this.buildFileUploadRequestSnippet();
        snippets[ReadmeSnippetBuilder.BINARY_RESPONSE_FEATURE_ID] = this.buildBinaryResponseSnippet();
        snippets[ReadmeSnippetBuilder.RAW_RESPONSES_FEATURE_ID] = this.buildRawResponseSnippets();
        snippets[ReadmeSnippetBuilder.ADDITIONAL_HEADERS_FEATURE_ID] = this.buildAdditionalHeadersSnippets();
        snippets[ReadmeSnippetBuilder.ADDITIONAL_QUERY_STRING_PARAMETERS_FEATURE_ID] =
            this.buildAdditionalQueryStringParametersSnippets();

        if (this.isPaginationEnabled) {
            snippets[FernGeneratorCli.StructuredFeatureId.Pagination] = this.buildPaginationSnippets();
        }

        const requestAndResponseTypesSnippets = this.buildRequestAndResponseTypesSnippets();
        if (requestAndResponseTypesSnippets != null) {
            snippets[ReadmeSnippetBuilder.REQUEST_AND_RESPONSE_TYPES_FEATURE_ID] = requestAndResponseTypesSnippets;
        }

        return snippets;
    }

    public buildReadmeAddendums(): Record<FernGeneratorCli.FeatureId, string> {
        const addendums: Record<FernGeneratorCli.FeatureId, string | undefined> = {};
        addendums[ReadmeSnippetBuilder.BINARY_RESPONSE_FEATURE_ID] = this.buildBinaryResponseAddendum();

        return Object.fromEntries(
            Object.entries(addendums).filter(([_, value]) => value != null) as [FernGeneratorCli.FeatureId, string][]
        );
    }

    private getExplicitlyConfiguredSnippets(featureId: FeatureId): string[] | undefined {
        const endpointIds = this.getEndpointIdsForFeature(featureId);
        if (endpointIds != null) {
            return endpointIds.map((endpointId) => this.getSnippetForEndpointId(endpointId)).filter(isNonNullish);
        }
        return undefined;
    }

    private buildStreamingSnippets(): string[] {
        const explicitlyConfigured = this.getExplicitlyConfiguredSnippets(
            FernGeneratorCli.StructuredFeatureId.Streaming
        );
        if (explicitlyConfigured != null) {
            return explicitlyConfigured;
        }
        const streamingEndpoint = this.getEndpointWithStreaming();
        if (streamingEndpoint != null) {
            const snippet = this.getSnippetForEndpointId(streamingEndpoint.endpoint.id);
            return snippet != null ? [snippet] : [];
        }
        return [];
    }

    private buildPaginationSnippets(): string[] {
        const explicitlyConfigured = this.getExplicitlyConfiguredSnippets(
            FernGeneratorCli.StructuredFeatureId.Pagination
        );
        if (explicitlyConfigured != null) {
            return explicitlyConfigured;
        }
        const paginationEndpoint = this.getEndpointWithPagination();
        if (paginationEndpoint != null) {
            const snippet = this.getSnippetForEndpointId(paginationEndpoint.endpoint.id);
            return snippet != null ? [snippet] : [];
        }
        return [];
    }

    private buildUsageSnippets(): string[] {
        const explicitlyConfigured = this.getExplicitlyConfiguredSnippets(FernGeneratorCli.StructuredFeatureId.Usage);
        if (explicitlyConfigured != null) {
            return explicitlyConfigured;
        }
        return [this.getSnippetForEndpointIdOrThrow(this.defaultEndpointId)];
    }

    private buildExceptionHandlingSnippets(): string[] {
        const exceptionHandlingEndpoints = this.getEndpointsForFeature(
            ReadmeSnippetBuilder.EXCEPTION_HANDLING_FEATURE_ID
        );
        return exceptionHandlingEndpoints.map((exceptionHandlingEndpoint) =>
            this.writeCode(
                code`
import { ${this.genericAPISdkErrorName} } from "${this.rootPackageName}";

try {
    await ${this.getMethodCall(exceptionHandlingEndpoint)}(...);
} catch (err) {
    if (err instanceof ${this.genericAPISdkErrorName}) {
        console.log(err.statusCode);
        console.log(err.message);
        console.log(err.body);
        console.log(err.rawResponse);
    }
}
`
            )
        );
    }

    private buildRequestAndResponseTypesSnippets(): string[] | undefined {
        const endpointWithRequest = this.getEndpointWithRequest();
        if (endpointWithRequest == null) {
            // There aren't any endpoints with in-lined request types, so we skip
            // this section altogether.
            return undefined;
        }
        const requestTypeName = `${this.context.namespaceExport}.${endpointWithRequest.requestWrapper.wrapperName.pascalCase.unsafeName}`;
        return [
            this.writeCode(
                code`
import { ${this.context.namespaceExport} } from "${this.rootPackageName}";

const request: ${requestTypeName} = {
    ...
};
`
            )
        ];
    }

    private buildRawResponseSnippets(): string[] {
        const rawResponseEndpoints = this.getEndpointsForFeature(ReadmeSnippetBuilder.RAW_RESPONSES_FEATURE_ID);
        return rawResponseEndpoints.map((rawResponseEndpoint) =>
            this.writeCode(
                code`
const { data, rawResponse } = await ${this.getMethodCall(rawResponseEndpoint)}(...).withRawResponse();

console.log(data);
console.log(rawResponse.headers['X-My-Header']);
`
            )
        );
    }

    private buildAdditionalHeadersSnippets(): string[] {
        const headerEndpoints = this.getEndpointsForFeature(ReadmeSnippetBuilder.ADDITIONAL_HEADERS_FEATURE_ID);
        return headerEndpoints.map((headerEndpoint) =>
            this.writeCode(
                code`
const response = await ${this.getMethodCall(headerEndpoint)}(..., {
    headers: {
        'X-Custom-Header': 'custom value'
    }
});
`
            )
        );
    }

    private buildAdditionalQueryStringParametersSnippets(): string[] {
        const queryStringEndpoints = this.getEndpointsForFeature(
            ReadmeSnippetBuilder.ADDITIONAL_QUERY_STRING_PARAMETERS_FEATURE_ID
        );
        return queryStringEndpoints.map((queryStringEndpoint) =>
            this.writeCode(
                code`
const response = await ${this.getMethodCall(queryStringEndpoint)}(..., {
    queryParams: {
        'customQueryParamKey': 'custom query param value'
    }
});
`
            )
        );
    }

    private buildFileUploadRequestSnippet(): string[] {
        const binaryRequestEndpoints = Object.values(this.context.ir.services).flatMap((service) =>
            service.endpoints
                .filter((endpoint) => endpoint.requestBody?.type === "bytes")
                .map((endpoint) => ({
                    endpoint,
                    fernFilepath: service.name.fernFilepath
                }))
        );
        if (binaryRequestEndpoints.length === 0) {
            return [];
        }
        const binaryRequestEndpoint = binaryRequestEndpoints[0] as EndpointWithFilepath;
        return [
            this.writeCode(
                code`
import { createReadStream } from "fs";

await ${this.getMethodCall(binaryRequestEndpoint)}(createReadStream("path/to/file"), ...);
await ${this.getMethodCall(binaryRequestEndpoint)}(new ReadableStream(), ...);
await ${this.getMethodCall(binaryRequestEndpoint)}(Buffer.from('binary data'), ...);
await ${this.getMethodCall(binaryRequestEndpoint)}(new Blob(['binary data'], { type: 'audio/mpeg' }), ...);
await ${this.getMethodCall(binaryRequestEndpoint)}(new File(['binary data'], 'file.mp3'), ...);
await ${this.getMethodCall(binaryRequestEndpoint)}(new ArrayBuffer(8), ...);
await ${this.getMethodCall(binaryRequestEndpoint)}(new Uint8Array([0, 1, 2]), ...);
`
            )
        ];
    }

    private buildBinaryResponseSnippet(): string[] {
        if (this.fileResponseType !== "binary-response") {
            return [];
        }

        const binaryResponseEndpoints = Object.values(this.context.ir.services).flatMap((service) =>
            service.endpoints
                .filter((endpoint) => endpoint.response?.body?.type === "fileDownload")
                .map((endpoint) => ({
                    endpoint,
                    fernFilepath: service.name.fernFilepath
                }))
        );
        if (binaryResponseEndpoints.length === 0) {
            return [];
        }
        const binaryResponseEndpoint = binaryResponseEndpoints[0] as EndpointWithFilepath;
        return [
            this.writeCode(
                code`
const response = await ${this.getMethodCall(binaryResponseEndpoint)}(...);
const stream: ReadableStream<Uint8Array> = response.stream();
// const arrayBuffer: ArrayBuffer = await response.arrayBuffer();
// const blob: Blob = response.blob();
// const bytes: Uint8Array = response.bytes();
// You can only use the response body once, so you must choose one of the above methods.
// If you want to check if the response body has been used, you can use the following property.
const bodyUsed = response.bodyUsed;
`
            )
        ];
    }

    private buildBinaryResponseAddendum(): string | undefined {
        if (this.fileResponseType !== "binary-response") {
            return undefined;
        }

        const binaryResponseEndpoints = Object.values(this.context.ir.services).flatMap((service) =>
            service.endpoints
                .filter((endpoint) => endpoint.response?.body?.type === "fileDownload")
                .map((endpoint) => ({
                    endpoint,
                    fernFilepath: service.name.fernFilepath
                }))
        );
        if (binaryResponseEndpoints.length === 0) {
            return undefined;
        }
        const binaryResponseEndpoint = binaryResponseEndpoints[0] as EndpointWithFilepath;

        const templateFile = readFileSync(join(__dirname, "assets/readme/binary-response-addendum.md"), "utf-8");
        const compileTemplate = template(templateFile);
        return compileTemplate({
            snippet: this.writeCode(code`const response = await ${this.getMethodCall(binaryResponseEndpoint)}(...);`)
        });
    }

    private buildRetrySnippets(): string[] {
        const retryEndpoints = this.getEndpointsForFeature(FernGeneratorCli.StructuredFeatureId.Retries);
        return retryEndpoints.map((retryEndpoint) =>
            this.writeCode(
                code`
const response = await ${this.getMethodCall(retryEndpoint)}(..., {
    maxRetries: 0 // override maxRetries at the request level
});
`
            )
        );
    }

    private buildTimeoutSnippets(): string[] {
        const timeoutEndpoints = this.getEndpointsForFeature(FernGeneratorCli.StructuredFeatureId.Timeouts);
        return timeoutEndpoints.map((timeoutEndpoint) =>
            this.writeCode(
                code`
const response = await ${this.getMethodCall(timeoutEndpoint)}(..., {
    timeoutInSeconds: 30 // override timeout to 30s
});
`
            )
        );
    }

    private buildAbortSignalSnippets(): string[] {
        const abortSignalEndpoints = this.getEndpointsForFeature(ReadmeSnippetBuilder.ABORTING_REQUESTS_FEATURE_ID);
        return abortSignalEndpoints.map((abortSignalEndpoint) =>
            this.writeCode(
                code`
const controller = new AbortController();
const response = await ${this.getMethodCall(abortSignalEndpoint)}(..., {
    abortSignal: controller.signal
});
controller.abort(); // aborts the request
`
            )
        );
    }

    private buildRuntimeCompatibilitySnippets(): string[] {
        const snippet = this.writeCode(
            code`
import { ${this.rootClientConstructorName} } from "${this.rootPackageName}";

const ${this.clientVariableName} = new ${this.rootClientConstructorName}({
    ...
    fetcher: // provide your implementation here
});
`
        );
        return [snippet];
    }

    private getEndpointsForFeature(featureId: FeatureId): EndpointWithFilepath[] {
        const endpointIds = this.getEndpointIdsForFeature(featureId);
        return endpointIds != null ? this.getEndpoints(endpointIds) : this.getEndpoints([this.defaultEndpointId]);
    }

    private getEndpointIdsForFeature(featureId: FeatureId): EndpointId[] | undefined {
        return this.context.ir.readmeConfig?.features?.[this.getFeatureKey(featureId)];
    }

    private getEndpoints(endpointIds: EndpointId[]): EndpointWithFilepath[] {
        return endpointIds.map((endpointId) => {
            const endpoint = this.endpoints[endpointId];
            if (endpoint == null) {
                throw new Error(`Internal error; missing endpoint ${endpointId}`);
            }
            return endpoint;
        });
    }

    private buildEndpoints(): Record<EndpointId, EndpointWithFilepath> {
        const endpoints: Record<EndpointId, EndpointWithFilepath> = {};
        for (const service of Object.values(this.context.ir.services)) {
            for (const endpoint of service.endpoints) {
                endpoints[endpoint.id] = {
                    endpoint,
                    fernFilepath: service.name.fernFilepath
                };
            }
        }
        return endpoints;
    }

    private buildSnippets(endpointSnippets: FernGeneratorExec.Endpoint[]): Record<EndpointId, string> {
        const snippets: Record<EndpointId, string> = {};
        for (const endpointSnippet of Object.values(endpointSnippets)) {
            if (endpointSnippet.id.identifierOverride == null) {
                throw new Error("Internal error; snippets must define the endpoint id to generate README.md");
            }
            snippets[endpointSnippet.id.identifierOverride] = this.getEndpointSnippetString(endpointSnippet);
        }
        return snippets;
    }

    private getSnippetForEndpointIdOrThrow(endpointId: EndpointId): string {
        const snippet = this.getSnippetForEndpointId(endpointId);
        if (snippet == null) {
            throw new Error(`Internal error; missing snippet for endpoint ${endpointId}`);
        }
        return snippet;
    }

    private getSnippetForEndpointId(endpointId: EndpointId): string | undefined {
        return this.snippets[endpointId];
    }

    private getEndpointWithPagination(): EndpointWithFilepath | undefined {
        return this.filterEndpoint((endpointWithFilepath) => {
            if (endpointWithFilepath.endpoint.pagination != null) {
                return endpointWithFilepath;
            }
            return undefined;
        });
    }

    private getEndpointWithStreaming(): EndpointWithFilepath | undefined {
        return this.filterEndpoint((endpointWithFilepath) => {
            if (endpointWithFilepath.endpoint.response?.body?.type === "streaming") {
                return endpointWithFilepath;
            }
            return undefined;
        });
    }

    private getEndpointWithRequest(): EndpointWithRequest | undefined {
        return this.filterEndpoint((endpointWithFilepath) => {
            if (endpointWithFilepath.endpoint.sdkRequest?.shape?.type === "wrapper") {
                return {
                    endpoint: endpointWithFilepath.endpoint,
                    requestWrapper: endpointWithFilepath.endpoint.sdkRequest.shape
                };
            }
            return undefined;
        });
    }

    private filterEndpoint<T>(transform: (endpoint: EndpointWithFilepath) => T | undefined): T | undefined {
        for (const endpointWithFilepath of Object.values(this.endpoints)) {
            const result = transform(endpointWithFilepath);
            if (result !== undefined) {
                return result;
            }
        }
        return undefined;
    }

    private getEndpointSnippetString(endpoint: FernGeneratorExec.Endpoint): string {
        if (endpoint.snippet.type !== "typescript") {
            throw new Error(`Internal error; expected TypeScript snippet but got: ${endpoint.snippet.type}`);
        }
        return endpoint.snippet.client;
    }

    private getRootPackageName(): string {
        const packageName = this.context.npmPackage?.packageName;
        if (packageName == null || packageName.length === 0) {
            return this.context.namespaceExport;
        }
        return packageName;
    }

    private getRootClientConstructorName(): string {
        return getTextOfTsNode(this.context.sdkClientClass.getReferenceToClientClass({ isRoot: true }).getTypeNode());
    }

    private getClientVariableName(): string {
        return getTextOfTsNode(this.context.sdkInstanceReferenceForSnippet);
    }

    private getGenericApiSdkErrorName(): string {
        const errorName = getTextOfTsNode(
            this.context.genericAPISdkError.getReferenceToGenericAPISdkError().getEntityName()
        );
        const split = errorName.split(".");
        return split[1] ?? errorName;
    }

    private getMethodCall(endpoint: EndpointWithFilepath): string {
        return `${this.getAccessFromRootClient(endpoint.fernFilepath)}.${this.getEndpointMethodName(endpoint.endpoint)}`;
    }

    private getAccessFromRootClient(fernFilepath: FernFilepath): string {
        const clientAccessParts = fernFilepath.allParts.map((part) => part.camelCase.unsafeName);
        return clientAccessParts.length > 0
            ? `${this.clientVariableName}.${clientAccessParts.join(".")}`
            : this.clientVariableName;
    }

    private getEndpointMethodName(endpoint: HttpEndpoint): string {
        return endpoint.name.camelCase.unsafeName;
    }

    private writeCode(code: Code): string {
        return code.toString({ dprintOptions: { indentWidth: 4 } }).trim() + "\n";
    }
}<|MERGE_RESOLUTION|>--- conflicted
+++ resolved
@@ -9,12 +9,8 @@
 
 import { FernGeneratorCli } from "@fern-fern/generator-cli-sdk";
 import { FernGeneratorExec } from "@fern-fern/generator-exec-sdk";
-<<<<<<< HEAD
 import { EndpointId, FeatureId, FernFilepath, HttpEndpoint, SdkRequestWrapper } from "@fern-fern/ir-sdk";
-=======
-import { EndpointId, FeatureId, FernFilepath, HttpEndpoint, SdkRequestWrapper } from "@fern-fern/ir-sdk/api";
 import { join } from "path";
->>>>>>> 166b3c7b
 
 interface EndpointWithFilepath {
     endpoint: HttpEndpoint;
