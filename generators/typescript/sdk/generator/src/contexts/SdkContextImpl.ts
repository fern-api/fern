--- conflicted
+++ resolved
@@ -392,11 +392,8 @@
             enableInlineTypes,
             formDataSupport,
             flattenRequestParameters,
-<<<<<<< HEAD
-            isForSnippet
-=======
+            isForSnippet,
             parameterNaming
->>>>>>> ad65e814
         });
         this.sdkInlinedRequestBodySchema = new SdkInlinedRequestBodySchemaContextImpl({
             importsManager,
