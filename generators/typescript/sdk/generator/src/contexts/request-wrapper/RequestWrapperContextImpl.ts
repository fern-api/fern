import { assertNever } from "@fern-api/core-utils";
import { Name, SdkRequest } from "@fern-fern/ir-sdk/api";
import { ExportsManager, ImportsManager, PackageId } from "@fern-typescript/commons";
import { GeneratedRequestWrapper, RequestWrapperContext } from "@fern-typescript/contexts";
import { RequestWrapperGenerator } from "@fern-typescript/request-wrapper-generator";
import { PackageResolver } from "@fern-typescript/resolvers";
import { SourceFile, ts } from "ts-morph";

import { RequestWrapperDeclarationReferencer } from "../../declaration-referencers/RequestWrapperDeclarationReferencer";

export declare namespace RequestWrapperContextImpl {
    export interface Init {
        requestWrapperGenerator: RequestWrapperGenerator;
        requestWrapperDeclarationReferencer: RequestWrapperDeclarationReferencer;
        packageResolver: PackageResolver;
        importsManager: ImportsManager;
        exportsManager: ExportsManager;
        sourceFile: SourceFile;
        includeSerdeLayer: boolean;
        retainOriginalCasing: boolean;
        inlineFileProperties: boolean;
        inlinePathParameters: boolean;
        enableInlineTypes: boolean;
        formDataSupport: "Node16" | "Node18";
        flattenRequestParameters: boolean;
<<<<<<< HEAD
        isForSnippet: boolean;
=======
        parameterNaming: "originalName" | "wireValue" | "camelCase" | "snakeCase" | "default";
>>>>>>> ad65e814
    }
}

export class RequestWrapperContextImpl implements RequestWrapperContext {
    private requestWrapperGenerator: RequestWrapperGenerator;
    private requestWrapperDeclarationReferencer: RequestWrapperDeclarationReferencer;
    private packageResolver: PackageResolver;
    private importsManager: ImportsManager;
    private exportsManager: ExportsManager;
    private sourceFile: SourceFile;
    private includeSerdeLayer: boolean;
    private retainOriginalCasing: boolean;
    private inlineFileProperties: boolean;
    private inlinePathParameters: boolean;
    private enableInlineTypes: boolean;
    private readonly formDataSupport: "Node16" | "Node18";
    private readonly flattenRequestParameters: boolean;
<<<<<<< HEAD
    private readonly isForSnippet: boolean;
=======
    private readonly parameterNaming: "originalName" | "wireValue" | "camelCase" | "snakeCase" | "default";
>>>>>>> ad65e814

    constructor({
        requestWrapperGenerator,
        requestWrapperDeclarationReferencer,
        packageResolver,
        importsManager,
        exportsManager,
        sourceFile,
        includeSerdeLayer,
        retainOriginalCasing,
        inlineFileProperties,
        inlinePathParameters,
        enableInlineTypes,
        formDataSupport,
        flattenRequestParameters,
<<<<<<< HEAD
        isForSnippet
=======
        parameterNaming
>>>>>>> ad65e814
    }: RequestWrapperContextImpl.Init) {
        this.requestWrapperGenerator = requestWrapperGenerator;
        this.requestWrapperDeclarationReferencer = requestWrapperDeclarationReferencer;
        this.packageResolver = packageResolver;
        this.importsManager = importsManager;
        this.exportsManager = exportsManager;
        this.sourceFile = sourceFile;
        this.includeSerdeLayer = includeSerdeLayer;
        this.retainOriginalCasing = retainOriginalCasing;
        this.inlineFileProperties = inlineFileProperties;
        this.inlinePathParameters = inlinePathParameters;
        this.enableInlineTypes = enableInlineTypes;
        this.formDataSupport = formDataSupport;
        this.flattenRequestParameters = flattenRequestParameters;
<<<<<<< HEAD
        this.isForSnippet = isForSnippet;
=======
        this.parameterNaming = parameterNaming;
>>>>>>> ad65e814
    }

    public shouldInlinePathParameters(sdkRequest: SdkRequest | undefined | null): boolean {
        if (!this.inlinePathParameters) {
            return false;
        }
        if (sdkRequest == null) {
            return false;
        }
        switch (sdkRequest.shape.type) {
            case "justRequestBody":
                return false;
            case "wrapper":
                break;
            default:
                assertNever(sdkRequest.shape);
        }
        if (sdkRequest.shape.onlyPathParameters) {
            return true;
        }
        if (sdkRequest.shape.includePathParameters) {
            return true;
        }
        return false;
    }

    public getGeneratedRequestWrapper(packageId: PackageId, endpointName: Name): GeneratedRequestWrapper {
        const serviceDeclaration = this.packageResolver.getServiceDeclarationOrThrow(packageId);
        const endpoint = serviceDeclaration.endpoints.find(
            (endpoint) => endpoint.name.originalName === endpointName.originalName
        );
        if (endpoint == null) {
            throw new Error(`Endpoint ${endpointName.originalName} does not exist`);
        }
        return this.requestWrapperGenerator.generateRequestWrapper({
            service: serviceDeclaration,
            endpoint,
            packageId,
            wrapperName: this.requestWrapperDeclarationReferencer.getExportedName({
                packageId,
                endpoint
            }),
            includeSerdeLayer: this.includeSerdeLayer,
            retainOriginalCasing: this.retainOriginalCasing,
            inlineFileProperties: this.inlineFileProperties,
            enableInlineTypes: this.enableInlineTypes,
            shouldInlinePathParameters: this.shouldInlinePathParameters(endpoint.sdkRequest),
            formDataSupport: this.formDataSupport,
            flattenRequestParameters: this.flattenRequestParameters,
            parameterNaming: this.parameterNaming
        });
    }

    public getReferenceToRequestWrapper(packageId: PackageId, endpointName: Name): ts.TypeNode {
        const serviceDeclaration = this.packageResolver.getServiceDeclarationOrThrow(packageId);
        const endpoint = serviceDeclaration.endpoints.find(
            (endpoint) => endpoint.name.originalName === endpointName.originalName
        );
        if (endpoint == null) {
            throw new Error(`Endpoint ${endpointName.originalName} does not exist`);
        }
        if (this.isForSnippet) {
            return this.requestWrapperDeclarationReferencer.getReferenceToRequestWrapperType({
                name: { packageId, endpoint },
                importsManager: this.importsManager,
                exportsManager: this.exportsManager,
                importStrategy: {
                    type: "fromRoot",
                    namespaceImport: this.requestWrapperDeclarationReferencer.namespaceExport
                },
                referencedIn: this.sourceFile
            });
        } else {
            return this.requestWrapperDeclarationReferencer.getReferenceToRequestWrapperType({
                name: { packageId, endpoint },
                importsManager: this.importsManager,
                exportsManager: this.exportsManager,
                importStrategy: { type: "direct" },
                referencedIn: this.sourceFile
            });
        }
    }
}<|MERGE_RESOLUTION|>--- conflicted
+++ resolved
@@ -23,11 +23,8 @@
         enableInlineTypes: boolean;
         formDataSupport: "Node16" | "Node18";
         flattenRequestParameters: boolean;
-<<<<<<< HEAD
         isForSnippet: boolean;
-=======
         parameterNaming: "originalName" | "wireValue" | "camelCase" | "snakeCase" | "default";
->>>>>>> ad65e814
     }
 }
 
@@ -45,11 +42,8 @@
     private enableInlineTypes: boolean;
     private readonly formDataSupport: "Node16" | "Node18";
     private readonly flattenRequestParameters: boolean;
-<<<<<<< HEAD
     private readonly isForSnippet: boolean;
-=======
     private readonly parameterNaming: "originalName" | "wireValue" | "camelCase" | "snakeCase" | "default";
->>>>>>> ad65e814
 
     constructor({
         requestWrapperGenerator,
@@ -65,11 +59,8 @@
         enableInlineTypes,
         formDataSupport,
         flattenRequestParameters,
-<<<<<<< HEAD
-        isForSnippet
-=======
+        isForSnippet,
         parameterNaming
->>>>>>> ad65e814
     }: RequestWrapperContextImpl.Init) {
         this.requestWrapperGenerator = requestWrapperGenerator;
         this.requestWrapperDeclarationReferencer = requestWrapperDeclarationReferencer;
@@ -84,11 +75,8 @@
         this.enableInlineTypes = enableInlineTypes;
         this.formDataSupport = formDataSupport;
         this.flattenRequestParameters = flattenRequestParameters;
-<<<<<<< HEAD
         this.isForSnippet = isForSnippet;
-=======
         this.parameterNaming = parameterNaming;
->>>>>>> ad65e814
     }
 
     public shouldInlinePathParameters(sdkRequest: SdkRequest | undefined | null): boolean {
