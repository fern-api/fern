--- conflicted
+++ resolved
@@ -1,5 +1,4 @@
 # yaml-language-server: $schema=../../../fern-versions-yml.schema.json
-<<<<<<< HEAD
 - version: 3.29.0
   changelogEntry:
     - summary: |
@@ -11,7 +10,17 @@
         - `snakeCase`: Convert the name to snake_case.
         - `default`: Use the default naming strategy.
       type: feat
-=======
+  createdAt: "2025-11-11"
+  irVersion: 61
+
+- version: 3.28.11
+  changelogEntry:
+    - summary: |
+        Do not generate a _snippet-templates.json_ file in the generated TypeScript SDK.
+      type: fix
+  createdAt: "2025-11-11"
+  irVersion: 61
+
 - version: 3.28.12
   changelogEntry:
     - summary: |
@@ -27,7 +36,6 @@
         Only generate _.npmignore_ when `useLegacyExports: true`.
         When `useLegacyExports: false`, we generate a _package.json_ with `"files"` field which makes _.npmignore_ redundant.
       type: fix
->>>>>>> 27a9db63
   createdAt: "2025-11-11"
   irVersion: 61
 
