# yaml-language-server: $schema=../../../fern-versions-yml.schema.json
<<<<<<< HEAD
- version: 3.33.0
  changelogEntry:
    - summary: |
        Implement auth provider architecture for basic auth, matching the pattern established by inferred auth. Basic auth now uses a dedicated `BasicAuthProvider` class that implements the `AuthProvider` interface, replacing inline auth logic.
      type: feat
=======
- version: 3.32.1
  changelogEntry:
    - summary: Add contents:read permission to generated publish workflow for OIDC authentication to fix actions/checkout@v4 requirements.
      type: fix
>>>>>>> 4acc1087
  createdAt: "2025-11-20"
  irVersion: 61

- version: 3.32.0
  changelogEntry:
    - summary: Add support for OAuth and inferred auth in generated wire tests.
      type: feat
    - summary: |
        Respect the `auth: false` at the endpoint level when generating the endpoint function.
      type: feat
  createdAt: "2025-11-19"
  irVersion: 61

- version: 3.31.5
  changelogEntry:
    - summary: Include subpackage exports in generated README.md if `generateSubpackageExports` is enabled.
      type: chore
  createdAt: "2025-11-19"
  irVersion: 61

- version: 3.31.4
  changelogEntry:
    - summary: Default to mock an endpoint once when using `msw` for wire tests.
      type: fix
  createdAt: "2025-11-18"
  irVersion: 61

- version: 3.31.3
  changelogEntry:
    - summary: Generate wire tests with `maxRetries` set to 0.
      type: fix
  createdAt: "2025-11-18"
  irVersion: 61

- version: 3.31.2
  changelogEntry:
    - summary: Bump generator CLI version to publish new Docker image.
      type: chore
  createdAt: "2025-11-18"
  irVersion: 61

- version: 3.31.1
  changelogEntry:
    - summary: |
        Fix generator to not generate CONTRIBUTING.md file if config.whitelabel is true.
      type: fix
  createdAt: "2025-11-17"
  irVersion: 61

- version: 3.31.0
  changelogEntry:
    - summary: |
        Add `generateSubpackageExports` configuration option to enable direct imports of subpackage clients. 
        This allows JavaScript bundlers to tree-shake and include only the imported subpackage code, resulting in much smaller bundle sizes.

        Example:
        ```ts
        import { BarClient } from '@acme/sdk/foo/bar';

        const client = new BarClient({...});
        ```

        To enable this feature, add the following configuration to your _generators.yml_ file:
        ```yaml
        # In generators.yml
        groups:
          generators:
            - name: fernapi/fern-typescript-sdk
              config:
                generateSubpackageExports: true
        ```
      type: feat
  createdAt: "2025-11-17"
  irVersion: 61

- version: 3.30.0
  changelogEntry:
    - summary: |
        Add `offsetSemantics` flag, which changes how the `step` attribute in `x-fern-pagination` is interpreted.
        When `offsetSemantics` is `item-index` (the default), offset is understood as an item index that increases by the number of entities fetched.
        When `offsetSemantics` is `page-index`, offset is understood as a page index that increases by 1 each time.
      type: feat
  createdAt: "2025-11-14"
  irVersion: 61

- version: 3.29.2
  changelogEntry:
    - summary: Improve SDK generation performance.
      type: fix
  createdAt: "2025-11-13"
  irVersion: 61

- version: 3.29.1
  changelogEntry:
    - summary: |
        When generating `hasNextPage`, use `Math.Floor` to ensure an integer comparison against the number of entities.
      type: fix
  createdAt: "2025-11-13"
  irVersion: 61
- version: 3.29.0
  changelogEntry:
    - summary: |
        Add `parameterNaming` configuration option to control how parameter names are generated in the SDK.
        The available options are:
        - `originalName`: Use the original name from the OpenAPI spec.
        - `wireValue`: Use the wire value from the OpenAPI spec, falling back to the original name if not present.
        - `camelCase`: Convert the name to camelCase.
        - `snakeCase`: Convert the name to snake_case.
        - `default`: Use the default naming strategy.
      type: feat
  createdAt: "2025-11-11"
  irVersion: 61

- version: 3.28.11
  changelogEntry:
    - summary: |
        Do not generate a _snippet-templates.json_ file in the generated TypeScript SDK.
      type: fix
  createdAt: "2025-11-11"
  irVersion: 61

- version: 3.28.12
  changelogEntry:
    - summary: |
        Include more files and folders in .npmignore:
        * .mock
        * .fern
        * dist
        * scripts
        * jest.config.*
        * vitest.config.*
      type: fix
    - summary: |
        Only generate _.npmignore_ when `useLegacyExports: true`.
        When `useLegacyExports: false`, we generate a _package.json_ with `"files"` field which makes _.npmignore_ redundant.
      type: fix
  createdAt: "2025-11-11"
  irVersion: 61

- version: 3.28.11
  changelogEntry:
    - summary: |
        Do not generate a _snippet-templates.json_ file in the generated TypeScript SDK.
      type: fix
  createdAt: "2025-11-11"
  irVersion: 61

- version: 3.28.10
  changelogEntry:
    - summary: |
        Set `Accept` header for JSON (`application/json`), text (`text/plain`), and other (`*/*`) response types.
        This ensures that the `Accept` header is set consistently across runtimes.
        Unlike all other runtimes, Cloudflare Workers and Vercel Edge Runtime do not set a default `Accept` header in their `fetch` implementations.
      type: fix
  createdAt: "2025-11-10"
  irVersion: 61

- version: 3.28.9
  changelogEntry:
    - summary: Fix `Error._visit` to pass the correct type (`core.Fetcher.Error`) to the `_other` callback.
      type: fix
  createdAt: "2025-11-10"
  irVersion: 61

- version: 3.28.8
  changelogEntry:
    - summary: Clean up imports for requestWithRetries.test.ts.
      type: fix
  createdAt: "2025-11-10"
  irVersion: 61

- version: 3.28.7
  changelogEntry:
    - summary: |
        Fix circular type alias errors (TS2456) in undiscriminated unions containing self-recursive Record types where the value is a union of itself with null and/or undefined.
      type: fix
  createdAt: "2025-11-08"
  irVersion: 61

- version: 3.28.6
  changelogEntry:
    - summary: |
        Fix circular type alias errors (TS2456) in undiscriminated unions containing self-recursive Record types.
      type: fix
  createdAt: "2025-11-07"
  irVersion: 61

- version: 3.28.5
  changelogEntry:
    - summary: Fix issue where logs were logged even when the respective log level was disabled.
      type: fix
    - summary: Add tests for logging and the fetcher's redaction functionality.
      type: chore
    - summary: Improve unit test performance and refactor code to reduce duplication.
      type: chore
  createdAt: "2025-11-06"
  irVersion: 61

- version: 3.28.4
  changelogEntry:
    - summary: Fix a compilation error when a websocket channel has no send or receive messages.
      type: fix
  createdAt: "2025-11-06"
  irVersion: 61

- version: 3.28.3
  changelogEntry:
    - summary: |
        Fix local GitHub generation to match remote generation.
      type: fix
  createdAt: "2025-11-06"
  irVersion: 61

- version: 3.28.2
  changelogEntry:
    - summary: |
        Fix inconsistent path parameter casing in the WebSocket connect options.
        The casing now follows the same rules as other HTTP path parameters:
        - `retainOriginalCasing: true`: use the original casing from the OpenAPI spec, regardless of the `noSerdeLayer` setting.
        - `noSerdeLayer: true`: use the original casing from the OpenAPI spec.
        - `noSerdeLayer: false`: use camelCase for path parameters.
      type: fix
  createdAt: "2025-11-06"
  irVersion: 61

- version: 3.28.1
  changelogEntry:
    - summary: |
        Always use vitest.config.mts for consistency across all generated SDKs. This ensures Vitest v3 can load the config as ESM in both CommonJS and ESM packages.
      type: fix
  createdAt: "2025-11-05"
  irVersion: 61

- version: 3.28.0
  changelogEntry:
    - summary: |
        Added Generation Metadata file to output.
      type: feat
  createdAt: "2025-11-04"
  irVersion: 61

- version: 3.27.0
  changelogEntry:
    - summary: Add support for variables in wire tests.
      type: feat
  createdAt: "2025-11-05"
  irVersion: 61

- version: 3.26.0
  changelogEntry:
    - summary: |
        Include `"dependencies": {}` in package.json when generating a TypeScript SDK without dependencies.
      type: feat
  createdAt: "2025-11-05"
  irVersion: 61

- version: 3.25.0
  changelogEntry:
    - summary: |
        Add support for logging to the generated SDK.
        Users can configure the logger by passing in a `logging` object to the client options.

        ```ts
        import { FooClient, logging } from "foo";

        const client = new FooClient({
            logging: {
               level: logging.LogLevel.Info, // LogLevel.Info is the default
               logger: new logging.ConsoleLogger(), // ConsoleLogger is the default
               silent: false, // true is the default, set to false to enable logging
            }
        });
        ```

        The `logging` object can have the following properties:
        - `level`: The log level to use. Defaults to `logging.LogLevel.Info`.
        - `logger`: The logger to use. Defaults to `logging.ConsoleLogger`.
        - `silent`: Whether to silence the logger. Defaults to `true`.

        The `level` property can be one of the following values:
        - `logging.LogLevel.Debug`
        - `logging.LogLevel.Info`
        - `logging.LogLevel.Warn`
        - `logging.LogLevel.Error`

        To provide a custom logger, users can pass in a custom logger implementation that implements the `logging.ILogger` interface.

      type: feat
  createdAt: "2025-11-04"
  irVersion: 61

- version: 3.24.0
  changelogEntry:
    - summary: |
        Add support for forward-compatible enums.
        To enable forward-compatible enums, add the following configuration to your _generators.yml_ file:
        ```yaml
        # In generators.yml
        groups:
          generators:
            - name: fernapi/fern-typescript-sdk
              config:
                enableForwardCompatibleEnums: true
        ```
      type: feat
  createdAt: "2025-11-03"
  irVersion: 61

- version: 3.23.0
  changelogEntry:
    - summary: |
        Add support for bytes download responses.
      type: feat
  createdAt: "2025-11-03"
  irVersion: 61

- version: 3.22.0
  changelogEntry:
    - summary: |
        Add support for oxfmt as the formatter.
        This is a beta feature and not officially supported yet.
      type: feat
  createdAt: "2025-11-03"
  irVersion: 61

- version: 3.21.0
  changelogEntry:
    - summary: |
        Add support for oxlint as the linter.
        This is a beta feature and not officially supported yet.
      type: feat
  createdAt: "2025-11-03"
  irVersion: 61

- version: 3.20.0
  changelogEntry:
    - summary: |
        Implement base and extend properties in discriminated union examples.
      type: feat
  createdAt: "2025-11-03"
  irVersion: 61

- version: 3.19.1
  changelogEntry:
    - summary: |
        `mergeHeaders()` and `mergeOnlyDefinedHeaders()` are now case-insensitive.
      type: fix
  createdAt: "2025-11-03"
  irVersion: 60

- version: 3.19.0
  changelogEntry:
    - summary: |
        Add support for application/x-www-form-urlencoded request bodies.
      type: feat
  createdAt: "2025-11-03"
  irVersion: 60

- version: 3.18.0
  changelogEntry:
    - summary: |
        Users can now pass in a custom `fetch` function to the client options.
      type: feat
  createdAt: "2025-11-03"
  irVersion: 60

- version: 3.17.1
  changelogEntry:
    - summary: |
        `hasNextPage()` now factors in `offset.step` if provided for offset-based pagination
        such that `hasNextPage` now returns `false` if the returned page was not as large as requested.
      type: fix
  createdAt: "2025-10-31"
  irVersion: 60

- version: 3.17.0
  changelogEntry:
    - summary: |
        Add `Page` to the top-level `exports.ts` files, which allows for `import { Page } from '...';` to work.
        Remove `Pageable`, and use only `core.Page` for pagination everywhere.
      type: feat
  createdAt: "2025-10-29"
  irVersion: 60

- version: 3.16.0
  changelogEntry:
    - summary: |
        Generate a CONTRIBUTING.md file.
      type: feat
  createdAt: "2025-10-29"
  irVersion: 60

- version: 3.15.0
  changelogEntry:
    - summary: |
        Export types for `ReconnectingWebSocket`, `ReconnectingWebSocket.Event`, `ReconnectingWebSocket.CloseEvent`, and `ReconnectingWebSocket.ErrorEvent`.
      type: feat
  createdAt: "2025-10-29"
  irVersion: 60

- version: 3.14.0
  changelogEntry:
    - summary: |
        Expose the underlying response on the `Page` type.
      type: feat
  createdAt: "2025-10-29"
  irVersion: 60

- version: 3.13.0
  changelogEntry:
    - summary: |
        Improve pnpm and yarn caching in generator Docker images.
      type: feat
  createdAt: "2025-10-28"
  irVersion: 60

- version: 3.12.3
  changelogEntry:
    - summary: Fix `.github/workflows/ci.yml` file when using OIDC for npm publishing.
      type: fix
  createdAt: "2025-10-28"
  irVersion: 60

- version: 3.12.2
  changelogEntry:
    - summary: |
        Add streaming tests; fix custom message terminators in streams; fix multi-byte character handling across chunk breaks in streams.
      type: fix
  createdAt: "2025-10-28"
  irVersion: 60

- version: 3.12.1
  changelogEntry:
    - summary: Update Biome to 2.3.1
      type: chore
  createdAt: "2025-10-28"
  irVersion: 60

- version: 3.12.0
  changelogEntry:
    - summary: |
        Add support for [publishing to npmjs.org using OIDC from GitHub Actions](https://docs.npmjs.com/trusted-publishers).

        To use OIDC for publishing to npmjs.org, you need to follow two steps:
        1. Follow the instructions in ["Step 1: Add a trusted publisher on npmjs.com"](https://docs.npmjs.com/trusted-publishers#step-1-add-a-trusted-publisher-on-npmjscom).
        2. Set the `output.token` field to `OIDC` in _generators.yml_ to enable this feature:

            ```yml
            # In generators.yml
            groups:
              ts-sdk:
                generators:
                  - name: fernapi/fern-typescript-sdk
                    output:
                      location: npm
                      package-name: your-package-name
                      token: OIDC # previously this would be set to something like ${NPM_TOKEN}
                    ...
            ```

            This will take care of ["Step 2: Configure your CI/CD workflow"](https://docs.npmjs.com/trusted-publishers#step-2-configure-your-cicd-workflow).

        For local generation, you'll need Fern CLI version 0.94.0 or later.
      type: feat
    - summary: |
        Update GitHub Actions `setup-node` action to v4 in the generated CI workflow.
      type: feat
  createdAt: "2025-10-21"
  irVersion: 60

- version: 3.11.1
  changelogEntry:
    - summary: |
        Generate streaming response section in README.md for streaming response endpoints.
      type: fix
  createdAt: "2025-10-21"
  irVersion: 60

- version: 3.11.0
  changelogEntry:
    - summary: |
        Add `linter` and `formatter` configuration options to configure code linters and formatters for the generated SDK.
        - `linter`:
          - `biome`: Use Biome as the code linter. This is the default.
          - `none`: Do not include a code linter.
        - `formatter`:
          - `biome`: Use Biome as the code formatter. This is the default.
          - `prettier`: Use Prettier as the code formatter.

        For consistency, the _package.json_ scripts will always include the following scripts:
        - `lint`: Run the configured linter.
        - `lint:fix`: Run the configured linter with auto-fix.
        - `format`: Run the configured formatter.
        - `format:check`: Run the configured formatter in check mode.
        - `check`: Run both the linter and formatter in check mode.
        - `check:fix`: Run both the linter and formatter with auto-fix.
        When the `linter` is set to `none`, `lint` and `lint:fix` scripts will echo a message indicating that no linter is configured.
      type: feat
  createdAt: "2025-10-21"
  irVersion: 60

- version: 3.10.0
  changelogEntry:
    - summary: |
        Generate file upload section in README.md for multipart-form file uploads.
      type: feat
  createdAt: "2025-10-20"
  irVersion: 60

- version: 3.9.3
  changelogEntry:
    - summary: |
        Fix a compilation error when a path parameter is nullable or optional.
      type: fix
  createdAt: "2025-10-17"
  irVersion: 60

- version: 3.9.2
  changelogEntry:
    - summary: |
        Match the logic in wire test generation where the static example generation omits the request parameter for empty objects when optional.
        This fixes some wire tests that were failing due to mismatched request bodies.
      type: fix
    - summary: |
        Return `undefined` when passing in `undefined` to `toJson` when `useBigInt` is enabled.
      type: fix
  createdAt: "2025-10-17"
  irVersion: 60

- version: 3.9.1
  changelogEntry:
    - summary: |
        Improve the performance of JSON serialization and parsing when `useBigInt` is enabled.
      type: fix
  createdAt: "2025-10-16"
  irVersion: 60

- version: 3.9.0
  changelogEntry:
    - summary: |
        Add support for the `Uploadable.FromPath` and `Uploadable.WithMetadata` types to upload files with metadata to multipart-form endpoints.

        Users can configure metadata when uploading a file to a multipart-form upload endpoint using the `Uploadable.WithMetadata` type:
        ```typescript
        import { createReadStream } from "fs";

        await client.upload({
            file: {
              data: createReadStream("path/to/file"),
              filename: "my-file",
              contentType: "audio/mpeg",
            },
            otherField: "other value",
        });
        ```
        The `filename`, `contentType`, and `contentLength` properties are optional.

        Alternatively, users can use the `Uploadable.FromPath` type to upload directly from a file path:
        ```typescript
        await client.upload({
            file: {
                path: "path/to/file",
                filename: "my-file",
                contentType: "audio/mpeg",
            },
            otherField: "other value",
        });
        ```

        The metadata is used to set the `Content-Type` and `Content-Disposition` headers. If not provided, the client will attempt to determine them automatically.
        ```
      type: feat
  createdAt: "2025-10-14"
  irVersion: 60

- version: 3.8.0
  changelogEntry:
    - summary: |
        Use Biome for formatting instead of Prettier, and also use Biome to check (fix) the generated code.
      type: feat
  createdAt: "2025-10-08"
  irVersion: 60

- version: 3.7.3
  changelogEntry:
    - summary: |
        Fix default request parameter value unwrapping for `nullable<>`.
      type: fix
  createdAt: "2025-10-13"
  irVersion: 60

- version: 3.7.2
  changelogEntry:
    - summary: |
        Include `extra-properties` (aka. `additionalProperties`) when generating examples for objects and inlined request bodies.
      type: fix
    - summary: |
        Allow arbitrary properties in inlined request bodies when `extra-properties` (aka. `additionalProperties`) is set to true.
      type: fix
  createdAt: "2025-10-10"
  irVersion: 61

- version: 3.7.1
  changelogEntry:
    - summary: |
        Filter out `undefined` from lists, maps, sets, and object properties when generating examples.
      type: fix
    - summary: |
        Restore missing test scripts in package.json when using `useLegacyExports: true`.
      type: fix
  createdAt: "2025-10-09"
  irVersion: 60

- version: 3.7.0
  changelogEntry:
    - summary: |
        Generate a `BaseClientOptions`, `BaseRequestOptions`, and `BaseIdempotentRequestOptions` interface and extend from these in the generated client `Options`, `RequestOptions`, and `IdempotentRequestOptions` interfaces.
        This reduces a large amount of duplicate code in the generated SDK.
      type: feat
  createdAt: "2025-10-08"
  irVersion: 60

- version: 3.6.1
  changelogEntry:
    - summary: |
        Add missing test scripts when `bundle: true`.
      type: fix
  createdAt: "2025-10-08"
  irVersion: 60

- version: 3.6.0
  changelogEntry:
    - summary: |
        Allow for configuring `timeoutMs` and `maxRetries` request options at the client-level as well as the request level.
      type: feat
  createdAt: "2025-10-08"
  irVersion: 60

- version: 3.5.0
  changelogEntry:
    - summary: |
        Enable `verbatimModuleSyntax` in _tsconfig.esm.json_ to increase TypeScript performance for the ESM build (not CJS).
        You may need to update your custom TypeScript code to comply with this setting.
      type: feat
  createdAt: "2025-10-07"
  irVersion: 60

- version: 3.4.0
  changelogEntry:
    - summary: |
        Add `wireTestsFallbackToAutoGeneratedErrorExamples` configuration option to control whether to use autogenerated error examples if user does not provide error examples for generating wire tests.
      type: feat
  createdAt: "2025-10-07"
  irVersion: 60

- version: 3.3.9
  changelogEntry:
    - summary: |
        Use `// ... file header ...` file header instead of `/** ... file header ... */`.
        The latter is considered a JSDoc comment and may cause issues with some tools.
        The TypeScript compiler will remove `//` but not `/** */` comments.
      type: fix
  createdAt: "2025-10-03"
  irVersion: 60

- version: 3.3.7
  changelogEntry:
    - summary: |
        Dynamically build type for enums based on the const to reduce generated code.

        Before:
        ```ts
        export type Operand =
            | ">"
            | "="
            | "<";
        export const Operand = {
            GreaterThan: ">",
            EqualTo: "=",
            LessThan: "<",
        } as const;
        ```
        After:
        ```ts
        export const Operand = {
            GreaterThan: ">",
            EqualTo: "=",
            LessThan: "<",
        } as const;
        export type Operand = (typeof Operand)[keyof typeof Operand];
        ```
      type: fix
  createdAt: "2025-10-03"
  irVersion: 60

- version: 3.3.6
  changelogEntry:
    - summary: Fix basic auth password parsing to support colons in passwords.
      type: fix
  createdAt: "2025-10-03"
  irVersion: 60

- version: 3.3.5
  changelogEntry:
    - summary: |
        Log error when `testFramework: vitest` is used alongside `useBigInt: true`, `streamType: wrapper`, or `packagePath: path/to/package`.
      type: feat
  createdAt: "2025-10-01"
  irVersion: 60

- version: 3.3.4
  changelogEntry:
    - summary: |
        Upgrade generator-cli dependency to fix local generation handling of .fernignore files.
      type: fix
  createdAt: "2025-09-30"
  irVersion: 60

- version: 3.3.3
  changelogEntry:
    - summary: |
        If `useLegacyExports` is `true`, reference `../tsconfig.json` instead of `../tsconfig.base.json` in `tests/tsconfig.json`.
      type: fix
  createdAt: "2025-09-29"
  irVersion: 60

- version: 3.3.2
  changelogEntry:
    - summary: Fix non-GitHub output modes.
      type: fix
    - summary: Format GitHub Actions workflow files using prettier.
      type: fix
    - summary: Add .prettierignore to ensure dist and temporary files are not formatted.
      type: fix
  createdAt: "2025-09-29"
  irVersion: 60

- version: 3.3.2-rc1
  changelogEntry:
    - summary: Fix npm publish output mode
      type: fix
  createdAt: "2025-09-29"
  irVersion: 60

- version: 3.3.2-rc0
  changelogEntry:
    - summary: Format GitHub Actions workflow files using prettier.
      type: fix
    - summary: Add .prettierignore to ensure dist and temporary files are not formatted.
      type: fix
    - summary: Fix non-GitHub output modes.
      type: fix
  createdAt: "2025-09-26"
  irVersion: 60

- version: 3.3.1
  changelogEntry:
    - summary: |
        Fix `bundle: true` mode
      type: fix
  createdAt: "2025-09-25"
  irVersion: 60

- version: 3.3.0
  changelogEntry:
    - summary: |
        Add support for PR mode for self-hosted/local sdk generation
      type: feat
  createdAt: "2025-09-25"
  irVersion: 60

- version: 3.2.1
  changelogEntry:
    - summary: |
        Set `compilerOptions.isolatedModules` and `compilerOptions.isolatedDeclarations` to `true` in _tsconfig.json_, and update the TypeScript code to comply with this setting.
        Users that enable `isolatedModules` can now use the SDK without any TypeScript compilation errors.
        While `isolatedModules` is not turned on by default in TypeScript, more frameworks and tools enable it by default.

        **Warning**: If you have custom code, this may cause compilation errors. Please refer to the TypeScript documentation to learn more about these settings:
        * [Isolated Declarations](https://www.typescriptlang.org/tsconfig#isolatedDeclarations)
        * [Isolated Modules](https://www.typescriptlang.org/tsconfig#isolatedModules)
      type: fix
  createdAt: "2025-09-25"
  irVersion: 60

- version: 3.2.0
  changelogEntry:
    - summary: |
        Add `generateEndpointMetadata` configuration to generate endpoint metadata for each endpoints.
        When you use a callback function to generate headers or auth tokens, the endpoint metadata will be passed to the callback.
        ```ts
        const client = new Foo({
            ...,
            token: ({ endpointMetadata }) => {
                // generate token based on endpoint metadata
            }
        });
        ```

        To enable this, set `generateEndpointMetadata` to `true` in the `config` of your generator configuration.
        ```yml
        # In generators.yml
        groups:
          ts-sdk:
            generators:
              - name: fernapi/fern-typescript-sdk
                config:
                  generateEndpointMetadata: true
        ```
      type: feat
  createdAt: "2025-09-24"
  irVersion: 60

- version: 3.1.2
  changelogEntry:
    - summary: |
        Pin `msw` dependency to `2.11.2` because newer version introduces jest/vitest compatibility issues.
      type: fix
  createdAt: "2025-09-24"
  irVersion: 60

- version: 3.1.1
  changelogEntry:
    - summary: |
        Rely on the version of pnpm in _package.json_ instead of hardcoding the version in GitHub workflows.
      type: fix
  createdAt: "2025-09-23"
  irVersion: 60

- version: 3.1.0
  changelogEntry:
    - summary: |
        `consolidateTypeFiles` consolidates all folders of type files into a single file.
      type: feat
  createdAt: "2025-09-19"
  irVersion: 60

- version: 3.0.2
  changelogEntry:
    - summary: Update `exportAllRequestsAtRoot` to create an aggregate request file instead of adding imports.
      type: fix
  createdAt: "2025-09-19"
  irVersion: 60

- version: 3.0.1
  changelogEntry:
    - summary: Fix incorrect pnpm commands inside of ci.yml
      type: fix
    - summary: Delete browser specific tests.
      type: fix
    - summary: Make tests more robust across Jest and Vitest.
      type: fix
  createdAt: "2025-09-18"
  irVersion: 60

- version: 3.0.0
  changelogEntry:
    - summary: |
        Change defaults configuration in _generators.yml_ to use pnpm package manager and vitest test framework.
        To avoid breaking changes, explicitly set the options above with the `Before` values in the `config` of your generator in _generators.yml_.

        | Option | Before | Now |
        |--------|--------|-----|
        | `packageManager` | `yarn` | `pnpm` |
        | `testFramework` | `jest` | `vitest` |

        `testFramework: vitest` is not supported alongside `useBigInt: true`, `streamType: wrapper`, or `packagePath`.
      type: feat
  createdAt: "2025-09-18"
  irVersion: 60

- version: 2.13.0
  changelogEntry:
    - summary: |
        Use Vitest instead of Jest for running tests.
        Enable Vitest by setting `testFramework` to `vitest` in the `config` of your generator configuration.
      type: feat
  createdAt: "2025-09-17"
  irVersion: 60

- version: 2.12.3
  changelogEntry:
    - summary: Updated retry strategy; in particular, don't jitter for `retry-after` header.
      type: chore
  createdAt: "2025-09-17"
  irVersion: 60

- version: 2.12.2
  changelogEntry:
    - summary: Generate correct types for pagination with inline types.
      type: fix
  createdAt: "2025-09-16"
  irVersion: 60

- version: 2.12.1
  changelogEntry:
    - summary: |
        Generate property accessors for auth and pagination with `?.` if the property is optional or nullable, and `.` if the property is required and non-nullable.
      type: fix
  createdAt: "2025-09-16"
  irVersion: 60

- version: 2.12.0
  changelogEntry:
    - summary: |
        Add support for custom sections in the README.md via `customSections` config option.
      type: feat
  createdAt: "2025-09-16"
  irVersion: 59

- version: 2.11.2
  changelogEntry:
    - summary: |
        Websocket client generation compiles when there are no query parameters and when the auth
        scheme has custom authentication headers.
      type: fix

  createdAt: "2025-09-16"
  irVersion: 59

- version: 2.11.1
  changelogEntry:
    - summary: |
        The `_getAuthorizationHeader` method now returns `Promise<string | undefined>` when oauth is enabled.
        This prevents compilation errors in the TypeScript SDK.
      type: fix
  createdAt: "2025-09-15"
  irVersion: 59

- version: 2.11.0
  changelogEntry:
    - summary: |
        Generate `Request` and `Response` types variations for types that have readonly and/or writeonly properties.
        For example, a type `User` will have a `User.Request` type that omits readonly properties and a `User.Response` type that omits writeonly properties.

        Set `experimentalGenerateReadWriteOnlyTypes` to `true` in the `config` of your generator configuration to enable this feature.
        ```ts
        import { User, FooClient } from "foo";

        const client = new FooClient(...);
        const createUser: User.Request = {
          name: "Jon",
          // id: "123", // Error: id is read-only and thus omitted
        };
        const createdUser: User.Response = await client.createUser(createUser);
        // createdUser.id is available here
        ```
      type: feat
  createdAt: "2025-09-15"
  irVersion: 59

- version: 2.10.4
  changelogEntry:
    - summary: Use cached `prettier` to format project instead of yarn/pnpm installing all dependencies during generation.
      type: feat
    - summary: Generate lockfile without installing dependencies and using `--prefer-offline` to avoid network requests.
      type: feat
  createdAt: "2025-09-12"
  irVersion: 59

- version: 2.10.3
  changelogEntry:
    - summary: Retries now check `Retry-After` and `X-RateLimit-Reset` before defaulting to exponential backoff.
      type: feat
  createdAt: "2025-09-09"
  irVersion: 59

- version: 2.10.2
  changelogEntry:
    - summary: Allow `null` values in headers in addition to `undefined` to explicitly unset a header.
      type: fix
  createdAt: "2025-09-05"
  irVersion: 59

- version: 2.10.1
  changelogEntry:
    - summary: Use autogenerated error examples if user does not provide error examples for generating wire tests.
      type: fix
  createdAt: "2025-09-03"
  irVersion: 59

- version: 2.10.0
  changelogEntry:
    - summary: Do not set a default `Content-Type` header when creating a HTTP response for wire test mocking.
      type: fix
    - summary: Generate wire tests for HTTP endpoint error examples.
      type: feat
  createdAt: "2025-09-03"
  irVersion: 59

- version: 2.9.5
  changelogEntry:
    - summary: |
        Introduce a custom configuration called `exportAllRequestsAtRoot` which exposes all request
        types through the root-level namespace.
      type: feat
  createdAt: "2025-09-02"
  irVersion: 59

- version: 2.9.4
  changelogEntry:
    - summary: |
        Grab overrideable root header value from Client as default.
      type: fix
  createdAt: "2025-08-28"
  irVersion: 59

- version: 2.9.3
  changelogEntry:
    - summary: |
        Add support for autogenerating simple tests for pagination endpoints.
      type: feat
  createdAt: "2025-08-27"
  irVersion: 59

- version: 2.9.2
  changelogEntry:
    - summary: |
        Do not throw an error if example properties are mismatched with the schema definition.
      type: fix
  createdAt: "2025-08-28"
  irVersion: 59

- version: 2.9.1
  changelogEntry:
    - summary: |
        Introduce a custom configuration called `flattenRequestParameters` which collapses referenced bodies into the
        request instead of nesting under a body key.

        **Before**:
        ```ts
        client.users.create({
          userId: "...",
          body: {
            "name": "Joe Scott"
          }
        });
        ```

        **After**
        ```ts
        client.users.create({
          userId: "...",
          "name": "Joe Scott"
        });
        ```
      type: fix
  createdAt: "2025-08-22"
  irVersion: 59

- version: 2.9.0
  changelogEntry:
    - summary: Generator passes readme configs apiName, disabledSections, and whiteLabel
      type: feat
  createdAt: "2025-08-26"
  irVersion: 59

- version: 2.8.4
  changelogEntry:
    - summary: |
        Add `flattenRequestParameters` to the SDK generator config.
        `flattenRequestParameters` is a boolean that controls whether to flatten request parameters.
        When `false` (default), the legacy flattening logic is used.
        When `true`, the new flattening logic is used.

        ```yml
        # In generators.yml
        groups:
          ts-sdk:
            generators:
              - name: fernapi/fern-typescript-sdk
                config:
                  flattenRequestParameters: true
        ```
      type: feat
  createdAt: "2025-08-21"
  irVersion: 59

- version: 2.8.3
  changelogEntry:
    - summary: |
        Set `Authorization` header for WebSocket connects when auth is available on the generated SDK client.
        This will happen regardless of whether the AsyncAPI server or channel is marked for auth.
      type: fix
    - summary: |
        Add support for inferred bearer authentication in WebSocket connects.
      type: fix
  createdAt: "2025-08-21"
  irVersion: 59

- version: 2.8.2
  changelogEntry:
    - summary: |
        Log warning when `noSerdeLayer` is `false` and `enableInlineTypes` is `true`.
      type: feat
  createdAt: "2025-08-15"
  irVersion: 59

- version: 2.8.1
  changelogEntry:
    - summary: |
        Properly assert responses in wire tests when the `neverThrowErrors` flag is enabled.
      type: fix
  createdAt: "2025-08-15"
  irVersion: 59

- version: 2.8.0
  changelogEntry:
    - summary: |
        Choose to use `pnpm` or `yarn` as the package manager for the generated SDK.
        Configure this in _generators.yml_ like so:
        ```yml
        # In generators.yml
        groups:
          ts-sdk:
            generators:
              - name: fernapi/fern-typescript-sdk
                config:
                  packageManager: pnpm
        ```
        The default is `yarn`.
      type: feat
  createdAt: "2025-08-13"
  irVersion: 59

- version: 2.7.0
  changelogEntry:
    - summary: Implement inferred bearer authentication.
      type: feat
  createdAt: "2025-08-12"
  irVersion: 59

- version: 2.6.8
  changelogEntry:
    - summary: Export BinaryResponse using `export type { BinaryResponse } ...` syntax to fix an issue with the SWC compiler.
      type: fix
  createdAt: "2025-08-06"
  irVersion: 58

- version: 2.6.7
  changelogEntry:
    - summary: Improve logging inside of wire tests for when a JSON body fails to parse to JSON.
      type: feat
  createdAt: "2025-08-01"
  irVersion: 58

- version: 2.6.6
  changelogEntry:
    - summary: Requests and responses with no body should not be asserted as JSON in wire tests.
      type: fix
  createdAt: "2025-08-04"
  irVersion: 58

- version: 2.6.5
  changelogEntry:
    - summary: If an enum wire value is not found, use the first enum value as a fallback.
      type: fix
  createdAt: "2025-08-01"
  irVersion: 58

- version: 2.6.4
  changelogEntry:
    - summary: Fix inline types inside of multipart-form requests
      type: fix
  createdAt: "2025-07-30"
  irVersion: 58

- version: 2.6.3
  changelogEntry:
    - summary: |
        Include root variables in code snippet generation for client instantiation.
      type: fix
  createdAt: "2025-07-25"
  irVersion: 58

- version: 2.6.2
  changelogEntry:
    - summary: |
        Update form-data version to 4.0.4 to avoid vulnerability.
      type: chore
  createdAt: "2025-07-24"
  irVersion: 58

- version: 2.6.1
  changelogEntry:
    - summary: |
        Add additional query string parameters section to the generated README.md file.
      type: chore
  createdAt: "2025-07-23"
  irVersion: 58

- version: 2.6.0
  changelogEntry:
    - summary: |
        Users can now pass in `queryParams` as part of the request options.
        ```ts
        await client.foo.bar(..., {
          queryParams: {
            foo: "bar"
          }
        });
        ```
      type: feat
  createdAt: "2025-07-23"
  irVersion: 58

- version: 2.5.1
  changelogEntry:
    - summary: Update README.md generation to be more accurate
      type: chore
  createdAt: "2025-07-22"
  irVersion: 58

- version: 2.5.0
  changelogEntry:
    - summary: |
        Support uploading file-like types for binary upload endpoints (not multipart-form):
        * Buffered types: `Buffer`, `Blob`, `File`, `ArrayBuffer`, `ArrayBufferView`, and `Uint8Array`
        * Stream types: `fs.ReadStream`, `stream.Readable`, and `ReadableStream`
      type: feat
    - summary: |
        Users can configure metadata when uploading a file to a binary upload endpoint using the `Uploadable.WithMetadata` type:
        ```typescript
        import { createReadStream } from "fs";

        await client.upload({
            data: createReadStream("path/to/file"),
            filename: "my-file",
            contentType: "audio/mpeg",
            contentLength: 1949,
        });
        ```
        The `filename`, `contentType`, and `contentLength` properties are optional.

        Alternatively, users can use the `Uploadable.FromPath` type to upload directly from a file path:
        ```typescript
        await client.upload({
            path: "path/to/file",
            filename: "my-file",
            contentType: "audio/mpeg",
            contentLength: 1949,
        });
        ```

        The metadata is used to set the `Content-Length`, `Content-Type`, and `Content-Disposition` headers. If not provided, the client will attempt to determine them automatically.
        For example, `fs.ReadStream` has a `path` property which the SDK uses to retrieve the file size from the filesystem without loading it into memory:
        ```typescript
        import { createReadStream } from "fs";

        await client.upload(createReadStream("path/to/file"));
        ```
      type: feat
  createdAt: "2025-07-17"
  irVersion: 58

- version: 2.4.11
  changelogEntry:
    - summary: Bump the docker image for the generator to node:22.12-alpine3.20
      type: chore
  createdAt: "2025-07-18"
  irVersion: 58

- version: 2.4.10
  changelogEntry:
    - summary: Escape strings containing `*/` inside of JSDoc comments to avoid premature JSDoc block ending.
      type: fix
  createdAt: "2025-07-15"
  irVersion: 58

- version: 2.4.9
  changelogEntry:
    - summary: Preserve trailing slash of URL and path if present
      type: fix
  createdAt: "2025-07-15"
  irVersion: 58

- version: 2.4.8
  changelogEntry:
    - summary: |
        Fix ts readme snippet where const was reassigned. Changed to let.
      type: fix
  createdAt: "2025-07-10"
  irVersion: 58

- version: 2.4.7
  changelogEntry:
    - summary: |
        Make sure `extraDependencies`, `extraPeerDependencies`, `extraPeerDependenciesMeta`, and `extraDevDependencies` are always merged into _package.json_.
        This was previously fixed for `bundle: true`, but not for `bundle: false` (default).
        All dependencies should now come through.
      type: fix
  createdAt: "2025-07-10"
  irVersion: 58

- version: 2.4.6
  changelogEntry:
    - summary: |
        Parse HTTP error bodies as JSON if the response content-type header is JSON, otherwise fallback to text.
      type: fix
    - summary: |
        Fix `bytes` fetcher test.
      type: fix
    - summary: |
        Fix Jest configuration when a `packagePath` is specified in _generators.yml_ config.
      type: fix
  createdAt: "2025-07-09"
  irVersion: 58

- version: 2.4.5
  changelogEntry:
    - summary: |
        Make sure `extraDependencies`, `extraPeerDependencies`, `extraPeerDependenciesMeta`, and `extraDevDependencies` are always merged into _package.json_.
      type: fix
  createdAt: "2025-07-09"
  irVersion: 58

- version: 2.4.4
  changelogEntry:
    - summary: |
        Make the `BinaryResponse.bytes` function optional because some versions of runtimes do not support the function on fetch `Response`.
      type: fix
  createdAt: "2025-07-09"
  irVersion: 58

- version: 2.4.3
  changelogEntry:
    - summary: |
        Fix an issue where a property set to `undefined` would not match with a property that is missing in the `withJson` MSW predicate.
      type: fix
  createdAt: "2025-07-08"
  irVersion: 58

- version: 2.4.2
  changelogEntry:
    - summary: |
        Fixes a compile issue when WebSocket connect methods require query parameters with special characters.
        Fixes response deserialization in websockets to respect skipping validation.
      type: fix
  createdAt: "2025-07-04"
  irVersion: 58

- version: 2.4.1
  changelogEntry:
    - summary: |
        When serde layer is enabled, WebSocket channels now pass through unrecognized properties
        instead of stripping them to preserve forwards compatibility.
      type: fix
  createdAt: "2025-07-04"
  irVersion: 58

- version: 2.4.0
  changelogEntry:
    - summary: Fixes bug with query parameter and path parameter serialization in URL for WebSocket channels.
      type: fix
  createdAt: "2025-07-03"
  irVersion: 58

- version: 2.3.3
  changelogEntry:
    - summary: Bump version to test Docker image rename to `fernapi/fern-typescript-sdk`
      type: internal
  createdAt: "2025-07-03"
  irVersion: 58
- version: 2.3.2
  changelogEntry:
    - summary: |
        Remove ".js" extension from ESM imports in the source generator code.
        If `useLegacyExports` is `true`, you will not see ".js" extensions in ESM imports.
        If `useLegacyExports` is `false` (default), a post process step will add the `.js` extension, so you won't see a difference.

        We're doing this because Jest has a bug where it doesn't properly load TypeScript modules even though the TypeScript and imports are valid.
      type: fix
  createdAt: "2025-07-03"
  irVersion: 58
- version: 2.3.1
  changelogEntry:
    - summary: |
        Fixes an issue where OAuth clients would not compile when variables were configured
        in the SDK. Now, the oauth client is instantiated with any global path parameters or headers.
      type: fix
  createdAt: "2025-07-03"
  irVersion: 58

- version: 2.3.0
  changelogEntry:
    - summary: |
        Change the `outputSourceFiles` default from `false` to `true`.
        This will affect the output when you generate the SDK to the local file system.
      type: feat
  createdAt: "2025-07-03"
  irVersion: 58
- version: 2.2.1
  changelogEntry:
    - summary: |
        Ensure _tests/wire_ is generated even when there are no wire tests generated.
        Otherwise, Jest throws an error because the wire test project `roots` doesn't exist.
      type: fix
  createdAt: "2025-07-03"
  irVersion: 58
- version: 2.2.0
  changelogEntry:
    - summary: |
        Improve generated package.json files:
        * Add `engines` field to specify minimum Node.js version supported as Node.js 18.
        * Add `sideEffects: false`
        * Add `README.md` and `LICENSE` to `files` array
        * Use GitHub shorthand for `repository` field.

        You can override these fields using the `packageJson` config:
        ```yml
        # In generators.yml
        groups:
          ts-sdk:
            generators:
              - name: fernapi/fern-typescript-sdk
                config:
                  packageJson:
                    engines:
                      node: ">=16.0.0"
        ```
      type: feat
  createdAt: "2025-07-03"
  irVersion: 58

- version: 2.1.0
  changelogEntry:
    - summary: |
        Split up Jest configuration into multiple projects.
        You can now run the following command to run tests:
        * `yarn test`: runs all tests
        * `yarn test:unit`: runs unit tests (any non-browser and non-wire tests)
        * `yarn test:browser`: runs browser only tests inside of `js-dom`
        * `yarn test:wire`: runs wire tests

        You can now pass in paths and patterns as an argument to the above commands to filter down to specific tests.
        For example: `yarn test tests/unit/fetcher`
      type: feat
  createdAt: "2025-07-02"
  irVersion: 58
- version: 2.0.0
  changelogEntry:
    - summary: |
        The TypeScript generator has received a large amount of improvements, but to maintain backwards compatibility, they require you to opt in using feature flags.
        The 2.0.0 release now has these feature flags enabled by default. Here's an overview of the `config` defaults that have changed in _generators.yml_.

        | Option | Before | Now |
        |--------|--------|-----|
        | `streamType` | `"wrapper"` | `"web"` |
        | `fileResponseType` | `"stream"` | `"binary-response"` |
        | `formDataSupport` | `"Node16"` | `"Node18"` |
        | `fetchSupport` | `"node-fetch"` | `"native"` |

        To avoid breaking changes, explicitly set the options above with the `Before` values in the `config` of your generator
        in _generators.yml_.

        With these defaults, the generated SDKs will have _**ZERO**_ dependencies (excluding devDependencies and `ws` in case of WebSocket generation).
        As a result, the SDKs are smaller, faster, more secure, and easier to use.
      type: feat
  createdAt: "2025-07-02"
  irVersion: 58

- version: 1.10.6
  changelogEntry:
    - summary: |
        Publish multi-platform builds of the TypeScript SDK docker container.
      type: fix
  createdAt: "2025-07-02"
  irVersion: 58

- version: 1.10.5
  changelogEntry:
    - summary: |
        Add default values to request parameters.
        For example, if you have a query parameter `foo` with a default value of `bar`, the generated request parameter will have a default value of `bar`.

        To enable this, set `useDefaultRequestParameterValues` to `true` in the `config` of your generator configuration.
        ```yml
        # In generators.yml
        groups:
          ts-sdk:
            generators:
              - name: fernapi/fern-typescript-sdk
                config:
                  useDefaultRequestParameterValues: true
        ```
      type: feat
  createdAt: "2025-06-30"
  irVersion: 58
- version: 1.10.4
  changelogEntry:
    - summary: |
        Add `omitFernHeaders` configuration to omit Fern headers from the generated SDK.
      type: fix
  createdAt: "2025-07-01"
  irVersion: 58
- version: 1.10.3
  changelogEntry:
    - summary: |
        Remove `qs` dependency.
      type: fix
  createdAt: "2025-07-01"
  irVersion: 58
- version: 1.10.2
  changelogEntry:
    - summary: |
        Remove `js-base64` dependency in favor of using native implementations.
      type: fix
  createdAt: "2025-07-01"
  irVersion: 58
- version: 1.10.1
  changelogEntry:
    - summary: |
        Remove `url-join` dependency in favor of a handwritten `joinUrl` function.
      type: fix
  createdAt: "2025-06-30"
  irVersion: 58
- version: 1.10.0
  changelogEntry:
    - summary: |
        Add `fetchSupport` configuration which lets you choose between `node-fetch` and `native`.
        The default is `node-fetch`. If you choose `native`, the `node-fetch` dependency will be removed.
      type: feat
  createdAt: "2025-06-27"
  irVersion: 58
- version: 1.9.1
  changelogEntry:
    - summary: Improve auto-pagination logic to consider empty strings in response as null cursors and stop paging.
      type: fix
  createdAt: "2025-06-27"
  irVersion: 58
- version: 1.9.0
  changelogEntry:
    - summary: |
        Add `formDataSupport` configuration which lets you choose between `Node16` and `Node18`.
        The default is `Node16`. If you choose `Node18`, the `form-data`, `formdata-node`, and `form-data-encoder` dependencies will be removed.
        `formDataSupport: Node18` supports uploading files from the following types:
        * `Buffer`
        * `File`
        * `Blob`
        * `Readable` (includes Readstream)
        * `ReadableStream`
        * `ArrayBuffer`
        * `Uint8Array`
      type: feat
  createdAt: "2025-06-22"
  irVersion: 58
- version: 1.8.2
  changelogEntry:
    - summary: |
        When a multipart form part is explicitly marked as JSON, serialize the data as JSON regardless of type.
        This also means arrays, maps, etc. will not be split into multiple parts, but serialized to JSON as a single part.
      type: fix
  createdAt: "2025-06-22"
  irVersion: 58
- version: 1.8.1
  changelogEntry:
    - summary: Fix binary response README.md examples
      type: fix
  createdAt: "2025-06-22"
  irVersion: 58
- version: 1.8.0
  changelogEntry:
    - summary: |
        You can now specify whether to return the `BinaryResponse` type for binary response endpoints.
        Change the response type by setting `fileResponseType` to `stream` or `binary-response` in the `config` of your generator configuration.
        The default is `stream` for backwards compatibility, but we recommend using `binary-response`.

        Here's how you users can interact with the `BinaryResponse`:
        ```ts
        const response = await client.getFile(...);
        const stream = response.stream();
        // const arrayBuffer = await response.arrayBuffer();
        // const blob = await response.blob();
        // const bytes = await response.bytes();
        const bodyUsed = response.bodyUsed;
        ```
        The user can choose how to consume the binary data.
      type: feat
  createdAt: "2025-06-19"
  irVersion: 58

- version: 1.7.2
  changelogEntry:
    - summary: |
        Fix bug where duplicate file generation was silently allowed instead of failing. The `withSourceFile` method now properly
        handles the `overwrite` option to prevent unintended file overwrites.
      type: fix
  createdAt: "2025-06-19"
  irVersion: 58
- version: 1.7.1
  changelogEntry:
    - summary: |
        __jest.config.mjs__ now only maps relative path modules that end on `.js` to their `.ts` equivalent.
      type: fix
  createdAt: "2025-06-18"
  irVersion: 58
- version: 1.7.0
  changelogEntry:
    - summary: |
        Allow users to specify the path they'd like to generate the SDK to.

        Here's an example of how to implement this in generators.yml:
        ```yml
        # In generators.yml
        groups:
          ts-sdk:
            generators:
              - name: fernapi/fern-typescript-sdk
                config:
                  packagePath: src/package-path
        ```
      type: feat
  createdAt: "2025-06-16"
  irVersion: 58
- version: 1.6.0
  changelogEntry:
    - summary: |
        You can now specify whether to return streams using the stream wrapper, or return the web standard stream.
        Change the type of stream returned by setting `streamType` to `wrapper` or `web` in the `config` of your generator configuration.
        The default is `wrapper`.
      type: feat
    - summary: |
        `tests/unit/zurg` are moved to `tests/unit/schemas` to match the name in `src/core/schemas` which is what the tests are verifying.
      type: internal
  createdAt: "2025-06-13"
  irVersion: 58

- version: 1.5.0
  changelogEntry:
    - summary: Add support for websocket connect methods with path parameters in the TypeScript generator
      type: feat
  createdAt: "2025-06-11"
  irVersion: 58

- version: 1.4.0
  changelogEntry:
    - summary: You can now pass in headers to the root client. These headers will be merged with service and endpoint specific headers.
      type: feat
    - summary: Reduce duplicate code generation by passing headers from the root client down to the subpackage clients.
      type: internal
  createdAt: "2025-06-05"
  irVersion: 58

- version: 1.3.2
  changelogEntry:
    - summary: Fix dynamic imports in the built dist/esm code.
      type: fix
  createdAt: "2025-06-05"
  irVersion: 58

- version: 1.3.1
  changelogEntry:
    - summary: |
        MSW is used for generated wire tests, but inadvertently also captures real HTTP request, for example in integration tests.
        When the HTTP request does not match any of the configured predicates, it would throw an error, including in the unrelated integration tests.
        In this version MSW is configured to bypass instead of throw an error when HTTP requests do not match the configured predicates.
      type: fix
  createdAt: "2025-06-05"
  irVersion: 58

- version: 1.3.0
  changelogEntry:
    - summary: Add support for generating the full project when using the filesystem output mode.
      type: feat
  createdAt: "2025-06-04"
  irVersion: 58

- version: 1.2.4
  changelogEntry:
    - summary: |
        Generate tests to verify the SDK sends and receives HTTP requests as expected.
        You can turn of these tests by setting `generateWireTests` to `false` in the `config` of your generator configuration.
      type: feat
  createdAt: "2025-06-03"
  irVersion: 58

- version: 1.1.1
  changelogEntry:
    - summary: Fix an issue where attempting to access a property with an invalid property name would lead to a broken output SDK.
      type: fix
  createdAt: "2025-06-04"
  irVersion: 58

- version: 1.1.0
  changelogEntry:
    - summary: Add support for HEAD HTTP method.
      type: feat
  createdAt: "2025-06-03"
  irVersion: 58

- version: 1.0.1
  changelogEntry:
    - summary: Fix property lookup in inherited schemas during snippet generation for object schemas.
      type: fix
  createdAt: "2025-05-14"
  irVersion: 57

- version: 1.0.0
  changelogEntry:
    - summary: |
        This release changes the defaults for the following custom configuration in _generators.yml_.

        | Option | Before | Now |
        |--------|--------|-----|
        | `inlineFileProperties` | `false` | `true` |
        | `inlinePathParameters` | `false` | `true` |
        | `enableInlineTypes` | `false` | `true` |
        | `noSerdeLayer` | `false` | `true` |
        | `omitUndefined` | `false` | `true` |
        | `skipResponseValidation` | `false` | `true` |
        | `useLegacyExports` | `true` | `false` |

        To avoid breaking changes, explicitly set the options above with the `Before` values in the `config` of your generator
        in _generators.yml_.
      type: feat
    - summary: |
        When generating properties for interfaces and classes, we only surround the property name with quotes if necessary.
        In some cases where the property name wasn't a valid identifier before, we now surround it with quotes too.
      type: fix
  createdAt: "2025-05-14"
  irVersion: 57

- version: 0.51.7
  changelogEntry:
    - summary: If an object extends an alias, the generator now visits the alias that is being extended (instead of throwing an error).
      type: fix
  createdAt: "2025-05-14"
  irVersion: 57

- version: 0.51.6
  changelogEntry:
    - summary: Add support for the custom introduction setting in the generated README.md.
      type: fix
  createdAt: "2025-05-13"
  irVersion: 57

- version: 0.51.5
  changelogEntry:
    - summary: Fixed an issue with ts-morph where creating an ifStatement with empty conditions array caused errors in multipart form data handling.
      type: fix
  createdAt: "2025-05-03"
  irVersion: 57

- version: 0.51.4
  changelogEntry:
    - summary: Fix issue where the _runtime.ts_ file was missing when other files were trying to import it.
      type: fix
  createdAt: "2025-04-22"
  irVersion: 57

- version: 0.51.3
  changelogEntry:
    - summary: Fix minor type issue for polyfilling Headers in Node 16 and below.
      type: fix
  createdAt: "2025-04-21"
  irVersion: 57

- version: 0.51.2
  changelogEntry:
    - summary: |
        When uploading files, extract the filename from the `path` property if present on the given object.
        This will extract the filename for `fs.createReadStream()` for example.
      type: fix
  createdAt: "2025-04-21"
  irVersion: 57

- version: 0.51.1
  changelogEntry:
    - summary: |
        Fallback to a custom `Headers` class implementation if the native `Headers` class is not available.
        Versions of Node 16 and below do not support the native `Headers` class, so this fallback is necessary to ensure compatibility.
      type: fix
  createdAt: "2025-04-21"
  irVersion: 57

- version: 0.51.0
  changelogEntry:
    - summary: |
        Add `rawResponse` property to JavaScript errors.

        ```ts
        try {
          const fooBar = await client.foo.bar("id", options);
        } catch (e) {
          if (error instanceof FooError) {
            console.log(error.rawResponse);
          } else {
            // ...
          }
        }
        ```
      type: feat
  createdAt: "2025-04-14"
  irVersion: 57

- version: 0.50.1
  changelogEntry:
    - summary: |
        Add `"packageManager": "yarn@1.22.22"` to _package.json_.
      type: feat
  createdAt: "2025-04-08"
  irVersion: 57

- version: 0.50.0
  changelogEntry:
    - summary: |
        All endpoint functions now return an `HttpResponsePromise<T>` instead of a `Promise<T>`.
        Using `await`, `.then()`, `.catch()`, and `.finally()` on these promises behave the same as before,
        but you can call `.withRawResponse()` to get a promise that includes the parsed response and the raw response.
        The raw response let's you retrieve the response headers, status code, etc.

        ```ts
        const fooBar = await client.foo.bar("id", options);
        const { data: alsoFooBar, rawResponse } = await client.foo.bar("id", options).withRawResponse();
        const {
            headers,
            status,
            url,
            ...
        } = rawResponse;
        ```
      type: feat
  createdAt: "2025-04-07"
  irVersion: 57

- version: 0.49.7
  changelogEntry:
    - summary: |
        Significantly improve performance of SDK generation when the `useLegacyExports` config is `false`. For a large spec like Square, the generation went from 10+ minutes to almost 1 minute.
      type: fix
  createdAt: "2025-03-27"
  irVersion: 57

- version: 0.49.6
  changelogEntry:
    - summary: Support arbitrary websocket headers during connect handshake.
      type: feat
  createdAt: "2025-03-27"
  irVersion: 57

- version: 0.49.5
  changelogEntry:
    - summary: Improvements to Websocket code generation quality.
      type: feat
  createdAt: "2025-03-27"
  irVersion: 57

- version: 0.49.4
  changelogEntry:
    - summary: Increase the timeout used in the generated `webpack.test.ts` file.
      type: fix
  createdAt: "2025-03-19"
  irVersion: 57

- version: 0.49.3
  changelogEntry:
    - summary: Increase the timeout used in the generated `webpack.test.ts` file.
      type: fix
  createdAt: "2025-03-19"
  irVersion: 57

- version: 0.49.2
  changelogEntry:
    - summary: Fix issue where IdempotentRequestOptions is not generated in the client namespace.
      type: fix
  createdAt: "2025-03-18"
  irVersion: 57

- version: 0.49.1
  changelogEntry:
    - summary: This PR includes several fixes to the generated `Socket.ts` file when websocket client code generation is enabled.
      type: fix
  createdAt: "2025-03-10"
  irVersion: 57

- version: 0.49.0
  changelogEntry:
    - summary: |
        This PR enables the Typescript generator to produce Websocket SDK endpoints. This can be enabled by adding the option `shouldGenerateWebsocketClients: true` to the Typescript generator config.
      type: feat
  createdAt: "2025-03-06"
  irVersion: 57

- version: 0.48.7
  changelogEntry:
    - summary: |
        Form data encoding now correctly handles array and object values by encoding each property value as a separate key-value pair, rather than trying to encode the entire object as a single value. This ensures proper handling of complex data structures in multipart form requests.
      type: fix
  createdAt: "2025-01-28"
  irVersion: 55

- version: 0.48.6
  changelogEntry:
    - summary: Support form-encoded form data parameters by using `qs` to properly encode array and object values with the `repeat` array format.
      type: fix
  createdAt: "2025-01-28"
  irVersion: 55

- version: 0.48.5
  changelogEntry:
    - summary: Don't double wrap a blob if a user uploads a blob to a multi-part form. Otherwise file's content-type is lost in Deno.
      type: fix
  createdAt: "2025-01-28"
  irVersion: 55

- version: 0.48.4
  changelogEntry:
    - summary: When custom config `useBigInt` is `true`, generate examples and snippets with `BigInt("123")`.
      type: fix
  createdAt: "2025-01-21"
  irVersion: 55

- version: 0.48.3
  changelogEntry:
    - summary: The SDK now supports reading the basic auth username and password values from environment variables.
      type: fix
  createdAt: "2025-01-16"
  irVersion: 55

- version: 0.48.2
  changelogEntry:
    - summary: This updates the retrier logic to stop retrying on HTTP conflict (409). This was an oversight that we've meant to remove for a while (similar to other Fern SDKs).
      type: fix
  createdAt: "2025-01-16"
  irVersion: 55

- version: 0.48.1
  changelogEntry:
    - summary: Record types with `null` values are now correctly serialized.
      type: fix
  createdAt: "2025-01-16"
  irVersion: 55

- version: 0.48.0
  changelogEntry:
    - summary: |
        When `useBigInt` SDK configuration is set to `true`, a customized JSON serializer & deserializer is used that will preserve the precision of `bigint`'s, as opposed to the native `JSON.stringify` and `JSON.parse` function which converts `bigint`'s to `number`'s losing precision.

        When combining `useBigInt` with our serialization layer (`no-serde: false` (default)), both the request and response properties that are marked as `long` and `bigint` in OpenAPI/Fern spec, will consistently be `bigint`'s.
        However, when disabling the serialization layer (`no-serde: true`), they will be typed as `number | bigint`.

        Here's an overview of what to expect from the generated types when combining `useBigInt` and `noSerde` with the following Fern definition:

        **Fern definition**
        ```yml
        types:
          ObjectWithOptionalField:
            properties:
              longProp: long
              bigIntProp: bigint
        ```

        **TypeScript output**
        ```typescript
        // useBigInt: true
        // noSerde: false
        interface ObjectWithLongAndBigInt {
          longProp: bigint;
          bigIntProp: bigint;
        }

        // useBigInt: true
        // noSerde: true
        interface ObjectWithLongAndBigInt {
          longProp: bigint | number;
          bigIntProp: bigint | number;
        }

        // useBigInt: false
        // noSerde: false
        interface ObjectWithLongAndBigInt {
          longProp: number;
          bigIntProp: string;
        }

        // useBigInt: false
        // noSerde: true
        interface ObjectWithLongAndBigInt {
          longProp: number;
          bigIntProp: string;
        }
        ```
      type: feat
  createdAt: "2025-01-16"
  irVersion: 55

- version: 0.47.1
  changelogEntry:
    - summary: |
        Resolves an issue where nullable query parameters were not null-safe in their method invocations. The
        generated code now appropriately guard against `null` values like so:

        ```typescript
        const _queryParams: Record< ... >;
        if (value !== undefined) {
            _queryParams["value"] = value?.toString() ?? null;
        }
        ```
      type: fix
  createdAt: "2025-01-15"
  irVersion: 55

- version: 0.47.0
  changelogEntry:
    - summary: |
        Add support for `nullable` properties. Users can now specify explicit `null` values
        for types that specify `nullable` properties like so:

        ```typescript
        await client.users.update({ username: "john.doe", metadata: null });
        ```
      type: feat
  createdAt: "2025-01-14"
  irVersion: 55

- version: 0.46.11
  changelogEntry:
    - summary: |
        Don't double check whether an optional string literal alias (see example below) is a string when using serializer to build query string parameters.

        ```yml
        types:
          LiteralAliasExample: literal<"MyLiteralValue">

        service:
          endpoints:
            foo:
              path: /bar
              method: POST
              request:
                name: FooBarRequest
                query-parameters:
                  optional_alias_literal: optional<LiteralAliasExample>
        ```

        ```ts
        // before
        if (optionalAliasLiteral != null) {
            _queryParams["optional_alias_literal"] = typeof serializers.LiteralAliasExample.jsonOrThrow(optionalAliasLiteral, {
                unrecognizedObjectKeys: "strip",
            }) === "string" ? serializers.LiteralAliasExample.jsonOrThrow(optionalAliasLiteral, {
                unrecognizedObjectKeys: "strip",
            }) : JSON.stringify(serializers.LiteralAliasExample.jsonOrThrow(optionalAliasLiteral, {
                unrecognizedObjectKeys: "strip",
            }));
        }

        // after
        if (optionalAliasLiteral != null) {
            _queryParams["optional_alias_literal"] = serializers.LiteralAliasExample.jsonOrThrow(optionalAliasLiteral, {
                unrecognizedObjectKeys: "strip",
            });
        }
        ```
      type: fix
  createdAt: "2025-01-14"
  irVersion: 53

- version: 0.46.10
  changelogEntry:
    - summary: Use serialization layer to convert types to JSON strings when enabled.
      type: fix
  createdAt: "2025-01-14"
  irVersion: 53

- version: 0.46.9
  changelogEntry:
    - summary: Expose `baseUrl` as a default Client constructor option and construct URL correctly.
      type: fix
  createdAt: "2025-01-13"
  irVersion: 53

- version: 0.46.8
  changelogEntry:
    - summary: Generate the `version.ts` file correctly
      type: fix
  createdAt: "2025-01-13"
  irVersion: 53

- version: 0.46.7
  changelogEntry:
    - summary: Simplify runtime detection to reduce the chance of using an unsupported API like `process.` Detect Edge Runtime by Vercel.
      type: fix
  createdAt: "2025-01-09"
  irVersion: 53

- version: 0.46.6
  changelogEntry:
    - summary: Update `@types/node` to `18+`, required for the generated `Node18UniversalStreamWrapper` test.
      type: fix
  createdAt: "2025-01-09"
  irVersion: 53

- version: 0.46.5
  changelogEntry:
    - summary: Fix the webpack test to work with .js/.jsx extensions in TypeScript
      type: fix
    - summary: Only map .js modules in Jest, not .json files.
      type: fix
  createdAt: "2025-01-09"
  irVersion: 53

- version: 0.46.4
  changelogEntry:
    - summary: Fix packageJson custom configuration & package.json types field.
      type: fix
  createdAt: "2025-01-09"
  irVersion: 53

- version: 0.46.3
  changelogEntry:
    - summary: Revert to using legacy exports by default.
      type: fix
  createdAt: "2025-01-09"
  irVersion: 53

- version: 0.46.2
  changelogEntry:
    - summary: Fix Jest to work with files imported using `.js` extension.
      type: fix
    - summary: Make sure Jest loads Jest configuration regardless of package.json type.
      type: fix
  createdAt: "2025-01-09"
  irVersion: 53

- version: 0.46.1
  changelogEntry:
    - summary: ESModule output is fixed to be compatible with Node.js ESM loading.
      type: fix
  createdAt: "2025-01-08"
  irVersion: 53

- version: 0.46.0
  changelogEntry:
    - summary: SDKs are now built and exported in both CommonJS (legacy) and ESModule format.
      type: feat
    - summary: |
        Export `serialization` code from root package export.
        ```ts
        import { serialization } from `@packageName`;
        ```

        The serialization code is also exported as `@packageName/serialization`.
        ```ts
        import * as serialization from `@packageName/serialization`;
        ```
      type: feat
    - summary: |
        `package.json` itself is exported in `package.json` to allow consumers to easily read metadata about the package they are consuming.
      type: feat
  createdAt: "2025-01-06"
  irVersion: 53

- version: 0.45.2
  changelogEntry:
    - summary: TS generated snippets now respect proper parameter casing when noSerdeLayer is enabled.
      type: fix
  createdAt: "2024-12-31"
  irVersion: 53

- version: 0.45.1
  changelogEntry:
    - summary: |
        Export everything inside of TypeScript namespaces that used to be ambient.

        For the `enableInlineTypes` feature, some namespaces were no longer declared (ambient), and types and interfaces inside the namespace would no longer be automatically exported without the `export` keyword. This fix exports everything that's inside these namespaces and also declared namespaces for good measure (in case they are not declared in the future).
      type: fix
  createdAt: "2024-12-27"
  irVersion: 53

- version: 0.45.0
  changelogEntry:
    - summary: Update dependencies of the generated TS SDK and Express generator. TypeScript has been updated to 5.7.2 which is a major version upgrade from 4.6.4.
      type: feat
  createdAt: "2024-12-26"
  irVersion: 53

- version: 0.44.5
  changelogEntry:
    - summary: Fix a bug where we attempt to parse an empty terminator when receiving streaming JSON responses.
      type: fix
  createdAt: "2024-12-23"
  irVersion: 53

- version: 0.44.4
  changelogEntry:
    - summary: Use specified defaults for pagination offset parameters during SDK generation.
      type: feat
  createdAt: "2024-12-20"
  irVersion: 53

- version: 0.44.3
  changelogEntry:
    - summary: Fix a bug where client would send request wrapper instead of the body of the request wrapper, when the request has inline path parameters and a body property.
      type: fix
  createdAt: "2024-12-18"
  irVersion: 53

- version: 0.44.2
  changelogEntry:
    - summary: Inline path parameters will use their original name when `retainOriginalName` or `noSerdeLayer` is enabled.
      type: fix
  createdAt: "2024-12-17"
  irVersion: 53

- version: 0.44.1
  changelogEntry:
    - summary: When there is an environment variable set, you do not need to pass in any parameters to the client constructor.
      type: fix
  createdAt: "2024-12-16"
  irVersion: 53

- version: 0.44.0
  changelogEntry:
    - summary: |
        Inline path parameters into request types by setting `inlinePathParameters` to `true` in the generator config.

        Here's an example of how users would use the same endpoint method without and with `inlinePathParameters` set to `true`.

        Without `inlinePathParameters`:

        ```ts
        await service.getFoo("pathParamValue", { id: "SOME_ID" });
        ```

        With `inlinePathParameters`:

        ```ts
        await service.getFoo({ pathParamName: "pathParamValue", id: "SOME_ID" });
        ```
      type: feat
  createdAt: "2024-12-13"
  irVersion: 53

- version: 0.43.1
  changelogEntry:
    - summary: When `noSerdeLayer` is enabled, streaming endpoints were failing to compile because they assumed that the serialization layer existed. This is now fixed.
      type: fix
  createdAt: "2024-12-11"
  irVersion: 53

- version: 0.43.0
  changelogEntry:
    - summary: |
        Generate inline types for inline schemas by setting `enableInlineTypes` to `true` in the generator config.
        When enabled, the inline schemas will be generated as nested types in TypeScript.
        This results in cleaner type names and a more intuitive developer experience.

        Before:

        ```ts
        // MyRootType.ts
        import * as MySdk from "...";

        export interface MyRootType {
          foo: MySdk.MyRootTypeFoo;
        }

        // MyRootTypeFoo.ts
        import * as MySdk from "...";

        export interface MyRootTypeFoo {
          bar: MySdk.MyRootTypeFooBar;
        }

        // MyRootTypeFooBar.ts
        import * as MySdk from "...";

        export interface MyRootTypeFooBar {}
        ```

        After:

        ```ts
        // MyRootType.ts
        import * as MySdk from "...";

        export interface MyRootType {
          foo: MyRootType.Foo;
        }

        export namespace MyRootType {
          export interface Foo {
            bar: Foo.Bar;
          }

          export namespace Foo {
            export interface Bar {}
          }
        }
        ```

        Now users can get the deep nested `Bar` type as follows:

        ```ts
        import { MyRootType } from MySdk;

        const bar: MyRootType.Foo.Bar = {};
        ```
      type: feat
  createdAt: "2024-12-11"
  irVersion: 53

- version: 0.42.7
  changelogEntry:
    - summary: |
        Support `additionalProperties` in OpenAPI or `extra-properties` in the Fern Defnition. Now
        an object that has additionalProperties marked as true will generate the following interface:

        ```ts
        interface User {
          propertyOne: string;
          [key: string]: any;
        }
        ```
      type: feat
  createdAt: "2024-12-03"
  irVersion: 53

- version: 0.42.6
  changelogEntry:
    - summary: Remove the generated `APIPromise` since it is not compatible on certain node versions.
      type: fix
  createdAt: "2024-11-23"
  irVersion: 53

- version: 0.42.5
  changelogEntry:
    - summary: Remove extraneous import in pagination snippets.
      type: fix
  createdAt: "2024-11-23"
  irVersion: 53

- version: 0.42.4
  changelogEntry:
    - summary: Improve `GeneratedTimeoutSdkError` error to include endpoint name in message.
      type: fix
  createdAt: "2024-11-21"
  irVersion: 53

- version: 0.42.3
  changelogEntry:
    - summary: Fixed issue with snippets used for pagination endpoints.
      type: fix
  createdAt: "2024-11-22"
  irVersion: 53

- version: 0.42.2
  changelogEntry:
    - summary: |
        Added documentation for pagination in the README. The snippet below will
        now show up on generated READMEs.

        ```typescript
        // Iterate through all items
        const response = await client.users.list();
        for await (const item of response) {
          console.log(item);
        }

        // Or manually paginate
        let page = await client.users.list();
        while (page.hasNextPage()) {
          page = await page.getNextPage();
        }
        ```
      type: feat
  createdAt: "2024-11-21"
  irVersion: 53

- version: 0.42.1
  changelogEntry:
    - summary: |
        Added support for passing additional headers in request options. For example:

        ```ts
        const response = await client.someEndpoint(..., {
          headers: {
            'X-Custom-Header': 'custom value'
          }
        });
        ```
      type: feat
  createdAt: "2024-11-20"
  irVersion: 53

- version: 0.42.0
  changelogEntry:
    - summary: |
        Added support for `.asRaw()` which allows users to access raw response data including headers. For example:

        ```ts
        const response = await client.someEndpoint().asRaw();
        console.log(response.headers["X-My-Header"]);
        console.log(response.body);
        ```
      type: feat
  createdAt: "2024-11-15"
  irVersion: 53

- version: 0.41.2
  changelogEntry:
    - summary: Actually remove `jest-fetch-mock` from package.json.
      type: fix
  createdAt: "2024-11-18"
  irVersion: 53

- version: 0.41.1
  changelogEntry:
    - summary: Remove dev dependency on `jest-fetch-mock`.
      type: fix
  createdAt: "2024-11-02"
  irVersion: 53

- version: 0.41.0
  changelogEntry:
    - summary: Add a variable jitter to the exponential backoff and retry.
      type: feat
  createdAt: "2024-10-08"
  irVersion: 53

- version: 0.41.0-rc2
  changelogEntry:
    - summary: Generated READMEs now include improved usage snippets for pagination and streaming endpoints.
      type: feat
  createdAt: "2024-10-08"
  irVersion: 53

- version: 0.41.0-rc1
  changelogEntry:
    - summary: Fixes a broken unit test introduced in 0.41.0-rc0.
      type: fix
  createdAt: "2024-10-08"
  irVersion: 53

- version: 0.41.0-rc0
  changelogEntry:
    - summary: The generated SDK now supports bytes (`application/octet-stream`) requests.
      type: feat
  createdAt: "2024-10-08"
  irVersion: 53

- version: 0.40.8
  changelogEntry:
    - summary: File array uploads now call `request.appendFile` instead of `request.append` which was causing form data to be in a corrupted state.
      type: fix
  createdAt: "2024-09-28"
  irVersion: 53

- version: 0.40.7
  changelogEntry:
    - summary: |
        The generated README will now have a section that links to the generated SDK Reference (in `reference.md`).

        ```md
        ## Reference

        A full reference for this library can be found [here](./reference.md).
        ```
      type: fix
  createdAt: "2024-09-28"
  irVersion: 53

- version: 0.40.6
  changelogEntry:
    - summary: The TypeScript SDK now supports specifying a custom contentType if one is specified.
      type: fix
  createdAt: "2024-09-18"
  irVersion: 53

- version: 0.40.5
  changelogEntry:
    - summary: The snippet templates for file upload are now accurate and also respect the feature flag `inlineFileProperties`.
      type: fix
  createdAt: "2024-09-18"
  irVersion: 53

- version: 0.40.4
  changelogEntry:
    - summary: Upgrades dependency `stream-json` which improves the performance when reading large API specs. This version will improve your `fern generate` performance.
      type: fix
  createdAt: "2024-09-12"
  irVersion: 53

- version: 0.40.3
  changelogEntry:
    - summary: |
        If the serde layer is enabled, then all the serializers are exported under the namespace `serializers`.

        ```ts
        import { serializers } from "@plantstore/sdk";

        export function main(): void {
          // serialize to json

          const json = serializers.Plant.toJson({
            name: "fern"
          });

          const parsed = serializers.Plant.parseOrThrow(`{ "name": "fern" }`);
        }
        ```
      type: fix
  createdAt: "2024-09-12"
  irVersion: 53

- version: 0.40.2
  changelogEntry:
    - summary: The generated SDK now handles reading IR JSONs that are larger than 500MB. In order to to this, the function `streamObjectFromFile` is used instead of `JSON.parse`.
      type: fix
  createdAt: "2024-09-12"
  irVersion: 53

- version: 0.40.1
  changelogEntry:
    - summary: The generated snippets now inline referenced request objects given they are not named, they need to be inlined.
      type: fix
  createdAt: "2024-09-12"
  irVersion: 53

- version: 0.40.0
  changelogEntry:
    - summary: |
        A new configuration flag has now been added that will automatically generate
        `BigInt` for `long` and `bigint` primitive types. To turn this flag on:

        ```yml
        groups:
          ts-sdk:
            name: fernapi/fern-typescript-sdk
            version: 0.40.0
            config:
              useBigInt: true
        ```
      type: feat
  createdAt: "2024-09-12"
  irVersion: 53

- version: 0.39.8
  changelogEntry:
    - summary: |
        The generated enum examples now reference the value of the enum directly instead
        of using the enum itself.

        ### Before

        ```ts
        {
          "genre": Imdb.Genre.Humor,
        }
        ```

        ### After

        ```ts
        {
          "genre": "humor"
        }
        ```
      type: fix
  createdAt: "2024-09-11"
  irVersion: 53

- version: 0.39.7
  changelogEntry:
    - summary: |
        The SDK now produces a `version.ts` file where we export a constant called `SDK_VERSION`.
        This constant can be used by different utilities to dynamically import in the version (for example, if someone wants to customize the user agent).
      type: chore
  createdAt: "2024-08-27"
  irVersion: 53

- version: 0.39.6
  changelogEntry:
    - summary: |
        Browser clients can now import streams, via `readable-streams` polyfill. Additionally adds a
        webpack unit test to verify that the core utilities can be compiled.
      type: fix
  createdAt: "2024-08-27"
  irVersion: 53

- version: 0.39.5
  changelogEntry:
    - summary: |
        If `noSerdeLayer` is enabled, then the generated TypeScript SDK snippets and wire tests
        will not use `Date` objects but instead use strings. Without this fix, the generated
        wire tests would result in failures.
      type: fix
  createdAt: "2024-08-20"
  irVersion: 53

- version: 0.39.4
  changelogEntry:
    - summary: Ensure that environment files don't generate, unless there is a valid environment available.
      type: fix
  createdAt: "2024-08-20"
  irVersion: 53

- version: 0.39.3
  changelogEntry:
    - summary: Multipart form data unit tests only get generated if the SDK has multipart form uploads.
      type: fix
  createdAt: "2024-08-16"
  irVersion: 53

- version: 0.39.2
  changelogEntry:
    - summary: |
        Allows filenames to be passed from underlying File objects in Node 18+ and browsers
        Users can now supply files like so, using a simple multipart upload API as an example:
        ```typescript
        client.file.upload(new File([...blobParts], 'filename.ext'), ...)
        ```
        `filename.ext` will be encoded into the upload.
      type: fix
  createdAt: "2024-08-16"
  irVersion: 53

- version: 0.39.1
  changelogEntry:
    - summary: |
        The SDK now supports looking directly at a `hasNextPage` property for offset pagination if configured.
        Previously the SDK would look if the number of items were empty, but this failed in certain edge cases.
      type: feat
  createdAt: "2024-08-07"
  irVersion: 53

- version: 0.38.6
  changelogEntry:
    - summary: |
        The SDK generator now sends a `User-Agent` header on each request that is set to
        `<package>/<version>`. For example if your package is called `imdb` and is versioned `0.1.0`, then
        the user agent header will be `imdb/0.1.0`.
      type: feat
  createdAt: "2024-08-07"
  irVersion: 53

- version: 0.38.5
  changelogEntry:
    - summary: Addressed fetcher unit test flakiness by using a mock fetcher
      type: fix
  createdAt: "2024-08-07"
  irVersion: 53

- version: 0.38.4
  changelogEntry:
    - summary: Literal templates are generated if they are union members
      type: fix
    - summary: Snippet templates no longer try to inline objects within containers
      type: fix
  createdAt: "2024-08-04"
  irVersion: 53

- version: 0.38.3
  changelogEntry:
    - summary: Adds async iterable to StreamWrapper implementation for easier use with downstream dependencies.
      type: fix
  createdAt: "2024-08-02"
  irVersion: 53

- version: 0.38.2
  changelogEntry:
    - summary: Refactors the `noScripts` feature flag to make sure that no `yarn install` commands can be accidentally triggered.
      type: fix
  createdAt: "2024-08-01"
  irVersion: 53

- version: 0.38.1
  changelogEntry:
    - summary: |
        A feature flag called `noScripts` has been introduced to prevent the generator from running any scripts such as `yarn format` or `yarn install`. If any of the scripts
        cause errors, toggling this option will allow you to receive the generated code.

        ```
        - name: fernapi/fern-typescript-sdk
          version: 0.38.1
          config:
            noScripts: true
        ```
      type: feat
  createdAt: "2024-08-01"
  irVersion: 53

- version: 0.38.0-rc0
  changelogEntry:
    - summary: Upgrade to IRv53.
      type: internal
    - summary: The generator now creates snippet templates for undiscriminated unions.
      type: chore
  createdAt: "2024-07-31"
  irVersion: 53

- version: 0.37.0-rc0
  changelogEntry:
    - summary: |
        The business plan Typescript SDK will now generate wire tests if the feature flag in the configuration is turned on.

        ```
        - name: fernapi/fern-typescript-sdk
          version: 0.37.0-rc0
          config:
            generateWireTests: true
        ```
      type: feat
  createdAt: "2024-07-29"
  irVersion: 50

- version: 0.36.6
  changelogEntry:
    - summary: Now import paths are correctly added to getResponseBody tests. CI checks also added.
      type: fix
  createdAt: "2024-07-29"
  irVersion: 50

- version: 0.36.5
  changelogEntry:
    - summary: Now, server sent events are treated differently as streaming responses, to ensure the correct wrapping happens.
      type: fix
  createdAt: "2024-07-29"
  irVersion: 50

- version: 0.36.4
  changelogEntry:
    - summary: Now, import paths are correctly added to stream wrapper tests.
      type: fix
  createdAt: "2024-07-26"
  irVersion: 50

- version: 0.36.3
  changelogEntry:
    - summary: Support starting the stream on `StreamWrapper.pipe(...)` for shorter syntax when dealing with `node:stream` primitives.
      type: fix
  createdAt: "2024-07-26"
  irVersion: 50

- version: 0.36.2
  changelogEntry:
    - summary: |
        This release comes with numerous improvements to streaming responses:

        1. Introduces new stream wrapper polyfills that implement the ability to stream to more streams, per environment.
        2. For `Node 18+`, stream responses can now be piped to `WritableStream`. They can also be streamed to `stream.Writable`, as possible before.
        3. For `< Node 18`, stream responses can be piped to `stream.Writeable`, as before.
        4. For `Browser` environments, stream responses can be piped to `WritableStream`.
        5. For `Cloudflare Workers`, stream responses can be piped to `WritableStream`.
      type: fix
    - summary: Now, there are generated unit tests for the `fetcher/stream-wrappers` core directory which makes sure that Fern's stream wrapping from responses work as expected!
      type: fix
  createdAt: "2024-07-26"
  irVersion: 50

- version: 0.36.1
  changelogEntry:
    - summary: Now, there are generated unit tests for the `auth` and `fetcher` core directory which makes sure that Fern's fetcher and authorization helpers work as expected!
      type: fix
  createdAt: "2024-07-16"
  irVersion: 50

- version: 0.36.0
  changelogEntry:
    - summary: Now, there are generated unit tests for the `schemas` core directory which makes sure that Fern's request + response validation will work as expected!
      type: fix
  createdAt: "2024-07-16"
  irVersion: 50

- version: 0.35.0
  changelogEntry:
    - summary: Support Multipart Form uploads where `fs.createReadStream` is passed. This requires coercing the stream into a `File`.
      type: fix
  createdAt: "2024-07-16"
  irVersion: 50

- version: 0.34.0
  changelogEntry:
    - summary: Upgrade to IRv50.
      type: internal
    - summary: |
        Add support for generating an API version scheme in `version.ts`.
        Consider the following `api.yml` configuration:

        ```yaml
        version:
          header: X-API-Version
          default: "1.0.0"
          values:
            - "1.0.0-alpha"
            - "1.0.0-beta"
            - "1.0.0"
        ```

        The following `version.ts` file is generated:

        ```typescript
        /**
        * This file was auto-generated by Fern from our API Definition.
        */

        /** The version of the API, sent as the X-API-Version header. */
        export type AcmeVersion = "1.0.0" | "2.0.0" | "latest";
        ```

        If a default value is specified, it is set on every request but can be overridden
        in either the client-level `Options` or call-specific `RequestOptions`. If a default
        value is _not_ specified, the value of the header is required on the generated `Options`.

        An example call is shown below:

        ```typescript
        import { AcmeClient } from "acme";

        const client = new AcmeClient({ apiKey: "YOUR_API_KEY", xApiVersion: "2.0.0" });
        await client.users.create({
          firstName: "john",
          lastName: "doe"
        });
        ```
      type: feat
  createdAt: "2024-07-16"
  irVersion: 50

- version: 0.33.0
  changelogEntry:
    - summary: |
        This release comes with numerous improvements to multipart uploads:

        1. `Fetcher.ts` no longer depends on form-data and formdata-node which reduces
          the size of the SDK for all consumers that are not leveraging multipart form
          data uploads.
        2. The SDK now accepts `fs.ReadStream`, `Blob` and `File` as inputs and handles
          parsing them appropriately.
        3. By accepting a `Blob` as a file parameter, the SDK now supports sending the
          filename when making a request.
      type: fix
  createdAt: "2024-07-16"
  irVersion: 48

- version: 0.32.0
  changelogEntry:
    - summary: The `reference.md` is now generated for every SDK.
      type: feat
    - summary: The `reference.md` is now generated by the `generator-cli`.
      type: feat
    - summary: The `reference.md` includes a single section for the _first_ example specified on the endpoint. Previously, a separate section was included for _every_ example.
      type: fix
  createdAt: "2024-07-15"
  irVersion: 48

- version: 0.31.0
  changelogEntry:
    - summary: |
        Add `omitUndefined` generator option. This is enabled with the following config:

        ```yaml
        groups:
          generators:
            - name: fernapi/fern-typscript-node-sdk
              version: 0.31.0
              ...
              config:
                omitUndefined: true
        ```

        When enabled, any property set to an explicit `undefined` is _not_ included
        in the serialized result. For example,

        ```typescript
        const request: Acme.CreateUserRequest = {
          firstName: "John",
          lastName: "Doe",
          email: undefined
        };
        ```

        By default, explicit `undefined` values are serialized as `null` like so:

        ```json
        {
          "firstName": "John",
          "lastName": "Doe",
          "email": null
        }
        ```

        When `omitUndefined` is enabled, the JSON object is instead serialized as:

        ```json
        {
          "firstName": "John",
          "lastName": "Doe"
        }
        ```
      type: feat
  createdAt: "2024-07-12"
  irVersion: 48

- version: 0.30.0
  changelogEntry:
    - summary: Client-level `Options` now supports overriding global headers like version.
      type: feat
  createdAt: "2024-07-11"
  irVersion: 48

- version: 0.29.2
  changelogEntry:
    - summary: Fix serialization of types with circular references
      type: fix
  createdAt: "2024-07-10"
  irVersion: 48

- version: 0.29.1
  changelogEntry:
    - summary: |
        Pagination endpoints that define nested offset/cursor properties are now functional.
        A new `setObjectProperty` helper is used to dynamically set the property, which is inspired
        by Lodash's `set` function (https://lodash.com/docs/4.17.15#set).

        The generated code now looks like the following:

        ```typescript
        let _offset = request?.pagination?.page != null ? request?.pagination?.page : 1;
        return new core.Pageable<SeedPagination.ListUsersPaginationResponse, SeedPagination.User>({
          response: await list(request),
          hasNextPage: (response) => (response?.data ?? []).length > 0,
          getItems: (response) => response?.data ?? [],
          loadPage: (_response) => {
            _offset += 1;
            return list(core.setObjectProperty(request, "pagination.page", _offset));
          }
        });
        ```
      type: fix
  createdAt: "2024-07-10"
  irVersion: 48

- version: 0.29.0
  changelogEntry:
    - summary: Upgrade to IRv48.
      type: internal
    - summary: Add support for pagination endpoints that require request body properties.
      type: feat
    - summary: |
        Add support for pagination with an offset step. This is useful for endpoints that page based on the element index rather than a page index (i.e. the 100th element vs. the 10th page).

        This feature shares the same UX as both the `offset` and `cursor` pagination variants.
      type: feat
  createdAt: "2024-07-09"
  irVersion: 48

- version: 0.29.0-rc0
  changelogEntry:
    - summary: All serializers in the generated SDK are now synchronous. This makes the serializers easier to use and improves the performance as well.
      type: fix
  createdAt: "2024-07-09"
  irVersion: 46

- version: 0.28.0-rc0
  changelogEntry:
    - summary: Add support for offset pagination, which uses the same pagination API introduced in `0.26.0-rc0`.
      type: feat
  createdAt: "2024-07-09"
  irVersion: 46

- version: 0.27.2
  changelogEntry:
    - summary: The generated readme now moves the sections for `AbortController`, `Runtime Compatibility` and `Custom Fetcher` under the Advanced section in the generated README.
      type: fix
  createdAt: "2024-07-08"
  irVersion: 46

- version: 0.27.1
  changelogEntry:
    - summary: |
        Support JSR publishing. If you would like your SDK to be published to JSR, there is now a configuration option called `publishToJsr: true`. When enabled, the generator will
        generate a `jsr.json` as well as a GitHub workflow to publish to JSR.

        ```yaml
        - name: fernapi/fern-typescript-sdk
          version: 0.27.1
          config:
            publishToJsr: true
        ```
      type: feat
  createdAt: "2024-07-08"
  irVersion: 46

- version: 0.27.0
  changelogEntry:
    - summary: Boolean literal headers can now be overridden via `RequestOptions`.
      type: fix
    - summary: |
        The generated `.github/workflows/ci.yml` file now supports NPM publishing with alpha/beta dist tags. If the selected version contains the `alpha` or `beta` substring,
        the associated dist tag will be added in the `npm publish` command like the following:

        ```sh
        # Version 1.0.0-beta
        npm publish --tag beta
        ```

        For more on NPM dist tags, see https://docs.npmjs.com/adding-dist-tags-to-packages
      type: feat
  createdAt: "2024-07-08"
  irVersion: 46

- version: 0.26.0-rc3
  changelogEntry:
    - summary: |
        The typescript generator now returns all `FormData` headers and Fetcher no longer stringifies stream.Readable type.
      type: fix
  createdAt: "2024-06-30"
  irVersion: 46

- version: 0.26.0-rc2
  changelogEntry:
    - summary: |
        `RequestOptions` now supports overriding global headers like authentication and version.
      type: feat
  createdAt: "2024-06-27"
  irVersion: 46

- version: 0.26.0-rc1
  changelogEntry:
    - summary: The generator was skipping auto pagination for item arrays that were optional. Now, those are safely handled as well.
      type: fix
  createdAt: "2024-06-27"
  irVersion: 46

- version: 0.26.0-rc0
  changelogEntry:
    - summary: |
        The TypeScript generator now supports cursor-based auto pagination. With auto pagination, a user can simply iterate over the results automatically:

        ```ts
        for (const user of client.users.list()) {
          consoler.log(user);
        }
        ```

        Users can also paginate over data manually

        ```ts
        const page = client.users.list();
        for (const user of page.data) {
          consoler.log(user);
        }

        // Helper methods for manually paginating:
        while (page.hasNextPage()) {
          page = page.getNextPage();
          // ...
        }
        ```
      type: feat
  createdAt: "2024-06-27"
  irVersion: 46

- version: 0.25.3
  changelogEntry:
    - summary: The generator is now upgraded to `v46.2.0` of the IR.
      type: internal
  createdAt: "2024-06-26"
  irVersion: 46

- version: 0.25.3
  changelogEntry:
    - summary: The generator is now upgraded to `v46.2.0` of the IR.
      type: internal
  createdAt: "2024-06-26"
  irVersion: 46

- version: 0.25.2
  changelogEntry:
    - summary: The generator now removes `fs`, `path`, and `os` dependencies from the browser runtime.
      type: fix
  createdAt: "2024-06-20"
  irVersion: 46

- version: 0.25.1
  changelogEntry:
    - summary: The generator now removes `fs`, `path`, and `os` dependencies from the browser runtime.
      type: fix
  createdAt: "2024-06-20"
  irVersion: 46

- version: 0.25.0
  changelogEntry:
    - summary: The generator now generates snippets for streaming endpoints. There is also a fix where literals are excluded from inlined requests.
      type: fix
  createdAt: "2024-06-19"
  irVersion: 46

- version: 0.25.0-rc0
  changelogEntry:
    - summary: The generator now merges the user's original `README.md` file (if any).
      type: feat
  createdAt: "2024-06-19"
  irVersion: 46

- version: 0.24.4
  changelogEntry:
    - summary: APIs that specify a default environment no longer include an unused environment import in their generated snippets.
      type: fix
  createdAt: "2024-06-19"
  irVersion: 46

- version: 0.24.3
  changelogEntry:
    - summary: The generator only adds a publish step in github actions if credentials are specified.
      type: fix
  createdAt: "2024-06-18"
  irVersion: 46

- version: 0.24.2
  changelogEntry:
    - summary: Remove the unnecessary client call from the request/response README.md section.
      type: feat
    - summary: |
        The generated README.md snippets now correctly referenced nested methods. For example,
        `client.users.create` (instead of `client.create`) in the following:

        ```ts
        import { AcmeClient } from "acme";

        const client = new AcmeClient({ apiKey: "YOUR_API_KEY" });
        await client.users.create({
          firstName: "john",
          lastName: "doe"
        });
        ```
      type: fix
  createdAt: "2024-06-19"
  irVersion: 46

- version: 0.24.1
  changelogEntry:
    - summary: |
        Dynamic snippets now support importing the client directly from the package.

        ```typescript
        import { MyClient } from "@org/sdk";

        const client = new MyClient({ ... });
        ```
      type: fix
  createdAt: "2024-06-19"
  irVersion: 46

- version: 0.24.0
  changelogEntry:
    - summary: Add dynamic client instantiation snippets
      type: feat
  createdAt: "2024-06-18"
  irVersion: 46

- version: 0.24.0-rc0
  changelogEntry:
    - summary: Dynamic client instantiation snippets are now generated. Note this only affects enterprise users that are using Fern's Snippets API.
      type: feat
  createdAt: "2024-06-18"
  irVersion: 46

- version: 0.23.3
  changelogEntry:
    - summary: The NPM publish job is _not_ generated if the token environment variable is not specified.
      type: fix
    - summary: |
        The snippets now use the `client` variable name like so:

        ```ts
        import { AcmeClient } from "acme";

        const client = new AcmeClient({ apiKey: "YOUR_API_KEY" });
        await client.users.create({
          firstName: "john",
          lastName: "doe"
        });
        ```
      type: feat
  createdAt: "2024-06-17"
  irVersion: 46

- version: 0.23.2
  changelogEntry:
    - summary: Client constructor snippets now include an `environment` property whenever it's required.
      type: fix
    - summary: The import paths included in the `README.md` exclusively use double quotes.
      type: fix
    - summary: When an NPM package name is not specified, the generated `README.md` will default to using the namespace export.
      type: fix
  createdAt: "2024-06-14"
  irVersion: 46

- version: 0.23.1
  changelogEntry:
    - summary: Undiscriminated unions used as map keys examples no longer return an error.
      type: fix
  createdAt: "2024-06-13"
  irVersion: 46

- version: 0.23.0
  changelogEntry:
    - summary: The latest version of the `generator-cli` (used to generate `README.md` files) is always installed.
      type: fix
  createdAt: "2024-06-12"
  irVersion: 46

- version: 0.23.0-rc1
  changelogEntry:
    - summary: |
        Introduce a custom configuration for arbitrary package json field. Now you can specify
        arbitrary key, value pairs that you want to be merged in the generated `package.json`.

        ```yml
        config:
          packageJson:
            dependencies:
              my-dep: "2.0.0"
            bin: "./index.js"
        ```
      type: fix
  createdAt: "2024-06-11"
  irVersion: 46

- version: 0.23.0-rc0
  changelogEntry:
    - summary: |
        Union snippet templates are fixed in 2 ways:
        1. The templates do not have a leading single quote (a typo from before)
        2. The templates now inline union properties (in certain cases)
      type: fix
  createdAt: "2024-06-07"
  irVersion: 46

- version: 0.22.0
  changelogEntry:
    - summary: Add support for higher quality `README.md` generation.
      type: feat
  createdAt: "2024-06-07"
  irVersion: 46

- version: 0.21.1
  changelogEntry:
    - summary: Detect `workerd` (Cloudflare) environments in `Runtime.ts`. The `Stream` class which is used for Server-Sent Events now prefers `TextDecoder` if it is present in the environment, to work in Cloudflare environments.
      type: feat
  createdAt: "2024-06-05"
  irVersion: 46

- version: 0.21.0
  changelogEntry:
    - summary: The generator now supports `bigint` types.
      type: feat
    - summary: Bump to IRv46.
      type: internal
  createdAt: "2024-06-05"
  irVersion: 46

- version: 0.20.9
  changelogEntry:
    - summary: TypeScript generator outputs code snippets that have `example-identifier` embedded.
      type: fix
  createdAt: "2024-06-02"
  irVersion: 43

- version: 0.20.8
  changelogEntry:
    - summary: TypeScript projects were skipping added peer dependencies in certain cases, now those are fixed.
      type: feat
  createdAt: "2024-06-02"
  irVersion: 43

- version: 0.20.7
  changelogEntry:
    - summary: Simplify the error handling introduced in `0.20.6` so that it more easily handles endpoints that include structured errors.
      type: fix
  createdAt: "2024-05-31"
  irVersion: 43

- version: 0.20.6
  changelogEntry:
    - summary: |
        This updates the behavior of the failure condition introduced in `0.20.2`; the SDK
        now throws an error whenever we fail to refresh an access token even if `neverThrowErrors`
        is set. We treat this failure as a systematic exception, so it's OK to throw in this case.
      type: fix
  createdAt: "2024-05-31"
  irVersion: 43

- version: 0.20.5
  changelogEntry:
    - summary: |
        Support setting `extraPeerDependencies` and `extraPeerDependenciesMeta` as
        configuration arguments. For example:

        ```yaml
        extraPeerDependencies:
          "openai": "^4.47.1"
        extraPeerDependenciesMeta:
          "openai":
            optional: true
        ```
      type: feat
  createdAt: "2024-05-30"
  irVersion: 43

- version: 0.20.4
  changelogEntry:
    - summary: Functionality to generate integration tests against a mock server has been disabled.
      type: fix
  createdAt: "2024-05-29"
  irVersion: 43

- version: 0.20.2
  changelogEntry:
    - summary: |
        The OAuth token provider supports SDKs that enable the `neverThrowErrors` setting.
        If the OAuth token provider fails to retrieve and/or refresh an access token, an error
        will _not_ be thrown. Instead, the original access token will be used and the user will be
        able to act upon an error available on the response. For example,

        ```ts
        const response = await client.user.get(...)
        if (!response.ok) {
          // Handle the response.error ...
        }
        ```
      type: fix
  createdAt: "2024-05-29"
  irVersion: 43

- version: 0.20.1
  changelogEntry:
    - summary: Remove instances of `node:stream` so that the generated SDK is Webpack + Next.js compatible.
      type: fix
  createdAt: "2024-05-29"
  irVersion: 43

- version: 0.20.1-rc0
  changelogEntry:
    - summary: URL encoded bodies are now appropriately encoded within the fetcher.
      type: fix
  createdAt: "2024-05-29"
  irVersion: 43

- version: 0.20.1
  changelogEntry:
    - summary: Remove node:stream imports for Webpack and Next.js compatibility
      type: fix
    - summary: Fix URL encoded body encoding in fetcher
      type: fix
  createdAt: "2024-05-29"
  irVersion: 43

- version: 0.20.0-rc1
  changelogEntry:
    - summary: |
        Pass `abortSignal` to `Stream` for server-sent-events and JSON streams so that the user can opt out and break from a stream.
      type: fix
  createdAt: "2024-05-24"
  irVersion: 43

- version: 0.20.0-rc1
  changelogEntry:
    - summary: |
        Pass `abortSignal` to `Stream` for server-sent-events and JSON streams so that the user can opt out and break from a stream.
      type: fix
  createdAt: "2024-05-24"
  irVersion: 43

- version: 0.20.0-rc0
  changelogEntry:
    - summary: |
        Add `abortSignal` to `RequestOptions`. SDK consumers can now specify an
        an arbitrary abort signal that can interrupt the API call.

        ```ts
        const controller = new AbortController();
        client.endpoint.call(..., {
          abortSignal: controller.signal,
        })
        ```
      type: feat
  createdAt: "2024-05-24"
  irVersion: 43

- version: 0.19.0
  changelogEntry:
    - summary: |
        Add `inlineFileProperties` configuration to support generating file upload properties
        as in-lined request properties (instead of positional parameters). Simply configure the following:

        ```yaml
        - name: fernapi/fern-typscript-node-sdk
          version: 0.19.0
          ...
          config:
            inlineFileProperties: true
        ```

        **Before**:

        ```ts
        /**
          * @param {File | fs.ReadStream} file
          * @param {File[] | fs.ReadStream[]} fileList
          * @param {File | fs.ReadStream | undefined} maybeFile
          * @param {File[] | fs.ReadStream[] | undefined} maybeFileList
          * @param {Acme.MyRequest} request
          * @param {Service.RequestOptions} requestOptions - Request-specific configuration.
          *
          * @example
          *     await client.service.post(fs.createReadStream("/path/to/your/file"), [fs.createReadStream("/path/to/your/file")], fs.createReadStream("/path/to/your/file"), [fs.createReadStream("/path/to/your/file")], {})
          */
        public async post(
            file: File | fs.ReadStream,
            fileList: File[] | fs.ReadStream[],
            maybeFile: File | fs.ReadStream | undefined,
            maybeFileList: File[] | fs.ReadStream[] | undefined,
            request: Acme.MyRequest,
            requestOptions?: Acme.RequestOptions
        ): Promise<void> {
          ...
        }
        ```

        **After**:

        ```ts
        /**
          * @param {Acme.MyRequest} request
          * @param {Service.RequestOptions} requestOptions - Request-specific configuration.
          *
          * @example
          *     await client.service.post({
          *        file: fs.createReadStream("/path/to/your/file"),
          *        fileList: [fs.createReadStream("/path/to/your/file")]
          *     })
          */
        public async post(
            request: Acme.MyRequest,
            requestOptions?: Service.RequestOptions
        ): Promise<void> {
          ...
        }
        ```
      type: feat
  createdAt: "2024-05-20"
  irVersion: 43

- version: 0.18.3
  changelogEntry:
    - summary: The generator now uses the latest FDR SDK.
      type: internal
  createdAt: "2024-05-17"
  irVersion: 43

- version: 0.18.2
  changelogEntry:
    - summary: |
        If OAuth is configured, the generated `getAuthorizationHeader` helper now treats the
        bearer token as optional. This prevents us from sending the `Authorization` header
        when retrieving the access token.
      type: fix
  createdAt: "2024-05-15"
  irVersion: 43

- version: 0.18.1
  changelogEntry:
    - summary: |
        If OAuth environment variables are specified, the `clientId` and `clientSecret` parameters
        are optional.

        ```ts
        export declare namespace Client {
          interface Options {
              ...
              clientId?: core.Supplier<string>;
              clientSecret?: core.Supplier<string>;
          }
          ...
        }
        ```
      type: fix
  createdAt: "2024-05-14"
  irVersion: 43

- version: 0.18.0
  changelogEntry:
    - summary: |
        Add support for the OAuth client credentials flow. The new `OAuthTokenProvider` automatically
        resolves the access token and refreshes it as needed. The resolved access token is then used as the
        bearer token in all client requests.
      type: feat
  createdAt: "2024-05-13"
  irVersion: 43

- version: 0.17.1
  changelogEntry:
    - summary: Multipart form data requests are now compatible across browser and Node.js runtimes.
      type: fix
  createdAt: "2024-05-06"
  irVersion: 43

- version: 0.17.0
  changelogEntry:
    - summary: Bump to v43 of IR which means that you will need `0.26.1` of the Fern CLI version. To bump your CLI version, please run `fern upgrade`.
      type: internal
  createdAt: "2024-05-06"
  irVersion: 43

- version: 0.16.0-rc8
  changelogEntry:
    - summary: |
        The SDK generator now supports upload endpoints that specify an array of files like so:

        ```ts
        /**
          * @param {File[] | fs.ReadStream[]} files
          * @param {Acme.UploadFileRequest} request
          * @param {Service.RequestOptions} requestOptions - Request-specific configuration.
          */
        public async post(
            files: File[] | fs.ReadStream[],
            request: Acme.UploadFileRequest,
            requestOptions?: Service.RequestOptions
        ): Promise<void> {
            const _request = new FormData();
            for (const _file of files) {
              _request.append("files", _file);
            }
            ...
        }
        ```
      type: feat
  createdAt: "2024-05-06"
  irVersion: 38

- version: 0.16.0-rc7
  changelogEntry:
    - summary: |
        The SDK generator now supports `@param` JSDoc comments for endpoint parameters.
        The generator now arranges JSDoc in a few separate groups, one for each of `@param`, `@throws`,
        and `@examples` like so:

        ```ts
          /**
          * This endpoint checks the health of a resource.
          *
          * @param {string} id - A unique identifier.
          * @param {Service.RequestOptions} requestOptions - Request-specific configuration.
          *
          * @throws {@link Acme.UnauthorizedRequest}
          * @throws {@link Acme.BadRequest}
          *
          * @example
          *     await testSdk.health.service.check("id-2sdx82h")
          */
          public async check(id: string, requestOptions?: Service.RequestOptions): Promise<void> {
            ...
          }
        ```
      type: feat
    - summary: |
        The generator will only include user-provided examples if they exist, and otherwise
        only include a single generated example, like so:

        ```ts
          /**
          * This endpoint checks the health of a resource.
          *
          * @example
          *     await testSdk.health.service.check("id-2sdx82h")
          */
          public async check(id: string, requestOptions?: Service.RequestOptions): Promise<void> {
            ...
          }
        ```
      type: feat
    - summary: |
        The SDK generator now escapes path parameters that would previously create invalid
        URLs (e.g. "\\example"). Method implementations will now have references to
        `encodeURIComponent` like the following:

        ```ts
        const _response = await core.fetcher({
          url: urlJoin(
            (await core.Supplier.get(this._options.environment)) ?? environments.AcmeEnvironment.Prod,
            `/users/${encodeURIComponent(userId)}`
          ),
          ...
        });
        ```
      type: fix
  createdAt: "2024-04-30"
  irVersion: 38

- version: 0.16.0-rc6
  changelogEntry:
    - summary: snippet templates now move file upload parameters to unnamed args
      type: fix
  createdAt: "2024-04-30"
  irVersion: 38

- version: 0.16.0-rc5
  changelogEntry:
    - summary: remove duplicate quotation marks in snippet templates
      type: fix
  createdAt: "2024-04-30"
  irVersion: 38

- version: 0.16.0-rc4
  changelogEntry:
    - summary: fixes to styling of the SDK code snippet templates.
      type: fix
  createdAt: "2024-04-25"
  irVersion: 38

- version: 0.16.0-rc0
  changelogEntry:
    - summary: The generator now registers snippet templates which can be used for dynamic SDK code snippet generation.
      type: feat
  createdAt: "2024-04-24"
  irVersion: 38

- version: 0.15.1-rc1
  changelogEntry:
    - summary: |
        Earlier for inlined request exports, we were doing the following:

        ```ts
        export { MyRequest } from "./MyRequest";
        ```

        In an effort to make the generated code JSR compatible, the TS generator
        will now append the `type` explicitly for request exports.

        ```ts
        export { type MyRequest } from "./MyRequest";
        ```
      type: feat
  createdAt: "2024-04-24"
  irVersion: 38

- version: 0.15.1-rc0
  changelogEntry:
    - summary: plain text responses are now supported in the TypeScript generator.
      type: feat
  createdAt: "2024-04-22"
  irVersion: 38

- version: 0.15.0-rc1
  changelogEntry:
    - summary: |
        Minor fixes to SSE processing. In particular, stream terminal characters are now
        respected like `[DONE]` and JSON parsed data is sent to the deserialize function.
      type: fix
  createdAt: "2024-04-22"
  irVersion: 38

- version: 0.15.0-rc0
  changelogEntry:
    - summary: |
        Bump to v38 of IR and support server-sent events where the events are sent
        with a `data: ` prefix and terminated with a new line.
      type: feat
  createdAt: "2024-04-19"
  irVersion: 38

- version: 0.14.1-rc5
  changelogEntry:
    - summary: Code snippets are generated for file upload endpoints using `fs.readStream`. Previously, generation for these endpoints was being skipped.
      type: fix
    - summary: If integration tests are not enabled, simple jest tests with a `yarn test` script will be created.
      type: fix
    - summary: |
        In an effort to make the generated code JSR compatible, the generator now
        directly imports from files instead of using directory imports.
      type: feat
    - summary: |
        In an effort to make the generated code JSR compatible, we make sure all methods
        are strongly typed with return signatures (in this case `_getAuthorizationHeader()`).
      type: feat
    - summary: Generate code snippet for FileDownload endpoint
      type: fix
    - summary: |
        Import for `node-fetch` in `Fetcher.ts` uses a dynamic import instead of `require` which
        so that the SDK works in ESM environments (that are using local file output). When the
        `outputEsm` config flag is turned on, the dynamic import will be turned into an ESM specific import.
      type: fix
    - summary: |
        The test job in `ci.yml` works even if you have not configured Fern to
        generate integration tests.

        Without integration tests the test job will run `yarn && yarn test`. With the
        integration tests, the test job will delegate to the fern cli `fern yarn test`.
      type: fix
    - summary: |
        Add `allowExtraFields` option to permit extra fields in the serialized request.

        ```yaml
        - name: fernapi/fern-typscript-node-sdk
          version: 0.14.0-rc0
          ...
          config:
            allowExtraFields: true
        ```
      type: feat
  createdAt: "2024-04-17"
  irVersion: 37

- version: 0.13.0
  changelogEntry:
    - summary: Support V37 of the IR.
      type: internal
  createdAt: "2024-04-09"
  irVersion: 37

- version: 0.13.0-rc0
  changelogEntry:
    - summary: |
        Add `retainOriginalCasing` option to preserve the naming convention expressed in the API.
        For example, the following Fern definition will generate a type like so:

        ```yaml
        types:
          GetUsersRequest
            properties:
              group_id: string
        ```

        **Before**

        ```typescript
        export interface GetUsersRequest {
          groupId: string;
        }

        export interface GetUsersRequest = core.serialization.object({
        groupId: core.serialization.string("group_id")
        })

        export namespace GetUsersRequest {
          interface Raw {
            group_id: string
          }
        }
        ```

        **After**

        ```typescript
        export interface GetUsersRequest {
          group_id: string;
        }

        export interface GetUsersRequest = core.serialization.object({
        group_id: core.serialization.string()
        })

        export namespace GetUsersRequest {
          interface Raw {
            group_id: string
          }
        }
        ```
      type: feat
  createdAt: "2024-04-02"
  irVersion: 33

- version: 0.12.9
  changelogEntry:
    - summary: The generator stopped working for remote code generation starting in `0.12.7`. This is now fixed.
      type: fix
  createdAt: "2024-03-22"
  irVersion: 33

- version: 0.12.8
  changelogEntry:
    - summary: Enhance serde performance by reducing reliance on async behavior and lazy async dynamic imports.
      type: feat
    - summary: Shared generator notification and config parsing logic.
      type: internal
  createdAt: "2024-03-22"
  irVersion: 33

- version: 0.12.8-rc0
  changelogEntry:
    - summary: Enhance serde performance by reducing reliance on async behavior and lazy async dynamic imports.
      type: feat
  createdAt: "2024-03-18"
  irVersion: 33

- version: 0.12.7
  changelogEntry:
    - summary: |
        the SDK will now leverage environment variable defaults, where specified, for authentication variables, such as bearer tokens, api keys, custom headers, etc.

        Previously, the SDK would only leverage these defaults for bearer token auth IF auth was mandatory throughout the SDK.
      type: feat
  createdAt: "2024-03-14"
  irVersion: 33

- version: 0.12.6
  changelogEntry:
    - summary: |
        In Node.js environments the SDK will default to using `node-fetch`. The
        SDK depends on v2 of node-fetch to stay CJS compatible.

        Previously the SDK was doing `require("node-fetch")` but it should be
        `require("node-fetch").default` based on
        https://github.com/node-fetch/node-fetch/issues/450#issuecomment-387045223.
      type: fix
  createdAt: "2024-02-27"
  irVersion: 33

- version: 0.12.5
  changelogEntry:
    - summary: |
        Introduce a custom configuration called `tolerateRepublish` which supports running
        npm publish with the flag `--tolerateRepublish`. This flag allows you to publish
        on top of an existing npm package.

        To turn on this flag, update your generators.yml:

        ```yaml
        groups:
          generators:
            - name: fernapi/fern-typscript-node-sdk
              version: 0.12.5
              ...
              config:
                tolerateRepublish: true
        ```
      type: feat
  createdAt: "2024-02-27"
  irVersion: 33

- version: 0.12.4
  changelogEntry:
    - summary: |
        Previously reference.md was just leveraging the function name for the reference, now it leverages the full package-scoped path, mirroring how the function would be used in reality.

        ```ts
        seedExamples.getException(...)

        // is now

        seedExamples.file.notification.service.getException(...)
        ```
      type: fix
    - summary: Previously SDK code snippets would not support generation with undiscriminated unions. Now, it does.
      type: fix
  createdAt: "2024-02-27"
  irVersion: 33

- version: 0.12.2
  changelogEntry:
    - summary: |
        Previously SDK code snippets would not take into account default parameter values
        and would always include a `{}`. This was odd and didn't represent how a developer
        would use the SDK. Now, the snippets check for default parameter values and omit
        if there are no fields specified.

        ```ts
        // Before
        client.users.list({});

        // After
        client.users.list();
        ```
      type: fix
  createdAt: "2024-02-27"
  irVersion: 33

- version: 0.12.1
  changelogEntry:
    - summary: |
        Optional objects in deep query parameters were previously being incorrectly
        serialized. Before this change, optional objects were just being JSON.stringified
        which would send the incorrect contents over the wire.

        ```ts
        // Before
        if (foo != null) {
          _queryParams["foo"] = JSON.stringify(foo);
        }

        // After
        if (foo != null) {
          _queryParams["foo"] = foo;
        }

        // After (with serde layer)
        if (foo != null) {
          _queryParams["foo"] = serializers.Foo.jsonOrThrow(foo, {
            skipValidation: false,
            breadcrumbs: ["request", "foo"]
          });
        }
        ```
      type: fix
  createdAt: "2024-02-27"
  irVersion: 33

- version: 0.12.0
  changelogEntry:
    - summary: |
        support deep object query parameter serialization. If, query parameters are
        objects then Fern will support serializing them.

        ```yaml
        MyFoo:
          properties:
            bar: optional<string>

        query-parameters:
          foo: MyFoo
        ```

        will now be serialized as `?foo[bar]="...` and appear in the SDK as a regular object

        ```ts
        client.doThing({
          foo: {
            bar: "..."
          }
        });
        ```
      type: feat
  createdAt: "2024-02-26"
  irVersion: 33

- version: 0.11.5
  changelogEntry:
    - summary: |
        Previously `core.Stream` would not work in the Browser. Now the generated Fern SDK
        includes a polyfill for `ReadableStream` and uses `TextDecoder` instead of `Buffer`.
      type: fix
    - summary: |
        add in a reference markdown file, this shows a quick outline of the available endpoints,
        it's documentation, code snippet, and parameters.

        This feature is currently behind a feature flag called `includeApiReference` and can be used

        ```yaml
        config:
          includeApiReference: true
        ```
      type: feat
  createdAt: "2024-02-15"
  irVersion: 31

- version: 0.11.4
  changelogEntry:
    - summary: |
        The `Fetcher` now supports sending binary as a request body. This is important
        for APIs that intake `application/octet-stream` content types or for folks that have
        .fernignored their and added custom utilities that leverage the fetcher.
      type: fix
  createdAt: "2024-02-15"
  irVersion: 31

- version: 0.11.3
  changelogEntry:
    - summary: |
        ensure SDK generator always uses `node-fetch` in Node.js environments. There is an experimental
        fetch packaged with newer versions of Node.js, however it causes unexpected behavior with
        file uploads.
      type: fix
  createdAt: "2024-02-13"
  irVersion: 31

- version: 0.11.2
  changelogEntry:
    - summary: |
        ensure SDK generator does not drop additional parameters from requests that perform file upload. Previously, if an endpoint had `file` inputs without additional `body` parameters, query parameters were erroneously ignored.
      type: fix
  createdAt: "2024-02-13"
  irVersion: 31

- version: 0.11.1
  changelogEntry:
    - summary: The SDK generator no longer generates a `tsconfig.json` with `noUnusedParameters` enabled. This check was too strict.
      type: fix
  createdAt: "2024-02-13"
  irVersion: 31

- version: 0.11.0
  changelogEntry:
    - summary: |
        The SDK generator now forwards information about the runtime that it is being
        used in. The header `X-Fern-Runtime` will report the runtime (e.g. `browser`, `node`, `deno`)
        and the header `X-Fern-Runtime-Version` will report the version.
      type: feat
  createdAt: "2024-02-13"
  irVersion: 31

- version: 0.10.0
  changelogEntry:
    - summary: |
        The SDK generator now supports whitelabelling. When this is turned on,
        there will be no mention of Fern in the generated code.

        **Note**: You must be on the enterprise tier to enable this mode.
      type: feat
  createdAt: "2024-02-11"
  irVersion: 31

- version: 0.9.7
  changelogEntry:
    - summary: Initialize this changelog
      type: chore
  createdAt: "2024-02-11"
  irVersion: 31<|MERGE_RESOLUTION|>--- conflicted
+++ resolved
@@ -1,16 +1,16 @@
 # yaml-language-server: $schema=../../../fern-versions-yml.schema.json
-<<<<<<< HEAD
 - version: 3.33.0
   changelogEntry:
     - summary: |
         Implement auth provider architecture for basic auth, matching the pattern established by inferred auth. Basic auth now uses a dedicated `BasicAuthProvider` class that implements the `AuthProvider` interface, replacing inline auth logic.
       type: feat
-=======
+  createdAt: "2025-11-20"
+  irVersion: 61
+      
 - version: 3.32.1
   changelogEntry:
     - summary: Add contents:read permission to generated publish workflow for OIDC authentication to fix actions/checkout@v4 requirements.
       type: fix
->>>>>>> 4acc1087
   createdAt: "2025-11-20"
   irVersion: 61
 
