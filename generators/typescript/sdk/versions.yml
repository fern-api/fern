--- conflicted
+++ resolved
@@ -1,6 +1,5 @@
 # yaml-language-server: $schema=../../../fern-versions-yml.schema.json
-<<<<<<< HEAD
-- version: 3.28.6
+- version: 3.28.8
   changelogEntry:
     - summary: |
         Set `Accept` header for JSON (`application/json`), text (`text/plain`), and other (`*/*`) response types.
@@ -8,7 +7,8 @@
         Unlike all other runtimes, Cloudflare Workers and Vercel Edge Runtime do not set a default `Accept` header in their `fetch` implementations. 
       type: fix
   createdAt: "2025-11-06"
-=======
+  irVersion: 61
+
 - version: 3.28.7
   changelogEntry:
     - summary: |
@@ -23,7 +23,6 @@
         Fix circular type alias errors (TS2456) in undiscriminated unions containing self-recursive Record types.
       type: fix
   createdAt: "2025-11-07"
->>>>>>> f5ddfcc3
   irVersion: 61
 
 - version: 3.28.5
