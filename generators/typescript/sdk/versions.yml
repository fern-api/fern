--- conflicted
+++ resolved
@@ -1,6 +1,5 @@
 # yaml-language-server: $schema=../../../fern-versions-yml.schema.json
-<<<<<<< HEAD
-- version: 1.10.6
+- version: 2.1.0
   changelogEntry:
     - summary: |
         Split up Jest configuration into multiple projects.
@@ -13,9 +12,8 @@
         You can now pass in paths and patterns as an argument to the above commands to filter down to specific tests.
         For example: `yarn test tests/unit/fetcher`
       type: feat
-  createdAt: '2025-07-01'
+  createdAt: '2025-07-02'
   irVersion: 58
-=======
 - version: 2.0.0
   changelogEntry:
     - summary: |
@@ -46,7 +44,6 @@
   createdAt: '2025-07-02'
   irVersion: 58      
   
->>>>>>> 381c4c59
 - version: 1.10.5
   changelogEntry:
     - summary: |
