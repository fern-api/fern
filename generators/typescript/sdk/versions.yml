# yaml-language-server: $schema=../../../fern-versions-yml.schema.json
<<<<<<< HEAD
- version: 3.35.0
  changelogEntry:
    - summary: |
        TypeScript SDKs now handle non-status-code errors (non-JSON, body-is-null, timeout, unknown) consistently across endpoints, improving consistency and reducing duplication.
      type: feat
  createdAt: "2025-12-01"
  irVersion: 61
=======
- version: 3.35.1
  changelogEntry:
    - summary: |
        Fix WebSocket query parameter destructuring for property names that are not valid JavaScript identifiers (e.g., `language-code`).
        The generated code now correctly uses renaming syntax in destructuring (e.g., `const { "language-code": languageCode } = args;`).
      type: fix
  createdAt: "2025-12-01"
  irVersion: 62

- version: 3.35.0
  changelogEntry:
    - summary: |
        Fix validateAndTransformExtendedObject to add null/undefined guard.
      type: fix
  createdAt: "2025-11-20"
  irVersion: 62
>>>>>>> d28c6e16

- version: 3.34.3
  changelogEntry:
    - summary: |
        Improve React Native compatibility in the SDK runtime and fetcher:
        * Move React Native detection before Node.js detection since React Native may have a process polyfill
        * Use `ReturnType<typeof setTimeout>` instead of `NodeJS.Timeout` for better cross-platform compatibility
        * Remove `ResponseWithBody` type guard that incorrectly failed in React Native environments where `response.body` may be null
        * Update `BinaryResponse` type to use Response types directly for better compatibility
        * Add structured error responses with `body-is-null` reason for SSE and streaming endpoints when `response.body` is unavailable
        * Simplify JSON parsing error handling to return consistent error structure with `non-json` reason
      type: fix
  createdAt: "2025-11-30"
  irVersion: 61
- version: 3.34.2
  changelogEntry:
    - summary: |
        Avoid infinite recursion when an auth client is incorrectly configured to use itself for authentication.
        To circumvent the infinite recursion, auth providers receive a no-op auth provider when constructing themselves.
      type: fix
  createdAt: "2025-11-26"
  irVersion: 61

- version: 3.34.1
  changelogEntry:
    - summary: |
        Remove error on null config in README generation.
      type: fix
  createdAt: "2025-11-26"
  irVersion: 61

- version: 3.34.0
  changelogEntry:
    - summary: |
        Implement auth provider architecture for all auth schemes, replacing inline auth logic.
        This reduces code duplication and improves maintainability.
        Each auth scheme now uses a dedicated `AuthProvider` class that implements the `AuthProvider` interface.
        The `AnyAuthProvider` class is used when multiple auth schemes are defined.
      type: feat
  createdAt: "2025-11-23"
  irVersion: 61

- version: 3.33.1
  changelogEntry:
    - summary: |
        Remove using generator-cli to push to GitHub for self-hosted SDKs; this is now handled in the local workspace runner.
      type: fix
  createdAt: "2025-11-21"
  irVersion: 61

- version: 3.33.0
  changelogEntry:
    - summary: |
        Implement auth provider architecture for basic auth, matching the pattern established by inferred auth. Basic auth now uses a dedicated `BasicAuthProvider` class that implements the `AuthProvider` interface, replacing inline auth logic.
      type: feat
  createdAt: "2025-11-20"
  irVersion: 61

- version: 3.32.1
  changelogEntry:
    - summary: Add contents:read permission to generated publish workflow for OIDC authentication to fix actions/checkout@v4 requirements.
      type: fix
  createdAt: "2025-11-20"
  irVersion: 61

- version: 3.32.0
  changelogEntry:
    - summary: Add support for OAuth and inferred auth in generated wire tests.
      type: feat
    - summary: |
        Respect the `auth: false` at the endpoint level when generating the endpoint function.
      type: feat
  createdAt: "2025-11-19"
  irVersion: 61

- version: 3.31.5
  changelogEntry:
    - summary: Include subpackage exports in generated README.md if `generateSubpackageExports` is enabled.
      type: chore
  createdAt: "2025-11-19"
  irVersion: 61

- version: 3.31.4
  changelogEntry:
    - summary: Default to mock an endpoint once when using `msw` for wire tests.
      type: fix
  createdAt: "2025-11-18"
  irVersion: 61

- version: 3.31.3
  changelogEntry:
    - summary: Generate wire tests with `maxRetries` set to 0.
      type: fix
  createdAt: "2025-11-18"
  irVersion: 61

- version: 3.31.2
  changelogEntry:
    - summary: Bump generator CLI version to publish new Docker image.
      type: chore
  createdAt: "2025-11-18"
  irVersion: 61

- version: 3.31.1
  changelogEntry:
    - summary: |
        Fix generator to not generate CONTRIBUTING.md file if config.whitelabel is true.
      type: fix
  createdAt: "2025-11-17"
  irVersion: 61

- version: 3.31.0
  changelogEntry:
    - summary: |
        Add `generateSubpackageExports` configuration option to enable direct imports of subpackage clients. 
        This allows JavaScript bundlers to tree-shake and include only the imported subpackage code, resulting in much smaller bundle sizes.

        Example:
        ```ts
        import { BarClient } from '@acme/sdk/foo/bar';

        const client = new BarClient({...});
        ```

        To enable this feature, add the following configuration to your _generators.yml_ file:
        ```yaml
        # In generators.yml
        groups:
          generators:
            - name: fernapi/fern-typescript-sdk
              config:
                generateSubpackageExports: true
        ```
      type: feat
  createdAt: "2025-11-17"
  irVersion: 61

- version: 3.30.0
  changelogEntry:
    - summary: |
        Add `offsetSemantics` flag, which changes how the `step` attribute in `x-fern-pagination` is interpreted.
        When `offsetSemantics` is `item-index` (the default), offset is understood as an item index that increases by the number of entities fetched.
        When `offsetSemantics` is `page-index`, offset is understood as a page index that increases by 1 each time.
      type: feat
  createdAt: "2025-11-14"
  irVersion: 61

- version: 3.29.2
  changelogEntry:
    - summary: Improve SDK generation performance.
      type: fix
  createdAt: "2025-11-13"
  irVersion: 61

- version: 3.29.1
  changelogEntry:
    - summary: |
        When generating `hasNextPage`, use `Math.Floor` to ensure an integer comparison against the number of entities.
      type: fix
  createdAt: "2025-11-13"
  irVersion: 61
- version: 3.29.0
  changelogEntry:
    - summary: |
        Add `parameterNaming` configuration option to control how parameter names are generated in the SDK.
        The available options are:
        - `originalName`: Use the original name from the OpenAPI spec.
        - `wireValue`: Use the wire value from the OpenAPI spec, falling back to the original name if not present.
        - `camelCase`: Convert the name to camelCase.
        - `snakeCase`: Convert the name to snake_case.
        - `default`: Use the default naming strategy.
      type: feat
  createdAt: "2025-11-11"
  irVersion: 61

- version: 3.28.11
  changelogEntry:
    - summary: |
        Do not generate a _snippet-templates.json_ file in the generated TypeScript SDK.
      type: fix
  createdAt: "2025-11-11"
  irVersion: 61

- version: 3.28.12
  changelogEntry:
    - summary: |
        Include more files and folders in .npmignore:
        * .mock
        * .fern
        * dist
        * scripts
        * jest.config.*
        * vitest.config.*
      type: fix
    - summary: |
        Only generate _.npmignore_ when `useLegacyExports: true`.
        When `useLegacyExports: false`, we generate a _package.json_ with `"files"` field which makes _.npmignore_ redundant.
      type: fix
  createdAt: "2025-11-11"
  irVersion: 61

- version: 3.28.11
  changelogEntry:
    - summary: |
        Do not generate a _snippet-templates.json_ file in the generated TypeScript SDK.
      type: fix
  createdAt: "2025-11-11"
  irVersion: 61

- version: 3.28.10
  changelogEntry:
    - summary: |
        Set `Accept` header for JSON (`application/json`), text (`text/plain`), and other (`*/*`) response types.
        This ensures that the `Accept` header is set consistently across runtimes.
        Unlike all other runtimes, Cloudflare Workers and Vercel Edge Runtime do not set a default `Accept` header in their `fetch` implementations.
      type: fix
  createdAt: "2025-11-10"
  irVersion: 61

- version: 3.28.9
  changelogEntry:
    - summary: Fix `Error._visit` to pass the correct type (`core.Fetcher.Error`) to the `_other` callback.
      type: fix
  createdAt: "2025-11-10"
  irVersion: 61

- version: 3.28.8
  changelogEntry:
    - summary: Clean up imports for requestWithRetries.test.ts.
      type: fix
  createdAt: "2025-11-10"
  irVersion: 61

- version: 3.28.7
  changelogEntry:
    - summary: |
        Fix circular type alias errors (TS2456) in undiscriminated unions containing self-recursive Record types where the value is a union of itself with null and/or undefined.
      type: fix
  createdAt: "2025-11-08"
  irVersion: 61

- version: 3.28.6
  changelogEntry:
    - summary: |
        Fix circular type alias errors (TS2456) in undiscriminated unions containing self-recursive Record types.
      type: fix
  createdAt: "2025-11-07"
  irVersion: 61

- version: 3.28.5
  changelogEntry:
    - summary: Fix issue where logs were logged even when the respective log level was disabled.
      type: fix
    - summary: Add tests for logging and the fetcher's redaction functionality.
      type: chore
    - summary: Improve unit test performance and refactor code to reduce duplication.
      type: chore
  createdAt: "2025-11-06"
  irVersion: 61

- version: 3.28.4
  changelogEntry:
    - summary: Fix a compilation error when a websocket channel has no send or receive messages.
      type: fix
  createdAt: "2025-11-06"
  irVersion: 61

- version: 3.28.3
  changelogEntry:
    - summary: |
        Fix local GitHub generation to match remote generation.
      type: fix
  createdAt: "2025-11-06"
  irVersion: 61

- version: 3.28.2
  changelogEntry:
    - summary: |
        Fix inconsistent path parameter casing in the WebSocket connect options.
        The casing now follows the same rules as other HTTP path parameters:
        - `retainOriginalCasing: true`: use the original casing from the OpenAPI spec, regardless of the `noSerdeLayer` setting.
        - `noSerdeLayer: true`: use the original casing from the OpenAPI spec.
        - `noSerdeLayer: false`: use camelCase for path parameters.
      type: fix
  createdAt: "2025-11-06"
  irVersion: 61

- version: 3.28.1
  changelogEntry:
    - summary: |
        Always use vitest.config.mts for consistency across all generated SDKs. This ensures Vitest v3 can load the config as ESM in both CommonJS and ESM packages.
      type: fix
  createdAt: "2025-11-05"
  irVersion: 61

- version: 3.28.0
  changelogEntry:
    - summary: |
        Added Generation Metadata file to output.
      type: feat
  createdAt: "2025-11-04"
  irVersion: 61

- version: 3.27.0
  changelogEntry:
    - summary: Add support for variables in wire tests.
      type: feat
  createdAt: "2025-11-05"
  irVersion: 61

- version: 3.26.0
  changelogEntry:
    - summary: |
        Include `"dependencies": {}` in package.json when generating a TypeScript SDK without dependencies.
      type: feat
  createdAt: "2025-11-05"
  irVersion: 61

- version: 3.25.0
  changelogEntry:
    - summary: |
        Add support for logging to the generated SDK.
        Users can configure the logger by passing in a `logging` object to the client options.

        ```ts
        import { FooClient, logging } from "foo";

        const client = new FooClient({
            logging: {
               level: logging.LogLevel.Info, // LogLevel.Info is the default
               logger: new logging.ConsoleLogger(), // ConsoleLogger is the default
               silent: false, // true is the default, set to false to enable logging
            }
        });
        ```

        The `logging` object can have the following properties:
        - `level`: The log level to use. Defaults to `logging.LogLevel.Info`.
        - `logger`: The logger to use. Defaults to `logging.ConsoleLogger`.
        - `silent`: Whether to silence the logger. Defaults to `true`.

        The `level` property can be one of the following values:
        - `logging.LogLevel.Debug`
        - `logging.LogLevel.Info`
        - `logging.LogLevel.Warn`
        - `logging.LogLevel.Error`

        To provide a custom logger, users can pass in a custom logger implementation that implements the `logging.ILogger` interface.

      type: feat
  createdAt: "2025-11-04"
  irVersion: 61

- version: 3.24.0
  changelogEntry:
    - summary: |
        Add support for forward-compatible enums.
        To enable forward-compatible enums, add the following configuration to your _generators.yml_ file:
        ```yaml
        # In generators.yml
        groups:
          generators:
            - name: fernapi/fern-typescript-sdk
              config:
                enableForwardCompatibleEnums: true
        ```
      type: feat
  createdAt: "2025-11-03"
  irVersion: 61

- version: 3.23.0
  changelogEntry:
    - summary: |
        Add support for bytes download responses.
      type: feat
  createdAt: "2025-11-03"
  irVersion: 61

- version: 3.22.0
  changelogEntry:
    - summary: |
        Add support for oxfmt as the formatter.
        This is a beta feature and not officially supported yet.
      type: feat
  createdAt: "2025-11-03"
  irVersion: 61

- version: 3.21.0
  changelogEntry:
    - summary: |
        Add support for oxlint as the linter.
        This is a beta feature and not officially supported yet.
      type: feat
  createdAt: "2025-11-03"
  irVersion: 61

- version: 3.20.0
  changelogEntry:
    - summary: |
        Implement base and extend properties in discriminated union examples.
      type: feat
  createdAt: "2025-11-03"
  irVersion: 61

- version: 3.19.1
  changelogEntry:
    - summary: |
        `mergeHeaders()` and `mergeOnlyDefinedHeaders()` are now case-insensitive.
      type: fix
  createdAt: "2025-11-03"
  irVersion: 60

- version: 3.19.0
  changelogEntry:
    - summary: |
        Add support for application/x-www-form-urlencoded request bodies.
      type: feat
  createdAt: "2025-11-03"
  irVersion: 60

- version: 3.18.0
  changelogEntry:
    - summary: |
        Users can now pass in a custom `fetch` function to the client options.
      type: feat
  createdAt: "2025-11-03"
  irVersion: 60

- version: 3.17.1
  changelogEntry:
    - summary: |
        `hasNextPage()` now factors in `offset.step` if provided for offset-based pagination
        such that `hasNextPage` now returns `false` if the returned page was not as large as requested.
      type: fix
  createdAt: "2025-10-31"
  irVersion: 60

- version: 3.17.0
  changelogEntry:
    - summary: |
        Add `Page` to the top-level `exports.ts` files, which allows for `import { Page } from '...';` to work.
        Remove `Pageable`, and use only `core.Page` for pagination everywhere.
      type: feat
  createdAt: "2025-10-29"
  irVersion: 60

- version: 3.16.0
  changelogEntry:
    - summary: |
        Generate a CONTRIBUTING.md file.
      type: feat
  createdAt: "2025-10-29"
  irVersion: 60

- version: 3.15.0
  changelogEntry:
    - summary: |
        Export types for `ReconnectingWebSocket`, `ReconnectingWebSocket.Event`, `ReconnectingWebSocket.CloseEvent`, and `ReconnectingWebSocket.ErrorEvent`.
      type: feat
  createdAt: "2025-10-29"
  irVersion: 60

- version: 3.14.0
  changelogEntry:
    - summary: |
        Expose the underlying response on the `Page` type.
      type: feat
  createdAt: "2025-10-29"
  irVersion: 60

- version: 3.13.0
  changelogEntry:
    - summary: |
        Improve pnpm and yarn caching in generator Docker images.
      type: feat
  createdAt: "2025-10-28"
  irVersion: 60

- version: 3.12.3
  changelogEntry:
    - summary: Fix `.github/workflows/ci.yml` file when using OIDC for npm publishing.
      type: fix
  createdAt: "2025-10-28"
  irVersion: 60

- version: 3.12.2
  changelogEntry:
    - summary: |
        Add streaming tests; fix custom message terminators in streams; fix multi-byte character handling across chunk breaks in streams.
      type: fix
  createdAt: "2025-10-28"
  irVersion: 60

- version: 3.12.1
  changelogEntry:
    - summary: Update Biome to 2.3.1
      type: chore
  createdAt: "2025-10-28"
  irVersion: 60

- version: 3.12.0
  changelogEntry:
    - summary: |
        Add support for [publishing to npmjs.org using OIDC from GitHub Actions](https://docs.npmjs.com/trusted-publishers).

        To use OIDC for publishing to npmjs.org, you need to follow two steps:
        1. Follow the instructions in ["Step 1: Add a trusted publisher on npmjs.com"](https://docs.npmjs.com/trusted-publishers#step-1-add-a-trusted-publisher-on-npmjscom).
        2. Set the `output.token` field to `OIDC` in _generators.yml_ to enable this feature:

            ```yml
            # In generators.yml
            groups:
              ts-sdk:
                generators:
                  - name: fernapi/fern-typescript-sdk
                    output:
                      location: npm
                      package-name: your-package-name
                      token: OIDC # previously this would be set to something like ${NPM_TOKEN}
                    ...
            ```

            This will take care of ["Step 2: Configure your CI/CD workflow"](https://docs.npmjs.com/trusted-publishers#step-2-configure-your-cicd-workflow).

        For local generation, you'll need Fern CLI version 0.94.0 or later.
      type: feat
    - summary: |
        Update GitHub Actions `setup-node` action to v4 in the generated CI workflow.
      type: feat
  createdAt: "2025-10-21"
  irVersion: 60

- version: 3.11.1
  changelogEntry:
    - summary: |
        Generate streaming response section in README.md for streaming response endpoints.
      type: fix
  createdAt: "2025-10-21"
  irVersion: 60

- version: 3.11.0
  changelogEntry:
    - summary: |
        Add `linter` and `formatter` configuration options to configure code linters and formatters for the generated SDK.
        - `linter`:
          - `biome`: Use Biome as the code linter. This is the default.
          - `none`: Do not include a code linter.
        - `formatter`:
          - `biome`: Use Biome as the code formatter. This is the default.
          - `prettier`: Use Prettier as the code formatter.

        For consistency, the _package.json_ scripts will always include the following scripts:
        - `lint`: Run the configured linter.
        - `lint:fix`: Run the configured linter with auto-fix.
        - `format`: Run the configured formatter.
        - `format:check`: Run the configured formatter in check mode.
        - `check`: Run both the linter and formatter in check mode.
        - `check:fix`: Run both the linter and formatter with auto-fix.
        When the `linter` is set to `none`, `lint` and `lint:fix` scripts will echo a message indicating that no linter is configured.
      type: feat
  createdAt: "2025-10-21"
  irVersion: 60

- version: 3.10.0
  changelogEntry:
    - summary: |
        Generate file upload section in README.md for multipart-form file uploads.
      type: feat
  createdAt: "2025-10-20"
  irVersion: 60

- version: 3.9.3
  changelogEntry:
    - summary: |
        Fix a compilation error when a path parameter is nullable or optional.
      type: fix
  createdAt: "2025-10-17"
  irVersion: 60

- version: 3.9.2
  changelogEntry:
    - summary: |
        Match the logic in wire test generation where the static example generation omits the request parameter for empty objects when optional.
        This fixes some wire tests that were failing due to mismatched request bodies.
      type: fix
    - summary: |
        Return `undefined` when passing in `undefined` to `toJson` when `useBigInt` is enabled.
      type: fix
  createdAt: "2025-10-17"
  irVersion: 60

- version: 3.9.1
  changelogEntry:
    - summary: |
        Improve the performance of JSON serialization and parsing when `useBigInt` is enabled.
      type: fix
  createdAt: "2025-10-16"
  irVersion: 60

- version: 3.9.0
  changelogEntry:
    - summary: |
        Add support for the `Uploadable.FromPath` and `Uploadable.WithMetadata` types to upload files with metadata to multipart-form endpoints.

        Users can configure metadata when uploading a file to a multipart-form upload endpoint using the `Uploadable.WithMetadata` type:
        ```typescript
        import { createReadStream } from "fs";

        await client.upload({
            file: {
              data: createReadStream("path/to/file"),
              filename: "my-file",
              contentType: "audio/mpeg",
            },
            otherField: "other value",
        });
        ```
        The `filename`, `contentType`, and `contentLength` properties are optional.

        Alternatively, users can use the `Uploadable.FromPath` type to upload directly from a file path:
        ```typescript
        await client.upload({
            file: {
                path: "path/to/file",
                filename: "my-file",
                contentType: "audio/mpeg",
            },
            otherField: "other value",
        });
        ```

        The metadata is used to set the `Content-Type` and `Content-Disposition` headers. If not provided, the client will attempt to determine them automatically.
        ```
      type: feat
  createdAt: "2025-10-14"
  irVersion: 60

- version: 3.8.0
  changelogEntry:
    - summary: |
        Use Biome for formatting instead of Prettier, and also use Biome to check (fix) the generated code.
      type: feat
  createdAt: "2025-10-08"
  irVersion: 60

- version: 3.7.3
  changelogEntry:
    - summary: |
        Fix default request parameter value unwrapping for `nullable<>`.
      type: fix
  createdAt: "2025-10-13"
  irVersion: 60

- version: 3.7.2
  changelogEntry:
    - summary: |
        Include `extra-properties` (aka. `additionalProperties`) when generating examples for objects and inlined request bodies.
      type: fix
    - summary: |
        Allow arbitrary properties in inlined request bodies when `extra-properties` (aka. `additionalProperties`) is set to true.
      type: fix
  createdAt: "2025-10-10"
  irVersion: 61

- version: 3.7.1
  changelogEntry:
    - summary: |
        Filter out `undefined` from lists, maps, sets, and object properties when generating examples.
      type: fix
    - summary: |
        Restore missing test scripts in package.json when using `useLegacyExports: true`.
      type: fix
  createdAt: "2025-10-09"
  irVersion: 60

- version: 3.7.0
  changelogEntry:
    - summary: |
        Generate a `BaseClientOptions`, `BaseRequestOptions`, and `BaseIdempotentRequestOptions` interface and extend from these in the generated client `Options`, `RequestOptions`, and `IdempotentRequestOptions` interfaces.
        This reduces a large amount of duplicate code in the generated SDK.
      type: feat
  createdAt: "2025-10-08"
  irVersion: 60

- version: 3.6.1
  changelogEntry:
    - summary: |
        Add missing test scripts when `bundle: true`.
      type: fix
  createdAt: "2025-10-08"
  irVersion: 60

- version: 3.6.0
  changelogEntry:
    - summary: |
        Allow for configuring `timeoutMs` and `maxRetries` request options at the client-level as well as the request level.
      type: feat
  createdAt: "2025-10-08"
  irVersion: 60

- version: 3.5.0
  changelogEntry:
    - summary: |
        Enable `verbatimModuleSyntax` in _tsconfig.esm.json_ to increase TypeScript performance for the ESM build (not CJS).
        You may need to update your custom TypeScript code to comply with this setting.
      type: feat
  createdAt: "2025-10-07"
  irVersion: 60

- version: 3.4.0
  changelogEntry:
    - summary: |
        Add `wireTestsFallbackToAutoGeneratedErrorExamples` configuration option to control whether to use autogenerated error examples if user does not provide error examples for generating wire tests.
      type: feat
  createdAt: "2025-10-07"
  irVersion: 60

- version: 3.3.9
  changelogEntry:
    - summary: |
        Use `// ... file header ...` file header instead of `/** ... file header ... */`.
        The latter is considered a JSDoc comment and may cause issues with some tools.
        The TypeScript compiler will remove `//` but not `/** */` comments.
      type: fix
  createdAt: "2025-10-03"
  irVersion: 60

- version: 3.3.7
  changelogEntry:
    - summary: |
        Dynamically build type for enums based on the const to reduce generated code.

        Before:
        ```ts
        export type Operand =
            | ">"
            | "="
            | "<";
        export const Operand = {
            GreaterThan: ">",
            EqualTo: "=",
            LessThan: "<",
        } as const;
        ```
        After:
        ```ts
        export const Operand = {
            GreaterThan: ">",
            EqualTo: "=",
            LessThan: "<",
        } as const;
        export type Operand = (typeof Operand)[keyof typeof Operand];
        ```
      type: fix
  createdAt: "2025-10-03"
  irVersion: 60

- version: 3.3.6
  changelogEntry:
    - summary: Fix basic auth password parsing to support colons in passwords.
      type: fix
  createdAt: "2025-10-03"
  irVersion: 60

- version: 3.3.5
  changelogEntry:
    - summary: |
        Log error when `testFramework: vitest` is used alongside `useBigInt: true`, `streamType: wrapper`, or `packagePath: path/to/package`.
      type: feat
  createdAt: "2025-10-01"
  irVersion: 60

- version: 3.3.4
  changelogEntry:
    - summary: |
        Upgrade generator-cli dependency to fix local generation handling of .fernignore files.
      type: fix
  createdAt: "2025-09-30"
  irVersion: 60

- version: 3.3.3
  changelogEntry:
    - summary: |
        If `useLegacyExports` is `true`, reference `../tsconfig.json` instead of `../tsconfig.base.json` in `tests/tsconfig.json`.
      type: fix
  createdAt: "2025-09-29"
  irVersion: 60

- version: 3.3.2
  changelogEntry:
    - summary: Fix non-GitHub output modes.
      type: fix
    - summary: Format GitHub Actions workflow files using prettier.
      type: fix
    - summary: Add .prettierignore to ensure dist and temporary files are not formatted.
      type: fix
  createdAt: "2025-09-29"
  irVersion: 60

- version: 3.3.2-rc1
  changelogEntry:
    - summary: Fix npm publish output mode
      type: fix
  createdAt: "2025-09-29"
  irVersion: 60

- version: 3.3.2-rc0
  changelogEntry:
    - summary: Format GitHub Actions workflow files using prettier.
      type: fix
    - summary: Add .prettierignore to ensure dist and temporary files are not formatted.
      type: fix
    - summary: Fix non-GitHub output modes.
      type: fix
  createdAt: "2025-09-26"
  irVersion: 60

- version: 3.3.1
  changelogEntry:
    - summary: |
        Fix `bundle: true` mode
      type: fix
  createdAt: "2025-09-25"
  irVersion: 60

- version: 3.3.0
  changelogEntry:
    - summary: |
        Add support for PR mode for self-hosted/local sdk generation
      type: feat
  createdAt: "2025-09-25"
  irVersion: 60

- version: 3.2.1
  changelogEntry:
    - summary: |
        Set `compilerOptions.isolatedModules` and `compilerOptions.isolatedDeclarations` to `true` in _tsconfig.json_, and update the TypeScript code to comply with this setting.
        Users that enable `isolatedModules` can now use the SDK without any TypeScript compilation errors.
        While `isolatedModules` is not turned on by default in TypeScript, more frameworks and tools enable it by default.

        **Warning**: If you have custom code, this may cause compilation errors. Please refer to the TypeScript documentation to learn more about these settings:
        * [Isolated Declarations](https://www.typescriptlang.org/tsconfig#isolatedDeclarations)
        * [Isolated Modules](https://www.typescriptlang.org/tsconfig#isolatedModules)
      type: fix
  createdAt: "2025-09-25"
  irVersion: 60

- version: 3.2.0
  changelogEntry:
    - summary: |
        Add `generateEndpointMetadata` configuration to generate endpoint metadata for each endpoints.
        When you use a callback function to generate headers or auth tokens, the endpoint metadata will be passed to the callback.
        ```ts
        const client = new Foo({
            ...,
            token: ({ endpointMetadata }) => {
                // generate token based on endpoint metadata
            }
        });
        ```

        To enable this, set `generateEndpointMetadata` to `true` in the `config` of your generator configuration.
        ```yml
        # In generators.yml
        groups:
          ts-sdk:
            generators:
              - name: fernapi/fern-typescript-sdk
                config:
                  generateEndpointMetadata: true
        ```
      type: feat
  createdAt: "2025-09-24"
  irVersion: 60

- version: 3.1.2
  changelogEntry:
    - summary: |
        Pin `msw` dependency to `2.11.2` because newer version introduces jest/vitest compatibility issues.
      type: fix
  createdAt: "2025-09-24"
  irVersion: 60

- version: 3.1.1
  changelogEntry:
    - summary: |
        Rely on the version of pnpm in _package.json_ instead of hardcoding the version in GitHub workflows.
      type: fix
  createdAt: "2025-09-23"
  irVersion: 60

- version: 3.1.0
  changelogEntry:
    - summary: |
        `consolidateTypeFiles` consolidates all folders of type files into a single file.
      type: feat
  createdAt: "2025-09-19"
  irVersion: 60

- version: 3.0.2
  changelogEntry:
    - summary: Update `exportAllRequestsAtRoot` to create an aggregate request file instead of adding imports.
      type: fix
  createdAt: "2025-09-19"
  irVersion: 60

- version: 3.0.1
  changelogEntry:
    - summary: Fix incorrect pnpm commands inside of ci.yml
      type: fix
    - summary: Delete browser specific tests.
      type: fix
    - summary: Make tests more robust across Jest and Vitest.
      type: fix
  createdAt: "2025-09-18"
  irVersion: 60

- version: 3.0.0
  changelogEntry:
    - summary: |
        Change defaults configuration in _generators.yml_ to use pnpm package manager and vitest test framework.
        To avoid breaking changes, explicitly set the options above with the `Before` values in the `config` of your generator in _generators.yml_.

        | Option | Before | Now |
        |--------|--------|-----|
        | `packageManager` | `yarn` | `pnpm` |
        | `testFramework` | `jest` | `vitest` |

        `testFramework: vitest` is not supported alongside `useBigInt: true`, `streamType: wrapper`, or `packagePath`.
      type: feat
  createdAt: "2025-09-18"
  irVersion: 60

- version: 2.13.0
  changelogEntry:
    - summary: |
        Use Vitest instead of Jest for running tests.
        Enable Vitest by setting `testFramework` to `vitest` in the `config` of your generator configuration.
      type: feat
  createdAt: "2025-09-17"
  irVersion: 60

- version: 2.12.3
  changelogEntry:
    - summary: Updated retry strategy; in particular, don't jitter for `retry-after` header.
      type: chore
  createdAt: "2025-09-17"
  irVersion: 60

- version: 2.12.2
  changelogEntry:
    - summary: Generate correct types for pagination with inline types.
      type: fix
  createdAt: "2025-09-16"
  irVersion: 60

- version: 2.12.1
  changelogEntry:
    - summary: |
        Generate property accessors for auth and pagination with `?.` if the property is optional or nullable, and `.` if the property is required and non-nullable.
      type: fix
  createdAt: "2025-09-16"
  irVersion: 60

- version: 2.12.0
  changelogEntry:
    - summary: |
        Add support for custom sections in the README.md via `customSections` config option.
      type: feat
  createdAt: "2025-09-16"
  irVersion: 59

- version: 2.11.2
  changelogEntry:
    - summary: |
        Websocket client generation compiles when there are no query parameters and when the auth
        scheme has custom authentication headers.
      type: fix

  createdAt: "2025-09-16"
  irVersion: 59

- version: 2.11.1
  changelogEntry:
    - summary: |
        The `_getAuthorizationHeader` method now returns `Promise<string | undefined>` when oauth is enabled.
        This prevents compilation errors in the TypeScript SDK.
      type: fix
  createdAt: "2025-09-15"
  irVersion: 59

- version: 2.11.0
  changelogEntry:
    - summary: |
        Generate `Request` and `Response` types variations for types that have readonly and/or writeonly properties.
        For example, a type `User` will have a `User.Request` type that omits readonly properties and a `User.Response` type that omits writeonly properties.

        Set `experimentalGenerateReadWriteOnlyTypes` to `true` in the `config` of your generator configuration to enable this feature.
        ```ts
        import { User, FooClient } from "foo";

        const client = new FooClient(...);
        const createUser: User.Request = {
          name: "Jon",
          // id: "123", // Error: id is read-only and thus omitted
        };
        const createdUser: User.Response = await client.createUser(createUser);
        // createdUser.id is available here
        ```
      type: feat
  createdAt: "2025-09-15"
  irVersion: 59

- version: 2.10.4
  changelogEntry:
    - summary: Use cached `prettier` to format project instead of yarn/pnpm installing all dependencies during generation.
      type: feat
    - summary: Generate lockfile without installing dependencies and using `--prefer-offline` to avoid network requests.
      type: feat
  createdAt: "2025-09-12"
  irVersion: 59

- version: 2.10.3
  changelogEntry:
    - summary: Retries now check `Retry-After` and `X-RateLimit-Reset` before defaulting to exponential backoff.
      type: feat
  createdAt: "2025-09-09"
  irVersion: 59

- version: 2.10.2
  changelogEntry:
    - summary: Allow `null` values in headers in addition to `undefined` to explicitly unset a header.
      type: fix
  createdAt: "2025-09-05"
  irVersion: 59

- version: 2.10.1
  changelogEntry:
    - summary: Use autogenerated error examples if user does not provide error examples for generating wire tests.
      type: fix
  createdAt: "2025-09-03"
  irVersion: 59

- version: 2.10.0
  changelogEntry:
    - summary: Do not set a default `Content-Type` header when creating a HTTP response for wire test mocking.
      type: fix
    - summary: Generate wire tests for HTTP endpoint error examples.
      type: feat
  createdAt: "2025-09-03"
  irVersion: 59

- version: 2.9.5
  changelogEntry:
    - summary: |
        Introduce a custom configuration called `exportAllRequestsAtRoot` which exposes all request
        types through the root-level namespace.
      type: feat
  createdAt: "2025-09-02"
  irVersion: 59

- version: 2.9.4
  changelogEntry:
    - summary: |
        Grab overrideable root header value from Client as default.
      type: fix
  createdAt: "2025-08-28"
  irVersion: 59

- version: 2.9.3
  changelogEntry:
    - summary: |
        Add support for autogenerating simple tests for pagination endpoints.
      type: feat
  createdAt: "2025-08-27"
  irVersion: 59

- version: 2.9.2
  changelogEntry:
    - summary: |
        Do not throw an error if example properties are mismatched with the schema definition.
      type: fix
  createdAt: "2025-08-28"
  irVersion: 59

- version: 2.9.1
  changelogEntry:
    - summary: |
        Introduce a custom configuration called `flattenRequestParameters` which collapses referenced bodies into the
        request instead of nesting under a body key.

        **Before**:
        ```ts
        client.users.create({
          userId: "...",
          body: {
            "name": "Joe Scott"
          }
        });
        ```

        **After**
        ```ts
        client.users.create({
          userId: "...",
          "name": "Joe Scott"
        });
        ```
      type: fix
  createdAt: "2025-08-22"
  irVersion: 59

- version: 2.9.0
  changelogEntry:
    - summary: Generator passes readme configs apiName, disabledSections, and whiteLabel
      type: feat
  createdAt: "2025-08-26"
  irVersion: 59

- version: 2.8.4
  changelogEntry:
    - summary: |
        Add `flattenRequestParameters` to the SDK generator config.
        `flattenRequestParameters` is a boolean that controls whether to flatten request parameters.
        When `false` (default), the legacy flattening logic is used.
        When `true`, the new flattening logic is used.

        ```yml
        # In generators.yml
        groups:
          ts-sdk:
            generators:
              - name: fernapi/fern-typescript-sdk
                config:
                  flattenRequestParameters: true
        ```
      type: feat
  createdAt: "2025-08-21"
  irVersion: 59

- version: 2.8.3
  changelogEntry:
    - summary: |
        Set `Authorization` header for WebSocket connects when auth is available on the generated SDK client.
        This will happen regardless of whether the AsyncAPI server or channel is marked for auth.
      type: fix
    - summary: |
        Add support for inferred bearer authentication in WebSocket connects.
      type: fix
  createdAt: "2025-08-21"
  irVersion: 59

- version: 2.8.2
  changelogEntry:
    - summary: |
        Log warning when `noSerdeLayer` is `false` and `enableInlineTypes` is `true`.
      type: feat
  createdAt: "2025-08-15"
  irVersion: 59

- version: 2.8.1
  changelogEntry:
    - summary: |
        Properly assert responses in wire tests when the `neverThrowErrors` flag is enabled.
      type: fix
  createdAt: "2025-08-15"
  irVersion: 59

- version: 2.8.0
  changelogEntry:
    - summary: |
        Choose to use `pnpm` or `yarn` as the package manager for the generated SDK.
        Configure this in _generators.yml_ like so:
        ```yml
        # In generators.yml
        groups:
          ts-sdk:
            generators:
              - name: fernapi/fern-typescript-sdk
                config:
                  packageManager: pnpm
        ```
        The default is `yarn`.
      type: feat
  createdAt: "2025-08-13"
  irVersion: 59

- version: 2.7.0
  changelogEntry:
    - summary: Implement inferred bearer authentication.
      type: feat
  createdAt: "2025-08-12"
  irVersion: 59

- version: 2.6.8
  changelogEntry:
    - summary: Export BinaryResponse using `export type { BinaryResponse } ...` syntax to fix an issue with the SWC compiler.
      type: fix
  createdAt: "2025-08-06"
  irVersion: 58

- version: 2.6.7
  changelogEntry:
    - summary: Improve logging inside of wire tests for when a JSON body fails to parse to JSON.
      type: feat
  createdAt: "2025-08-01"
  irVersion: 58

- version: 2.6.6
  changelogEntry:
    - summary: Requests and responses with no body should not be asserted as JSON in wire tests.
      type: fix
  createdAt: "2025-08-04"
  irVersion: 58

- version: 2.6.5
  changelogEntry:
    - summary: If an enum wire value is not found, use the first enum value as a fallback.
      type: fix
  createdAt: "2025-08-01"
  irVersion: 58

- version: 2.6.4
  changelogEntry:
    - summary: Fix inline types inside of multipart-form requests
      type: fix
  createdAt: "2025-07-30"
  irVersion: 58

- version: 2.6.3
  changelogEntry:
    - summary: |
        Include root variables in code snippet generation for client instantiation.
      type: fix
  createdAt: "2025-07-25"
  irVersion: 58

- version: 2.6.2
  changelogEntry:
    - summary: |
        Update form-data version to 4.0.4 to avoid vulnerability.
      type: chore
  createdAt: "2025-07-24"
  irVersion: 58

- version: 2.6.1
  changelogEntry:
    - summary: |
        Add additional query string parameters section to the generated README.md file.
      type: chore
  createdAt: "2025-07-23"
  irVersion: 58

- version: 2.6.0
  changelogEntry:
    - summary: |
        Users can now pass in `queryParams` as part of the request options.
        ```ts
        await client.foo.bar(..., {
          queryParams: {
            foo: "bar"
          }
        });
        ```
      type: feat
  createdAt: "2025-07-23"
  irVersion: 58

- version: 2.5.1
  changelogEntry:
    - summary: Update README.md generation to be more accurate
      type: chore
  createdAt: "2025-07-22"
  irVersion: 58

- version: 2.5.0
  changelogEntry:
    - summary: |
        Support uploading file-like types for binary upload endpoints (not multipart-form):
        * Buffered types: `Buffer`, `Blob`, `File`, `ArrayBuffer`, `ArrayBufferView`, and `Uint8Array`
        * Stream types: `fs.ReadStream`, `stream.Readable`, and `ReadableStream`
      type: feat
    - summary: |
        Users can configure metadata when uploading a file to a binary upload endpoint using the `Uploadable.WithMetadata` type:
        ```typescript
        import { createReadStream } from "fs";

        await client.upload({
            data: createReadStream("path/to/file"),
            filename: "my-file",
            contentType: "audio/mpeg",
            contentLength: 1949,
        });
        ```
        The `filename`, `contentType`, and `contentLength` properties are optional.

        Alternatively, users can use the `Uploadable.FromPath` type to upload directly from a file path:
        ```typescript
        await client.upload({
            path: "path/to/file",
            filename: "my-file",
            contentType: "audio/mpeg",
            contentLength: 1949,
        });
        ```

        The metadata is used to set the `Content-Length`, `Content-Type`, and `Content-Disposition` headers. If not provided, the client will attempt to determine them automatically.
        For example, `fs.ReadStream` has a `path` property which the SDK uses to retrieve the file size from the filesystem without loading it into memory:
        ```typescript
        import { createReadStream } from "fs";

        await client.upload(createReadStream("path/to/file"));
        ```
      type: feat
  createdAt: "2025-07-17"
  irVersion: 58

- version: 2.4.11
  changelogEntry:
    - summary: Bump the docker image for the generator to node:22.12-alpine3.20
      type: chore
  createdAt: "2025-07-18"
  irVersion: 58

- version: 2.4.10
  changelogEntry:
    - summary: Escape strings containing `*/` inside of JSDoc comments to avoid premature JSDoc block ending.
      type: fix
  createdAt: "2025-07-15"
  irVersion: 58

- version: 2.4.9
  changelogEntry:
    - summary: Preserve trailing slash of URL and path if present
      type: fix
  createdAt: "2025-07-15"
  irVersion: 58

- version: 2.4.8
  changelogEntry:
    - summary: |
        Fix ts readme snippet where const was reassigned. Changed to let.
      type: fix
  createdAt: "2025-07-10"
  irVersion: 58

- version: 2.4.7
  changelogEntry:
    - summary: |
        Make sure `extraDependencies`, `extraPeerDependencies`, `extraPeerDependenciesMeta`, and `extraDevDependencies` are always merged into _package.json_.
        This was previously fixed for `bundle: true`, but not for `bundle: false` (default).
        All dependencies should now come through.
      type: fix
  createdAt: "2025-07-10"
  irVersion: 58

- version: 2.4.6
  changelogEntry:
    - summary: |
        Parse HTTP error bodies as JSON if the response content-type header is JSON, otherwise fallback to text.
      type: fix
    - summary: |
        Fix `bytes` fetcher test.
      type: fix
    - summary: |
        Fix Jest configuration when a `packagePath` is specified in _generators.yml_ config.
      type: fix
  createdAt: "2025-07-09"
  irVersion: 58

- version: 2.4.5
  changelogEntry:
    - summary: |
        Make sure `extraDependencies`, `extraPeerDependencies`, `extraPeerDependenciesMeta`, and `extraDevDependencies` are always merged into _package.json_.
      type: fix
  createdAt: "2025-07-09"
  irVersion: 58

- version: 2.4.4
  changelogEntry:
    - summary: |
        Make the `BinaryResponse.bytes` function optional because some versions of runtimes do not support the function on fetch `Response`.
      type: fix
  createdAt: "2025-07-09"
  irVersion: 58

- version: 2.4.3
  changelogEntry:
    - summary: |
        Fix an issue where a property set to `undefined` would not match with a property that is missing in the `withJson` MSW predicate.
      type: fix
  createdAt: "2025-07-08"
  irVersion: 58

- version: 2.4.2
  changelogEntry:
    - summary: |
        Fixes a compile issue when WebSocket connect methods require query parameters with special characters.
        Fixes response deserialization in websockets to respect skipping validation.
      type: fix
  createdAt: "2025-07-04"
  irVersion: 58

- version: 2.4.1
  changelogEntry:
    - summary: |
        When serde layer is enabled, WebSocket channels now pass through unrecognized properties
        instead of stripping them to preserve forwards compatibility.
      type: fix
  createdAt: "2025-07-04"
  irVersion: 58

- version: 2.4.0
  changelogEntry:
    - summary: Fixes bug with query parameter and path parameter serialization in URL for WebSocket channels.
      type: fix
  createdAt: "2025-07-03"
  irVersion: 58

- version: 2.3.3
  changelogEntry:
    - summary: Bump version to test Docker image rename to `fernapi/fern-typescript-sdk`
      type: internal
  createdAt: "2025-07-03"
  irVersion: 58
- version: 2.3.2
  changelogEntry:
    - summary: |
        Remove ".js" extension from ESM imports in the source generator code.
        If `useLegacyExports` is `true`, you will not see ".js" extensions in ESM imports.
        If `useLegacyExports` is `false` (default), a post process step will add the `.js` extension, so you won't see a difference.

        We're doing this because Jest has a bug where it doesn't properly load TypeScript modules even though the TypeScript and imports are valid.
      type: fix
  createdAt: "2025-07-03"
  irVersion: 58
- version: 2.3.1
  changelogEntry:
    - summary: |
        Fixes an issue where OAuth clients would not compile when variables were configured
        in the SDK. Now, the oauth client is instantiated with any global path parameters or headers.
      type: fix
  createdAt: "2025-07-03"
  irVersion: 58

- version: 2.3.0
  changelogEntry:
    - summary: |
        Change the `outputSourceFiles` default from `false` to `true`.
        This will affect the output when you generate the SDK to the local file system.
      type: feat
  createdAt: "2025-07-03"
  irVersion: 58
- version: 2.2.1
  changelogEntry:
    - summary: |
        Ensure _tests/wire_ is generated even when there are no wire tests generated.
        Otherwise, Jest throws an error because the wire test project `roots` doesn't exist.
      type: fix
  createdAt: "2025-07-03"
  irVersion: 58
- version: 2.2.0
  changelogEntry:
    - summary: |
        Improve generated package.json files:
        * Add `engines` field to specify minimum Node.js version supported as Node.js 18.
        * Add `sideEffects: false`
        * Add `README.md` and `LICENSE` to `files` array
        * Use GitHub shorthand for `repository` field.

        You can override these fields using the `packageJson` config:
        ```yml
        # In generators.yml
        groups:
          ts-sdk:
            generators:
              - name: fernapi/fern-typescript-sdk
                config:
                  packageJson:
                    engines:
                      node: ">=16.0.0"
        ```
      type: feat
  createdAt: "2025-07-03"
  irVersion: 58

- version: 2.1.0
  changelogEntry:
    - summary: |
        Split up Jest configuration into multiple projects.
        You can now run the following command to run tests:
        * `yarn test`: runs all tests
        * `yarn test:unit`: runs unit tests (any non-browser and non-wire tests)
        * `yarn test:browser`: runs browser only tests inside of `js-dom`
        * `yarn test:wire`: runs wire tests

        You can now pass in paths and patterns as an argument to the above commands to filter down to specific tests.
        For example: `yarn test tests/unit/fetcher`
      type: feat
  createdAt: "2025-07-02"
  irVersion: 58
- version: 2.0.0
  changelogEntry:
    - summary: |
        The TypeScript generator has received a large amount of improvements, but to maintain backwards compatibility, they require you to opt in using feature flags.
        The 2.0.0 release now has these feature flags enabled by default. Here's an overview of the `config` defaults that have changed in _generators.yml_.

        | Option | Before | Now |
        |--------|--------|-----|
        | `streamType` | `"wrapper"` | `"web"` |
        | `fileResponseType` | `"stream"` | `"binary-response"` |
        | `formDataSupport` | `"Node16"` | `"Node18"` |
        | `fetchSupport` | `"node-fetch"` | `"native"` |

        To avoid breaking changes, explicitly set the options above with the `Before` values in the `config` of your generator
        in _generators.yml_.

        With these defaults, the generated SDKs will have _**ZERO**_ dependencies (excluding devDependencies and `ws` in case of WebSocket generation).
        As a result, the SDKs are smaller, faster, more secure, and easier to use.
      type: feat
  createdAt: "2025-07-02"
  irVersion: 58

- version: 1.10.6
  changelogEntry:
    - summary: |
        Publish multi-platform builds of the TypeScript SDK docker container.
      type: fix
  createdAt: "2025-07-02"
  irVersion: 58

- version: 1.10.5
  changelogEntry:
    - summary: |
        Add default values to request parameters.
        For example, if you have a query parameter `foo` with a default value of `bar`, the generated request parameter will have a default value of `bar`.

        To enable this, set `useDefaultRequestParameterValues` to `true` in the `config` of your generator configuration.
        ```yml
        # In generators.yml
        groups:
          ts-sdk:
            generators:
              - name: fernapi/fern-typescript-sdk
                config:
                  useDefaultRequestParameterValues: true
        ```
      type: feat
  createdAt: "2025-06-30"
  irVersion: 58
- version: 1.10.4
  changelogEntry:
    - summary: |
        Add `omitFernHeaders` configuration to omit Fern headers from the generated SDK.
      type: fix
  createdAt: "2025-07-01"
  irVersion: 58
- version: 1.10.3
  changelogEntry:
    - summary: |
        Remove `qs` dependency.
      type: fix
  createdAt: "2025-07-01"
  irVersion: 58
- version: 1.10.2
  changelogEntry:
    - summary: |
        Remove `js-base64` dependency in favor of using native implementations.
      type: fix
  createdAt: "2025-07-01"
  irVersion: 58
- version: 1.10.1
  changelogEntry:
    - summary: |
        Remove `url-join` dependency in favor of a handwritten `joinUrl` function.
      type: fix
  createdAt: "2025-06-30"
  irVersion: 58
- version: 1.10.0
  changelogEntry:
    - summary: |
        Add `fetchSupport` configuration which lets you choose between `node-fetch` and `native`.
        The default is `node-fetch`. If you choose `native`, the `node-fetch` dependency will be removed.
      type: feat
  createdAt: "2025-06-27"
  irVersion: 58
- version: 1.9.1
  changelogEntry:
    - summary: Improve auto-pagination logic to consider empty strings in response as null cursors and stop paging.
      type: fix
  createdAt: "2025-06-27"
  irVersion: 58
- version: 1.9.0
  changelogEntry:
    - summary: |
        Add `formDataSupport` configuration which lets you choose between `Node16` and `Node18`.
        The default is `Node16`. If you choose `Node18`, the `form-data`, `formdata-node`, and `form-data-encoder` dependencies will be removed.
        `formDataSupport: Node18` supports uploading files from the following types:
        * `Buffer`
        * `File`
        * `Blob`
        * `Readable` (includes Readstream)
        * `ReadableStream`
        * `ArrayBuffer`
        * `Uint8Array`
      type: feat
  createdAt: "2025-06-22"
  irVersion: 58
- version: 1.8.2
  changelogEntry:
    - summary: |
        When a multipart form part is explicitly marked as JSON, serialize the data as JSON regardless of type.
        This also means arrays, maps, etc. will not be split into multiple parts, but serialized to JSON as a single part.
      type: fix
  createdAt: "2025-06-22"
  irVersion: 58
- version: 1.8.1
  changelogEntry:
    - summary: Fix binary response README.md examples
      type: fix
  createdAt: "2025-06-22"
  irVersion: 58
- version: 1.8.0
  changelogEntry:
    - summary: |
        You can now specify whether to return the `BinaryResponse` type for binary response endpoints.
        Change the response type by setting `fileResponseType` to `stream` or `binary-response` in the `config` of your generator configuration.
        The default is `stream` for backwards compatibility, but we recommend using `binary-response`.

        Here's how you users can interact with the `BinaryResponse`:
        ```ts
        const response = await client.getFile(...);
        const stream = response.stream();
        // const arrayBuffer = await response.arrayBuffer();
        // const blob = await response.blob();
        // const bytes = await response.bytes();
        const bodyUsed = response.bodyUsed;
        ```
        The user can choose how to consume the binary data.
      type: feat
  createdAt: "2025-06-19"
  irVersion: 58

- version: 1.7.2
  changelogEntry:
    - summary: |
        Fix bug where duplicate file generation was silently allowed instead of failing. The `withSourceFile` method now properly
        handles the `overwrite` option to prevent unintended file overwrites.
      type: fix
  createdAt: "2025-06-19"
  irVersion: 58
- version: 1.7.1
  changelogEntry:
    - summary: |
        __jest.config.mjs__ now only maps relative path modules that end on `.js` to their `.ts` equivalent.
      type: fix
  createdAt: "2025-06-18"
  irVersion: 58
- version: 1.7.0
  changelogEntry:
    - summary: |
        Allow users to specify the path they'd like to generate the SDK to.

        Here's an example of how to implement this in generators.yml:
        ```yml
        # In generators.yml
        groups:
          ts-sdk:
            generators:
              - name: fernapi/fern-typescript-sdk
                config:
                  packagePath: src/package-path
        ```
      type: feat
  createdAt: "2025-06-16"
  irVersion: 58
- version: 1.6.0
  changelogEntry:
    - summary: |
        You can now specify whether to return streams using the stream wrapper, or return the web standard stream.
        Change the type of stream returned by setting `streamType` to `wrapper` or `web` in the `config` of your generator configuration.
        The default is `wrapper`.
      type: feat
    - summary: |
        `tests/unit/zurg` are moved to `tests/unit/schemas` to match the name in `src/core/schemas` which is what the tests are verifying.
      type: internal
  createdAt: "2025-06-13"
  irVersion: 58

- version: 1.5.0
  changelogEntry:
    - summary: Add support for websocket connect methods with path parameters in the TypeScript generator
      type: feat
  createdAt: "2025-06-11"
  irVersion: 58

- version: 1.4.0
  changelogEntry:
    - summary: You can now pass in headers to the root client. These headers will be merged with service and endpoint specific headers.
      type: feat
    - summary: Reduce duplicate code generation by passing headers from the root client down to the subpackage clients.
      type: internal
  createdAt: "2025-06-05"
  irVersion: 58

- version: 1.3.2
  changelogEntry:
    - summary: Fix dynamic imports in the built dist/esm code.
      type: fix
  createdAt: "2025-06-05"
  irVersion: 58

- version: 1.3.1
  changelogEntry:
    - summary: |
        MSW is used for generated wire tests, but inadvertently also captures real HTTP request, for example in integration tests.
        When the HTTP request does not match any of the configured predicates, it would throw an error, including in the unrelated integration tests.
        In this version MSW is configured to bypass instead of throw an error when HTTP requests do not match the configured predicates.
      type: fix
  createdAt: "2025-06-05"
  irVersion: 58

- version: 1.3.0
  changelogEntry:
    - summary: Add support for generating the full project when using the filesystem output mode.
      type: feat
  createdAt: "2025-06-04"
  irVersion: 58

- version: 1.2.4
  changelogEntry:
    - summary: |
        Generate tests to verify the SDK sends and receives HTTP requests as expected.
        You can turn of these tests by setting `generateWireTests` to `false` in the `config` of your generator configuration.
      type: feat
  createdAt: "2025-06-03"
  irVersion: 58

- version: 1.1.1
  changelogEntry:
    - summary: Fix an issue where attempting to access a property with an invalid property name would lead to a broken output SDK.
      type: fix
  createdAt: "2025-06-04"
  irVersion: 58

- version: 1.1.0
  changelogEntry:
    - summary: Add support for HEAD HTTP method.
      type: feat
  createdAt: "2025-06-03"
  irVersion: 58

- version: 1.0.1
  changelogEntry:
    - summary: Fix property lookup in inherited schemas during snippet generation for object schemas.
      type: fix
  createdAt: "2025-05-14"
  irVersion: 57

- version: 1.0.0
  changelogEntry:
    - summary: |
        This release changes the defaults for the following custom configuration in _generators.yml_.

        | Option | Before | Now |
        |--------|--------|-----|
        | `inlineFileProperties` | `false` | `true` |
        | `inlinePathParameters` | `false` | `true` |
        | `enableInlineTypes` | `false` | `true` |
        | `noSerdeLayer` | `false` | `true` |
        | `omitUndefined` | `false` | `true` |
        | `skipResponseValidation` | `false` | `true` |
        | `useLegacyExports` | `true` | `false` |

        To avoid breaking changes, explicitly set the options above with the `Before` values in the `config` of your generator
        in _generators.yml_.
      type: feat
    - summary: |
        When generating properties for interfaces and classes, we only surround the property name with quotes if necessary.
        In some cases where the property name wasn't a valid identifier before, we now surround it with quotes too.
      type: fix
  createdAt: "2025-05-14"
  irVersion: 57

- version: 0.51.7
  changelogEntry:
    - summary: If an object extends an alias, the generator now visits the alias that is being extended (instead of throwing an error).
      type: fix
  createdAt: "2025-05-14"
  irVersion: 57

- version: 0.51.6
  changelogEntry:
    - summary: Add support for the custom introduction setting in the generated README.md.
      type: fix
  createdAt: "2025-05-13"
  irVersion: 57

- version: 0.51.5
  changelogEntry:
    - summary: Fixed an issue with ts-morph where creating an ifStatement with empty conditions array caused errors in multipart form data handling.
      type: fix
  createdAt: "2025-05-03"
  irVersion: 57

- version: 0.51.4
  changelogEntry:
    - summary: Fix issue where the _runtime.ts_ file was missing when other files were trying to import it.
      type: fix
  createdAt: "2025-04-22"
  irVersion: 57

- version: 0.51.3
  changelogEntry:
    - summary: Fix minor type issue for polyfilling Headers in Node 16 and below.
      type: fix
  createdAt: "2025-04-21"
  irVersion: 57

- version: 0.51.2
  changelogEntry:
    - summary: |
        When uploading files, extract the filename from the `path` property if present on the given object.
        This will extract the filename for `fs.createReadStream()` for example.
      type: fix
  createdAt: "2025-04-21"
  irVersion: 57

- version: 0.51.1
  changelogEntry:
    - summary: |
        Fallback to a custom `Headers` class implementation if the native `Headers` class is not available.
        Versions of Node 16 and below do not support the native `Headers` class, so this fallback is necessary to ensure compatibility.
      type: fix
  createdAt: "2025-04-21"
  irVersion: 57

- version: 0.51.0
  changelogEntry:
    - summary: |
        Add `rawResponse` property to JavaScript errors.

        ```ts
        try {
          const fooBar = await client.foo.bar("id", options);
        } catch (e) {
          if (error instanceof FooError) {
            console.log(error.rawResponse);
          } else {
            // ...
          }
        }
        ```
      type: feat
  createdAt: "2025-04-14"
  irVersion: 57

- version: 0.50.1
  changelogEntry:
    - summary: |
        Add `"packageManager": "yarn@1.22.22"` to _package.json_.
      type: feat
  createdAt: "2025-04-08"
  irVersion: 57

- version: 0.50.0
  changelogEntry:
    - summary: |
        All endpoint functions now return an `HttpResponsePromise<T>` instead of a `Promise<T>`.
        Using `await`, `.then()`, `.catch()`, and `.finally()` on these promises behave the same as before,
        but you can call `.withRawResponse()` to get a promise that includes the parsed response and the raw response.
        The raw response let's you retrieve the response headers, status code, etc.

        ```ts
        const fooBar = await client.foo.bar("id", options);
        const { data: alsoFooBar, rawResponse } = await client.foo.bar("id", options).withRawResponse();
        const {
            headers,
            status,
            url,
            ...
        } = rawResponse;
        ```
      type: feat
  createdAt: "2025-04-07"
  irVersion: 57

- version: 0.49.7
  changelogEntry:
    - summary: |
        Significantly improve performance of SDK generation when the `useLegacyExports` config is `false`. For a large spec like Square, the generation went from 10+ minutes to almost 1 minute.
      type: fix
  createdAt: "2025-03-27"
  irVersion: 57

- version: 0.49.6
  changelogEntry:
    - summary: Support arbitrary websocket headers during connect handshake.
      type: feat
  createdAt: "2025-03-27"
  irVersion: 57

- version: 0.49.5
  changelogEntry:
    - summary: Improvements to Websocket code generation quality.
      type: feat
  createdAt: "2025-03-27"
  irVersion: 57

- version: 0.49.4
  changelogEntry:
    - summary: Increase the timeout used in the generated `webpack.test.ts` file.
      type: fix
  createdAt: "2025-03-19"
  irVersion: 57

- version: 0.49.3
  changelogEntry:
    - summary: Increase the timeout used in the generated `webpack.test.ts` file.
      type: fix
  createdAt: "2025-03-19"
  irVersion: 57

- version: 0.49.2
  changelogEntry:
    - summary: Fix issue where IdempotentRequestOptions is not generated in the client namespace.
      type: fix
  createdAt: "2025-03-18"
  irVersion: 57

- version: 0.49.1
  changelogEntry:
    - summary: This PR includes several fixes to the generated `Socket.ts` file when websocket client code generation is enabled.
      type: fix
  createdAt: "2025-03-10"
  irVersion: 57

- version: 0.49.0
  changelogEntry:
    - summary: |
        This PR enables the Typescript generator to produce Websocket SDK endpoints. This can be enabled by adding the option `shouldGenerateWebsocketClients: true` to the Typescript generator config.
      type: feat
  createdAt: "2025-03-06"
  irVersion: 57

- version: 0.48.7
  changelogEntry:
    - summary: |
        Form data encoding now correctly handles array and object values by encoding each property value as a separate key-value pair, rather than trying to encode the entire object as a single value. This ensures proper handling of complex data structures in multipart form requests.
      type: fix
  createdAt: "2025-01-28"
  irVersion: 55

- version: 0.48.6
  changelogEntry:
    - summary: Support form-encoded form data parameters by using `qs` to properly encode array and object values with the `repeat` array format.
      type: fix
  createdAt: "2025-01-28"
  irVersion: 55

- version: 0.48.5
  changelogEntry:
    - summary: Don't double wrap a blob if a user uploads a blob to a multi-part form. Otherwise file's content-type is lost in Deno.
      type: fix
  createdAt: "2025-01-28"
  irVersion: 55

- version: 0.48.4
  changelogEntry:
    - summary: When custom config `useBigInt` is `true`, generate examples and snippets with `BigInt("123")`.
      type: fix
  createdAt: "2025-01-21"
  irVersion: 55

- version: 0.48.3
  changelogEntry:
    - summary: The SDK now supports reading the basic auth username and password values from environment variables.
      type: fix
  createdAt: "2025-01-16"
  irVersion: 55

- version: 0.48.2
  changelogEntry:
    - summary: This updates the retrier logic to stop retrying on HTTP conflict (409). This was an oversight that we've meant to remove for a while (similar to other Fern SDKs).
      type: fix
  createdAt: "2025-01-16"
  irVersion: 55

- version: 0.48.1
  changelogEntry:
    - summary: Record types with `null` values are now correctly serialized.
      type: fix
  createdAt: "2025-01-16"
  irVersion: 55

- version: 0.48.0
  changelogEntry:
    - summary: |
        When `useBigInt` SDK configuration is set to `true`, a customized JSON serializer & deserializer is used that will preserve the precision of `bigint`'s, as opposed to the native `JSON.stringify` and `JSON.parse` function which converts `bigint`'s to `number`'s losing precision.

        When combining `useBigInt` with our serialization layer (`no-serde: false` (default)), both the request and response properties that are marked as `long` and `bigint` in OpenAPI/Fern spec, will consistently be `bigint`'s.
        However, when disabling the serialization layer (`no-serde: true`), they will be typed as `number | bigint`.

        Here's an overview of what to expect from the generated types when combining `useBigInt` and `noSerde` with the following Fern definition:

        **Fern definition**
        ```yml
        types:
          ObjectWithOptionalField:
            properties:
              longProp: long
              bigIntProp: bigint
        ```

        **TypeScript output**
        ```typescript
        // useBigInt: true
        // noSerde: false
        interface ObjectWithLongAndBigInt {
          longProp: bigint;
          bigIntProp: bigint;
        }

        // useBigInt: true
        // noSerde: true
        interface ObjectWithLongAndBigInt {
          longProp: bigint | number;
          bigIntProp: bigint | number;
        }

        // useBigInt: false
        // noSerde: false
        interface ObjectWithLongAndBigInt {
          longProp: number;
          bigIntProp: string;
        }

        // useBigInt: false
        // noSerde: true
        interface ObjectWithLongAndBigInt {
          longProp: number;
          bigIntProp: string;
        }
        ```
      type: feat
  createdAt: "2025-01-16"
  irVersion: 55

- version: 0.47.1
  changelogEntry:
    - summary: |
        Resolves an issue where nullable query parameters were not null-safe in their method invocations. The
        generated code now appropriately guard against `null` values like so:

        ```typescript
        const _queryParams: Record< ... >;
        if (value !== undefined) {
            _queryParams["value"] = value?.toString() ?? null;
        }
        ```
      type: fix
  createdAt: "2025-01-15"
  irVersion: 55

- version: 0.47.0
  changelogEntry:
    - summary: |
        Add support for `nullable` properties. Users can now specify explicit `null` values
        for types that specify `nullable` properties like so:

        ```typescript
        await client.users.update({ username: "john.doe", metadata: null });
        ```
      type: feat
  createdAt: "2025-01-14"
  irVersion: 55

- version: 0.46.11
  changelogEntry:
    - summary: |
        Don't double check whether an optional string literal alias (see example below) is a string when using serializer to build query string parameters.

        ```yml
        types:
          LiteralAliasExample: literal<"MyLiteralValue">

        service:
          endpoints:
            foo:
              path: /bar
              method: POST
              request:
                name: FooBarRequest
                query-parameters:
                  optional_alias_literal: optional<LiteralAliasExample>
        ```

        ```ts
        // before
        if (optionalAliasLiteral != null) {
            _queryParams["optional_alias_literal"] = typeof serializers.LiteralAliasExample.jsonOrThrow(optionalAliasLiteral, {
                unrecognizedObjectKeys: "strip",
            }) === "string" ? serializers.LiteralAliasExample.jsonOrThrow(optionalAliasLiteral, {
                unrecognizedObjectKeys: "strip",
            }) : JSON.stringify(serializers.LiteralAliasExample.jsonOrThrow(optionalAliasLiteral, {
                unrecognizedObjectKeys: "strip",
            }));
        }

        // after
        if (optionalAliasLiteral != null) {
            _queryParams["optional_alias_literal"] = serializers.LiteralAliasExample.jsonOrThrow(optionalAliasLiteral, {
                unrecognizedObjectKeys: "strip",
            });
        }
        ```
      type: fix
  createdAt: "2025-01-14"
  irVersion: 53

- version: 0.46.10
  changelogEntry:
    - summary: Use serialization layer to convert types to JSON strings when enabled.
      type: fix
  createdAt: "2025-01-14"
  irVersion: 53

- version: 0.46.9
  changelogEntry:
    - summary: Expose `baseUrl` as a default Client constructor option and construct URL correctly.
      type: fix
  createdAt: "2025-01-13"
  irVersion: 53

- version: 0.46.8
  changelogEntry:
    - summary: Generate the `version.ts` file correctly
      type: fix
  createdAt: "2025-01-13"
  irVersion: 53

- version: 0.46.7
  changelogEntry:
    - summary: Simplify runtime detection to reduce the chance of using an unsupported API like `process.` Detect Edge Runtime by Vercel.
      type: fix
  createdAt: "2025-01-09"
  irVersion: 53

- version: 0.46.6
  changelogEntry:
    - summary: Update `@types/node` to `18+`, required for the generated `Node18UniversalStreamWrapper` test.
      type: fix
  createdAt: "2025-01-09"
  irVersion: 53

- version: 0.46.5
  changelogEntry:
    - summary: Fix the webpack test to work with .js/.jsx extensions in TypeScript
      type: fix
    - summary: Only map .js modules in Jest, not .json files.
      type: fix
  createdAt: "2025-01-09"
  irVersion: 53

- version: 0.46.4
  changelogEntry:
    - summary: Fix packageJson custom configuration & package.json types field.
      type: fix
  createdAt: "2025-01-09"
  irVersion: 53

- version: 0.46.3
  changelogEntry:
    - summary: Revert to using legacy exports by default.
      type: fix
  createdAt: "2025-01-09"
  irVersion: 53

- version: 0.46.2
  changelogEntry:
    - summary: Fix Jest to work with files imported using `.js` extension.
      type: fix
    - summary: Make sure Jest loads Jest configuration regardless of package.json type.
      type: fix
  createdAt: "2025-01-09"
  irVersion: 53

- version: 0.46.1
  changelogEntry:
    - summary: ESModule output is fixed to be compatible with Node.js ESM loading.
      type: fix
  createdAt: "2025-01-08"
  irVersion: 53

- version: 0.46.0
  changelogEntry:
    - summary: SDKs are now built and exported in both CommonJS (legacy) and ESModule format.
      type: feat
    - summary: |
        Export `serialization` code from root package export.
        ```ts
        import { serialization } from `@packageName`;
        ```

        The serialization code is also exported as `@packageName/serialization`.
        ```ts
        import * as serialization from `@packageName/serialization`;
        ```
      type: feat
    - summary: |
        `package.json` itself is exported in `package.json` to allow consumers to easily read metadata about the package they are consuming.
      type: feat
  createdAt: "2025-01-06"
  irVersion: 53

- version: 0.45.2
  changelogEntry:
    - summary: TS generated snippets now respect proper parameter casing when noSerdeLayer is enabled.
      type: fix
  createdAt: "2024-12-31"
  irVersion: 53

- version: 0.45.1
  changelogEntry:
    - summary: |
        Export everything inside of TypeScript namespaces that used to be ambient.

        For the `enableInlineTypes` feature, some namespaces were no longer declared (ambient), and types and interfaces inside the namespace would no longer be automatically exported without the `export` keyword. This fix exports everything that's inside these namespaces and also declared namespaces for good measure (in case they are not declared in the future).
      type: fix
  createdAt: "2024-12-27"
  irVersion: 53

- version: 0.45.0
  changelogEntry:
    - summary: Update dependencies of the generated TS SDK and Express generator. TypeScript has been updated to 5.7.2 which is a major version upgrade from 4.6.4.
      type: feat
  createdAt: "2024-12-26"
  irVersion: 53

- version: 0.44.5
  changelogEntry:
    - summary: Fix a bug where we attempt to parse an empty terminator when receiving streaming JSON responses.
      type: fix
  createdAt: "2024-12-23"
  irVersion: 53

- version: 0.44.4
  changelogEntry:
    - summary: Use specified defaults for pagination offset parameters during SDK generation.
      type: feat
  createdAt: "2024-12-20"
  irVersion: 53

- version: 0.44.3
  changelogEntry:
    - summary: Fix a bug where client would send request wrapper instead of the body of the request wrapper, when the request has inline path parameters and a body property.
      type: fix
  createdAt: "2024-12-18"
  irVersion: 53

- version: 0.44.2
  changelogEntry:
    - summary: Inline path parameters will use their original name when `retainOriginalName` or `noSerdeLayer` is enabled.
      type: fix
  createdAt: "2024-12-17"
  irVersion: 53

- version: 0.44.1
  changelogEntry:
    - summary: When there is an environment variable set, you do not need to pass in any parameters to the client constructor.
      type: fix
  createdAt: "2024-12-16"
  irVersion: 53

- version: 0.44.0
  changelogEntry:
    - summary: |
        Inline path parameters into request types by setting `inlinePathParameters` to `true` in the generator config.

        Here's an example of how users would use the same endpoint method without and with `inlinePathParameters` set to `true`.

        Without `inlinePathParameters`:

        ```ts
        await service.getFoo("pathParamValue", { id: "SOME_ID" });
        ```

        With `inlinePathParameters`:

        ```ts
        await service.getFoo({ pathParamName: "pathParamValue", id: "SOME_ID" });
        ```
      type: feat
  createdAt: "2024-12-13"
  irVersion: 53

- version: 0.43.1
  changelogEntry:
    - summary: When `noSerdeLayer` is enabled, streaming endpoints were failing to compile because they assumed that the serialization layer existed. This is now fixed.
      type: fix
  createdAt: "2024-12-11"
  irVersion: 53

- version: 0.43.0
  changelogEntry:
    - summary: |
        Generate inline types for inline schemas by setting `enableInlineTypes` to `true` in the generator config.
        When enabled, the inline schemas will be generated as nested types in TypeScript.
        This results in cleaner type names and a more intuitive developer experience.

        Before:

        ```ts
        // MyRootType.ts
        import * as MySdk from "...";

        export interface MyRootType {
          foo: MySdk.MyRootTypeFoo;
        }

        // MyRootTypeFoo.ts
        import * as MySdk from "...";

        export interface MyRootTypeFoo {
          bar: MySdk.MyRootTypeFooBar;
        }

        // MyRootTypeFooBar.ts
        import * as MySdk from "...";

        export interface MyRootTypeFooBar {}
        ```

        After:

        ```ts
        // MyRootType.ts
        import * as MySdk from "...";

        export interface MyRootType {
          foo: MyRootType.Foo;
        }

        export namespace MyRootType {
          export interface Foo {
            bar: Foo.Bar;
          }

          export namespace Foo {
            export interface Bar {}
          }
        }
        ```

        Now users can get the deep nested `Bar` type as follows:

        ```ts
        import { MyRootType } from MySdk;

        const bar: MyRootType.Foo.Bar = {};
        ```
      type: feat
  createdAt: "2024-12-11"
  irVersion: 53

- version: 0.42.7
  changelogEntry:
    - summary: |
        Support `additionalProperties` in OpenAPI or `extra-properties` in the Fern Defnition. Now
        an object that has additionalProperties marked as true will generate the following interface:

        ```ts
        interface User {
          propertyOne: string;
          [key: string]: any;
        }
        ```
      type: feat
  createdAt: "2024-12-03"
  irVersion: 53

- version: 0.42.6
  changelogEntry:
    - summary: Remove the generated `APIPromise` since it is not compatible on certain node versions.
      type: fix
  createdAt: "2024-11-23"
  irVersion: 53

- version: 0.42.5
  changelogEntry:
    - summary: Remove extraneous import in pagination snippets.
      type: fix
  createdAt: "2024-11-23"
  irVersion: 53

- version: 0.42.4
  changelogEntry:
    - summary: Improve `GeneratedTimeoutSdkError` error to include endpoint name in message.
      type: fix
  createdAt: "2024-11-21"
  irVersion: 53

- version: 0.42.3
  changelogEntry:
    - summary: Fixed issue with snippets used for pagination endpoints.
      type: fix
  createdAt: "2024-11-22"
  irVersion: 53

- version: 0.42.2
  changelogEntry:
    - summary: |
        Added documentation for pagination in the README. The snippet below will
        now show up on generated READMEs.

        ```typescript
        // Iterate through all items
        const response = await client.users.list();
        for await (const item of response) {
          console.log(item);
        }

        // Or manually paginate
        let page = await client.users.list();
        while (page.hasNextPage()) {
          page = await page.getNextPage();
        }
        ```
      type: feat
  createdAt: "2024-11-21"
  irVersion: 53

- version: 0.42.1
  changelogEntry:
    - summary: |
        Added support for passing additional headers in request options. For example:

        ```ts
        const response = await client.someEndpoint(..., {
          headers: {
            'X-Custom-Header': 'custom value'
          }
        });
        ```
      type: feat
  createdAt: "2024-11-20"
  irVersion: 53

- version: 0.42.0
  changelogEntry:
    - summary: |
        Added support for `.asRaw()` which allows users to access raw response data including headers. For example:

        ```ts
        const response = await client.someEndpoint().asRaw();
        console.log(response.headers["X-My-Header"]);
        console.log(response.body);
        ```
      type: feat
  createdAt: "2024-11-15"
  irVersion: 53

- version: 0.41.2
  changelogEntry:
    - summary: Actually remove `jest-fetch-mock` from package.json.
      type: fix
  createdAt: "2024-11-18"
  irVersion: 53

- version: 0.41.1
  changelogEntry:
    - summary: Remove dev dependency on `jest-fetch-mock`.
      type: fix
  createdAt: "2024-11-02"
  irVersion: 53

- version: 0.41.0
  changelogEntry:
    - summary: Add a variable jitter to the exponential backoff and retry.
      type: feat
  createdAt: "2024-10-08"
  irVersion: 53

- version: 0.41.0-rc2
  changelogEntry:
    - summary: Generated READMEs now include improved usage snippets for pagination and streaming endpoints.
      type: feat
  createdAt: "2024-10-08"
  irVersion: 53

- version: 0.41.0-rc1
  changelogEntry:
    - summary: Fixes a broken unit test introduced in 0.41.0-rc0.
      type: fix
  createdAt: "2024-10-08"
  irVersion: 53

- version: 0.41.0-rc0
  changelogEntry:
    - summary: The generated SDK now supports bytes (`application/octet-stream`) requests.
      type: feat
  createdAt: "2024-10-08"
  irVersion: 53

- version: 0.40.8
  changelogEntry:
    - summary: File array uploads now call `request.appendFile` instead of `request.append` which was causing form data to be in a corrupted state.
      type: fix
  createdAt: "2024-09-28"
  irVersion: 53

- version: 0.40.7
  changelogEntry:
    - summary: |
        The generated README will now have a section that links to the generated SDK Reference (in `reference.md`).

        ```md
        ## Reference

        A full reference for this library can be found [here](./reference.md).
        ```
      type: fix
  createdAt: "2024-09-28"
  irVersion: 53

- version: 0.40.6
  changelogEntry:
    - summary: The TypeScript SDK now supports specifying a custom contentType if one is specified.
      type: fix
  createdAt: "2024-09-18"
  irVersion: 53

- version: 0.40.5
  changelogEntry:
    - summary: The snippet templates for file upload are now accurate and also respect the feature flag `inlineFileProperties`.
      type: fix
  createdAt: "2024-09-18"
  irVersion: 53

- version: 0.40.4
  changelogEntry:
    - summary: Upgrades dependency `stream-json` which improves the performance when reading large API specs. This version will improve your `fern generate` performance.
      type: fix
  createdAt: "2024-09-12"
  irVersion: 53

- version: 0.40.3
  changelogEntry:
    - summary: |
        If the serde layer is enabled, then all the serializers are exported under the namespace `serializers`.

        ```ts
        import { serializers } from "@plantstore/sdk";

        export function main(): void {
          // serialize to json

          const json = serializers.Plant.toJson({
            name: "fern"
          });

          const parsed = serializers.Plant.parseOrThrow(`{ "name": "fern" }`);
        }
        ```
      type: fix
  createdAt: "2024-09-12"
  irVersion: 53

- version: 0.40.2
  changelogEntry:
    - summary: The generated SDK now handles reading IR JSONs that are larger than 500MB. In order to to this, the function `streamObjectFromFile` is used instead of `JSON.parse`.
      type: fix
  createdAt: "2024-09-12"
  irVersion: 53

- version: 0.40.1
  changelogEntry:
    - summary: The generated snippets now inline referenced request objects given they are not named, they need to be inlined.
      type: fix
  createdAt: "2024-09-12"
  irVersion: 53

- version: 0.40.0
  changelogEntry:
    - summary: |
        A new configuration flag has now been added that will automatically generate
        `BigInt` for `long` and `bigint` primitive types. To turn this flag on:

        ```yml
        groups:
          ts-sdk:
            name: fernapi/fern-typescript-sdk
            version: 0.40.0
            config:
              useBigInt: true
        ```
      type: feat
  createdAt: "2024-09-12"
  irVersion: 53

- version: 0.39.8
  changelogEntry:
    - summary: |
        The generated enum examples now reference the value of the enum directly instead
        of using the enum itself.

        ### Before

        ```ts
        {
          "genre": Imdb.Genre.Humor,
        }
        ```

        ### After

        ```ts
        {
          "genre": "humor"
        }
        ```
      type: fix
  createdAt: "2024-09-11"
  irVersion: 53

- version: 0.39.7
  changelogEntry:
    - summary: |
        The SDK now produces a `version.ts` file where we export a constant called `SDK_VERSION`.
        This constant can be used by different utilities to dynamically import in the version (for example, if someone wants to customize the user agent).
      type: chore
  createdAt: "2024-08-27"
  irVersion: 53

- version: 0.39.6
  changelogEntry:
    - summary: |
        Browser clients can now import streams, via `readable-streams` polyfill. Additionally adds a
        webpack unit test to verify that the core utilities can be compiled.
      type: fix
  createdAt: "2024-08-27"
  irVersion: 53

- version: 0.39.5
  changelogEntry:
    - summary: |
        If `noSerdeLayer` is enabled, then the generated TypeScript SDK snippets and wire tests
        will not use `Date` objects but instead use strings. Without this fix, the generated
        wire tests would result in failures.
      type: fix
  createdAt: "2024-08-20"
  irVersion: 53

- version: 0.39.4
  changelogEntry:
    - summary: Ensure that environment files don't generate, unless there is a valid environment available.
      type: fix
  createdAt: "2024-08-20"
  irVersion: 53

- version: 0.39.3
  changelogEntry:
    - summary: Multipart form data unit tests only get generated if the SDK has multipart form uploads.
      type: fix
  createdAt: "2024-08-16"
  irVersion: 53

- version: 0.39.2
  changelogEntry:
    - summary: |
        Allows filenames to be passed from underlying File objects in Node 18+ and browsers
        Users can now supply files like so, using a simple multipart upload API as an example:
        ```typescript
        client.file.upload(new File([...blobParts], 'filename.ext'), ...)
        ```
        `filename.ext` will be encoded into the upload.
      type: fix
  createdAt: "2024-08-16"
  irVersion: 53

- version: 0.39.1
  changelogEntry:
    - summary: |
        The SDK now supports looking directly at a `hasNextPage` property for offset pagination if configured.
        Previously the SDK would look if the number of items were empty, but this failed in certain edge cases.
      type: feat
  createdAt: "2024-08-07"
  irVersion: 53

- version: 0.38.6
  changelogEntry:
    - summary: |
        The SDK generator now sends a `User-Agent` header on each request that is set to
        `<package>/<version>`. For example if your package is called `imdb` and is versioned `0.1.0`, then
        the user agent header will be `imdb/0.1.0`.
      type: feat
  createdAt: "2024-08-07"
  irVersion: 53

- version: 0.38.5
  changelogEntry:
    - summary: Addressed fetcher unit test flakiness by using a mock fetcher
      type: fix
  createdAt: "2024-08-07"
  irVersion: 53

- version: 0.38.4
  changelogEntry:
    - summary: Literal templates are generated if they are union members
      type: fix
    - summary: Snippet templates no longer try to inline objects within containers
      type: fix
  createdAt: "2024-08-04"
  irVersion: 53

- version: 0.38.3
  changelogEntry:
    - summary: Adds async iterable to StreamWrapper implementation for easier use with downstream dependencies.
      type: fix
  createdAt: "2024-08-02"
  irVersion: 53

- version: 0.38.2
  changelogEntry:
    - summary: Refactors the `noScripts` feature flag to make sure that no `yarn install` commands can be accidentally triggered.
      type: fix
  createdAt: "2024-08-01"
  irVersion: 53

- version: 0.38.1
  changelogEntry:
    - summary: |
        A feature flag called `noScripts` has been introduced to prevent the generator from running any scripts such as `yarn format` or `yarn install`. If any of the scripts
        cause errors, toggling this option will allow you to receive the generated code.

        ```
        - name: fernapi/fern-typescript-sdk
          version: 0.38.1
          config:
            noScripts: true
        ```
      type: feat
  createdAt: "2024-08-01"
  irVersion: 53

- version: 0.38.0-rc0
  changelogEntry:
    - summary: Upgrade to IRv53.
      type: internal
    - summary: The generator now creates snippet templates for undiscriminated unions.
      type: chore
  createdAt: "2024-07-31"
  irVersion: 53

- version: 0.37.0-rc0
  changelogEntry:
    - summary: |
        The business plan Typescript SDK will now generate wire tests if the feature flag in the configuration is turned on.

        ```
        - name: fernapi/fern-typescript-sdk
          version: 0.37.0-rc0
          config:
            generateWireTests: true
        ```
      type: feat
  createdAt: "2024-07-29"
  irVersion: 50

- version: 0.36.6
  changelogEntry:
    - summary: Now import paths are correctly added to getResponseBody tests. CI checks also added.
      type: fix
  createdAt: "2024-07-29"
  irVersion: 50

- version: 0.36.5
  changelogEntry:
    - summary: Now, server sent events are treated differently as streaming responses, to ensure the correct wrapping happens.
      type: fix
  createdAt: "2024-07-29"
  irVersion: 50

- version: 0.36.4
  changelogEntry:
    - summary: Now, import paths are correctly added to stream wrapper tests.
      type: fix
  createdAt: "2024-07-26"
  irVersion: 50

- version: 0.36.3
  changelogEntry:
    - summary: Support starting the stream on `StreamWrapper.pipe(...)` for shorter syntax when dealing with `node:stream` primitives.
      type: fix
  createdAt: "2024-07-26"
  irVersion: 50

- version: 0.36.2
  changelogEntry:
    - summary: |
        This release comes with numerous improvements to streaming responses:

        1. Introduces new stream wrapper polyfills that implement the ability to stream to more streams, per environment.
        2. For `Node 18+`, stream responses can now be piped to `WritableStream`. They can also be streamed to `stream.Writable`, as possible before.
        3. For `< Node 18`, stream responses can be piped to `stream.Writeable`, as before.
        4. For `Browser` environments, stream responses can be piped to `WritableStream`.
        5. For `Cloudflare Workers`, stream responses can be piped to `WritableStream`.
      type: fix
    - summary: Now, there are generated unit tests for the `fetcher/stream-wrappers` core directory which makes sure that Fern's stream wrapping from responses work as expected!
      type: fix
  createdAt: "2024-07-26"
  irVersion: 50

- version: 0.36.1
  changelogEntry:
    - summary: Now, there are generated unit tests for the `auth` and `fetcher` core directory which makes sure that Fern's fetcher and authorization helpers work as expected!
      type: fix
  createdAt: "2024-07-16"
  irVersion: 50

- version: 0.36.0
  changelogEntry:
    - summary: Now, there are generated unit tests for the `schemas` core directory which makes sure that Fern's request + response validation will work as expected!
      type: fix
  createdAt: "2024-07-16"
  irVersion: 50

- version: 0.35.0
  changelogEntry:
    - summary: Support Multipart Form uploads where `fs.createReadStream` is passed. This requires coercing the stream into a `File`.
      type: fix
  createdAt: "2024-07-16"
  irVersion: 50

- version: 0.34.0
  changelogEntry:
    - summary: Upgrade to IRv50.
      type: internal
    - summary: |
        Add support for generating an API version scheme in `version.ts`.
        Consider the following `api.yml` configuration:

        ```yaml
        version:
          header: X-API-Version
          default: "1.0.0"
          values:
            - "1.0.0-alpha"
            - "1.0.0-beta"
            - "1.0.0"
        ```

        The following `version.ts` file is generated:

        ```typescript
        /**
        * This file was auto-generated by Fern from our API Definition.
        */

        /** The version of the API, sent as the X-API-Version header. */
        export type AcmeVersion = "1.0.0" | "2.0.0" | "latest";
        ```

        If a default value is specified, it is set on every request but can be overridden
        in either the client-level `Options` or call-specific `RequestOptions`. If a default
        value is _not_ specified, the value of the header is required on the generated `Options`.

        An example call is shown below:

        ```typescript
        import { AcmeClient } from "acme";

        const client = new AcmeClient({ apiKey: "YOUR_API_KEY", xApiVersion: "2.0.0" });
        await client.users.create({
          firstName: "john",
          lastName: "doe"
        });
        ```
      type: feat
  createdAt: "2024-07-16"
  irVersion: 50

- version: 0.33.0
  changelogEntry:
    - summary: |
        This release comes with numerous improvements to multipart uploads:

        1. `Fetcher.ts` no longer depends on form-data and formdata-node which reduces
          the size of the SDK for all consumers that are not leveraging multipart form
          data uploads.
        2. The SDK now accepts `fs.ReadStream`, `Blob` and `File` as inputs and handles
          parsing them appropriately.
        3. By accepting a `Blob` as a file parameter, the SDK now supports sending the
          filename when making a request.
      type: fix
  createdAt: "2024-07-16"
  irVersion: 48

- version: 0.32.0
  changelogEntry:
    - summary: The `reference.md` is now generated for every SDK.
      type: feat
    - summary: The `reference.md` is now generated by the `generator-cli`.
      type: feat
    - summary: The `reference.md` includes a single section for the _first_ example specified on the endpoint. Previously, a separate section was included for _every_ example.
      type: fix
  createdAt: "2024-07-15"
  irVersion: 48

- version: 0.31.0
  changelogEntry:
    - summary: |
        Add `omitUndefined` generator option. This is enabled with the following config:

        ```yaml
        groups:
          generators:
            - name: fernapi/fern-typscript-node-sdk
              version: 0.31.0
              ...
              config:
                omitUndefined: true
        ```

        When enabled, any property set to an explicit `undefined` is _not_ included
        in the serialized result. For example,

        ```typescript
        const request: Acme.CreateUserRequest = {
          firstName: "John",
          lastName: "Doe",
          email: undefined
        };
        ```

        By default, explicit `undefined` values are serialized as `null` like so:

        ```json
        {
          "firstName": "John",
          "lastName": "Doe",
          "email": null
        }
        ```

        When `omitUndefined` is enabled, the JSON object is instead serialized as:

        ```json
        {
          "firstName": "John",
          "lastName": "Doe"
        }
        ```
      type: feat
  createdAt: "2024-07-12"
  irVersion: 48

- version: 0.30.0
  changelogEntry:
    - summary: Client-level `Options` now supports overriding global headers like version.
      type: feat
  createdAt: "2024-07-11"
  irVersion: 48

- version: 0.29.2
  changelogEntry:
    - summary: Fix serialization of types with circular references
      type: fix
  createdAt: "2024-07-10"
  irVersion: 48

- version: 0.29.1
  changelogEntry:
    - summary: |
        Pagination endpoints that define nested offset/cursor properties are now functional.
        A new `setObjectProperty` helper is used to dynamically set the property, which is inspired
        by Lodash's `set` function (https://lodash.com/docs/4.17.15#set).

        The generated code now looks like the following:

        ```typescript
        let _offset = request?.pagination?.page != null ? request?.pagination?.page : 1;
        return new core.Pageable<SeedPagination.ListUsersPaginationResponse, SeedPagination.User>({
          response: await list(request),
          hasNextPage: (response) => (response?.data ?? []).length > 0,
          getItems: (response) => response?.data ?? [],
          loadPage: (_response) => {
            _offset += 1;
            return list(core.setObjectProperty(request, "pagination.page", _offset));
          }
        });
        ```
      type: fix
  createdAt: "2024-07-10"
  irVersion: 48

- version: 0.29.0
  changelogEntry:
    - summary: Upgrade to IRv48.
      type: internal
    - summary: Add support for pagination endpoints that require request body properties.
      type: feat
    - summary: |
        Add support for pagination with an offset step. This is useful for endpoints that page based on the element index rather than a page index (i.e. the 100th element vs. the 10th page).

        This feature shares the same UX as both the `offset` and `cursor` pagination variants.
      type: feat
  createdAt: "2024-07-09"
  irVersion: 48

- version: 0.29.0-rc0
  changelogEntry:
    - summary: All serializers in the generated SDK are now synchronous. This makes the serializers easier to use and improves the performance as well.
      type: fix
  createdAt: "2024-07-09"
  irVersion: 46

- version: 0.28.0-rc0
  changelogEntry:
    - summary: Add support for offset pagination, which uses the same pagination API introduced in `0.26.0-rc0`.
      type: feat
  createdAt: "2024-07-09"
  irVersion: 46

- version: 0.27.2
  changelogEntry:
    - summary: The generated readme now moves the sections for `AbortController`, `Runtime Compatibility` and `Custom Fetcher` under the Advanced section in the generated README.
      type: fix
  createdAt: "2024-07-08"
  irVersion: 46

- version: 0.27.1
  changelogEntry:
    - summary: |
        Support JSR publishing. If you would like your SDK to be published to JSR, there is now a configuration option called `publishToJsr: true`. When enabled, the generator will
        generate a `jsr.json` as well as a GitHub workflow to publish to JSR.

        ```yaml
        - name: fernapi/fern-typescript-sdk
          version: 0.27.1
          config:
            publishToJsr: true
        ```
      type: feat
  createdAt: "2024-07-08"
  irVersion: 46

- version: 0.27.0
  changelogEntry:
    - summary: Boolean literal headers can now be overridden via `RequestOptions`.
      type: fix
    - summary: |
        The generated `.github/workflows/ci.yml` file now supports NPM publishing with alpha/beta dist tags. If the selected version contains the `alpha` or `beta` substring,
        the associated dist tag will be added in the `npm publish` command like the following:

        ```sh
        # Version 1.0.0-beta
        npm publish --tag beta
        ```

        For more on NPM dist tags, see https://docs.npmjs.com/adding-dist-tags-to-packages
      type: feat
  createdAt: "2024-07-08"
  irVersion: 46

- version: 0.26.0-rc3
  changelogEntry:
    - summary: |
        The typescript generator now returns all `FormData` headers and Fetcher no longer stringifies stream.Readable type.
      type: fix
  createdAt: "2024-06-30"
  irVersion: 46

- version: 0.26.0-rc2
  changelogEntry:
    - summary: |
        `RequestOptions` now supports overriding global headers like authentication and version.
      type: feat
  createdAt: "2024-06-27"
  irVersion: 46

- version: 0.26.0-rc1
  changelogEntry:
    - summary: The generator was skipping auto pagination for item arrays that were optional. Now, those are safely handled as well.
      type: fix
  createdAt: "2024-06-27"
  irVersion: 46

- version: 0.26.0-rc0
  changelogEntry:
    - summary: |
        The TypeScript generator now supports cursor-based auto pagination. With auto pagination, a user can simply iterate over the results automatically:

        ```ts
        for (const user of client.users.list()) {
          consoler.log(user);
        }
        ```

        Users can also paginate over data manually

        ```ts
        const page = client.users.list();
        for (const user of page.data) {
          consoler.log(user);
        }

        // Helper methods for manually paginating:
        while (page.hasNextPage()) {
          page = page.getNextPage();
          // ...
        }
        ```
      type: feat
  createdAt: "2024-06-27"
  irVersion: 46

- version: 0.25.3
  changelogEntry:
    - summary: The generator is now upgraded to `v46.2.0` of the IR.
      type: internal
  createdAt: "2024-06-26"
  irVersion: 46

- version: 0.25.3
  changelogEntry:
    - summary: The generator is now upgraded to `v46.2.0` of the IR.
      type: internal
  createdAt: "2024-06-26"
  irVersion: 46

- version: 0.25.2
  changelogEntry:
    - summary: The generator now removes `fs`, `path`, and `os` dependencies from the browser runtime.
      type: fix
  createdAt: "2024-06-20"
  irVersion: 46

- version: 0.25.1
  changelogEntry:
    - summary: The generator now removes `fs`, `path`, and `os` dependencies from the browser runtime.
      type: fix
  createdAt: "2024-06-20"
  irVersion: 46

- version: 0.25.0
  changelogEntry:
    - summary: The generator now generates snippets for streaming endpoints. There is also a fix where literals are excluded from inlined requests.
      type: fix
  createdAt: "2024-06-19"
  irVersion: 46

- version: 0.25.0-rc0
  changelogEntry:
    - summary: The generator now merges the user's original `README.md` file (if any).
      type: feat
  createdAt: "2024-06-19"
  irVersion: 46

- version: 0.24.4
  changelogEntry:
    - summary: APIs that specify a default environment no longer include an unused environment import in their generated snippets.
      type: fix
  createdAt: "2024-06-19"
  irVersion: 46

- version: 0.24.3
  changelogEntry:
    - summary: The generator only adds a publish step in github actions if credentials are specified.
      type: fix
  createdAt: "2024-06-18"
  irVersion: 46

- version: 0.24.2
  changelogEntry:
    - summary: Remove the unnecessary client call from the request/response README.md section.
      type: feat
    - summary: |
        The generated README.md snippets now correctly referenced nested methods. For example,
        `client.users.create` (instead of `client.create`) in the following:

        ```ts
        import { AcmeClient } from "acme";

        const client = new AcmeClient({ apiKey: "YOUR_API_KEY" });
        await client.users.create({
          firstName: "john",
          lastName: "doe"
        });
        ```
      type: fix
  createdAt: "2024-06-19"
  irVersion: 46

- version: 0.24.1
  changelogEntry:
    - summary: |
        Dynamic snippets now support importing the client directly from the package.

        ```typescript
        import { MyClient } from "@org/sdk";

        const client = new MyClient({ ... });
        ```
      type: fix
  createdAt: "2024-06-19"
  irVersion: 46

- version: 0.24.0
  changelogEntry:
    - summary: Add dynamic client instantiation snippets
      type: feat
  createdAt: "2024-06-18"
  irVersion: 46

- version: 0.24.0-rc0
  changelogEntry:
    - summary: Dynamic client instantiation snippets are now generated. Note this only affects enterprise users that are using Fern's Snippets API.
      type: feat
  createdAt: "2024-06-18"
  irVersion: 46

- version: 0.23.3
  changelogEntry:
    - summary: The NPM publish job is _not_ generated if the token environment variable is not specified.
      type: fix
    - summary: |
        The snippets now use the `client` variable name like so:

        ```ts
        import { AcmeClient } from "acme";

        const client = new AcmeClient({ apiKey: "YOUR_API_KEY" });
        await client.users.create({
          firstName: "john",
          lastName: "doe"
        });
        ```
      type: feat
  createdAt: "2024-06-17"
  irVersion: 46

- version: 0.23.2
  changelogEntry:
    - summary: Client constructor snippets now include an `environment` property whenever it's required.
      type: fix
    - summary: The import paths included in the `README.md` exclusively use double quotes.
      type: fix
    - summary: When an NPM package name is not specified, the generated `README.md` will default to using the namespace export.
      type: fix
  createdAt: "2024-06-14"
  irVersion: 46

- version: 0.23.1
  changelogEntry:
    - summary: Undiscriminated unions used as map keys examples no longer return an error.
      type: fix
  createdAt: "2024-06-13"
  irVersion: 46

- version: 0.23.0
  changelogEntry:
    - summary: The latest version of the `generator-cli` (used to generate `README.md` files) is always installed.
      type: fix
  createdAt: "2024-06-12"
  irVersion: 46

- version: 0.23.0-rc1
  changelogEntry:
    - summary: |
        Introduce a custom configuration for arbitrary package json field. Now you can specify
        arbitrary key, value pairs that you want to be merged in the generated `package.json`.

        ```yml
        config:
          packageJson:
            dependencies:
              my-dep: "2.0.0"
            bin: "./index.js"
        ```
      type: fix
  createdAt: "2024-06-11"
  irVersion: 46

- version: 0.23.0-rc0
  changelogEntry:
    - summary: |
        Union snippet templates are fixed in 2 ways:
        1. The templates do not have a leading single quote (a typo from before)
        2. The templates now inline union properties (in certain cases)
      type: fix
  createdAt: "2024-06-07"
  irVersion: 46

- version: 0.22.0
  changelogEntry:
    - summary: Add support for higher quality `README.md` generation.
      type: feat
  createdAt: "2024-06-07"
  irVersion: 46

- version: 0.21.1
  changelogEntry:
    - summary: Detect `workerd` (Cloudflare) environments in `Runtime.ts`. The `Stream` class which is used for Server-Sent Events now prefers `TextDecoder` if it is present in the environment, to work in Cloudflare environments.
      type: feat
  createdAt: "2024-06-05"
  irVersion: 46

- version: 0.21.0
  changelogEntry:
    - summary: The generator now supports `bigint` types.
      type: feat
    - summary: Bump to IRv46.
      type: internal
  createdAt: "2024-06-05"
  irVersion: 46

- version: 0.20.9
  changelogEntry:
    - summary: TypeScript generator outputs code snippets that have `example-identifier` embedded.
      type: fix
  createdAt: "2024-06-02"
  irVersion: 43

- version: 0.20.8
  changelogEntry:
    - summary: TypeScript projects were skipping added peer dependencies in certain cases, now those are fixed.
      type: feat
  createdAt: "2024-06-02"
  irVersion: 43

- version: 0.20.7
  changelogEntry:
    - summary: Simplify the error handling introduced in `0.20.6` so that it more easily handles endpoints that include structured errors.
      type: fix
  createdAt: "2024-05-31"
  irVersion: 43

- version: 0.20.6
  changelogEntry:
    - summary: |
        This updates the behavior of the failure condition introduced in `0.20.2`; the SDK
        now throws an error whenever we fail to refresh an access token even if `neverThrowErrors`
        is set. We treat this failure as a systematic exception, so it's OK to throw in this case.
      type: fix
  createdAt: "2024-05-31"
  irVersion: 43

- version: 0.20.5
  changelogEntry:
    - summary: |
        Support setting `extraPeerDependencies` and `extraPeerDependenciesMeta` as
        configuration arguments. For example:

        ```yaml
        extraPeerDependencies:
          "openai": "^4.47.1"
        extraPeerDependenciesMeta:
          "openai":
            optional: true
        ```
      type: feat
  createdAt: "2024-05-30"
  irVersion: 43

- version: 0.20.4
  changelogEntry:
    - summary: Functionality to generate integration tests against a mock server has been disabled.
      type: fix
  createdAt: "2024-05-29"
  irVersion: 43

- version: 0.20.2
  changelogEntry:
    - summary: |
        The OAuth token provider supports SDKs that enable the `neverThrowErrors` setting.
        If the OAuth token provider fails to retrieve and/or refresh an access token, an error
        will _not_ be thrown. Instead, the original access token will be used and the user will be
        able to act upon an error available on the response. For example,

        ```ts
        const response = await client.user.get(...)
        if (!response.ok) {
          // Handle the response.error ...
        }
        ```
      type: fix
  createdAt: "2024-05-29"
  irVersion: 43

- version: 0.20.1
  changelogEntry:
    - summary: Remove instances of `node:stream` so that the generated SDK is Webpack + Next.js compatible.
      type: fix
  createdAt: "2024-05-29"
  irVersion: 43

- version: 0.20.1-rc0
  changelogEntry:
    - summary: URL encoded bodies are now appropriately encoded within the fetcher.
      type: fix
  createdAt: "2024-05-29"
  irVersion: 43

- version: 0.20.1
  changelogEntry:
    - summary: Remove node:stream imports for Webpack and Next.js compatibility
      type: fix
    - summary: Fix URL encoded body encoding in fetcher
      type: fix
  createdAt: "2024-05-29"
  irVersion: 43

- version: 0.20.0-rc1
  changelogEntry:
    - summary: |
        Pass `abortSignal` to `Stream` for server-sent-events and JSON streams so that the user can opt out and break from a stream.
      type: fix
  createdAt: "2024-05-24"
  irVersion: 43

- version: 0.20.0-rc1
  changelogEntry:
    - summary: |
        Pass `abortSignal` to `Stream` for server-sent-events and JSON streams so that the user can opt out and break from a stream.
      type: fix
  createdAt: "2024-05-24"
  irVersion: 43

- version: 0.20.0-rc0
  changelogEntry:
    - summary: |
        Add `abortSignal` to `RequestOptions`. SDK consumers can now specify an
        an arbitrary abort signal that can interrupt the API call.

        ```ts
        const controller = new AbortController();
        client.endpoint.call(..., {
          abortSignal: controller.signal,
        })
        ```
      type: feat
  createdAt: "2024-05-24"
  irVersion: 43

- version: 0.19.0
  changelogEntry:
    - summary: |
        Add `inlineFileProperties` configuration to support generating file upload properties
        as in-lined request properties (instead of positional parameters). Simply configure the following:

        ```yaml
        - name: fernapi/fern-typscript-node-sdk
          version: 0.19.0
          ...
          config:
            inlineFileProperties: true
        ```

        **Before**:

        ```ts
        /**
          * @param {File | fs.ReadStream} file
          * @param {File[] | fs.ReadStream[]} fileList
          * @param {File | fs.ReadStream | undefined} maybeFile
          * @param {File[] | fs.ReadStream[] | undefined} maybeFileList
          * @param {Acme.MyRequest} request
          * @param {Service.RequestOptions} requestOptions - Request-specific configuration.
          *
          * @example
          *     await client.service.post(fs.createReadStream("/path/to/your/file"), [fs.createReadStream("/path/to/your/file")], fs.createReadStream("/path/to/your/file"), [fs.createReadStream("/path/to/your/file")], {})
          */
        public async post(
            file: File | fs.ReadStream,
            fileList: File[] | fs.ReadStream[],
            maybeFile: File | fs.ReadStream | undefined,
            maybeFileList: File[] | fs.ReadStream[] | undefined,
            request: Acme.MyRequest,
            requestOptions?: Acme.RequestOptions
        ): Promise<void> {
          ...
        }
        ```

        **After**:

        ```ts
        /**
          * @param {Acme.MyRequest} request
          * @param {Service.RequestOptions} requestOptions - Request-specific configuration.
          *
          * @example
          *     await client.service.post({
          *        file: fs.createReadStream("/path/to/your/file"),
          *        fileList: [fs.createReadStream("/path/to/your/file")]
          *     })
          */
        public async post(
            request: Acme.MyRequest,
            requestOptions?: Service.RequestOptions
        ): Promise<void> {
          ...
        }
        ```
      type: feat
  createdAt: "2024-05-20"
  irVersion: 43

- version: 0.18.3
  changelogEntry:
    - summary: The generator now uses the latest FDR SDK.
      type: internal
  createdAt: "2024-05-17"
  irVersion: 43

- version: 0.18.2
  changelogEntry:
    - summary: |
        If OAuth is configured, the generated `getAuthorizationHeader` helper now treats the
        bearer token as optional. This prevents us from sending the `Authorization` header
        when retrieving the access token.
      type: fix
  createdAt: "2024-05-15"
  irVersion: 43

- version: 0.18.1
  changelogEntry:
    - summary: |
        If OAuth environment variables are specified, the `clientId` and `clientSecret` parameters
        are optional.

        ```ts
        export declare namespace Client {
          interface Options {
              ...
              clientId?: core.Supplier<string>;
              clientSecret?: core.Supplier<string>;
          }
          ...
        }
        ```
      type: fix
  createdAt: "2024-05-14"
  irVersion: 43

- version: 0.18.0
  changelogEntry:
    - summary: |
        Add support for the OAuth client credentials flow. The new `OAuthTokenProvider` automatically
        resolves the access token and refreshes it as needed. The resolved access token is then used as the
        bearer token in all client requests.
      type: feat
  createdAt: "2024-05-13"
  irVersion: 43

- version: 0.17.1
  changelogEntry:
    - summary: Multipart form data requests are now compatible across browser and Node.js runtimes.
      type: fix
  createdAt: "2024-05-06"
  irVersion: 43

- version: 0.17.0
  changelogEntry:
    - summary: Bump to v43 of IR which means that you will need `0.26.1` of the Fern CLI version. To bump your CLI version, please run `fern upgrade`.
      type: internal
  createdAt: "2024-05-06"
  irVersion: 43

- version: 0.16.0-rc8
  changelogEntry:
    - summary: |
        The SDK generator now supports upload endpoints that specify an array of files like so:

        ```ts
        /**
          * @param {File[] | fs.ReadStream[]} files
          * @param {Acme.UploadFileRequest} request
          * @param {Service.RequestOptions} requestOptions - Request-specific configuration.
          */
        public async post(
            files: File[] | fs.ReadStream[],
            request: Acme.UploadFileRequest,
            requestOptions?: Service.RequestOptions
        ): Promise<void> {
            const _request = new FormData();
            for (const _file of files) {
              _request.append("files", _file);
            }
            ...
        }
        ```
      type: feat
  createdAt: "2024-05-06"
  irVersion: 38

- version: 0.16.0-rc7
  changelogEntry:
    - summary: |
        The SDK generator now supports `@param` JSDoc comments for endpoint parameters.
        The generator now arranges JSDoc in a few separate groups, one for each of `@param`, `@throws`,
        and `@examples` like so:

        ```ts
          /**
          * This endpoint checks the health of a resource.
          *
          * @param {string} id - A unique identifier.
          * @param {Service.RequestOptions} requestOptions - Request-specific configuration.
          *
          * @throws {@link Acme.UnauthorizedRequest}
          * @throws {@link Acme.BadRequest}
          *
          * @example
          *     await testSdk.health.service.check("id-2sdx82h")
          */
          public async check(id: string, requestOptions?: Service.RequestOptions): Promise<void> {
            ...
          }
        ```
      type: feat
    - summary: |
        The generator will only include user-provided examples if they exist, and otherwise
        only include a single generated example, like so:

        ```ts
          /**
          * This endpoint checks the health of a resource.
          *
          * @example
          *     await testSdk.health.service.check("id-2sdx82h")
          */
          public async check(id: string, requestOptions?: Service.RequestOptions): Promise<void> {
            ...
          }
        ```
      type: feat
    - summary: |
        The SDK generator now escapes path parameters that would previously create invalid
        URLs (e.g. "\\example"). Method implementations will now have references to
        `encodeURIComponent` like the following:

        ```ts
        const _response = await core.fetcher({
          url: urlJoin(
            (await core.Supplier.get(this._options.environment)) ?? environments.AcmeEnvironment.Prod,
            `/users/${encodeURIComponent(userId)}`
          ),
          ...
        });
        ```
      type: fix
  createdAt: "2024-04-30"
  irVersion: 38

- version: 0.16.0-rc6
  changelogEntry:
    - summary: snippet templates now move file upload parameters to unnamed args
      type: fix
  createdAt: "2024-04-30"
  irVersion: 38

- version: 0.16.0-rc5
  changelogEntry:
    - summary: remove duplicate quotation marks in snippet templates
      type: fix
  createdAt: "2024-04-30"
  irVersion: 38

- version: 0.16.0-rc4
  changelogEntry:
    - summary: fixes to styling of the SDK code snippet templates.
      type: fix
  createdAt: "2024-04-25"
  irVersion: 38

- version: 0.16.0-rc0
  changelogEntry:
    - summary: The generator now registers snippet templates which can be used for dynamic SDK code snippet generation.
      type: feat
  createdAt: "2024-04-24"
  irVersion: 38

- version: 0.15.1-rc1
  changelogEntry:
    - summary: |
        Earlier for inlined request exports, we were doing the following:

        ```ts
        export { MyRequest } from "./MyRequest";
        ```

        In an effort to make the generated code JSR compatible, the TS generator
        will now append the `type` explicitly for request exports.

        ```ts
        export { type MyRequest } from "./MyRequest";
        ```
      type: feat
  createdAt: "2024-04-24"
  irVersion: 38

- version: 0.15.1-rc0
  changelogEntry:
    - summary: plain text responses are now supported in the TypeScript generator.
      type: feat
  createdAt: "2024-04-22"
  irVersion: 38

- version: 0.15.0-rc1
  changelogEntry:
    - summary: |
        Minor fixes to SSE processing. In particular, stream terminal characters are now
        respected like `[DONE]` and JSON parsed data is sent to the deserialize function.
      type: fix
  createdAt: "2024-04-22"
  irVersion: 38

- version: 0.15.0-rc0
  changelogEntry:
    - summary: |
        Bump to v38 of IR and support server-sent events where the events are sent
        with a `data: ` prefix and terminated with a new line.
      type: feat
  createdAt: "2024-04-19"
  irVersion: 38

- version: 0.14.1-rc5
  changelogEntry:
    - summary: Code snippets are generated for file upload endpoints using `fs.readStream`. Previously, generation for these endpoints was being skipped.
      type: fix
    - summary: If integration tests are not enabled, simple jest tests with a `yarn test` script will be created.
      type: fix
    - summary: |
        In an effort to make the generated code JSR compatible, the generator now
        directly imports from files instead of using directory imports.
      type: feat
    - summary: |
        In an effort to make the generated code JSR compatible, we make sure all methods
        are strongly typed with return signatures (in this case `_getAuthorizationHeader()`).
      type: feat
    - summary: Generate code snippet for FileDownload endpoint
      type: fix
    - summary: |
        Import for `node-fetch` in `Fetcher.ts` uses a dynamic import instead of `require` which
        so that the SDK works in ESM environments (that are using local file output). When the
        `outputEsm` config flag is turned on, the dynamic import will be turned into an ESM specific import.
      type: fix
    - summary: |
        The test job in `ci.yml` works even if you have not configured Fern to
        generate integration tests.

        Without integration tests the test job will run `yarn && yarn test`. With the
        integration tests, the test job will delegate to the fern cli `fern yarn test`.
      type: fix
    - summary: |
        Add `allowExtraFields` option to permit extra fields in the serialized request.

        ```yaml
        - name: fernapi/fern-typscript-node-sdk
          version: 0.14.0-rc0
          ...
          config:
            allowExtraFields: true
        ```
      type: feat
  createdAt: "2024-04-17"
  irVersion: 37

- version: 0.13.0
  changelogEntry:
    - summary: Support V37 of the IR.
      type: internal
  createdAt: "2024-04-09"
  irVersion: 37

- version: 0.13.0-rc0
  changelogEntry:
    - summary: |
        Add `retainOriginalCasing` option to preserve the naming convention expressed in the API.
        For example, the following Fern definition will generate a type like so:

        ```yaml
        types:
          GetUsersRequest
            properties:
              group_id: string
        ```

        **Before**

        ```typescript
        export interface GetUsersRequest {
          groupId: string;
        }

        export interface GetUsersRequest = core.serialization.object({
        groupId: core.serialization.string("group_id")
        })

        export namespace GetUsersRequest {
          interface Raw {
            group_id: string
          }
        }
        ```

        **After**

        ```typescript
        export interface GetUsersRequest {
          group_id: string;
        }

        export interface GetUsersRequest = core.serialization.object({
        group_id: core.serialization.string()
        })

        export namespace GetUsersRequest {
          interface Raw {
            group_id: string
          }
        }
        ```
      type: feat
  createdAt: "2024-04-02"
  irVersion: 33

- version: 0.12.9
  changelogEntry:
    - summary: The generator stopped working for remote code generation starting in `0.12.7`. This is now fixed.
      type: fix
  createdAt: "2024-03-22"
  irVersion: 33

- version: 0.12.8
  changelogEntry:
    - summary: Enhance serde performance by reducing reliance on async behavior and lazy async dynamic imports.
      type: feat
    - summary: Shared generator notification and config parsing logic.
      type: internal
  createdAt: "2024-03-22"
  irVersion: 33

- version: 0.12.8-rc0
  changelogEntry:
    - summary: Enhance serde performance by reducing reliance on async behavior and lazy async dynamic imports.
      type: feat
  createdAt: "2024-03-18"
  irVersion: 33

- version: 0.12.7
  changelogEntry:
    - summary: |
        the SDK will now leverage environment variable defaults, where specified, for authentication variables, such as bearer tokens, api keys, custom headers, etc.

        Previously, the SDK would only leverage these defaults for bearer token auth IF auth was mandatory throughout the SDK.
      type: feat
  createdAt: "2024-03-14"
  irVersion: 33

- version: 0.12.6
  changelogEntry:
    - summary: |
        In Node.js environments the SDK will default to using `node-fetch`. The
        SDK depends on v2 of node-fetch to stay CJS compatible.

        Previously the SDK was doing `require("node-fetch")` but it should be
        `require("node-fetch").default` based on
        https://github.com/node-fetch/node-fetch/issues/450#issuecomment-387045223.
      type: fix
  createdAt: "2024-02-27"
  irVersion: 33

- version: 0.12.5
  changelogEntry:
    - summary: |
        Introduce a custom configuration called `tolerateRepublish` which supports running
        npm publish with the flag `--tolerateRepublish`. This flag allows you to publish
        on top of an existing npm package.

        To turn on this flag, update your generators.yml:

        ```yaml
        groups:
          generators:
            - name: fernapi/fern-typscript-node-sdk
              version: 0.12.5
              ...
              config:
                tolerateRepublish: true
        ```
      type: feat
  createdAt: "2024-02-27"
  irVersion: 33

- version: 0.12.4
  changelogEntry:
    - summary: |
        Previously reference.md was just leveraging the function name for the reference, now it leverages the full package-scoped path, mirroring how the function would be used in reality.

        ```ts
        seedExamples.getException(...)

        // is now

        seedExamples.file.notification.service.getException(...)
        ```
      type: fix
    - summary: Previously SDK code snippets would not support generation with undiscriminated unions. Now, it does.
      type: fix
  createdAt: "2024-02-27"
  irVersion: 33

- version: 0.12.2
  changelogEntry:
    - summary: |
        Previously SDK code snippets would not take into account default parameter values
        and would always include a `{}`. This was odd and didn't represent how a developer
        would use the SDK. Now, the snippets check for default parameter values and omit
        if there are no fields specified.

        ```ts
        // Before
        client.users.list({});

        // After
        client.users.list();
        ```
      type: fix
  createdAt: "2024-02-27"
  irVersion: 33

- version: 0.12.1
  changelogEntry:
    - summary: |
        Optional objects in deep query parameters were previously being incorrectly
        serialized. Before this change, optional objects were just being JSON.stringified
        which would send the incorrect contents over the wire.

        ```ts
        // Before
        if (foo != null) {
          _queryParams["foo"] = JSON.stringify(foo);
        }

        // After
        if (foo != null) {
          _queryParams["foo"] = foo;
        }

        // After (with serde layer)
        if (foo != null) {
          _queryParams["foo"] = serializers.Foo.jsonOrThrow(foo, {
            skipValidation: false,
            breadcrumbs: ["request", "foo"]
          });
        }
        ```
      type: fix
  createdAt: "2024-02-27"
  irVersion: 33

- version: 0.12.0
  changelogEntry:
    - summary: |
        support deep object query parameter serialization. If, query parameters are
        objects then Fern will support serializing them.

        ```yaml
        MyFoo:
          properties:
            bar: optional<string>

        query-parameters:
          foo: MyFoo
        ```

        will now be serialized as `?foo[bar]="...` and appear in the SDK as a regular object

        ```ts
        client.doThing({
          foo: {
            bar: "..."
          }
        });
        ```
      type: feat
  createdAt: "2024-02-26"
  irVersion: 33

- version: 0.11.5
  changelogEntry:
    - summary: |
        Previously `core.Stream` would not work in the Browser. Now the generated Fern SDK
        includes a polyfill for `ReadableStream` and uses `TextDecoder` instead of `Buffer`.
      type: fix
    - summary: |
        add in a reference markdown file, this shows a quick outline of the available endpoints,
        it's documentation, code snippet, and parameters.

        This feature is currently behind a feature flag called `includeApiReference` and can be used

        ```yaml
        config:
          includeApiReference: true
        ```
      type: feat
  createdAt: "2024-02-15"
  irVersion: 31

- version: 0.11.4
  changelogEntry:
    - summary: |
        The `Fetcher` now supports sending binary as a request body. This is important
        for APIs that intake `application/octet-stream` content types or for folks that have
        .fernignored their and added custom utilities that leverage the fetcher.
      type: fix
  createdAt: "2024-02-15"
  irVersion: 31

- version: 0.11.3
  changelogEntry:
    - summary: |
        ensure SDK generator always uses `node-fetch` in Node.js environments. There is an experimental
        fetch packaged with newer versions of Node.js, however it causes unexpected behavior with
        file uploads.
      type: fix
  createdAt: "2024-02-13"
  irVersion: 31

- version: 0.11.2
  changelogEntry:
    - summary: |
        ensure SDK generator does not drop additional parameters from requests that perform file upload. Previously, if an endpoint had `file` inputs without additional `body` parameters, query parameters were erroneously ignored.
      type: fix
  createdAt: "2024-02-13"
  irVersion: 31

- version: 0.11.1
  changelogEntry:
    - summary: The SDK generator no longer generates a `tsconfig.json` with `noUnusedParameters` enabled. This check was too strict.
      type: fix
  createdAt: "2024-02-13"
  irVersion: 31

- version: 0.11.0
  changelogEntry:
    - summary: |
        The SDK generator now forwards information about the runtime that it is being
        used in. The header `X-Fern-Runtime` will report the runtime (e.g. `browser`, `node`, `deno`)
        and the header `X-Fern-Runtime-Version` will report the version.
      type: feat
  createdAt: "2024-02-13"
  irVersion: 31

- version: 0.10.0
  changelogEntry:
    - summary: |
        The SDK generator now supports whitelabelling. When this is turned on,
        there will be no mention of Fern in the generated code.

        **Note**: You must be on the enterprise tier to enable this mode.
      type: feat
  createdAt: "2024-02-11"
  irVersion: 31

- version: 0.9.7
  changelogEntry:
    - summary: Initialize this changelog
      type: chore
  createdAt: "2024-02-11"
  irVersion: 31<|MERGE_RESOLUTION|>--- conflicted
+++ resolved
@@ -1,13 +1,12 @@
 # yaml-language-server: $schema=../../../fern-versions-yml.schema.json
-<<<<<<< HEAD
-- version: 3.35.0
+- version: 3.35.2
   changelogEntry:
     - summary: |
         TypeScript SDKs now handle non-status-code errors (non-JSON, body-is-null, timeout, unknown) consistently across endpoints, improving consistency and reducing duplication.
       type: feat
   createdAt: "2025-12-01"
-  irVersion: 61
-=======
+  irVersion: 62
+
 - version: 3.35.1
   changelogEntry:
     - summary: |
@@ -24,7 +23,6 @@
       type: fix
   createdAt: "2025-11-20"
   irVersion: 62
->>>>>>> d28c6e16
 
 - version: 3.34.3
   changelogEntry:
