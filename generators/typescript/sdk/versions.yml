# yaml-language-server: $schema=../../../fern-versions-yml.schema.json
<<<<<<< HEAD
- version: 2.8.5
  changelogEntry:
    - summary: |
        Fix type references when `flattenRequestParameters` is `true`.
      type: fix
  createdAt: '2025-08-22'
=======
- version: 2.9.0
  changelogEntry:
    - summary: Generator passes readme configs apiName, disabledSections, and whiteLabel
      type: feat
  createdAt: "2025-08-26"
>>>>>>> 07708a89
  irVersion: 59

- version: 2.8.4
  changelogEntry:
    - summary: |
        Add `flattenRequestParameters` to the SDK generator config.
        `flattenRequestParameters` is a boolean that controls whether to flatten request parameters.
        When `false` (default), the legacy flattening logic is used.
        When `true`, the new flattening logic is used.

        ```yml
        # In generators.yml
        groups:
          ts-sdk:
            generators:
              - name: fernapi/fern-typescript-sdk
                config:
                  flattenRequestParameters: true
        ```
      type: feat
<<<<<<< HEAD
  createdAt: '2025-08-22'
=======
  createdAt: "2025-08-21"
>>>>>>> 07708a89
  irVersion: 59

- version: 2.8.3
  changelogEntry:
    - summary: |
        Set `Authorization` header for WebSocket connects when auth is available on the generated SDK client.
        This will happen regardless of whether the AsyncAPI server or channel is marked for auth.
      type: fix
    - summary: |
        Add support for inferred bearer authentication in WebSocket connects.
      type: fix
  createdAt: "2025-08-21"
  irVersion: 59

- version: 2.8.2
  changelogEntry:
    - summary: |
        Log warning when `noSerdeLayer` is `false` and `enableInlineTypes` is `true`.
      type: feat
  createdAt: "2025-08-15"
  irVersion: 59

- version: 2.8.1
  changelogEntry:
    - summary: |
        Properly assert responses in wire tests when the `neverThrowErrors` flag is enabled.
      type: fix
  createdAt: "2025-08-15"
  irVersion: 59

- version: 2.8.0
  changelogEntry:
    - summary: |
        Choose to use `pnpm` or `yarn` as the package manager for the generated SDK.
        Configure this in _generators.yml_ like so:
        ```yml
        # In generators.yml
        groups:
          ts-sdk:
            generators:
              - name: fernapi/fern-typescript-sdk
                config:
                  packageManager: pnpm
        ```
        The default is `yarn`.
      type: feat
  createdAt: "2025-08-13"
  irVersion: 59

- version: 2.7.0
  changelogEntry:
    - summary: Implement inferred bearer authentication.
      type: feat
  createdAt: "2025-08-12"
  irVersion: 59

- version: 2.6.8
  changelogEntry:
    - summary: Export BinaryResponse using `export type { BinaryResponse } ...` syntax to fix an issue with the SWC compiler.
      type: fix
  createdAt: "2025-08-06"
  irVersion: 58

- version: 2.6.7
  changelogEntry:
    - summary: Improve logging inside of wire tests for when a JSON body fails to parse to JSON.
      type: feat
  createdAt: "2025-08-01"
  irVersion: 58

- version: 2.6.6
  changelogEntry:
    - summary: Requests and responses with no body should not be asserted as JSON in wire tests.
      type: fix
  createdAt: "2025-08-04"
  irVersion: 58

- version: 2.6.5
  changelogEntry:
    - summary: If an enum wire value is not found, use the first enum value as a fallback.
      type: fix
  createdAt: "2025-08-01"
  irVersion: 58

- version: 2.6.4
  changelogEntry:
    - summary: Fix inline types inside of multipart-form requests
      type: fix
  createdAt: "2025-07-30"
  irVersion: 58

- version: 2.6.3
  changelogEntry:
    - summary: |
        Include root variables in code snippet generation for client instantiation.
      type: fix
  createdAt: "2025-07-25"
  irVersion: 58

- version: 2.6.2
  changelogEntry:
    - summary: |
        Update form-data version to 4.0.4 to avoid vulnerability.
      type: chore
  createdAt: "2025-07-24"
  irVersion: 58

- version: 2.6.1
  changelogEntry:
    - summary: |
        Add additional query string parameters section to the generated README.md file.
      type: chore
  createdAt: "2025-07-23"
  irVersion: 58

- version: 2.6.0
  changelogEntry:
    - summary: |
        Users can now pass in `queryParams` as part of the request options.
        ```ts
        await client.foo.bar(..., {
          queryParams: {
            foo: "bar"
          }
        });
        ```
      type: feat
  createdAt: "2025-07-23"
  irVersion: 58

- version: 2.5.1
  changelogEntry:
    - summary: Update README.md generation to be more accurate
      type: chore
  createdAt: "2025-07-22"
  irVersion: 58

- version: 2.5.0
  changelogEntry:
    - summary: |
        Support uploading file-like types for binary upload endpoints (not multipart-form):
        * Buffered types: `Buffer`, `Blob`, `File`, `ArrayBuffer`, `ArrayBufferView`, and `Uint8Array`
        * Stream types: `fs.ReadStream`, `stream.Readable`, and `ReadableStream`
      type: feat
    - summary: |
        Users can configure metadata when uploading a file to a binary upload endpoint using the `Uploadable.WithMetadata` type:
        ```typescript
        import { createReadStream } from "fs";

        await client.upload({
            data: createReadStream("path/to/file"),
            filename: "my-file",
            contentType: "audio/mpeg",
            contentLength: 1949,
        });
        ```
        The `filename`, `contentType`, and `contentLength` properties are optional.

        Alternatively, users can use the `Uploadable.FromPath` type to upload directly from a file path:
        ```typescript
        await client.upload({
            path: "path/to/file",
            filename: "my-file",
            contentType: "audio/mpeg",
            contentLength: 1949,
        });
        ```

        The metadata is used to set the `Content-Length`, `Content-Type`, and `Content-Disposition` headers. If not provided, the client will attempt to determine them automatically.
        For example, `fs.ReadStream` has a `path` property which the SDK uses to retrieve the file size from the filesystem without loading it into memory:
        ```typescript
        import { createReadStream } from "fs";

        await client.upload(createReadStream("path/to/file"));
        ```
      type: feat
  createdAt: "2025-07-17"
  irVersion: 58

- version: 2.4.11
  changelogEntry:
    - summary: Bump the docker image for the generator to node:22.12-alpine3.20
      type: chore
  createdAt: "2025-07-18"
  irVersion: 58

- version: 2.4.10
  changelogEntry:
    - summary: Escape strings containing `*/` inside of JSDoc comments to avoid premature JSDoc block ending.
      type: fix
  createdAt: "2025-07-15"
  irVersion: 58

- version: 2.4.9
  changelogEntry:
    - summary: Preserve trailing slash of URL and path if present
      type: fix
  createdAt: "2025-07-15"
  irVersion: 58

- version: 2.4.8
  changelogEntry:
    - summary: |
        Fix ts readme snippet where const was reassigned. Changed to let.
      type: fix
  createdAt: "2025-07-10"
  irVersion: 58

- version: 2.4.7
  changelogEntry:
    - summary: |
        Make sure `extraDependencies`, `extraPeerDependencies`, `extraPeerDependenciesMeta`, and `extraDevDependencies` are always merged into _package.json_.
        This was previously fixed for `shouldBundle: true`, but not for `shouldBundle: false` (default).
        All dependencies should now come through.
      type: fix
  createdAt: "2025-07-10"
  irVersion: 58

- version: 2.4.6
  changelogEntry:
    - summary: |
        Parse HTTP error bodies as JSON if the response content-type header is JSON, otherwise fallback to text.
      type: fix
    - summary: |
        Fix `bytes` fetcher test.
      type: fix
    - summary: |
        Fix Jest configuration when a `packagePath` is specified in _generators.yml_ config.
      type: fix
  createdAt: "2025-07-09"
  irVersion: 58

- version: 2.4.5
  changelogEntry:
    - summary: |
        Make sure `extraDependencies`, `extraPeerDependencies`, `extraPeerDependenciesMeta`, and `extraDevDependencies` are always merged into _package.json_.
      type: fix
  createdAt: "2025-07-09"
  irVersion: 58

- version: 2.4.4
  changelogEntry:
    - summary: |
        Make the `BinaryResponse.bytes` function optional because some versions of runtimes do not support the function on fetch `Response`.
      type: fix
  createdAt: "2025-07-09"
  irVersion: 58

- version: 2.4.3
  changelogEntry:
    - summary: |
        Fix an issue where a property set to `undefined` would not match with a property that is missing in the `withJson` MSW predicate.
      type: fix
  createdAt: "2025-07-08"
  irVersion: 58

- version: 2.4.2
  changelogEntry:
    - summary: |
        Fixes a compile issue when WebSocket connect methods require query parameters with special characters. 
        Fixes response deserialization in websockets to respect skipping validation.
      type: fix
  createdAt: "2025-07-04"
  irVersion: 58

- version: 2.4.1
  changelogEntry:
    - summary: |
        When serde layer is enabled, WebSocket channels now pass through unrecognized properties 
        instead of stripping them to preserve forwards compatibility.
      type: fix
  createdAt: "2025-07-04"
  irVersion: 58

- version: 2.4.0
  changelogEntry:
    - summary: Fixes bug with query parameter and path parameter serialization in URL for WebSocket channels.
      type: fix
  createdAt: "2025-07-03"
  irVersion: 58

- version: 2.3.3
  changelogEntry:
    - summary: Bump version to test Docker image rename to `fernapi/fern-typescript-sdk`
      type: internal
  createdAt: "2025-07-03"
  irVersion: 58
- version: 2.3.2
  changelogEntry:
    - summary: |
        Remove ".js" extension from ESM imports in the source generator code. 
        If `useLegacyExports` is `true`, you will not see ".js" extensions in ESM imports.
        If `useLegacyExports` is `false` (default), a post process step will add the `.js` extension, so you won't see a difference.

        We're doing this because Jest has a bug where it doesn't properly load TypeScript modules even though the TypeScript and imports are valid.
      type: fix
  createdAt: "2025-07-03"
  irVersion: 58
- version: 2.3.1
  changelogEntry:
    - summary: |
        Fixes an issue where OAuth clients would not compile when variables were configured
        in the SDK. Now, the oauth client is instantiated with any global path parameters or headers.
      type: fix
  createdAt: "2025-07-03"
  irVersion: 58

- version: 2.3.0
  changelogEntry:
    - summary: |
        Change the `outputSourceFiles` default from `false` to `true`.
        This will affect the output when you generate the SDK to the local file system.
      type: feat
  createdAt: "2025-07-03"
  irVersion: 58
- version: 2.2.1
  changelogEntry:
    - summary: |
        Ensure _tests/wire_ is generated even when there are no wire tests generated.
        Otherwise, Jest throws an error because the wire test project `roots` doesn't exist.
      type: fix
  createdAt: "2025-07-03"
  irVersion: 58
- version: 2.2.0
  changelogEntry:
    - summary: |
        Improve generated package.json files:
        * Add `engines` field to specify minimum Node.js version supported as Node.js 18.
        * Add `sideEffects: false`
        * Add `README.md` and `LICENSE` to `files` array
        * Use GitHub shorthand for `repository` field.

        You can override these fields using the `packageJson` config:
        ```yml
        # In generators.yml
        groups:
          ts-sdk:
            generators:
              - name: fernapi/fern-typescript-sdk
                config:
                  packageJson:
                    engines:
                      node: ">=16.0.0"
        ```
      type: feat
  createdAt: "2025-07-03"
  irVersion: 58

- version: 2.1.0
  changelogEntry:
    - summary: |
        Split up Jest configuration into multiple projects.
        You can now run the following command to run tests:
        * `yarn test`: runs all tests
        * `yarn test:unit`: runs unit tests (any non-browser and non-wire tests)
        * `yarn test:browser`: runs browser only tests inside of `js-dom`
        * `yarn test:wire`: runs wire tests

        You can now pass in paths and patterns as an argument to the above commands to filter down to specific tests.
        For example: `yarn test tests/unit/fetcher`
      type: feat
  createdAt: "2025-07-02"
  irVersion: 58
- version: 2.0.0
  changelogEntry:
    - summary: |
        The TypeScript generator has received a large amount of improvements, but to maintain backwards compatibility, they require you to opt in using feature flags.
        The 2.0.0 release now has these feature flags enabled by default. Here's an overview of the `config` defaults that have changed in _generators.yml_.

        | Option | Before | Now |
        |--------|--------|-----|
        | `streamType` | `"wrapper"` | `"web"` |
        | `fileResponseType` | `"stream"` | `"binary-response"` |
        | `formDataSupport` | `"Node16"` | `"Node18"` |
        | `fetchSupport` | `"node-fetch"` | `"native"` |

        To avoid breaking changes, explicitly set the options above with the `Before` values in the `config` of your generator
        in _generators.yml_.

        With these defaults, the generated SDKs will have _**ZERO**_ dependencies (excluding devDependencies and `ws` in case of WebSocket generation).
        As a result, the SDKs are smaller, faster, more secure, and easier to use.
      type: feat
  createdAt: "2025-07-02"
  irVersion: 58

- version: 1.10.6
  changelogEntry:
    - summary: |
        Publish multi-platform builds of the TypeScript SDK docker container.
      type: fix
  createdAt: "2025-07-02"
  irVersion: 58

- version: 1.10.5
  changelogEntry:
    - summary: |
        Add default values to request parameters.
        For example, if you have a query parameter `foo` with a default value of `bar`, the generated request parameter will have a default value of `bar`.

        To enable this, set `useDefaultRequestParameterValues` to `true` in the `config` of your generator configuration.
        ```yml
        # In generators.yml
        groups:
          ts-sdk:
            generators:
              - name: fernapi/fern-typescript-sdk
                config:
                  useDefaultRequestParameterValues: true
        ```
      type: feat
  createdAt: "2025-06-30"
  irVersion: 58
- version: 1.10.4
  changelogEntry:
    - summary: |
        Add `omitFernHeaders` configuration to omit Fern headers from the generated SDK.
      type: fix
  createdAt: "2025-07-01"
  irVersion: 58
- version: 1.10.3
  changelogEntry:
    - summary: |
        Remove `qs` dependency.
      type: fix
  createdAt: "2025-07-01"
  irVersion: 58
- version: 1.10.2
  changelogEntry:
    - summary: |
        Remove `js-base64` dependency in favor of using native implementations.
      type: fix
  createdAt: "2025-07-01"
  irVersion: 58
- version: 1.10.1
  changelogEntry:
    - summary: |
        Remove `url-join` dependency in favor of a handwritten `joinUrl` function.
      type: fix
  createdAt: "2025-06-30"
  irVersion: 58
- version: 1.10.0
  changelogEntry:
    - summary: |
        Add `fetchSupport` configuration which lets you choose between `node-fetch` and `native`.
        The default is `node-fetch`. If you choose `native`, the `node-fetch` dependency will be removed.
      type: feat
  createdAt: "2025-06-27"
  irVersion: 58
- version: 1.9.1
  changelogEntry:
    - summary: Improve auto-pagination logic to consider empty strings in response as null cursors and stop paging.
      type: fix
  createdAt: "2025-06-27"
  irVersion: 58
- version: 1.9.0
  changelogEntry:
    - summary: |
        Add `formDataSupport` configuration which lets you choose between `Node16` and `Node18`.
        The default is `Node16`. If you choose `Node18`, the `form-data`, `formdata-node`, and `form-data-encoder` dependencies will be removed.
        `formDataSupport: Node18` supports uploading files from the following types:
        * `Buffer`
        * `File`
        * `Blob`
        * `Readable` (includes Readstream)
        * `ReadableStream`
        * `ArrayBuffer`
        * `Uint8Array`
      type: feat
  createdAt: "2025-06-22"
  irVersion: 58
- version: 1.8.2
  changelogEntry:
    - summary: |
        When a multipart form part is explicitly marked as JSON, serialize the data as JSON regardless of type. 
        This also means arrays, maps, etc. will not be split into multiple parts, but serialized to JSON as a single part.
      type: fix
  createdAt: "2025-06-22"
  irVersion: 58
- version: 1.8.1
  changelogEntry:
    - summary: Fix binary response README.md examples
      type: fix
  createdAt: "2025-06-22"
  irVersion: 58
- version: 1.8.0
  changelogEntry:
    - summary: |
        You can now specify whether to return the `BinaryResponse` type for binary response endpoints.
        Change the response type by setting `fileResponseType` to `stream` or `binary-response` in the `config` of your generator configuration.
        The default is `stream` for backwards compatibility, but we recommend using `binary-response`.

        Here's how you users can interact with the `BinaryResponse`:
        ```ts
        const response = await client.getFile(...);
        const stream = response.stream();
        // const arrayBuffer = await response.arrayBuffer();
        // const blob = await response.blob();
        // const bytes = await response.bytes();
        const bodyUsed = response.bodyUsed;
        ```
        The user can choose how to consume the binary data.
      type: feat
  createdAt: "2025-06-19"
  irVersion: 58

- version: 1.7.2
  changelogEntry:
    - summary: |
        Fix bug where duplicate file generation was silently allowed instead of failing. The `withSourceFile` method now properly 
        handles the `overwrite` option to prevent unintended file overwrites.
      type: fix
  createdAt: "2025-06-19"
  irVersion: 58
- version: 1.7.1
  changelogEntry:
    - summary: |
        __jest.config.mjs__ now only maps relative path modules that end on `.js` to their `.ts` equivalent.
      type: fix
  createdAt: "2025-06-18"
  irVersion: 58
- version: 1.7.0
  changelogEntry:
    - summary: |
        Allow users to specify the path they'd like to generate the SDK to.

        Here's an example of how to implement this in generators.yml:
        ```yml
        # In generators.yml
        groups:
          ts-sdk:
            generators:
              - name: fernapi/fern-typescript-sdk
                config:
                  packagePath: src/package-path
        ```
      type: feat
  createdAt: "2025-06-16"
  irVersion: 58
- version: 1.6.0
  changelogEntry:
    - summary: |
        You can now specify whether to return streams using the stream wrapper, or return the web standard stream.
        Change the type of stream returned by setting `streamType` to `wrapper` or `web` in the `config` of your generator configuration.
        The default is `wrapper`.
      type: feat
    - summary: |
        `tests/unit/zurg` are moved to `tests/unit/schemas` to match the name in `src/core/schemas` which is what the tests are verifying.
      type: internal
  createdAt: "2025-06-13"
  irVersion: 58

- version: 1.5.0
  changelogEntry:
    - summary: Add support for websocket connect methods with path parameters in the TypeScript generator
      type: feat
  createdAt: "2025-06-11"
  irVersion: 58

- version: 1.4.0
  changelogEntry:
    - summary: You can now pass in headers to the root client. These headers will be merged with service and endpoint specific headers.
      type: feat
    - summary: Reduce duplicate code generation by passing headers from the root client down to the subpackage clients.
      type: internal
  createdAt: "2025-06-05"
  irVersion: 58

- version: 1.3.2
  changelogEntry:
    - summary: Fix dynamic imports in the built dist/esm code.
      type: fix
  createdAt: "2025-06-05"
  irVersion: 58

- version: 1.3.1
  changelogEntry:
    - summary: |
        MSW is used for generated wire tests, but inadvertently also captures real HTTP request, for example in integration tests.
        When the HTTP request does not match any of the configured predicates, it would throw an error, including in the unrelated integration tests.
        In this version MSW is configured to bypass instead of throw an error when HTTP requests do not match the configured predicates.
      type: fix
  createdAt: "2025-06-05"
  irVersion: 58

- version: 1.3.0
  changelogEntry:
    - summary: Add support for generating the full project when using the filesystem output mode.
      type: feat
  createdAt: "2025-06-04"
  irVersion: 58

- version: 1.2.4
  changelogEntry:
    - summary: |
        Generate tests to verify the SDK sends and receives HTTP requests as expected.
        You can turn of these tests by setting `generateWireTests` to `false` in the `config` of your generator configuration.
      type: feat
  createdAt: "2025-06-03"
  irVersion: 58

- version: 1.1.1
  changelogEntry:
    - summary: Fix an issue where attempting to access a property with an invalid property name would lead to a broken output SDK.
      type: fix
  createdAt: "2025-06-04"
  irVersion: 58

- version: 1.1.0
  changelogEntry:
    - summary: Add support for HEAD HTTP method.
      type: feat
  createdAt: "2025-06-03"
  irVersion: 58

- version: 1.0.1
  changelogEntry:
    - summary: Fix property lookup in inherited schemas during snippet generation for object schemas.
      type: fix
  createdAt: "2025-05-14"
  irVersion: 57

- version: 1.0.0
  changelogEntry:
    - summary: |
        This release changes the defaults for the following custom configuration in _generators.yml_.

        | Option | Before | Now |
        |--------|--------|-----|
        | `inlineFileProperties` | `false` | `true` |
        | `inlinePathParameters` | `false` | `true` |
        | `enableInlineTypes` | `false` | `true` |
        | `noSerdeLayer` | `false` | `true` |
        | `omitUndefined` | `false` | `true` |
        | `skipResponseValidation` | `false` | `true` |
        | `useLegacyExports` | `true` | `false` |

        To avoid breaking changes, explicitly set the options above with the `Before` values in the `config` of your generator
        in _generators.yml_.
      type: feat
    - summary: |
        When generating properties for interfaces and classes, we only surround the property name with quotes if necessary.
        In some cases where the property name wasn't a valid identifier before, we now surround it with quotes too.
      type: fix
  createdAt: "2025-05-14"
  irVersion: 57

- version: 0.51.7
  changelogEntry:
    - summary: If an object extends an alias, the generator now visits the alias that is being extended (instead of throwing an error).
      type: fix
  createdAt: "2025-05-14"
  irVersion: 57

- version: 0.51.6
  changelogEntry:
    - summary: Add support for the custom introduction setting in the generated README.md.
      type: fix
  createdAt: "2025-05-13"
  irVersion: 57

- version: 0.51.5
  changelogEntry:
    - summary: Fixed an issue with ts-morph where creating an ifStatement with empty conditions array caused errors in multipart form data handling.
      type: fix
  createdAt: "2025-05-03"
  irVersion: 57

- version: 0.51.4
  changelogEntry:
    - summary: Fix issue where the _runtime.ts_ file was missing when other files were trying to import it.
      type: fix
  createdAt: "2025-04-22"
  irVersion: 57

- version: 0.51.3
  changelogEntry:
    - summary: Fix minor type issue for polyfilling Headers in Node 16 and below.
      type: fix
  createdAt: "2025-04-21"
  irVersion: 57

- version: 0.51.2
  changelogEntry:
    - summary: |
        When uploading files, extract the filename from the `path` property if present on the given object.
        This will extract the filename for `fs.createReadStream()` for example.
      type: fix
  createdAt: "2025-04-21"
  irVersion: 57

- version: 0.51.1
  changelogEntry:
    - summary: |
        Fallback to a custom `Headers` class implementation if the native `Headers` class is not available.
        Versions of Node 16 and below do not support the native `Headers` class, so this fallback is necessary to ensure compatibility.
      type: fix
  createdAt: "2025-04-21"
  irVersion: 57

- version: 0.51.0
  changelogEntry:
    - summary: |
        Add `rawResponse` property to JavaScript errors. 

        ```ts
        try {
          const fooBar = await client.foo.bar("id", options);
        } catch (e) {
          if (error instanceof FooError) {
            console.log(error.rawResponse);
          } else {
            // ...
          }
        }
        ```
      type: feat
  createdAt: "2025-04-14"
  irVersion: 57

- version: 0.50.1
  changelogEntry:
    - summary: |
        Add `"packageManager": "yarn@1.22.22"` to _package.json_.
      type: feat
  createdAt: "2025-04-08"
  irVersion: 57

- version: 0.50.0
  changelogEntry:
    - summary: |
        All endpoint functions now return an `HttpResponsePromise<T>` instead of a `Promise<T>`.
        Using `await`, `.then()`, `.catch()`, and `.finally()` on these promises behave the same as before,
        but you can call `.withRawResponse()` to get a promise that includes the parsed response and the raw response.
        The raw response let's you retrieve the response headers, status code, etc.

        ```ts
        const fooBar = await client.foo.bar("id", options);
        const { data: alsoFooBar, rawResponse } = await client.foo.bar("id", options).withRawResponse();
        const {
            headers,
            status,
            url,
            ...
        } = rawResponse;
        ```
      type: feat
  createdAt: "2025-04-07"
  irVersion: 57

- version: 0.49.7
  changelogEntry:
    - summary: |
        Significantly improve performance of SDK generation when the `useLegacyExports` config is `false`. For a large spec like Square, the generation went from 10+ minutes to almost 1 minute.
      type: fix
  createdAt: "2025-03-27"
  irVersion: 57

- version: 0.49.6
  changelogEntry:
    - summary: Support arbitrary websocket headers during connect handshake.
      type: feat
  createdAt: "2025-03-27"
  irVersion: 57

- version: 0.49.5
  changelogEntry:
    - summary: Improvements to Websocket code generation quality.
      type: feat
  createdAt: "2025-03-27"
  irVersion: 57

- version: 0.49.4
  changelogEntry:
    - summary: Increase the timeout used in the generated `webpack.test.ts` file.
      type: fix
  createdAt: "2025-03-19"
  irVersion: 57

- version: 0.49.3
  changelogEntry:
    - summary: Increase the timeout used in the generated `webpack.test.ts` file.
      type: fix
  createdAt: "2025-03-19"
  irVersion: 57

- version: 0.49.2
  changelogEntry:
    - summary: Fix issue where IdempotentRequestOptions is not generated in the client namespace.
      type: fix
  createdAt: "2025-03-18"
  irVersion: 57

- version: 0.49.1
  changelogEntry:
    - summary: This PR includes several fixes to the generated `Socket.ts` file when websocket client code generation is enabled.
      type: fix
  createdAt: "2025-03-10"
  irVersion: 57

- version: 0.49.0
  changelogEntry:
    - summary: |
        This PR enables the Typescript generator to produce Websocket SDK endpoints. This can be enabled by adding the option `shouldGenerateWebsocketClients: true` to the Typescript generator config.
      type: feat
  createdAt: "2025-03-06"
  irVersion: 57

- version: 0.48.7
  changelogEntry:
    - summary: |
        Form data encoding now correctly handles array and object values by encoding each property value as a separate key-value pair, rather than trying to encode the entire object as a single value. This ensures proper handling of complex data structures in multipart form requests.
      type: fix
  createdAt: "2025-01-28"
  irVersion: 55

- version: 0.48.6
  changelogEntry:
    - summary: Support form-encoded form data parameters by using `qs` to properly encode array and object values with the `repeat` array format.
      type: fix
  createdAt: "2025-01-28"
  irVersion: 55

- version: 0.48.5
  changelogEntry:
    - summary: Don't double wrap a blob if a user uploads a blob to a multi-part form. Otherwise file's content-type is lost in Deno.
      type: fix
  createdAt: "2025-01-28"
  irVersion: 55

- version: 0.48.4
  changelogEntry:
    - summary: When custom config `useBigInt` is `true`, generate examples and snippets with `BigInt("123")`.
      type: fix
  createdAt: "2025-01-21"
  irVersion: 55

- version: 0.48.3
  changelogEntry:
    - summary: The SDK now supports reading the basic auth username and password values from environment variables.
      type: fix
  createdAt: "2025-01-16"
  irVersion: 55

- version: 0.48.2
  changelogEntry:
    - summary: This updates the retrier logic to stop retrying on HTTP conflict (409). This was an oversight that we've meant to remove for a while (similar to other Fern SDKs).
      type: fix
  createdAt: "2025-01-16"
  irVersion: 55

- version: 0.48.1
  changelogEntry:
    - summary: Record types with `null` values are now correctly serialized.
      type: fix
  createdAt: "2025-01-16"
  irVersion: 55

- version: 0.48.0
  changelogEntry:
    - summary: |
        When `useBigInt` SDK configuration is set to `true`, a customized JSON serializer & deserializer is used that will preserve the precision of `bigint`'s, as opposed to the native `JSON.stringify` and `JSON.parse` function which converts `bigint`'s to `number`'s losing precision.

        When combining `useBigInt` with our serialization layer (`no-serde: false` (default)), both the request and response properties that are marked as `long` and `bigint` in OpenAPI/Fern spec, will consistently be `bigint`'s.
        However, when disabling the serialization layer (`no-serde: true`), they will be typed as `number | bigint`.

        Here's an overview of what to expect from the generated types when combining `useBigInt` and `noSerde` with the following Fern definition:

        **Fern definition**
        ```yml
        types:
          ObjectWithOptionalField:
            properties:
              longProp: long
              bigIntProp: bigint
        ```

        **TypeScript output**
        ```typescript
        // useBigInt: true
        // noSerde: false
        interface ObjectWithLongAndBigInt {
          longProp: bigint;
          bigIntProp: bigint;
        }

        // useBigInt: true
        // noSerde: true
        interface ObjectWithLongAndBigInt {
          longProp: bigint | number;
          bigIntProp: bigint | number;
        }

        // useBigInt: false
        // noSerde: false
        interface ObjectWithLongAndBigInt {
          longProp: number;
          bigIntProp: string;
        }

        // useBigInt: false
        // noSerde: true
        interface ObjectWithLongAndBigInt {
          longProp: number;
          bigIntProp: string;
        }
        ```
      type: feat
  createdAt: "2025-01-16"
  irVersion: 55

- version: 0.47.1
  changelogEntry:
    - summary: |
        Resolves an issue where nullable query parameters were not null-safe in their method invocations. The
        generated code now appropriately guard against `null` values like so:

        ```typescript
        const _queryParams: Record< ... >;
        if (value !== undefined) {
            _queryParams["value"] = value?.toString() ?? null;
        }
        ```
      type: fix
  createdAt: "2025-01-15"
  irVersion: 55

- version: 0.47.0
  changelogEntry:
    - summary: |
        Add support for `nullable` properties. Users can now specify explicit `null` values
        for types that specify `nullable` properties like so:

        ```typescript
        await client.users.update({ username: "john.doe", metadata: null });
        ```
      type: feat
  createdAt: "2025-01-14"
  irVersion: 55

- version: 0.46.11
  changelogEntry:
    - summary: |
        Don't double check whether an optional string literal alias (see example below) is a string when using serializer to build query string parameters.

        ```yml
        types:
          LiteralAliasExample: literal<"MyLiteralValue">

        service:
          endpoints:
            foo:
              path: /bar
              method: POST
              request:
                name: FooBarRequest
                query-parameters:
                  optional_alias_literal: optional<LiteralAliasExample>
        ```

        ```ts
        // before
        if (optionalAliasLiteral != null) {
            _queryParams["optional_alias_literal"] = typeof serializers.LiteralAliasExample.jsonOrThrow(optionalAliasLiteral, {
                unrecognizedObjectKeys: "strip",
            }) === "string" ? serializers.LiteralAliasExample.jsonOrThrow(optionalAliasLiteral, {
                unrecognizedObjectKeys: "strip",
            }) : JSON.stringify(serializers.LiteralAliasExample.jsonOrThrow(optionalAliasLiteral, {
                unrecognizedObjectKeys: "strip",
            }));
        }

        // after
        if (optionalAliasLiteral != null) {
            _queryParams["optional_alias_literal"] = serializers.LiteralAliasExample.jsonOrThrow(optionalAliasLiteral, {
                unrecognizedObjectKeys: "strip",
            });
        }
        ```
      type: fix
  createdAt: "2025-01-14"
  irVersion: 53

- version: 0.46.10
  changelogEntry:
    - summary: Use serialization layer to convert types to JSON strings when enabled.
      type: fix
  createdAt: "2025-01-14"
  irVersion: 53

- version: 0.46.9
  changelogEntry:
    - summary: Expose `baseUrl` as a default Client constructor option and construct URL correctly.
      type: fix
  createdAt: "2025-01-13"
  irVersion: 53

- version: 0.46.8
  changelogEntry:
    - summary: Generate the `version.ts` file correctly
      type: fix
  createdAt: "2025-01-13"
  irVersion: 53

- version: 0.46.7
  changelogEntry:
    - summary: Simplify runtime detection to reduce the chance of using an unsupported API like `process.` Detect Edge Runtime by Vercel.
      type: fix
  createdAt: "2025-01-09"
  irVersion: 53

- version: 0.46.6
  changelogEntry:
    - summary: Update `@types/node` to `18+`, required for the generated `Node18UniversalStreamWrapper` test.
      type: fix
  createdAt: "2025-01-09"
  irVersion: 53

- version: 0.46.5
  changelogEntry:
    - summary: Fix the webpack test to work with .js/.jsx extensions in TypeScript
      type: fix
    - summary: Only map .js modules in Jest, not .json files.
      type: fix
  createdAt: "2025-01-09"
  irVersion: 53

- version: 0.46.4
  changelogEntry:
    - summary: Fix packageJson custom configuration & package.json types field.
      type: fix
  createdAt: "2025-01-09"
  irVersion: 53

- version: 0.46.3
  changelogEntry:
    - summary: Revert to using legacy exports by default.
      type: fix
  createdAt: "2025-01-09"
  irVersion: 53

- version: 0.46.2
  changelogEntry:
    - summary: Fix Jest to work with files imported using `.js` extension.
      type: fix
    - summary: Make sure Jest loads Jest configuration regardless of package.json type.
      type: fix
  createdAt: "2025-01-09"
  irVersion: 53

- version: 0.46.1
  changelogEntry:
    - summary: ESModule output is fixed to be compatible with Node.js ESM loading.
      type: fix
  createdAt: "2025-01-08"
  irVersion: 53

- version: 0.46.0
  changelogEntry:
    - summary: SDKs are now built and exported in both CommonJS (legacy) and ESModule format.
      type: feat
    - summary: |
        Export `serialization` code from root package export.
        ```ts
        import { serialization } from `@packageName`;
        ```

        The serialization code is also exported as `@packageName/serialization`.
        ```ts
        import * as serialization from `@packageName/serialization`;
        ```
      type: feat
    - summary: |
        `package.json` itself is exported in `package.json` to allow consumers to easily read metadata about the package they are consuming.
      type: feat
  createdAt: "2025-01-06"
  irVersion: 53

- version: 0.45.2
  changelogEntry:
    - summary: TS generated snippets now respect proper parameter casing when noSerdeLayer is enabled.
      type: fix
  createdAt: "2024-12-31"
  irVersion: 53

- version: 0.45.1
  changelogEntry:
    - summary: |
        Export everything inside of TypeScript namespaces that used to be ambient.

        For the `enableInlineTypes` feature, some namespaces were no longer declared (ambient), and types and interfaces inside the namespace would no longer be automatically exported without the `export` keyword. This fix exports everything that's inside these namespaces and also declared namespaces for good measure (in case they are not declared in the future).
      type: fix
  createdAt: "2024-12-27"
  irVersion: 53

- version: 0.45.0
  changelogEntry:
    - summary: Update dependencies of the generated TS SDK and Express generator. TypeScript has been updated to 5.7.2 which is a major version upgrade from 4.6.4.
      type: feat
  createdAt: "2024-12-26"
  irVersion: 53

- version: 0.44.5
  changelogEntry:
    - summary: Fix a bug where we attempt to parse an empty terminator when receiving streaming JSON responses.
      type: fix
  createdAt: "2024-12-23"
  irVersion: 53

- version: 0.44.4
  changelogEntry:
    - summary: Use specified defaults for pagination offset parameters during SDK generation.
      type: feat
  createdAt: "2024-12-20"
  irVersion: 53

- version: 0.44.3
  changelogEntry:
    - summary: Fix a bug where client would send request wrapper instead of the body of the request wrapper, when the request has inline path parameters and a body property.
      type: fix
  createdAt: "2024-12-18"
  irVersion: 53

- version: 0.44.2
  changelogEntry:
    - summary: Inline path parameters will use their original name when `retainOriginalName` or `noSerdeLayer` is enabled.
      type: fix
  createdAt: "2024-12-17"
  irVersion: 53

- version: 0.44.1
  changelogEntry:
    - summary: When there is an environment variable set, you do not need to pass in any parameters to the client constructor.
      type: fix
  createdAt: "2024-12-16"
  irVersion: 53

- version: 0.44.0
  changelogEntry:
    - summary: |
        Inline path parameters into request types by setting `inlinePathParameters` to `true` in the generator config.

        Here's an example of how users would use the same endpoint method without and with `inlinePathParameters` set to `true`.

        Without `inlinePathParameters`:

        ```ts
        await service.getFoo("pathParamValue", { id: "SOME_ID" });
        ```

        With `inlinePathParameters`:

        ```ts
        await service.getFoo({ pathParamName: "pathParamValue", id: "SOME_ID" });
        ```
      type: feat
  createdAt: "2024-12-13"
  irVersion: 53

- version: 0.43.1
  changelogEntry:
    - summary: When `noSerdeLayer` is enabled, streaming endpoints were failing to compile because they assumed that the serialization layer existed. This is now fixed.
      type: fix
  createdAt: "2024-12-11"
  irVersion: 53

- version: 0.43.0
  changelogEntry:
    - summary: |
        Generate inline types for inline schemas by setting `enableInlineTypes` to `true` in the generator config.
        When enabled, the inline schemas will be generated as nested types in TypeScript.
        This results in cleaner type names and a more intuitive developer experience.

        Before:

        ```ts
        // MyRootType.ts
        import * as MySdk from "...";

        export interface MyRootType {
          foo: MySdk.MyRootTypeFoo;
        }

        // MyRootTypeFoo.ts
        import * as MySdk from "...";

        export interface MyRootTypeFoo {
          bar: MySdk.MyRootTypeFooBar;
        }

        // MyRootTypeFooBar.ts
        import * as MySdk from "...";

        export interface MyRootTypeFooBar {}
        ```

        After:

        ```ts
        // MyRootType.ts
        import * as MySdk from "...";

        export interface MyRootType {
          foo: MyRootType.Foo;
        }

        export namespace MyRootType {
          export interface Foo {
            bar: Foo.Bar;
          }

          export namespace Foo {
            export interface Bar {}
          }
        }
        ```

        Now users can get the deep nested `Bar` type as follows:

        ```ts
        import { MyRootType } from MySdk;

        const bar: MyRootType.Foo.Bar = {};
        ```
      type: feat
  createdAt: "2024-12-11"
  irVersion: 53

- version: 0.42.7
  changelogEntry:
    - summary: |
        Support `additionalProperties` in OpenAPI or `extra-properties` in the Fern Defnition. Now
        an object that has additionalProperties marked as true will generate the following interface:

        ```ts
        interface User {
          propertyOne: string;
          [key: string]: any;
        }
        ```
      type: feat
  createdAt: "2024-12-03"
  irVersion: 53

- version: 0.42.6
  changelogEntry:
    - summary: Remove the generated `APIPromise` since it is not compatible on certain node versions.
      type: fix
  createdAt: "2024-11-23"
  irVersion: 53

- version: 0.42.5
  changelogEntry:
    - summary: Remove extraneous import in pagination snippets.
      type: fix
  createdAt: "2024-11-23"
  irVersion: 53

- version: 0.42.4
  changelogEntry:
    - summary: Improve `GeneratedTimeoutSdkError` error to include endpoint name in message.
      type: fix
  createdAt: "2024-11-21"
  irVersion: 53

- version: 0.42.3
  changelogEntry:
    - summary: Fixed issue with snippets used for pagination endpoints.
      type: fix
  createdAt: "2024-11-22"
  irVersion: 53

- version: 0.42.2
  changelogEntry:
    - summary: |
        Added documentation for pagination in the README. The snippet below will
        now show up on generated READMEs.

        ```typescript
        // Iterate through all items
        const response = await client.users.list();
        for await (const item of response) {
          console.log(item);
        }

        // Or manually paginate
        let page = await client.users.list();
        while (page.hasNextPage()) {
          page = await page.getNextPage();
        }
        ```
      type: feat
  createdAt: "2024-11-21"
  irVersion: 53

- version: 0.42.1
  changelogEntry:
    - summary: |
        Added support for passing additional headers in request options. For example:

        ```ts
        const response = await client.someEndpoint(..., {
          headers: {
            'X-Custom-Header': 'custom value'
          }
        });
        ```
      type: feat
  createdAt: "2024-11-20"
  irVersion: 53

- version: 0.42.0
  changelogEntry:
    - summary: |
        Added support for `.asRaw()` which allows users to access raw response data including headers. For example:

        ```ts
        const response = await client.someEndpoint().asRaw();
        console.log(response.headers["X-My-Header"]);
        console.log(response.body);
        ```
      type: feat
  createdAt: "2024-11-15"
  irVersion: 53

- version: 0.41.2
  changelogEntry:
    - summary: Actually remove `jest-fetch-mock` from package.json.
      type: fix
  createdAt: "2024-11-18"
  irVersion: 53

- version: 0.41.1
  changelogEntry:
    - summary: Remove dev dependency on `jest-fetch-mock`.
      type: fix
  createdAt: "2024-11-02"
  irVersion: 53

- version: 0.41.0
  changelogEntry:
    - summary: Add a variable jitter to the exponential backoff and retry.
      type: feat
  createdAt: "2024-10-08"
  irVersion: 53

- version: 0.41.0-rc2
  changelogEntry:
    - summary: Generated READMEs now include improved usage snippets for pagination and streaming endpoints.
      type: feat
  createdAt: "2024-10-08"
  irVersion: 53

- version: 0.41.0-rc1
  changelogEntry:
    - summary: Fixes a broken unit test introduced in 0.41.0-rc0.
      type: fix
  createdAt: "2024-10-08"
  irVersion: 53

- version: 0.41.0-rc0
  changelogEntry:
    - summary: The generated SDK now supports bytes (`application/octet-stream`) requests.
      type: feat
  createdAt: "2024-10-08"
  irVersion: 53

- version: 0.40.8
  changelogEntry:
    - summary: File array uploads now call `request.appendFile` instead of `request.append` which was causing form data to be in a corrupted state.
      type: fix
  createdAt: "2024-09-28"
  irVersion: 53

- version: 0.40.7
  changelogEntry:
    - summary: |
        The generated README will now have a section that links to the generated SDK Reference (in `reference.md`).

        ```md
        ## Reference

        A full reference for this library can be found [here](./reference.md).
        ```
      type: fix
  createdAt: "2024-09-28"
  irVersion: 53

- version: 0.40.6
  changelogEntry:
    - summary: The TypeScript SDK now supports specifying a custom contentType if one is specified.
      type: fix
  createdAt: "2024-09-18"
  irVersion: 53

- version: 0.40.5
  changelogEntry:
    - summary: The snippet templates for file upload are now accurate and also respect the feature flag `inlineFileProperties`.
      type: fix
  createdAt: "2024-09-18"
  irVersion: 53

- version: 0.40.4
  changelogEntry:
    - summary: Upgrades dependency `stream-json` which improves the performance when reading large API specs. This version will improve your `fern generate` performance.
      type: fix
  createdAt: "2024-09-12"
  irVersion: 53

- version: 0.40.3
  changelogEntry:
    - summary: |
        If the serde layer is enabled, then all the serializers are exported under the namespace `serializers`.

        ```ts
        import { serializers } from "@plantstore/sdk";

        export function main(): void {
          // serialize to json

          const json = serializers.Plant.toJson({
            name: "fern"
          });

          const parsed = serializers.Plant.parseOrThrow(`{ "name": "fern" }`);
        }
        ```
      type: fix
  createdAt: "2024-09-12"
  irVersion: 53

- version: 0.40.2
  changelogEntry:
    - summary: The generated SDK now handles reading IR JSONs that are larger than 500MB. In order to to this, the function `streamObjectFromFile` is used instead of `JSON.parse`.
      type: fix
  createdAt: "2024-09-12"
  irVersion: 53

- version: 0.40.1
  changelogEntry:
    - summary: The generated snippets now inline referenced request objects given they are not named, they need to be inlined.
      type: fix
  createdAt: "2024-09-12"
  irVersion: 53

- version: 0.40.0
  changelogEntry:
    - summary: |
        A new configuration flag has now been added that will automatically generate
        `BigInt` for `long` and `bigint` primitive types. To turn this flag on:

        ```yml
        groups:
          ts-sdk:
            name: fernapi/fern-typescript-sdk
            version: 0.40.0
            config:
              useBigInt: true
        ```
      type: feat
  createdAt: "2024-09-12"
  irVersion: 53

- version: 0.39.8
  changelogEntry:
    - summary: |
        The generated enum examples now reference the value of the enum directly instead
        of using the enum itself.

        ### Before

        ```ts
        {
          "genre": Imdb.Genre.Humor,
        }
        ```

        ### After

        ```ts
        {
          "genre": "humor"
        }
        ```
      type: fix
  createdAt: "2024-09-11"
  irVersion: 53

- version: 0.39.7
  changelogEntry:
    - summary: |
        The SDK now produces a `version.ts` file where we export a constant called `SDK_VERSION`.
        This constant can be used by different utilities to dynamically import in the version (for example, if someone wants to customize the user agent).
      type: chore
  createdAt: "2024-08-27"
  irVersion: 53

- version: 0.39.6
  changelogEntry:
    - summary: |
        Browser clients can now import streams, via `readable-streams` polyfill. Additionally adds a
        webpack unit test to verify that the core utilities can be compiled.
      type: fix
  createdAt: "2024-08-27"
  irVersion: 53

- version: 0.39.5
  changelogEntry:
    - summary: |
        If `noSerdeLayer` is enabled, then the generated TypeScript SDK snippets and wire tests
        will not use `Date` objects but instead use strings. Without this fix, the generated
        wire tests would result in failures.
      type: fix
  createdAt: "2024-08-20"
  irVersion: 53

- version: 0.39.4
  changelogEntry:
    - summary: Ensure that environment files don't generate, unless there is a valid environment available.
      type: fix
  createdAt: "2024-08-20"
  irVersion: 53

- version: 0.39.3
  changelogEntry:
    - summary: Multipart form data unit tests only get generated if the SDK has multipart form uploads.
      type: fix
  createdAt: "2024-08-16"
  irVersion: 53

- version: 0.39.2
  changelogEntry:
    - summary: |
        Allows filenames to be passed from underlying File objects in Node 18+ and browsers
        Users can now supply files like so, using a simple multipart upload API as an example:
        ```typescript
        client.file.upload(new File([...blobParts], 'filename.ext'), ...)
        ```
        `filename.ext` will be encoded into the upload.
      type: fix
  createdAt: "2024-08-16"
  irVersion: 53

- version: 0.39.1
  changelogEntry:
    - summary: |
        The SDK now supports looking directly at a `hasNextPage` property for offset pagination if configured.
        Previously the SDK would look if the number of items were empty, but this failed in certain edge cases.
      type: feat
  createdAt: "2024-08-07"
  irVersion: 53

- version: 0.38.6
  changelogEntry:
    - summary: |
        The SDK generator now sends a `User-Agent` header on each request that is set to
        `<package>/<version>`. For example if your package is called `imdb` and is versioned `0.1.0`, then
        the user agent header will be `imdb/0.1.0`.
      type: feat
  createdAt: "2024-08-07"
  irVersion: 53

- version: 0.38.5
  changelogEntry:
    - summary: Addressed fetcher unit test flakiness by using a mock fetcher
      type: fix
  createdAt: "2024-08-07"
  irVersion: 53

- version: 0.38.4
  changelogEntry:
    - summary: Literal templates are generated if they are union members
      type: fix
    - summary: Snippet templates no longer try to inline objects within containers
      type: fix
  createdAt: "2024-08-04"
  irVersion: 53

- version: 0.38.3
  changelogEntry:
    - summary: Adds async iterable to StreamWrapper implementation for easier use with downstream dependencies.
      type: fix
  createdAt: "2024-08-02"
  irVersion: 53

- version: 0.38.2
  changelogEntry:
    - summary: Refactors the `noScripts` feature flag to make sure that no `yarn install` commands can be accidentally triggered.
      type: fix
  createdAt: "2024-08-01"
  irVersion: 53

- version: 0.38.1
  changelogEntry:
    - summary: |
        A feature flag called `noScripts` has been introduced to prevent the generator from running any scripts such as `yarn format` or `yarn install`. If any of the scripts
        cause errors, toggling this option will allow you to receive the generated code.

        ```
        - name: fernapi/fern-typescript-sdk
          version: 0.38.1
          config:
            noScripts: true
        ```
      type: feat
  createdAt: "2024-08-01"
  irVersion: 53

- version: 0.38.0-rc0
  changelogEntry:
    - summary: Upgrade to IRv53.
      type: internal
    - summary: The generator now creates snippet templates for undiscriminated unions.
      type: chore
  createdAt: "2024-07-31"
  irVersion: 53

- version: 0.37.0-rc0
  changelogEntry:
    - summary: |
        The business plan Typescript SDK will now generate wire tests if the feature flag in the configuration is turned on.

        ```
        - name: fernapi/fern-typescript-sdk
          version: 0.37.0-rc0
          config:
            generateWireTests: true
        ```
      type: feat
  createdAt: "2024-07-29"
  irVersion: 50

- version: 0.36.6
  changelogEntry:
    - summary: Now import paths are correctly added to getResponseBody tests. CI checks also added.
      type: fix
  createdAt: "2024-07-29"
  irVersion: 50

- version: 0.36.5
  changelogEntry:
    - summary: Now, server sent events are treated differently as streaming responses, to ensure the correct wrapping happens.
      type: fix
  createdAt: "2024-07-29"
  irVersion: 50

- version: 0.36.4
  changelogEntry:
    - summary: Now, import paths are correctly added to stream wrapper tests.
      type: fix
  createdAt: "2024-07-26"
  irVersion: 50

- version: 0.36.3
  changelogEntry:
    - summary: Support starting the stream on `StreamWrapper.pipe(...)` for shorter syntax when dealing with `node:stream` primitives.
      type: fix
  createdAt: "2024-07-26"
  irVersion: 50

- version: 0.36.2
  changelogEntry:
    - summary: |
        This release comes with numerous improvements to streaming responses:

        1. Introduces new stream wrapper polyfills that implement the ability to stream to more streams, per environment.
        2. For `Node 18+`, stream responses can now be piped to `WritableStream`. They can also be streamed to `stream.Writable`, as possible before.
        3. For `< Node 18`, stream responses can be piped to `stream.Writeable`, as before.
        4. For `Browser` environments, stream responses can be piped to `WritableStream`.
        5. For `Cloudflare Workers`, stream responses can be piped to `WritableStream`.
      type: fix
    - summary: Now, there are generated unit tests for the `fetcher/stream-wrappers` core directory which makes sure that Fern's stream wrapping from responses work as expected!
      type: fix
  createdAt: "2024-07-26"
  irVersion: 50

- version: 0.36.1
  changelogEntry:
    - summary: Now, there are generated unit tests for the `auth` and `fetcher` core directory which makes sure that Fern's fetcher and authorization helpers work as expected!
      type: fix
  createdAt: "2024-07-16"
  irVersion: 50

- version: 0.36.0
  changelogEntry:
    - summary: Now, there are generated unit tests for the `schemas` core directory which makes sure that Fern's request + response validation will work as expected!
      type: fix
  createdAt: "2024-07-16"
  irVersion: 50

- version: 0.35.0
  changelogEntry:
    - summary: Support Multipart Form uploads where `fs.createReadStream` is passed. This requires coercing the stream into a `File`.
      type: fix
  createdAt: "2024-07-16"
  irVersion: 50

- version: 0.34.0
  changelogEntry:
    - summary: Upgrade to IRv50.
      type: internal
    - summary: |
        Add support for generating an API version scheme in `version.ts`.
        Consider the following `api.yml` configuration:

        ```yaml
        version:
          header: X-API-Version
          default: "1.0.0"
          values:
            - "1.0.0-alpha"
            - "1.0.0-beta"
            - "1.0.0"
        ```

        The following `version.ts` file is generated:

        ```typescript
        /**
        * This file was auto-generated by Fern from our API Definition.
        */

        /** The version of the API, sent as the X-API-Version header. */
        export type AcmeVersion = "1.0.0" | "2.0.0" | "latest";
        ```

        If a default value is specified, it is set on every request but can be overridden
        in either the client-level `Options` or call-specific `RequestOptions`. If a default
        value is _not_ specified, the value of the header is required on the generated `Options`.

        An example call is shown below:

        ```typescript
        import { AcmeClient } from "acme";

        const client = new AcmeClient({ apiKey: "YOUR_API_KEY", xApiVersion: "2.0.0" });
        await client.users.create({
          firstName: "john",
          lastName: "doe"
        });
        ```
      type: feat
  createdAt: "2024-07-16"
  irVersion: 50

- version: 0.33.0
  changelogEntry:
    - summary: |
        This release comes with numerous improvements to multipart uploads:

        1. `Fetcher.ts` no longer depends on form-data and formdata-node which reduces
          the size of the SDK for all consumers that are not leveraging multipart form
          data uploads.
        2. The SDK now accepts `fs.ReadStream`, `Blob` and `File` as inputs and handles
          parsing them appropriately.
        3. By accepting a `Blob` as a file parameter, the SDK now supports sending the
          filename when making a request.
      type: fix
  createdAt: "2024-07-16"
  irVersion: 48

- version: 0.32.0
  changelogEntry:
    - summary: The `reference.md` is now generated for every SDK.
      type: feat
    - summary: The `reference.md` is now generated by the `generator-cli`.
      type: feat
    - summary: The `reference.md` includes a single section for the _first_ example specified on the endpoint. Previously, a separate section was included for _every_ example.
      type: fix
  createdAt: "2024-07-15"
  irVersion: 48

- version: 0.31.0
  changelogEntry:
    - summary: |
        Add `omitUndefined` generator option. This is enabled with the following config:

        ```yaml
        groups:
          generators:
            - name: fernapi/fern-typscript-node-sdk
              version: 0.31.0
              ...
              config:
                omitUndefined: true
        ```

        When enabled, any property set to an explicit `undefined` is _not_ included
        in the serialized result. For example,

        ```typescript
        const request: Acme.CreateUserRequest = {
          firstName: "John",
          lastName: "Doe",
          email: undefined
        };
        ```

        By default, explicit `undefined` values are serialized as `null` like so:

        ```json
        {
          "firstName": "John",
          "lastName": "Doe",
          "email": null
        }
        ```

        When `omitUndefined` is enabled, the JSON object is instead serialized as:

        ```json
        {
          "firstName": "John",
          "lastName": "Doe"
        }
        ```
      type: feat
  createdAt: "2024-07-12"
  irVersion: 48

- version: 0.30.0
  changelogEntry:
    - summary: Client-level `Options` now supports overriding global headers like version.
      type: feat
  createdAt: "2024-07-11"
  irVersion: 48

- version: 0.29.2
  changelogEntry:
    - summary: Fix serialization of types with circular references
      type: fix
  createdAt: "2024-07-10"
  irVersion: 48

- version: 0.29.1
  changelogEntry:
    - summary: |
        Pagination endpoints that define nested offset/cursor properties are now functional.
        A new `setObjectProperty` helper is used to dynamically set the property, which is inspired
        by Lodash's `set` function (https://lodash.com/docs/4.17.15#set).

        The generated code now looks like the following:

        ```typescript
        let _offset = request?.pagination?.page != null ? request?.pagination?.page : 1;
        return new core.Pageable<SeedPagination.ListUsersPaginationResponse, SeedPagination.User>({
          response: await list(request),
          hasNextPage: (response) => (response?.data ?? []).length > 0,
          getItems: (response) => response?.data ?? [],
          loadPage: (_response) => {
            _offset += 1;
            return list(core.setObjectProperty(request, "pagination.page", _offset));
          }
        });
        ```
      type: fix
  createdAt: "2024-07-10"
  irVersion: 48

- version: 0.29.0
  changelogEntry:
    - summary: Upgrade to IRv48.
      type: internal
    - summary: Add support for pagination endpoints that require request body properties.
      type: feat
    - summary: |
        Add support for pagination with an offset step. This is useful for endpoints that page based on the element index rather than a page index (i.e. the 100th element vs. the 10th page).

        This feature shares the same UX as both the `offset` and `cursor` pagination variants.
      type: feat
  createdAt: "2024-07-09"
  irVersion: 48

- version: 0.29.0-rc0
  changelogEntry:
    - summary: All serializers in the generated SDK are now synchronous. This makes the serializers easier to use and improves the performance as well.
      type: fix
  createdAt: "2024-07-09"
  irVersion: 46

- version: 0.28.0-rc0
  changelogEntry:
    - summary: Add support for offset pagination, which uses the same pagination API introduced in `0.26.0-rc0`.
      type: feat
  createdAt: "2024-07-09"
  irVersion: 46

- version: 0.27.2
  changelogEntry:
    - summary: The generated readme now moves the sections for `AbortController`, `Runtime Compatibility` and `Custom Fetcher` under the Advanced section in the generated README.
      type: fix
  createdAt: "2024-07-08"
  irVersion: 46

- version: 0.27.1
  changelogEntry:
    - summary: |
        Support JSR publishing. If you would like your SDK to be published to JSR, there is now a configuration option called `publishToJsr: true`. When enabled, the generator will
        generate a `jsr.json` as well as a GitHub workflow to publish to JSR.

        ```yaml
        - name: fernapi/fern-typescript-sdk
          version: 0.27.1
          config:
            publishToJsr: true
        ```
      type: feat
  createdAt: "2024-07-08"
  irVersion: 46

- version: 0.27.0
  changelogEntry:
    - summary: Boolean literal headers can now be overridden via `RequestOptions`.
      type: fix
    - summary: |
        The generated `.github/workflows/ci.yml` file now supports NPM publishing with alpha/beta dist tags. If the selected version contains the `alpha` or `beta` substring,
        the associated dist tag will be added in the `npm publish` command like the following:

        ```sh
        # Version 1.0.0-beta
        npm publish --tag beta
        ```

        For more on NPM dist tags, see https://docs.npmjs.com/adding-dist-tags-to-packages
      type: feat
  createdAt: "2024-07-08"
  irVersion: 46

- version: 0.26.0-rc3
  changelogEntry:
    - summary: |
        The typescript generator now returns all `FormData` headers and Fetcher no longer stringifies stream.Readable type.
      type: fix
  createdAt: "2024-06-30"
  irVersion: 46

- version: 0.26.0-rc2
  changelogEntry:
    - summary: |
        `RequestOptions` now supports overriding global headers like authentication and version.
      type: feat
  createdAt: "2024-06-27"
  irVersion: 46

- version: 0.26.0-rc1
  changelogEntry:
    - summary: The generator was skipping auto pagination for item arrays that were optional. Now, those are safely handled as well.
      type: fix
  createdAt: "2024-06-27"
  irVersion: 46

- version: 0.26.0-rc0
  changelogEntry:
    - summary: |
        The TypeScript generator now supports cursor-based auto pagination. With auto pagination, a user can simply iterate over the results automatically:

        ```ts
        for (const user of client.users.list()) {
          consoler.log(user);
        }
        ```

        Users can also paginate over data manually

        ```ts
        const page = client.users.list();
        for (const user of page.data) {
          consoler.log(user);
        }

        // Helper methods for manually paginating:
        while (page.hasNextPage()) {
          page = page.getNextPage();
          // ...
        }
        ```
      type: feat
  createdAt: "2024-06-27"
  irVersion: 46

- version: 0.25.3
  changelogEntry:
    - summary: The generator is now upgraded to `v46.2.0` of the IR.
      type: internal
  createdAt: "2024-06-26"
  irVersion: 46

- version: 0.25.3
  changelogEntry:
    - summary: The generator is now upgraded to `v46.2.0` of the IR.
      type: internal
  createdAt: "2024-06-26"
  irVersion: 46

- version: 0.25.2
  changelogEntry:
    - summary: The generator now removes `fs`, `path`, and `os` dependencies from the browser runtime.
      type: fix
  createdAt: "2024-06-20"
  irVersion: 46

- version: 0.25.1
  changelogEntry:
    - summary: The generator now removes `fs`, `path`, and `os` dependencies from the browser runtime.
      type: fix
  createdAt: "2024-06-20"
  irVersion: 46

- version: 0.25.0
  changelogEntry:
    - summary: The generator now generates snippets for streaming endpoints. There is also a fix where literals are excluded from inlined requests.
      type: fix
  createdAt: "2024-06-19"
  irVersion: 46

- version: 0.25.0-rc0
  changelogEntry:
    - summary: The generator now merges the user's original `README.md` file (if any).
      type: feat
  createdAt: "2024-06-19"
  irVersion: 46

- version: 0.24.4
  changelogEntry:
    - summary: APIs that specify a default environment no longer include an unused environment import in their generated snippets.
      type: fix
  createdAt: "2024-06-19"
  irVersion: 46

- version: 0.24.3
  changelogEntry:
    - summary: The generator only adds a publish step in github actions if credentials are specified.
      type: fix
  createdAt: "2024-06-18"
  irVersion: 46

- version: 0.24.2
  changelogEntry:
    - summary: Remove the unnecessary client call from the request/response README.md section.
      type: feat
    - summary: |
        The generated README.md snippets now correctly referenced nested methods. For example,
        `client.users.create` (instead of `client.create`) in the following:

        ```ts
        import { AcmeClient } from "acme";

        const client = new AcmeClient({ apiKey: "YOUR_API_KEY" });
        await client.users.create({
          firstName: "john",
          lastName: "doe"
        });
        ```
      type: fix
  createdAt: "2024-06-19"
  irVersion: 46

- version: 0.24.1
  changelogEntry:
    - summary: |
        Dynamic snippets now support importing the client directly from the package.

        ```typescript
        import { MyClient } from "@org/sdk";

        const client = new MyClient({ ... });
        ```
      type: fix
  createdAt: "2024-06-19"
  irVersion: 46

- version: 0.24.0
  changelogEntry:
    - summary: Add dynamic client instantiation snippets
      type: feat
  createdAt: "2024-06-18"
  irVersion: 46

- version: 0.24.0-rc0
  changelogEntry:
    - summary: Dynamic client instantiation snippets are now generated. Note this only affects enterprise users that are using Fern's Snippets API.
      type: feat
  createdAt: "2024-06-18"
  irVersion: 46

- version: 0.23.3
  changelogEntry:
    - summary: The NPM publish job is _not_ generated if the token environment variable is not specified.
      type: fix
    - summary: |
        The snippets now use the `client` variable name like so:

        ```ts
        import { AcmeClient } from "acme";

        const client = new AcmeClient({ apiKey: "YOUR_API_KEY" });
        await client.users.create({
          firstName: "john",
          lastName: "doe"
        });
        ```
      type: feat
  createdAt: "2024-06-17"
  irVersion: 46

- version: 0.23.2
  changelogEntry:
    - summary: Client constructor snippets now include an `environment` property whenever it's required.
      type: fix
    - summary: The import paths included in the `README.md` exclusively use double quotes.
      type: fix
    - summary: When an NPM package name is not specified, the generated `README.md` will default to using the namespace export.
      type: fix
  createdAt: "2024-06-14"
  irVersion: 46

- version: 0.23.1
  changelogEntry:
    - summary: Undiscriminated unions used as map keys examples no longer return an error.
      type: fix
  createdAt: "2024-06-13"
  irVersion: 46

- version: 0.23.0
  changelogEntry:
    - summary: The latest version of the `generator-cli` (used to generate `README.md` files) is always installed.
      type: fix
  createdAt: "2024-06-12"
  irVersion: 46

- version: 0.23.0-rc1
  changelogEntry:
    - summary: |
        Introduce a custom configuration for arbitrary package json field. Now you can specify
        arbitrary key, value pairs that you want to be merged in the generated `package.json`.

        ```yml
        config:
          packageJson:
            dependencies:
              my-dep: "2.0.0"
            bin: "./index.js"
        ```
      type: fix
  createdAt: "2024-06-11"
  irVersion: 46

- version: 0.23.0-rc0
  changelogEntry:
    - summary: |
        Union snippet templates are fixed in 2 ways:
        1. The templates do not have a leading single quote (a typo from before)
        2. The templates now inline union properties (in certain cases)
      type: fix
  createdAt: "2024-06-07"
  irVersion: 46

- version: 0.22.0
  changelogEntry:
    - summary: Add support for higher quality `README.md` generation.
      type: feat
  createdAt: "2024-06-07"
  irVersion: 46

- version: 0.21.1
  changelogEntry:
    - summary: Detect `workerd` (Cloudflare) environments in `Runtime.ts`. The `Stream` class which is used for Server-Sent Events now prefers `TextDecoder` if it is present in the environment, to work in Cloudflare environments.
      type: feat
  createdAt: "2024-06-05"
  irVersion: 46

- version: 0.21.0
  changelogEntry:
    - summary: The generator now supports `bigint` types.
      type: feat
    - summary: Bump to IRv46.
      type: internal
  createdAt: "2024-06-05"
  irVersion: 46

- version: 0.20.9
  changelogEntry:
    - summary: TypeScript generator outputs code snippets that have `example-identifier` embedded.
      type: fix
  createdAt: "2024-06-02"
  irVersion: 43

- version: 0.20.8
  changelogEntry:
    - summary: TypeScript projects were skipping added peer dependencies in certain cases, now those are fixed.
      type: feat
  createdAt: "2024-06-02"
  irVersion: 43

- version: 0.20.7
  changelogEntry:
    - summary: Simplify the error handling introduced in `0.20.6` so that it more easily handles endpoints that include structured errors.
      type: fix
  createdAt: "2024-05-31"
  irVersion: 43

- version: 0.20.6
  changelogEntry:
    - summary: |
        This updates the behavior of the failure condition introduced in `0.20.2`; the SDK
        now throws an error whenever we fail to refresh an access token even if `neverThrowErrors`
        is set. We treat this failure as a systematic exception, so it's OK to throw in this case.
      type: fix
  createdAt: "2024-05-31"
  irVersion: 43

- version: 0.20.5
  changelogEntry:
    - summary: |
        Support setting `extraPeerDependencies` and `extraPeerDependenciesMeta` as
        configuration arguments. For example:

        ```yaml
        extraPeerDependencies:
          "openai": "^4.47.1"
        extraPeerDependenciesMeta:
          "openai":
            optional: true
        ```
      type: feat
  createdAt: "2024-05-30"
  irVersion: 43

- version: 0.20.4
  changelogEntry:
    - summary: Functionality to generate integration tests against a mock server has been disabled.
      type: fix
  createdAt: "2024-05-29"
  irVersion: 43

- version: 0.20.2
  changelogEntry:
    - summary: |
        The OAuth token provider supports SDKs that enable the `neverThrowErrors` setting.
        If the OAuth token provider fails to retrieve and/or refresh an access token, an error
        will _not_ be thrown. Instead, the original access token will be used and the user will be
        able to act upon an error available on the response. For example,

        ```ts
        const response = await client.user.get(...)
        if (!response.ok) {
          // Handle the response.error ...
        }
        ```
      type: fix
  createdAt: "2024-05-29"
  irVersion: 43

- version: 0.20.1
  changelogEntry:
    - summary: Remove instances of `node:stream` so that the generated SDK is Webpack + Next.js compatible.
      type: fix
  createdAt: "2024-05-29"
  irVersion: 43

- version: 0.20.1-rc0
  changelogEntry:
    - summary: URL encoded bodies are now appropriately encoded within the fetcher.
      type: fix
  createdAt: "2024-05-29"
  irVersion: 43

- version: 0.20.1
  changelogEntry:
    - summary: Remove node:stream imports for Webpack and Next.js compatibility
      type: fix
    - summary: Fix URL encoded body encoding in fetcher
      type: fix
  createdAt: "2024-05-29"
  irVersion: 43

- version: 0.20.0-rc1
  changelogEntry:
    - summary: |
        Pass `abortSignal` to `Stream` for server-sent-events and JSON streams so that the user can opt out and break from a stream.
      type: fix
  createdAt: "2024-05-24"
  irVersion: 43

- version: 0.20.0-rc1
  changelogEntry:
    - summary: |
        Pass `abortSignal` to `Stream` for server-sent-events and JSON streams so that the user can opt out and break from a stream.
      type: fix
  createdAt: "2024-05-24"
  irVersion: 43

- version: 0.20.0-rc0
  changelogEntry:
    - summary: |
        Add `abortSignal` to `RequestOptions`. SDK consumers can now specify an
        an arbitrary abort signal that can interrupt the API call.

        ```ts
        const controller = new AbortController();
        client.endpoint.call(..., {
          abortSignal: controller.signal,
        })
        ```
      type: feat
  createdAt: "2024-05-24"
  irVersion: 43

- version: 0.19.0
  changelogEntry:
    - summary: |
        Add `inlineFileProperties` configuration to support generating file upload properties
        as in-lined request properties (instead of positional parameters). Simply configure the following:

        ```yaml
        - name: fernapi/fern-typscript-node-sdk
          version: 0.19.0
          ...
          config:
            inlineFileProperties: true
        ```

        **Before**:

        ```ts
        /**
          * @param {File | fs.ReadStream} file
          * @param {File[] | fs.ReadStream[]} fileList
          * @param {File | fs.ReadStream | undefined} maybeFile
          * @param {File[] | fs.ReadStream[] | undefined} maybeFileList
          * @param {Acme.MyRequest} request
          * @param {Service.RequestOptions} requestOptions - Request-specific configuration.
          *
          * @example
          *     await client.service.post(fs.createReadStream("/path/to/your/file"), [fs.createReadStream("/path/to/your/file")], fs.createReadStream("/path/to/your/file"), [fs.createReadStream("/path/to/your/file")], {})
          */
        public async post(
            file: File | fs.ReadStream,
            fileList: File[] | fs.ReadStream[],
            maybeFile: File | fs.ReadStream | undefined,
            maybeFileList: File[] | fs.ReadStream[] | undefined,
            request: Acme.MyRequest,
            requestOptions?: Acme.RequestOptions
        ): Promise<void> {
          ...
        }
        ```

        **After**:

        ```ts
        /**
          * @param {Acme.MyRequest} request
          * @param {Service.RequestOptions} requestOptions - Request-specific configuration.
          *
          * @example
          *     await client.service.post({
          *        file: fs.createReadStream("/path/to/your/file"),
          *        fileList: [fs.createReadStream("/path/to/your/file")]
          *     })
          */
        public async post(
            request: Acme.MyRequest,
            requestOptions?: Service.RequestOptions
        ): Promise<void> {
          ...
        }
        ```
      type: feat
  createdAt: "2024-05-20"
  irVersion: 43

- version: 0.18.3
  changelogEntry:
    - summary: The generator now uses the latest FDR SDK.
      type: internal
  createdAt: "2024-05-17"
  irVersion: 43

- version: 0.18.2
  changelogEntry:
    - summary: |
        If OAuth is configured, the generated `getAuthorizationHeader` helper now treats the
        bearer token as optional. This prevents us from sending the `Authorization` header
        when retrieving the access token.
      type: fix
  createdAt: "2024-05-15"
  irVersion: 43

- version: 0.18.1
  changelogEntry:
    - summary: |
        If OAuth environment variables are specified, the `clientId` and `clientSecret` parameters
        are optional.

        ```ts
        export declare namespace Client {
          interface Options {
              ...
              clientId?: core.Supplier<string>;
              clientSecret?: core.Supplier<string>;
          }
          ...
        }
        ```
      type: fix
  createdAt: "2024-05-14"
  irVersion: 43

- version: 0.18.0
  changelogEntry:
    - summary: |
        Add support for the OAuth client credentials flow. The new `OAuthTokenProvider` automatically
        resolves the access token and refreshes it as needed. The resolved access token is then used as the
        bearer token in all client requests.
      type: feat
  createdAt: "2024-05-13"
  irVersion: 43

- version: 0.17.1
  changelogEntry:
    - summary: Multipart form data requests are now compatible across browser and Node.js runtimes.
      type: fix
  createdAt: "2024-05-06"
  irVersion: 43

- version: 0.17.0
  changelogEntry:
    - summary: Bump to v43 of IR which means that you will need `0.26.1` of the Fern CLI version. To bump your CLI version, please run `fern upgrade`.
      type: internal
  createdAt: "2024-05-06"
  irVersion: 43

- version: 0.16.0-rc8
  changelogEntry:
    - summary: |
        The SDK generator now supports upload endpoints that specify an array of files like so:

        ```ts
        /**
          * @param {File[] | fs.ReadStream[]} files
          * @param {Acme.UploadFileRequest} request
          * @param {Service.RequestOptions} requestOptions - Request-specific configuration.
          */
        public async post(
            files: File[] | fs.ReadStream[],
            request: Acme.UploadFileRequest,
            requestOptions?: Service.RequestOptions
        ): Promise<void> {
            const _request = new FormData();
            for (const _file of files) {
              _request.append("files", _file);
            }
            ...
        }
        ```
      type: feat
  createdAt: "2024-05-06"
  irVersion: 38

- version: 0.16.0-rc7
  changelogEntry:
    - summary: |
        The SDK generator now supports `@param` JSDoc comments for endpoint parameters.
        The generator now arranges JSDoc in a few separate groups, one for each of `@param`, `@throws`,
        and `@examples` like so:

        ```ts
          /**
          * This endpoint checks the health of a resource.
          *
          * @param {string} id - A unique identifier.
          * @param {Service.RequestOptions} requestOptions - Request-specific configuration.
          *
          * @throws {@link Acme.UnauthorizedRequest}
          * @throws {@link Acme.BadRequest}
          *
          * @example
          *     await testSdk.health.service.check("id-2sdx82h")
          */
          public async check(id: string, requestOptions?: Service.RequestOptions): Promise<void> {
            ...
          }
        ```
      type: feat
    - summary: |
        The generator will only include user-provided examples if they exist, and otherwise
        only include a single generated example, like so:

        ```ts
          /**
          * This endpoint checks the health of a resource.
          *
          * @example
          *     await testSdk.health.service.check("id-2sdx82h")
          */
          public async check(id: string, requestOptions?: Service.RequestOptions): Promise<void> {
            ...
          }
        ```
      type: feat
    - summary: |
        The SDK generator now escapes path parameters that would previously create invalid
        URLs (e.g. "\\example"). Method implementations will now have references to
        `encodeURIComponent` like the following:

        ```ts
        const _response = await core.fetcher({
          url: urlJoin(
            (await core.Supplier.get(this._options.environment)) ?? environments.AcmeEnvironment.Prod,
            `/users/${encodeURIComponent(userId)}`
          ),
          ...
        });
        ```
      type: fix
  createdAt: "2024-04-30"
  irVersion: 38

- version: 0.16.0-rc6
  changelogEntry:
    - summary: snippet templates now move file upload parameters to unnamed args
      type: fix
  createdAt: "2024-04-30"
  irVersion: 38

- version: 0.16.0-rc5
  changelogEntry:
    - summary: remove duplicate quotation marks in snippet templates
      type: fix
  createdAt: "2024-04-30"
  irVersion: 38

- version: 0.16.0-rc4
  changelogEntry:
    - summary: fixes to styling of the SDK code snippet templates.
      type: fix
  createdAt: "2024-04-25"
  irVersion: 38

- version: 0.16.0-rc0
  changelogEntry:
    - summary: The generator now registers snippet templates which can be used for dynamic SDK code snippet generation.
      type: feat
  createdAt: "2024-04-24"
  irVersion: 38

- version: 0.15.1-rc1
  changelogEntry:
    - summary: |
        Earlier for inlined request exports, we were doing the following:

        ```ts
        export { MyRequest } from "./MyRequest";
        ```

        In an effort to make the generated code JSR compatible, the TS generator
        will now append the `type` explicitly for request exports.

        ```ts
        export { type MyRequest } from "./MyRequest";
        ```
      type: feat
  createdAt: "2024-04-24"
  irVersion: 38

- version: 0.15.1-rc0
  changelogEntry:
    - summary: plain text responses are now supported in the TypeScript generator.
      type: feat
  createdAt: "2024-04-22"
  irVersion: 38

- version: 0.15.0-rc1
  changelogEntry:
    - summary: |
        Minor fixes to SSE processing. In particular, stream terminal characters are now
        respected like `[DONE]` and JSON parsed data is sent to the deserialize function.
      type: fix
  createdAt: "2024-04-22"
  irVersion: 38

- version: 0.15.0-rc0
  changelogEntry:
    - summary: |
        Bump to v38 of IR and support server-sent events where the events are sent
        with a `data: ` prefix and terminated with a new line.
      type: feat
  createdAt: "2024-04-19"
  irVersion: 38

- version: 0.14.1-rc5
  changelogEntry:
    - summary: Code snippets are generated for file upload endpoints using `fs.readStream`. Previously, generation for these endpoints was being skipped.
      type: fix
    - summary: If integration tests are not enabled, simple jest tests with a `yarn test` script will be created.
      type: fix
    - summary: |
        In an effort to make the generated code JSR compatible, the generator now
        directly imports from files instead of using directory imports.
      type: feat
    - summary: |
        In an effort to make the generated code JSR compatible, we make sure all methods
        are strongly typed with return signatures (in this case `_getAuthorizationHeader()`).
      type: feat
    - summary: Generate code snippet for FileDownload endpoint
      type: fix
    - summary: |
        Import for `node-fetch` in `Fetcher.ts` uses a dynamic import instead of `require` which
        so that the SDK works in ESM environments (that are using local file output). When the
        `outputEsm` config flag is turned on, the dynamic import will be turned into an ESM specific import.
      type: fix
    - summary: |
        The test job in `ci.yml` works even if you have not configured Fern to
        generate integration tests.

        Without integration tests the test job will run `yarn && yarn test`. With the
        integration tests, the test job will delegate to the fern cli `fern yarn test`.
      type: fix
    - summary: |
        Add `allowExtraFields` option to permit extra fields in the serialized request.

        ```yaml
        - name: fernapi/fern-typscript-node-sdk
          version: 0.14.0-rc0
          ...
          config:
            allowExtraFields: true
        ```
      type: feat
  createdAt: "2024-04-17"
  irVersion: 37

- version: 0.13.0
  changelogEntry:
    - summary: Support V37 of the IR.
      type: internal
  createdAt: "2024-04-09"
  irVersion: 37

- version: 0.13.0-rc0
  changelogEntry:
    - summary: |
        Add `retainOriginalCasing` option to preserve the naming convention expressed in the API.
        For example, the following Fern definition will generate a type like so:

        ```yaml
        types:
          GetUsersRequest
            properties:
              group_id: string
        ```

        **Before**

        ```typescript
        export interface GetUsersRequest {
          groupId: string;
        }

        export interface GetUsersRequest = core.serialization.object({
        groupId: core.serialization.string("group_id")
        })

        export namespace GetUsersRequest {
          interface Raw {
            group_id: string
          }
        }
        ```

        **After**

        ```typescript
        export interface GetUsersRequest {
          group_id: string;
        }

        export interface GetUsersRequest = core.serialization.object({
        group_id: core.serialization.string()
        })

        export namespace GetUsersRequest {
          interface Raw {
            group_id: string
          }
        }
        ```
      type: feat
  createdAt: "2024-04-02"
  irVersion: 33

- version: 0.12.9
  changelogEntry:
    - summary: The generator stopped working for remote code generation starting in `0.12.7`. This is now fixed.
      type: fix
  createdAt: "2024-03-22"
  irVersion: 33

- version: 0.12.8
  changelogEntry:
    - summary: Enhance serde performance by reducing reliance on async behavior and lazy async dynamic imports.
      type: feat
    - summary: Shared generator notification and config parsing logic.
      type: internal
  createdAt: "2024-03-22"
  irVersion: 33

- version: 0.12.8-rc0
  changelogEntry:
    - summary: Enhance serde performance by reducing reliance on async behavior and lazy async dynamic imports.
      type: feat
  createdAt: "2024-03-18"
  irVersion: 33

- version: 0.12.7
  changelogEntry:
    - summary: |
        the SDK will now leverage environment variable defaults, where specified, for authentication variables, such as bearer tokens, api keys, custom headers, etc.

        Previously, the SDK would only leverage these defaults for bearer token auth IF auth was mandatory throughout the SDK.
      type: feat
  createdAt: "2024-03-14"
  irVersion: 33

- version: 0.12.6
  changelogEntry:
    - summary: |
        In Node.js environments the SDK will default to using `node-fetch`. The
        SDK depends on v2 of node-fetch to stay CJS compatible.

        Previously the SDK was doing `require("node-fetch")` but it should be
        `require("node-fetch").default` based on
        https://github.com/node-fetch/node-fetch/issues/450#issuecomment-387045223.
      type: fix
  createdAt: "2024-02-27"
  irVersion: 33

- version: 0.12.5
  changelogEntry:
    - summary: |
        Introduce a custom configuration called `tolerateRepublish` which supports running
        npm publish with the flag `--tolerateRepublish`. This flag allows you to publish
        on top of an existing npm package.

        To turn on this flag, update your generators.yml:

        ```yaml
        groups:
          generators:
            - name: fernapi/fern-typscript-node-sdk
              version: 0.12.5
              ...
              config:
                tolerateRepublish: true
        ```
      type: feat
  createdAt: "2024-02-27"
  irVersion: 33

- version: 0.12.4
  changelogEntry:
    - summary: |
        Previously reference.md was just leveraging the function name for the reference, now it leverages the full package-scoped path, mirroring how the function would be used in reality.

        ```ts
        seedExamples.getException(...)

        // is now

        seedExamples.file.notification.service.getException(...)
        ```
      type: fix
    - summary: Previously SDK code snippets would not support generation with undiscriminated unions. Now, it does.
      type: fix
  createdAt: "2024-02-27"
  irVersion: 33

- version: 0.12.2
  changelogEntry:
    - summary: |
        Previously SDK code snippets would not take into account default parameter values
        and would always include a `{}`. This was odd and didn't represent how a developer
        would use the SDK. Now, the snippets check for default parameter values and omit
        if there are no fields specified.

        ```ts
        // Before
        client.users.list({});

        // After
        client.users.list();
        ```
      type: fix
  createdAt: "2024-02-27"
  irVersion: 33

- version: 0.12.1
  changelogEntry:
    - summary: |
        Optional objects in deep query parameters were previously being incorrectly
        serialized. Before this change, optional objects were just being JSON.stringified
        which would send the incorrect contents over the wire.

        ```ts
        // Before
        if (foo != null) {
          _queryParams["foo"] = JSON.stringify(foo);
        }

        // After
        if (foo != null) {
          _queryParams["foo"] = foo;
        }

        // After (with serde layer)
        if (foo != null) {
          _queryParams["foo"] = serializers.Foo.jsonOrThrow(foo, {
            skipValidation: false,
            breadcrumbs: ["request", "foo"]
          });
        }
        ```
      type: fix
  createdAt: "2024-02-27"
  irVersion: 33

- version: 0.12.0
  changelogEntry:
    - summary: |
        support deep object query parameter serialization. If, query parameters are
        objects then Fern will support serializing them.

        ```yaml
        MyFoo:
          properties:
            bar: optional<string>

        query-parameters:
          foo: MyFoo
        ```

        will now be serialized as `?foo[bar]="...` and appear in the SDK as a regular object

        ```ts
        client.doThing({
          foo: {
            bar: "..."
          }
        });
        ```
      type: feat
  createdAt: "2024-02-26"
  irVersion: 33

- version: 0.11.5
  changelogEntry:
    - summary: |
        Previously `core.Stream` would not work in the Browser. Now the generated Fern SDK
        includes a polyfill for `ReadableStream` and uses `TextDecoder` instead of `Buffer`.
      type: fix
    - summary: |
        add in a reference markdown file, this shows a quick outline of the available endpoints,
        it's documentation, code snippet, and parameters.

        This feature is currently behind a feature flag called `includeApiReference` and can be used

        ```yaml
        config:
          includeApiReference: true
        ```
      type: feat
  createdAt: "2024-02-15"
  irVersion: 31

- version: 0.11.4
  changelogEntry:
    - summary: |
        The `Fetcher` now supports sending binary as a request body. This is important
        for APIs that intake `application/octet-stream` content types or for folks that have
        .fernignored their and added custom utilities that leverage the fetcher.
      type: fix
  createdAt: "2024-02-15"
  irVersion: 31

- version: 0.11.3
  changelogEntry:
    - summary: |
        ensure SDK generator always uses `node-fetch` in Node.js environments. There is an experimental
        fetch packaged with newer versions of Node.js, however it causes unexpected behavior with
        file uploads.
      type: fix
  createdAt: "2024-02-13"
  irVersion: 31

- version: 0.11.2
  changelogEntry:
    - summary: |
        ensure SDK generator does not drop additional parameters from requests that perform file upload. Previously, if an endpoint had `file` inputs without additional `body` parameters, query parameters were erroneously ignored.
      type: fix
  createdAt: "2024-02-13"
  irVersion: 31

- version: 0.11.1
  changelogEntry:
    - summary: The SDK generator no longer generates a `tsconfig.json` with `noUnusedParameters` enabled. This check was too strict.
      type: fix
  createdAt: "2024-02-13"
  irVersion: 31

- version: 0.11.0
  changelogEntry:
    - summary: |
        The SDK generator now forwards information about the runtime that it is being
        used in. The header `X-Fern-Runtime` will report the runtime (e.g. `browser`, `node`, `deno`)
        and the header `X-Fern-Runtime-Version` will report the version.
      type: feat
  createdAt: "2024-02-13"
  irVersion: 31

- version: 0.10.0
  changelogEntry:
    - summary: |
        The SDK generator now supports whitelabelling. When this is turned on,
        there will be no mention of Fern in the generated code.

        **Note**: You must be on the enterprise tier to enable this mode.
      type: feat
  createdAt: "2024-02-11"
  irVersion: 31

- version: 0.9.7
  changelogEntry:
    - summary: Initialize this changelog
      type: chore
  createdAt: "2024-02-11"
  irVersion: 31<|MERGE_RESOLUTION|>--- conflicted
+++ resolved
@@ -1,18 +1,36 @@
 # yaml-language-server: $schema=../../../fern-versions-yml.schema.json
-<<<<<<< HEAD
-- version: 2.8.5
-  changelogEntry:
-    - summary: |
-        Fix type references when `flattenRequestParameters` is `true`.
+
+- version: 2.9.1
+  changelogEntry:
+    - summary: |
+        Introduce a custom configuration called `flattenRequestParameters` which collapses referenced bodies into the 
+        request instead of nesting under a body key. 
+        
+        **Before**: 
+        ```ts
+        client.users.create({
+          userId: "...",
+          body: {
+            "name": "Joe Scott"
+          }
+        });
+        ```
+
+        **After** 
+        ```ts
+        client.users.create({
+          userId: "...",
+          "name": "Joe Scott"
+        });
+        ```
       type: fix
   createdAt: '2025-08-22'
-=======
+
 - version: 2.9.0
   changelogEntry:
     - summary: Generator passes readme configs apiName, disabledSections, and whiteLabel
       type: feat
   createdAt: "2025-08-26"
->>>>>>> 07708a89
   irVersion: 59
 
 - version: 2.8.4
@@ -33,11 +51,7 @@
                   flattenRequestParameters: true
         ```
       type: feat
-<<<<<<< HEAD
-  createdAt: '2025-08-22'
-=======
   createdAt: "2025-08-21"
->>>>>>> 07708a89
   irVersion: 59
 
 - version: 2.8.3
