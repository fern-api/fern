--- conflicted
+++ resolved
@@ -1,18 +1,19 @@
 # yaml-language-server: $schema=../../../fern-versions-yml.schema.json
+- version: 3.28.2
+  changelogEntry:
+    - summary: |
+        Fix local GitHub generation to match remote generation.
+      type: fix
+  createdAt: "2025-11-06"
+  irVersion: 61
+
 - version: 3.28.1
   changelogEntry:
     - summary: |
-<<<<<<< HEAD
-        Fix local GitHub generation to match remote generation.
-      type: fix
-  irVersion: 61
-  createdAt: "2025-11-06"
-=======
         Always use vitest.config.mts for consistency across all generated SDKs. This ensures Vitest v3 can load the config as ESM in both CommonJS and ESM packages.
       type: fix
   createdAt: "2025-11-05"
   irVersion: 61
->>>>>>> 5e8d1e32
 
 - version: 3.28.0
   changelogEntry:
