# yaml-language-server: $schema=../../../fern-versions-yml.schema.json
- version: 3.31.2
  changelogEntry:
    - summary: |
<<<<<<< HEAD
        Generate wire tests with `maxRetries` set to 0.
      type: fix
  createdAt: "2025-11-18"
=======
        Bump generator CLI version to publish new Docker image.
      type: chore
  createdAt: "2025-11-19"
>>>>>>> 74098a1c
  irVersion: 61

- version: 3.31.1
  changelogEntry:
    - summary: |
        Fix generator to not generate CONTRIBUTING.md file if config.whitelabel is true.
      type: fix
  createdAt: "2025-11-17"
  irVersion: 61

- version: 3.31.0
  changelogEntry:
    - summary: |
        Add `generateSubpackageExports` configuration option to enable direct imports of subpackage clients. 
        This allows JavaScript bundlers to tree-shake and include only the imported subpackage code, resulting in much smaller bundle sizes.

        Example:
        ```ts
        import { BarClient } from '@acme/sdk/foo/bar';

        const client = new BarClient({...});
        ```

        To enable this feature, add the following configuration to your _generators.yml_ file:
        ```yaml
        # In generators.yml
        groups:
          generators:
            - name: fernapi/fern-typescript-sdk
              config:
                generateSubpackageExports: true
        ```
      type: feat
  createdAt: "2025-11-17"
  irVersion: 61

- version: 3.30.0
  changelogEntry:
    - summary: |
        Add `offsetSemantics` flag, which changes how the `step` attribute in `x-fern-pagination` is interpreted.
        When `offsetSemantics` is `item-index` (the default), offset is understood as an item index that increases by the number of entities fetched.
        When `offsetSemantics` is `page-index`, offset is understood as a page index that increases by 1 each time.
      type: feat
  createdAt: "2025-11-14"
  irVersion: 61

- version: 3.29.2
  changelogEntry:
    - summary: Improve SDK generation performance.
      type: fix
  createdAt: "2025-11-13"
  irVersion: 61

- version: 3.29.1
  changelogEntry:
    - summary: |
        When generating `hasNextPage`, use `Math.Floor` to ensure an integer comparison against the number of entities.
      type: fix
  createdAt: "2025-11-13"
  irVersion: 61
- version: 3.29.0
  changelogEntry:
    - summary: |
        Add `parameterNaming` configuration option to control how parameter names are generated in the SDK.
        The available options are:
        - `originalName`: Use the original name from the OpenAPI spec.
        - `wireValue`: Use the wire value from the OpenAPI spec, falling back to the original name if not present.
        - `camelCase`: Convert the name to camelCase.
        - `snakeCase`: Convert the name to snake_case.
        - `default`: Use the default naming strategy.
      type: feat
  createdAt: "2025-11-11"
  irVersion: 61

- version: 3.28.11
  changelogEntry:
    - summary: |
        Do not generate a _snippet-templates.json_ file in the generated TypeScript SDK.
      type: fix
  createdAt: "2025-11-11"
  irVersion: 61

- version: 3.28.12
  changelogEntry:
    - summary: |
        Include more files and folders in .npmignore:
        * .mock
        * .fern
        * dist
        * scripts
        * jest.config.*
        * vitest.config.*
      type: fix
    - summary: |
        Only generate _.npmignore_ when `useLegacyExports: true`.
        When `useLegacyExports: false`, we generate a _package.json_ with `"files"` field which makes _.npmignore_ redundant.
      type: fix
  createdAt: "2025-11-11"
  irVersion: 61

- version: 3.28.11
  changelogEntry:
    - summary: |
        Do not generate a _snippet-templates.json_ file in the generated TypeScript SDK.
      type: fix
  createdAt: "2025-11-11"
  irVersion: 61

- version: 3.28.10
  changelogEntry:
    - summary: |
        Set `Accept` header for JSON (`application/json`), text (`text/plain`), and other (`*/*`) response types.
        This ensures that the `Accept` header is set consistently across runtimes.
        Unlike all other runtimes, Cloudflare Workers and Vercel Edge Runtime do not set a default `Accept` header in their `fetch` implementations.
      type: fix
  createdAt: "2025-11-10"
  irVersion: 61

- version: 3.28.9
  changelogEntry:
    - summary: Fix `Error._visit` to pass the correct type (`core.Fetcher.Error`) to the `_other` callback.
      type: fix
  createdAt: "2025-11-10"
  irVersion: 61

- version: 3.28.8
  changelogEntry:
    - summary: Clean up imports for requestWithRetries.test.ts.
      type: fix
  createdAt: "2025-11-10"
  irVersion: 61

- version: 3.28.7
  changelogEntry:
    - summary: |
        Fix circular type alias errors (TS2456) in undiscriminated unions containing self-recursive Record types where the value is a union of itself with null and/or undefined.
      type: fix
  createdAt: "2025-11-08"
  irVersion: 61

- version: 3.28.6
  changelogEntry:
    - summary: |
        Fix circular type alias errors (TS2456) in undiscriminated unions containing self-recursive Record types.
      type: fix
  createdAt: "2025-11-07"
  irVersion: 61

- version: 3.28.5
  changelogEntry:
    - summary: Fix issue where logs were logged even when the respective log level was disabled.
      type: fix
    - summary: Add tests for logging and the fetcher's redaction functionality.
      type: chore
    - summary: Improve unit test performance and refactor code to reduce duplication.
      type: chore
  createdAt: "2025-11-06"
  irVersion: 61

- version: 3.28.4
  changelogEntry:
    - summary: Fix a compilation error when a websocket channel has no send or receive messages.
      type: fix
  createdAt: "2025-11-06"
  irVersion: 61

- version: 3.28.3
  changelogEntry:
    - summary: |
        Fix local GitHub generation to match remote generation.
      type: fix
  createdAt: "2025-11-06"
  irVersion: 61

- version: 3.28.2
  changelogEntry:
    - summary: |
        Fix inconsistent path parameter casing in the WebSocket connect options.
        The casing now follows the same rules as other HTTP path parameters:
        - `retainOriginalCasing: true`: use the original casing from the OpenAPI spec, regardless of the `noSerdeLayer` setting.
        - `noSerdeLayer: true`: use the original casing from the OpenAPI spec.
        - `noSerdeLayer: false`: use camelCase for path parameters.
      type: fix
  createdAt: "2025-11-06"
  irVersion: 61

- version: 3.28.1
  changelogEntry:
    - summary: |
        Always use vitest.config.mts for consistency across all generated SDKs. This ensures Vitest v3 can load the config as ESM in both CommonJS and ESM packages.
      type: fix
  createdAt: "2025-11-05"
  irVersion: 61

- version: 3.28.0
  changelogEntry:
    - summary: |
        Added Generation Metadata file to output.
      type: feat
  createdAt: "2025-11-04"
  irVersion: 61

- version: 3.27.0
  changelogEntry:
    - summary: Add support for variables in wire tests.
      type: feat
  createdAt: "2025-11-05"
  irVersion: 61

- version: 3.26.0
  changelogEntry:
    - summary: |
        Include `"dependencies": {}` in package.json when generating a TypeScript SDK without dependencies.
      type: feat
  createdAt: "2025-11-05"
  irVersion: 61

- version: 3.25.0
  changelogEntry:
    - summary: |
        Add support for logging to the generated SDK.
        Users can configure the logger by passing in a `logging` object to the client options.

        ```ts
        import { FooClient, logging } from "foo";

        const client = new FooClient({
            logging: {
               level: logging.LogLevel.Info, // LogLevel.Info is the default
               logger: new logging.ConsoleLogger(), // ConsoleLogger is the default
               silent: false, // true is the default, set to false to enable logging
            }
        });
        ```

        The `logging` object can have the following properties:
        - `level`: The log level to use. Defaults to `logging.LogLevel.Info`.
        - `logger`: The logger to use. Defaults to `logging.ConsoleLogger`.
        - `silent`: Whether to silence the logger. Defaults to `true`.

        The `level` property can be one of the following values:
        - `logging.LogLevel.Debug`
        - `logging.LogLevel.Info`
        - `logging.LogLevel.Warn`
        - `logging.LogLevel.Error`

        To provide a custom logger, users can pass in a custom logger implementation that implements the `logging.ILogger` interface.

      type: feat
  createdAt: "2025-11-04"
  irVersion: 61

- version: 3.24.0
  changelogEntry:
    - summary: |
        Add support for forward-compatible enums.
        To enable forward-compatible enums, add the following configuration to your _generators.yml_ file:
        ```yaml
        # In generators.yml
        groups:
          generators:
            - name: fernapi/fern-typescript-sdk
              config:
                enableForwardCompatibleEnums: true
        ```
      type: feat
  createdAt: "2025-11-03"
  irVersion: 61

- version: 3.23.0
  changelogEntry:
    - summary: |
        Add support for bytes download responses.
      type: feat
  createdAt: "2025-11-03"
  irVersion: 61

- version: 3.22.0
  changelogEntry:
    - summary: |
        Add support for oxfmt as the formatter.
        This is a beta feature and not officially supported yet.
      type: feat
  createdAt: "2025-11-03"
  irVersion: 61

- version: 3.21.0
  changelogEntry:
    - summary: |
        Add support for oxlint as the linter.
        This is a beta feature and not officially supported yet.
      type: feat
  createdAt: "2025-11-03"
  irVersion: 61

- version: 3.20.0
  changelogEntry:
    - summary: |
        Implement base and extend properties in discriminated union examples.
      type: feat
  createdAt: "2025-11-03"
  irVersion: 61

- version: 3.19.1
  changelogEntry:
    - summary: |
        `mergeHeaders()` and `mergeOnlyDefinedHeaders()` are now case-insensitive.
      type: fix
  createdAt: "2025-11-03"
  irVersion: 60

- version: 3.19.0
  changelogEntry:
    - summary: |
        Add support for application/x-www-form-urlencoded request bodies.
      type: feat
  createdAt: "2025-11-03"
  irVersion: 60

- version: 3.18.0
  changelogEntry:
    - summary: |
        Users can now pass in a custom `fetch` function to the client options.
      type: feat
  createdAt: "2025-11-03"
  irVersion: 60

- version: 3.17.1
  changelogEntry:
    - summary: |
        `hasNextPage()` now factors in `offset.step` if provided for offset-based pagination
        such that `hasNextPage` now returns `false` if the returned page was not as large as requested.
      type: fix
  createdAt: "2025-10-31"
  irVersion: 60

- version: 3.17.0
  changelogEntry:
    - summary: |
        Add `Page` to the top-level `exports.ts` files, which allows for `import { Page } from '...';` to work.
        Remove `Pageable`, and use only `core.Page` for pagination everywhere.
      type: feat
  createdAt: "2025-10-29"
  irVersion: 60

- version: 3.16.0
  changelogEntry:
    - summary: |
        Generate a CONTRIBUTING.md file.
      type: feat
  createdAt: "2025-10-29"
  irVersion: 60

- version: 3.15.0
  changelogEntry:
    - summary: |
        Export types for `ReconnectingWebSocket`, `ReconnectingWebSocket.Event`, `ReconnectingWebSocket.CloseEvent`, and `ReconnectingWebSocket.ErrorEvent`.
      type: feat
  createdAt: "2025-10-29"
  irVersion: 60

- version: 3.14.0
  changelogEntry:
    - summary: |
        Expose the underlying response on the `Page` type.
      type: feat
  createdAt: "2025-10-29"
  irVersion: 60

- version: 3.13.0
  changelogEntry:
    - summary: |
        Improve pnpm and yarn caching in generator Docker images.
      type: feat
  createdAt: "2025-10-28"
  irVersion: 60

- version: 3.12.3
  changelogEntry:
    - summary: Fix `.github/workflows/ci.yml` file when using OIDC for npm publishing.
      type: fix
  createdAt: "2025-10-28"
  irVersion: 60

- version: 3.12.2
  changelogEntry:
    - summary: |
        Add streaming tests; fix custom message terminators in streams; fix multi-byte character handling across chunk breaks in streams.
      type: fix
  createdAt: "2025-10-28"
  irVersion: 60

- version: 3.12.1
  changelogEntry:
    - summary: Update Biome to 2.3.1
      type: chore
  createdAt: "2025-10-28"
  irVersion: 60

- version: 3.12.0
  changelogEntry:
    - summary: |
        Add support for [publishing to npmjs.org using OIDC from GitHub Actions](https://docs.npmjs.com/trusted-publishers).

        To use OIDC for publishing to npmjs.org, you need to follow two steps:
        1. Follow the instructions in ["Step 1: Add a trusted publisher on npmjs.com"](https://docs.npmjs.com/trusted-publishers#step-1-add-a-trusted-publisher-on-npmjscom).
        2. Set the `output.token` field to `OIDC` in _generators.yml_ to enable this feature:

            ```yml
            # In generators.yml
            groups:
              ts-sdk:
                generators:
                  - name: fernapi/fern-typescript-sdk
                    output:
                      location: npm
                      package-name: your-package-name
                      token: OIDC # previously this would be set to something like ${NPM_TOKEN}
                    ...
            ```

            This will take care of ["Step 2: Configure your CI/CD workflow"](https://docs.npmjs.com/trusted-publishers#step-2-configure-your-cicd-workflow).

        For local generation, you'll need Fern CLI version 0.94.0 or later.
      type: feat
    - summary: |
        Update GitHub Actions `setup-node` action to v4 in the generated CI workflow.
      type: feat
  createdAt: "2025-10-21"
  irVersion: 60

- version: 3.11.1
  changelogEntry:
    - summary: |
        Generate streaming response section in README.md for streaming response endpoints.
      type: fix
  createdAt: "2025-10-21"
  irVersion: 60

- version: 3.11.0
  changelogEntry:
    - summary: |
        Add `linter` and `formatter` configuration options to configure code linters and formatters for the generated SDK.
        - `linter`:
          - `biome`: Use Biome as the code linter. This is the default.
          - `none`: Do not include a code linter.
        - `formatter`:
          - `biome`: Use Biome as the code formatter. This is the default.
          - `prettier`: Use Prettier as the code formatter.

        For consistency, the _package.json_ scripts will always include the following scripts:
        - `lint`: Run the configured linter.
        - `lint:fix`: Run the configured linter with auto-fix.
        - `format`: Run the configured formatter.
        - `format:check`: Run the configured formatter in check mode.
        - `check`: Run both the linter and formatter in check mode.
        - `check:fix`: Run both the linter and formatter with auto-fix.
        When the `linter` is set to `none`, `lint` and `lint:fix` scripts will echo a message indicating that no linter is configured.
      type: feat
  createdAt: "2025-10-21"
  irVersion: 60

- version: 3.10.0
  changelogEntry:
    - summary: |
        Generate file upload section in README.md for multipart-form file uploads.
      type: feat
  createdAt: "2025-10-20"
  irVersion: 60

- version: 3.9.3
  changelogEntry:
    - summary: |
        Fix a compilation error when a path parameter is nullable or optional.
      type: fix
  createdAt: "2025-10-17"
  irVersion: 60

- version: 3.9.2
  changelogEntry:
    - summary: |
        Match the logic in wire test generation where the static example generation omits the request parameter for empty objects when optional.
        This fixes some wire tests that were failing due to mismatched request bodies.
      type: fix
    - summary: |
        Return `undefined` when passing in `undefined` to `toJson` when `useBigInt` is enabled.
      type: fix
  createdAt: "2025-10-17"
  irVersion: 60

- version: 3.9.1
  changelogEntry:
    - summary: |
        Improve the performance of JSON serialization and parsing when `useBigInt` is enabled.
      type: fix
  createdAt: "2025-10-16"
  irVersion: 60

- version: 3.9.0
  changelogEntry:
    - summary: |
        Add support for the `Uploadable.FromPath` and `Uploadable.WithMetadata` types to upload files with metadata to multipart-form endpoints.

        Users can configure metadata when uploading a file to a multipart-form upload endpoint using the `Uploadable.WithMetadata` type:
        ```typescript
        import { createReadStream } from "fs";

        await client.upload({
            file: {
              data: createReadStream("path/to/file"),
              filename: "my-file",
              contentType: "audio/mpeg",
            },
            otherField: "other value",
        });
        ```
        The `filename`, `contentType`, and `contentLength` properties are optional.

        Alternatively, users can use the `Uploadable.FromPath` type to upload directly from a file path:
        ```typescript
        await client.upload({
            file: {
                path: "path/to/file",
                filename: "my-file",
                contentType: "audio/mpeg",
            },
            otherField: "other value",
        });
        ```

        The metadata is used to set the `Content-Type` and `Content-Disposition` headers. If not provided, the client will attempt to determine them automatically.
        ```
      type: feat
  createdAt: "2025-10-14"
  irVersion: 60

- version: 3.8.0
  changelogEntry:
    - summary: |
        Use Biome for formatting instead of Prettier, and also use Biome to check (fix) the generated code.
      type: feat
  createdAt: "2025-10-08"
  irVersion: 60

- version: 3.7.3
  changelogEntry:
    - summary: |
        Fix default request parameter value unwrapping for `nullable<>`.
      type: fix
  createdAt: "2025-10-13"
  irVersion: 60

- version: 3.7.2
  changelogEntry:
    - summary: |
        Include `extra-properties` (aka. `additionalProperties`) when generating examples for objects and inlined request bodies.
      type: fix
    - summary: |
        Allow arbitrary properties in inlined request bodies when `extra-properties` (aka. `additionalProperties`) is set to true.
      type: fix
  createdAt: "2025-10-10"
  irVersion: 61

- version: 3.7.1
  changelogEntry:
    - summary: |
        Filter out `undefined` from lists, maps, sets, and object properties when generating examples.
      type: fix
    - summary: |
        Restore missing test scripts in package.json when using `useLegacyExports: true`.
      type: fix
  createdAt: "2025-10-09"
  irVersion: 60

- version: 3.7.0
  changelogEntry:
    - summary: |
        Generate a `BaseClientOptions`, `BaseRequestOptions`, and `BaseIdempotentRequestOptions` interface and extend from these in the generated client `Options`, `RequestOptions`, and `IdempotentRequestOptions` interfaces.
        This reduces a large amount of duplicate code in the generated SDK.
      type: feat
  createdAt: "2025-10-08"
  irVersion: 60

- version: 3.6.1
  changelogEntry:
    - summary: |
        Add missing test scripts when `bundle: true`.
      type: fix
  createdAt: "2025-10-08"
  irVersion: 60

- version: 3.6.0
  changelogEntry:
    - summary: |
        Allow for configuring `timeoutMs` and `maxRetries` request options at the client-level as well as the request level.
      type: feat
  createdAt: "2025-10-08"
  irVersion: 60

- version: 3.5.0
  changelogEntry:
    - summary: |
        Enable `verbatimModuleSyntax` in _tsconfig.esm.json_ to increase TypeScript performance for the ESM build (not CJS).
        You may need to update your custom TypeScript code to comply with this setting.
      type: feat
  createdAt: "2025-10-07"
  irVersion: 60

- version: 3.4.0
  changelogEntry:
    - summary: |
        Add `wireTestsFallbackToAutoGeneratedErrorExamples` configuration option to control whether to use autogenerated error examples if user does not provide error examples for generating wire tests.
      type: feat
  createdAt: "2025-10-07"
  irVersion: 60

- version: 3.3.9
  changelogEntry:
    - summary: |
        Use `// ... file header ...` file header instead of `/** ... file header ... */`.
        The latter is considered a JSDoc comment and may cause issues with some tools.
        The TypeScript compiler will remove `//` but not `/** */` comments.
      type: fix
  createdAt: "2025-10-03"
  irVersion: 60

- version: 3.3.7
  changelogEntry:
    - summary: |
        Dynamically build type for enums based on the const to reduce generated code.

        Before:
        ```ts
        export type Operand =
            | ">"
            | "="
            | "<";
        export const Operand = {
            GreaterThan: ">",
            EqualTo: "=",
            LessThan: "<",
        } as const;
        ```
        After:
        ```ts
        export const Operand = {
            GreaterThan: ">",
            EqualTo: "=",
            LessThan: "<",
        } as const;
        export type Operand = (typeof Operand)[keyof typeof Operand];
        ```
      type: fix
  createdAt: "2025-10-03"
  irVersion: 60

- version: 3.3.6
  changelogEntry:
    - summary: Fix basic auth password parsing to support colons in passwords.
      type: fix
  createdAt: "2025-10-03"
  irVersion: 60

- version: 3.3.5
  changelogEntry:
    - summary: |
        Log error when `testFramework: vitest` is used alongside `useBigInt: true`, `streamType: wrapper`, or `packagePath: path/to/package`.
      type: feat
  createdAt: "2025-10-01"
  irVersion: 60

- version: 3.3.4
  changelogEntry:
    - summary: |
        Upgrade generator-cli dependency to fix local generation handling of .fernignore files.
      type: fix
  createdAt: "2025-09-30"
  irVersion: 60

- version: 3.3.3
  changelogEntry:
    - summary: |
        If `useLegacyExports` is `true`, reference `../tsconfig.json` instead of `../tsconfig.base.json` in `tests/tsconfig.json`.
      type: fix
  createdAt: "2025-09-29"
  irVersion: 60

- version: 3.3.2
  changelogEntry:
    - summary: Fix non-GitHub output modes.
      type: fix
    - summary: Format GitHub Actions workflow files using prettier.
      type: fix
    - summary: Add .prettierignore to ensure dist and temporary files are not formatted.
      type: fix
  createdAt: "2025-09-29"
  irVersion: 60

- version: 3.3.2-rc1
  changelogEntry:
    - summary: Fix npm publish output mode
      type: fix
  createdAt: "2025-09-29"
  irVersion: 60

- version: 3.3.2-rc0
  changelogEntry:
    - summary: Format GitHub Actions workflow files using prettier.
      type: fix
    - summary: Add .prettierignore to ensure dist and temporary files are not formatted.
      type: fix
    - summary: Fix non-GitHub output modes.
      type: fix
  createdAt: "2025-09-26"
  irVersion: 60

- version: 3.3.1
  changelogEntry:
    - summary: |
        Fix `bundle: true` mode
      type: fix
  createdAt: "2025-09-25"
  irVersion: 60

- version: 3.3.0
  changelogEntry:
    - summary: |
        Add support for PR mode for self-hosted/local sdk generation
      type: feat
  createdAt: "2025-09-25"
  irVersion: 60

- version: 3.2.1
  changelogEntry:
    - summary: |
        Set `compilerOptions.isolatedModules` and `compilerOptions.isolatedDeclarations` to `true` in _tsconfig.json_, and update the TypeScript code to comply with this setting.
        Users that enable `isolatedModules` can now use the SDK without any TypeScript compilation errors.
        While `isolatedModules` is not turned on by default in TypeScript, more frameworks and tools enable it by default.

        **Warning**: If you have custom code, this may cause compilation errors. Please refer to the TypeScript documentation to learn more about these settings:
        * [Isolated Declarations](https://www.typescriptlang.org/tsconfig#isolatedDeclarations)
        * [Isolated Modules](https://www.typescriptlang.org/tsconfig#isolatedModules)
      type: fix
  createdAt: "2025-09-25"
  irVersion: 60

- version: 3.2.0
  changelogEntry:
    - summary: |
        Add `generateEndpointMetadata` configuration to generate endpoint metadata for each endpoints.
        When you use a callback function to generate headers or auth tokens, the endpoint metadata will be passed to the callback.
        ```ts
        const client = new Foo({
            ...,
            token: ({ endpointMetadata }) => {
                // generate token based on endpoint metadata
            }
        });
        ```

        To enable this, set `generateEndpointMetadata` to `true` in the `config` of your generator configuration.
        ```yml
        # In generators.yml
        groups:
          ts-sdk:
            generators:
              - name: fernapi/fern-typescript-sdk
                config:
                  generateEndpointMetadata: true
        ```
      type: feat
  createdAt: "2025-09-24"
  irVersion: 60

- version: 3.1.2
  changelogEntry:
    - summary: |
        Pin `msw` dependency to `2.11.2` because newer version introduces jest/vitest compatibility issues.
      type: fix
  createdAt: "2025-09-24"
  irVersion: 60

- version: 3.1.1
  changelogEntry:
    - summary: |
        Rely on the version of pnpm in _package.json_ instead of hardcoding the version in GitHub workflows.
      type: fix
  createdAt: "2025-09-23"
  irVersion: 60

- version: 3.1.0
  changelogEntry:
    - summary: |
        `consolidateTypeFiles` consolidates all folders of type files into a single file.
      type: feat
  createdAt: "2025-09-19"
  irVersion: 60

- version: 3.0.2
  changelogEntry:
    - summary: Update `exportAllRequestsAtRoot` to create an aggregate request file instead of adding imports.
      type: fix
  createdAt: "2025-09-19"
  irVersion: 60

- version: 3.0.1
  changelogEntry:
    - summary: Fix incorrect pnpm commands inside of ci.yml
      type: fix
    - summary: Delete browser specific tests.
      type: fix
    - summary: Make tests more robust across Jest and Vitest.
      type: fix
  createdAt: "2025-09-18"
  irVersion: 60

- version: 3.0.0
  changelogEntry:
    - summary: |
        Change defaults configuration in _generators.yml_ to use pnpm package manager and vitest test framework.
        To avoid breaking changes, explicitly set the options above with the `Before` values in the `config` of your generator in _generators.yml_.

        | Option | Before | Now |
        |--------|--------|-----|
        | `packageManager` | `yarn` | `pnpm` |
        | `testFramework` | `jest` | `vitest` |

        `testFramework: vitest` is not supported alongside `useBigInt: true`, `streamType: wrapper`, or `packagePath`.
      type: feat
  createdAt: "2025-09-18"
  irVersion: 60

- version: 2.13.0
  changelogEntry:
    - summary: |
        Use Vitest instead of Jest for running tests.
        Enable Vitest by setting `testFramework` to `vitest` in the `config` of your generator configuration.
      type: feat
  createdAt: "2025-09-17"
  irVersion: 60

- version: 2.12.3
  changelogEntry:
    - summary: Updated retry strategy; in particular, don't jitter for `retry-after` header.
      type: chore
  createdAt: "2025-09-17"
  irVersion: 60

- version: 2.12.2
  changelogEntry:
    - summary: Generate correct types for pagination with inline types.
      type: fix
  createdAt: "2025-09-16"
  irVersion: 60

- version: 2.12.1
  changelogEntry:
    - summary: |
        Generate property accessors for auth and pagination with `?.` if the property is optional or nullable, and `.` if the property is required and non-nullable.
      type: fix
  createdAt: "2025-09-16"
  irVersion: 60

- version: 2.12.0
  changelogEntry:
    - summary: |
        Add support for custom sections in the README.md via `customSections` config option.
      type: feat
  createdAt: "2025-09-16"
  irVersion: 59

- version: 2.11.2
  changelogEntry:
    - summary: |
        Websocket client generation compiles when there are no query parameters and when the auth
        scheme has custom authentication headers.
      type: fix

  createdAt: "2025-09-16"
  irVersion: 59

- version: 2.11.1
  changelogEntry:
    - summary: |
        The `_getAuthorizationHeader` method now returns `Promise<string | undefined>` when oauth is enabled.
        This prevents compilation errors in the TypeScript SDK.
      type: fix
  createdAt: "2025-09-15"
  irVersion: 59

- version: 2.11.0
  changelogEntry:
    - summary: |
        Generate `Request` and `Response` types variations for types that have readonly and/or writeonly properties.
        For example, a type `User` will have a `User.Request` type that omits readonly properties and a `User.Response` type that omits writeonly properties.

        Set `experimentalGenerateReadWriteOnlyTypes` to `true` in the `config` of your generator configuration to enable this feature.
        ```ts
        import { User, FooClient } from "foo";

        const client = new FooClient(...);
        const createUser: User.Request = {
          name: "Jon",
          // id: "123", // Error: id is read-only and thus omitted
        };
        const createdUser: User.Response = await client.createUser(createUser);
        // createdUser.id is available here
        ```
      type: feat
  createdAt: "2025-09-15"
  irVersion: 59

- version: 2.10.4
  changelogEntry:
    - summary: Use cached `prettier` to format project instead of yarn/pnpm installing all dependencies during generation.
      type: feat
    - summary: Generate lockfile without installing dependencies and using `--prefer-offline` to avoid network requests.
      type: feat
  createdAt: "2025-09-12"
  irVersion: 59

- version: 2.10.3
  changelogEntry:
    - summary: Retries now check `Retry-After` and `X-RateLimit-Reset` before defaulting to exponential backoff.
      type: feat
  createdAt: "2025-09-09"
  irVersion: 59

- version: 2.10.2
  changelogEntry:
    - summary: Allow `null` values in headers in addition to `undefined` to explicitly unset a header.
      type: fix
  createdAt: "2025-09-05"
  irVersion: 59

- version: 2.10.1
  changelogEntry:
    - summary: Use autogenerated error examples if user does not provide error examples for generating wire tests.
      type: fix
  createdAt: "2025-09-03"
  irVersion: 59

- version: 2.10.0
  changelogEntry:
    - summary: Do not set a default `Content-Type` header when creating a HTTP response for wire test mocking.
      type: fix
    - summary: Generate wire tests for HTTP endpoint error examples.
      type: feat
  createdAt: "2025-09-03"
  irVersion: 59

- version: 2.9.5
  changelogEntry:
    - summary: |
        Introduce a custom configuration called `exportAllRequestsAtRoot` which exposes all request
        types through the root-level namespace.
      type: feat
  createdAt: "2025-09-02"
  irVersion: 59

- version: 2.9.4
  changelogEntry:
    - summary: |
        Grab overrideable root header value from Client as default.
      type: fix
  createdAt: "2025-08-28"
  irVersion: 59

- version: 2.9.3
  changelogEntry:
    - summary: |
        Add support for autogenerating simple tests for pagination endpoints.
      type: feat
  createdAt: "2025-08-27"
  irVersion: 59

- version: 2.9.2
  changelogEntry:
    - summary: |
        Do not throw an error if example properties are mismatched with the schema definition.
      type: fix
  createdAt: "2025-08-28"
  irVersion: 59

- version: 2.9.1
  changelogEntry:
    - summary: |
        Introduce a custom configuration called `flattenRequestParameters` which collapses referenced bodies into the
        request instead of nesting under a body key.

        **Before**:
        ```ts
        client.users.create({
          userId: "...",
          body: {
            "name": "Joe Scott"
          }
        });
        ```

        **After**
        ```ts
        client.users.create({
          userId: "...",
          "name": "Joe Scott"
        });
        ```
      type: fix
  createdAt: "2025-08-22"
  irVersion: 59

- version: 2.9.0
  changelogEntry:
    - summary: Generator passes readme configs apiName, disabledSections, and whiteLabel
      type: feat
  createdAt: "2025-08-26"
  irVersion: 59

- version: 2.8.4
  changelogEntry:
    - summary: |
        Add `flattenRequestParameters` to the SDK generator config.
        `flattenRequestParameters` is a boolean that controls whether to flatten request parameters.
        When `false` (default), the legacy flattening logic is used.
        When `true`, the new flattening logic is used.

        ```yml
        # In generators.yml
        groups:
          ts-sdk:
            generators:
              - name: fernapi/fern-typescript-sdk
                config:
                  flattenRequestParameters: true
        ```
      type: feat
  createdAt: "2025-08-21"
  irVersion: 59

- version: 2.8.3
  changelogEntry:
    - summary: |
        Set `Authorization` header for WebSocket connects when auth is available on the generated SDK client.
        This will happen regardless of whether the AsyncAPI server or channel is marked for auth.
      type: fix
    - summary: |
        Add support for inferred bearer authentication in WebSocket connects.
      type: fix
  createdAt: "2025-08-21"
  irVersion: 59

- version: 2.8.2
  changelogEntry:
    - summary: |
        Log warning when `noSerdeLayer` is `false` and `enableInlineTypes` is `true`.
      type: feat
  createdAt: "2025-08-15"
  irVersion: 59

- version: 2.8.1
  changelogEntry:
    - summary: |
        Properly assert responses in wire tests when the `neverThrowErrors` flag is enabled.
      type: fix
  createdAt: "2025-08-15"
  irVersion: 59

- version: 2.8.0
  changelogEntry:
    - summary: |
        Choose to use `pnpm` or `yarn` as the package manager for the generated SDK.
        Configure this in _generators.yml_ like so:
        ```yml
        # In generators.yml
        groups:
          ts-sdk:
            generators:
              - name: fernapi/fern-typescript-sdk
                config:
                  packageManager: pnpm
        ```
        The default is `yarn`.
      type: feat
  createdAt: "2025-08-13"
  irVersion: 59

- version: 2.7.0
  changelogEntry:
    - summary: Implement inferred bearer authentication.
      type: feat
  createdAt: "2025-08-12"
  irVersion: 59

- version: 2.6.8
  changelogEntry:
    - summary: Export BinaryResponse using `export type { BinaryResponse } ...` syntax to fix an issue with the SWC compiler.
      type: fix
  createdAt: "2025-08-06"
  irVersion: 58

- version: 2.6.7
  changelogEntry:
    - summary: Improve logging inside of wire tests for when a JSON body fails to parse to JSON.
      type: feat
  createdAt: "2025-08-01"
  irVersion: 58

- version: 2.6.6
  changelogEntry:
    - summary: Requests and responses with no body should not be asserted as JSON in wire tests.
      type: fix
  createdAt: "2025-08-04"
  irVersion: 58

- version: 2.6.5
  changelogEntry:
    - summary: If an enum wire value is not found, use the first enum value as a fallback.
      type: fix
  createdAt: "2025-08-01"
  irVersion: 58

- version: 2.6.4
  changelogEntry:
    - summary: Fix inline types inside of multipart-form requests
      type: fix
  createdAt: "2025-07-30"
  irVersion: 58

- version: 2.6.3
  changelogEntry:
    - summary: |
        Include root variables in code snippet generation for client instantiation.
      type: fix
  createdAt: "2025-07-25"
  irVersion: 58

- version: 2.6.2
  changelogEntry:
    - summary: |
        Update form-data version to 4.0.4 to avoid vulnerability.
      type: chore
  createdAt: "2025-07-24"
  irVersion: 58

- version: 2.6.1
  changelogEntry:
    - summary: |
        Add additional query string parameters section to the generated README.md file.
      type: chore
  createdAt: "2025-07-23"
  irVersion: 58

- version: 2.6.0
  changelogEntry:
    - summary: |
        Users can now pass in `queryParams` as part of the request options.
        ```ts
        await client.foo.bar(..., {
          queryParams: {
            foo: "bar"
          }
        });
        ```
      type: feat
  createdAt: "2025-07-23"
  irVersion: 58

- version: 2.5.1
  changelogEntry:
    - summary: Update README.md generation to be more accurate
      type: chore
  createdAt: "2025-07-22"
  irVersion: 58

- version: 2.5.0
  changelogEntry:
    - summary: |
        Support uploading file-like types for binary upload endpoints (not multipart-form):
        * Buffered types: `Buffer`, `Blob`, `File`, `ArrayBuffer`, `ArrayBufferView`, and `Uint8Array`
        * Stream types: `fs.ReadStream`, `stream.Readable`, and `ReadableStream`
      type: feat
    - summary: |
        Users can configure metadata when uploading a file to a binary upload endpoint using the `Uploadable.WithMetadata` type:
        ```typescript
        import { createReadStream } from "fs";

        await client.upload({
            data: createReadStream("path/to/file"),
            filename: "my-file",
            contentType: "audio/mpeg",
            contentLength: 1949,
        });
        ```
        The `filename`, `contentType`, and `contentLength` properties are optional.

        Alternatively, users can use the `Uploadable.FromPath` type to upload directly from a file path:
        ```typescript
        await client.upload({
            path: "path/to/file",
            filename: "my-file",
            contentType: "audio/mpeg",
            contentLength: 1949,
        });
        ```

        The metadata is used to set the `Content-Length`, `Content-Type`, and `Content-Disposition` headers. If not provided, the client will attempt to determine them automatically.
        For example, `fs.ReadStream` has a `path` property which the SDK uses to retrieve the file size from the filesystem without loading it into memory:
        ```typescript
        import { createReadStream } from "fs";

        await client.upload(createReadStream("path/to/file"));
        ```
      type: feat
  createdAt: "2025-07-17"
  irVersion: 58

- version: 2.4.11
  changelogEntry:
    - summary: Bump the docker image for the generator to node:22.12-alpine3.20
      type: chore
  createdAt: "2025-07-18"
  irVersion: 58

- version: 2.4.10
  changelogEntry:
    - summary: Escape strings containing `*/` inside of JSDoc comments to avoid premature JSDoc block ending.
      type: fix
  createdAt: "2025-07-15"
  irVersion: 58

- version: 2.4.9
  changelogEntry:
    - summary: Preserve trailing slash of URL and path if present
      type: fix
  createdAt: "2025-07-15"
  irVersion: 58

- version: 2.4.8
  changelogEntry:
    - summary: |
        Fix ts readme snippet where const was reassigned. Changed to let.
      type: fix
  createdAt: "2025-07-10"
  irVersion: 58

- version: 2.4.7
  changelogEntry:
    - summary: |
        Make sure `extraDependencies`, `extraPeerDependencies`, `extraPeerDependenciesMeta`, and `extraDevDependencies` are always merged into _package.json_.
        This was previously fixed for `bundle: true`, but not for `bundle: false` (default).
        All dependencies should now come through.
      type: fix
  createdAt: "2025-07-10"
  irVersion: 58

- version: 2.4.6
  changelogEntry:
    - summary: |
        Parse HTTP error bodies as JSON if the response content-type header is JSON, otherwise fallback to text.
      type: fix
    - summary: |
        Fix `bytes` fetcher test.
      type: fix
    - summary: |
        Fix Jest configuration when a `packagePath` is specified in _generators.yml_ config.
      type: fix
  createdAt: "2025-07-09"
  irVersion: 58

- version: 2.4.5
  changelogEntry:
    - summary: |
        Make sure `extraDependencies`, `extraPeerDependencies`, `extraPeerDependenciesMeta`, and `extraDevDependencies` are always merged into _package.json_.
      type: fix
  createdAt: "2025-07-09"
  irVersion: 58

- version: 2.4.4
  changelogEntry:
    - summary: |
        Make the `BinaryResponse.bytes` function optional because some versions of runtimes do not support the function on fetch `Response`.
      type: fix
  createdAt: "2025-07-09"
  irVersion: 58

- version: 2.4.3
  changelogEntry:
    - summary: |
        Fix an issue where a property set to `undefined` would not match with a property that is missing in the `withJson` MSW predicate.
      type: fix
  createdAt: "2025-07-08"
  irVersion: 58

- version: 2.4.2
  changelogEntry:
    - summary: |
        Fixes a compile issue when WebSocket connect methods require query parameters with special characters.
        Fixes response deserialization in websockets to respect skipping validation.
      type: fix
  createdAt: "2025-07-04"
  irVersion: 58

- version: 2.4.1
  changelogEntry:
    - summary: |
        When serde layer is enabled, WebSocket channels now pass through unrecognized properties
        instead of stripping them to preserve forwards compatibility.
      type: fix
  createdAt: "2025-07-04"
  irVersion: 58

- version: 2.4.0
  changelogEntry:
    - summary: Fixes bug with query parameter and path parameter serialization in URL for WebSocket channels.
      type: fix
  createdAt: "2025-07-03"
  irVersion: 58

- version: 2.3.3
  changelogEntry:
    - summary: Bump version to test Docker image rename to `fernapi/fern-typescript-sdk`
      type: internal
  createdAt: "2025-07-03"
  irVersion: 58
- version: 2.3.2
  changelogEntry:
    - summary: |
        Remove ".js" extension from ESM imports in the source generator code.
        If `useLegacyExports` is `true`, you will not see ".js" extensions in ESM imports.
        If `useLegacyExports` is `false` (default), a post process step will add the `.js` extension, so you won't see a difference.

        We're doing this because Jest has a bug where it doesn't properly load TypeScript modules even though the TypeScript and imports are valid.
      type: fix
  createdAt: "2025-07-03"
  irVersion: 58
- version: 2.3.1
  changelogEntry:
    - summary: |
        Fixes an issue where OAuth clients would not compile when variables were configured
        in the SDK. Now, the oauth client is instantiated with any global path parameters or headers.
      type: fix
  createdAt: "2025-07-03"
  irVersion: 58

- version: 2.3.0
  changelogEntry:
    - summary: |
        Change the `outputSourceFiles` default from `false` to `true`.
        This will affect the output when you generate the SDK to the local file system.
      type: feat
  createdAt: "2025-07-03"
  irVersion: 58
- version: 2.2.1
  changelogEntry:
    - summary: |
        Ensure _tests/wire_ is generated even when there are no wire tests generated.
        Otherwise, Jest throws an error because the wire test project `roots` doesn't exist.
      type: fix
  createdAt: "2025-07-03"
  irVersion: 58
- version: 2.2.0
  changelogEntry:
    - summary: |
        Improve generated package.json files:
        * Add `engines` field to specify minimum Node.js version supported as Node.js 18.
        * Add `sideEffects: false`
        * Add `README.md` and `LICENSE` to `files` array
        * Use GitHub shorthand for `repository` field.

        You can override these fields using the `packageJson` config:
        ```yml
        # In generators.yml
        groups:
          ts-sdk:
            generators:
              - name: fernapi/fern-typescript-sdk
                config:
                  packageJson:
                    engines:
                      node: ">=16.0.0"
        ```
      type: feat
  createdAt: "2025-07-03"
  irVersion: 58

- version: 2.1.0
  changelogEntry:
    - summary: |
        Split up Jest configuration into multiple projects.
        You can now run the following command to run tests:
        * `yarn test`: runs all tests
        * `yarn test:unit`: runs unit tests (any non-browser and non-wire tests)
        * `yarn test:browser`: runs browser only tests inside of `js-dom`
        * `yarn test:wire`: runs wire tests

        You can now pass in paths and patterns as an argument to the above commands to filter down to specific tests.
        For example: `yarn test tests/unit/fetcher`
      type: feat
  createdAt: "2025-07-02"
  irVersion: 58
- version: 2.0.0
  changelogEntry:
    - summary: |
        The TypeScript generator has received a large amount of improvements, but to maintain backwards compatibility, they require you to opt in using feature flags.
        The 2.0.0 release now has these feature flags enabled by default. Here's an overview of the `config` defaults that have changed in _generators.yml_.

        | Option | Before | Now |
        |--------|--------|-----|
        | `streamType` | `"wrapper"` | `"web"` |
        | `fileResponseType` | `"stream"` | `"binary-response"` |
        | `formDataSupport` | `"Node16"` | `"Node18"` |
        | `fetchSupport` | `"node-fetch"` | `"native"` |

        To avoid breaking changes, explicitly set the options above with the `Before` values in the `config` of your generator
        in _generators.yml_.

        With these defaults, the generated SDKs will have _**ZERO**_ dependencies (excluding devDependencies and `ws` in case of WebSocket generation).
        As a result, the SDKs are smaller, faster, more secure, and easier to use.
      type: feat
  createdAt: "2025-07-02"
  irVersion: 58

- version: 1.10.6
  changelogEntry:
    - summary: |
        Publish multi-platform builds of the TypeScript SDK docker container.
      type: fix
  createdAt: "2025-07-02"
  irVersion: 58

- version: 1.10.5
  changelogEntry:
    - summary: |
        Add default values to request parameters.
        For example, if you have a query parameter `foo` with a default value of `bar`, the generated request parameter will have a default value of `bar`.

        To enable this, set `useDefaultRequestParameterValues` to `true` in the `config` of your generator configuration.
        ```yml
        # In generators.yml
        groups:
          ts-sdk:
            generators:
              - name: fernapi/fern-typescript-sdk
                config:
                  useDefaultRequestParameterValues: true
        ```
      type: feat
  createdAt: "2025-06-30"
  irVersion: 58
- version: 1.10.4
  changelogEntry:
    - summary: |
        Add `omitFernHeaders` configuration to omit Fern headers from the generated SDK.
      type: fix
  createdAt: "2025-07-01"
  irVersion: 58
- version: 1.10.3
  changelogEntry:
    - summary: |
        Remove `qs` dependency.
      type: fix
  createdAt: "2025-07-01"
  irVersion: 58
- version: 1.10.2
  changelogEntry:
    - summary: |
        Remove `js-base64` dependency in favor of using native implementations.
      type: fix
  createdAt: "2025-07-01"
  irVersion: 58
- version: 1.10.1
  changelogEntry:
    - summary: |
        Remove `url-join` dependency in favor of a handwritten `joinUrl` function.
      type: fix
  createdAt: "2025-06-30"
  irVersion: 58
- version: 1.10.0
  changelogEntry:
    - summary: |
        Add `fetchSupport` configuration which lets you choose between `node-fetch` and `native`.
        The default is `node-fetch`. If you choose `native`, the `node-fetch` dependency will be removed.
      type: feat
  createdAt: "2025-06-27"
  irVersion: 58
- version: 1.9.1
  changelogEntry:
    - summary: Improve auto-pagination logic to consider empty strings in response as null cursors and stop paging.
      type: fix
  createdAt: "2025-06-27"
  irVersion: 58
- version: 1.9.0
  changelogEntry:
    - summary: |
        Add `formDataSupport` configuration which lets you choose between `Node16` and `Node18`.
        The default is `Node16`. If you choose `Node18`, the `form-data`, `formdata-node`, and `form-data-encoder` dependencies will be removed.
        `formDataSupport: Node18` supports uploading files from the following types:
        * `Buffer`
        * `File`
        * `Blob`
        * `Readable` (includes Readstream)
        * `ReadableStream`
        * `ArrayBuffer`
        * `Uint8Array`
      type: feat
  createdAt: "2025-06-22"
  irVersion: 58
- version: 1.8.2
  changelogEntry:
    - summary: |
        When a multipart form part is explicitly marked as JSON, serialize the data as JSON regardless of type.
        This also means arrays, maps, etc. will not be split into multiple parts, but serialized to JSON as a single part.
      type: fix
  createdAt: "2025-06-22"
  irVersion: 58
- version: 1.8.1
  changelogEntry:
    - summary: Fix binary response README.md examples
      type: fix
  createdAt: "2025-06-22"
  irVersion: 58
- version: 1.8.0
  changelogEntry:
    - summary: |
        You can now specify whether to return the `BinaryResponse` type for binary response endpoints.
        Change the response type by setting `fileResponseType` to `stream` or `binary-response` in the `config` of your generator configuration.
        The default is `stream` for backwards compatibility, but we recommend using `binary-response`.

        Here's how you users can interact with the `BinaryResponse`:
        ```ts
        const response = await client.getFile(...);
        const stream = response.stream();
        // const arrayBuffer = await response.arrayBuffer();
        // const blob = await response.blob();
        // const bytes = await response.bytes();
        const bodyUsed = response.bodyUsed;
        ```
        The user can choose how to consume the binary data.
      type: feat
  createdAt: "2025-06-19"
  irVersion: 58

- version: 1.7.2
  changelogEntry:
    - summary: |
        Fix bug where duplicate file generation was silently allowed instead of failing. The `withSourceFile` method now properly
        handles the `overwrite` option to prevent unintended file overwrites.
      type: fix
  createdAt: "2025-06-19"
  irVersion: 58
- version: 1.7.1
  changelogEntry:
    - summary: |
        __jest.config.mjs__ now only maps relative path modules that end on `.js` to their `.ts` equivalent.
      type: fix
  createdAt: "2025-06-18"
  irVersion: 58
- version: 1.7.0
  changelogEntry:
    - summary: |
        Allow users to specify the path they'd like to generate the SDK to.

        Here's an example of how to implement this in generators.yml:
        ```yml
        # In generators.yml
        groups:
          ts-sdk:
            generators:
              - name: fernapi/fern-typescript-sdk
                config:
                  packagePath: src/package-path
        ```
      type: feat
  createdAt: "2025-06-16"
  irVersion: 58
- version: 1.6.0
  changelogEntry:
    - summary: |
        You can now specify whether to return streams using the stream wrapper, or return the web standard stream.
        Change the type of stream returned by setting `streamType` to `wrapper` or `web` in the `config` of your generator configuration.
        The default is `wrapper`.
      type: feat
    - summary: |
        `tests/unit/zurg` are moved to `tests/unit/schemas` to match the name in `src/core/schemas` which is what the tests are verifying.
      type: internal
  createdAt: "2025-06-13"
  irVersion: 58

- version: 1.5.0
  changelogEntry:
    - summary: Add support for websocket connect methods with path parameters in the TypeScript generator
      type: feat
  createdAt: "2025-06-11"
  irVersion: 58

- version: 1.4.0
  changelogEntry:
    - summary: You can now pass in headers to the root client. These headers will be merged with service and endpoint specific headers.
      type: feat
    - summary: Reduce duplicate code generation by passing headers from the root client down to the subpackage clients.
      type: internal
  createdAt: "2025-06-05"
  irVersion: 58

- version: 1.3.2
  changelogEntry:
    - summary: Fix dynamic imports in the built dist/esm code.
      type: fix
  createdAt: "2025-06-05"
  irVersion: 58

- version: 1.3.1
  changelogEntry:
    - summary: |
        MSW is used for generated wire tests, but inadvertently also captures real HTTP request, for example in integration tests.
        When the HTTP request does not match any of the configured predicates, it would throw an error, including in the unrelated integration tests.
        In this version MSW is configured to bypass instead of throw an error when HTTP requests do not match the configured predicates.
      type: fix
  createdAt: "2025-06-05"
  irVersion: 58

- version: 1.3.0
  changelogEntry:
    - summary: Add support for generating the full project when using the filesystem output mode.
      type: feat
  createdAt: "2025-06-04"
  irVersion: 58

- version: 1.2.4
  changelogEntry:
    - summary: |
        Generate tests to verify the SDK sends and receives HTTP requests as expected.
        You can turn of these tests by setting `generateWireTests` to `false` in the `config` of your generator configuration.
      type: feat
  createdAt: "2025-06-03"
  irVersion: 58

- version: 1.1.1
  changelogEntry:
    - summary: Fix an issue where attempting to access a property with an invalid property name would lead to a broken output SDK.
      type: fix
  createdAt: "2025-06-04"
  irVersion: 58

- version: 1.1.0
  changelogEntry:
    - summary: Add support for HEAD HTTP method.
      type: feat
  createdAt: "2025-06-03"
  irVersion: 58

- version: 1.0.1
  changelogEntry:
    - summary: Fix property lookup in inherited schemas during snippet generation for object schemas.
      type: fix
  createdAt: "2025-05-14"
  irVersion: 57

- version: 1.0.0
  changelogEntry:
    - summary: |
        This release changes the defaults for the following custom configuration in _generators.yml_.

        | Option | Before | Now |
        |--------|--------|-----|
        | `inlineFileProperties` | `false` | `true` |
        | `inlinePathParameters` | `false` | `true` |
        | `enableInlineTypes` | `false` | `true` |
        | `noSerdeLayer` | `false` | `true` |
        | `omitUndefined` | `false` | `true` |
        | `skipResponseValidation` | `false` | `true` |
        | `useLegacyExports` | `true` | `false` |

        To avoid breaking changes, explicitly set the options above with the `Before` values in the `config` of your generator
        in _generators.yml_.
      type: feat
    - summary: |
        When generating properties for interfaces and classes, we only surround the property name with quotes if necessary.
        In some cases where the property name wasn't a valid identifier before, we now surround it with quotes too.
      type: fix
  createdAt: "2025-05-14"
  irVersion: 57

- version: 0.51.7
  changelogEntry:
    - summary: If an object extends an alias, the generator now visits the alias that is being extended (instead of throwing an error).
      type: fix
  createdAt: "2025-05-14"
  irVersion: 57

- version: 0.51.6
  changelogEntry:
    - summary: Add support for the custom introduction setting in the generated README.md.
      type: fix
  createdAt: "2025-05-13"
  irVersion: 57

- version: 0.51.5
  changelogEntry:
    - summary: Fixed an issue with ts-morph where creating an ifStatement with empty conditions array caused errors in multipart form data handling.
      type: fix
  createdAt: "2025-05-03"
  irVersion: 57

- version: 0.51.4
  changelogEntry:
    - summary: Fix issue where the _runtime.ts_ file was missing when other files were trying to import it.
      type: fix
  createdAt: "2025-04-22"
  irVersion: 57

- version: 0.51.3
  changelogEntry:
    - summary: Fix minor type issue for polyfilling Headers in Node 16 and below.
      type: fix
  createdAt: "2025-04-21"
  irVersion: 57

- version: 0.51.2
  changelogEntry:
    - summary: |
        When uploading files, extract the filename from the `path` property if present on the given object.
        This will extract the filename for `fs.createReadStream()` for example.
      type: fix
  createdAt: "2025-04-21"
  irVersion: 57

- version: 0.51.1
  changelogEntry:
    - summary: |
        Fallback to a custom `Headers` class implementation if the native `Headers` class is not available.
        Versions of Node 16 and below do not support the native `Headers` class, so this fallback is necessary to ensure compatibility.
      type: fix
  createdAt: "2025-04-21"
  irVersion: 57

- version: 0.51.0
  changelogEntry:
    - summary: |
        Add `rawResponse` property to JavaScript errors.

        ```ts
        try {
          const fooBar = await client.foo.bar("id", options);
        } catch (e) {
          if (error instanceof FooError) {
            console.log(error.rawResponse);
          } else {
            // ...
          }
        }
        ```
      type: feat
  createdAt: "2025-04-14"
  irVersion: 57

- version: 0.50.1
  changelogEntry:
    - summary: |
        Add `"packageManager": "yarn@1.22.22"` to _package.json_.
      type: feat
  createdAt: "2025-04-08"
  irVersion: 57

- version: 0.50.0
  changelogEntry:
    - summary: |
        All endpoint functions now return an `HttpResponsePromise<T>` instead of a `Promise<T>`.
        Using `await`, `.then()`, `.catch()`, and `.finally()` on these promises behave the same as before,
        but you can call `.withRawResponse()` to get a promise that includes the parsed response and the raw response.
        The raw response let's you retrieve the response headers, status code, etc.

        ```ts
        const fooBar = await client.foo.bar("id", options);
        const { data: alsoFooBar, rawResponse } = await client.foo.bar("id", options).withRawResponse();
        const {
            headers,
            status,
            url,
            ...
        } = rawResponse;
        ```
      type: feat
  createdAt: "2025-04-07"
  irVersion: 57

- version: 0.49.7
  changelogEntry:
    - summary: |
        Significantly improve performance of SDK generation when the `useLegacyExports` config is `false`. For a large spec like Square, the generation went from 10+ minutes to almost 1 minute.
      type: fix
  createdAt: "2025-03-27"
  irVersion: 57

- version: 0.49.6
  changelogEntry:
    - summary: Support arbitrary websocket headers during connect handshake.
      type: feat
  createdAt: "2025-03-27"
  irVersion: 57

- version: 0.49.5
  changelogEntry:
    - summary: Improvements to Websocket code generation quality.
      type: feat
  createdAt: "2025-03-27"
  irVersion: 57

- version: 0.49.4
  changelogEntry:
    - summary: Increase the timeout used in the generated `webpack.test.ts` file.
      type: fix
  createdAt: "2025-03-19"
  irVersion: 57

- version: 0.49.3
  changelogEntry:
    - summary: Increase the timeout used in the generated `webpack.test.ts` file.
      type: fix
  createdAt: "2025-03-19"
  irVersion: 57

- version: 0.49.2
  changelogEntry:
    - summary: Fix issue where IdempotentRequestOptions is not generated in the client namespace.
      type: fix
  createdAt: "2025-03-18"
  irVersion: 57

- version: 0.49.1
  changelogEntry:
    - summary: This PR includes several fixes to the generated `Socket.ts` file when websocket client code generation is enabled.
      type: fix
  createdAt: "2025-03-10"
  irVersion: 57

- version: 0.49.0
  changelogEntry:
    - summary: |
        This PR enables the Typescript generator to produce Websocket SDK endpoints. This can be enabled by adding the option `shouldGenerateWebsocketClients: true` to the Typescript generator config.
      type: feat
  createdAt: "2025-03-06"
  irVersion: 57

- version: 0.48.7
  changelogEntry:
    - summary: |
        Form data encoding now correctly handles array and object values by encoding each property value as a separate key-value pair, rather than trying to encode the entire object as a single value. This ensures proper handling of complex data structures in multipart form requests.
      type: fix
  createdAt: "2025-01-28"
  irVersion: 55

- version: 0.48.6
  changelogEntry:
    - summary: Support form-encoded form data parameters by using `qs` to properly encode array and object values with the `repeat` array format.
      type: fix
  createdAt: "2025-01-28"
  irVersion: 55

- version: 0.48.5
  changelogEntry:
    - summary: Don't double wrap a blob if a user uploads a blob to a multi-part form. Otherwise file's content-type is lost in Deno.
      type: fix
  createdAt: "2025-01-28"
  irVersion: 55

- version: 0.48.4
  changelogEntry:
    - summary: When custom config `useBigInt` is `true`, generate examples and snippets with `BigInt("123")`.
      type: fix
  createdAt: "2025-01-21"
  irVersion: 55

- version: 0.48.3
  changelogEntry:
    - summary: The SDK now supports reading the basic auth username and password values from environment variables.
      type: fix
  createdAt: "2025-01-16"
  irVersion: 55

- version: 0.48.2
  changelogEntry:
    - summary: This updates the retrier logic to stop retrying on HTTP conflict (409). This was an oversight that we've meant to remove for a while (similar to other Fern SDKs).
      type: fix
  createdAt: "2025-01-16"
  irVersion: 55

- version: 0.48.1
  changelogEntry:
    - summary: Record types with `null` values are now correctly serialized.
      type: fix
  createdAt: "2025-01-16"
  irVersion: 55

- version: 0.48.0
  changelogEntry:
    - summary: |
        When `useBigInt` SDK configuration is set to `true`, a customized JSON serializer & deserializer is used that will preserve the precision of `bigint`'s, as opposed to the native `JSON.stringify` and `JSON.parse` function which converts `bigint`'s to `number`'s losing precision.

        When combining `useBigInt` with our serialization layer (`no-serde: false` (default)), both the request and response properties that are marked as `long` and `bigint` in OpenAPI/Fern spec, will consistently be `bigint`'s.
        However, when disabling the serialization layer (`no-serde: true`), they will be typed as `number | bigint`.

        Here's an overview of what to expect from the generated types when combining `useBigInt` and `noSerde` with the following Fern definition:

        **Fern definition**
        ```yml
        types:
          ObjectWithOptionalField:
            properties:
              longProp: long
              bigIntProp: bigint
        ```

        **TypeScript output**
        ```typescript
        // useBigInt: true
        // noSerde: false
        interface ObjectWithLongAndBigInt {
          longProp: bigint;
          bigIntProp: bigint;
        }

        // useBigInt: true
        // noSerde: true
        interface ObjectWithLongAndBigInt {
          longProp: bigint | number;
          bigIntProp: bigint | number;
        }

        // useBigInt: false
        // noSerde: false
        interface ObjectWithLongAndBigInt {
          longProp: number;
          bigIntProp: string;
        }

        // useBigInt: false
        // noSerde: true
        interface ObjectWithLongAndBigInt {
          longProp: number;
          bigIntProp: string;
        }
        ```
      type: feat
  createdAt: "2025-01-16"
  irVersion: 55

- version: 0.47.1
  changelogEntry:
    - summary: |
        Resolves an issue where nullable query parameters were not null-safe in their method invocations. The
        generated code now appropriately guard against `null` values like so:

        ```typescript
        const _queryParams: Record< ... >;
        if (value !== undefined) {
            _queryParams["value"] = value?.toString() ?? null;
        }
        ```
      type: fix
  createdAt: "2025-01-15"
  irVersion: 55

- version: 0.47.0
  changelogEntry:
    - summary: |
        Add support for `nullable` properties. Users can now specify explicit `null` values
        for types that specify `nullable` properties like so:

        ```typescript
        await client.users.update({ username: "john.doe", metadata: null });
        ```
      type: feat
  createdAt: "2025-01-14"
  irVersion: 55

- version: 0.46.11
  changelogEntry:
    - summary: |
        Don't double check whether an optional string literal alias (see example below) is a string when using serializer to build query string parameters.

        ```yml
        types:
          LiteralAliasExample: literal<"MyLiteralValue">

        service:
          endpoints:
            foo:
              path: /bar
              method: POST
              request:
                name: FooBarRequest
                query-parameters:
                  optional_alias_literal: optional<LiteralAliasExample>
        ```

        ```ts
        // before
        if (optionalAliasLiteral != null) {
            _queryParams["optional_alias_literal"] = typeof serializers.LiteralAliasExample.jsonOrThrow(optionalAliasLiteral, {
                unrecognizedObjectKeys: "strip",
            }) === "string" ? serializers.LiteralAliasExample.jsonOrThrow(optionalAliasLiteral, {
                unrecognizedObjectKeys: "strip",
            }) : JSON.stringify(serializers.LiteralAliasExample.jsonOrThrow(optionalAliasLiteral, {
                unrecognizedObjectKeys: "strip",
            }));
        }

        // after
        if (optionalAliasLiteral != null) {
            _queryParams["optional_alias_literal"] = serializers.LiteralAliasExample.jsonOrThrow(optionalAliasLiteral, {
                unrecognizedObjectKeys: "strip",
            });
        }
        ```
      type: fix
  createdAt: "2025-01-14"
  irVersion: 53

- version: 0.46.10
  changelogEntry:
    - summary: Use serialization layer to convert types to JSON strings when enabled.
      type: fix
  createdAt: "2025-01-14"
  irVersion: 53

- version: 0.46.9
  changelogEntry:
    - summary: Expose `baseUrl` as a default Client constructor option and construct URL correctly.
      type: fix
  createdAt: "2025-01-13"
  irVersion: 53

- version: 0.46.8
  changelogEntry:
    - summary: Generate the `version.ts` file correctly
      type: fix
  createdAt: "2025-01-13"
  irVersion: 53

- version: 0.46.7
  changelogEntry:
    - summary: Simplify runtime detection to reduce the chance of using an unsupported API like `process.` Detect Edge Runtime by Vercel.
      type: fix
  createdAt: "2025-01-09"
  irVersion: 53

- version: 0.46.6
  changelogEntry:
    - summary: Update `@types/node` to `18+`, required for the generated `Node18UniversalStreamWrapper` test.
      type: fix
  createdAt: "2025-01-09"
  irVersion: 53

- version: 0.46.5
  changelogEntry:
    - summary: Fix the webpack test to work with .js/.jsx extensions in TypeScript
      type: fix
    - summary: Only map .js modules in Jest, not .json files.
      type: fix
  createdAt: "2025-01-09"
  irVersion: 53

- version: 0.46.4
  changelogEntry:
    - summary: Fix packageJson custom configuration & package.json types field.
      type: fix
  createdAt: "2025-01-09"
  irVersion: 53

- version: 0.46.3
  changelogEntry:
    - summary: Revert to using legacy exports by default.
      type: fix
  createdAt: "2025-01-09"
  irVersion: 53

- version: 0.46.2
  changelogEntry:
    - summary: Fix Jest to work with files imported using `.js` extension.
      type: fix
    - summary: Make sure Jest loads Jest configuration regardless of package.json type.
      type: fix
  createdAt: "2025-01-09"
  irVersion: 53

- version: 0.46.1
  changelogEntry:
    - summary: ESModule output is fixed to be compatible with Node.js ESM loading.
      type: fix
  createdAt: "2025-01-08"
  irVersion: 53

- version: 0.46.0
  changelogEntry:
    - summary: SDKs are now built and exported in both CommonJS (legacy) and ESModule format.
      type: feat
    - summary: |
        Export `serialization` code from root package export.
        ```ts
        import { serialization } from `@packageName`;
        ```

        The serialization code is also exported as `@packageName/serialization`.
        ```ts
        import * as serialization from `@packageName/serialization`;
        ```
      type: feat
    - summary: |
        `package.json` itself is exported in `package.json` to allow consumers to easily read metadata about the package they are consuming.
      type: feat
  createdAt: "2025-01-06"
  irVersion: 53

- version: 0.45.2
  changelogEntry:
    - summary: TS generated snippets now respect proper parameter casing when noSerdeLayer is enabled.
      type: fix
  createdAt: "2024-12-31"
  irVersion: 53

- version: 0.45.1
  changelogEntry:
    - summary: |
        Export everything inside of TypeScript namespaces that used to be ambient.

        For the `enableInlineTypes` feature, some namespaces were no longer declared (ambient), and types and interfaces inside the namespace would no longer be automatically exported without the `export` keyword. This fix exports everything that's inside these namespaces and also declared namespaces for good measure (in case they are not declared in the future).
      type: fix
  createdAt: "2024-12-27"
  irVersion: 53

- version: 0.45.0
  changelogEntry:
    - summary: Update dependencies of the generated TS SDK and Express generator. TypeScript has been updated to 5.7.2 which is a major version upgrade from 4.6.4.
      type: feat
  createdAt: "2024-12-26"
  irVersion: 53

- version: 0.44.5
  changelogEntry:
    - summary: Fix a bug where we attempt to parse an empty terminator when receiving streaming JSON responses.
      type: fix
  createdAt: "2024-12-23"
  irVersion: 53

- version: 0.44.4
  changelogEntry:
    - summary: Use specified defaults for pagination offset parameters during SDK generation.
      type: feat
  createdAt: "2024-12-20"
  irVersion: 53

- version: 0.44.3
  changelogEntry:
    - summary: Fix a bug where client would send request wrapper instead of the body of the request wrapper, when the request has inline path parameters and a body property.
      type: fix
  createdAt: "2024-12-18"
  irVersion: 53

- version: 0.44.2
  changelogEntry:
    - summary: Inline path parameters will use their original name when `retainOriginalName` or `noSerdeLayer` is enabled.
      type: fix
  createdAt: "2024-12-17"
  irVersion: 53

- version: 0.44.1
  changelogEntry:
    - summary: When there is an environment variable set, you do not need to pass in any parameters to the client constructor.
      type: fix
  createdAt: "2024-12-16"
  irVersion: 53

- version: 0.44.0
  changelogEntry:
    - summary: |
        Inline path parameters into request types by setting `inlinePathParameters` to `true` in the generator config.

        Here's an example of how users would use the same endpoint method without and with `inlinePathParameters` set to `true`.

        Without `inlinePathParameters`:

        ```ts
        await service.getFoo("pathParamValue", { id: "SOME_ID" });
        ```

        With `inlinePathParameters`:

        ```ts
        await service.getFoo({ pathParamName: "pathParamValue", id: "SOME_ID" });
        ```
      type: feat
  createdAt: "2024-12-13"
  irVersion: 53

- version: 0.43.1
  changelogEntry:
    - summary: When `noSerdeLayer` is enabled, streaming endpoints were failing to compile because they assumed that the serialization layer existed. This is now fixed.
      type: fix
  createdAt: "2024-12-11"
  irVersion: 53

- version: 0.43.0
  changelogEntry:
    - summary: |
        Generate inline types for inline schemas by setting `enableInlineTypes` to `true` in the generator config.
        When enabled, the inline schemas will be generated as nested types in TypeScript.
        This results in cleaner type names and a more intuitive developer experience.

        Before:

        ```ts
        // MyRootType.ts
        import * as MySdk from "...";

        export interface MyRootType {
          foo: MySdk.MyRootTypeFoo;
        }

        // MyRootTypeFoo.ts
        import * as MySdk from "...";

        export interface MyRootTypeFoo {
          bar: MySdk.MyRootTypeFooBar;
        }

        // MyRootTypeFooBar.ts
        import * as MySdk from "...";

        export interface MyRootTypeFooBar {}
        ```

        After:

        ```ts
        // MyRootType.ts
        import * as MySdk from "...";

        export interface MyRootType {
          foo: MyRootType.Foo;
        }

        export namespace MyRootType {
          export interface Foo {
            bar: Foo.Bar;
          }

          export namespace Foo {
            export interface Bar {}
          }
        }
        ```

        Now users can get the deep nested `Bar` type as follows:

        ```ts
        import { MyRootType } from MySdk;

        const bar: MyRootType.Foo.Bar = {};
        ```
      type: feat
  createdAt: "2024-12-11"
  irVersion: 53

- version: 0.42.7
  changelogEntry:
    - summary: |
        Support `additionalProperties` in OpenAPI or `extra-properties` in the Fern Defnition. Now
        an object that has additionalProperties marked as true will generate the following interface:

        ```ts
        interface User {
          propertyOne: string;
          [key: string]: any;
        }
        ```
      type: feat
  createdAt: "2024-12-03"
  irVersion: 53

- version: 0.42.6
  changelogEntry:
    - summary: Remove the generated `APIPromise` since it is not compatible on certain node versions.
      type: fix
  createdAt: "2024-11-23"
  irVersion: 53

- version: 0.42.5
  changelogEntry:
    - summary: Remove extraneous import in pagination snippets.
      type: fix
  createdAt: "2024-11-23"
  irVersion: 53

- version: 0.42.4
  changelogEntry:
    - summary: Improve `GeneratedTimeoutSdkError` error to include endpoint name in message.
      type: fix
  createdAt: "2024-11-21"
  irVersion: 53

- version: 0.42.3
  changelogEntry:
    - summary: Fixed issue with snippets used for pagination endpoints.
      type: fix
  createdAt: "2024-11-22"
  irVersion: 53

- version: 0.42.2
  changelogEntry:
    - summary: |
        Added documentation for pagination in the README. The snippet below will
        now show up on generated READMEs.

        ```typescript
        // Iterate through all items
        const response = await client.users.list();
        for await (const item of response) {
          console.log(item);
        }

        // Or manually paginate
        let page = await client.users.list();
        while (page.hasNextPage()) {
          page = await page.getNextPage();
        }
        ```
      type: feat
  createdAt: "2024-11-21"
  irVersion: 53

- version: 0.42.1
  changelogEntry:
    - summary: |
        Added support for passing additional headers in request options. For example:

        ```ts
        const response = await client.someEndpoint(..., {
          headers: {
            'X-Custom-Header': 'custom value'
          }
        });
        ```
      type: feat
  createdAt: "2024-11-20"
  irVersion: 53

- version: 0.42.0
  changelogEntry:
    - summary: |
        Added support for `.asRaw()` which allows users to access raw response data including headers. For example:

        ```ts
        const response = await client.someEndpoint().asRaw();
        console.log(response.headers["X-My-Header"]);
        console.log(response.body);
        ```
      type: feat
  createdAt: "2024-11-15"
  irVersion: 53

- version: 0.41.2
  changelogEntry:
    - summary: Actually remove `jest-fetch-mock` from package.json.
      type: fix
  createdAt: "2024-11-18"
  irVersion: 53

- version: 0.41.1
  changelogEntry:
    - summary: Remove dev dependency on `jest-fetch-mock`.
      type: fix
  createdAt: "2024-11-02"
  irVersion: 53

- version: 0.41.0
  changelogEntry:
    - summary: Add a variable jitter to the exponential backoff and retry.
      type: feat
  createdAt: "2024-10-08"
  irVersion: 53

- version: 0.41.0-rc2
  changelogEntry:
    - summary: Generated READMEs now include improved usage snippets for pagination and streaming endpoints.
      type: feat
  createdAt: "2024-10-08"
  irVersion: 53

- version: 0.41.0-rc1
  changelogEntry:
    - summary: Fixes a broken unit test introduced in 0.41.0-rc0.
      type: fix
  createdAt: "2024-10-08"
  irVersion: 53

- version: 0.41.0-rc0
  changelogEntry:
    - summary: The generated SDK now supports bytes (`application/octet-stream`) requests.
      type: feat
  createdAt: "2024-10-08"
  irVersion: 53

- version: 0.40.8
  changelogEntry:
    - summary: File array uploads now call `request.appendFile` instead of `request.append` which was causing form data to be in a corrupted state.
      type: fix
  createdAt: "2024-09-28"
  irVersion: 53

- version: 0.40.7
  changelogEntry:
    - summary: |
        The generated README will now have a section that links to the generated SDK Reference (in `reference.md`).

        ```md
        ## Reference

        A full reference for this library can be found [here](./reference.md).
        ```
      type: fix
  createdAt: "2024-09-28"
  irVersion: 53

- version: 0.40.6
  changelogEntry:
    - summary: The TypeScript SDK now supports specifying a custom contentType if one is specified.
      type: fix
  createdAt: "2024-09-18"
  irVersion: 53

- version: 0.40.5
  changelogEntry:
    - summary: The snippet templates for file upload are now accurate and also respect the feature flag `inlineFileProperties`.
      type: fix
  createdAt: "2024-09-18"
  irVersion: 53

- version: 0.40.4
  changelogEntry:
    - summary: Upgrades dependency `stream-json` which improves the performance when reading large API specs. This version will improve your `fern generate` performance.
      type: fix
  createdAt: "2024-09-12"
  irVersion: 53

- version: 0.40.3
  changelogEntry:
    - summary: |
        If the serde layer is enabled, then all the serializers are exported under the namespace `serializers`.

        ```ts
        import { serializers } from "@plantstore/sdk";

        export function main(): void {
          // serialize to json

          const json = serializers.Plant.toJson({
            name: "fern"
          });

          const parsed = serializers.Plant.parseOrThrow(`{ "name": "fern" }`);
        }
        ```
      type: fix
  createdAt: "2024-09-12"
  irVersion: 53

- version: 0.40.2
  changelogEntry:
    - summary: The generated SDK now handles reading IR JSONs that are larger than 500MB. In order to to this, the function `streamObjectFromFile` is used instead of `JSON.parse`.
      type: fix
  createdAt: "2024-09-12"
  irVersion: 53

- version: 0.40.1
  changelogEntry:
    - summary: The generated snippets now inline referenced request objects given they are not named, they need to be inlined.
      type: fix
  createdAt: "2024-09-12"
  irVersion: 53

- version: 0.40.0
  changelogEntry:
    - summary: |
        A new configuration flag has now been added that will automatically generate
        `BigInt` for `long` and `bigint` primitive types. To turn this flag on:

        ```yml
        groups:
          ts-sdk:
            name: fernapi/fern-typescript-sdk
            version: 0.40.0
            config:
              useBigInt: true
        ```
      type: feat
  createdAt: "2024-09-12"
  irVersion: 53

- version: 0.39.8
  changelogEntry:
    - summary: |
        The generated enum examples now reference the value of the enum directly instead
        of using the enum itself.

        ### Before

        ```ts
        {
          "genre": Imdb.Genre.Humor,
        }
        ```

        ### After

        ```ts
        {
          "genre": "humor"
        }
        ```
      type: fix
  createdAt: "2024-09-11"
  irVersion: 53

- version: 0.39.7
  changelogEntry:
    - summary: |
        The SDK now produces a `version.ts` file where we export a constant called `SDK_VERSION`.
        This constant can be used by different utilities to dynamically import in the version (for example, if someone wants to customize the user agent).
      type: chore
  createdAt: "2024-08-27"
  irVersion: 53

- version: 0.39.6
  changelogEntry:
    - summary: |
        Browser clients can now import streams, via `readable-streams` polyfill. Additionally adds a
        webpack unit test to verify that the core utilities can be compiled.
      type: fix
  createdAt: "2024-08-27"
  irVersion: 53

- version: 0.39.5
  changelogEntry:
    - summary: |
        If `noSerdeLayer` is enabled, then the generated TypeScript SDK snippets and wire tests
        will not use `Date` objects but instead use strings. Without this fix, the generated
        wire tests would result in failures.
      type: fix
  createdAt: "2024-08-20"
  irVersion: 53

- version: 0.39.4
  changelogEntry:
    - summary: Ensure that environment files don't generate, unless there is a valid environment available.
      type: fix
  createdAt: "2024-08-20"
  irVersion: 53

- version: 0.39.3
  changelogEntry:
    - summary: Multipart form data unit tests only get generated if the SDK has multipart form uploads.
      type: fix
  createdAt: "2024-08-16"
  irVersion: 53

- version: 0.39.2
  changelogEntry:
    - summary: |
        Allows filenames to be passed from underlying File objects in Node 18+ and browsers
        Users can now supply files like so, using a simple multipart upload API as an example:
        ```typescript
        client.file.upload(new File([...blobParts], 'filename.ext'), ...)
        ```
        `filename.ext` will be encoded into the upload.
      type: fix
  createdAt: "2024-08-16"
  irVersion: 53

- version: 0.39.1
  changelogEntry:
    - summary: |
        The SDK now supports looking directly at a `hasNextPage` property for offset pagination if configured.
        Previously the SDK would look if the number of items were empty, but this failed in certain edge cases.
      type: feat
  createdAt: "2024-08-07"
  irVersion: 53

- version: 0.38.6
  changelogEntry:
    - summary: |
        The SDK generator now sends a `User-Agent` header on each request that is set to
        `<package>/<version>`. For example if your package is called `imdb` and is versioned `0.1.0`, then
        the user agent header will be `imdb/0.1.0`.
      type: feat
  createdAt: "2024-08-07"
  irVersion: 53

- version: 0.38.5
  changelogEntry:
    - summary: Addressed fetcher unit test flakiness by using a mock fetcher
      type: fix
  createdAt: "2024-08-07"
  irVersion: 53

- version: 0.38.4
  changelogEntry:
    - summary: Literal templates are generated if they are union members
      type: fix
    - summary: Snippet templates no longer try to inline objects within containers
      type: fix
  createdAt: "2024-08-04"
  irVersion: 53

- version: 0.38.3
  changelogEntry:
    - summary: Adds async iterable to StreamWrapper implementation for easier use with downstream dependencies.
      type: fix
  createdAt: "2024-08-02"
  irVersion: 53

- version: 0.38.2
  changelogEntry:
    - summary: Refactors the `noScripts` feature flag to make sure that no `yarn install` commands can be accidentally triggered.
      type: fix
  createdAt: "2024-08-01"
  irVersion: 53

- version: 0.38.1
  changelogEntry:
    - summary: |
        A feature flag called `noScripts` has been introduced to prevent the generator from running any scripts such as `yarn format` or `yarn install`. If any of the scripts
        cause errors, toggling this option will allow you to receive the generated code.

        ```
        - name: fernapi/fern-typescript-sdk
          version: 0.38.1
          config:
            noScripts: true
        ```
      type: feat
  createdAt: "2024-08-01"
  irVersion: 53

- version: 0.38.0-rc0
  changelogEntry:
    - summary: Upgrade to IRv53.
      type: internal
    - summary: The generator now creates snippet templates for undiscriminated unions.
      type: chore
  createdAt: "2024-07-31"
  irVersion: 53

- version: 0.37.0-rc0
  changelogEntry:
    - summary: |
        The business plan Typescript SDK will now generate wire tests if the feature flag in the configuration is turned on.

        ```
        - name: fernapi/fern-typescript-sdk
          version: 0.37.0-rc0
          config:
            generateWireTests: true
        ```
      type: feat
  createdAt: "2024-07-29"
  irVersion: 50

- version: 0.36.6
  changelogEntry:
    - summary: Now import paths are correctly added to getResponseBody tests. CI checks also added.
      type: fix
  createdAt: "2024-07-29"
  irVersion: 50

- version: 0.36.5
  changelogEntry:
    - summary: Now, server sent events are treated differently as streaming responses, to ensure the correct wrapping happens.
      type: fix
  createdAt: "2024-07-29"
  irVersion: 50

- version: 0.36.4
  changelogEntry:
    - summary: Now, import paths are correctly added to stream wrapper tests.
      type: fix
  createdAt: "2024-07-26"
  irVersion: 50

- version: 0.36.3
  changelogEntry:
    - summary: Support starting the stream on `StreamWrapper.pipe(...)` for shorter syntax when dealing with `node:stream` primitives.
      type: fix
  createdAt: "2024-07-26"
  irVersion: 50

- version: 0.36.2
  changelogEntry:
    - summary: |
        This release comes with numerous improvements to streaming responses:

        1. Introduces new stream wrapper polyfills that implement the ability to stream to more streams, per environment.
        2. For `Node 18+`, stream responses can now be piped to `WritableStream`. They can also be streamed to `stream.Writable`, as possible before.
        3. For `< Node 18`, stream responses can be piped to `stream.Writeable`, as before.
        4. For `Browser` environments, stream responses can be piped to `WritableStream`.
        5. For `Cloudflare Workers`, stream responses can be piped to `WritableStream`.
      type: fix
    - summary: Now, there are generated unit tests for the `fetcher/stream-wrappers` core directory which makes sure that Fern's stream wrapping from responses work as expected!
      type: fix
  createdAt: "2024-07-26"
  irVersion: 50

- version: 0.36.1
  changelogEntry:
    - summary: Now, there are generated unit tests for the `auth` and `fetcher` core directory which makes sure that Fern's fetcher and authorization helpers work as expected!
      type: fix
  createdAt: "2024-07-16"
  irVersion: 50

- version: 0.36.0
  changelogEntry:
    - summary: Now, there are generated unit tests for the `schemas` core directory which makes sure that Fern's request + response validation will work as expected!
      type: fix
  createdAt: "2024-07-16"
  irVersion: 50

- version: 0.35.0
  changelogEntry:
    - summary: Support Multipart Form uploads where `fs.createReadStream` is passed. This requires coercing the stream into a `File`.
      type: fix
  createdAt: "2024-07-16"
  irVersion: 50

- version: 0.34.0
  changelogEntry:
    - summary: Upgrade to IRv50.
      type: internal
    - summary: |
        Add support for generating an API version scheme in `version.ts`.
        Consider the following `api.yml` configuration:

        ```yaml
        version:
          header: X-API-Version
          default: "1.0.0"
          values:
            - "1.0.0-alpha"
            - "1.0.0-beta"
            - "1.0.0"
        ```

        The following `version.ts` file is generated:

        ```typescript
        /**
        * This file was auto-generated by Fern from our API Definition.
        */

        /** The version of the API, sent as the X-API-Version header. */
        export type AcmeVersion = "1.0.0" | "2.0.0" | "latest";
        ```

        If a default value is specified, it is set on every request but can be overridden
        in either the client-level `Options` or call-specific `RequestOptions`. If a default
        value is _not_ specified, the value of the header is required on the generated `Options`.

        An example call is shown below:

        ```typescript
        import { AcmeClient } from "acme";

        const client = new AcmeClient({ apiKey: "YOUR_API_KEY", xApiVersion: "2.0.0" });
        await client.users.create({
          firstName: "john",
          lastName: "doe"
        });
        ```
      type: feat
  createdAt: "2024-07-16"
  irVersion: 50

- version: 0.33.0
  changelogEntry:
    - summary: |
        This release comes with numerous improvements to multipart uploads:

        1. `Fetcher.ts` no longer depends on form-data and formdata-node which reduces
          the size of the SDK for all consumers that are not leveraging multipart form
          data uploads.
        2. The SDK now accepts `fs.ReadStream`, `Blob` and `File` as inputs and handles
          parsing them appropriately.
        3. By accepting a `Blob` as a file parameter, the SDK now supports sending the
          filename when making a request.
      type: fix
  createdAt: "2024-07-16"
  irVersion: 48

- version: 0.32.0
  changelogEntry:
    - summary: The `reference.md` is now generated for every SDK.
      type: feat
    - summary: The `reference.md` is now generated by the `generator-cli`.
      type: feat
    - summary: The `reference.md` includes a single section for the _first_ example specified on the endpoint. Previously, a separate section was included for _every_ example.
      type: fix
  createdAt: "2024-07-15"
  irVersion: 48

- version: 0.31.0
  changelogEntry:
    - summary: |
        Add `omitUndefined` generator option. This is enabled with the following config:

        ```yaml
        groups:
          generators:
            - name: fernapi/fern-typscript-node-sdk
              version: 0.31.0
              ...
              config:
                omitUndefined: true
        ```

        When enabled, any property set to an explicit `undefined` is _not_ included
        in the serialized result. For example,

        ```typescript
        const request: Acme.CreateUserRequest = {
          firstName: "John",
          lastName: "Doe",
          email: undefined
        };
        ```

        By default, explicit `undefined` values are serialized as `null` like so:

        ```json
        {
          "firstName": "John",
          "lastName": "Doe",
          "email": null
        }
        ```

        When `omitUndefined` is enabled, the JSON object is instead serialized as:

        ```json
        {
          "firstName": "John",
          "lastName": "Doe"
        }
        ```
      type: feat
  createdAt: "2024-07-12"
  irVersion: 48

- version: 0.30.0
  changelogEntry:
    - summary: Client-level `Options` now supports overriding global headers like version.
      type: feat
  createdAt: "2024-07-11"
  irVersion: 48

- version: 0.29.2
  changelogEntry:
    - summary: Fix serialization of types with circular references
      type: fix
  createdAt: "2024-07-10"
  irVersion: 48

- version: 0.29.1
  changelogEntry:
    - summary: |
        Pagination endpoints that define nested offset/cursor properties are now functional.
        A new `setObjectProperty` helper is used to dynamically set the property, which is inspired
        by Lodash's `set` function (https://lodash.com/docs/4.17.15#set).

        The generated code now looks like the following:

        ```typescript
        let _offset = request?.pagination?.page != null ? request?.pagination?.page : 1;
        return new core.Pageable<SeedPagination.ListUsersPaginationResponse, SeedPagination.User>({
          response: await list(request),
          hasNextPage: (response) => (response?.data ?? []).length > 0,
          getItems: (response) => response?.data ?? [],
          loadPage: (_response) => {
            _offset += 1;
            return list(core.setObjectProperty(request, "pagination.page", _offset));
          }
        });
        ```
      type: fix
  createdAt: "2024-07-10"
  irVersion: 48

- version: 0.29.0
  changelogEntry:
    - summary: Upgrade to IRv48.
      type: internal
    - summary: Add support for pagination endpoints that require request body properties.
      type: feat
    - summary: |
        Add support for pagination with an offset step. This is useful for endpoints that page based on the element index rather than a page index (i.e. the 100th element vs. the 10th page).

        This feature shares the same UX as both the `offset` and `cursor` pagination variants.
      type: feat
  createdAt: "2024-07-09"
  irVersion: 48

- version: 0.29.0-rc0
  changelogEntry:
    - summary: All serializers in the generated SDK are now synchronous. This makes the serializers easier to use and improves the performance as well.
      type: fix
  createdAt: "2024-07-09"
  irVersion: 46

- version: 0.28.0-rc0
  changelogEntry:
    - summary: Add support for offset pagination, which uses the same pagination API introduced in `0.26.0-rc0`.
      type: feat
  createdAt: "2024-07-09"
  irVersion: 46

- version: 0.27.2
  changelogEntry:
    - summary: The generated readme now moves the sections for `AbortController`, `Runtime Compatibility` and `Custom Fetcher` under the Advanced section in the generated README.
      type: fix
  createdAt: "2024-07-08"
  irVersion: 46

- version: 0.27.1
  changelogEntry:
    - summary: |
        Support JSR publishing. If you would like your SDK to be published to JSR, there is now a configuration option called `publishToJsr: true`. When enabled, the generator will
        generate a `jsr.json` as well as a GitHub workflow to publish to JSR.

        ```yaml
        - name: fernapi/fern-typescript-sdk
          version: 0.27.1
          config:
            publishToJsr: true
        ```
      type: feat
  createdAt: "2024-07-08"
  irVersion: 46

- version: 0.27.0
  changelogEntry:
    - summary: Boolean literal headers can now be overridden via `RequestOptions`.
      type: fix
    - summary: |
        The generated `.github/workflows/ci.yml` file now supports NPM publishing with alpha/beta dist tags. If the selected version contains the `alpha` or `beta` substring,
        the associated dist tag will be added in the `npm publish` command like the following:

        ```sh
        # Version 1.0.0-beta
        npm publish --tag beta
        ```

        For more on NPM dist tags, see https://docs.npmjs.com/adding-dist-tags-to-packages
      type: feat
  createdAt: "2024-07-08"
  irVersion: 46

- version: 0.26.0-rc3
  changelogEntry:
    - summary: |
        The typescript generator now returns all `FormData` headers and Fetcher no longer stringifies stream.Readable type.
      type: fix
  createdAt: "2024-06-30"
  irVersion: 46

- version: 0.26.0-rc2
  changelogEntry:
    - summary: |
        `RequestOptions` now supports overriding global headers like authentication and version.
      type: feat
  createdAt: "2024-06-27"
  irVersion: 46

- version: 0.26.0-rc1
  changelogEntry:
    - summary: The generator was skipping auto pagination for item arrays that were optional. Now, those are safely handled as well.
      type: fix
  createdAt: "2024-06-27"
  irVersion: 46

- version: 0.26.0-rc0
  changelogEntry:
    - summary: |
        The TypeScript generator now supports cursor-based auto pagination. With auto pagination, a user can simply iterate over the results automatically:

        ```ts
        for (const user of client.users.list()) {
          consoler.log(user);
        }
        ```

        Users can also paginate over data manually

        ```ts
        const page = client.users.list();
        for (const user of page.data) {
          consoler.log(user);
        }

        // Helper methods for manually paginating:
        while (page.hasNextPage()) {
          page = page.getNextPage();
          // ...
        }
        ```
      type: feat
  createdAt: "2024-06-27"
  irVersion: 46

- version: 0.25.3
  changelogEntry:
    - summary: The generator is now upgraded to `v46.2.0` of the IR.
      type: internal
  createdAt: "2024-06-26"
  irVersion: 46

- version: 0.25.3
  changelogEntry:
    - summary: The generator is now upgraded to `v46.2.0` of the IR.
      type: internal
  createdAt: "2024-06-26"
  irVersion: 46

- version: 0.25.2
  changelogEntry:
    - summary: The generator now removes `fs`, `path`, and `os` dependencies from the browser runtime.
      type: fix
  createdAt: "2024-06-20"
  irVersion: 46

- version: 0.25.1
  changelogEntry:
    - summary: The generator now removes `fs`, `path`, and `os` dependencies from the browser runtime.
      type: fix
  createdAt: "2024-06-20"
  irVersion: 46

- version: 0.25.0
  changelogEntry:
    - summary: The generator now generates snippets for streaming endpoints. There is also a fix where literals are excluded from inlined requests.
      type: fix
  createdAt: "2024-06-19"
  irVersion: 46

- version: 0.25.0-rc0
  changelogEntry:
    - summary: The generator now merges the user's original `README.md` file (if any).
      type: feat
  createdAt: "2024-06-19"
  irVersion: 46

- version: 0.24.4
  changelogEntry:
    - summary: APIs that specify a default environment no longer include an unused environment import in their generated snippets.
      type: fix
  createdAt: "2024-06-19"
  irVersion: 46

- version: 0.24.3
  changelogEntry:
    - summary: The generator only adds a publish step in github actions if credentials are specified.
      type: fix
  createdAt: "2024-06-18"
  irVersion: 46

- version: 0.24.2
  changelogEntry:
    - summary: Remove the unnecessary client call from the request/response README.md section.
      type: feat
    - summary: |
        The generated README.md snippets now correctly referenced nested methods. For example,
        `client.users.create` (instead of `client.create`) in the following:

        ```ts
        import { AcmeClient } from "acme";

        const client = new AcmeClient({ apiKey: "YOUR_API_KEY" });
        await client.users.create({
          firstName: "john",
          lastName: "doe"
        });
        ```
      type: fix
  createdAt: "2024-06-19"
  irVersion: 46

- version: 0.24.1
  changelogEntry:
    - summary: |
        Dynamic snippets now support importing the client directly from the package.

        ```typescript
        import { MyClient } from "@org/sdk";

        const client = new MyClient({ ... });
        ```
      type: fix
  createdAt: "2024-06-19"
  irVersion: 46

- version: 0.24.0
  changelogEntry:
    - summary: Add dynamic client instantiation snippets
      type: feat
  createdAt: "2024-06-18"
  irVersion: 46

- version: 0.24.0-rc0
  changelogEntry:
    - summary: Dynamic client instantiation snippets are now generated. Note this only affects enterprise users that are using Fern's Snippets API.
      type: feat
  createdAt: "2024-06-18"
  irVersion: 46

- version: 0.23.3
  changelogEntry:
    - summary: The NPM publish job is _not_ generated if the token environment variable is not specified.
      type: fix
    - summary: |
        The snippets now use the `client` variable name like so:

        ```ts
        import { AcmeClient } from "acme";

        const client = new AcmeClient({ apiKey: "YOUR_API_KEY" });
        await client.users.create({
          firstName: "john",
          lastName: "doe"
        });
        ```
      type: feat
  createdAt: "2024-06-17"
  irVersion: 46

- version: 0.23.2
  changelogEntry:
    - summary: Client constructor snippets now include an `environment` property whenever it's required.
      type: fix
    - summary: The import paths included in the `README.md` exclusively use double quotes.
      type: fix
    - summary: When an NPM package name is not specified, the generated `README.md` will default to using the namespace export.
      type: fix
  createdAt: "2024-06-14"
  irVersion: 46

- version: 0.23.1
  changelogEntry:
    - summary: Undiscriminated unions used as map keys examples no longer return an error.
      type: fix
  createdAt: "2024-06-13"
  irVersion: 46

- version: 0.23.0
  changelogEntry:
    - summary: The latest version of the `generator-cli` (used to generate `README.md` files) is always installed.
      type: fix
  createdAt: "2024-06-12"
  irVersion: 46

- version: 0.23.0-rc1
  changelogEntry:
    - summary: |
        Introduce a custom configuration for arbitrary package json field. Now you can specify
        arbitrary key, value pairs that you want to be merged in the generated `package.json`.

        ```yml
        config:
          packageJson:
            dependencies:
              my-dep: "2.0.0"
            bin: "./index.js"
        ```
      type: fix
  createdAt: "2024-06-11"
  irVersion: 46

- version: 0.23.0-rc0
  changelogEntry:
    - summary: |
        Union snippet templates are fixed in 2 ways:
        1. The templates do not have a leading single quote (a typo from before)
        2. The templates now inline union properties (in certain cases)
      type: fix
  createdAt: "2024-06-07"
  irVersion: 46

- version: 0.22.0
  changelogEntry:
    - summary: Add support for higher quality `README.md` generation.
      type: feat
  createdAt: "2024-06-07"
  irVersion: 46

- version: 0.21.1
  changelogEntry:
    - summary: Detect `workerd` (Cloudflare) environments in `Runtime.ts`. The `Stream` class which is used for Server-Sent Events now prefers `TextDecoder` if it is present in the environment, to work in Cloudflare environments.
      type: feat
  createdAt: "2024-06-05"
  irVersion: 46

- version: 0.21.0
  changelogEntry:
    - summary: The generator now supports `bigint` types.
      type: feat
    - summary: Bump to IRv46.
      type: internal
  createdAt: "2024-06-05"
  irVersion: 46

- version: 0.20.9
  changelogEntry:
    - summary: TypeScript generator outputs code snippets that have `example-identifier` embedded.
      type: fix
  createdAt: "2024-06-02"
  irVersion: 43

- version: 0.20.8
  changelogEntry:
    - summary: TypeScript projects were skipping added peer dependencies in certain cases, now those are fixed.
      type: feat
  createdAt: "2024-06-02"
  irVersion: 43

- version: 0.20.7
  changelogEntry:
    - summary: Simplify the error handling introduced in `0.20.6` so that it more easily handles endpoints that include structured errors.
      type: fix
  createdAt: "2024-05-31"
  irVersion: 43

- version: 0.20.6
  changelogEntry:
    - summary: |
        This updates the behavior of the failure condition introduced in `0.20.2`; the SDK
        now throws an error whenever we fail to refresh an access token even if `neverThrowErrors`
        is set. We treat this failure as a systematic exception, so it's OK to throw in this case.
      type: fix
  createdAt: "2024-05-31"
  irVersion: 43

- version: 0.20.5
  changelogEntry:
    - summary: |
        Support setting `extraPeerDependencies` and `extraPeerDependenciesMeta` as
        configuration arguments. For example:

        ```yaml
        extraPeerDependencies:
          "openai": "^4.47.1"
        extraPeerDependenciesMeta:
          "openai":
            optional: true
        ```
      type: feat
  createdAt: "2024-05-30"
  irVersion: 43

- version: 0.20.4
  changelogEntry:
    - summary: Functionality to generate integration tests against a mock server has been disabled.
      type: fix
  createdAt: "2024-05-29"
  irVersion: 43

- version: 0.20.2
  changelogEntry:
    - summary: |
        The OAuth token provider supports SDKs that enable the `neverThrowErrors` setting.
        If the OAuth token provider fails to retrieve and/or refresh an access token, an error
        will _not_ be thrown. Instead, the original access token will be used and the user will be
        able to act upon an error available on the response. For example,

        ```ts
        const response = await client.user.get(...)
        if (!response.ok) {
          // Handle the response.error ...
        }
        ```
      type: fix
  createdAt: "2024-05-29"
  irVersion: 43

- version: 0.20.1
  changelogEntry:
    - summary: Remove instances of `node:stream` so that the generated SDK is Webpack + Next.js compatible.
      type: fix
  createdAt: "2024-05-29"
  irVersion: 43

- version: 0.20.1-rc0
  changelogEntry:
    - summary: URL encoded bodies are now appropriately encoded within the fetcher.
      type: fix
  createdAt: "2024-05-29"
  irVersion: 43

- version: 0.20.1
  changelogEntry:
    - summary: Remove node:stream imports for Webpack and Next.js compatibility
      type: fix
    - summary: Fix URL encoded body encoding in fetcher
      type: fix
  createdAt: "2024-05-29"
  irVersion: 43

- version: 0.20.0-rc1
  changelogEntry:
    - summary: |
        Pass `abortSignal` to `Stream` for server-sent-events and JSON streams so that the user can opt out and break from a stream.
      type: fix
  createdAt: "2024-05-24"
  irVersion: 43

- version: 0.20.0-rc1
  changelogEntry:
    - summary: |
        Pass `abortSignal` to `Stream` for server-sent-events and JSON streams so that the user can opt out and break from a stream.
      type: fix
  createdAt: "2024-05-24"
  irVersion: 43

- version: 0.20.0-rc0
  changelogEntry:
    - summary: |
        Add `abortSignal` to `RequestOptions`. SDK consumers can now specify an
        an arbitrary abort signal that can interrupt the API call.

        ```ts
        const controller = new AbortController();
        client.endpoint.call(..., {
          abortSignal: controller.signal,
        })
        ```
      type: feat
  createdAt: "2024-05-24"
  irVersion: 43

- version: 0.19.0
  changelogEntry:
    - summary: |
        Add `inlineFileProperties` configuration to support generating file upload properties
        as in-lined request properties (instead of positional parameters). Simply configure the following:

        ```yaml
        - name: fernapi/fern-typscript-node-sdk
          version: 0.19.0
          ...
          config:
            inlineFileProperties: true
        ```

        **Before**:

        ```ts
        /**
          * @param {File | fs.ReadStream} file
          * @param {File[] | fs.ReadStream[]} fileList
          * @param {File | fs.ReadStream | undefined} maybeFile
          * @param {File[] | fs.ReadStream[] | undefined} maybeFileList
          * @param {Acme.MyRequest} request
          * @param {Service.RequestOptions} requestOptions - Request-specific configuration.
          *
          * @example
          *     await client.service.post(fs.createReadStream("/path/to/your/file"), [fs.createReadStream("/path/to/your/file")], fs.createReadStream("/path/to/your/file"), [fs.createReadStream("/path/to/your/file")], {})
          */
        public async post(
            file: File | fs.ReadStream,
            fileList: File[] | fs.ReadStream[],
            maybeFile: File | fs.ReadStream | undefined,
            maybeFileList: File[] | fs.ReadStream[] | undefined,
            request: Acme.MyRequest,
            requestOptions?: Acme.RequestOptions
        ): Promise<void> {
          ...
        }
        ```

        **After**:

        ```ts
        /**
          * @param {Acme.MyRequest} request
          * @param {Service.RequestOptions} requestOptions - Request-specific configuration.
          *
          * @example
          *     await client.service.post({
          *        file: fs.createReadStream("/path/to/your/file"),
          *        fileList: [fs.createReadStream("/path/to/your/file")]
          *     })
          */
        public async post(
            request: Acme.MyRequest,
            requestOptions?: Service.RequestOptions
        ): Promise<void> {
          ...
        }
        ```
      type: feat
  createdAt: "2024-05-20"
  irVersion: 43

- version: 0.18.3
  changelogEntry:
    - summary: The generator now uses the latest FDR SDK.
      type: internal
  createdAt: "2024-05-17"
  irVersion: 43

- version: 0.18.2
  changelogEntry:
    - summary: |
        If OAuth is configured, the generated `getAuthorizationHeader` helper now treats the
        bearer token as optional. This prevents us from sending the `Authorization` header
        when retrieving the access token.
      type: fix
  createdAt: "2024-05-15"
  irVersion: 43

- version: 0.18.1
  changelogEntry:
    - summary: |
        If OAuth environment variables are specified, the `clientId` and `clientSecret` parameters
        are optional.

        ```ts
        export declare namespace Client {
          interface Options {
              ...
              clientId?: core.Supplier<string>;
              clientSecret?: core.Supplier<string>;
          }
          ...
        }
        ```
      type: fix
  createdAt: "2024-05-14"
  irVersion: 43

- version: 0.18.0
  changelogEntry:
    - summary: |
        Add support for the OAuth client credentials flow. The new `OAuthTokenProvider` automatically
        resolves the access token and refreshes it as needed. The resolved access token is then used as the
        bearer token in all client requests.
      type: feat
  createdAt: "2024-05-13"
  irVersion: 43

- version: 0.17.1
  changelogEntry:
    - summary: Multipart form data requests are now compatible across browser and Node.js runtimes.
      type: fix
  createdAt: "2024-05-06"
  irVersion: 43

- version: 0.17.0
  changelogEntry:
    - summary: Bump to v43 of IR which means that you will need `0.26.1` of the Fern CLI version. To bump your CLI version, please run `fern upgrade`.
      type: internal
  createdAt: "2024-05-06"
  irVersion: 43

- version: 0.16.0-rc8
  changelogEntry:
    - summary: |
        The SDK generator now supports upload endpoints that specify an array of files like so:

        ```ts
        /**
          * @param {File[] | fs.ReadStream[]} files
          * @param {Acme.UploadFileRequest} request
          * @param {Service.RequestOptions} requestOptions - Request-specific configuration.
          */
        public async post(
            files: File[] | fs.ReadStream[],
            request: Acme.UploadFileRequest,
            requestOptions?: Service.RequestOptions
        ): Promise<void> {
            const _request = new FormData();
            for (const _file of files) {
              _request.append("files", _file);
            }
            ...
        }
        ```
      type: feat
  createdAt: "2024-05-06"
  irVersion: 38

- version: 0.16.0-rc7
  changelogEntry:
    - summary: |
        The SDK generator now supports `@param` JSDoc comments for endpoint parameters.
        The generator now arranges JSDoc in a few separate groups, one for each of `@param`, `@throws`,
        and `@examples` like so:

        ```ts
          /**
          * This endpoint checks the health of a resource.
          *
          * @param {string} id - A unique identifier.
          * @param {Service.RequestOptions} requestOptions - Request-specific configuration.
          *
          * @throws {@link Acme.UnauthorizedRequest}
          * @throws {@link Acme.BadRequest}
          *
          * @example
          *     await testSdk.health.service.check("id-2sdx82h")
          */
          public async check(id: string, requestOptions?: Service.RequestOptions): Promise<void> {
            ...
          }
        ```
      type: feat
    - summary: |
        The generator will only include user-provided examples if they exist, and otherwise
        only include a single generated example, like so:

        ```ts
          /**
          * This endpoint checks the health of a resource.
          *
          * @example
          *     await testSdk.health.service.check("id-2sdx82h")
          */
          public async check(id: string, requestOptions?: Service.RequestOptions): Promise<void> {
            ...
          }
        ```
      type: feat
    - summary: |
        The SDK generator now escapes path parameters that would previously create invalid
        URLs (e.g. "\\example"). Method implementations will now have references to
        `encodeURIComponent` like the following:

        ```ts
        const _response = await core.fetcher({
          url: urlJoin(
            (await core.Supplier.get(this._options.environment)) ?? environments.AcmeEnvironment.Prod,
            `/users/${encodeURIComponent(userId)}`
          ),
          ...
        });
        ```
      type: fix
  createdAt: "2024-04-30"
  irVersion: 38

- version: 0.16.0-rc6
  changelogEntry:
    - summary: snippet templates now move file upload parameters to unnamed args
      type: fix
  createdAt: "2024-04-30"
  irVersion: 38

- version: 0.16.0-rc5
  changelogEntry:
    - summary: remove duplicate quotation marks in snippet templates
      type: fix
  createdAt: "2024-04-30"
  irVersion: 38

- version: 0.16.0-rc4
  changelogEntry:
    - summary: fixes to styling of the SDK code snippet templates.
      type: fix
  createdAt: "2024-04-25"
  irVersion: 38

- version: 0.16.0-rc0
  changelogEntry:
    - summary: The generator now registers snippet templates which can be used for dynamic SDK code snippet generation.
      type: feat
  createdAt: "2024-04-24"
  irVersion: 38

- version: 0.15.1-rc1
  changelogEntry:
    - summary: |
        Earlier for inlined request exports, we were doing the following:

        ```ts
        export { MyRequest } from "./MyRequest";
        ```

        In an effort to make the generated code JSR compatible, the TS generator
        will now append the `type` explicitly for request exports.

        ```ts
        export { type MyRequest } from "./MyRequest";
        ```
      type: feat
  createdAt: "2024-04-24"
  irVersion: 38

- version: 0.15.1-rc0
  changelogEntry:
    - summary: plain text responses are now supported in the TypeScript generator.
      type: feat
  createdAt: "2024-04-22"
  irVersion: 38

- version: 0.15.0-rc1
  changelogEntry:
    - summary: |
        Minor fixes to SSE processing. In particular, stream terminal characters are now
        respected like `[DONE]` and JSON parsed data is sent to the deserialize function.
      type: fix
  createdAt: "2024-04-22"
  irVersion: 38

- version: 0.15.0-rc0
  changelogEntry:
    - summary: |
        Bump to v38 of IR and support server-sent events where the events are sent
        with a `data: ` prefix and terminated with a new line.
      type: feat
  createdAt: "2024-04-19"
  irVersion: 38

- version: 0.14.1-rc5
  changelogEntry:
    - summary: Code snippets are generated for file upload endpoints using `fs.readStream`. Previously, generation for these endpoints was being skipped.
      type: fix
    - summary: If integration tests are not enabled, simple jest tests with a `yarn test` script will be created.
      type: fix
    - summary: |
        In an effort to make the generated code JSR compatible, the generator now
        directly imports from files instead of using directory imports.
      type: feat
    - summary: |
        In an effort to make the generated code JSR compatible, we make sure all methods
        are strongly typed with return signatures (in this case `_getAuthorizationHeader()`).
      type: feat
    - summary: Generate code snippet for FileDownload endpoint
      type: fix
    - summary: |
        Import for `node-fetch` in `Fetcher.ts` uses a dynamic import instead of `require` which
        so that the SDK works in ESM environments (that are using local file output). When the
        `outputEsm` config flag is turned on, the dynamic import will be turned into an ESM specific import.
      type: fix
    - summary: |
        The test job in `ci.yml` works even if you have not configured Fern to
        generate integration tests.

        Without integration tests the test job will run `yarn && yarn test`. With the
        integration tests, the test job will delegate to the fern cli `fern yarn test`.
      type: fix
    - summary: |
        Add `allowExtraFields` option to permit extra fields in the serialized request.

        ```yaml
        - name: fernapi/fern-typscript-node-sdk
          version: 0.14.0-rc0
          ...
          config:
            allowExtraFields: true
        ```
      type: feat
  createdAt: "2024-04-17"
  irVersion: 37

- version: 0.13.0
  changelogEntry:
    - summary: Support V37 of the IR.
      type: internal
  createdAt: "2024-04-09"
  irVersion: 37

- version: 0.13.0-rc0
  changelogEntry:
    - summary: |
        Add `retainOriginalCasing` option to preserve the naming convention expressed in the API.
        For example, the following Fern definition will generate a type like so:

        ```yaml
        types:
          GetUsersRequest
            properties:
              group_id: string
        ```

        **Before**

        ```typescript
        export interface GetUsersRequest {
          groupId: string;
        }

        export interface GetUsersRequest = core.serialization.object({
        groupId: core.serialization.string("group_id")
        })

        export namespace GetUsersRequest {
          interface Raw {
            group_id: string
          }
        }
        ```

        **After**

        ```typescript
        export interface GetUsersRequest {
          group_id: string;
        }

        export interface GetUsersRequest = core.serialization.object({
        group_id: core.serialization.string()
        })

        export namespace GetUsersRequest {
          interface Raw {
            group_id: string
          }
        }
        ```
      type: feat
  createdAt: "2024-04-02"
  irVersion: 33

- version: 0.12.9
  changelogEntry:
    - summary: The generator stopped working for remote code generation starting in `0.12.7`. This is now fixed.
      type: fix
  createdAt: "2024-03-22"
  irVersion: 33

- version: 0.12.8
  changelogEntry:
    - summary: Enhance serde performance by reducing reliance on async behavior and lazy async dynamic imports.
      type: feat
    - summary: Shared generator notification and config parsing logic.
      type: internal
  createdAt: "2024-03-22"
  irVersion: 33

- version: 0.12.8-rc0
  changelogEntry:
    - summary: Enhance serde performance by reducing reliance on async behavior and lazy async dynamic imports.
      type: feat
  createdAt: "2024-03-18"
  irVersion: 33

- version: 0.12.7
  changelogEntry:
    - summary: |
        the SDK will now leverage environment variable defaults, where specified, for authentication variables, such as bearer tokens, api keys, custom headers, etc.

        Previously, the SDK would only leverage these defaults for bearer token auth IF auth was mandatory throughout the SDK.
      type: feat
  createdAt: "2024-03-14"
  irVersion: 33

- version: 0.12.6
  changelogEntry:
    - summary: |
        In Node.js environments the SDK will default to using `node-fetch`. The
        SDK depends on v2 of node-fetch to stay CJS compatible.

        Previously the SDK was doing `require("node-fetch")` but it should be
        `require("node-fetch").default` based on
        https://github.com/node-fetch/node-fetch/issues/450#issuecomment-387045223.
      type: fix
  createdAt: "2024-02-27"
  irVersion: 33

- version: 0.12.5
  changelogEntry:
    - summary: |
        Introduce a custom configuration called `tolerateRepublish` which supports running
        npm publish with the flag `--tolerateRepublish`. This flag allows you to publish
        on top of an existing npm package.

        To turn on this flag, update your generators.yml:

        ```yaml
        groups:
          generators:
            - name: fernapi/fern-typscript-node-sdk
              version: 0.12.5
              ...
              config:
                tolerateRepublish: true
        ```
      type: feat
  createdAt: "2024-02-27"
  irVersion: 33

- version: 0.12.4
  changelogEntry:
    - summary: |
        Previously reference.md was just leveraging the function name for the reference, now it leverages the full package-scoped path, mirroring how the function would be used in reality.

        ```ts
        seedExamples.getException(...)

        // is now

        seedExamples.file.notification.service.getException(...)
        ```
      type: fix
    - summary: Previously SDK code snippets would not support generation with undiscriminated unions. Now, it does.
      type: fix
  createdAt: "2024-02-27"
  irVersion: 33

- version: 0.12.2
  changelogEntry:
    - summary: |
        Previously SDK code snippets would not take into account default parameter values
        and would always include a `{}`. This was odd and didn't represent how a developer
        would use the SDK. Now, the snippets check for default parameter values and omit
        if there are no fields specified.

        ```ts
        // Before
        client.users.list({});

        // After
        client.users.list();
        ```
      type: fix
  createdAt: "2024-02-27"
  irVersion: 33

- version: 0.12.1
  changelogEntry:
    - summary: |
        Optional objects in deep query parameters were previously being incorrectly
        serialized. Before this change, optional objects were just being JSON.stringified
        which would send the incorrect contents over the wire.

        ```ts
        // Before
        if (foo != null) {
          _queryParams["foo"] = JSON.stringify(foo);
        }

        // After
        if (foo != null) {
          _queryParams["foo"] = foo;
        }

        // After (with serde layer)
        if (foo != null) {
          _queryParams["foo"] = serializers.Foo.jsonOrThrow(foo, {
            skipValidation: false,
            breadcrumbs: ["request", "foo"]
          });
        }
        ```
      type: fix
  createdAt: "2024-02-27"
  irVersion: 33

- version: 0.12.0
  changelogEntry:
    - summary: |
        support deep object query parameter serialization. If, query parameters are
        objects then Fern will support serializing them.

        ```yaml
        MyFoo:
          properties:
            bar: optional<string>

        query-parameters:
          foo: MyFoo
        ```

        will now be serialized as `?foo[bar]="...` and appear in the SDK as a regular object

        ```ts
        client.doThing({
          foo: {
            bar: "..."
          }
        });
        ```
      type: feat
  createdAt: "2024-02-26"
  irVersion: 33

- version: 0.11.5
  changelogEntry:
    - summary: |
        Previously `core.Stream` would not work in the Browser. Now the generated Fern SDK
        includes a polyfill for `ReadableStream` and uses `TextDecoder` instead of `Buffer`.
      type: fix
    - summary: |
        add in a reference markdown file, this shows a quick outline of the available endpoints,
        it's documentation, code snippet, and parameters.

        This feature is currently behind a feature flag called `includeApiReference` and can be used

        ```yaml
        config:
          includeApiReference: true
        ```
      type: feat
  createdAt: "2024-02-15"
  irVersion: 31

- version: 0.11.4
  changelogEntry:
    - summary: |
        The `Fetcher` now supports sending binary as a request body. This is important
        for APIs that intake `application/octet-stream` content types or for folks that have
        .fernignored their and added custom utilities that leverage the fetcher.
      type: fix
  createdAt: "2024-02-15"
  irVersion: 31

- version: 0.11.3
  changelogEntry:
    - summary: |
        ensure SDK generator always uses `node-fetch` in Node.js environments. There is an experimental
        fetch packaged with newer versions of Node.js, however it causes unexpected behavior with
        file uploads.
      type: fix
  createdAt: "2024-02-13"
  irVersion: 31

- version: 0.11.2
  changelogEntry:
    - summary: |
        ensure SDK generator does not drop additional parameters from requests that perform file upload. Previously, if an endpoint had `file` inputs without additional `body` parameters, query parameters were erroneously ignored.
      type: fix
  createdAt: "2024-02-13"
  irVersion: 31

- version: 0.11.1
  changelogEntry:
    - summary: The SDK generator no longer generates a `tsconfig.json` with `noUnusedParameters` enabled. This check was too strict.
      type: fix
  createdAt: "2024-02-13"
  irVersion: 31

- version: 0.11.0
  changelogEntry:
    - summary: |
        The SDK generator now forwards information about the runtime that it is being
        used in. The header `X-Fern-Runtime` will report the runtime (e.g. `browser`, `node`, `deno`)
        and the header `X-Fern-Runtime-Version` will report the version.
      type: feat
  createdAt: "2024-02-13"
  irVersion: 31

- version: 0.10.0
  changelogEntry:
    - summary: |
        The SDK generator now supports whitelabelling. When this is turned on,
        there will be no mention of Fern in the generated code.

        **Note**: You must be on the enterprise tier to enable this mode.
      type: feat
  createdAt: "2024-02-11"
  irVersion: 31

- version: 0.9.7
  changelogEntry:
    - summary: Initialize this changelog
      type: chore
  createdAt: "2024-02-11"
  irVersion: 31<|MERGE_RESOLUTION|>--- conflicted
+++ resolved
@@ -1,16 +1,16 @@
 # yaml-language-server: $schema=../../../fern-versions-yml.schema.json
+- version: 3.31.3
+  changelogEntry:
+    - summary: Generate wire tests with `maxRetries` set to 0.
+      type: fix
+  createdAt: "2025-11-19"
+  irVersion: 61
+  
 - version: 3.31.2
   changelogEntry:
-    - summary: |
-<<<<<<< HEAD
-        Generate wire tests with `maxRetries` set to 0.
-      type: fix
-  createdAt: "2025-11-18"
-=======
-        Bump generator CLI version to publish new Docker image.
+    - summary: Bump generator CLI version to publish new Docker image.
       type: chore
   createdAt: "2025-11-19"
->>>>>>> 74098a1c
   irVersion: 61
 
 - version: 3.31.1
