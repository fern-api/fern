# yaml-language-server: $schema=../../../fern-versions-yml.schema.json
<<<<<<< HEAD
- version: 1.8.2
  changelogEntry:
    - summary: Improve auto-pagination logic to consider empty strings in response as null cursors and stop paging.
=======
- version: 1.9.0
  changelogEntry:
    - summary: |
        Add `formDataSupport` configuration which lets you choose between `Node16` and `Node18`.
        The default is `Node16`. If you choose `Node18`, the `form-data`, `formdata-node`, and `form-data-encoder` dependencies will be removed.
        `formDataSupport: Node18` supports uploading files from the following types:
        * `Buffer`
        * `File`
        * `Blob`
        * `Readable` (includes Readstream)
        * `ReadableStream`
        * `ArrayBuffer`
        * `Uint8Array`
      type: feat
  createdAt: '2025-06-22'
  irVersion: 58
- version: 1.8.2
  changelogEntry:
    - summary: |
        When a multipart form part is explicitly marked as JSON, serialize the data as JSON regardless of type. 
        This also means arrays, maps, etc. will not be split into multiple parts, but serialized to JSON as a single part.
>>>>>>> b09a6d3c
      type: fix
  createdAt: '2025-06-27'
  irVersion: 58
- version: 1.8.1
  changelogEntry:
    - summary: Fix binary response README.md examples
      type: fix
  createdAt: '2025-06-22'
  irVersion: 58
- version: 1.8.0
  changelogEntry:
    - summary: |
        You can now specify whether to return the `BinaryResponse` type for binary response endpoints.
        Change the response type by setting `fileResponseType` to `stream` or `binary-response` in the `config` of your generator configuration.
        The default is `stream` for backwards compatibility, but we recommend using `binary-response`.

        Here's how you users can interact with the `BinaryResponse`:
        ```ts
        const response = await client.getFile(...);
        const stream = response.stream();
        // const arrayBuffer = await response.arrayBuffer();
        // const blob = await response.blob();
        // const bytes = await response.bytes();
        const bodyUsed = response.bodyUsed;
        ```
        The user can choose how to consume the binary data.
      type: feat
  createdAt: '2025-06-19'
  irVersion: 58

- version: 1.7.2
  changelogEntry:
    - summary: |
        Fix bug where duplicate file generation was silently allowed instead of failing. The `withSourceFile` method now properly 
        handles the `overwrite` option to prevent unintended file overwrites.
      type: fix
  createdAt: '2025-06-19'
  irVersion: 58
- version: 1.7.1
  changelogEntry:
    - summary: |
        __jest.config.mjs__ now only maps relative path modules that end on `.js` to their `.ts` equivalent.
      type: fix
  createdAt: '2025-06-18'
  irVersion: 58
- version: 1.7.0
  changelogEntry:
    - summary: |
        Allow users to specify the path they'd like to generate the SDK to.

        Here's an example of how to implement this in generators.yml:
        ```yml
        # In generators.yml
        groups:
          ts-sdk:
            generators:
              - name: fernapi/fern-typescript-node-sdk
                config:
                  packagePath: src/package-path
        ```
      type: feat
  createdAt: '2025-06-16'
  irVersion: 58
- version: 1.6.0
  changelogEntry:
    - summary: |
        You can now specify whether to return streams using the stream wrapper, or return the web standard stream.
        Change the type of stream returned by setting `streamType` to `wrapper` or `web` in the `config` of your generator configuration.
        The default is `wrapper`.
      type: feat
    - summary: |
        `tests/unit/zurg` are moved to `tests/unit/schemas` to match the name in `src/core/schemas` which is what the tests are verifying. 
      type: internal
  createdAt: '2025-06-13'
  irVersion: 58

- version: 1.5.0
  changelogEntry:
    - summary: Add support for websocket connect methods with path parameters in the TypeScript generator
      type: feat
  createdAt: '2025-06-11'
  irVersion: 58

- version: 1.4.0
  changelogEntry:
    - summary: You can now pass in headers to the root client. These headers will be merged with service and endpoint specific headers.
      type: feat
    - summary: Reduce duplicate code generation by passing headers from the root client down to the subpackage clients.
      type: internal
  createdAt: '2025-06-05'
  irVersion: 58

- version: 1.3.2
  changelogEntry:
    - summary: Fix dynamic imports in the built dist/esm code.
      type: fix
  createdAt: '2025-06-05'
  irVersion: 58

- version: 1.3.1
  changelogEntry:
    - summary: |
        MSW is used for generated wire tests, but inadvertently also captures real HTTP request, for example in integration tests.
        When the HTTP request does not match any of the configured predicates, it would throw an error, including in the unrelated integration tests.
        In this version MSW is configured to bypass instead of throw an error when HTTP requests do not match the configured predicates.
      type: fix
  createdAt: '2025-06-05'
  irVersion: 58

- version: 1.3.0
  changelogEntry:
    - summary: Add support for generating the full project when using the filesystem output mode.
      type: feat
  createdAt: '2025-06-04'
  irVersion: 58

- version: 1.2.4
  changelogEntry:
    - summary: |
        Generate tests to verify the SDK sends and receives HTTP requests as expected.
        You can turn of these tests by setting `generateWireTests` to `false` in the `config` of your generator configuration.
      type: feat
  createdAt: '2025-06-03'
  irVersion: 58
  
- version: 1.1.1
  changelogEntry:
    - summary: Fix an issue where attempting to access a property with an invalid property name would lead to a broken output SDK.
      type: fix
  createdAt: '2025-06-04'
  irVersion: 58

- version: 1.1.0
  changelogEntry:
    - summary: Add support for HEAD HTTP method.
      type: feat
  createdAt: '2025-06-03'
  irVersion: 58

- version: 1.0.1
  changelogEntry:
    - summary: Fix property lookup in inherited schemas during snippet generation for object schemas.
      type: fix
  createdAt: '2025-05-14'
  irVersion: 57

- version: 1.0.0
  changelogEntry:
    - summary: |
        This release changes the defaults for the following custom configuration in _generators.yml_.

        | Option | Before | Now |
        |--------|--------|-----|
        | `inlineFileProperties` | `false` | `true` |
        | `inlinePathParameters` | `false` | `true` |
        | `enableInlineTypes` | `false` | `true` |
        | `noSerdeLayer` | `false` | `true` |
        | `omitUndefined` | `false` | `true` |
        | `skipResponseValidation` | `false` | `true` |
        | `useLegacyExports` | `true` | `false` |

        To avoid breaking changes, explicitly set the options above with the `Before` values in the `config` of your generator
        in _generators.yml_.
      type: feat
    - summary: |
        When generating properties for interfaces and classes, we only surround the property name with quotes if necessary.
        In some cases where the property name wasn't a valid identifier before, we now surround it with quotes too. 
      type: fix
  createdAt: '2025-05-14'
  irVersion: 57

- version: 0.51.7
  changelogEntry:
    - summary: If an object extends an alias, the generator now visits the alias that is being extended (instead of throwing an error).
      type: fix
  createdAt: '2025-05-14'
  irVersion: 57

- version: 0.51.6
  changelogEntry:
    - summary: Add support for the custom introduction setting in the generated README.md.
      type: fix
  createdAt: '2025-05-13'
  irVersion: 57

- version: 0.51.5
  changelogEntry:
    - summary: Fixed an issue with ts-morph where creating an ifStatement with empty conditions array caused errors in multipart form data handling.
      type: fix
  createdAt: '2025-05-03'
  irVersion: 57

- version: 0.51.4
  changelogEntry:
    - summary: Fix issue where the _runtime.ts_ file was missing when other files were trying to import it.
      type: fix
  createdAt: '2025-04-22'
  irVersion: 57

- version: 0.51.3
  changelogEntry:
    - summary: Fix minor type issue for polyfilling Headers in Node 16 and below.
      type: fix
  createdAt: '2025-04-21'
  irVersion: 57

- version: 0.51.2
  changelogEntry:
    - summary: |
        When uploading files, extract the filename from the `path` property if present on the given object.
        This will extract the filename for `fs.createReadStream()` for example.
      type: fix
  createdAt: '2025-04-21'
  irVersion: 57

- version: 0.51.1
  changelogEntry:
    - summary: |
        Fallback to a custom `Headers` class implementation if the native `Headers` class is not available.
        Versions of Node 16 and below do not support the native `Headers` class, so this fallback is necessary to ensure compatibility. 
      type: fix
  createdAt: '2025-04-21'
  irVersion: 57

- version: 0.51.0
  changelogEntry:
    - summary: |
        Add `rawResponse` property to JavaScript errors. 

        ```ts
        try {
          const fooBar = await client.foo.bar("id", options);
        } catch (e) {
          if (error instanceof FooError) {
            console.log(error.rawResponse);
          } else {
            // ...
          }
        }
        ```
      type: feat
  createdAt: '2025-04-14'
  irVersion: 57

- version: 0.50.1
  changelogEntry:
    - summary: |
        Add `"packageManager": "yarn@1.22.22"` to _package.json_.
      type: feat
  createdAt: '2025-04-08'
  irVersion: 57

- version: 0.50.0
  changelogEntry:
    - summary: |
        All endpoint functions now return an `HttpResponsePromise<T>` instead of a `Promise<T>`.
        Using `await`, `.then()`, `.catch()`, and `.finally()` on these promises behave the same as before,
        but you can call `.withRawResponse()` to get a promise that includes the parsed response and the raw response.
        The raw response let's you retrieve the response headers, status code, etc.

        ```ts
        const fooBar = await client.foo.bar("id", options);
        const { data: alsoFooBar, rawResponse } = await client.foo.bar("id", options).withRawResponse();
        const {
            headers,
            status,
            url,
            ...
        } = rawResponse;
        ```
      type: feat
  createdAt: '2025-04-07'
  irVersion: 57

- version: 0.49.7
  changelogEntry:
    - summary: |
        Significantly improve performance of SDK generation when the `useLegacyExports` config is `false`. For a large spec like Square, the generation went from 10+ minutes to almost 1 minute.
      type: fix
  createdAt: '2025-03-27'
  irVersion: 57

- version: 0.49.6
  changelogEntry:
    - summary: Support arbitrary websocket headers during connect handshake.
      type: feat
  createdAt: '2025-03-27'
  irVersion: 57

- version: 0.49.5
  changelogEntry:
    - summary: Improvements to Websocket code generation quality.
      type: feat
  createdAt: '2025-03-27'
  irVersion: 57

- version: 0.49.4
  changelogEntry:
    - summary: Increase the timeout used in the generated `webpack.test.ts` file.
      type: fix
  createdAt: '2025-03-19'
  irVersion: 57

- version: 0.49.3
  changelogEntry:
    - summary: Increase the timeout used in the generated `webpack.test.ts` file.
      type: fix
  createdAt: '2025-03-19'
  irVersion: 57

- version: 0.49.2
  changelogEntry:
    - summary: Fix issue where IdempotentRequestOptions is not generated in the client namespace.
      type: fix
  createdAt: '2025-03-18'
  irVersion: 57

- version: 0.49.1
  changelogEntry:
    - summary: This PR includes several fixes to the generated `Socket.ts` file when websocket client code generation is enabled.
      type: fix
  createdAt: '2025-03-10'
  irVersion: 57

- version: 0.49.0
  changelogEntry:
    - summary: |
        This PR enables the Typescript generator to produce Websocket SDK endpoints. This can be enabled by adding the option `shouldGenerateWebsocketClients: true` to the Typescript generator config.
      type: feat
  createdAt: '2025-03-06'
  irVersion: 57

- version: 0.48.7
  changelogEntry:
    - summary: |
        Form data encoding now correctly handles array and object values by encoding each property value as a separate key-value pair, rather than trying to encode the entire object as a single value. This ensures proper handling of complex data structures in multipart form requests.
      type: fix
  createdAt: '2025-01-28'
  irVersion: 55

- version: 0.48.6
  changelogEntry:
    - summary: Support form-encoded form data parameters by using `qs` to properly encode array and object values with the `repeat` array format.
      type: fix
  createdAt: '2025-01-28'
  irVersion: 55

- version: 0.48.5
  changelogEntry:
    - summary: Don't double wrap a blob if a user uploads a blob to a multi-part form. Otherwise file's content-type is lost in Deno.
      type: fix
  createdAt: '2025-01-28'
  irVersion: 55

- version: 0.48.4
  changelogEntry:
    - summary: When custom config `useBigInt` is `true`, generate examples and snippets with `BigInt("123")`.
      type: fix
  createdAt: '2025-01-21'
  irVersion: 55

- version: 0.48.3
  changelogEntry:
    - summary: The SDK now supports reading the basic auth username and password values from environment variables.
      type: fix
  createdAt: '2025-01-16'
  irVersion: 55

- version: 0.48.2
  changelogEntry:
    - summary: This updates the retrier logic to stop retrying on HTTP conflict (409). This was an oversight that we've meant to remove for a while (similar to other Fern SDKs).
      type: fix
  createdAt: '2025-01-16'
  irVersion: 55

- version: 0.48.1
  changelogEntry:
    - summary: Record types with `null` values are now correctly serialized.
      type: fix
  createdAt: '2025-01-16'
  irVersion: 55

- version: 0.48.0
  changelogEntry:
    - summary: |
        When `useBigInt` SDK configuration is set to `true`, a customized JSON serializer & deserializer is used that will preserve the precision of `bigint`'s, as opposed to the native `JSON.stringify` and `JSON.parse` function which converts `bigint`'s to `number`'s losing precision.

        When combining `useBigInt` with our serialization layer (`no-serde: false` (default)), both the request and response properties that are marked as `long` and `bigint` in OpenAPI/Fern spec, will consistently be `bigint`'s.
        However, when disabling the serialization layer (`no-serde: true`), they will be typed as `number | bigint`.

        Here's an overview of what to expect from the generated types when combining `useBigInt` and `noSerde` with the following Fern definition:

        **Fern definition**
        ```yml
        types:
          ObjectWithOptionalField:
            properties:
              longProp: long
              bigIntProp: bigint
        ```

        **TypeScript output**
        ```typescript
        // useBigInt: true
        // noSerde: false
        interface ObjectWithLongAndBigInt {
          longProp: bigint;
          bigIntProp: bigint;
        }

        // useBigInt: true
        // noSerde: true
        interface ObjectWithLongAndBigInt {
          longProp: bigint | number;
          bigIntProp: bigint | number;
        }

        // useBigInt: false
        // noSerde: false
        interface ObjectWithLongAndBigInt {
          longProp: number;
          bigIntProp: string;
        }

        // useBigInt: false
        // noSerde: true
        interface ObjectWithLongAndBigInt {
          longProp: number;
          bigIntProp: string;
        }
        ```
      type: feat
  createdAt: '2025-01-16'
  irVersion: 55

- version: 0.47.1
  changelogEntry:
    - summary: |
        Resolves an issue where nullable query parameters were not null-safe in their method invocations. The
        generated code now appropriately guard against `null` values like so:

        ```typescript
        const _queryParams: Record< ... >;
        if (value !== undefined) {
            _queryParams["value"] = value?.toString() ?? null;
        }
        ```
      type: fix
  createdAt: '2025-01-15'
  irVersion: 55

- version: 0.47.0
  changelogEntry:
    - summary: |
        Add support for `nullable` properties. Users can now specify explicit `null` values
        for types that specify `nullable` properties like so:

        ```typescript
        await client.users.update({ username: "john.doe", metadata: null });
        ```
      type: feat
  createdAt: '2025-01-14'
  irVersion: 55

- version: 0.46.11
  changelogEntry:
    - summary: |
        Don't double check whether an optional string literal alias (see example below) is a string when using serializer to build query string parameters.

        ```yml
        types:
          LiteralAliasExample: literal<"MyLiteralValue">

        service:
          endpoints:
            foo:
              path: /bar
              method: POST
              request:
                name: FooBarRequest
                query-parameters:
                  optional_alias_literal: optional<LiteralAliasExample>
        ```

        ```ts
        // before
        if (optionalAliasLiteral != null) {
            _queryParams["optional_alias_literal"] = typeof serializers.LiteralAliasExample.jsonOrThrow(optionalAliasLiteral, {
                unrecognizedObjectKeys: "strip",
            }) === "string" ? serializers.LiteralAliasExample.jsonOrThrow(optionalAliasLiteral, {
                unrecognizedObjectKeys: "strip",
            }) : JSON.stringify(serializers.LiteralAliasExample.jsonOrThrow(optionalAliasLiteral, {
                unrecognizedObjectKeys: "strip",
            }));
        }

        // after
        if (optionalAliasLiteral != null) {
            _queryParams["optional_alias_literal"] = serializers.LiteralAliasExample.jsonOrThrow(optionalAliasLiteral, {
                unrecognizedObjectKeys: "strip",
            });
        }
        ```
      type: fix
  createdAt: '2025-01-14'
  irVersion: 53

- version: 0.46.10
  changelogEntry:
    - summary: Use serialization layer to convert types to JSON strings when enabled.
      type: fix
  createdAt: '2025-01-14'
  irVersion: 53

- version: 0.46.9
  changelogEntry:
    - summary: Expose `baseUrl` as a default Client constructor option and construct URL correctly.
      type: fix
  createdAt: '2025-01-13'
  irVersion: 53

- version: 0.46.8
  changelogEntry:
    - summary: Generate the `version.ts` file correctly
      type: fix
  createdAt: '2025-01-13'
  irVersion: 53

- version: 0.46.7
  changelogEntry:
    - summary: Simplify runtime detection to reduce the chance of using an unsupported API like `process.` Detect Edge Runtime by Vercel.
      type: fix
  createdAt: '2025-01-09'
  irVersion: 53

- version: 0.46.6
  changelogEntry:
    - summary: Update `@types/node` to `18+`, required for the generated `Node18UniversalStreamWrapper` test.
      type: fix
  createdAt: '2025-01-09'
  irVersion: 53

- version: 0.46.5
  changelogEntry:
    - summary: Fix the webpack test to work with .js/.jsx extensions in TypeScript
      type: fix
    - summary: Only map .js modules in Jest, not .json files.
      type: fix
  createdAt: '2025-01-09'
  irVersion: 53

- version: 0.46.4
  changelogEntry:
    - summary: Fix packageJson custom configuration & package.json types field.
      type: fix
  createdAt: '2025-01-09'
  irVersion: 53

- version: 0.46.3
  changelogEntry:
    - summary: Revert to using legacy exports by default.
      type: fix
  createdAt: '2025-01-09'
  irVersion: 53

- version: 0.46.2
  changelogEntry:
    - summary: Fix Jest to work with files imported using `.js` extension.
      type: fix
    - summary: Make sure Jest loads Jest configuration regardless of package.json type.
      type: fix
  createdAt: '2025-01-09'
  irVersion: 53

- version: 0.46.1
  changelogEntry:
    - summary: ESModule output is fixed to be compatible with Node.js ESM loading.
      type: fix
  createdAt: '2025-01-08'
  irVersion: 53

- version: 0.46.0
  changelogEntry:
    - summary: SDKs are now built and exported in both CommonJS (legacy) and ESModule format.
      type: feat
    - summary: |
        Export `serialization` code from root package export.
        ```ts
        import { serialization } from `@packageName`;
        ```

        The serialization code is also exported as `@packageName/serialization`.
        ```ts
        import * as serialization from `@packageName/serialization`;
        ```
      type: feat
    - summary: |
        `package.json` itself is exported in `package.json` to allow consumers to easily read metadata about the package they are consuming.
      type: feat
  createdAt: '2025-01-06'
  irVersion: 53

- version: 0.45.2
  changelogEntry:
    - summary: TS generated snippets now respect proper parameter casing when noSerdeLayer is enabled.
      type: fix
  createdAt: '2024-12-31'
  irVersion: 53

- version: 0.45.1
  changelogEntry:
    - summary: |
        Export everything inside of TypeScript namespaces that used to be ambient.

        For the `enableInlineTypes` feature, some namespaces were no longer declared (ambient), and types and interfaces inside the namespace would no longer be automatically exported without the `export` keyword. This fix exports everything that's inside these namespaces and also declared namespaces for good measure (in case they are not declared in the future).
      type: fix
  createdAt: '2024-12-27'
  irVersion: 53

- version: 0.45.0
  changelogEntry:
    - summary: Update dependencies of the generated TS SDK and Express generator. TypeScript has been updated to 5.7.2 which is a major version upgrade from 4.6.4.
      type: feat
  createdAt: '2024-12-26'
  irVersion: 53

- version: 0.44.5
  changelogEntry:
    - summary: Fix a bug where we attempt to parse an empty terminator when receiving streaming JSON responses.
      type: fix
  createdAt: '2024-12-23'
  irVersion: 53

- version: 0.44.4
  changelogEntry:
    - summary: Use specified defaults for pagination offset parameters during SDK generation.
      type: feat
  createdAt: '2024-12-20'
  irVersion: 53

- version: 0.44.3
  changelogEntry:
    - summary: Fix a bug where client would send request wrapper instead of the body of the request wrapper, when the request has inline path parameters and a body property.
      type: fix
  createdAt: '2024-12-18'
  irVersion: 53

- version: 0.44.2
  changelogEntry:
    - summary: Inline path parameters will use their original name when `retainOriginalName` or `noSerdeLayer` is enabled.
      type: fix
  createdAt: '2024-12-17'
  irVersion: 53

- version: 0.44.1
  changelogEntry:
    - summary: When there is an environment variable set, you do not need to pass in any parameters to the client constructor.
      type: fix
  createdAt: '2024-12-16'
  irVersion: 53

- version: 0.44.0
  changelogEntry:
    - summary: |
        Inline path parameters into request types by setting `inlinePathParameters` to `true` in the generator config.

        Here's an example of how users would use the same endpoint method without and with `inlinePathParameters` set to `true`.

        Without `inlinePathParameters`:

        ```ts
        await service.getFoo("pathParamValue", { id: "SOME_ID" });
        ```

        With `inlinePathParameters`:

        ```ts
        await service.getFoo({ pathParamName: "pathParamValue", id: "SOME_ID" });
        ```
      type: feat
  createdAt: '2024-12-13'
  irVersion: 53

- version: 0.43.1
  changelogEntry:
    - summary: When `noSerdeLayer` is enabled, streaming endpoints were failing to compile because they assumed that the serialization layer existed. This is now fixed.
      type: fix
  createdAt: '2024-12-11'
  irVersion: 53

- version: 0.43.0
  changelogEntry:
    - summary: |
        Generate inline types for inline schemas by setting `enableInlineTypes` to `true` in the generator config.
        When enabled, the inline schemas will be generated as nested types in TypeScript.
        This results in cleaner type names and a more intuitive developer experience.

        Before:

        ```ts
        // MyRootType.ts
        import * as MySdk from "...";

        export interface MyRootType {
          foo: MySdk.MyRootTypeFoo;
        }

        // MyRootTypeFoo.ts
        import * as MySdk from "...";

        export interface MyRootTypeFoo {
          bar: MySdk.MyRootTypeFooBar;
        }

        // MyRootTypeFooBar.ts
        import * as MySdk from "...";

        export interface MyRootTypeFooBar {}
        ```

        After:

        ```ts
        // MyRootType.ts
        import * as MySdk from "...";

        export interface MyRootType {
          foo: MyRootType.Foo;
        }

        export namespace MyRootType {
          export interface Foo {
            bar: Foo.Bar;
          }

          export namespace Foo {
            export interface Bar {}
          }
        }
        ```

        Now users can get the deep nested `Bar` type as follows:

        ```ts
        import { MyRootType } from MySdk;

        const bar: MyRootType.Foo.Bar = {};
        ```
      type: feat
  createdAt: '2024-12-11'
  irVersion: 53

- version: 0.42.7
  changelogEntry:
    - summary: |
        Support `additionalProperties` in OpenAPI or `extra-properties` in the Fern Defnition. Now
        an object that has additionalProperties marked as true will generate the following interface:

        ```ts
        interface User {
          propertyOne: string;
          [key: string]: any;
        }
        ```
      type: feat
  createdAt: '2024-12-03'
  irVersion: 53

- version: 0.42.6
  changelogEntry:
    - summary: Remove the generated `APIPromise` since it is not compatible on certain node versions.
      type: fix
  createdAt: '2024-11-23'
  irVersion: 53

- version: 0.42.5
  changelogEntry:
    - summary: Remove extraneous import in pagination snippets.
      type: fix
  createdAt: '2024-11-23'
  irVersion: 53

- version: 0.42.4
  changelogEntry:
    - summary: Improve `GeneratedTimeoutSdkError` error to include endpoint name in message.
      type: fix
  createdAt: '2024-11-21'
  irVersion: 53

- version: 0.42.3
  changelogEntry:
    - summary: Fixed issue with snippets used for pagination endpoints.
      type: fix
  createdAt: '2024-11-22'
  irVersion: 53

- version: 0.42.2
  changelogEntry:
    - summary: |
        Added documentation for pagination in the README. The snippet below will
        now show up on generated READMEs.

        ```typescript
        // Iterate through all items
        const response = await client.users.list();
        for await (const item of response) {
          console.log(item);
        }

        // Or manually paginate
        let page = await client.users.list();
        while (page.hasNextPage()) {
          page = await page.getNextPage();
        }
        ```
      type: feat
  createdAt: '2024-11-21'
  irVersion: 53

- version: 0.42.1
  changelogEntry:
    - summary: |
        Added support for passing additional headers in request options. For example:

        ```ts
        const response = await client.someEndpoint(..., {
          headers: {
            'X-Custom-Header': 'custom value'
          }
        });
        ```
      type: feat
  createdAt: '2024-11-20'
  irVersion: 53

- version: 0.42.0
  changelogEntry:
    - summary: |
        Added support for `.asRaw()` which allows users to access raw response data including headers. For example:

        ```ts
        const response = await client.someEndpoint().asRaw();
        console.log(response.headers["X-My-Header"]);
        console.log(response.body);
        ```
      type: feat
  createdAt: '2024-11-15'
  irVersion: 53

- version: 0.41.2
  changelogEntry:
    - summary: Actually remove `jest-fetch-mock` from package.json.
      type: fix
  createdAt: '2024-11-18'
  irVersion: 53

- version: 0.41.1
  changelogEntry:
    - summary: Remove dev dependency on `jest-fetch-mock`.
      type: fix
  createdAt: '2024-11-02'
  irVersion: 53

- version: 0.41.0
  changelogEntry:
    - summary: Add a variable jitter to the exponential backoff and retry.
      type: feat
  createdAt: '2024-10-08'
  irVersion: 53

- version: 0.41.0-rc2
  changelogEntry:
    - summary: Generated READMEs now include improved usage snippets for pagination and streaming endpoints.
      type: feat
  createdAt: '2024-10-08'
  irVersion: 53

- version: 0.41.0-rc1
  changelogEntry:
    - summary: Fixes a broken unit test introduced in 0.41.0-rc0.
      type: fix
  createdAt: '2024-10-08'
  irVersion: 53

- version: 0.41.0-rc0
  changelogEntry:
    - summary: The generated SDK now supports bytes (`application/octet-stream`) requests.
      type: feat
  createdAt: '2024-10-08'
  irVersion: 53

- version: 0.40.8
  changelogEntry:
    - summary: File array uploads now call `request.appendFile` instead of `request.append` which was causing form data to be in a corrupted state.
      type: fix
  createdAt: '2024-09-28'
  irVersion: 53

- version: 0.40.7
  changelogEntry:
    - summary: |
        The generated README will now have a section that links to the generated SDK Reference (in `reference.md`).

        ```md
        ## Reference

        A full reference for this library can be found [here](./reference.md).
        ```
      type: fix
  createdAt: '2024-09-28'
  irVersion: 53

- version: 0.40.6
  changelogEntry:
    - summary: The TypeScript SDK now supports specifying a custom contentType if one is specified.
      type: fix
  createdAt: '2024-09-18'
  irVersion: 53

- version: 0.40.5
  changelogEntry:
    - summary: The snippet templates for file upload are now accurate and also respect the feature flag `inlineFileProperties`.
      type: fix
  createdAt: '2024-09-18'
  irVersion: 53

- version: 0.40.4
  changelogEntry:
    - summary: Upgrades dependency `stream-json` which improves the performance when reading large API specs. This version will improve your `fern generate` performance.
      type: fix
  createdAt: '2024-09-12'
  irVersion: 53

- version: 0.40.3
  changelogEntry:
    - summary: |
        If the serde layer is enabled, then all the serializers are exported under the namespace `serializers`.

        ```ts
        import { serializers } from "@plantstore/sdk";

        export function main(): void {
          // serialize to json

          const json = serializers.Plant.toJson({
            name: "fern"
          });

          const parsed = serializers.Plant.parseOrThrow(`{ "name": "fern" }`);
        }
        ```
      type: fix
  createdAt: '2024-09-12'
  irVersion: 53

- version: 0.40.2
  changelogEntry:
    - summary:  The generated SDK now handles reading IR JSONs that are larger than 500MB. In order to to this, the function `streamObjectFromFile` is used instead of `JSON.parse`.
      type: fix
  createdAt: '2024-09-12'
  irVersion: 53

- version: 0.40.1
  changelogEntry:
    - summary: The generated snippets now inline referenced request objects given they are not named, they need to be inlined.
      type: fix
  createdAt: '2024-09-12'
  irVersion: 53

- version: 0.40.0
  changelogEntry:
    - summary: |
        A new configuration flag has now been added that will automatically generate
        `BigInt` for `long` and `bigint` primitive types. To turn this flag on:

        ```yml
        groups:
          ts-sdk:
            name: fernapi/fern-typescript-node-sdk
            version: 0.40.0
            config:
              useBigInt: true
        ```
      type: feat
  createdAt: '2024-09-12'
  irVersion: 53

- version: 0.39.8
  changelogEntry:
    - summary: |
        The generated enum examples now reference the value of the enum directly instead
        of using the enum itself.

        ### Before

        ```ts
        {
          "genre": Imdb.Genre.Humor,
        }
        ```

        ### After

        ```ts
        {
          "genre": "humor"
        }
        ```
      type: fix
  createdAt: '2024-09-11'
  irVersion: 53

- version: 0.39.7
  changelogEntry:
    - summary: |
        The SDK now produces a `version.ts` file where we export a constant called `SDK_VERSION`.
        This constant can be used by different utilities to dynamically import in the version (for example, if someone wants to customize the user agent).
      type: chore
  createdAt: '2024-08-27'
  irVersion: 53

- version: 0.39.6
  changelogEntry:
    - summary: |
        Browser clients can now import streams, via `readable-streams` polyfill. Additionally adds a
        webpack unit test to verify that the core utilities can be compiled.
      type: fix
  createdAt: '2024-08-27'
  irVersion: 53

- version: 0.39.5
  changelogEntry:
    - summary: |
        If `noSerdeLayer` is enabled, then the generated TypeScript SDK snippets and wire tests
        will not use `Date` objects but instead use strings. Without this fix, the generated
        wire tests would result in failures.
      type: fix
  createdAt: '2024-08-20'
  irVersion: 53

- version: 0.39.4
  changelogEntry:
    - summary: Ensure that environment files don't generate, unless there is a valid environment available.
      type: fix
  createdAt: '2024-08-20'
  irVersion: 53

- version: 0.39.3
  changelogEntry:
    - summary: Multipart form data unit tests only get generated if the SDK has multipart form uploads.
      type: fix
  createdAt: '2024-08-16'
  irVersion: 53

- version: 0.39.2
  changelogEntry:
    - summary: |
        Allows filenames to be passed from underlying File objects in Node 18+ and browsers
        Users can now supply files like so, using a simple multipart upload API as an example:
        ```typescript
        client.file.upload(new File([...blobParts], 'filename.ext'), ...)
        ```
        `filename.ext` will be encoded into the upload.
      type: fix
  createdAt: '2024-08-16'
  irVersion: 53

- version: 0.39.1
  changelogEntry:
    - summary: |
        The SDK now supports looking directly at a `hasNextPage` property for offset pagination if configured.
        Previously the SDK would look if the number of items were empty, but this failed in certain edge cases.
      type: feat
  createdAt: '2024-08-07'
  irVersion: 53

- version: 0.38.6
  changelogEntry:
    - summary: |
        The SDK generator now sends a `User-Agent` header on each request that is set to
        `<package>/<version>`. For example if your package is called `imdb` and is versioned `0.1.0`, then
        the user agent header will be `imdb/0.1.0`.
      type: feat
  createdAt: '2024-08-07'
  irVersion: 53

- version: 0.38.5
  changelogEntry:
    - summary: Addressed fetcher unit test flakiness by using a mock fetcher
      type: fix
  createdAt: '2024-08-07'
  irVersion: 53

- version: 0.38.4
  changelogEntry:
    - summary: Literal templates are generated if they are union members
      type: fix
    - summary: Snippet templates no longer try to inline objects within containers
      type: fix
  createdAt: '2024-08-04'
  irVersion: 53

- version: 0.38.3
  changelogEntry:
    - summary: Adds async iterable to StreamWrapper implementation for easier use with downstream dependencies.
      type: fix
  createdAt: '2024-08-02'
  irVersion: 53

- version: 0.38.2
  changelogEntry:
    - summary: Refactors the `noScripts` feature flag to make sure that no `yarn install` commands can be accidentally triggered.
      type: fix
  createdAt: '2024-08-01'
  irVersion: 53

- version: 0.38.1
  changelogEntry:
    - summary: |
        A feature flag called `noScripts` has been introduced to prevent the generator from running any scripts such as `yarn format` or `yarn install`. If any of the scripts
        cause errors, toggling this option will allow you to receive the generated code.

        ```
        - name: fernapi/fern-typescript-node-sdk
          version: 0.38.1
          config:
            noScripts: true
        ```
      type: feat
  createdAt: '2024-08-01'
  irVersion: 53

- version: 0.38.0-rc0
  changelogEntry:
    - summary: Upgrade to IRv53.
      type: internal
    - summary: The generator now creates snippet templates for undiscriminated unions.
      type: chore
  createdAt: '2024-07-31'
  irVersion: 53

- version: 0.37.0-rc0
  changelogEntry:
    - summary: |
        The business plan Typescript SDK will now generate wire tests if the feature flag in the configuration is turned on.

        ```
        - name: fernapi/fern-typescript-node-sdk
          version: 0.37.0-rc0
          config:
            generateWireTests: true
        ```
      type: feat
  createdAt: '2024-07-29'
  irVersion: 50

- version: 0.36.6
  changelogEntry:
    - summary: Now import paths are correctly added to getResponseBody tests. CI checks also added.
      type: fix
  createdAt: '2024-07-29'
  irVersion: 50

- version: 0.36.5
  changelogEntry:
    - summary: Now, server sent events are treated differently as streaming responses, to ensure the correct wrapping happens.
      type: fix
  createdAt: '2024-07-29'
  irVersion: 50

- version: 0.36.4
  changelogEntry:
    - summary: Now, import paths are correctly added to stream wrapper tests.
      type: fix
  createdAt: '2024-07-26'
  irVersion: 50

- version: 0.36.3
  changelogEntry:
    - summary: Support starting the stream on `StreamWrapper.pipe(...)` for shorter syntax when dealing with `node:stream` primitives.
      type: fix
  createdAt: '2024-07-26'
  irVersion: 50

- version: 0.36.2
  changelogEntry:
    - summary: |
        This release comes with numerous improvements to streaming responses:

        1. Introduces new stream wrapper polyfills that implement the ability to stream to more streams, per environment.
        2. For `Node 18+`, stream responses can now be piped to `WritableStream`. They can also be streamed to `stream.Writable`, as possible before.
        3. For `< Node 18`, stream responses can be piped to `stream.Writeable`, as before.
        4. For `Browser` environments, stream responses can be piped to `WritableStream`.
        5. For `Cloudflare Workers`, stream responses can be piped to `WritableStream`.
      type: fix
    - summary: Now, there are generated unit tests for the `fetcher/stream-wrappers` core directory which makes sure that Fern's stream wrapping from responses work as expected!
      type: fix
  createdAt: '2024-07-26'
  irVersion: 50

- version: 0.36.1
  changelogEntry:
    - summary: Now, there are generated unit tests for the `auth` and `fetcher` core directory which makes sure that Fern's fetcher and authorization helpers work as expected!
      type: fix
  createdAt: '2024-07-16'
  irVersion: 50

- version: 0.36.0
  changelogEntry:
    - summary: Now, there are generated unit tests for the `schemas` core directory which makes sure that Fern's request + response validation will work as expected!
      type: fix
  createdAt: '2024-07-16'
  irVersion: 50

- version: 0.35.0
  changelogEntry:
    - summary: Support Multipart Form uploads where `fs.createReadStream` is passed. This requires coercing the stream into a `File`.
      type: fix
  createdAt: '2024-07-16'
  irVersion: 50

- version: 0.34.0
  changelogEntry:
    - summary: Upgrade to IRv50.
      type: internal
    - summary: |
        Add support for generating an API version scheme in `version.ts`.
        Consider the following `api.yml` configuration:

        ```yaml
        version:
          header: X-API-Version
          default: "1.0.0"
          values:
            - "1.0.0-alpha"
            - "1.0.0-beta"
            - "1.0.0"
        ```

        The following `version.ts` file is generated:

        ```typescript
        /**
        * This file was auto-generated by Fern from our API Definition.
        */

        /** The version of the API, sent as the X-API-Version header. */
        export type AcmeVersion = "1.0.0" | "2.0.0" | "latest";
        ```

        If a default value is specified, it is set on every request but can be overridden
        in either the client-level `Options` or call-specific `RequestOptions`. If a default
        value is _not_ specified, the value of the header is required on the generated `Options`.

        An example call is shown below:

        ```typescript
        import { AcmeClient } from "acme";

        const client = new AcmeClient({ apiKey: "YOUR_API_KEY", xApiVersion: "2.0.0" });
        await client.users.create({
          firstName: "john",
          lastName: "doe"
        });
        ```
      type: feat
  createdAt: '2024-07-16'
  irVersion: 50

- version: 0.33.0
  changelogEntry:
    - summary: |
        This release comes with numerous improvements to multipart uploads:

        1. `Fetcher.ts` no longer depends on form-data and formdata-node which reduces
          the size of the SDK for all consumers that are not leveraging multipart form
          data uploads.
        2. The SDK now accepts `fs.ReadStream`, `Blob` and `File` as inputs and handles
          parsing them appropriately.
        3. By accepting a `Blob` as a file parameter, the SDK now supports sending the
          filename when making a request.
      type: fix
  createdAt: '2024-07-16'
  irVersion: 48

- version: 0.32.0
  changelogEntry:
    - summary: The `reference.md` is now generated for every SDK.
      type: feat
    - summary: The `reference.md` is now generated by the `generator-cli`.
      type: feat
    - summary: The `reference.md` includes a single section for the _first_ example specified on the endpoint. Previously, a separate section was included for _every_ example.
      type: fix
  createdAt: '2024-07-15'
  irVersion: 48

- version: 0.31.0
  changelogEntry:
    - summary: |
        Add `omitUndefined` generator option. This is enabled with the following config:

        ```yaml
        groups:
          generators:
            - name: fernapi/fern-typscript-node-sdk
              version: 0.31.0
              ...
              config:
                omitUndefined: true
        ```

        When enabled, any property set to an explicit `undefined` is _not_ included
        in the serialized result. For example,

        ```typescript
        const request: Acme.CreateUserRequest = {
          firstName: "John",
          lastName: "Doe",
          email: undefined
        };
        ```

        By default, explicit `undefined` values are serialized as `null` like so:

        ```json
        {
          "firstName": "John",
          "lastName": "Doe",
          "email": null
        }
        ```

        When `omitUndefined` is enabled, the JSON object is instead serialized as:

        ```json
        {
          "firstName": "John",
          "lastName": "Doe"
        }
        ```
      type: feat
  createdAt: '2024-07-12'
  irVersion: 48

- version: 0.30.0
  changelogEntry:
    - summary: Client-level `Options` now supports overriding global headers like version.
      type: feat
  createdAt: '2024-07-11'
  irVersion: 48

- version: 0.29.2
  changelogEntry:
    - summary: Fix serialization of types with circular references
      type: fix
  createdAt: '2024-07-10'
  irVersion: 48

- version: 0.29.1
  changelogEntry:
    - summary: |
        Pagination endpoints that define nested offset/cursor properties are now functional.
        A new `setObjectProperty` helper is used to dynamically set the property, which is inspired
        by Lodash's `set` function (https://lodash.com/docs/4.17.15#set).

        The generated code now looks like the following:

        ```typescript
        let _offset = request?.pagination?.page != null ? request?.pagination?.page : 1;
        return new core.Pageable<SeedPagination.ListUsersPaginationResponse, SeedPagination.User>({
          response: await list(request),
          hasNextPage: (response) => (response?.data ?? []).length > 0,
          getItems: (response) => response?.data ?? [],
          loadPage: (_response) => {
            _offset += 1;
            return list(core.setObjectProperty(request, "pagination.page", _offset));
          }
        });
        ```
      type: fix
  createdAt: '2024-07-10'
  irVersion: 48

- version: 0.29.0
  changelogEntry:
    - summary: Upgrade to IRv48.
      type: internal
    - summary: Add support for pagination endpoints that require request body properties.
      type: feat
    - summary: |
        Add support for pagination with an offset step. This is useful for endpoints that page based on the element index rather than a page index (i.e. the 100th element vs. the 10th page).

        This feature shares the same UX as both the `offset` and `cursor` pagination variants.
      type: feat
  createdAt: '2024-07-09'
  irVersion: 48

- version: 0.29.0-rc0
  changelogEntry:
    - summary: All serializers in the generated SDK are now synchronous. This makes the serializers easier to use and improves the performance as well.
      type: fix
  createdAt: '2024-07-09'
  irVersion: 46

- version: 0.28.0-rc0
  changelogEntry:
    - summary: Add support for offset pagination, which uses the same pagination API introduced in `0.26.0-rc0`.
      type: feat
  createdAt: '2024-07-09'
  irVersion: 46

- version: 0.27.2
  changelogEntry:
    - summary: The generated readme now moves the sections for `AbortController`, `Runtime Compatibility` and `Custom Fetcher` under the Advanced section in the generated README.
      type: fix
  createdAt: '2024-07-08'
  irVersion: 46

- version: 0.27.1
  changelogEntry:
    - summary: |
        Support JSR publishing. If you would like your SDK to be published to JSR, there is now a configuration option called `publishToJsr: true`. When enabled, the generator will
        generate a `jsr.json` as well as a GitHub workflow to publish to JSR.

        ```yaml
        - name: fernapi/fern-typescript-sdk
          version: 0.27.1
          config:
            publishToJsr: true
        ```
      type: feat
  createdAt: '2024-07-08'
  irVersion: 46

- version: 0.27.0
  changelogEntry:
    - summary: Boolean literal headers can now be overridden via `RequestOptions`.
      type: fix
    - summary: |
        The generated `.github/workflows/ci.yml` file now supports NPM publishing with alpha/beta dist tags. If the selected version contains the `alpha` or `beta` substring,
        the associated dist tag will be added in the `npm publish` command like the following:

        ```sh
        # Version 1.0.0-beta
        npm publish --tag beta
        ```

        For more on NPM dist tags, see https://docs.npmjs.com/adding-dist-tags-to-packages
      type: feat
  createdAt: '2024-07-08'
  irVersion: 46

- version: 0.26.0-rc3
  changelogEntry:
    - summary: |
        The typescript generator now returns all `FormData` headers and Fetcher no longer stringifies stream.Readable type.
      type: fix
  createdAt: '2024-06-30'
  irVersion: 46

- version: 0.26.0-rc2
  changelogEntry:
    - summary: |
        `RequestOptions` now supports overriding global headers like authentication and version.
      type: feat
  createdAt: '2024-06-27'
  irVersion: 46

- version: 0.26.0-rc1
  changelogEntry:
    - summary: The generator was skipping auto pagination for item arrays that were optional. Now, those are safely handled as well.
      type: fix
  createdAt: '2024-06-27'
  irVersion: 46

- version: 0.26.0-rc0
  changelogEntry:
    - summary: |
        The TypeScript generator now supports cursor-based auto pagination. With auto pagination, a user can simply iterate over the results automatically:

        ```ts
        for (const user of client.users.list()) {
          consoler.log(user);
        }
        ```

        Users can also paginate over data manually

        ```ts
        const page = client.users.list();
        for (const user of page.data) {
          consoler.log(user);
        }

        // Helper methods for manually paginating:
        while (page.hasNextPage()) {
          page = page.getNextPage();
          // ...
        }
        ```
      type: feat
  createdAt: '2024-06-27'
  irVersion: 46

- version: 0.25.3
  changelogEntry:
    - summary: The generator is now upgraded to `v46.2.0` of the IR.
      type: internal
  createdAt: '2024-06-26'
  irVersion: 46

- version: 0.25.3
  changelogEntry:
    - summary: The generator is now upgraded to `v46.2.0` of the IR.
      type: internal
  createdAt: '2024-06-26'
  irVersion: 46

- version: 0.25.2
  changelogEntry:
    - summary: The generator now removes `fs`, `path`, and `os` dependencies from the browser runtime.
      type: fix
  createdAt: '2024-06-20'
  irVersion: 46

- version: 0.25.1
  changelogEntry:
    - summary: The generator now removes `fs`, `path`, and `os` dependencies from the browser runtime.
      type: fix
  createdAt: '2024-06-20'
  irVersion: 46

- version: 0.25.0
  changelogEntry:
    - summary: The generator now generates snippets for streaming endpoints. There is also a fix where literals are excluded from inlined requests.
      type: fix
  createdAt: '2024-06-19'
  irVersion: 46

- version: 0.25.0-rc0
  changelogEntry:
    - summary: The generator now merges the user's original `README.md` file (if any).
      type: feat
  createdAt: '2024-06-19'
  irVersion: 46

- version: 0.24.4
  changelogEntry:
    - summary: APIs that specify a default environment no longer include an unused environment import in their generated snippets.
      type: fix
  createdAt: '2024-06-19'
  irVersion: 46

- version: 0.24.3
  changelogEntry:
    - summary: The generator only adds a publish step in github actions if credentials are specified.
      type: fix
  createdAt: '2024-06-18'
  irVersion: 46

- version: 0.24.2
  changelogEntry:
    - summary: Remove the unnecessary client call from the request/response README.md section.
      type: feat
    - summary: |
        The generated README.md snippets now correctly referenced nested methods. For example,
        `client.users.create` (instead of `client.create`) in the following:

        ```ts
        import { AcmeClient } from "acme";

        const client = new AcmeClient({ apiKey: "YOUR_API_KEY" });
        await client.users.create({
          firstName: "john",
          lastName: "doe"
        });
        ```
      type: fix
  createdAt: '2024-06-19'
  irVersion: 46

- version: 0.24.1
  changelogEntry:
    - summary: |
        Dynamic snippets now support importing the client directly from the package.

        ```typescript
        import { MyClient } from "@org/sdk";

        const client = new MyClient({ ... });
        ```
      type: fix
  createdAt: '2024-06-19'
  irVersion: 46

- version: 0.24.0
  changelogEntry:
    - summary: Add dynamic client instantiation snippets
      type: feat
  createdAt: '2024-06-18'
  irVersion: 46

- version: 0.24.0-rc0
  changelogEntry:
    - summary: Dynamic client instantiation snippets are now generated. Note this only affects enterprise users that are using Fern's Snippets API.
      type: feat
  createdAt: '2024-06-18'
  irVersion: 46

- version: 0.23.3
  changelogEntry:
    - summary: The NPM publish job is _not_ generated if the token environment variable is not specified.
      type: fix
    - summary: |
        The snippets now use the `client` variable name like so:

        ```ts
        import { AcmeClient } from "acme";

        const client = new AcmeClient({ apiKey: "YOUR_API_KEY" });
        await client.users.create({
          firstName: "john",
          lastName: "doe"
        });
        ```
      type: feat
  createdAt: '2024-06-17'
  irVersion: 46

- version: 0.23.2
  changelogEntry:
    - summary: Client constructor snippets now include an `environment` property whenever it's required.
      type: fix
    - summary: The import paths included in the `README.md` exclusively use double quotes.
      type: fix
    - summary: When an NPM package name is not specified, the generated `README.md` will default to using the namespace export.
      type: fix
  createdAt: '2024-06-14'
  irVersion: 46

- version: 0.23.1
  changelogEntry:
    - summary: Undiscriminated unions used as map keys examples no longer return an error.
      type: fix
  createdAt: '2024-06-13'
  irVersion: 46

- version: 0.23.0
  changelogEntry:
    - summary: The latest version of the `generator-cli` (used to generate `README.md` files) is always installed.
      type: fix
  createdAt: '2024-06-12'
  irVersion: 46

- version: 0.23.0-rc1
  changelogEntry:
    - summary: |
        Introduce a custom configuration for arbitrary package json field. Now you can specify
        arbitrary key, value pairs that you want to be merged in the generated `package.json`.

        ```yml
        config:
          packageJson:
            dependencies:
              my-dep: "2.0.0"
            bin: "./index.js"
        ```
      type: fix
  createdAt: '2024-06-11'
  irVersion: 46

- version: 0.23.0-rc0
  changelogEntry:
    - summary: |
        Union snippet templates are fixed in 2 ways:
        1. The templates do not have a leading single quote (a typo from before)
        2. The templates now inline union properties (in certain cases)
      type: fix
  createdAt: '2024-06-07'
  irVersion: 46

- version: 0.22.0
  changelogEntry:
    - summary: Add support for higher quality `README.md` generation.
      type: feat
  createdAt: '2024-06-07'
  irVersion: 46

- version: 0.21.1
  changelogEntry:
    - summary: Detect `workerd` (Cloudflare) environments in `Runtime.ts`. The `Stream` class which is used for Server-Sent Events now prefers `TextDecoder` if it is present in the environment, to work in Cloudflare environments.
      type: feat
  createdAt: '2024-06-05'
  irVersion: 46

- version: 0.21.0
  changelogEntry:
    - summary: The generator now supports `bigint` types.
      type: feat
    - summary: Bump to IRv46.
      type: internal
  createdAt: '2024-06-05'
  irVersion: 46

- version: 0.20.9
  changelogEntry:
    - summary: TypeScript generator outputs code snippets that have `example-identifier` embedded.
      type: fix
  createdAt: '2024-06-02'
  irVersion: 43

- version: 0.20.8
  changelogEntry:
    - summary: TypeScript projects were skipping added peer dependencies in certain cases, now those are fixed.
      type: feat
  createdAt: '2024-06-02'
  irVersion: 43

- version: 0.20.7
  changelogEntry:
    - summary: Simplify the error handling introduced in `0.20.6` so that it more easily handles endpoints that include structured errors.
      type: fix
  createdAt: '2024-05-31'
  irVersion: 43

- version: 0.20.6
  changelogEntry:
    - summary: |
        This updates the behavior of the failure condition introduced in `0.20.2`; the SDK
        now throws an error whenever we fail to refresh an access token even if `neverThrowErrors`
        is set. We treat this failure as a systematic exception, so it's OK to throw in this case.
      type: fix
  createdAt: '2024-05-31'
  irVersion: 43

- version: 0.20.5
  changelogEntry:
    - summary: |
        Support setting `extraPeerDependencies` and `extraPeerDependenciesMeta` as
        configuration arguments. For example:

        ```yaml
        extraPeerDependencies:
          "openai": "^4.47.1"
        extraPeerDependenciesMeta:
          "openai":
            optional: true
        ```
      type: feat
  createdAt: '2024-05-30'
  irVersion: 43

- version: 0.20.4
  changelogEntry:
    - summary: Functionality to generate integration tests against a mock server has been disabled.
      type: fix
  createdAt: '2024-05-29'
  irVersion: 43

- version: 0.20.2
  changelogEntry:
    - summary: |
        The OAuth token provider supports SDKs that enable the `neverThrowErrors` setting.
        If the OAuth token provider fails to retrieve and/or refresh an access token, an error
        will _not_ be thrown. Instead, the original access token will be used and the user will be
        able to act upon an error available on the response. For example,

        ```ts
        const response = await client.user.get(...)
        if (!response.ok) {
          // Handle the response.error ...
        }
        ```
      type: fix
  createdAt: '2024-05-29'
  irVersion: 43

- version: 0.20.1
  changelogEntry:
    - summary: Remove instances of `node:stream` so that the generated SDK is Webpack + Next.js compatible.
      type: fix
  createdAt: '2024-05-29'
  irVersion: 43

- version: 0.20.1-rc0
  changelogEntry:
    - summary: URL encoded bodies are now appropriately encoded within the fetcher.
      type: fix
  createdAt: '2024-05-29'
  irVersion: 43

- version: 0.20.1
  changelogEntry:
    - summary: Remove node:stream imports for Webpack and Next.js compatibility
      type: fix
    - summary: Fix URL encoded body encoding in fetcher
      type: fix
  createdAt: '2024-05-29'
  irVersion: 43

- version: 0.20.0-rc1
  changelogEntry:
    - summary: |
       Pass `abortSignal` to `Stream` for server-sent-events and JSON streams so that the user can opt out and break from a stream.
      type: fix
  createdAt: '2024-05-24'
  irVersion: 43

- version: 0.20.0-rc1
  changelogEntry:
    - summary: |
       Pass `abortSignal` to `Stream` for server-sent-events and JSON streams so that the user can opt out and break from a stream.
      type: fix
  createdAt: '2024-05-24'
  irVersion: 43

- version: 0.20.0-rc0
  changelogEntry:
    - summary: |
        Add `abortSignal` to `RequestOptions`. SDK consumers can now specify an
        an arbitrary abort signal that can interrupt the API call.

        ```ts
        const controller = new AbortController();
        client.endpoint.call(..., {
          abortSignal: controller.signal,
        })
        ```
      type: feat
  createdAt: '2024-05-24'
  irVersion: 43

- version: 0.19.0
  changelogEntry:
    - summary: |
        Add `inlineFileProperties` configuration to support generating file upload properties
        as in-lined request properties (instead of positional parameters). Simply configure the following:

        ```yaml
        - name: fernapi/fern-typscript-node-sdk
          version: 0.19.0
          ...
          config:
            inlineFileProperties: true
        ```

        **Before**:

        ```ts
        /**
          * @param {File | fs.ReadStream} file
          * @param {File[] | fs.ReadStream[]} fileList
          * @param {File | fs.ReadStream | undefined} maybeFile
          * @param {File[] | fs.ReadStream[] | undefined} maybeFileList
          * @param {Acme.MyRequest} request
          * @param {Service.RequestOptions} requestOptions - Request-specific configuration.
          *
          * @example
          *     await client.service.post(fs.createReadStream("/path/to/your/file"), [fs.createReadStream("/path/to/your/file")], fs.createReadStream("/path/to/your/file"), [fs.createReadStream("/path/to/your/file")], {})
          */
        public async post(
            file: File | fs.ReadStream,
            fileList: File[] | fs.ReadStream[],
            maybeFile: File | fs.ReadStream | undefined,
            maybeFileList: File[] | fs.ReadStream[] | undefined,
            request: Acme.MyRequest,
            requestOptions?: Acme.RequestOptions
        ): Promise<void> {
          ...
        }
        ```

        **After**:

        ```ts
        /**
          * @param {Acme.MyRequest} request
          * @param {Service.RequestOptions} requestOptions - Request-specific configuration.
          *
          * @example
          *     await client.service.post({
          *        file: fs.createReadStream("/path/to/your/file"),
          *        fileList: [fs.createReadStream("/path/to/your/file")]
          *     })
          */
        public async post(
            request: Acme.MyRequest,
            requestOptions?: Service.RequestOptions
        ): Promise<void> {
          ...
        }
        ```
      type: feat
  createdAt: '2024-05-20'
  irVersion: 43

- version: 0.18.3
  changelogEntry:
    - summary: The generator now uses the latest FDR SDK.
      type: internal
  createdAt: '2024-05-17'
  irVersion: 43

- version: 0.18.2
  changelogEntry:
    - summary: |
        If OAuth is configured, the generated `getAuthorizationHeader` helper now treats the
        bearer token as optional. This prevents us from sending the `Authorization` header
        when retrieving the access token.
      type: fix
  createdAt: '2024-05-15'
  irVersion: 43

- version: 0.18.1
  changelogEntry:
    - summary: |
        If OAuth environment variables are specified, the `clientId` and `clientSecret` parameters
        are optional.

        ```ts
        export declare namespace Client {
          interface Options {
              ...
              clientId?: core.Supplier<string>;
              clientSecret?: core.Supplier<string>;
          }
          ...
        }
        ```
      type: fix
  createdAt: '2024-05-14'
  irVersion: 43

- version: 0.18.0
  changelogEntry:
    - summary: | 
        Add support for the OAuth client credentials flow. The new `OAuthTokenProvider` automatically
        resolves the access token and refreshes it as needed. The resolved access token is then used as the
        bearer token in all client requests.
      type: feat
  createdAt: '2024-05-13'
  irVersion: 43

- version: 0.17.1
  changelogEntry:
    - summary: Multipart form data requests are now compatible across browser and Node.js runtimes.
      type: fix
  createdAt: '2024-05-06'
  irVersion: 43

- version: 0.17.0
  changelogEntry:
    - summary: Bump to v43 of IR which means that you will need `0.26.1` of the Fern CLI version. To bump your CLI version, please run `fern upgrade`.
      type: internal
  createdAt: '2024-05-06'
  irVersion: 43

- version: 0.16.0-rc8
  changelogEntry:
    - summary: |
        The SDK generator now supports upload endpoints that specify an array of files like so:

        ```ts
        /**
          * @param {File[] | fs.ReadStream[]} files
          * @param {Acme.UploadFileRequest} request
          * @param {Service.RequestOptions} requestOptions - Request-specific configuration.
          */
        public async post(
            files: File[] | fs.ReadStream[],
            request: Acme.UploadFileRequest,
            requestOptions?: Service.RequestOptions
        ): Promise<void> {
            const _request = new FormData();
            for (const _file of files) {
              _request.append("files", _file);
            }
            ...
        }
        ```
      type: feat
  createdAt: '2024-05-06'
  irVersion: 38

- version: 0.16.0-rc7
  changelogEntry:
    - summary: |
        The SDK generator now supports `@param` JSDoc comments for endpoint parameters.
        The generator now arranges JSDoc in a few separate groups, one for each of `@param`, `@throws`,
        and `@examples` like so:

        ```ts
          /**
          * This endpoint checks the health of a resource.
          *
          * @param {string} id - A unique identifier.
          * @param {Service.RequestOptions} requestOptions - Request-specific configuration.
          *
          * @throws {@link Acme.UnauthorizedRequest}
          * @throws {@link Acme.BadRequest}
          *
          * @example
          *     await testSdk.health.service.check("id-2sdx82h")
          */
          public async check(id: string, requestOptions?: Service.RequestOptions): Promise<void> {
            ...
          }
        ```
      type: feat
    - summary: |
        The generator will only include user-provided examples if they exist, and otherwise
        only include a single generated example, like so:

        ```ts
          /**
          * This endpoint checks the health of a resource.
          *
          * @example
          *     await testSdk.health.service.check("id-2sdx82h")
          */
          public async check(id: string, requestOptions?: Service.RequestOptions): Promise<void> {
            ...
          }
        ```
      type: feat
    - summary: |
        The SDK generator now escapes path parameters that would previously create invalid
        URLs (e.g. "\\example"). Method implementations will now have references to
        `encodeURIComponent` like the following:

        ```ts
        const _response = await core.fetcher({
          url: urlJoin(
            (await core.Supplier.get(this._options.environment)) ?? environments.AcmeEnvironment.Prod,
            `/users/${encodeURIComponent(userId)}`
          ),
          ...
        });
        ```
      type: fix
  createdAt: '2024-04-30'
  irVersion: 38

- version: 0.16.0-rc6
  changelogEntry:
    - summary: snippet templates now move file upload parameters to unnamed args
      type: fix
  createdAt: '2024-04-30'
  irVersion: 38

- version: 0.16.0-rc5
  changelogEntry:
    - summary: remove duplicate quotation marks in snippet templates
      type: fix
  createdAt: '2024-04-30'
  irVersion: 38

- version: 0.16.0-rc4
  changelogEntry:
    - summary: fixes to styling of the SDK code snippet templates.
      type: fix
  createdAt: '2024-04-25'
  irVersion: 38

- version: 0.16.0-rc0
  changelogEntry:
    - summary: The generator now registers snippet templates which can be used for dynamic SDK code snippet generation.
      type: feat
  createdAt: '2024-04-24'
  irVersion: 38

- version: 0.15.1-rc1
  changelogEntry:
    - summary: |
        Earlier for inlined request exports, we were doing the following:

        ```ts
        export { MyRequest } from "./MyRequest";
        ```

        In an effort to make the generated code JSR compatible, the TS generator
        will now append the `type` explicitly for request exports.

        ```ts
        export { type MyRequest } from "./MyRequest";
        ```
      type: feat
  createdAt: '2024-04-24'
  irVersion: 38

- version: 0.15.1-rc0
  changelogEntry:
    - summary: plain text responses are now supported in the TypeScript generator.
      type: feat
  createdAt: '2024-04-22'
  irVersion: 38

- version: 0.15.0-rc1
  changelogEntry:
    - summary: |
        Minor fixes to SSE processing. In particular, stream terminal characters are now
        respected like `[DONE]` and JSON parsed data is sent to the deserialize function.
      type: fix
  createdAt: '2024-04-22'
  irVersion: 38

- version: 0.15.0-rc0
  changelogEntry:
    - summary: |
        Bump to v38 of IR and support server-sent events where the events are sent
        with a `data: ` prefix and terminated with a new line.
      type: feat
  createdAt: '2024-04-19'
  irVersion: 38

- version: 0.14.1-rc5
  changelogEntry:
    - summary: Code snippets are generated for file upload endpoints using `fs.readStream`. Previously, generation for these endpoints was being skipped.
      type: fix
    - summary: If integration tests are not enabled, simple jest tests with a `yarn test` script will be created.
      type: fix
    - summary: |
        In an effort to make the generated code JSR compatible, the generator now
        directly imports from files instead of using directory imports.
      type: feat   
    - summary: |
        In an effort to make the generated code JSR compatible, we make sure all methods
        are strongly typed with return signatures (in this case `_getAuthorizationHeader()`).
      type: feat    
    - summary: Generate code snippet for FileDownload endpoint
      type: fix   
    - summary: |
        Import for `node-fetch` in `Fetcher.ts` uses a dynamic import instead of `require` which
        so that the SDK works in ESM environments (that are using local file output). When the
        `outputEsm` config flag is turned on, the dynamic import will be turned into an ESM specific import.
      type: fix   
    - summary: |
        The test job in `ci.yml` works even if you have not configured Fern to
        generate integration tests.

        Without integration tests the test job will run `yarn && yarn test`. With the
        integration tests, the test job will delegate to the fern cli `fern yarn test`.
      type: fix    
    - summary: |
        Add `allowExtraFields` option to permit extra fields in the serialized request.

        ```yaml
        - name: fernapi/fern-typscript-node-sdk
          version: 0.14.0-rc0
          ...
          config:
            allowExtraFields: true
        ```
      type: feat
  createdAt: '2024-04-17'
  irVersion: 37

- version: 0.13.0
  changelogEntry:
    - summary: Support V37 of the IR.
      type: internal
  createdAt: '2024-04-09'
  irVersion: 37

- version: 0.13.0-rc0
  changelogEntry:
    - summary: |
        Add `retainOriginalCasing` option to preserve the naming convention expressed in the API.
        For example, the following Fern definition will generate a type like so:

        ```yaml
        types:
          GetUsersRequest
            properties:
              group_id: string
        ```

        **Before**

        ```typescript
        export interface GetUsersRequest {
          groupId: string;
        }

        export interface GetUsersRequest = core.serialization.object({
        groupId: core.serialization.string("group_id")
        })

        export namespace GetUsersRequest {
          interface Raw {
            group_id: string
          }
        }
        ```

        **After**

        ```typescript
        export interface GetUsersRequest {
          group_id: string;
        }

        export interface GetUsersRequest = core.serialization.object({
        group_id: core.serialization.string()
        })

        export namespace GetUsersRequest {
          interface Raw {
            group_id: string
          }
        }
        ```
      type: feat
  createdAt: '2024-04-02'
  irVersion: 33

- version: 0.12.9
  changelogEntry:
    - summary: The generator stopped working for remote code generation starting in `0.12.7`. This is now fixed.
      type: fix
  createdAt: '2024-03-22'
  irVersion: 33

- version: 0.12.8
  changelogEntry:
    - summary: Enhance serde performance by reducing reliance on async behavior and lazy async dynamic imports.
      type: feat
    - summary: Shared generator notification and config parsing logic.
      type: internal
  createdAt: '2024-03-22'
  irVersion: 33

- version: 0.12.8-rc0
  changelogEntry:
    - summary: Enhance serde performance by reducing reliance on async behavior and lazy async dynamic imports.
      type: feat
  createdAt: '2024-03-18'
  irVersion: 33

- version: 0.12.7
  changelogEntry:
    - summary: |
        the SDK will now leverage environment variable defaults, where specified, for authentication variables, such as bearer tokens, api keys, custom headers, etc.

        Previously, the SDK would only leverage these defaults for bearer token auth IF auth was mandatory throughout the SDK.
      type: feat
  createdAt: '2024-03-14'
  irVersion: 33

- version: 0.12.6
  changelogEntry:
    - summary: |
        In Node.js environments the SDK will default to using `node-fetch`. The
        SDK depends on v2 of node-fetch to stay CJS compatible.

        Previously the SDK was doing `require("node-fetch")` but it should be
        `require("node-fetch").default` based on
        https://github.com/node-fetch/node-fetch/issues/450#issuecomment-387045223.
      type: fix
  createdAt: '2024-02-27'
  irVersion: 33

- version: 0.12.5
  changelogEntry:
    - summary: |
        Introduce a custom configuration called `tolerateRepublish` which supports running
        npm publish with the flag `--tolerateRepublish`. This flag allows you to publish
        on top of an existing npm package.

        To turn on this flag, update your generators.yml:

        ```yaml
        groups:
          generators:
            - name: fernapi/fern-typscript-node-sdk
              version: 0.12.5
              ...
              config:
                tolerateRepublish: true
        ```
      type: feat
  createdAt: '2024-02-27'
  irVersion: 33

- version: 0.12.4
  changelogEntry:
    - summary: |
        Previously reference.md was just leveraging the function name for the reference, now it leverages the full package-scoped path, mirroring how the function would be used in reality.

        ```ts
        seedExamples.getException(...)

        // is now

        seedExamples.file.notification.service.getException(...)
        ```
      type: fix
    - summary: Previously SDK code snippets would not support generation with undiscriminated unions. Now, it does.
      type: fix
  createdAt: '2024-02-27'
  irVersion: 33

- version: 0.12.2
  changelogEntry:
    - summary: |
        Previously SDK code snippets would not take into account default parameter values
        and would always include a `{}`. This was odd and didn't represent how a developer
        would use the SDK. Now, the snippets check for default parameter values and omit
        if there are no fields specified.

        ```ts
        // Before
        client.users.list({});

        // After
        client.users.list();
        ```
      type: fix
  createdAt: '2024-02-27'
  irVersion: 33

- version: 0.12.1
  changelogEntry:
    - summary: |
        Optional objects in deep query parameters were previously being incorrectly
        serialized. Before this change, optional objects were just being JSON.stringified
        which would send the incorrect contents over the wire.

        ```ts
        // Before
        if (foo != null) {
          _queryParams["foo"] = JSON.stringify(foo);
        }

        // After
        if (foo != null) {
          _queryParams["foo"] = foo;
        }

        // After (with serde layer)
        if (foo != null) {
          _queryParams["foo"] = serializers.Foo.jsonOrThrow(foo, {
            skipValidation: false,
            breadcrumbs: ["request", "foo"]
          });
        }
        ```
      type: fix
  createdAt: '2024-02-27'
  irVersion: 33

- version: 0.12.0
  changelogEntry:
    - summary: |
        support deep object query parameter serialization. If, query parameters are
        objects then Fern will support serializing them.

        ```yaml
        MyFoo:
          properties:
            bar: optional<string>

        query-parameters:
          foo: MyFoo
        ```

        will now be serialized as `?foo[bar]="...` and appear in the SDK as a regular object

        ```ts
        client.doThing({
          foo: {
            bar: "..."
          }
        });
        ```
      type: feat
  createdAt: '2024-02-26'
  irVersion: 33

- version: 0.11.5
  changelogEntry:
    - summary: |
        Previously `core.Stream` would not work in the Browser. Now the generated Fern SDK
        includes a polyfill for `ReadableStream` and uses `TextDecoder` instead of `Buffer`.
      type: fix
    - summary: |
        add in a reference markdown file, this shows a quick outline of the available endpoints,
        it's documentation, code snippet, and parameters.

        This feature is currently behind a feature flag called `includeApiReference` and can be used

        ```yaml
        config:
          includeApiReference: true
        ```
      type: feat
  createdAt: '2024-02-15'
  irVersion: 31

- version: 0.11.4
  changelogEntry:
    - summary: |
        The `Fetcher` now supports sending binary as a request body. This is important
        for APIs that intake `application/octet-stream` content types or for folks that have
        .fernignored their and added custom utilities that leverage the fetcher.
      type: fix
  createdAt: '2024-02-15'
  irVersion: 31

- version: 0.11.3
  changelogEntry:
    - summary: |
        ensure SDK generator always uses `node-fetch` in Node.js environments. There is an experimental
        fetch packaged with newer versions of Node.js, however it causes unexpected behavior with
        file uploads.
      type: fix
  createdAt: '2024-02-13'
  irVersion: 31

- version: 0.11.2
  changelogEntry:
    - summary: |
        ensure SDK generator does not drop additional parameters from requests that perform file upload. Previously, if an endpoint had `file` inputs without additional `body` parameters, query parameters were erroneously ignored.
      type: fix
  createdAt: '2024-02-13'
  irVersion: 31

- version: 0.11.1
  changelogEntry:
    - summary: The SDK generator no longer generates a `tsconfig.json` with `noUnusedParameters` enabled. This check was too strict.
      type: fix
  createdAt: '2024-02-13'
  irVersion: 31

- version: 0.11.0
  changelogEntry:
    - summary: |
        The SDK generator now forwards information about the runtime that it is being
        used in. The header `X-Fern-Runtime` will report the runtime (e.g. `browser`, `node`, `deno`)
        and the header `X-Fern-Runtime-Version` will report the version.
      type: feat
  createdAt: '2024-02-13'
  irVersion: 31

- version: 0.10.0
  changelogEntry:
    - summary: |
        The SDK generator now supports whitelabelling. When this is turned on,
        there will be no mention of Fern in the generated code.

        **Note**: You must be on the enterprise tier to enable this mode.
      type: feat
  createdAt: '2024-02-11'
  irVersion: 31

- version: 0.9.7
  changelogEntry:
    - summary: Initialize this changelog
      type: chore
  createdAt: '2024-02-11'
  irVersion: 31<|MERGE_RESOLUTION|>--- conflicted
+++ resolved
@@ -1,9 +1,10 @@
 # yaml-language-server: $schema=../../../fern-versions-yml.schema.json
-<<<<<<< HEAD
-- version: 1.8.2
+- version: 1.9.2
   changelogEntry:
     - summary: Improve auto-pagination logic to consider empty strings in response as null cursors and stop paging.
-=======
+      type: fix
+  createdAt: '2025-06-27'
+  irVersion: 58
 - version: 1.9.0
   changelogEntry:
     - summary: |
@@ -25,10 +26,6 @@
     - summary: |
         When a multipart form part is explicitly marked as JSON, serialize the data as JSON regardless of type. 
         This also means arrays, maps, etc. will not be split into multiple parts, but serialized to JSON as a single part.
->>>>>>> b09a6d3c
-      type: fix
-  createdAt: '2025-06-27'
-  irVersion: 58
 - version: 1.8.1
   changelogEntry:
     - summary: Fix binary response README.md examples
