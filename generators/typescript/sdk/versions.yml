# yaml-language-server: $schema=../../../fern-versions-yml.schema.json
<<<<<<< HEAD
- version: 2.9.1
  changelogEntry:
    - summary: |
        Add support for autogenerating simple tests for pagination endpoints.
      type: feat
  createdAt: "2025-08-27"
=======


- version: 2.9.2
  changelogEntry:
    - summary: |
        Do not throw an error if example properties are mismatched with the schema definition.
      type: fix
  createdAt: "2025-08-28"
  irVersion: 59

- version: 2.9.1
  changelogEntry:
    - summary: |
        Introduce a custom configuration called `flattenRequestParameters` which collapses referenced bodies into the 
        request instead of nesting under a body key. 

        **Before**: 
        ```ts
        client.users.create({
          userId: "...",
          body: {
            "name": "Joe Scott"
          }
        });
        ```

        **After** 
        ```ts
        client.users.create({
          userId: "...",
          "name": "Joe Scott"
        });
        ```
      type: fix
  createdAt: "2025-08-22"
>>>>>>> 3d41c4d5
  irVersion: 59

- version: 2.9.0
  changelogEntry:
    - summary: Generator passes readme configs apiName, disabledSections, and whiteLabel
      type: feat
  createdAt: "2025-08-26"
  irVersion: 59

- version: 2.8.4
  changelogEntry:
    - summary: |
        Add `flattenRequestParameters` to the SDK generator config.
        `flattenRequestParameters` is a boolean that controls whether to flatten request parameters.
        When `false` (default), the legacy flattening logic is used.
        When `true`, the new flattening logic is used.

        ```yml
        # In generators.yml
        groups:
          ts-sdk:
            generators:
              - name: fernapi/fern-typescript-sdk
                config:
                  flattenRequestParameters: true
        ```
      type: feat
  createdAt: "2025-08-21"
  irVersion: 59

- version: 2.8.3
  changelogEntry:
    - summary: |
        Set `Authorization` header for WebSocket connects when auth is available on the generated SDK client.
        This will happen regardless of whether the AsyncAPI server or channel is marked for auth.
      type: fix
    - summary: |
        Add support for inferred bearer authentication in WebSocket connects.
      type: fix
  createdAt: "2025-08-21"
  irVersion: 59

- version: 2.8.2
  changelogEntry:
    - summary: |
        Log warning when `noSerdeLayer` is `false` and `enableInlineTypes` is `true`.
      type: feat
  createdAt: "2025-08-15"
  irVersion: 59

- version: 2.8.1
  changelogEntry:
    - summary: |
        Properly assert responses in wire tests when the `neverThrowErrors` flag is enabled.
      type: fix
  createdAt: "2025-08-15"
  irVersion: 59

- version: 2.8.0
  changelogEntry:
    - summary: |
        Choose to use `pnpm` or `yarn` as the package manager for the generated SDK.
        Configure this in _generators.yml_ like so:
        ```yml
        # In generators.yml
        groups:
          ts-sdk:
            generators:
              - name: fernapi/fern-typescript-sdk
                config:
                  packageManager: pnpm
        ```
        The default is `yarn`.
      type: feat
  createdAt: "2025-08-13"
  irVersion: 59

- version: 2.7.0
  changelogEntry:
    - summary: Implement inferred bearer authentication.
      type: feat
  createdAt: "2025-08-12"
  irVersion: 59

- version: 2.6.8
  changelogEntry:
    - summary: Export BinaryResponse using `export type { BinaryResponse } ...` syntax to fix an issue with the SWC compiler.
      type: fix
  createdAt: "2025-08-06"
  irVersion: 58

- version: 2.6.7
  changelogEntry:
    - summary: Improve logging inside of wire tests for when a JSON body fails to parse to JSON.
      type: feat
  createdAt: "2025-08-01"
  irVersion: 58

- version: 2.6.6
  changelogEntry:
    - summary: Requests and responses with no body should not be asserted as JSON in wire tests.
      type: fix
  createdAt: "2025-08-04"
  irVersion: 58

- version: 2.6.5
  changelogEntry:
    - summary: If an enum wire value is not found, use the first enum value as a fallback.
      type: fix
  createdAt: "2025-08-01"
  irVersion: 58

- version: 2.6.4
  changelogEntry:
    - summary: Fix inline types inside of multipart-form requests
      type: fix
  createdAt: "2025-07-30"
  irVersion: 58

- version: 2.6.3
  changelogEntry:
    - summary: |
        Include root variables in code snippet generation for client instantiation.
      type: fix
  createdAt: "2025-07-25"
  irVersion: 58

- version: 2.6.2
  changelogEntry:
    - summary: |
        Update form-data version to 4.0.4 to avoid vulnerability.
      type: chore
  createdAt: "2025-07-24"
  irVersion: 58

- version: 2.6.1
  changelogEntry:
    - summary: |
        Add additional query string parameters section to the generated README.md file.
      type: chore
  createdAt: "2025-07-23"
  irVersion: 58

- version: 2.6.0
  changelogEntry:
    - summary: |
        Users can now pass in `queryParams` as part of the request options.
        ```ts
        await client.foo.bar(..., {
          queryParams: {
            foo: "bar"
          }
        });
        ```
      type: feat
  createdAt: "2025-07-23"
  irVersion: 58

- version: 2.5.1
  changelogEntry:
    - summary: Update README.md generation to be more accurate
      type: chore
  createdAt: "2025-07-22"
  irVersion: 58

- version: 2.5.0
  changelogEntry:
    - summary: |
        Support uploading file-like types for binary upload endpoints (not multipart-form):
        * Buffered types: `Buffer`, `Blob`, `File`, `ArrayBuffer`, `ArrayBufferView`, and `Uint8Array`
        * Stream types: `fs.ReadStream`, `stream.Readable`, and `ReadableStream`
      type: feat
    - summary: |
        Users can configure metadata when uploading a file to a binary upload endpoint using the `Uploadable.WithMetadata` type:
        ```typescript
        import { createReadStream } from "fs";

        await client.upload({
            data: createReadStream("path/to/file"),
            filename: "my-file",
            contentType: "audio/mpeg",
            contentLength: 1949,
        });
        ```
        The `filename`, `contentType`, and `contentLength` properties are optional.

        Alternatively, users can use the `Uploadable.FromPath` type to upload directly from a file path:
        ```typescript
        await client.upload({
            path: "path/to/file",
            filename: "my-file",
            contentType: "audio/mpeg",
            contentLength: 1949,
        });
        ```

        The metadata is used to set the `Content-Length`, `Content-Type`, and `Content-Disposition` headers. If not provided, the client will attempt to determine them automatically.
        For example, `fs.ReadStream` has a `path` property which the SDK uses to retrieve the file size from the filesystem without loading it into memory:
        ```typescript
        import { createReadStream } from "fs";

        await client.upload(createReadStream("path/to/file"));
        ```
      type: feat
  createdAt: "2025-07-17"
  irVersion: 58

- version: 2.4.11
  changelogEntry:
    - summary: Bump the docker image for the generator to node:22.12-alpine3.20
      type: chore
  createdAt: "2025-07-18"
  irVersion: 58

- version: 2.4.10
  changelogEntry:
    - summary: Escape strings containing `*/` inside of JSDoc comments to avoid premature JSDoc block ending.
      type: fix
  createdAt: "2025-07-15"
  irVersion: 58

- version: 2.4.9
  changelogEntry:
    - summary: Preserve trailing slash of URL and path if present
      type: fix
  createdAt: "2025-07-15"
  irVersion: 58

- version: 2.4.8
  changelogEntry:
    - summary: |
        Fix ts readme snippet where const was reassigned. Changed to let.
      type: fix
  createdAt: "2025-07-10"
  irVersion: 58

- version: 2.4.7
  changelogEntry:
    - summary: |
        Make sure `extraDependencies`, `extraPeerDependencies`, `extraPeerDependenciesMeta`, and `extraDevDependencies` are always merged into _package.json_.
        This was previously fixed for `shouldBundle: true`, but not for `shouldBundle: false` (default).
        All dependencies should now come through.
      type: fix
  createdAt: "2025-07-10"
  irVersion: 58

- version: 2.4.6
  changelogEntry:
    - summary: |
        Parse HTTP error bodies as JSON if the response content-type header is JSON, otherwise fallback to text.
      type: fix
    - summary: |
        Fix `bytes` fetcher test.
      type: fix
    - summary: |
        Fix Jest configuration when a `packagePath` is specified in _generators.yml_ config.
      type: fix
  createdAt: "2025-07-09"
  irVersion: 58

- version: 2.4.5
  changelogEntry:
    - summary: |
        Make sure `extraDependencies`, `extraPeerDependencies`, `extraPeerDependenciesMeta`, and `extraDevDependencies` are always merged into _package.json_.
      type: fix
  createdAt: "2025-07-09"
  irVersion: 58

- version: 2.4.4
  changelogEntry:
    - summary: |
        Make the `BinaryResponse.bytes` function optional because some versions of runtimes do not support the function on fetch `Response`.
      type: fix
  createdAt: "2025-07-09"
  irVersion: 58

- version: 2.4.3
  changelogEntry:
    - summary: |
        Fix an issue where a property set to `undefined` would not match with a property that is missing in the `withJson` MSW predicate.
      type: fix
  createdAt: "2025-07-08"
  irVersion: 58

- version: 2.4.2
  changelogEntry:
    - summary: |
        Fixes a compile issue when WebSocket connect methods require query parameters with special characters.
        Fixes response deserialization in websockets to respect skipping validation.
      type: fix
  createdAt: "2025-07-04"
  irVersion: 58

- version: 2.4.1
  changelogEntry:
    - summary: |
        When serde layer is enabled, WebSocket channels now pass through unrecognized properties
        instead of stripping them to preserve forwards compatibility.
      type: fix
  createdAt: "2025-07-04"
  irVersion: 58

- version: 2.4.0
  changelogEntry:
    - summary: Fixes bug with query parameter and path parameter serialization in URL for WebSocket channels.
      type: fix
  createdAt: "2025-07-03"
  irVersion: 58

- version: 2.3.3
  changelogEntry:
    - summary: Bump version to test Docker image rename to `fernapi/fern-typescript-sdk`
      type: internal
  createdAt: "2025-07-03"
  irVersion: 58
- version: 2.3.2
  changelogEntry:
    - summary: |
        Remove ".js" extension from ESM imports in the source generator code.
        If `useLegacyExports` is `true`, you will not see ".js" extensions in ESM imports.
        If `useLegacyExports` is `false` (default), a post process step will add the `.js` extension, so you won't see a difference.

        We're doing this because Jest has a bug where it doesn't properly load TypeScript modules even though the TypeScript and imports are valid.
      type: fix
  createdAt: "2025-07-03"
  irVersion: 58
- version: 2.3.1
  changelogEntry:
    - summary: |
        Fixes an issue where OAuth clients would not compile when variables were configured
        in the SDK. Now, the oauth client is instantiated with any global path parameters or headers.
      type: fix
  createdAt: "2025-07-03"
  irVersion: 58

- version: 2.3.0
  changelogEntry:
    - summary: |
        Change the `outputSourceFiles` default from `false` to `true`.
        This will affect the output when you generate the SDK to the local file system.
      type: feat
  createdAt: "2025-07-03"
  irVersion: 58
- version: 2.2.1
  changelogEntry:
    - summary: |
        Ensure _tests/wire_ is generated even when there are no wire tests generated.
        Otherwise, Jest throws an error because the wire test project `roots` doesn't exist.
      type: fix
  createdAt: "2025-07-03"
  irVersion: 58
- version: 2.2.0
  changelogEntry:
    - summary: |
        Improve generated package.json files:
        * Add `engines` field to specify minimum Node.js version supported as Node.js 18.
        * Add `sideEffects: false`
        * Add `README.md` and `LICENSE` to `files` array
        * Use GitHub shorthand for `repository` field.

        You can override these fields using the `packageJson` config:
        ```yml
        # In generators.yml
        groups:
          ts-sdk:
            generators:
              - name: fernapi/fern-typescript-sdk
                config:
                  packageJson:
                    engines:
                      node: ">=16.0.0"
        ```
      type: feat
  createdAt: "2025-07-03"
  irVersion: 58

- version: 2.1.0
  changelogEntry:
    - summary: |
        Split up Jest configuration into multiple projects.
        You can now run the following command to run tests:
        * `yarn test`: runs all tests
        * `yarn test:unit`: runs unit tests (any non-browser and non-wire tests)
        * `yarn test:browser`: runs browser only tests inside of `js-dom`
        * `yarn test:wire`: runs wire tests

        You can now pass in paths and patterns as an argument to the above commands to filter down to specific tests.
        For example: `yarn test tests/unit/fetcher`
      type: feat
  createdAt: "2025-07-02"
  irVersion: 58
- version: 2.0.0
  changelogEntry:
    - summary: |
        The TypeScript generator has received a large amount of improvements, but to maintain backwards compatibility, they require you to opt in using feature flags.
        The 2.0.0 release now has these feature flags enabled by default. Here's an overview of the `config` defaults that have changed in _generators.yml_.

        | Option | Before | Now |
        |--------|--------|-----|
        | `streamType` | `"wrapper"` | `"web"` |
        | `fileResponseType` | `"stream"` | `"binary-response"` |
        | `formDataSupport` | `"Node16"` | `"Node18"` |
        | `fetchSupport` | `"node-fetch"` | `"native"` |

        To avoid breaking changes, explicitly set the options above with the `Before` values in the `config` of your generator
        in _generators.yml_.

        With these defaults, the generated SDKs will have _**ZERO**_ dependencies (excluding devDependencies and `ws` in case of WebSocket generation).
        As a result, the SDKs are smaller, faster, more secure, and easier to use.
      type: feat
  createdAt: "2025-07-02"
  irVersion: 58

- version: 1.10.6
  changelogEntry:
    - summary: |
        Publish multi-platform builds of the TypeScript SDK docker container.
      type: fix
  createdAt: "2025-07-02"
  irVersion: 58

- version: 1.10.5
  changelogEntry:
    - summary: |
        Add default values to request parameters.
        For example, if you have a query parameter `foo` with a default value of `bar`, the generated request parameter will have a default value of `bar`.

        To enable this, set `useDefaultRequestParameterValues` to `true` in the `config` of your generator configuration.
        ```yml
        # In generators.yml
        groups:
          ts-sdk:
            generators:
              - name: fernapi/fern-typescript-sdk
                config:
                  useDefaultRequestParameterValues: true
        ```
      type: feat
  createdAt: "2025-06-30"
  irVersion: 58
- version: 1.10.4
  changelogEntry:
    - summary: |
        Add `omitFernHeaders` configuration to omit Fern headers from the generated SDK.
      type: fix
  createdAt: "2025-07-01"
  irVersion: 58
- version: 1.10.3
  changelogEntry:
    - summary: |
        Remove `qs` dependency.
      type: fix
  createdAt: "2025-07-01"
  irVersion: 58
- version: 1.10.2
  changelogEntry:
    - summary: |
        Remove `js-base64` dependency in favor of using native implementations.
      type: fix
  createdAt: "2025-07-01"
  irVersion: 58
- version: 1.10.1
  changelogEntry:
    - summary: |
        Remove `url-join` dependency in favor of a handwritten `joinUrl` function.
      type: fix
  createdAt: "2025-06-30"
  irVersion: 58
- version: 1.10.0
  changelogEntry:
    - summary: |
        Add `fetchSupport` configuration which lets you choose between `node-fetch` and `native`.
        The default is `node-fetch`. If you choose `native`, the `node-fetch` dependency will be removed.
      type: feat
  createdAt: "2025-06-27"
  irVersion: 58
- version: 1.9.1
  changelogEntry:
    - summary: Improve auto-pagination logic to consider empty strings in response as null cursors and stop paging.
      type: fix
  createdAt: "2025-06-27"
  irVersion: 58
- version: 1.9.0
  changelogEntry:
    - summary: |
        Add `formDataSupport` configuration which lets you choose between `Node16` and `Node18`.
        The default is `Node16`. If you choose `Node18`, the `form-data`, `formdata-node`, and `form-data-encoder` dependencies will be removed.
        `formDataSupport: Node18` supports uploading files from the following types:
        * `Buffer`
        * `File`
        * `Blob`
        * `Readable` (includes Readstream)
        * `ReadableStream`
        * `ArrayBuffer`
        * `Uint8Array`
      type: feat
  createdAt: "2025-06-22"
  irVersion: 58
- version: 1.8.2
  changelogEntry:
    - summary: |
        When a multipart form part is explicitly marked as JSON, serialize the data as JSON regardless of type.
        This also means arrays, maps, etc. will not be split into multiple parts, but serialized to JSON as a single part.
      type: fix
  createdAt: "2025-06-22"
  irVersion: 58
- version: 1.8.1
  changelogEntry:
    - summary: Fix binary response README.md examples
      type: fix
  createdAt: "2025-06-22"
  irVersion: 58
- version: 1.8.0
  changelogEntry:
    - summary: |
        You can now specify whether to return the `BinaryResponse` type for binary response endpoints.
        Change the response type by setting `fileResponseType` to `stream` or `binary-response` in the `config` of your generator configuration.
        The default is `stream` for backwards compatibility, but we recommend using `binary-response`.

        Here's how you users can interact with the `BinaryResponse`:
        ```ts
        const response = await client.getFile(...);
        const stream = response.stream();
        // const arrayBuffer = await response.arrayBuffer();
        // const blob = await response.blob();
        // const bytes = await response.bytes();
        const bodyUsed = response.bodyUsed;
        ```
        The user can choose how to consume the binary data.
      type: feat
  createdAt: "2025-06-19"
  irVersion: 58

- version: 1.7.2
  changelogEntry:
    - summary: |
        Fix bug where duplicate file generation was silently allowed instead of failing. The `withSourceFile` method now properly
        handles the `overwrite` option to prevent unintended file overwrites.
      type: fix
  createdAt: "2025-06-19"
  irVersion: 58
- version: 1.7.1
  changelogEntry:
    - summary: |
        __jest.config.mjs__ now only maps relative path modules that end on `.js` to their `.ts` equivalent.
      type: fix
  createdAt: "2025-06-18"
  irVersion: 58
- version: 1.7.0
  changelogEntry:
    - summary: |
        Allow users to specify the path they'd like to generate the SDK to.

        Here's an example of how to implement this in generators.yml:
        ```yml
        # In generators.yml
        groups:
          ts-sdk:
            generators:
              - name: fernapi/fern-typescript-sdk
                config:
                  packagePath: src/package-path
        ```
      type: feat
  createdAt: "2025-06-16"
  irVersion: 58
- version: 1.6.0
  changelogEntry:
    - summary: |
        You can now specify whether to return streams using the stream wrapper, or return the web standard stream.
        Change the type of stream returned by setting `streamType` to `wrapper` or `web` in the `config` of your generator configuration.
        The default is `wrapper`.
      type: feat
    - summary: |
        `tests/unit/zurg` are moved to `tests/unit/schemas` to match the name in `src/core/schemas` which is what the tests are verifying.
      type: internal
  createdAt: "2025-06-13"
  irVersion: 58

- version: 1.5.0
  changelogEntry:
    - summary: Add support for websocket connect methods with path parameters in the TypeScript generator
      type: feat
  createdAt: "2025-06-11"
  irVersion: 58

- version: 1.4.0
  changelogEntry:
    - summary: You can now pass in headers to the root client. These headers will be merged with service and endpoint specific headers.
      type: feat
    - summary: Reduce duplicate code generation by passing headers from the root client down to the subpackage clients.
      type: internal
  createdAt: "2025-06-05"
  irVersion: 58

- version: 1.3.2
  changelogEntry:
    - summary: Fix dynamic imports in the built dist/esm code.
      type: fix
  createdAt: "2025-06-05"
  irVersion: 58

- version: 1.3.1
  changelogEntry:
    - summary: |
        MSW is used for generated wire tests, but inadvertently also captures real HTTP request, for example in integration tests.
        When the HTTP request does not match any of the configured predicates, it would throw an error, including in the unrelated integration tests.
        In this version MSW is configured to bypass instead of throw an error when HTTP requests do not match the configured predicates.
      type: fix
  createdAt: "2025-06-05"
  irVersion: 58

- version: 1.3.0
  changelogEntry:
    - summary: Add support for generating the full project when using the filesystem output mode.
      type: feat
  createdAt: "2025-06-04"
  irVersion: 58

- version: 1.2.4
  changelogEntry:
    - summary: |
        Generate tests to verify the SDK sends and receives HTTP requests as expected.
        You can turn of these tests by setting `generateWireTests` to `false` in the `config` of your generator configuration.
      type: feat
  createdAt: "2025-06-03"
  irVersion: 58

- version: 1.1.1
  changelogEntry:
    - summary: Fix an issue where attempting to access a property with an invalid property name would lead to a broken output SDK.
      type: fix
  createdAt: "2025-06-04"
  irVersion: 58

- version: 1.1.0
  changelogEntry:
    - summary: Add support for HEAD HTTP method.
      type: feat
  createdAt: "2025-06-03"
  irVersion: 58

- version: 1.0.1
  changelogEntry:
    - summary: Fix property lookup in inherited schemas during snippet generation for object schemas.
      type: fix
  createdAt: "2025-05-14"
  irVersion: 57

- version: 1.0.0
  changelogEntry:
    - summary: |
        This release changes the defaults for the following custom configuration in _generators.yml_.

        | Option | Before | Now |
        |--------|--------|-----|
        | `inlineFileProperties` | `false` | `true` |
        | `inlinePathParameters` | `false` | `true` |
        | `enableInlineTypes` | `false` | `true` |
        | `noSerdeLayer` | `false` | `true` |
        | `omitUndefined` | `false` | `true` |
        | `skipResponseValidation` | `false` | `true` |
        | `useLegacyExports` | `true` | `false` |

        To avoid breaking changes, explicitly set the options above with the `Before` values in the `config` of your generator
        in _generators.yml_.
      type: feat
    - summary: |
        When generating properties for interfaces and classes, we only surround the property name with quotes if necessary.
        In some cases where the property name wasn't a valid identifier before, we now surround it with quotes too.
      type: fix
  createdAt: "2025-05-14"
  irVersion: 57

- version: 0.51.7
  changelogEntry:
    - summary: If an object extends an alias, the generator now visits the alias that is being extended (instead of throwing an error).
      type: fix
  createdAt: "2025-05-14"
  irVersion: 57

- version: 0.51.6
  changelogEntry:
    - summary: Add support for the custom introduction setting in the generated README.md.
      type: fix
  createdAt: "2025-05-13"
  irVersion: 57

- version: 0.51.5
  changelogEntry:
    - summary: Fixed an issue with ts-morph where creating an ifStatement with empty conditions array caused errors in multipart form data handling.
      type: fix
  createdAt: "2025-05-03"
  irVersion: 57

- version: 0.51.4
  changelogEntry:
    - summary: Fix issue where the _runtime.ts_ file was missing when other files were trying to import it.
      type: fix
  createdAt: "2025-04-22"
  irVersion: 57

- version: 0.51.3
  changelogEntry:
    - summary: Fix minor type issue for polyfilling Headers in Node 16 and below.
      type: fix
  createdAt: "2025-04-21"
  irVersion: 57

- version: 0.51.2
  changelogEntry:
    - summary: |
        When uploading files, extract the filename from the `path` property if present on the given object.
        This will extract the filename for `fs.createReadStream()` for example.
      type: fix
  createdAt: "2025-04-21"
  irVersion: 57

- version: 0.51.1
  changelogEntry:
    - summary: |
        Fallback to a custom `Headers` class implementation if the native `Headers` class is not available.
        Versions of Node 16 and below do not support the native `Headers` class, so this fallback is necessary to ensure compatibility.
      type: fix
  createdAt: "2025-04-21"
  irVersion: 57

- version: 0.51.0
  changelogEntry:
    - summary: |
        Add `rawResponse` property to JavaScript errors.

        ```ts
        try {
          const fooBar = await client.foo.bar("id", options);
        } catch (e) {
          if (error instanceof FooError) {
            console.log(error.rawResponse);
          } else {
            // ...
          }
        }
        ```
      type: feat
  createdAt: "2025-04-14"
  irVersion: 57

- version: 0.50.1
  changelogEntry:
    - summary: |
        Add `"packageManager": "yarn@1.22.22"` to _package.json_.
      type: feat
  createdAt: "2025-04-08"
  irVersion: 57

- version: 0.50.0
  changelogEntry:
    - summary: |
        All endpoint functions now return an `HttpResponsePromise<T>` instead of a `Promise<T>`.
        Using `await`, `.then()`, `.catch()`, and `.finally()` on these promises behave the same as before,
        but you can call `.withRawResponse()` to get a promise that includes the parsed response and the raw response.
        The raw response let's you retrieve the response headers, status code, etc.

        ```ts
        const fooBar = await client.foo.bar("id", options);
        const { data: alsoFooBar, rawResponse } = await client.foo.bar("id", options).withRawResponse();
        const {
            headers,
            status,
            url,
            ...
        } = rawResponse;
        ```
      type: feat
  createdAt: "2025-04-07"
  irVersion: 57

- version: 0.49.7
  changelogEntry:
    - summary: |
        Significantly improve performance of SDK generation when the `useLegacyExports` config is `false`. For a large spec like Square, the generation went from 10+ minutes to almost 1 minute.
      type: fix
  createdAt: "2025-03-27"
  irVersion: 57

- version: 0.49.6
  changelogEntry:
    - summary: Support arbitrary websocket headers during connect handshake.
      type: feat
  createdAt: "2025-03-27"
  irVersion: 57

- version: 0.49.5
  changelogEntry:
    - summary: Improvements to Websocket code generation quality.
      type: feat
  createdAt: "2025-03-27"
  irVersion: 57

- version: 0.49.4
  changelogEntry:
    - summary: Increase the timeout used in the generated `webpack.test.ts` file.
      type: fix
  createdAt: "2025-03-19"
  irVersion: 57

- version: 0.49.3
  changelogEntry:
    - summary: Increase the timeout used in the generated `webpack.test.ts` file.
      type: fix
  createdAt: "2025-03-19"
  irVersion: 57

- version: 0.49.2
  changelogEntry:
    - summary: Fix issue where IdempotentRequestOptions is not generated in the client namespace.
      type: fix
  createdAt: "2025-03-18"
  irVersion: 57

- version: 0.49.1
  changelogEntry:
    - summary: This PR includes several fixes to the generated `Socket.ts` file when websocket client code generation is enabled.
      type: fix
  createdAt: "2025-03-10"
  irVersion: 57

- version: 0.49.0
  changelogEntry:
    - summary: |
        This PR enables the Typescript generator to produce Websocket SDK endpoints. This can be enabled by adding the option `shouldGenerateWebsocketClients: true` to the Typescript generator config.
      type: feat
  createdAt: "2025-03-06"
  irVersion: 57

- version: 0.48.7
  changelogEntry:
    - summary: |
        Form data encoding now correctly handles array and object values by encoding each property value as a separate key-value pair, rather than trying to encode the entire object as a single value. This ensures proper handling of complex data structures in multipart form requests.
      type: fix
  createdAt: "2025-01-28"
  irVersion: 55

- version: 0.48.6
  changelogEntry:
    - summary: Support form-encoded form data parameters by using `qs` to properly encode array and object values with the `repeat` array format.
      type: fix
  createdAt: "2025-01-28"
  irVersion: 55

- version: 0.48.5
  changelogEntry:
    - summary: Don't double wrap a blob if a user uploads a blob to a multi-part form. Otherwise file's content-type is lost in Deno.
      type: fix
  createdAt: "2025-01-28"
  irVersion: 55

- version: 0.48.4
  changelogEntry:
    - summary: When custom config `useBigInt` is `true`, generate examples and snippets with `BigInt("123")`.
      type: fix
  createdAt: "2025-01-21"
  irVersion: 55

- version: 0.48.3
  changelogEntry:
    - summary: The SDK now supports reading the basic auth username and password values from environment variables.
      type: fix
  createdAt: "2025-01-16"
  irVersion: 55

- version: 0.48.2
  changelogEntry:
    - summary: This updates the retrier logic to stop retrying on HTTP conflict (409). This was an oversight that we've meant to remove for a while (similar to other Fern SDKs).
      type: fix
  createdAt: "2025-01-16"
  irVersion: 55

- version: 0.48.1
  changelogEntry:
    - summary: Record types with `null` values are now correctly serialized.
      type: fix
  createdAt: "2025-01-16"
  irVersion: 55

- version: 0.48.0
  changelogEntry:
    - summary: |
        When `useBigInt` SDK configuration is set to `true`, a customized JSON serializer & deserializer is used that will preserve the precision of `bigint`'s, as opposed to the native `JSON.stringify` and `JSON.parse` function which converts `bigint`'s to `number`'s losing precision.

        When combining `useBigInt` with our serialization layer (`no-serde: false` (default)), both the request and response properties that are marked as `long` and `bigint` in OpenAPI/Fern spec, will consistently be `bigint`'s.
        However, when disabling the serialization layer (`no-serde: true`), they will be typed as `number | bigint`.

        Here's an overview of what to expect from the generated types when combining `useBigInt` and `noSerde` with the following Fern definition:

        **Fern definition**
        ```yml
        types:
          ObjectWithOptionalField:
            properties:
              longProp: long
              bigIntProp: bigint
        ```

        **TypeScript output**
        ```typescript
        // useBigInt: true
        // noSerde: false
        interface ObjectWithLongAndBigInt {
          longProp: bigint;
          bigIntProp: bigint;
        }

        // useBigInt: true
        // noSerde: true
        interface ObjectWithLongAndBigInt {
          longProp: bigint | number;
          bigIntProp: bigint | number;
        }

        // useBigInt: false
        // noSerde: false
        interface ObjectWithLongAndBigInt {
          longProp: number;
          bigIntProp: string;
        }

        // useBigInt: false
        // noSerde: true
        interface ObjectWithLongAndBigInt {
          longProp: number;
          bigIntProp: string;
        }
        ```
      type: feat
  createdAt: "2025-01-16"
  irVersion: 55

- version: 0.47.1
  changelogEntry:
    - summary: |
        Resolves an issue where nullable query parameters were not null-safe in their method invocations. The
        generated code now appropriately guard against `null` values like so:

        ```typescript
        const _queryParams: Record< ... >;
        if (value !== undefined) {
            _queryParams["value"] = value?.toString() ?? null;
        }
        ```
      type: fix
  createdAt: "2025-01-15"
  irVersion: 55

- version: 0.47.0
  changelogEntry:
    - summary: |
        Add support for `nullable` properties. Users can now specify explicit `null` values
        for types that specify `nullable` properties like so:

        ```typescript
        await client.users.update({ username: "john.doe", metadata: null });
        ```
      type: feat
  createdAt: "2025-01-14"
  irVersion: 55

- version: 0.46.11
  changelogEntry:
    - summary: |
        Don't double check whether an optional string literal alias (see example below) is a string when using serializer to build query string parameters.

        ```yml
        types:
          LiteralAliasExample: literal<"MyLiteralValue">

        service:
          endpoints:
            foo:
              path: /bar
              method: POST
              request:
                name: FooBarRequest
                query-parameters:
                  optional_alias_literal: optional<LiteralAliasExample>
        ```

        ```ts
        // before
        if (optionalAliasLiteral != null) {
            _queryParams["optional_alias_literal"] = typeof serializers.LiteralAliasExample.jsonOrThrow(optionalAliasLiteral, {
                unrecognizedObjectKeys: "strip",
            }) === "string" ? serializers.LiteralAliasExample.jsonOrThrow(optionalAliasLiteral, {
                unrecognizedObjectKeys: "strip",
            }) : JSON.stringify(serializers.LiteralAliasExample.jsonOrThrow(optionalAliasLiteral, {
                unrecognizedObjectKeys: "strip",
            }));
        }

        // after
        if (optionalAliasLiteral != null) {
            _queryParams["optional_alias_literal"] = serializers.LiteralAliasExample.jsonOrThrow(optionalAliasLiteral, {
                unrecognizedObjectKeys: "strip",
            });
        }
        ```
      type: fix
  createdAt: "2025-01-14"
  irVersion: 53

- version: 0.46.10
  changelogEntry:
    - summary: Use serialization layer to convert types to JSON strings when enabled.
      type: fix
  createdAt: "2025-01-14"
  irVersion: 53

- version: 0.46.9
  changelogEntry:
    - summary: Expose `baseUrl` as a default Client constructor option and construct URL correctly.
      type: fix
  createdAt: "2025-01-13"
  irVersion: 53

- version: 0.46.8
  changelogEntry:
    - summary: Generate the `version.ts` file correctly
      type: fix
  createdAt: "2025-01-13"
  irVersion: 53

- version: 0.46.7
  changelogEntry:
    - summary: Simplify runtime detection to reduce the chance of using an unsupported API like `process.` Detect Edge Runtime by Vercel.
      type: fix
  createdAt: "2025-01-09"
  irVersion: 53

- version: 0.46.6
  changelogEntry:
    - summary: Update `@types/node` to `18+`, required for the generated `Node18UniversalStreamWrapper` test.
      type: fix
  createdAt: "2025-01-09"
  irVersion: 53

- version: 0.46.5
  changelogEntry:
    - summary: Fix the webpack test to work with .js/.jsx extensions in TypeScript
      type: fix
    - summary: Only map .js modules in Jest, not .json files.
      type: fix
  createdAt: "2025-01-09"
  irVersion: 53

- version: 0.46.4
  changelogEntry:
    - summary: Fix packageJson custom configuration & package.json types field.
      type: fix
  createdAt: "2025-01-09"
  irVersion: 53

- version: 0.46.3
  changelogEntry:
    - summary: Revert to using legacy exports by default.
      type: fix
  createdAt: "2025-01-09"
  irVersion: 53

- version: 0.46.2
  changelogEntry:
    - summary: Fix Jest to work with files imported using `.js` extension.
      type: fix
    - summary: Make sure Jest loads Jest configuration regardless of package.json type.
      type: fix
  createdAt: "2025-01-09"
  irVersion: 53

- version: 0.46.1
  changelogEntry:
    - summary: ESModule output is fixed to be compatible with Node.js ESM loading.
      type: fix
  createdAt: "2025-01-08"
  irVersion: 53

- version: 0.46.0
  changelogEntry:
    - summary: SDKs are now built and exported in both CommonJS (legacy) and ESModule format.
      type: feat
    - summary: |
        Export `serialization` code from root package export.
        ```ts
        import { serialization } from `@packageName`;
        ```

        The serialization code is also exported as `@packageName/serialization`.
        ```ts
        import * as serialization from `@packageName/serialization`;
        ```
      type: feat
    - summary: |
        `package.json` itself is exported in `package.json` to allow consumers to easily read metadata about the package they are consuming.
      type: feat
  createdAt: "2025-01-06"
  irVersion: 53

- version: 0.45.2
  changelogEntry:
    - summary: TS generated snippets now respect proper parameter casing when noSerdeLayer is enabled.
      type: fix
  createdAt: "2024-12-31"
  irVersion: 53

- version: 0.45.1
  changelogEntry:
    - summary: |
        Export everything inside of TypeScript namespaces that used to be ambient.

        For the `enableInlineTypes` feature, some namespaces were no longer declared (ambient), and types and interfaces inside the namespace would no longer be automatically exported without the `export` keyword. This fix exports everything that's inside these namespaces and also declared namespaces for good measure (in case they are not declared in the future).
      type: fix
  createdAt: "2024-12-27"
  irVersion: 53

- version: 0.45.0
  changelogEntry:
    - summary: Update dependencies of the generated TS SDK and Express generator. TypeScript has been updated to 5.7.2 which is a major version upgrade from 4.6.4.
      type: feat
  createdAt: "2024-12-26"
  irVersion: 53

- version: 0.44.5
  changelogEntry:
    - summary: Fix a bug where we attempt to parse an empty terminator when receiving streaming JSON responses.
      type: fix
  createdAt: "2024-12-23"
  irVersion: 53

- version: 0.44.4
  changelogEntry:
    - summary: Use specified defaults for pagination offset parameters during SDK generation.
      type: feat
  createdAt: "2024-12-20"
  irVersion: 53

- version: 0.44.3
  changelogEntry:
    - summary: Fix a bug where client would send request wrapper instead of the body of the request wrapper, when the request has inline path parameters and a body property.
      type: fix
  createdAt: "2024-12-18"
  irVersion: 53

- version: 0.44.2
  changelogEntry:
    - summary: Inline path parameters will use their original name when `retainOriginalName` or `noSerdeLayer` is enabled.
      type: fix
  createdAt: "2024-12-17"
  irVersion: 53

- version: 0.44.1
  changelogEntry:
    - summary: When there is an environment variable set, you do not need to pass in any parameters to the client constructor.
      type: fix
  createdAt: "2024-12-16"
  irVersion: 53

- version: 0.44.0
  changelogEntry:
    - summary: |
        Inline path parameters into request types by setting `inlinePathParameters` to `true` in the generator config.

        Here's an example of how users would use the same endpoint method without and with `inlinePathParameters` set to `true`.

        Without `inlinePathParameters`:

        ```ts
        await service.getFoo("pathParamValue", { id: "SOME_ID" });
        ```

        With `inlinePathParameters`:

        ```ts
        await service.getFoo({ pathParamName: "pathParamValue", id: "SOME_ID" });
        ```
      type: feat
  createdAt: "2024-12-13"
  irVersion: 53

- version: 0.43.1
  changelogEntry:
    - summary: When `noSerdeLayer` is enabled, streaming endpoints were failing to compile because they assumed that the serialization layer existed. This is now fixed.
      type: fix
  createdAt: "2024-12-11"
  irVersion: 53

- version: 0.43.0
  changelogEntry:
    - summary: |
        Generate inline types for inline schemas by setting `enableInlineTypes` to `true` in the generator config.
        When enabled, the inline schemas will be generated as nested types in TypeScript.
        This results in cleaner type names and a more intuitive developer experience.

        Before:

        ```ts
        // MyRootType.ts
        import * as MySdk from "...";

        export interface MyRootType {
          foo: MySdk.MyRootTypeFoo;
        }

        // MyRootTypeFoo.ts
        import * as MySdk from "...";

        export interface MyRootTypeFoo {
          bar: MySdk.MyRootTypeFooBar;
        }

        // MyRootTypeFooBar.ts
        import * as MySdk from "...";

        export interface MyRootTypeFooBar {}
        ```

        After:

        ```ts
        // MyRootType.ts
        import * as MySdk from "...";

        export interface MyRootType {
          foo: MyRootType.Foo;
        }

        export namespace MyRootType {
          export interface Foo {
            bar: Foo.Bar;
          }

          export namespace Foo {
            export interface Bar {}
          }
        }
        ```

        Now users can get the deep nested `Bar` type as follows:

        ```ts
        import { MyRootType } from MySdk;

        const bar: MyRootType.Foo.Bar = {};
        ```
      type: feat
  createdAt: "2024-12-11"
  irVersion: 53

- version: 0.42.7
  changelogEntry:
    - summary: |
        Support `additionalProperties` in OpenAPI or `extra-properties` in the Fern Defnition. Now
        an object that has additionalProperties marked as true will generate the following interface:

        ```ts
        interface User {
          propertyOne: string;
          [key: string]: any;
        }
        ```
      type: feat
  createdAt: "2024-12-03"
  irVersion: 53

- version: 0.42.6
  changelogEntry:
    - summary: Remove the generated `APIPromise` since it is not compatible on certain node versions.
      type: fix
  createdAt: "2024-11-23"
  irVersion: 53

- version: 0.42.5
  changelogEntry:
    - summary: Remove extraneous import in pagination snippets.
      type: fix
  createdAt: "2024-11-23"
  irVersion: 53

- version: 0.42.4
  changelogEntry:
    - summary: Improve `GeneratedTimeoutSdkError` error to include endpoint name in message.
      type: fix
  createdAt: "2024-11-21"
  irVersion: 53

- version: 0.42.3
  changelogEntry:
    - summary: Fixed issue with snippets used for pagination endpoints.
      type: fix
  createdAt: "2024-11-22"
  irVersion: 53

- version: 0.42.2
  changelogEntry:
    - summary: |
        Added documentation for pagination in the README. The snippet below will
        now show up on generated READMEs.

        ```typescript
        // Iterate through all items
        const response = await client.users.list();
        for await (const item of response) {
          console.log(item);
        }

        // Or manually paginate
        let page = await client.users.list();
        while (page.hasNextPage()) {
          page = await page.getNextPage();
        }
        ```
      type: feat
  createdAt: "2024-11-21"
  irVersion: 53

- version: 0.42.1
  changelogEntry:
    - summary: |
        Added support for passing additional headers in request options. For example:

        ```ts
        const response = await client.someEndpoint(..., {
          headers: {
            'X-Custom-Header': 'custom value'
          }
        });
        ```
      type: feat
  createdAt: "2024-11-20"
  irVersion: 53

- version: 0.42.0
  changelogEntry:
    - summary: |
        Added support for `.asRaw()` which allows users to access raw response data including headers. For example:

        ```ts
        const response = await client.someEndpoint().asRaw();
        console.log(response.headers["X-My-Header"]);
        console.log(response.body);
        ```
      type: feat
  createdAt: "2024-11-15"
  irVersion: 53

- version: 0.41.2
  changelogEntry:
    - summary: Actually remove `jest-fetch-mock` from package.json.
      type: fix
  createdAt: "2024-11-18"
  irVersion: 53

- version: 0.41.1
  changelogEntry:
    - summary: Remove dev dependency on `jest-fetch-mock`.
      type: fix
  createdAt: "2024-11-02"
  irVersion: 53

- version: 0.41.0
  changelogEntry:
    - summary: Add a variable jitter to the exponential backoff and retry.
      type: feat
  createdAt: "2024-10-08"
  irVersion: 53

- version: 0.41.0-rc2
  changelogEntry:
    - summary: Generated READMEs now include improved usage snippets for pagination and streaming endpoints.
      type: feat
  createdAt: "2024-10-08"
  irVersion: 53

- version: 0.41.0-rc1
  changelogEntry:
    - summary: Fixes a broken unit test introduced in 0.41.0-rc0.
      type: fix
  createdAt: "2024-10-08"
  irVersion: 53

- version: 0.41.0-rc0
  changelogEntry:
    - summary: The generated SDK now supports bytes (`application/octet-stream`) requests.
      type: feat
  createdAt: "2024-10-08"
  irVersion: 53

- version: 0.40.8
  changelogEntry:
    - summary: File array uploads now call `request.appendFile` instead of `request.append` which was causing form data to be in a corrupted state.
      type: fix
  createdAt: "2024-09-28"
  irVersion: 53

- version: 0.40.7
  changelogEntry:
    - summary: |
        The generated README will now have a section that links to the generated SDK Reference (in `reference.md`).

        ```md
        ## Reference

        A full reference for this library can be found [here](./reference.md).
        ```
      type: fix
  createdAt: "2024-09-28"
  irVersion: 53

- version: 0.40.6
  changelogEntry:
    - summary: The TypeScript SDK now supports specifying a custom contentType if one is specified.
      type: fix
  createdAt: "2024-09-18"
  irVersion: 53

- version: 0.40.5
  changelogEntry:
    - summary: The snippet templates for file upload are now accurate and also respect the feature flag `inlineFileProperties`.
      type: fix
  createdAt: "2024-09-18"
  irVersion: 53

- version: 0.40.4
  changelogEntry:
    - summary: Upgrades dependency `stream-json` which improves the performance when reading large API specs. This version will improve your `fern generate` performance.
      type: fix
  createdAt: "2024-09-12"
  irVersion: 53

- version: 0.40.3
  changelogEntry:
    - summary: |
        If the serde layer is enabled, then all the serializers are exported under the namespace `serializers`.

        ```ts
        import { serializers } from "@plantstore/sdk";

        export function main(): void {
          // serialize to json

          const json = serializers.Plant.toJson({
            name: "fern"
          });

          const parsed = serializers.Plant.parseOrThrow(`{ "name": "fern" }`);
        }
        ```
      type: fix
  createdAt: "2024-09-12"
  irVersion: 53

- version: 0.40.2
  changelogEntry:
    - summary: The generated SDK now handles reading IR JSONs that are larger than 500MB. In order to to this, the function `streamObjectFromFile` is used instead of `JSON.parse`.
      type: fix
  createdAt: "2024-09-12"
  irVersion: 53

- version: 0.40.1
  changelogEntry:
    - summary: The generated snippets now inline referenced request objects given they are not named, they need to be inlined.
      type: fix
  createdAt: "2024-09-12"
  irVersion: 53

- version: 0.40.0
  changelogEntry:
    - summary: |
        A new configuration flag has now been added that will automatically generate
        `BigInt` for `long` and `bigint` primitive types. To turn this flag on:

        ```yml
        groups:
          ts-sdk:
            name: fernapi/fern-typescript-sdk
            version: 0.40.0
            config:
              useBigInt: true
        ```
      type: feat
  createdAt: "2024-09-12"
  irVersion: 53

- version: 0.39.8
  changelogEntry:
    - summary: |
        The generated enum examples now reference the value of the enum directly instead
        of using the enum itself.

        ### Before

        ```ts
        {
          "genre": Imdb.Genre.Humor,
        }
        ```

        ### After

        ```ts
        {
          "genre": "humor"
        }
        ```
      type: fix
  createdAt: "2024-09-11"
  irVersion: 53

- version: 0.39.7
  changelogEntry:
    - summary: |
        The SDK now produces a `version.ts` file where we export a constant called `SDK_VERSION`.
        This constant can be used by different utilities to dynamically import in the version (for example, if someone wants to customize the user agent).
      type: chore
  createdAt: "2024-08-27"
  irVersion: 53

- version: 0.39.6
  changelogEntry:
    - summary: |
        Browser clients can now import streams, via `readable-streams` polyfill. Additionally adds a
        webpack unit test to verify that the core utilities can be compiled.
      type: fix
  createdAt: "2024-08-27"
  irVersion: 53

- version: 0.39.5
  changelogEntry:
    - summary: |
        If `noSerdeLayer` is enabled, then the generated TypeScript SDK snippets and wire tests
        will not use `Date` objects but instead use strings. Without this fix, the generated
        wire tests would result in failures.
      type: fix
  createdAt: "2024-08-20"
  irVersion: 53

- version: 0.39.4
  changelogEntry:
    - summary: Ensure that environment files don't generate, unless there is a valid environment available.
      type: fix
  createdAt: "2024-08-20"
  irVersion: 53

- version: 0.39.3
  changelogEntry:
    - summary: Multipart form data unit tests only get generated if the SDK has multipart form uploads.
      type: fix
  createdAt: "2024-08-16"
  irVersion: 53

- version: 0.39.2
  changelogEntry:
    - summary: |
        Allows filenames to be passed from underlying File objects in Node 18+ and browsers
        Users can now supply files like so, using a simple multipart upload API as an example:
        ```typescript
        client.file.upload(new File([...blobParts], 'filename.ext'), ...)
        ```
        `filename.ext` will be encoded into the upload.
      type: fix
  createdAt: "2024-08-16"
  irVersion: 53

- version: 0.39.1
  changelogEntry:
    - summary: |
        The SDK now supports looking directly at a `hasNextPage` property for offset pagination if configured.
        Previously the SDK would look if the number of items were empty, but this failed in certain edge cases.
      type: feat
  createdAt: "2024-08-07"
  irVersion: 53

- version: 0.38.6
  changelogEntry:
    - summary: |
        The SDK generator now sends a `User-Agent` header on each request that is set to
        `<package>/<version>`. For example if your package is called `imdb` and is versioned `0.1.0`, then
        the user agent header will be `imdb/0.1.0`.
      type: feat
  createdAt: "2024-08-07"
  irVersion: 53

- version: 0.38.5
  changelogEntry:
    - summary: Addressed fetcher unit test flakiness by using a mock fetcher
      type: fix
  createdAt: "2024-08-07"
  irVersion: 53

- version: 0.38.4
  changelogEntry:
    - summary: Literal templates are generated if they are union members
      type: fix
    - summary: Snippet templates no longer try to inline objects within containers
      type: fix
  createdAt: "2024-08-04"
  irVersion: 53

- version: 0.38.3
  changelogEntry:
    - summary: Adds async iterable to StreamWrapper implementation for easier use with downstream dependencies.
      type: fix
  createdAt: "2024-08-02"
  irVersion: 53

- version: 0.38.2
  changelogEntry:
    - summary: Refactors the `noScripts` feature flag to make sure that no `yarn install` commands can be accidentally triggered.
      type: fix
  createdAt: "2024-08-01"
  irVersion: 53

- version: 0.38.1
  changelogEntry:
    - summary: |
        A feature flag called `noScripts` has been introduced to prevent the generator from running any scripts such as `yarn format` or `yarn install`. If any of the scripts
        cause errors, toggling this option will allow you to receive the generated code.

        ```
        - name: fernapi/fern-typescript-sdk
          version: 0.38.1
          config:
            noScripts: true
        ```
      type: feat
  createdAt: "2024-08-01"
  irVersion: 53

- version: 0.38.0-rc0
  changelogEntry:
    - summary: Upgrade to IRv53.
      type: internal
    - summary: The generator now creates snippet templates for undiscriminated unions.
      type: chore
  createdAt: "2024-07-31"
  irVersion: 53

- version: 0.37.0-rc0
  changelogEntry:
    - summary: |
        The business plan Typescript SDK will now generate wire tests if the feature flag in the configuration is turned on.

        ```
        - name: fernapi/fern-typescript-sdk
          version: 0.37.0-rc0
          config:
            generateWireTests: true
        ```
      type: feat
  createdAt: "2024-07-29"
  irVersion: 50

- version: 0.36.6
  changelogEntry:
    - summary: Now import paths are correctly added to getResponseBody tests. CI checks also added.
      type: fix
  createdAt: "2024-07-29"
  irVersion: 50

- version: 0.36.5
  changelogEntry:
    - summary: Now, server sent events are treated differently as streaming responses, to ensure the correct wrapping happens.
      type: fix
  createdAt: "2024-07-29"
  irVersion: 50

- version: 0.36.4
  changelogEntry:
    - summary: Now, import paths are correctly added to stream wrapper tests.
      type: fix
  createdAt: "2024-07-26"
  irVersion: 50

- version: 0.36.3
  changelogEntry:
    - summary: Support starting the stream on `StreamWrapper.pipe(...)` for shorter syntax when dealing with `node:stream` primitives.
      type: fix
  createdAt: "2024-07-26"
  irVersion: 50

- version: 0.36.2
  changelogEntry:
    - summary: |
        This release comes with numerous improvements to streaming responses:

        1. Introduces new stream wrapper polyfills that implement the ability to stream to more streams, per environment.
        2. For `Node 18+`, stream responses can now be piped to `WritableStream`. They can also be streamed to `stream.Writable`, as possible before.
        3. For `< Node 18`, stream responses can be piped to `stream.Writeable`, as before.
        4. For `Browser` environments, stream responses can be piped to `WritableStream`.
        5. For `Cloudflare Workers`, stream responses can be piped to `WritableStream`.
      type: fix
    - summary: Now, there are generated unit tests for the `fetcher/stream-wrappers` core directory which makes sure that Fern's stream wrapping from responses work as expected!
      type: fix
  createdAt: "2024-07-26"
  irVersion: 50

- version: 0.36.1
  changelogEntry:
    - summary: Now, there are generated unit tests for the `auth` and `fetcher` core directory which makes sure that Fern's fetcher and authorization helpers work as expected!
      type: fix
  createdAt: "2024-07-16"
  irVersion: 50

- version: 0.36.0
  changelogEntry:
    - summary: Now, there are generated unit tests for the `schemas` core directory which makes sure that Fern's request + response validation will work as expected!
      type: fix
  createdAt: "2024-07-16"
  irVersion: 50

- version: 0.35.0
  changelogEntry:
    - summary: Support Multipart Form uploads where `fs.createReadStream` is passed. This requires coercing the stream into a `File`.
      type: fix
  createdAt: "2024-07-16"
  irVersion: 50

- version: 0.34.0
  changelogEntry:
    - summary: Upgrade to IRv50.
      type: internal
    - summary: |
        Add support for generating an API version scheme in `version.ts`.
        Consider the following `api.yml` configuration:

        ```yaml
        version:
          header: X-API-Version
          default: "1.0.0"
          values:
            - "1.0.0-alpha"
            - "1.0.0-beta"
            - "1.0.0"
        ```

        The following `version.ts` file is generated:

        ```typescript
        /**
        * This file was auto-generated by Fern from our API Definition.
        */

        /** The version of the API, sent as the X-API-Version header. */
        export type AcmeVersion = "1.0.0" | "2.0.0" | "latest";
        ```

        If a default value is specified, it is set on every request but can be overridden
        in either the client-level `Options` or call-specific `RequestOptions`. If a default
        value is _not_ specified, the value of the header is required on the generated `Options`.

        An example call is shown below:

        ```typescript
        import { AcmeClient } from "acme";

        const client = new AcmeClient({ apiKey: "YOUR_API_KEY", xApiVersion: "2.0.0" });
        await client.users.create({
          firstName: "john",
          lastName: "doe"
        });
        ```
      type: feat
  createdAt: "2024-07-16"
  irVersion: 50

- version: 0.33.0
  changelogEntry:
    - summary: |
        This release comes with numerous improvements to multipart uploads:

        1. `Fetcher.ts` no longer depends on form-data and formdata-node which reduces
          the size of the SDK for all consumers that are not leveraging multipart form
          data uploads.
        2. The SDK now accepts `fs.ReadStream`, `Blob` and `File` as inputs and handles
          parsing them appropriately.
        3. By accepting a `Blob` as a file parameter, the SDK now supports sending the
          filename when making a request.
      type: fix
  createdAt: "2024-07-16"
  irVersion: 48

- version: 0.32.0
  changelogEntry:
    - summary: The `reference.md` is now generated for every SDK.
      type: feat
    - summary: The `reference.md` is now generated by the `generator-cli`.
      type: feat
    - summary: The `reference.md` includes a single section for the _first_ example specified on the endpoint. Previously, a separate section was included for _every_ example.
      type: fix
  createdAt: "2024-07-15"
  irVersion: 48

- version: 0.31.0
  changelogEntry:
    - summary: |
        Add `omitUndefined` generator option. This is enabled with the following config:

        ```yaml
        groups:
          generators:
            - name: fernapi/fern-typscript-node-sdk
              version: 0.31.0
              ...
              config:
                omitUndefined: true
        ```

        When enabled, any property set to an explicit `undefined` is _not_ included
        in the serialized result. For example,

        ```typescript
        const request: Acme.CreateUserRequest = {
          firstName: "John",
          lastName: "Doe",
          email: undefined
        };
        ```

        By default, explicit `undefined` values are serialized as `null` like so:

        ```json
        {
          "firstName": "John",
          "lastName": "Doe",
          "email": null
        }
        ```

        When `omitUndefined` is enabled, the JSON object is instead serialized as:

        ```json
        {
          "firstName": "John",
          "lastName": "Doe"
        }
        ```
      type: feat
  createdAt: "2024-07-12"
  irVersion: 48

- version: 0.30.0
  changelogEntry:
    - summary: Client-level `Options` now supports overriding global headers like version.
      type: feat
  createdAt: "2024-07-11"
  irVersion: 48

- version: 0.29.2
  changelogEntry:
    - summary: Fix serialization of types with circular references
      type: fix
  createdAt: "2024-07-10"
  irVersion: 48

- version: 0.29.1
  changelogEntry:
    - summary: |
        Pagination endpoints that define nested offset/cursor properties are now functional.
        A new `setObjectProperty` helper is used to dynamically set the property, which is inspired
        by Lodash's `set` function (https://lodash.com/docs/4.17.15#set).

        The generated code now looks like the following:

        ```typescript
        let _offset = request?.pagination?.page != null ? request?.pagination?.page : 1;
        return new core.Pageable<SeedPagination.ListUsersPaginationResponse, SeedPagination.User>({
          response: await list(request),
          hasNextPage: (response) => (response?.data ?? []).length > 0,
          getItems: (response) => response?.data ?? [],
          loadPage: (_response) => {
            _offset += 1;
            return list(core.setObjectProperty(request, "pagination.page", _offset));
          }
        });
        ```
      type: fix
  createdAt: "2024-07-10"
  irVersion: 48

- version: 0.29.0
  changelogEntry:
    - summary: Upgrade to IRv48.
      type: internal
    - summary: Add support for pagination endpoints that require request body properties.
      type: feat
    - summary: |
        Add support for pagination with an offset step. This is useful for endpoints that page based on the element index rather than a page index (i.e. the 100th element vs. the 10th page).

        This feature shares the same UX as both the `offset` and `cursor` pagination variants.
      type: feat
  createdAt: "2024-07-09"
  irVersion: 48

- version: 0.29.0-rc0
  changelogEntry:
    - summary: All serializers in the generated SDK are now synchronous. This makes the serializers easier to use and improves the performance as well.
      type: fix
  createdAt: "2024-07-09"
  irVersion: 46

- version: 0.28.0-rc0
  changelogEntry:
    - summary: Add support for offset pagination, which uses the same pagination API introduced in `0.26.0-rc0`.
      type: feat
  createdAt: "2024-07-09"
  irVersion: 46

- version: 0.27.2
  changelogEntry:
    - summary: The generated readme now moves the sections for `AbortController`, `Runtime Compatibility` and `Custom Fetcher` under the Advanced section in the generated README.
      type: fix
  createdAt: "2024-07-08"
  irVersion: 46

- version: 0.27.1
  changelogEntry:
    - summary: |
        Support JSR publishing. If you would like your SDK to be published to JSR, there is now a configuration option called `publishToJsr: true`. When enabled, the generator will
        generate a `jsr.json` as well as a GitHub workflow to publish to JSR.

        ```yaml
        - name: fernapi/fern-typescript-sdk
          version: 0.27.1
          config:
            publishToJsr: true
        ```
      type: feat
  createdAt: "2024-07-08"
  irVersion: 46

- version: 0.27.0
  changelogEntry:
    - summary: Boolean literal headers can now be overridden via `RequestOptions`.
      type: fix
    - summary: |
        The generated `.github/workflows/ci.yml` file now supports NPM publishing with alpha/beta dist tags. If the selected version contains the `alpha` or `beta` substring,
        the associated dist tag will be added in the `npm publish` command like the following:

        ```sh
        # Version 1.0.0-beta
        npm publish --tag beta
        ```

        For more on NPM dist tags, see https://docs.npmjs.com/adding-dist-tags-to-packages
      type: feat
  createdAt: "2024-07-08"
  irVersion: 46

- version: 0.26.0-rc3
  changelogEntry:
    - summary: |
        The typescript generator now returns all `FormData` headers and Fetcher no longer stringifies stream.Readable type.
      type: fix
  createdAt: "2024-06-30"
  irVersion: 46

- version: 0.26.0-rc2
  changelogEntry:
    - summary: |
        `RequestOptions` now supports overriding global headers like authentication and version.
      type: feat
  createdAt: "2024-06-27"
  irVersion: 46

- version: 0.26.0-rc1
  changelogEntry:
    - summary: The generator was skipping auto pagination for item arrays that were optional. Now, those are safely handled as well.
      type: fix
  createdAt: "2024-06-27"
  irVersion: 46

- version: 0.26.0-rc0
  changelogEntry:
    - summary: |
        The TypeScript generator now supports cursor-based auto pagination. With auto pagination, a user can simply iterate over the results automatically:

        ```ts
        for (const user of client.users.list()) {
          consoler.log(user);
        }
        ```

        Users can also paginate over data manually

        ```ts
        const page = client.users.list();
        for (const user of page.data) {
          consoler.log(user);
        }

        // Helper methods for manually paginating:
        while (page.hasNextPage()) {
          page = page.getNextPage();
          // ...
        }
        ```
      type: feat
  createdAt: "2024-06-27"
  irVersion: 46

- version: 0.25.3
  changelogEntry:
    - summary: The generator is now upgraded to `v46.2.0` of the IR.
      type: internal
  createdAt: "2024-06-26"
  irVersion: 46

- version: 0.25.3
  changelogEntry:
    - summary: The generator is now upgraded to `v46.2.0` of the IR.
      type: internal
  createdAt: "2024-06-26"
  irVersion: 46

- version: 0.25.2
  changelogEntry:
    - summary: The generator now removes `fs`, `path`, and `os` dependencies from the browser runtime.
      type: fix
  createdAt: "2024-06-20"
  irVersion: 46

- version: 0.25.1
  changelogEntry:
    - summary: The generator now removes `fs`, `path`, and `os` dependencies from the browser runtime.
      type: fix
  createdAt: "2024-06-20"
  irVersion: 46

- version: 0.25.0
  changelogEntry:
    - summary: The generator now generates snippets for streaming endpoints. There is also a fix where literals are excluded from inlined requests.
      type: fix
  createdAt: "2024-06-19"
  irVersion: 46

- version: 0.25.0-rc0
  changelogEntry:
    - summary: The generator now merges the user's original `README.md` file (if any).
      type: feat
  createdAt: "2024-06-19"
  irVersion: 46

- version: 0.24.4
  changelogEntry:
    - summary: APIs that specify a default environment no longer include an unused environment import in their generated snippets.
      type: fix
  createdAt: "2024-06-19"
  irVersion: 46

- version: 0.24.3
  changelogEntry:
    - summary: The generator only adds a publish step in github actions if credentials are specified.
      type: fix
  createdAt: "2024-06-18"
  irVersion: 46

- version: 0.24.2
  changelogEntry:
    - summary: Remove the unnecessary client call from the request/response README.md section.
      type: feat
    - summary: |
        The generated README.md snippets now correctly referenced nested methods. For example,
        `client.users.create` (instead of `client.create`) in the following:

        ```ts
        import { AcmeClient } from "acme";

        const client = new AcmeClient({ apiKey: "YOUR_API_KEY" });
        await client.users.create({
          firstName: "john",
          lastName: "doe"
        });
        ```
      type: fix
  createdAt: "2024-06-19"
  irVersion: 46

- version: 0.24.1
  changelogEntry:
    - summary: |
        Dynamic snippets now support importing the client directly from the package.

        ```typescript
        import { MyClient } from "@org/sdk";

        const client = new MyClient({ ... });
        ```
      type: fix
  createdAt: "2024-06-19"
  irVersion: 46

- version: 0.24.0
  changelogEntry:
    - summary: Add dynamic client instantiation snippets
      type: feat
  createdAt: "2024-06-18"
  irVersion: 46

- version: 0.24.0-rc0
  changelogEntry:
    - summary: Dynamic client instantiation snippets are now generated. Note this only affects enterprise users that are using Fern's Snippets API.
      type: feat
  createdAt: "2024-06-18"
  irVersion: 46

- version: 0.23.3
  changelogEntry:
    - summary: The NPM publish job is _not_ generated if the token environment variable is not specified.
      type: fix
    - summary: |
        The snippets now use the `client` variable name like so:

        ```ts
        import { AcmeClient } from "acme";

        const client = new AcmeClient({ apiKey: "YOUR_API_KEY" });
        await client.users.create({
          firstName: "john",
          lastName: "doe"
        });
        ```
      type: feat
  createdAt: "2024-06-17"
  irVersion: 46

- version: 0.23.2
  changelogEntry:
    - summary: Client constructor snippets now include an `environment` property whenever it's required.
      type: fix
    - summary: The import paths included in the `README.md` exclusively use double quotes.
      type: fix
    - summary: When an NPM package name is not specified, the generated `README.md` will default to using the namespace export.
      type: fix
  createdAt: "2024-06-14"
  irVersion: 46

- version: 0.23.1
  changelogEntry:
    - summary: Undiscriminated unions used as map keys examples no longer return an error.
      type: fix
  createdAt: "2024-06-13"
  irVersion: 46

- version: 0.23.0
  changelogEntry:
    - summary: The latest version of the `generator-cli` (used to generate `README.md` files) is always installed.
      type: fix
  createdAt: "2024-06-12"
  irVersion: 46

- version: 0.23.0-rc1
  changelogEntry:
    - summary: |
        Introduce a custom configuration for arbitrary package json field. Now you can specify
        arbitrary key, value pairs that you want to be merged in the generated `package.json`.

        ```yml
        config:
          packageJson:
            dependencies:
              my-dep: "2.0.0"
            bin: "./index.js"
        ```
      type: fix
  createdAt: "2024-06-11"
  irVersion: 46

- version: 0.23.0-rc0
  changelogEntry:
    - summary: |
        Union snippet templates are fixed in 2 ways:
        1. The templates do not have a leading single quote (a typo from before)
        2. The templates now inline union properties (in certain cases)
      type: fix
  createdAt: "2024-06-07"
  irVersion: 46

- version: 0.22.0
  changelogEntry:
    - summary: Add support for higher quality `README.md` generation.
      type: feat
  createdAt: "2024-06-07"
  irVersion: 46

- version: 0.21.1
  changelogEntry:
    - summary: Detect `workerd` (Cloudflare) environments in `Runtime.ts`. The `Stream` class which is used for Server-Sent Events now prefers `TextDecoder` if it is present in the environment, to work in Cloudflare environments.
      type: feat
  createdAt: "2024-06-05"
  irVersion: 46

- version: 0.21.0
  changelogEntry:
    - summary: The generator now supports `bigint` types.
      type: feat
    - summary: Bump to IRv46.
      type: internal
  createdAt: "2024-06-05"
  irVersion: 46

- version: 0.20.9
  changelogEntry:
    - summary: TypeScript generator outputs code snippets that have `example-identifier` embedded.
      type: fix
  createdAt: "2024-06-02"
  irVersion: 43

- version: 0.20.8
  changelogEntry:
    - summary: TypeScript projects were skipping added peer dependencies in certain cases, now those are fixed.
      type: feat
  createdAt: "2024-06-02"
  irVersion: 43

- version: 0.20.7
  changelogEntry:
    - summary: Simplify the error handling introduced in `0.20.6` so that it more easily handles endpoints that include structured errors.
      type: fix
  createdAt: "2024-05-31"
  irVersion: 43

- version: 0.20.6
  changelogEntry:
    - summary: |
        This updates the behavior of the failure condition introduced in `0.20.2`; the SDK
        now throws an error whenever we fail to refresh an access token even if `neverThrowErrors`
        is set. We treat this failure as a systematic exception, so it's OK to throw in this case.
      type: fix
  createdAt: "2024-05-31"
  irVersion: 43

- version: 0.20.5
  changelogEntry:
    - summary: |
        Support setting `extraPeerDependencies` and `extraPeerDependenciesMeta` as
        configuration arguments. For example:

        ```yaml
        extraPeerDependencies:
          "openai": "^4.47.1"
        extraPeerDependenciesMeta:
          "openai":
            optional: true
        ```
      type: feat
  createdAt: "2024-05-30"
  irVersion: 43

- version: 0.20.4
  changelogEntry:
    - summary: Functionality to generate integration tests against a mock server has been disabled.
      type: fix
  createdAt: "2024-05-29"
  irVersion: 43

- version: 0.20.2
  changelogEntry:
    - summary: |
        The OAuth token provider supports SDKs that enable the `neverThrowErrors` setting.
        If the OAuth token provider fails to retrieve and/or refresh an access token, an error
        will _not_ be thrown. Instead, the original access token will be used and the user will be
        able to act upon an error available on the response. For example,

        ```ts
        const response = await client.user.get(...)
        if (!response.ok) {
          // Handle the response.error ...
        }
        ```
      type: fix
  createdAt: "2024-05-29"
  irVersion: 43

- version: 0.20.1
  changelogEntry:
    - summary: Remove instances of `node:stream` so that the generated SDK is Webpack + Next.js compatible.
      type: fix
  createdAt: "2024-05-29"
  irVersion: 43

- version: 0.20.1-rc0
  changelogEntry:
    - summary: URL encoded bodies are now appropriately encoded within the fetcher.
      type: fix
  createdAt: "2024-05-29"
  irVersion: 43

- version: 0.20.1
  changelogEntry:
    - summary: Remove node:stream imports for Webpack and Next.js compatibility
      type: fix
    - summary: Fix URL encoded body encoding in fetcher
      type: fix
  createdAt: "2024-05-29"
  irVersion: 43

- version: 0.20.0-rc1
  changelogEntry:
    - summary: |
        Pass `abortSignal` to `Stream` for server-sent-events and JSON streams so that the user can opt out and break from a stream.
      type: fix
  createdAt: "2024-05-24"
  irVersion: 43

- version: 0.20.0-rc1
  changelogEntry:
    - summary: |
        Pass `abortSignal` to `Stream` for server-sent-events and JSON streams so that the user can opt out and break from a stream.
      type: fix
  createdAt: "2024-05-24"
  irVersion: 43

- version: 0.20.0-rc0
  changelogEntry:
    - summary: |
        Add `abortSignal` to `RequestOptions`. SDK consumers can now specify an
        an arbitrary abort signal that can interrupt the API call.

        ```ts
        const controller = new AbortController();
        client.endpoint.call(..., {
          abortSignal: controller.signal,
        })
        ```
      type: feat
  createdAt: "2024-05-24"
  irVersion: 43

- version: 0.19.0
  changelogEntry:
    - summary: |
        Add `inlineFileProperties` configuration to support generating file upload properties
        as in-lined request properties (instead of positional parameters). Simply configure the following:

        ```yaml
        - name: fernapi/fern-typscript-node-sdk
          version: 0.19.0
          ...
          config:
            inlineFileProperties: true
        ```

        **Before**:

        ```ts
        /**
          * @param {File | fs.ReadStream} file
          * @param {File[] | fs.ReadStream[]} fileList
          * @param {File | fs.ReadStream | undefined} maybeFile
          * @param {File[] | fs.ReadStream[] | undefined} maybeFileList
          * @param {Acme.MyRequest} request
          * @param {Service.RequestOptions} requestOptions - Request-specific configuration.
          *
          * @example
          *     await client.service.post(fs.createReadStream("/path/to/your/file"), [fs.createReadStream("/path/to/your/file")], fs.createReadStream("/path/to/your/file"), [fs.createReadStream("/path/to/your/file")], {})
          */
        public async post(
            file: File | fs.ReadStream,
            fileList: File[] | fs.ReadStream[],
            maybeFile: File | fs.ReadStream | undefined,
            maybeFileList: File[] | fs.ReadStream[] | undefined,
            request: Acme.MyRequest,
            requestOptions?: Acme.RequestOptions
        ): Promise<void> {
          ...
        }
        ```

        **After**:

        ```ts
        /**
          * @param {Acme.MyRequest} request
          * @param {Service.RequestOptions} requestOptions - Request-specific configuration.
          *
          * @example
          *     await client.service.post({
          *        file: fs.createReadStream("/path/to/your/file"),
          *        fileList: [fs.createReadStream("/path/to/your/file")]
          *     })
          */
        public async post(
            request: Acme.MyRequest,
            requestOptions?: Service.RequestOptions
        ): Promise<void> {
          ...
        }
        ```
      type: feat
  createdAt: "2024-05-20"
  irVersion: 43

- version: 0.18.3
  changelogEntry:
    - summary: The generator now uses the latest FDR SDK.
      type: internal
  createdAt: "2024-05-17"
  irVersion: 43

- version: 0.18.2
  changelogEntry:
    - summary: |
        If OAuth is configured, the generated `getAuthorizationHeader` helper now treats the
        bearer token as optional. This prevents us from sending the `Authorization` header
        when retrieving the access token.
      type: fix
  createdAt: "2024-05-15"
  irVersion: 43

- version: 0.18.1
  changelogEntry:
    - summary: |
        If OAuth environment variables are specified, the `clientId` and `clientSecret` parameters
        are optional.

        ```ts
        export declare namespace Client {
          interface Options {
              ...
              clientId?: core.Supplier<string>;
              clientSecret?: core.Supplier<string>;
          }
          ...
        }
        ```
      type: fix
  createdAt: "2024-05-14"
  irVersion: 43

- version: 0.18.0
  changelogEntry:
    - summary: |
        Add support for the OAuth client credentials flow. The new `OAuthTokenProvider` automatically
        resolves the access token and refreshes it as needed. The resolved access token is then used as the
        bearer token in all client requests.
      type: feat
  createdAt: "2024-05-13"
  irVersion: 43

- version: 0.17.1
  changelogEntry:
    - summary: Multipart form data requests are now compatible across browser and Node.js runtimes.
      type: fix
  createdAt: "2024-05-06"
  irVersion: 43

- version: 0.17.0
  changelogEntry:
    - summary: Bump to v43 of IR which means that you will need `0.26.1` of the Fern CLI version. To bump your CLI version, please run `fern upgrade`.
      type: internal
  createdAt: "2024-05-06"
  irVersion: 43

- version: 0.16.0-rc8
  changelogEntry:
    - summary: |
        The SDK generator now supports upload endpoints that specify an array of files like so:

        ```ts
        /**
          * @param {File[] | fs.ReadStream[]} files
          * @param {Acme.UploadFileRequest} request
          * @param {Service.RequestOptions} requestOptions - Request-specific configuration.
          */
        public async post(
            files: File[] | fs.ReadStream[],
            request: Acme.UploadFileRequest,
            requestOptions?: Service.RequestOptions
        ): Promise<void> {
            const _request = new FormData();
            for (const _file of files) {
              _request.append("files", _file);
            }
            ...
        }
        ```
      type: feat
  createdAt: "2024-05-06"
  irVersion: 38

- version: 0.16.0-rc7
  changelogEntry:
    - summary: |
        The SDK generator now supports `@param` JSDoc comments for endpoint parameters.
        The generator now arranges JSDoc in a few separate groups, one for each of `@param`, `@throws`,
        and `@examples` like so:

        ```ts
          /**
          * This endpoint checks the health of a resource.
          *
          * @param {string} id - A unique identifier.
          * @param {Service.RequestOptions} requestOptions - Request-specific configuration.
          *
          * @throws {@link Acme.UnauthorizedRequest}
          * @throws {@link Acme.BadRequest}
          *
          * @example
          *     await testSdk.health.service.check("id-2sdx82h")
          */
          public async check(id: string, requestOptions?: Service.RequestOptions): Promise<void> {
            ...
          }
        ```
      type: feat
    - summary: |
        The generator will only include user-provided examples if they exist, and otherwise
        only include a single generated example, like so:

        ```ts
          /**
          * This endpoint checks the health of a resource.
          *
          * @example
          *     await testSdk.health.service.check("id-2sdx82h")
          */
          public async check(id: string, requestOptions?: Service.RequestOptions): Promise<void> {
            ...
          }
        ```
      type: feat
    - summary: |
        The SDK generator now escapes path parameters that would previously create invalid
        URLs (e.g. "\\example"). Method implementations will now have references to
        `encodeURIComponent` like the following:

        ```ts
        const _response = await core.fetcher({
          url: urlJoin(
            (await core.Supplier.get(this._options.environment)) ?? environments.AcmeEnvironment.Prod,
            `/users/${encodeURIComponent(userId)}`
          ),
          ...
        });
        ```
      type: fix
  createdAt: "2024-04-30"
  irVersion: 38

- version: 0.16.0-rc6
  changelogEntry:
    - summary: snippet templates now move file upload parameters to unnamed args
      type: fix
  createdAt: "2024-04-30"
  irVersion: 38

- version: 0.16.0-rc5
  changelogEntry:
    - summary: remove duplicate quotation marks in snippet templates
      type: fix
  createdAt: "2024-04-30"
  irVersion: 38

- version: 0.16.0-rc4
  changelogEntry:
    - summary: fixes to styling of the SDK code snippet templates.
      type: fix
  createdAt: "2024-04-25"
  irVersion: 38

- version: 0.16.0-rc0
  changelogEntry:
    - summary: The generator now registers snippet templates which can be used for dynamic SDK code snippet generation.
      type: feat
  createdAt: "2024-04-24"
  irVersion: 38

- version: 0.15.1-rc1
  changelogEntry:
    - summary: |
        Earlier for inlined request exports, we were doing the following:

        ```ts
        export { MyRequest } from "./MyRequest";
        ```

        In an effort to make the generated code JSR compatible, the TS generator
        will now append the `type` explicitly for request exports.

        ```ts
        export { type MyRequest } from "./MyRequest";
        ```
      type: feat
  createdAt: "2024-04-24"
  irVersion: 38

- version: 0.15.1-rc0
  changelogEntry:
    - summary: plain text responses are now supported in the TypeScript generator.
      type: feat
  createdAt: "2024-04-22"
  irVersion: 38

- version: 0.15.0-rc1
  changelogEntry:
    - summary: |
        Minor fixes to SSE processing. In particular, stream terminal characters are now
        respected like `[DONE]` and JSON parsed data is sent to the deserialize function.
      type: fix
  createdAt: "2024-04-22"
  irVersion: 38

- version: 0.15.0-rc0
  changelogEntry:
    - summary: |
        Bump to v38 of IR and support server-sent events where the events are sent
        with a `data: ` prefix and terminated with a new line.
      type: feat
  createdAt: "2024-04-19"
  irVersion: 38

- version: 0.14.1-rc5
  changelogEntry:
    - summary: Code snippets are generated for file upload endpoints using `fs.readStream`. Previously, generation for these endpoints was being skipped.
      type: fix
    - summary: If integration tests are not enabled, simple jest tests with a `yarn test` script will be created.
      type: fix
    - summary: |
        In an effort to make the generated code JSR compatible, the generator now
        directly imports from files instead of using directory imports.
      type: feat
    - summary: |
        In an effort to make the generated code JSR compatible, we make sure all methods
        are strongly typed with return signatures (in this case `_getAuthorizationHeader()`).
      type: feat
    - summary: Generate code snippet for FileDownload endpoint
      type: fix
    - summary: |
        Import for `node-fetch` in `Fetcher.ts` uses a dynamic import instead of `require` which
        so that the SDK works in ESM environments (that are using local file output). When the
        `outputEsm` config flag is turned on, the dynamic import will be turned into an ESM specific import.
      type: fix
    - summary: |
        The test job in `ci.yml` works even if you have not configured Fern to
        generate integration tests.

        Without integration tests the test job will run `yarn && yarn test`. With the
        integration tests, the test job will delegate to the fern cli `fern yarn test`.
      type: fix
    - summary: |
        Add `allowExtraFields` option to permit extra fields in the serialized request.

        ```yaml
        - name: fernapi/fern-typscript-node-sdk
          version: 0.14.0-rc0
          ...
          config:
            allowExtraFields: true
        ```
      type: feat
  createdAt: "2024-04-17"
  irVersion: 37

- version: 0.13.0
  changelogEntry:
    - summary: Support V37 of the IR.
      type: internal
  createdAt: "2024-04-09"
  irVersion: 37

- version: 0.13.0-rc0
  changelogEntry:
    - summary: |
        Add `retainOriginalCasing` option to preserve the naming convention expressed in the API.
        For example, the following Fern definition will generate a type like so:

        ```yaml
        types:
          GetUsersRequest
            properties:
              group_id: string
        ```

        **Before**

        ```typescript
        export interface GetUsersRequest {
          groupId: string;
        }

        export interface GetUsersRequest = core.serialization.object({
        groupId: core.serialization.string("group_id")
        })

        export namespace GetUsersRequest {
          interface Raw {
            group_id: string
          }
        }
        ```

        **After**

        ```typescript
        export interface GetUsersRequest {
          group_id: string;
        }

        export interface GetUsersRequest = core.serialization.object({
        group_id: core.serialization.string()
        })

        export namespace GetUsersRequest {
          interface Raw {
            group_id: string
          }
        }
        ```
      type: feat
  createdAt: "2024-04-02"
  irVersion: 33

- version: 0.12.9
  changelogEntry:
    - summary: The generator stopped working for remote code generation starting in `0.12.7`. This is now fixed.
      type: fix
  createdAt: "2024-03-22"
  irVersion: 33

- version: 0.12.8
  changelogEntry:
    - summary: Enhance serde performance by reducing reliance on async behavior and lazy async dynamic imports.
      type: feat
    - summary: Shared generator notification and config parsing logic.
      type: internal
  createdAt: "2024-03-22"
  irVersion: 33

- version: 0.12.8-rc0
  changelogEntry:
    - summary: Enhance serde performance by reducing reliance on async behavior and lazy async dynamic imports.
      type: feat
  createdAt: "2024-03-18"
  irVersion: 33

- version: 0.12.7
  changelogEntry:
    - summary: |
        the SDK will now leverage environment variable defaults, where specified, for authentication variables, such as bearer tokens, api keys, custom headers, etc.

        Previously, the SDK would only leverage these defaults for bearer token auth IF auth was mandatory throughout the SDK.
      type: feat
  createdAt: "2024-03-14"
  irVersion: 33

- version: 0.12.6
  changelogEntry:
    - summary: |
        In Node.js environments the SDK will default to using `node-fetch`. The
        SDK depends on v2 of node-fetch to stay CJS compatible.

        Previously the SDK was doing `require("node-fetch")` but it should be
        `require("node-fetch").default` based on
        https://github.com/node-fetch/node-fetch/issues/450#issuecomment-387045223.
      type: fix
  createdAt: "2024-02-27"
  irVersion: 33

- version: 0.12.5
  changelogEntry:
    - summary: |
        Introduce a custom configuration called `tolerateRepublish` which supports running
        npm publish with the flag `--tolerateRepublish`. This flag allows you to publish
        on top of an existing npm package.

        To turn on this flag, update your generators.yml:

        ```yaml
        groups:
          generators:
            - name: fernapi/fern-typscript-node-sdk
              version: 0.12.5
              ...
              config:
                tolerateRepublish: true
        ```
      type: feat
  createdAt: "2024-02-27"
  irVersion: 33

- version: 0.12.4
  changelogEntry:
    - summary: |
        Previously reference.md was just leveraging the function name for the reference, now it leverages the full package-scoped path, mirroring how the function would be used in reality.

        ```ts
        seedExamples.getException(...)

        // is now

        seedExamples.file.notification.service.getException(...)
        ```
      type: fix
    - summary: Previously SDK code snippets would not support generation with undiscriminated unions. Now, it does.
      type: fix
  createdAt: "2024-02-27"
  irVersion: 33

- version: 0.12.2
  changelogEntry:
    - summary: |
        Previously SDK code snippets would not take into account default parameter values
        and would always include a `{}`. This was odd and didn't represent how a developer
        would use the SDK. Now, the snippets check for default parameter values and omit
        if there are no fields specified.

        ```ts
        // Before
        client.users.list({});

        // After
        client.users.list();
        ```
      type: fix
  createdAt: "2024-02-27"
  irVersion: 33

- version: 0.12.1
  changelogEntry:
    - summary: |
        Optional objects in deep query parameters were previously being incorrectly
        serialized. Before this change, optional objects were just being JSON.stringified
        which would send the incorrect contents over the wire.

        ```ts
        // Before
        if (foo != null) {
          _queryParams["foo"] = JSON.stringify(foo);
        }

        // After
        if (foo != null) {
          _queryParams["foo"] = foo;
        }

        // After (with serde layer)
        if (foo != null) {
          _queryParams["foo"] = serializers.Foo.jsonOrThrow(foo, {
            skipValidation: false,
            breadcrumbs: ["request", "foo"]
          });
        }
        ```
      type: fix
  createdAt: "2024-02-27"
  irVersion: 33

- version: 0.12.0
  changelogEntry:
    - summary: |
        support deep object query parameter serialization. If, query parameters are
        objects then Fern will support serializing them.

        ```yaml
        MyFoo:
          properties:
            bar: optional<string>

        query-parameters:
          foo: MyFoo
        ```

        will now be serialized as `?foo[bar]="...` and appear in the SDK as a regular object

        ```ts
        client.doThing({
          foo: {
            bar: "..."
          }
        });
        ```
      type: feat
  createdAt: "2024-02-26"
  irVersion: 33

- version: 0.11.5
  changelogEntry:
    - summary: |
        Previously `core.Stream` would not work in the Browser. Now the generated Fern SDK
        includes a polyfill for `ReadableStream` and uses `TextDecoder` instead of `Buffer`.
      type: fix
    - summary: |
        add in a reference markdown file, this shows a quick outline of the available endpoints,
        it's documentation, code snippet, and parameters.

        This feature is currently behind a feature flag called `includeApiReference` and can be used

        ```yaml
        config:
          includeApiReference: true
        ```
      type: feat
  createdAt: "2024-02-15"
  irVersion: 31

- version: 0.11.4
  changelogEntry:
    - summary: |
        The `Fetcher` now supports sending binary as a request body. This is important
        for APIs that intake `application/octet-stream` content types or for folks that have
        .fernignored their and added custom utilities that leverage the fetcher.
      type: fix
  createdAt: "2024-02-15"
  irVersion: 31

- version: 0.11.3
  changelogEntry:
    - summary: |
        ensure SDK generator always uses `node-fetch` in Node.js environments. There is an experimental
        fetch packaged with newer versions of Node.js, however it causes unexpected behavior with
        file uploads.
      type: fix
  createdAt: "2024-02-13"
  irVersion: 31

- version: 0.11.2
  changelogEntry:
    - summary: |
        ensure SDK generator does not drop additional parameters from requests that perform file upload. Previously, if an endpoint had `file` inputs without additional `body` parameters, query parameters were erroneously ignored.
      type: fix
  createdAt: "2024-02-13"
  irVersion: 31

- version: 0.11.1
  changelogEntry:
    - summary: The SDK generator no longer generates a `tsconfig.json` with `noUnusedParameters` enabled. This check was too strict.
      type: fix
  createdAt: "2024-02-13"
  irVersion: 31

- version: 0.11.0
  changelogEntry:
    - summary: |
        The SDK generator now forwards information about the runtime that it is being
        used in. The header `X-Fern-Runtime` will report the runtime (e.g. `browser`, `node`, `deno`)
        and the header `X-Fern-Runtime-Version` will report the version.
      type: feat
  createdAt: "2024-02-13"
  irVersion: 31

- version: 0.10.0
  changelogEntry:
    - summary: |
        The SDK generator now supports whitelabelling. When this is turned on,
        there will be no mention of Fern in the generated code.

        **Note**: You must be on the enterprise tier to enable this mode.
      type: feat
  createdAt: "2024-02-11"
  irVersion: 31

- version: 0.9.7
  changelogEntry:
    - summary: Initialize this changelog
      type: chore
  createdAt: "2024-02-11"
  irVersion: 31<|MERGE_RESOLUTION|>--- conflicted
+++ resolved
@@ -1,14 +1,12 @@
 # yaml-language-server: $schema=../../../fern-versions-yml.schema.json
-<<<<<<< HEAD
-- version: 2.9.1
+- version: 2.9.3
   changelogEntry:
     - summary: |
         Add support for autogenerating simple tests for pagination endpoints.
       type: feat
   createdAt: "2025-08-27"
-=======
-
-
+  irVersion: 59
+  
 - version: 2.9.2
   changelogEntry:
     - summary: |
@@ -42,7 +40,6 @@
         ```
       type: fix
   createdAt: "2025-08-22"
->>>>>>> 3d41c4d5
   irVersion: 59
 
 - version: 2.9.0
