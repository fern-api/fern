# yaml-language-server: $schema=../../../fern-versions-yml.schema.json
<<<<<<< HEAD
- version: 1.5.0
  changelogEntry:
    - summary: |
        You can now specify whether to return streams using the stream wrapper, or return the web standard stream.
        Change the type of stream returned by setting `streamType` to `wrapper` or `web` in the `config` of your generator configuration.
        The default is `wrapper`.
      type: feat
    - summary: |
        `tests/unit/zurg` are moved to `tests/unit/schemas` to match the name in `src/core/schemas` which is what the tests are verifying. 
      type: internal
=======

- version: 1.5.0
  changelogEntry:
    - summary: Add support for websocket connect methods with path parameters in the TypeScript generator
      type: feat
>>>>>>> 08152f80
  createdAt: '2025-06-11'
  irVersion: 58

- version: 1.4.0
  changelogEntry:
    - summary: You can now pass in headers to the root client. These headers will be merged with service and endpoint specific headers.
      type: feat
    - summary: Reduce duplicate code generation by passing headers from the root client down to the subpackage clients.
      type: internal
  createdAt: '2025-06-05'
  irVersion: 58

- version: 1.3.2
  changelogEntry:
    - summary: Fix dynamic imports in the built dist/esm code.
      type: fix
  createdAt: '2025-06-05'
  irVersion: 58

- version: 1.3.1
  changelogEntry:
    - summary: |
        MSW is used for generated wire tests, but inadvertently also captures real HTTP request, for example in integration tests.
        When the HTTP request does not match any of the configured predicates, it would throw an error, including in the unrelated integration tests.
        In this version MSW is configured to bypass instead of throw an error when HTTP requests do not match the configured predicates.
      type: fix
  createdAt: '2025-06-05'
  irVersion: 58

- version: 1.3.0
  changelogEntry:
    - summary: Add support for generating the full project when using the filesystem output mode.
      type: feat
  createdAt: '2025-06-04'
  irVersion: 58

- version: 1.2.4
  changelogEntry:
    - summary: |
        Generate tests to verify the SDK sends and receives HTTP requests as expected.
        You can turn of these tests by setting `generateWireTests` to `false` in the `config` of your generator configuration.
      type: feat
  createdAt: '2025-06-03'
  irVersion: 58
  
- version: 1.1.1
  changelogEntry:
    - summary: Fix an issue where attempting to access a property with an invalid property name would lead to a broken output SDK.
      type: fix
  createdAt: '2025-06-04'
  irVersion: 58

- version: 1.1.0
  changelogEntry:
    - summary: Add support for HEAD HTTP method.
      type: feat
  createdAt: '2025-06-03'
  irVersion: 58

- version: 1.0.1
  changelogEntry:
    - summary: Fix property lookup in inherited schemas during snippet generation for object schemas.
      type: fix
  createdAt: '2025-05-14'
  irVersion: 57

- version: 1.0.0
  changelogEntry:
    - summary: |
        This release changes the defaults for the following custom configuration in _generators.yml_.

        | Option | Before | Now |
        |--------|--------|-----|
        | `inlineFileProperties` | `false` | `true` |
        | `inlinePathParameters` | `false` | `true` |
        | `enableInlineTypes` | `false` | `true` |
        | `noSerdeLayer` | `false` | `true` |
        | `omitUndefined` | `false` | `true` |
        | `skipResponseValidation` | `false` | `true` |
        | `useLegacyExports` | `true` | `false` |

        To avoid breaking changes, explicitly set the options above with the `Before` values in the `config` of your generator
        in _generators.yml_.
      type: feat
    - summary: |
        When generating properties for interfaces and classes, we only surround the property name with quotes if necessary.
        In some cases where the property name wasn't a valid identifier before, we now surround it with quotes too. 
      type: fix
  createdAt: '2025-05-14'
  irVersion: 57

- version: 0.51.7
  changelogEntry:
    - summary: If an object extends an alias, the generator now visits the alias that is being extended (instead of throwing an error).
      type: fix
  createdAt: '2025-05-14'
  irVersion: 57

- version: 0.51.6
  changelogEntry:
    - summary: Add support for the custom introduction setting in the generated README.md.
      type: fix
  createdAt: '2025-05-13'
  irVersion: 57

- version: 0.51.5
  changelogEntry:
    - summary: Fixed an issue with ts-morph where creating an ifStatement with empty conditions array caused errors in multipart form data handling.
      type: fix
  createdAt: '2025-05-03'
  irVersion: 57

- version: 0.51.4
  changelogEntry:
    - summary: Fix issue where the _runtime.ts_ file was missing when other files were trying to import it.
      type: fix
  createdAt: '2025-04-22'
  irVersion: 57

- version: 0.51.3
  changelogEntry:
    - summary: Fix minor type issue for polyfilling Headers in Node 16 and below.
      type: fix
  createdAt: '2025-04-21'
  irVersion: 57

- version: 0.51.2
  changelogEntry:
    - summary: |
        When uploading files, extract the filename from the `path` property if present on the given object.
        This will extract the filename for `fs.createReadStream()` for example.
      type: fix
  createdAt: '2025-04-21'
  irVersion: 57

- version: 0.51.1
  changelogEntry:
    - summary: |
        Fallback to a custom `Headers` class implementation if the native `Headers` class is not available.
        Versions of Node 16 and below do not support the native `Headers` class, so this fallback is necessary to ensure compatibility. 
      type: fix
  createdAt: '2025-04-21'
  irVersion: 57

- version: 0.51.0
  changelogEntry:
    - summary: |
        Add `rawResponse` property to JavaScript errors. 

        ```ts
        try {
          const fooBar = await client.foo.bar("id", options);
        } catch (e) {
          if (error instanceof FooError) {
            console.log(error.rawResponse);
          } else {
            // ...
          }
        }
        ```
      type: feat
  createdAt: '2025-04-14'
  irVersion: 57

- version: 0.50.1
  changelogEntry:
    - summary: |
        Add `"packageManager": "yarn@1.22.22"` to _package.json_.
      type: feat
  createdAt: '2025-04-08'
  irVersion: 57

- version: 0.50.0
  changelogEntry:
    - summary: |
        All endpoint functions now return an `HttpResponsePromise<T>` instead of a `Promise<T>`.
        Using `await`, `.then()`, `.catch()`, and `.finally()` on these promises behave the same as before,
        but you can call `.withRawResponse()` to get a promise that includes the parsed response and the raw response.
        The raw response let's you retrieve the response headers, status code, etc.

        ```ts
        const fooBar = await client.foo.bar("id", options);
        const { data: alsoFooBar, rawResponse } = await client.foo.bar("id", options).withRawResponse();
        const {
            headers,
            status,
            url,
            ...
        } = rawResponse;
        ```
      type: feat
  createdAt: '2025-04-07'
  irVersion: 57

- version: 0.49.7
  changelogEntry:
    - summary: |
        Significantly improve performance of SDK generation when the `useLegacyExports` config is `false`. For a large spec like Square, the generation went from 10+ minutes to almost 1 minute.
      type: fix
  createdAt: '2025-03-27'
  irVersion: 57

- version: 0.49.6
  changelogEntry:
    - summary: Support arbitrary websocket headers during connect handshake.
      type: feat
  createdAt: '2025-03-27'
  irVersion: 57

- version: 0.49.5
  changelogEntry:
    - summary: Improvements to Websocket code generation quality.
      type: feat
  createdAt: '2025-03-27'
  irVersion: 57

- version: 0.49.4
  changelogEntry:
    - summary: Increase the timeout used in the generated `webpack.test.ts` file.
      type: fix
  createdAt: '2025-03-19'
  irVersion: 57

- version: 0.49.3
  changelogEntry:
    - summary: Increase the timeout used in the generated `webpack.test.ts` file.
      type: fix
  createdAt: '2025-03-19'
  irVersion: 57

- version: 0.49.2
  changelogEntry:
    - summary: Fix issue where IdempotentRequestOptions is not generated in the client namespace.
      type: fix
  createdAt: '2025-03-18'
  irVersion: 57

- version: 0.49.1
  changelogEntry:
    - summary: This PR includes several fixes to the generated `Socket.ts` file when websocket client code generation is enabled.
      type: fix
  createdAt: '2025-03-10'
  irVersion: 57

- version: 0.49.0
  changelogEntry:
    - summary: |
        This PR enables the Typescript generator to produce Websocket SDK endpoints. This can be enabled by adding the option `shouldGenerateWebsocketClients: true` to the Typescript generator config.
      type: feat
  createdAt: '2025-03-06'
  irVersion: 57

- version: 0.48.7
  changelogEntry:
    - summary: |
        Form data encoding now correctly handles array and object values by encoding each property value as a separate key-value pair, rather than trying to encode the entire object as a single value. This ensures proper handling of complex data structures in multipart form requests.
      type: fix
  createdAt: '2025-01-28'
  irVersion: 55

- version: 0.48.6
  changelogEntry:
    - summary: Support form-encoded form data parameters by using `qs` to properly encode array and object values with the `repeat` array format.
      type: fix
  createdAt: '2025-01-28'
  irVersion: 55

- version: 0.48.5
  changelogEntry:
    - summary: Don't double wrap a blob if a user uploads a blob to a multi-part form. Otherwise file's content-type is lost in Deno.
      type: fix
  createdAt: '2025-01-28'
  irVersion: 55

- version: 0.48.4
  changelogEntry:
    - summary: When custom config `useBigInt` is `true`, generate examples and snippets with `BigInt("123")`.
      type: fix
  createdAt: '2025-01-21'
  irVersion: 55

- version: 0.48.3
  changelogEntry:
    - summary: The SDK now supports reading the basic auth username and password values from environment variables.
      type: fix
  createdAt: '2025-01-16'
  irVersion: 55

- version: 0.48.2
  changelogEntry:
    - summary: This updates the retrier logic to stop retrying on HTTP conflict (409). This was an oversight that we've meant to remove for a while (similar to other Fern SDKs).
      type: fix
  createdAt: '2025-01-16'
  irVersion: 55

- version: 0.48.1
  changelogEntry:
    - summary: Record types with `null` values are now correctly serialized.
      type: fix
  createdAt: '2025-01-16'
  irVersion: 55

- version: 0.48.0
  changelogEntry:
    - summary: |
        When `useBigInt` SDK configuration is set to `true`, a customized JSON serializer & deserializer is used that will preserve the precision of `bigint`'s, as opposed to the native `JSON.stringify` and `JSON.parse` function which converts `bigint`'s to `number`'s losing precision.

        When combining `useBigInt` with our serialization layer (`no-serde: false` (default)), both the request and response properties that are marked as `long` and `bigint` in OpenAPI/Fern spec, will consistently be `bigint`'s.
        However, when disabling the serialization layer (`no-serde: true`), they will be typed as `number | bigint`.

        Here's an overview of what to expect from the generated types when combining `useBigInt` and `noSerde` with the following Fern definition:

        **Fern definition**
        ```yml
        types:
          ObjectWithOptionalField:
            properties:
              longProp: long
              bigIntProp: bigint
        ```

        **TypeScript output**
        ```typescript
        // useBigInt: true
        // noSerde: false
        interface ObjectWithLongAndBigInt {
          longProp: bigint;
          bigIntProp: bigint;
        }

        // useBigInt: true
        // noSerde: true
        interface ObjectWithLongAndBigInt {
          longProp: bigint | number;
          bigIntProp: bigint | number;
        }

        // useBigInt: false
        // noSerde: false
        interface ObjectWithLongAndBigInt {
          longProp: number;
          bigIntProp: string;
        }

        // useBigInt: false
        // noSerde: true
        interface ObjectWithLongAndBigInt {
          longProp: number;
          bigIntProp: string;
        }
        ```
      type: feat
  createdAt: '2025-01-16'
  irVersion: 55

- version: 0.47.1
  changelogEntry:
    - summary: |
        Resolves an issue where nullable query parameters were not null-safe in their method invocations. The
        generated code now appropriately guard against `null` values like so:

        ```typescript
        const _queryParams: Record< ... >;
        if (value !== undefined) {
            _queryParams["value"] = value?.toString() ?? null;
        }
        ```
      type: fix
  createdAt: '2025-01-15'
  irVersion: 55

- version: 0.47.0
  changelogEntry:
    - summary: |
        Add support for `nullable` properties. Users can now specify explicit `null` values
        for types that specify `nullable` properties like so:

        ```typescript
        await client.users.update({ username: "john.doe", metadata: null });
        ```
      type: feat
  createdAt: '2025-01-14'
  irVersion: 55

- version: 0.46.11
  changelogEntry:
    - summary: |
        Don't double check whether an optional string literal alias (see example below) is a string when using serializer to build query string parameters.

        ```yml
        types:
          LiteralAliasExample: literal<"MyLiteralValue">

        service:
          endpoints:
            foo:
              path: /bar
              method: POST
              request:
                name: FooBarRequest
                query-parameters:
                  optional_alias_literal: optional<LiteralAliasExample>
        ```

        ```ts
        // before
        if (optionalAliasLiteral != null) {
            _queryParams["optional_alias_literal"] = typeof serializers.LiteralAliasExample.jsonOrThrow(optionalAliasLiteral, {
                unrecognizedObjectKeys: "strip",
            }) === "string" ? serializers.LiteralAliasExample.jsonOrThrow(optionalAliasLiteral, {
                unrecognizedObjectKeys: "strip",
            }) : JSON.stringify(serializers.LiteralAliasExample.jsonOrThrow(optionalAliasLiteral, {
                unrecognizedObjectKeys: "strip",
            }));
        }

        // after
        if (optionalAliasLiteral != null) {
            _queryParams["optional_alias_literal"] = serializers.LiteralAliasExample.jsonOrThrow(optionalAliasLiteral, {
                unrecognizedObjectKeys: "strip",
            });
        }
        ```
      type: fix
  createdAt: '2025-01-14'
  irVersion: 53

- version: 0.46.10
  changelogEntry:
    - summary: Use serialization layer to convert types to JSON strings when enabled.
      type: fix
  createdAt: '2025-01-14'
  irVersion: 53

- version: 0.46.9
  changelogEntry:
    - summary: Expose `baseUrl` as a default Client constructor option and construct URL correctly.
      type: fix
  createdAt: '2025-01-13'
  irVersion: 53

- version: 0.46.8
  changelogEntry:
    - summary: Generate the `version.ts` file correctly
      type: fix
  createdAt: '2025-01-13'
  irVersion: 53

- version: 0.46.7
  changelogEntry:
    - summary: Simplify runtime detection to reduce the chance of using an unsupported API like `process.` Detect Edge Runtime by Vercel.
      type: fix
  createdAt: '2025-01-09'
  irVersion: 53

- version: 0.46.6
  changelogEntry:
    - summary: Update `@types/node` to `18+`, required for the generated `Node18UniversalStreamWrapper` test.
      type: fix
  createdAt: '2025-01-09'
  irVersion: 53

- version: 0.46.5
  changelogEntry:
    - summary: Fix the webpack test to work with .js/.jsx extensions in TypeScript
      type: fix
    - summary: Only map .js modules in Jest, not .json files.
      type: fix
  createdAt: '2025-01-09'
  irVersion: 53

- version: 0.46.4
  changelogEntry:
    - summary: Fix packageJson custom configuration & package.json types field.
      type: fix
  createdAt: '2025-01-09'
  irVersion: 53

- version: 0.46.3
  changelogEntry:
    - summary: Revert to using legacy exports by default.
      type: fix
  createdAt: '2025-01-09'
  irVersion: 53

- version: 0.46.2
  changelogEntry:
    - summary: Fix Jest to work with files imported using `.js` extension.
      type: fix
    - summary: Make sure Jest loads Jest configuration regardless of package.json type.
      type: fix
  createdAt: '2025-01-09'
  irVersion: 53

- version: 0.46.1
  changelogEntry:
    - summary: ESModule output is fixed to be compatible with Node.js ESM loading.
      type: fix
  createdAt: '2025-01-08'
  irVersion: 53

- version: 0.46.0
  changelogEntry:
    - summary: SDKs are now built and exported in both CommonJS (legacy) and ESModule format.
      type: feat
    - summary: |
        Export `serialization` code from root package export.
        ```ts
        import { serialization } from `@packageName`;
        ```

        The serialization code is also exported as `@packageName/serialization`.
        ```ts
        import * as serialization from `@packageName/serialization`;
        ```
      type: feat
    - summary: |
        `package.json` itself is exported in `package.json` to allow consumers to easily read metadata about the package they are consuming.
      type: feat
  createdAt: '2025-01-06'
  irVersion: 53

- version: 0.45.2
  changelogEntry:
    - summary: TS generated snippets now respect proper parameter casing when noSerdeLayer is enabled.
      type: fix
  createdAt: '2024-12-31'
  irVersion: 53

- version: 0.45.1
  changelogEntry:
    - summary: |
        Export everything inside of TypeScript namespaces that used to be ambient.

        For the `enableInlineTypes` feature, some namespaces were no longer declared (ambient), and types and interfaces inside the namespace would no longer be automatically exported without the `export` keyword. This fix exports everything that's inside these namespaces and also declared namespaces for good measure (in case they are not declared in the future).
      type: fix
  createdAt: '2024-12-27'
  irVersion: 53

- version: 0.45.0
  changelogEntry:
    - summary: Update dependencies of the generated TS SDK and Express generator. TypeScript has been updated to 5.7.2 which is a major version upgrade from 4.6.4.
      type: feat
  createdAt: '2024-12-26'
  irVersion: 53

- version: 0.44.5
  changelogEntry:
    - summary: Fix a bug where we attempt to parse an empty terminator when receiving streaming JSON responses.
      type: fix
  createdAt: '2024-12-23'
  irVersion: 53

- version: 0.44.4
  changelogEntry:
    - summary: Use specified defaults for pagination offset parameters during SDK generation.
      type: feat
  createdAt: '2024-12-20'
  irVersion: 53

- version: 0.44.3
  changelogEntry:
    - summary: Fix a bug where client would send request wrapper instead of the body of the request wrapper, when the request has inline path parameters and a body property.
      type: fix
  createdAt: '2024-12-18'
  irVersion: 53

- version: 0.44.2
  changelogEntry:
    - summary: Inline path parameters will use their original name when `retainOriginalName` or `noSerdeLayer` is enabled.
      type: fix
  createdAt: '2024-12-17'
  irVersion: 53

- version: 0.44.1
  changelogEntry:
    - summary: When there is an environment variable set, you do not need to pass in any parameters to the client constructor.
      type: fix
  createdAt: '2024-12-16'
  irVersion: 53

- version: 0.44.0
  changelogEntry:
    - summary: |
        Inline path parameters into request types by setting `inlinePathParameters` to `true` in the generator config.

        Here's an example of how users would use the same endpoint method without and with `inlinePathParameters` set to `true`.

        Without `inlinePathParameters`:

        ```ts
        await service.getFoo("pathParamValue", { id: "SOME_ID" });
        ```

        With `inlinePathParameters`:

        ```ts
        await service.getFoo({ pathParamName: "pathParamValue", id: "SOME_ID" });
        ```
      type: feat
  createdAt: '2024-12-13'
  irVersion: 53

- version: 0.43.1
  changelogEntry:
    - summary: When `noSerdeLayer` is enabled, streaming endpoints were failing to compile because they assumed that the serialization layer existed. This is now fixed.
      type: fix
  createdAt: '2024-12-11'
  irVersion: 53

- version: 0.43.0
  changelogEntry:
    - summary: |
        Generate inline types for inline schemas by setting `enableInlineTypes` to `true` in the generator config.
        When enabled, the inline schemas will be generated as nested types in TypeScript.
        This results in cleaner type names and a more intuitive developer experience.

        Before:

        ```ts
        // MyRootType.ts
        import * as MySdk from "...";

        export interface MyRootType {
          foo: MySdk.MyRootTypeFoo;
        }

        // MyRootTypeFoo.ts
        import * as MySdk from "...";

        export interface MyRootTypeFoo {
          bar: MySdk.MyRootTypeFooBar;
        }

        // MyRootTypeFooBar.ts
        import * as MySdk from "...";

        export interface MyRootTypeFooBar {}
        ```

        After:

        ```ts
        // MyRootType.ts
        import * as MySdk from "...";

        export interface MyRootType {
          foo: MyRootType.Foo;
        }

        export namespace MyRootType {
          export interface Foo {
            bar: Foo.Bar;
          }

          export namespace Foo {
            export interface Bar {}
          }
        }
        ```

        Now users can get the deep nested `Bar` type as follows:

        ```ts
        import { MyRootType } from MySdk;

        const bar: MyRootType.Foo.Bar = {};
        ```
      type: feat
  createdAt: '2024-12-11'
  irVersion: 53

- version: 0.42.7
  changelogEntry:
    - summary: |
        Support `additionalProperties` in OpenAPI or `extra-properties` in the Fern Defnition. Now
        an object that has additionalProperties marked as true will generate the following interface:

        ```ts
        interface User {
          propertyOne: string;
          [key: string]: any;
        }
        ```
      type: feat
  createdAt: '2024-12-03'
  irVersion: 53

- version: 0.42.6
  changelogEntry:
    - summary: Remove the generated `APIPromise` since it is not compatible on certain node versions.
      type: fix
  createdAt: '2024-11-23'
  irVersion: 53

- version: 0.42.5
  changelogEntry:
    - summary: Remove extraneous import in pagination snippets.
      type: fix
  createdAt: '2024-11-23'
  irVersion: 53

- version: 0.42.4
  changelogEntry:
    - summary: Improve `GeneratedTimeoutSdkError` error to include endpoint name in message.
      type: fix
  createdAt: '2024-11-21'
  irVersion: 53

- version: 0.42.3
  changelogEntry:
    - summary: Fixed issue with snippets used for pagination endpoints.
      type: fix
  createdAt: '2024-11-22'
  irVersion: 53

- version: 0.42.2
  changelogEntry:
    - summary: |
        Added documentation for pagination in the README. The snippet below will
        now show up on generated READMEs.

        ```typescript
        // Iterate through all items
        const response = await client.users.list();
        for await (const item of response) {
          console.log(item);
        }

        // Or manually paginate
        let page = await client.users.list();
        while (page.hasNextPage()) {
          page = await page.getNextPage();
        }
        ```
      type: feat
  createdAt: '2024-11-21'
  irVersion: 53

- version: 0.42.1
  changelogEntry:
    - summary: |
        Added support for passing additional headers in request options. For example:

        ```ts
        const response = await client.someEndpoint(..., {
          headers: {
            'X-Custom-Header': 'custom value'
          }
        });
        ```
      type: feat
  createdAt: '2024-11-20'
  irVersion: 53

- version: 0.42.0
  changelogEntry:
    - summary: |
        Added support for `.asRaw()` which allows users to access raw response data including headers. For example:

        ```ts
        const response = await client.someEndpoint().asRaw();
        console.log(response.headers["X-My-Header"]);
        console.log(response.body);
        ```
      type: feat
  createdAt: '2024-11-15'
  irVersion: 53

- version: 0.41.2
  changelogEntry:
    - summary: Actually remove `jest-fetch-mock` from package.json.
      type: fix
  createdAt: '2024-11-18'
  irVersion: 53

- version: 0.41.1
  changelogEntry:
    - summary: Remove dev dependency on `jest-fetch-mock`.
      type: fix
  createdAt: '2024-11-02'
  irVersion: 53

- version: 0.41.0
  changelogEntry:
    - summary: Add a variable jitter to the exponential backoff and retry.
      type: feat
  createdAt: '2024-10-08'
  irVersion: 53

- version: 0.41.0-rc2
  changelogEntry:
    - summary: Generated READMEs now include improved usage snippets for pagination and streaming endpoints.
      type: feat
  createdAt: '2024-10-08'
  irVersion: 53

- version: 0.41.0-rc1
  changelogEntry:
    - summary: Fixes a broken unit test introduced in 0.41.0-rc0.
      type: fix
  createdAt: '2024-10-08'
  irVersion: 53

- version: 0.41.0-rc0
  changelogEntry:
    - summary: The generated SDK now supports bytes (`application/octet-stream`) requests.
      type: feat
  createdAt: '2024-10-08'
  irVersion: 53

- version: 0.40.8
  changelogEntry:
    - summary: File array uploads now call `request.appendFile` instead of `request.append` which was causing form data to be in a corrupted state.
      type: fix
  createdAt: '2024-09-28'
  irVersion: 53

- version: 0.40.7
  changelogEntry:
    - summary: |
        The generated README will now have a section that links to the generated SDK Reference (in `reference.md`).

        ```md
        ## Reference

        A full reference for this library can be found [here](./reference.md).
        ```
      type: fix
  createdAt: '2024-09-28'
  irVersion: 53

- version: 0.40.6
  changelogEntry:
    - summary: The TypeScript SDK now supports specifying a custom contentType if one is specified.
      type: fix
  createdAt: '2024-09-18'
  irVersion: 53

- version: 0.40.5
  changelogEntry:
    - summary: The snippet templates for file upload are now accurate and also respect the feature flag `inlineFileProperties`.
      type: fix
  createdAt: '2024-09-18'
  irVersion: 53

- version: 0.40.4
  changelogEntry:
    - summary: Upgrades dependency `stream-json` which improves the performance when reading large API specs. This version will improve your `fern generate` performance.
      type: fix
  createdAt: '2024-09-12'
  irVersion: 53

- version: 0.40.3
  changelogEntry:
    - summary: |
        If the serde layer is enabled, then all the serializers are exported under the namespace `serializers`.

        ```ts
        import { serializers } from "@plantstore/sdk";

        export function main(): void {
          // serialize to json

          const json = serializers.Plant.toJson({
            name: "fern"
          });

          const parsed = serializers.Plant.parseOrThrow(`{ "name": "fern" }`);
        }
        ```
      type: fix
  createdAt: '2024-09-12'
  irVersion: 53

- version: 0.40.2
  changelogEntry:
    - summary:  The generated SDK now handles reading IR JSONs that are larger than 500MB. In order to to this, the function `streamObjectFromFile` is used instead of `JSON.parse`.
      type: fix
  createdAt: '2024-09-12'
  irVersion: 53

- version: 0.40.1
  changelogEntry:
    - summary: The generated snippets now inline referenced request objects given they are not named, they need to be inlined.
      type: fix
  createdAt: '2024-09-12'
  irVersion: 53

- version: 0.40.0
  changelogEntry:
    - summary: |
        A new configuration flag has now been added that will automatically generate
        `BigInt` for `long` and `bigint` primitive types. To turn this flag on:

        ```yml
        groups:
          ts-sdk:
            name: fernapi/fern-typescript-node-sdk
            version: 0.40.0
            config:
              useBigInt: true
        ```
      type: feat
  createdAt: '2024-09-12'
  irVersion: 53

- version: 0.39.8
  changelogEntry:
    - summary: |
        The generated enum examples now reference the value of the enum directly instead
        of using the enum itself.

        ### Before

        ```ts
        {
          "genre": Imdb.Genre.Humor,
        }
        ```

        ### After

        ```ts
        {
          "genre": "humor"
        }
        ```
      type: fix
  createdAt: '2024-09-11'
  irVersion: 53

- version: 0.39.7
  changelogEntry:
    - summary: |
        The SDK now produces a `version.ts` file where we export a constant called `SDK_VERSION`.
        This constant can be used by different utilities to dynamically import in the version (for example, if someone wants to customize the user agent).
      type: chore
  createdAt: '2024-08-27'
  irVersion: 53

- version: 0.39.6
  changelogEntry:
    - summary: |
        Browser clients can now import streams, via `readable-streams` polyfill. Additionally adds a
        webpack unit test to verify that the core utilities can be compiled.
      type: fix
  createdAt: '2024-08-27'
  irVersion: 53

- version: 0.39.5
  changelogEntry:
    - summary: |
        If `noSerdeLayer` is enabled, then the generated TypeScript SDK snippets and wire tests
        will not use `Date` objects but instead use strings. Without this fix, the generated
        wire tests would result in failures.
      type: fix
  createdAt: '2024-08-20'
  irVersion: 53

- version: 0.39.4
  changelogEntry:
    - summary: Ensure that environment files don't generate, unless there is a valid environment available.
      type: fix
  createdAt: '2024-08-20'
  irVersion: 53

- version: 0.39.3
  changelogEntry:
    - summary: Multipart form data unit tests only get generated if the SDK has multipart form uploads.
      type: fix
  createdAt: '2024-08-16'
  irVersion: 53

- version: 0.39.2
  changelogEntry:
    - summary: |
        Allows filenames to be passed from underlying File objects in Node 18+ and browsers
        Users can now supply files like so, using a simple multipart upload API as an example:
        ```typescript
        client.file.upload(new File([...blobParts], 'filename.ext'), ...)
        ```
        `filename.ext` will be encoded into the upload.
      type: fix
  createdAt: '2024-08-16'
  irVersion: 53

- version: 0.39.1
  changelogEntry:
    - summary: |
        The SDK now supports looking directly at a `hasNextPage` property for offset pagination if configured.
        Previously the SDK would look if the number of items were empty, but this failed in certain edge cases.
      type: feat
  createdAt: '2024-08-07'
  irVersion: 53

- version: 0.38.6
  changelogEntry:
    - summary: |
        The SDK generator now sends a `User-Agent` header on each request that is set to
        `<package>/<version>`. For example if your package is called `imdb` and is versioned `0.1.0`, then
        the user agent header will be `imdb/0.1.0`.
      type: feat
  createdAt: '2024-08-07'
  irVersion: 53

- version: 0.38.5
  changelogEntry:
    - summary: Addressed fetcher unit test flakiness by using a mock fetcher
      type: fix
  createdAt: '2024-08-07'
  irVersion: 53

- version: 0.38.4
  changelogEntry:
    - summary: Literal templates are generated if they are union members
      type: fix
    - summary: Snippet templates no longer try to inline objects within containers
      type: fix
  createdAt: '2024-08-04'
  irVersion: 53

- version: 0.38.3
  changelogEntry:
    - summary: Adds async iterable to StreamWrapper implementation for easier use with downstream dependencies.
      type: fix
  createdAt: '2024-08-02'
  irVersion: 53

- version: 0.38.2
  changelogEntry:
    - summary: Refactors the `noScripts` feature flag to make sure that no `yarn install` commands can be accidentally triggered.
      type: fix
  createdAt: '2024-08-01'
  irVersion: 53

- version: 0.38.1
  changelogEntry:
    - summary: |
        A feature flag called `noScripts` has been introduced to prevent the generator from running any scripts such as `yarn format` or `yarn install`. If any of the scripts
        cause errors, toggling this option will allow you to receive the generated code.

        ```
        - name: fernapi/fern-typescript-node-sdk
          version: 0.38.1
          config:
            noScripts: true
        ```
      type: feat
  createdAt: '2024-08-01'
  irVersion: 53

- version: 0.38.0-rc0
  changelogEntry:
    - summary: Upgrade to IRv53.
      type: internal
    - summary: The generator now creates snippet templates for undiscriminated unions.
      type: chore
  createdAt: '2024-07-31'
  irVersion: 53

- version: 0.37.0-rc0
  changelogEntry:
    - summary: |
        The business plan Typescript SDK will now generate wire tests if the feature flag in the configuration is turned on.

        ```
        - name: fernapi/fern-typescript-node-sdk
          version: 0.37.0-rc0
          config:
            generateWireTests: true
        ```
      type: feat
  createdAt: '2024-07-29'
  irVersion: 50

- version: 0.36.6
  changelogEntry:
    - summary: Now import paths are correctly added to getResponseBody tests. CI checks also added.
      type: fix
  createdAt: '2024-07-29'
  irVersion: 50

- version: 0.36.5
  changelogEntry:
    - summary: Now, server sent events are treated differently as streaming responses, to ensure the correct wrapping happens.
      type: fix
  createdAt: '2024-07-29'
  irVersion: 50

- version: 0.36.4
  changelogEntry:
    - summary: Now, import paths are correctly added to stream wrapper tests.
      type: fix
  createdAt: '2024-07-26'
  irVersion: 50

- version: 0.36.3
  changelogEntry:
    - summary: Support starting the stream on `StreamWrapper.pipe(...)` for shorter syntax when dealing with `node:stream` primitives.
      type: fix
  createdAt: '2024-07-26'
  irVersion: 50

- version: 0.36.2
  changelogEntry:
    - summary: |
        This release comes with numerous improvements to streaming responses:

        1. Introduces new stream wrapper polyfills that implement the ability to stream to more streams, per environment.
        2. For `Node 18+`, stream responses can now be piped to `WritableStream`. They can also be streamed to `stream.Writable`, as possible before.
        3. For `< Node 18`, stream responses can be piped to `stream.Writeable`, as before.
        4. For `Browser` environments, stream responses can be piped to `WritableStream`.
        5. For `Cloudflare Workers`, stream responses can be piped to `WritableStream`.
      type: fix
    - summary: Now, there are generated unit tests for the `fetcher/stream-wrappers` core directory which makes sure that Fern's stream wrapping from responses work as expected!
      type: fix
  createdAt: '2024-07-26'
  irVersion: 50

- version: 0.36.1
  changelogEntry:
    - summary: Now, there are generated unit tests for the `auth` and `fetcher` core directory which makes sure that Fern's fetcher and authorization helpers work as expected!
      type: fix
  createdAt: '2024-07-16'
  irVersion: 50

- version: 0.36.0
  changelogEntry:
    - summary: Now, there are generated unit tests for the `schemas` core directory which makes sure that Fern's request + response validation will work as expected!
      type: fix
  createdAt: '2024-07-16'
  irVersion: 50

- version: 0.35.0
  changelogEntry:
    - summary: Support Multipart Form uploads where `fs.createReadStream` is passed. This requires coercing the stream into a `File`.
      type: fix
  createdAt: '2024-07-16'
  irVersion: 50

- version: 0.34.0
  changelogEntry:
    - summary: Upgrade to IRv50.
      type: internal
    - summary: |
        Add support for generating an API version scheme in `version.ts`.
        Consider the following `api.yml` configuration:

        ```yaml
        version:
          header: X-API-Version
          default: "1.0.0"
          values:
            - "1.0.0-alpha"
            - "1.0.0-beta"
            - "1.0.0"
        ```

        The following `version.ts` file is generated:

        ```typescript
        /**
        * This file was auto-generated by Fern from our API Definition.
        */

        /** The version of the API, sent as the X-API-Version header. */
        export type AcmeVersion = "1.0.0" | "2.0.0" | "latest";
        ```

        If a default value is specified, it is set on every request but can be overridden
        in either the client-level `Options` or call-specific `RequestOptions`. If a default
        value is _not_ specified, the value of the header is required on the generated `Options`.

        An example call is shown below:

        ```typescript
        import { AcmeClient } from "acme";

        const client = new AcmeClient({ apiKey: "YOUR_API_KEY", xApiVersion: "2.0.0" });
        await client.users.create({
          firstName: "john",
          lastName: "doe"
        });
        ```
      type: feat
  createdAt: '2024-07-16'
  irVersion: 50

- version: 0.33.0
  changelogEntry:
    - summary: |
        This release comes with numerous improvements to multipart uploads:

        1. `Fetcher.ts` no longer depends on form-data and formdata-node which reduces
          the size of the SDK for all consumers that are not leveraging multipart form
          data uploads.
        2. The SDK now accepts `fs.ReadStream`, `Blob` and `File` as inputs and handles
          parsing them appropriately.
        3. By accepting a `Blob` as a file parameter, the SDK now supports sending the
          filename when making a request.
      type: fix
  createdAt: '2024-07-16'
  irVersion: 48

- version: 0.32.0
  changelogEntry:
    - summary: The `reference.md` is now generated for every SDK.
      type: feat
    - summary: The `reference.md` is now generated by the `generator-cli`.
      type: feat
    - summary: The `reference.md` includes a single section for the _first_ example specified on the endpoint. Previously, a separate section was included for _every_ example.
      type: fix
  createdAt: '2024-07-15'
  irVersion: 48

- version: 0.31.0
  changelogEntry:
    - summary: |
        Add `omitUndefined` generator option. This is enabled with the following config:

        ```yaml
        groups:
          generators:
            - name: fernapi/fern-typscript-node-sdk
              version: 0.31.0
              ...
              config:
                omitUndefined: true
        ```

        When enabled, any property set to an explicit `undefined` is _not_ included
        in the serialized result. For example,

        ```typescript
        const request: Acme.CreateUserRequest = {
          firstName: "John",
          lastName: "Doe",
          email: undefined
        };
        ```

        By default, explicit `undefined` values are serialized as `null` like so:

        ```json
        {
          "firstName": "John",
          "lastName": "Doe",
          "email": null
        }
        ```

        When `omitUndefined` is enabled, the JSON object is instead serialized as:

        ```json
        {
          "firstName": "John",
          "lastName": "Doe"
        }
        ```
      type: feat
  createdAt: '2024-07-12'
  irVersion: 48

- version: 0.30.0
  changelogEntry:
    - summary: Client-level `Options` now supports overriding global headers like version.
      type: feat
  createdAt: '2024-07-11'
  irVersion: 48

- version: 0.29.2
  changelogEntry:
    - summary: Fix serialization of types with circular references
      type: fix
  createdAt: '2024-07-10'
  irVersion: 48

- version: 0.29.1
  changelogEntry:
    - summary: |
        Pagination endpoints that define nested offset/cursor properties are now functional.
        A new `setObjectProperty` helper is used to dynamically set the property, which is inspired
        by Lodash's `set` function (https://lodash.com/docs/4.17.15#set).

        The generated code now looks like the following:

        ```typescript
        let _offset = request?.pagination?.page != null ? request?.pagination?.page : 1;
        return new core.Pageable<SeedPagination.ListUsersPaginationResponse, SeedPagination.User>({
          response: await list(request),
          hasNextPage: (response) => (response?.data ?? []).length > 0,
          getItems: (response) => response?.data ?? [],
          loadPage: (_response) => {
            _offset += 1;
            return list(core.setObjectProperty(request, "pagination.page", _offset));
          }
        });
        ```
      type: fix
  createdAt: '2024-07-10'
  irVersion: 48

- version: 0.29.0
  changelogEntry:
    - summary: Upgrade to IRv48.
      type: internal
    - summary: Add support for pagination endpoints that require request body properties.
      type: feat
    - summary: |
        Add support for pagination with an offset step. This is useful for endpoints that page based on the element index rather than a page index (i.e. the 100th element vs. the 10th page).

        This feature shares the same UX as both the `offset` and `cursor` pagination variants.
      type: feat
  createdAt: '2024-07-09'
  irVersion: 48

- version: 0.29.0-rc0
  changelogEntry:
    - summary: All serializers in the generated SDK are now synchronous. This makes the serializers easier to use and improves the performance as well.
      type: fix
  createdAt: '2024-07-09'
  irVersion: 46

- version: 0.28.0-rc0
  changelogEntry:
    - summary: Add support for offset pagination, which uses the same pagination API introduced in `0.26.0-rc0`.
      type: feat
  createdAt: '2024-07-09'
  irVersion: 46

- version: 0.27.2
  changelogEntry:
    - summary: The generated readme now moves the sections for `AbortController`, `Runtime Compatibility` and `Custom Fetcher` under the Advanced section in the generated README.
      type: fix
  createdAt: '2024-07-08'
  irVersion: 46

- version: 0.27.1
  changelogEntry:
    - summary: |
        Support JSR publishing. If you would like your SDK to be published to JSR, there is now a configuration option called `publishToJsr: true`. When enabled, the generator will
        generate a `jsr.json` as well as a GitHub workflow to publish to JSR.

        ```yaml
        - name: fernapi/fern-typescript-sdk
          version: 0.27.1
          config:
            publishToJsr: true
        ```
      type: feat
  createdAt: '2024-07-08'
  irVersion: 46

- version: 0.27.0
  changelogEntry:
    - summary: Boolean literal headers can now be overridden via `RequestOptions`.
      type: fix
    - summary: |
        The generated `.github/workflows/ci.yml` file now supports NPM publishing with alpha/beta dist tags. If the selected version contains the `alpha` or `beta` substring,
        the associated dist tag will be added in the `npm publish` command like the following:

        ```sh
        # Version 1.0.0-beta
        npm publish --tag beta
        ```

        For more on NPM dist tags, see https://docs.npmjs.com/adding-dist-tags-to-packages
      type: feat
  createdAt: '2024-07-08'
  irVersion: 46

- version: 0.26.0-rc3
  changelogEntry:
    - summary: |
        The typescript generator now returns all `FormData` headers and Fetcher no longer stringifies stream.Readable type.
      type: fix
  createdAt: '2024-06-30'
  irVersion: 46

- version: 0.26.0-rc2
  changelogEntry:
    - summary: |
        `RequestOptions` now supports overriding global headers like authentication and version.
      type: feat
  createdAt: '2024-06-27'
  irVersion: 46

- version: 0.26.0-rc1
  changelogEntry:
    - summary: The generator was skipping auto pagination for item arrays that were optional. Now, those are safely handled as well.
      type: fix
  createdAt: '2024-06-27'
  irVersion: 46

- version: 0.26.0-rc0
  changelogEntry:
    - summary: |
        The TypeScript generator now supports cursor-based auto pagination. With auto pagination, a user can simply iterate over the results automatically:

        ```ts
        for (const user of client.users.list()) {
          consoler.log(user);
        }
        ```

        Users can also paginate over data manually

        ```ts
        const page = client.users.list();
        for (const user of page.data) {
          consoler.log(user);
        }

        // Helper methods for manually paginating:
        while (page.hasNextPage()) {
          page = page.getNextPage();
          // ...
        }
        ```
      type: feat
  createdAt: '2024-06-27'
  irVersion: 46

- version: 0.25.3
  changelogEntry:
    - summary: The generator is now upgraded to `v46.2.0` of the IR.
      type: internal
  createdAt: '2024-06-26'
  irVersion: 46

- version: 0.25.3
  changelogEntry:
    - summary: The generator is now upgraded to `v46.2.0` of the IR.
      type: internal
  createdAt: '2024-06-26'
  irVersion: 46

- version: 0.25.2
  changelogEntry:
    - summary: The generator now removes `fs`, `path`, and `os` dependencies from the browser runtime.
      type: fix
  createdAt: '2024-06-20'
  irVersion: 46

- version: 0.25.1
  changelogEntry:
    - summary: The generator now removes `fs`, `path`, and `os` dependencies from the browser runtime.
      type: fix
  createdAt: '2024-06-20'
  irVersion: 46

- version: 0.25.0
  changelogEntry:
    - summary: The generator now generates snippets for streaming endpoints. There is also a fix where literals are excluded from inlined requests.
      type: fix
  createdAt: '2024-06-19'
  irVersion: 46

- version: 0.25.0-rc0
  changelogEntry:
    - summary: The generator now merges the user's original `README.md` file (if any).
      type: feat
  createdAt: '2024-06-19'
  irVersion: 46

- version: 0.24.4
  changelogEntry:
    - summary: APIs that specify a default environment no longer include an unused environment import in their generated snippets.
      type: fix
  createdAt: '2024-06-19'
  irVersion: 46

- version: 0.24.3
  changelogEntry:
    - summary: The generator only adds a publish step in github actions if credentials are specified.
      type: fix
  createdAt: '2024-06-18'
  irVersion: 46

- version: 0.24.2
  changelogEntry:
    - summary: Remove the unnecessary client call from the request/response README.md section.
      type: feat
    - summary: |
        The generated README.md snippets now correctly referenced nested methods. For example,
        `client.users.create` (instead of `client.create`) in the following:

        ```ts
        import { AcmeClient } from "acme";

        const client = new AcmeClient({ apiKey: "YOUR_API_KEY" });
        await client.users.create({
          firstName: "john",
          lastName: "doe"
        });
        ```
      type: fix
  createdAt: '2024-06-19'
  irVersion: 46

- version: 0.24.1
  changelogEntry:
    - summary: |
        Dynamic snippets now support importing the client directly from the package.

        ```typescript
        import { MyClient } from "@org/sdk";

        const client = new MyClient({ ... });
        ```
      type: fix
  createdAt: '2024-06-19'
  irVersion: 46

- version: 0.24.0
  changelogEntry:
    - summary: Add dynamic client instantiation snippets
      type: feat
  createdAt: '2024-06-18'
  irVersion: 46

- version: 0.24.0-rc0
  changelogEntry:
    - summary: Dynamic client instantiation snippets are now generated. Note this only affects enterprise users that are using Fern's Snippets API.
      type: feat
  createdAt: '2024-06-18'
  irVersion: 46

- version: 0.23.3
  changelogEntry:
    - summary: The NPM publish job is _not_ generated if the token environment variable is not specified.
      type: fix
    - summary: |
        The snippets now use the `client` variable name like so:

        ```ts
        import { AcmeClient } from "acme";

        const client = new AcmeClient({ apiKey: "YOUR_API_KEY" });
        await client.users.create({
          firstName: "john",
          lastName: "doe"
        });
        ```
      type: feat
  createdAt: '2024-06-17'
  irVersion: 46

- version: 0.23.2
  changelogEntry:
    - summary: Client constructor snippets now include an `environment` property whenever it's required.
      type: fix
    - summary: The import paths included in the `README.md` exclusively use double quotes.
      type: fix
    - summary: When an NPM package name is not specified, the generated `README.md` will default to using the namespace export.
      type: fix
  createdAt: '2024-06-14'
  irVersion: 46

- version: 0.23.1
  changelogEntry:
    - summary: Undiscriminated unions used as map keys examples no longer return an error.
      type: fix
  createdAt: '2024-06-13'
  irVersion: 46

- version: 0.23.0
  changelogEntry:
    - summary: The latest version of the `generator-cli` (used to generate `README.md` files) is always installed.
      type: fix
  createdAt: '2024-06-12'
  irVersion: 46

- version: 0.23.0-rc1
  changelogEntry:
    - summary: |
        Introduce a custom configuration for arbitrary package json field. Now you can specify
        arbitrary key, value pairs that you want to be merged in the generated `package.json`.

        ```yml
        config:
          packageJson:
            dependencies:
              my-dep: "2.0.0"
            bin: "./index.js"
        ```
      type: fix
  createdAt: '2024-06-11'
  irVersion: 46

- version: 0.23.0-rc0
  changelogEntry:
    - summary: |
        Union snippet templates are fixed in 2 ways:
        1. The templates do not have a leading single quote (a typo from before)
        2. The templates now inline union properties (in certain cases)
      type: fix
  createdAt: '2024-06-07'
  irVersion: 46

- version: 0.22.0
  changelogEntry:
    - summary: Add support for higher quality `README.md` generation.
      type: feat
  createdAt: '2024-06-07'
  irVersion: 46

- version: 0.21.1
  changelogEntry:
    - summary: Detect `workerd` (Cloudflare) environments in `Runtime.ts`. The `Stream` class which is used for Server-Sent Events now prefers `TextDecoder` if it is present in the environment, to work in Cloudflare environments.
      type: feat
  createdAt: '2024-06-05'
  irVersion: 46

- version: 0.21.0
  changelogEntry:
    - summary: The generator now supports `bigint` types.
      type: feat
    - summary: Bump to IRv46.
      type: internal
  createdAt: '2024-06-05'
  irVersion: 46

- version: 0.20.9
  changelogEntry:
    - summary: TypeScript generator outputs code snippets that have `example-identifier` embedded.
      type: fix
  createdAt: '2024-06-02'
  irVersion: 43

- version: 0.20.8
  changelogEntry:
    - summary: TypeScript projects were skipping added peer dependencies in certain cases, now those are fixed.
      type: feat
  createdAt: '2024-06-02'
  irVersion: 43

- version: 0.20.7
  changelogEntry:
    - summary: Simplify the error handling introduced in `0.20.6` so that it more easily handles endpoints that include structured errors.
      type: fix
  createdAt: '2024-05-31'
  irVersion: 43

- version: 0.20.6
  changelogEntry:
    - summary: |
        This updates the behavior of the failure condition introduced in `0.20.2`; the SDK
        now throws an error whenever we fail to refresh an access token even if `neverThrowErrors`
        is set. We treat this failure as a systematic exception, so it's OK to throw in this case.
      type: fix
  createdAt: '2024-05-31'
  irVersion: 43

- version: 0.20.5
  changelogEntry:
    - summary: |
        Support setting `extraPeerDependencies` and `extraPeerDependenciesMeta` as
        configuration arguments. For example:

        ```yaml
        extraPeerDependencies:
          "openai": "^4.47.1"
        extraPeerDependenciesMeta:
          "openai":
            optional: true
        ```
      type: feat
  createdAt: '2024-05-30'
  irVersion: 43

- version: 0.20.4
  changelogEntry:
    - summary: Functionality to generate integration tests against a mock server has been disabled.
      type: fix
  createdAt: '2024-05-29'
  irVersion: 43

- version: 0.20.2
  changelogEntry:
    - summary: |
        The OAuth token provider supports SDKs that enable the `neverThrowErrors` setting.
        If the OAuth token provider fails to retrieve and/or refresh an access token, an error
        will _not_ be thrown. Instead, the original access token will be used and the user will be
        able to act upon an error available on the response. For example,

        ```ts
        const response = await client.user.get(...)
        if (!response.ok) {
          // Handle the response.error ...
        }
        ```
      type: fix
  createdAt: '2024-05-29'
  irVersion: 43

- version: 0.20.1
  changelogEntry:
    - summary: Remove instances of `node:stream` so that the generated SDK is Webpack + Next.js compatible.
      type: fix
  createdAt: '2024-05-29'
  irVersion: 43

- version: 0.20.1-rc0
  changelogEntry:
    - summary: URL encoded bodies are now appropriately encoded within the fetcher.
      type: fix
  createdAt: '2024-05-29'
  irVersion: 43

- version: 0.20.1
  changelogEntry:
    - summary: Remove node:stream imports for Webpack and Next.js compatibility
      type: fix
    - summary: Fix URL encoded body encoding in fetcher
      type: fix
  createdAt: '2024-05-29'
  irVersion: 43

- version: 0.20.0-rc1
  changelogEntry:
    - summary: |
       Pass `abortSignal` to `Stream` for server-sent-events and JSON streams so that the user can opt out and break from a stream.
      type: fix
  createdAt: '2024-05-24'
  irVersion: 43

- version: 0.20.0-rc1
  changelogEntry:
    - summary: |
       Pass `abortSignal` to `Stream` for server-sent-events and JSON streams so that the user can opt out and break from a stream.
      type: fix
  createdAt: '2024-05-24'
  irVersion: 43

- version: 0.20.0-rc0
  changelogEntry:
    - summary: |
        Add `abortSignal` to `RequestOptions`. SDK consumers can now specify an
        an arbitrary abort signal that can interrupt the API call.

        ```ts
        const controller = new AbortController();
        client.endpoint.call(..., {
          abortSignal: controller.signal,
        })
        ```
      type: feat
  createdAt: '2024-05-24'
  irVersion: 43

- version: 0.19.0
  changelogEntry:
    - summary: |
        Add `inlineFileProperties` configuration to support generating file upload properties
        as in-lined request properties (instead of positional parameters). Simply configure the following:

        ```yaml
        - name: fernapi/fern-typscript-node-sdk
          version: 0.19.0
          ...
          config:
            inlineFileProperties: true
        ```

        **Before**:

        ```ts
        /**
          * @param {File | fs.ReadStream} file
          * @param {File[] | fs.ReadStream[]} fileList
          * @param {File | fs.ReadStream | undefined} maybeFile
          * @param {File[] | fs.ReadStream[] | undefined} maybeFileList
          * @param {Acme.MyRequest} request
          * @param {Service.RequestOptions} requestOptions - Request-specific configuration.
          *
          * @example
          *     await client.service.post(fs.createReadStream("/path/to/your/file"), [fs.createReadStream("/path/to/your/file")], fs.createReadStream("/path/to/your/file"), [fs.createReadStream("/path/to/your/file")], {})
          */
        public async post(
            file: File | fs.ReadStream,
            fileList: File[] | fs.ReadStream[],
            maybeFile: File | fs.ReadStream | undefined,
            maybeFileList: File[] | fs.ReadStream[] | undefined,
            request: Acme.MyRequest,
            requestOptions?: Acme.RequestOptions
        ): Promise<void> {
          ...
        }
        ```

        **After**:

        ```ts
        /**
          * @param {Acme.MyRequest} request
          * @param {Service.RequestOptions} requestOptions - Request-specific configuration.
          *
          * @example
          *     await client.service.post({
          *        file: fs.createReadStream("/path/to/your/file"),
          *        fileList: [fs.createReadStream("/path/to/your/file")]
          *     })
          */
        public async post(
            request: Acme.MyRequest,
            requestOptions?: Service.RequestOptions
        ): Promise<void> {
          ...
        }
        ```
      type: feat
  createdAt: '2024-05-20'
  irVersion: 43

- version: 0.18.3
  changelogEntry:
    - summary: The generator now uses the latest FDR SDK.
      type: internal
  createdAt: '2024-05-17'
  irVersion: 43

- version: 0.18.2
  changelogEntry:
    - summary: |
        If OAuth is configured, the generated `getAuthorizationHeader` helper now treats the
        bearer token as optional. This prevents us from sending the `Authorization` header
        when retrieving the access token.
      type: fix
  createdAt: '2024-05-15'
  irVersion: 43

- version: 0.18.1
  changelogEntry:
    - summary: |
        If OAuth environment variables are specified, the `clientId` and `clientSecret` parameters
        are optional.

        ```ts
        export declare namespace Client {
          interface Options {
              ...
              clientId?: core.Supplier<string>;
              clientSecret?: core.Supplier<string>;
          }
          ...
        }
        ```
      type: fix
  createdAt: '2024-05-14'
  irVersion: 43

- version: 0.18.0
  changelogEntry:
    - summary: | 
        Add support for the OAuth client credentials flow. The new `OAuthTokenProvider` automatically
        resolves the access token and refreshes it as needed. The resolved access token is then used as the
        bearer token in all client requests.
      type: feat
  createdAt: '2024-05-13'
  irVersion: 43

- version: 0.17.1
  changelogEntry:
    - summary: Multipart form data requests are now compatible across browser and Node.js runtimes.
      type: fix
  createdAt: '2024-05-06'
  irVersion: 43

- version: 0.17.0
  changelogEntry:
    - summary: Bump to v43 of IR which means that you will need `0.26.1` of the Fern CLI version. To bump your CLI version, please run `fern upgrade`.
      type: internal
  createdAt: '2024-05-06'
  irVersion: 43

- version: 0.16.0-rc8
  changelogEntry:
    - summary: |
        The SDK generator now supports upload endpoints that specify an array of files like so:

        ```ts
        /**
          * @param {File[] | fs.ReadStream[]} files
          * @param {Acme.UploadFileRequest} request
          * @param {Service.RequestOptions} requestOptions - Request-specific configuration.
          */
        public async post(
            files: File[] | fs.ReadStream[],
            request: Acme.UploadFileRequest,
            requestOptions?: Service.RequestOptions
        ): Promise<void> {
            const _request = new FormData();
            for (const _file of files) {
              _request.append("files", _file);
            }
            ...
        }
        ```
      type: feat
  createdAt: '2024-05-06'
  irVersion: 38

- version: 0.16.0-rc7
  changelogEntry:
    - summary: |
        The SDK generator now supports `@param` JSDoc comments for endpoint parameters.
        The generator now arranges JSDoc in a few separate groups, one for each of `@param`, `@throws`,
        and `@examples` like so:

        ```ts
          /**
          * This endpoint checks the health of a resource.
          *
          * @param {string} id - A unique identifier.
          * @param {Service.RequestOptions} requestOptions - Request-specific configuration.
          *
          * @throws {@link Acme.UnauthorizedRequest}
          * @throws {@link Acme.BadRequest}
          *
          * @example
          *     await testSdk.health.service.check("id-2sdx82h")
          */
          public async check(id: string, requestOptions?: Service.RequestOptions): Promise<void> {
            ...
          }
        ```
      type: feat
    - summary: |
        The generator will only include user-provided examples if they exist, and otherwise
        only include a single generated example, like so:

        ```ts
          /**
          * This endpoint checks the health of a resource.
          *
          * @example
          *     await testSdk.health.service.check("id-2sdx82h")
          */
          public async check(id: string, requestOptions?: Service.RequestOptions): Promise<void> {
            ...
          }
        ```
      type: feat
    - summary: |
        The SDK generator now escapes path parameters that would previously create invalid
        URLs (e.g. "\\example"). Method implementations will now have references to
        `encodeURIComponent` like the following:

        ```ts
        const _response = await core.fetcher({
          url: urlJoin(
            (await core.Supplier.get(this._options.environment)) ?? environments.AcmeEnvironment.Prod,
            `/users/${encodeURIComponent(userId)}`
          ),
          ...
        });
        ```
      type: fix
  createdAt: '2024-04-30'
  irVersion: 38

- version: 0.16.0-rc6
  changelogEntry:
    - summary: snippet templates now move file upload parameters to unnamed args
      type: fix
  createdAt: '2024-04-30'
  irVersion: 38

- version: 0.16.0-rc5
  changelogEntry:
    - summary: remove duplicate quotation marks in snippet templates
      type: fix
  createdAt: '2024-04-30'
  irVersion: 38

- version: 0.16.0-rc4
  changelogEntry:
    - summary: fixes to styling of the SDK code snippet templates.
      type: fix
  createdAt: '2024-04-25'
  irVersion: 38

- version: 0.16.0-rc0
  changelogEntry:
    - summary: The generator now registers snippet templates which can be used for dynamic SDK code snippet generation.
      type: feat
  createdAt: '2024-04-24'
  irVersion: 38

- version: 0.15.1-rc1
  changelogEntry:
    - summary: |
        Earlier for inlined request exports, we were doing the following:

        ```ts
        export { MyRequest } from "./MyRequest";
        ```

        In an effort to make the generated code JSR compatible, the TS generator
        will now append the `type` explicitly for request exports.

        ```ts
        export { type MyRequest } from "./MyRequest";
        ```
      type: feat
  createdAt: '2024-04-24'
  irVersion: 38

- version: 0.15.1-rc0
  changelogEntry:
    - summary: plain text responses are now supported in the TypeScript generator.
      type: feat
  createdAt: '2024-04-22'
  irVersion: 38

- version: 0.15.0-rc1
  changelogEntry:
    - summary: |
        Minor fixes to SSE processing. In particular, stream terminal characters are now
        respected like `[DONE]` and JSON parsed data is sent to the deserialize function.
      type: fix
  createdAt: '2024-04-22'
  irVersion: 38

- version: 0.15.0-rc0
  changelogEntry:
    - summary: |
        Bump to v38 of IR and support server-sent events where the events are sent
        with a `data: ` prefix and terminated with a new line.
      type: feat
  createdAt: '2024-04-19'
  irVersion: 38

- version: 0.14.1-rc5
  changelogEntry:
    - summary: Code snippets are generated for file upload endpoints using `fs.readStream`. Previously, generation for these endpoints was being skipped.
      type: fix
    - summary: If integration tests are not enabled, simple jest tests with a `yarn test` script will be created.
      type: fix
    - summary: |
        In an effort to make the generated code JSR compatible, the generator now
        directly imports from files instead of using directory imports.
      type: feat   
    - summary: |
        In an effort to make the generated code JSR compatible, we make sure all methods
        are strongly typed with return signatures (in this case `_getAuthorizationHeader()`).
      type: feat    
    - summary: Generate code snippet for FileDownload endpoint
      type: fix   
    - summary: |
        Import for `node-fetch` in `Fetcher.ts` uses a dynamic import instead of `require` which
        so that the SDK works in ESM environments (that are using local file output). When the
        `outputEsm` config flag is turned on, the dynamic import will be turned into an ESM specific import.
      type: fix   
    - summary: |
        The test job in `ci.yml` works even if you have not configured Fern to
        generate integration tests.

        Without integration tests the test job will run `yarn && yarn test`. With the
        integration tests, the test job will delegate to the fern cli `fern yarn test`.
      type: fix    
    - summary: |
        Add `allowExtraFields` option to permit extra fields in the serialized request.

        ```yaml
        - name: fernapi/fern-typscript-node-sdk
          version: 0.14.0-rc0
          ...
          config:
            allowExtraFields: true
        ```
      type: feat
  createdAt: '2024-04-17'
  irVersion: 37

- version: 0.13.0
  changelogEntry:
    - summary: Support V37 of the IR.
      type: internal
  createdAt: '2024-04-09'
  irVersion: 37

- version: 0.13.0-rc0
  changelogEntry:
    - summary: |
        Add `retainOriginalCasing` option to preserve the naming convention expressed in the API.
        For example, the following Fern definition will generate a type like so:

        ```yaml
        types:
          GetUsersRequest
            properties:
              group_id: string
        ```

        **Before**

        ```typescript
        export interface GetUsersRequest {
          groupId: string;
        }

        export interface GetUsersRequest = core.serialization.object({
        groupId: core.serialization.string("group_id")
        })

        export namespace GetUsersRequest {
          interface Raw {
            group_id: string
          }
        }
        ```

        **After**

        ```typescript
        export interface GetUsersRequest {
          group_id: string;
        }

        export interface GetUsersRequest = core.serialization.object({
        group_id: core.serialization.string()
        })

        export namespace GetUsersRequest {
          interface Raw {
            group_id: string
          }
        }
        ```
      type: feat
  createdAt: '2024-04-02'
  irVersion: 33

- version: 0.12.9
  changelogEntry:
    - summary: The generator stopped working for remote code generation starting in `0.12.7`. This is now fixed.
      type: fix
  createdAt: '2024-03-22'
  irVersion: 33

- version: 0.12.8
  changelogEntry:
    - summary: Enhance serde performance by reducing reliance on async behavior and lazy async dynamic imports.
      type: feat
    - summary: Shared generator notification and config parsing logic.
      type: internal
  createdAt: '2024-03-22'
  irVersion: 33

- version: 0.12.8-rc0
  changelogEntry:
    - summary: Enhance serde performance by reducing reliance on async behavior and lazy async dynamic imports.
      type: feat
  createdAt: '2024-03-18'
  irVersion: 33

- version: 0.12.7
  changelogEntry:
    - summary: |
        the SDK will now leverage environment variable defaults, where specified, for authentication variables, such as bearer tokens, api keys, custom headers, etc.

        Previously, the SDK would only leverage these defaults for bearer token auth IF auth was mandatory throughout the SDK.
      type: feat
  createdAt: '2024-03-14'
  irVersion: 33

- version: 0.12.6
  changelogEntry:
    - summary: |
        In Node.js environments the SDK will default to using `node-fetch`. The
        SDK depends on v2 of node-fetch to stay CJS compatible.

        Previously the SDK was doing `require("node-fetch")` but it should be
        `require("node-fetch").default` based on
        https://github.com/node-fetch/node-fetch/issues/450#issuecomment-387045223.
      type: fix
  createdAt: '2024-02-27'
  irVersion: 33

- version: 0.12.5
  changelogEntry:
    - summary: |
        Introduce a custom configuration called `tolerateRepublish` which supports running
        npm publish with the flag `--tolerateRepublish`. This flag allows you to publish
        on top of an existing npm package.

        To turn on this flag, update your generators.yml:

        ```yaml
        groups:
          generators:
            - name: fernapi/fern-typscript-node-sdk
              version: 0.12.5
              ...
              config:
                tolerateRepublish: true
        ```
      type: feat
  createdAt: '2024-02-27'
  irVersion: 33

- version: 0.12.4
  changelogEntry:
    - summary: |
        Previously reference.md was just leveraging the function name for the reference, now it leverages the full package-scoped path, mirroring how the function would be used in reality.

        ```ts
        seedExamples.getException(...)

        // is now

        seedExamples.file.notification.service.getException(...)
        ```
      type: fix
    - summary: Previously SDK code snippets would not support generation with undiscriminated unions. Now, it does.
      type: fix
  createdAt: '2024-02-27'
  irVersion: 33

- version: 0.12.2
  changelogEntry:
    - summary: |
        Previously SDK code snippets would not take into account default parameter values
        and would always include a `{}`. This was odd and didn't represent how a developer
        would use the SDK. Now, the snippets check for default parameter values and omit
        if there are no fields specified.

        ```ts
        // Before
        client.users.list({});

        // After
        client.users.list();
        ```
      type: fix
  createdAt: '2024-02-27'
  irVersion: 33

- version: 0.12.1
  changelogEntry:
    - summary: |
        Optional objects in deep query parameters were previously being incorrectly
        serialized. Before this change, optional objects were just being JSON.stringified
        which would send the incorrect contents over the wire.

        ```ts
        // Before
        if (foo != null) {
          _queryParams["foo"] = JSON.stringify(foo);
        }

        // After
        if (foo != null) {
          _queryParams["foo"] = foo;
        }

        // After (with serde layer)
        if (foo != null) {
          _queryParams["foo"] = serializers.Foo.jsonOrThrow(foo, {
            skipValidation: false,
            breadcrumbs: ["request", "foo"]
          });
        }
        ```
      type: fix
  createdAt: '2024-02-27'
  irVersion: 33

- version: 0.12.0
  changelogEntry:
    - summary: |
        support deep object query parameter serialization. If, query parameters are
        objects then Fern will support serializing them.

        ```yaml
        MyFoo:
          properties:
            bar: optional<string>

        query-parameters:
          foo: MyFoo
        ```

        will now be serialized as `?foo[bar]="...` and appear in the SDK as a regular object

        ```ts
        client.doThing({
          foo: {
            bar: "..."
          }
        });
        ```
      type: feat
  createdAt: '2024-02-26'
  irVersion: 33

- version: 0.11.5
  changelogEntry:
    - summary: |
        Previously `core.Stream` would not work in the Browser. Now the generated Fern SDK
        includes a polyfill for `ReadableStream` and uses `TextDecoder` instead of `Buffer`.
      type: fix
    - summary: |
        add in a reference markdown file, this shows a quick outline of the available endpoints,
        it's documentation, code snippet, and parameters.

        This feature is currently behind a feature flag called `includeApiReference` and can be used

        ```yaml
        config:
          includeApiReference: true
        ```
      type: feat
  createdAt: '2024-02-15'
  irVersion: 31

- version: 0.11.4
  changelogEntry:
    - summary: |
        The `Fetcher` now supports sending binary as a request body. This is important
        for APIs that intake `application/octet-stream` content types or for folks that have
        .fernignored their and added custom utilities that leverage the fetcher.
      type: fix
  createdAt: '2024-02-15'
  irVersion: 31

- version: 0.11.3
  changelogEntry:
    - summary: |
        ensure SDK generator always uses `node-fetch` in Node.js environments. There is an experimental
        fetch packaged with newer versions of Node.js, however it causes unexpected behavior with
        file uploads.
      type: fix
  createdAt: '2024-02-13'
  irVersion: 31

- version: 0.11.2
  changelogEntry:
    - summary: |
        ensure SDK generator does not drop additional parameters from requests that perform file upload. Previously, if an endpoint had `file` inputs without additional `body` parameters, query parameters were erroneously ignored.
      type: fix
  createdAt: '2024-02-13'
  irVersion: 31

- version: 0.11.1
  changelogEntry:
    - summary: The SDK generator no longer generates a `tsconfig.json` with `noUnusedParameters` enabled. This check was too strict.
      type: fix
  createdAt: '2024-02-13'
  irVersion: 31

- version: 0.11.0
  changelogEntry:
    - summary: |
        The SDK generator now forwards information about the runtime that it is being
        used in. The header `X-Fern-Runtime` will report the runtime (e.g. `browser`, `node`, `deno`)
        and the header `X-Fern-Runtime-Version` will report the version.
      type: feat
  createdAt: '2024-02-13'
  irVersion: 31

- version: 0.10.0
  changelogEntry:
    - summary: |
        The SDK generator now supports whitelabelling. When this is turned on,
        there will be no mention of Fern in the generated code.

        **Note**: You must be on the enterprise tier to enable this mode.
      type: feat
  createdAt: '2024-02-11'
  irVersion: 31

- version: 0.9.7
  changelogEntry:
    - summary: Initialize this changelog
      type: chore
  createdAt: '2024-02-11'
  irVersion: 31<|MERGE_RESOLUTION|>--- conflicted
+++ resolved
@@ -1,6 +1,5 @@
 # yaml-language-server: $schema=../../../fern-versions-yml.schema.json
-<<<<<<< HEAD
-- version: 1.5.0
+- version: 1.6.0
   changelogEntry:
     - summary: |
         You can now specify whether to return streams using the stream wrapper, or return the web standard stream.
@@ -10,13 +9,13 @@
     - summary: |
         `tests/unit/zurg` are moved to `tests/unit/schemas` to match the name in `src/core/schemas` which is what the tests are verifying. 
       type: internal
-=======
+  createdAt: '2025-06-13'
+  irVersion: 58
 
 - version: 1.5.0
   changelogEntry:
     - summary: Add support for websocket connect methods with path parameters in the TypeScript generator
       type: feat
->>>>>>> 08152f80
   createdAt: '2025-06-11'
   irVersion: 58
 
