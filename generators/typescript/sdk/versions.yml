# yaml-language-server: $schema=../../../fern-versions-yml.schema.json
- version: 3.31.1
  changelogEntry:
    - summary: |
<<<<<<< HEAD
        Fix crash when generating examples with undefined string values. The generator now safely handles cases where string examples lack an `original` field, preventing "Cannot read properties of undefined (reading 'replaceAll')" errors.
      type: fix
  createdAt: "2025-11-18"
=======
        Fix generator to not generate CONTRIBUTING.md file if config.whitelabel is true.
      type: fix
  createdAt: "2025-11-17"
>>>>>>> 36e0d432
  irVersion: 61

- version: 3.31.0
  changelogEntry:
    - summary: |
        Add `generateSubpackageExports` configuration option to enable direct imports of subpackage clients. 
        This allows JavaScript bundlers to tree-shake and include only the imported subpackage code, resulting in much smaller bundle sizes.

        Example:
        ```ts
        import { BarClient } from '@acme/sdk/foo/bar';

        const client = new BarClient({...});
        ```

        To enable this feature, add the following configuration to your _generators.yml_ file:
        ```yaml
        # In generators.yml
        groups:
          generators:
            - name: fernapi/fern-typescript-sdk
              config:
                generateSubpackageExports: true
        ```
      type: feat
  createdAt: "2025-11-17"
  irVersion: 61

- version: 3.30.0
  changelogEntry:
    - summary: |
        Add `offsetSemantics` flag, which changes how the `step` attribute in `x-fern-pagination` is interpreted.
        When `offsetSemantics` is `item-index` (the default), offset is understood as an item index that increases by the number of entities fetched.
        When `offsetSemantics` is `page-index`, offset is understood as a page index that increases by 1 each time.
      type: feat
  createdAt: "2025-11-14"
  irVersion: 61

- version: 3.29.2
  changelogEntry:
    - summary: Improve SDK generation performance.
      type: fix
  createdAt: "2025-11-13"
  irVersion: 61

- version: 3.29.1
  changelogEntry:
    - summary: |
        When generating `hasNextPage`, use `Math.Floor` to ensure an integer comparison against the number of entities.
      type: fix
  createdAt: "2025-11-13"
  irVersion: 61
- version: 3.29.0
  changelogEntry:
    - summary: |
        Add `parameterNaming` configuration option to control how parameter names are generated in the SDK.
        The available options are:
        - `originalName`: Use the original name from the OpenAPI spec.
        - `wireValue`: Use the wire value from the OpenAPI spec, falling back to the original name if not present.
        - `camelCase`: Convert the name to camelCase.
        - `snakeCase`: Convert the name to snake_case.
        - `default`: Use the default naming strategy.
      type: feat
  createdAt: "2025-11-11"
  irVersion: 61

- version: 3.28.11
  changelogEntry:
    - summary: |
        Do not generate a _snippet-templates.json_ file in the generated TypeScript SDK.
      type: fix
  createdAt: "2025-11-11"
  irVersion: 61

- version: 3.28.12
  changelogEntry:
    - summary: |
        Include more files and folders in .npmignore:
        * .mock
        * .fern
        * dist
        * scripts
        * jest.config.*
        * vitest.config.*
      type: fix
    - summary: |
        Only generate _.npmignore_ when `useLegacyExports: true`.
        When `useLegacyExports: false`, we generate a _package.json_ with `"files"` field which makes _.npmignore_ redundant.
      type: fix
  createdAt: "2025-11-11"
  irVersion: 61

- version: 3.28.11
  changelogEntry:
    - summary: |
        Do not generate a _snippet-templates.json_ file in the generated TypeScript SDK.
      type: fix
  createdAt: "2025-11-11"
  irVersion: 61

- version: 3.28.10
  changelogEntry:
    - summary: |
        Set `Accept` header for JSON (`application/json`), text (`text/plain`), and other (`*/*`) response types.
        This ensures that the `Accept` header is set consistently across runtimes.
        Unlike all other runtimes, Cloudflare Workers and Vercel Edge Runtime do not set a default `Accept` header in their `fetch` implementations.
      type: fix
  createdAt: "2025-11-10"
  irVersion: 61

- version: 3.28.9
  changelogEntry:
    - summary: Fix `Error._visit` to pass the correct type (`core.Fetcher.Error`) to the `_other` callback.
      type: fix
  createdAt: "2025-11-10"
  irVersion: 61

- version: 3.28.8
  changelogEntry:
    - summary: Clean up imports for requestWithRetries.test.ts.
      type: fix
  createdAt: "2025-11-10"
  irVersion: 61

- version: 3.28.7
  changelogEntry:
    - summary: |
        Fix circular type alias errors (TS2456) in undiscriminated unions containing self-recursive Record types where the value is a union of itself with null and/or undefined.
      type: fix
  createdAt: "2025-11-08"
  irVersion: 61

- version: 3.28.6
  changelogEntry:
    - summary: |
        Fix circular type alias errors (TS2456) in undiscriminated unions containing self-recursive Record types.
      type: fix
  createdAt: "2025-11-07"
  irVersion: 61

- version: 3.28.5
  changelogEntry:
    - summary: Fix issue where logs were logged even when the respective log level was disabled.
      type: fix
    - summary: Add tests for logging and the fetcher's redaction functionality.
      type: chore
    - summary: Improve unit test performance and refactor code to reduce duplication.
      type: chore
  createdAt: "2025-11-06"
  irVersion: 61

- version: 3.28.4
  changelogEntry:
    - summary: Fix a compilation error when a websocket channel has no send or receive messages.
      type: fix
  createdAt: "2025-11-06"
  irVersion: 61

- version: 3.28.3
  changelogEntry:
    - summary: |
        Fix local GitHub generation to match remote generation.
      type: fix
  createdAt: "2025-11-06"
  irVersion: 61

- version: 3.28.2
  changelogEntry:
    - summary: |
        Fix inconsistent path parameter casing in the WebSocket connect options.
        The casing now follows the same rules as other HTTP path parameters:
        - `retainOriginalCasing: true`: use the original casing from the OpenAPI spec, regardless of the `noSerdeLayer` setting.
        - `noSerdeLayer: true`: use the original casing from the OpenAPI spec.
        - `noSerdeLayer: false`: use camelCase for path parameters.
      type: fix
  createdAt: "2025-11-06"
  irVersion: 61

- version: 3.28.1
  changelogEntry:
    - summary: |
        Always use vitest.config.mts for consistency across all generated SDKs. This ensures Vitest v3 can load the config as ESM in both CommonJS and ESM packages.
      type: fix
  createdAt: "2025-11-05"
  irVersion: 61

- version: 3.28.0
  changelogEntry:
    - summary: |
        Added Generation Metadata file to output.
      type: feat
  createdAt: "2025-11-04"
  irVersion: 61

- version: 3.27.0
  changelogEntry:
    - summary: Add support for variables in wire tests.
      type: feat
  createdAt: "2025-11-05"
  irVersion: 61

- version: 3.26.0
  changelogEntry:
    - summary: |
        Include `"dependencies": {}` in package.json when generating a TypeScript SDK without dependencies.
      type: feat
  createdAt: "2025-11-05"
  irVersion: 61

- version: 3.25.0
  changelogEntry:
    - summary: |
        Add support for logging to the generated SDK.
        Users can configure the logger by passing in a `logging` object to the client options.

        ```ts
        import { FooClient, logging } from "foo";

        const client = new FooClient({
            logging: {
               level: logging.LogLevel.Info, // LogLevel.Info is the default
               logger: new logging.ConsoleLogger(), // ConsoleLogger is the default
               silent: false, // true is the default, set to false to enable logging
            }
        });
        ```

        The `logging` object can have the following properties:
        - `level`: The log level to use. Defaults to `logging.LogLevel.Info`.
        - `logger`: The logger to use. Defaults to `logging.ConsoleLogger`.
        - `silent`: Whether to silence the logger. Defaults to `true`.

        The `level` property can be one of the following values:
        - `logging.LogLevel.Debug`
        - `logging.LogLevel.Info`
        - `logging.LogLevel.Warn`
        - `logging.LogLevel.Error`

        To provide a custom logger, users can pass in a custom logger implementation that implements the `logging.ILogger` interface.

      type: feat
  createdAt: "2025-11-04"
  irVersion: 61

- version: 3.24.0
  changelogEntry:
    - summary: |
        Add support for forward-compatible enums.
        To enable forward-compatible enums, add the following configuration to your _generators.yml_ file:
        ```yaml
        # In generators.yml
        groups:
          generators:
            - name: fernapi/fern-typescript-sdk
              config:
                enableForwardCompatibleEnums: true
        ```
      type: feat
  createdAt: "2025-11-03"
  irVersion: 61

- version: 3.23.0
  changelogEntry:
    - summary: |
        Add support for bytes download responses.
      type: feat
  createdAt: "2025-11-03"
  irVersion: 61

- version: 3.22.0
  changelogEntry:
    - summary: |
        Add support for oxfmt as the formatter.
        This is a beta feature and not officially supported yet.
      type: feat
  createdAt: "2025-11-03"
  irVersion: 61

- version: 3.21.0
  changelogEntry:
    - summary: |
        Add support for oxlint as the linter.
        This is a beta feature and not officially supported yet.
      type: feat
  createdAt: "2025-11-03"
  irVersion: 61

- version: 3.20.0
  changelogEntry:
    - summary: |
        Implement base and extend properties in discriminated union examples.
      type: feat
  createdAt: "2025-11-03"
  irVersion: 61

- version: 3.19.1
  changelogEntry:
    - summary: |
        `mergeHeaders()` and `mergeOnlyDefinedHeaders()` are now case-insensitive.
      type: fix
  createdAt: "2025-11-03"
  irVersion: 60

- version: 3.19.0
  changelogEntry:
    - summary: |
        Add support for application/x-www-form-urlencoded request bodies.
      type: feat
  createdAt: "2025-11-03"
  irVersion: 60

- version: 3.18.0
  changelogEntry:
    - summary: |
        Users can now pass in a custom `fetch` function to the client options.
      type: feat
  createdAt: "2025-11-03"
  irVersion: 60

- version: 3.17.1
  changelogEntry:
    - summary: |
        `hasNextPage()` now factors in `offset.step` if provided for offset-based pagination
        such that `hasNextPage` now returns `false` if the returned page was not as large as requested.
      type: fix
  createdAt: "2025-10-31"
  irVersion: 60

- version: 3.17.0
  changelogEntry:
    - summary: |
        Add `Page` to the top-level `exports.ts` files, which allows for `import { Page } from '...';` to work.
        Remove `Pageable`, and use only `core.Page` for pagination everywhere.
      type: feat
  createdAt: "2025-10-29"
  irVersion: 60

- version: 3.16.0
  changelogEntry:
    - summary: |
        Generate a CONTRIBUTING.md file.
      type: feat
  createdAt: "2025-10-29"
  irVersion: 60

- version: 3.15.0
  changelogEntry:
    - summary: |
        Export types for `ReconnectingWebSocket`, `ReconnectingWebSocket.Event`, `ReconnectingWebSocket.CloseEvent`, and `ReconnectingWebSocket.ErrorEvent`.
      type: feat
  createdAt: "2025-10-29"
  irVersion: 60

- version: 3.14.0
  changelogEntry:
    - summary: |
        Expose the underlying response on the `Page` type.
      type: feat
  createdAt: "2025-10-29"
  irVersion: 60

- version: 3.13.0
  changelogEntry:
    - summary: |
        Improve pnpm and yarn caching in generator Docker images.
      type: feat
  createdAt: "2025-10-28"
  irVersion: 60

- version: 3.12.3
  changelogEntry:
    - summary: Fix `.github/workflows/ci.yml` file when using OIDC for npm publishing.
      type: fix
  createdAt: "2025-10-28"
  irVersion: 60

- version: 3.12.2
  changelogEntry:
    - summary: |
        Add streaming tests; fix custom message terminators in streams; fix multi-byte character handling across chunk breaks in streams.
      type: fix
  createdAt: "2025-10-28"
  irVersion: 60

- version: 3.12.1
  changelogEntry:
    - summary: Update Biome to 2.3.1
      type: chore
  createdAt: "2025-10-28"
  irVersion: 60

- version: 3.12.0
  changelogEntry:
    - summary: |
        Add support for [publishing to npmjs.org using OIDC from GitHub Actions](https://docs.npmjs.com/trusted-publishers).

        To use OIDC for publishing to npmjs.org, you need to follow two steps:
        1. Follow the instructions in ["Step 1: Add a trusted publisher on npmjs.com"](https://docs.npmjs.com/trusted-publishers#step-1-add-a-trusted-publisher-on-npmjscom).
        2. Set the `output.token` field to `OIDC` in _generators.yml_ to enable this feature:

            ```yml
            # In generators.yml
            groups:
              ts-sdk:
                generators:
                  - name: fernapi/fern-typescript-sdk
                    output:
                      location: npm
                      package-name: your-package-name
                      token: OIDC # previously this would be set to something like ${NPM_TOKEN}
                    ...
            ```

            This will take care of ["Step 2: Configure your CI/CD workflow"](https://docs.npmjs.com/trusted-publishers#step-2-configure-your-cicd-workflow).

        For local generation, you'll need Fern CLI version 0.94.0 or later.
      type: feat
    - summary: |
        Update GitHub Actions `setup-node` action to v4 in the generated CI workflow.
      type: feat
  createdAt: "2025-10-21"
  irVersion: 60

- version: 3.11.1
  changelogEntry:
    - summary: |
        Generate streaming response section in README.md for streaming response endpoints.
      type: fix
  createdAt: "2025-10-21"
  irVersion: 60

- version: 3.11.0
  changelogEntry:
    - summary: |
        Add `linter` and `formatter` configuration options to configure code linters and formatters for the generated SDK.
        - `linter`:
          - `biome`: Use Biome as the code linter. This is the default.
          - `none`: Do not include a code linter.
        - `formatter`:
          - `biome`: Use Biome as the code formatter. This is the default.
          - `prettier`: Use Prettier as the code formatter.

        For consistency, the _package.json_ scripts will always include the following scripts:
        - `lint`: Run the configured linter.
        - `lint:fix`: Run the configured linter with auto-fix.
        - `format`: Run the configured formatter.
        - `format:check`: Run the configured formatter in check mode.
        - `check`: Run both the linter and formatter in check mode.
        - `check:fix`: Run both the linter and formatter with auto-fix.
        When the `linter` is set to `none`, `lint` and `lint:fix` scripts will echo a message indicating that no linter is configured.
      type: feat
  createdAt: "2025-10-21"
  irVersion: 60

- version: 3.10.0
  changelogEntry:
    - summary: |
        Generate file upload section in README.md for multipart-form file uploads.
      type: feat
  createdAt: "2025-10-20"
  irVersion: 60

- version: 3.9.3
  changelogEntry:
    - summary: |
        Fix a compilation error when a path parameter is nullable or optional.
      type: fix
  createdAt: "2025-10-17"
  irVersion: 60

- version: 3.9.2
  changelogEntry:
    - summary: |
        Match the logic in wire test generation where the static example generation omits the request parameter for empty objects when optional.
        This fixes some wire tests that were failing due to mismatched request bodies.
      type: fix
    - summary: |
        Return `undefined` when passing in `undefined` to `toJson` when `useBigInt` is enabled.
      type: fix
  createdAt: "2025-10-17"
  irVersion: 60

- version: 3.9.1
  changelogEntry:
    - summary: |
        Improve the performance of JSON serialization and parsing when `useBigInt` is enabled.
      type: fix
  createdAt: "2025-10-16"
  irVersion: 60

- version: 3.9.0
  changelogEntry:
    - summary: |
        Add support for the `Uploadable.FromPath` and `Uploadable.WithMetadata` types to upload files with metadata to multipart-form endpoints.

        Users can configure metadata when uploading a file to a multipart-form upload endpoint using the `Uploadable.WithMetadata` type:
        ```typescript
        import { createReadStream } from "fs";

        await client.upload({
            file: {
              data: createReadStream("path/to/file"),
              filename: "my-file",
              contentType: "audio/mpeg",
            },
            otherField: "other value",
        });
        ```
        The `filename`, `contentType`, and `contentLength` properties are optional.

        Alternatively, users can use the `Uploadable.FromPath` type to upload directly from a file path:
        ```typescript
        await client.upload({
            file: {
                path: "path/to/file",
                filename: "my-file",
                contentType: "audio/mpeg",
            },
            otherField: "other value",
        });
        ```

        The metadata is used to set the `Content-Type` and `Content-Disposition` headers. If not provided, the client will attempt to determine them automatically.
        ```
      type: feat
  createdAt: "2025-10-14"
  irVersion: 60

- version: 3.8.0
  changelogEntry:
    - summary: |
        Use Biome for formatting instead of Prettier, and also use Biome to check (fix) the generated code.
      type: feat
  createdAt: "2025-10-08"
  irVersion: 60

- version: 3.7.3
  changelogEntry:
    - summary: |
        Fix default request parameter value unwrapping for `nullable<>`.
      type: fix
  createdAt: "2025-10-13"
  irVersion: 60

- version: 3.7.2
  changelogEntry:
    - summary: |
        Include `extra-properties` (aka. `additionalProperties`) when generating examples for objects and inlined request bodies.
      type: fix
    - summary: |
        Allow arbitrary properties in inlined request bodies when `extra-properties` (aka. `additionalProperties`) is set to true.
      type: fix
  createdAt: "2025-10-10"
  irVersion: 61

- version: 3.7.1
  changelogEntry:
    - summary: |
        Filter out `undefined` from lists, maps, sets, and object properties when generating examples.
      type: fix
    - summary: |
        Restore missing test scripts in package.json when using `useLegacyExports: true`.
      type: fix
  createdAt: "2025-10-09"
  irVersion: 60

- version: 3.7.0
  changelogEntry:
    - summary: |
        Generate a `BaseClientOptions`, `BaseRequestOptions`, and `BaseIdempotentRequestOptions` interface and extend from these in the generated client `Options`, `RequestOptions`, and `IdempotentRequestOptions` interfaces.
        This reduces a large amount of duplicate code in the generated SDK.
      type: feat
  createdAt: "2025-10-08"
  irVersion: 60

- version: 3.6.1
  changelogEntry:
    - summary: |
        Add missing test scripts when `bundle: true`.
      type: fix
  createdAt: "2025-10-08"
  irVersion: 60

- version: 3.6.0
  changelogEntry:
    - summary: |
        Allow for configuring `timeoutMs` and `maxRetries` request options at the client-level as well as the request level.
      type: feat
  createdAt: "2025-10-08"
  irVersion: 60

- version: 3.5.0
  changelogEntry:
    - summary: |
        Enable `verbatimModuleSyntax` in _tsconfig.esm.json_ to increase TypeScript performance for the ESM build (not CJS).
        You may need to update your custom TypeScript code to comply with this setting.
      type: feat
  createdAt: "2025-10-07"
  irVersion: 60

- version: 3.4.0
  changelogEntry:
    - summary: |
        Add `wireTestsFallbackToAutoGeneratedErrorExamples` configuration option to control whether to use autogenerated error examples if user does not provide error examples for generating wire tests.
      type: feat
  createdAt: "2025-10-07"
  irVersion: 60

- version: 3.3.9
  changelogEntry:
    - summary: |
        Use `// ... file header ...` file header instead of `/** ... file header ... */`.
        The latter is considered a JSDoc comment and may cause issues with some tools.
        The TypeScript compiler will remove `//` but not `/** */` comments.
      type: fix
  createdAt: "2025-10-03"
  irVersion: 60

- version: 3.3.7
  changelogEntry:
    - summary: |
        Dynamically build type for enums based on the const to reduce generated code.

        Before:
        ```ts
        export type Operand =
            | ">"
            | "="
            | "<";
        export const Operand = {
            GreaterThan: ">",
            EqualTo: "=",
            LessThan: "<",
        } as const;
        ```
        After:
        ```ts
        export const Operand = {
            GreaterThan: ">",
            EqualTo: "=",
            LessThan: "<",
        } as const;
        export type Operand = (typeof Operand)[keyof typeof Operand];
        ```
      type: fix
  createdAt: "2025-10-03"
  irVersion: 60

- version: 3.3.6
  changelogEntry:
    - summary: Fix basic auth password parsing to support colons in passwords.
      type: fix
  createdAt: "2025-10-03"
  irVersion: 60

- version: 3.3.5
  changelogEntry:
    - summary: |
        Log error when `testFramework: vitest` is used alongside `useBigInt: true`, `streamType: wrapper`, or `packagePath: path/to/package`.
      type: feat
  createdAt: "2025-10-01"
  irVersion: 60

- version: 3.3.4
  changelogEntry:
    - summary: |
        Upgrade generator-cli dependency to fix local generation handling of .fernignore files.
      type: fix
  createdAt: "2025-09-30"
  irVersion: 60

- version: 3.3.3
  changelogEntry:
    - summary: |
        If `useLegacyExports` is `true`, reference `../tsconfig.json` instead of `../tsconfig.base.json` in `tests/tsconfig.json`.
      type: fix
  createdAt: "2025-09-29"
  irVersion: 60

- version: 3.3.2
  changelogEntry:
    - summary: Fix non-GitHub output modes.
      type: fix
    - summary: Format GitHub Actions workflow files using prettier.
      type: fix
    - summary: Add .prettierignore to ensure dist and temporary files are not formatted.
      type: fix
  createdAt: "2025-09-29"
  irVersion: 60

- version: 3.3.2-rc1
  changelogEntry:
    - summary: Fix npm publish output mode
      type: fix
  createdAt: "2025-09-29"
  irVersion: 60

- version: 3.3.2-rc0
  changelogEntry:
    - summary: Format GitHub Actions workflow files using prettier.
      type: fix
    - summary: Add .prettierignore to ensure dist and temporary files are not formatted.
      type: fix
    - summary: Fix non-GitHub output modes.
      type: fix
  createdAt: "2025-09-26"
  irVersion: 60

- version: 3.3.1
  changelogEntry:
    - summary: |
        Fix `bundle: true` mode
      type: fix
  createdAt: "2025-09-25"
  irVersion: 60

- version: 3.3.0
  changelogEntry:
    - summary: |
        Add support for PR mode for self-hosted/local sdk generation
      type: feat
  createdAt: "2025-09-25"
  irVersion: 60

- version: 3.2.1
  changelogEntry:
    - summary: |
        Set `compilerOptions.isolatedModules` and `compilerOptions.isolatedDeclarations` to `true` in _tsconfig.json_, and update the TypeScript code to comply with this setting.
        Users that enable `isolatedModules` can now use the SDK without any TypeScript compilation errors.
        While `isolatedModules` is not turned on by default in TypeScript, more frameworks and tools enable it by default.

        **Warning**: If you have custom code, this may cause compilation errors. Please refer to the TypeScript documentation to learn more about these settings:
        * [Isolated Declarations](https://www.typescriptlang.org/tsconfig#isolatedDeclarations)
        * [Isolated Modules](https://www.typescriptlang.org/tsconfig#isolatedModules)
      type: fix
  createdAt: "2025-09-25"
  irVersion: 60

- version: 3.2.0
  changelogEntry:
    - summary: |
        Add `generateEndpointMetadata` configuration to generate endpoint metadata for each endpoints.
        When you use a callback function to generate headers or auth tokens, the endpoint metadata will be passed to the callback.
        ```ts
        const client = new Foo({
            ...,
            token: ({ endpointMetadata }) => {
                // generate token based on endpoint metadata
            }
        });
        ```

        To enable this, set `generateEndpointMetadata` to `true` in the `config` of your generator configuration.
        ```yml
        # In generators.yml
        groups:
          ts-sdk:
            generators:
              - name: fernapi/fern-typescript-sdk
                config:
                  generateEndpointMetadata: true
        ```
      type: feat
  createdAt: "2025-09-24"
  irVersion: 60

- version: 3.1.2
  changelogEntry:
    - summary: |
        Pin `msw` dependency to `2.11.2` because newer version introduces jest/vitest compatibility issues.
      type: fix
  createdAt: "2025-09-24"
  irVersion: 60

- version: 3.1.1
  changelogEntry:
    - summary: |
        Rely on the version of pnpm in _package.json_ instead of hardcoding the version in GitHub workflows.
      type: fix
  createdAt: "2025-09-23"
  irVersion: 60

- version: 3.1.0
  changelogEntry:
    - summary: |
        `consolidateTypeFiles` consolidates all folders of type files into a single file.
      type: feat
  createdAt: "2025-09-19"
  irVersion: 60

- version: 3.0.2
  changelogEntry:
    - summary: Update `exportAllRequestsAtRoot` to create an aggregate request file instead of adding imports.
      type: fix
  createdAt: "2025-09-19"
  irVersion: 60

- version: 3.0.1
  changelogEntry:
    - summary: Fix incorrect pnpm commands inside of ci.yml
      type: fix
    - summary: Delete browser specific tests.
      type: fix
    - summary: Make tests more robust across Jest and Vitest.
      type: fix
  createdAt: "2025-09-18"
  irVersion: 60

- version: 3.0.0
  changelogEntry:
    - summary: |
        Change defaults configuration in _generators.yml_ to use pnpm package manager and vitest test framework.
        To avoid breaking changes, explicitly set the options above with the `Before` values in the `config` of your generator in _generators.yml_.

        | Option | Before | Now |
        |--------|--------|-----|
        | `packageManager` | `yarn` | `pnpm` |
        | `testFramework` | `jest` | `vitest` |

        `testFramework: vitest` is not supported alongside `useBigInt: true`, `streamType: wrapper`, or `packagePath`.
      type: feat
  createdAt: "2025-09-18"
  irVersion: 60

- version: 2.13.0
  changelogEntry:
    - summary: |
        Use Vitest instead of Jest for running tests.
        Enable Vitest by setting `testFramework` to `vitest` in the `config` of your generator configuration.
      type: feat
  createdAt: "2025-09-17"
  irVersion: 60

- version: 2.12.3
  changelogEntry:
    - summary: Updated retry strategy; in particular, don't jitter for `retry-after` header.
      type: chore
  createdAt: "2025-09-17"
  irVersion: 60

- version: 2.12.2
  changelogEntry:
    - summary: Generate correct types for pagination with inline types.
      type: fix
  createdAt: "2025-09-16"
  irVersion: 60

- version: 2.12.1
  changelogEntry:
    - summary: |
        Generate property accessors for auth and pagination with `?.` if the property is optional or nullable, and `.` if the property is required and non-nullable.
      type: fix
  createdAt: "2025-09-16"
  irVersion: 60

- version: 2.12.0
  changelogEntry:
    - summary: |
        Add support for custom sections in the README.md via `customSections` config option.
      type: feat
  createdAt: "2025-09-16"
  irVersion: 59

- version: 2.11.2
  changelogEntry:
    - summary: |
        Websocket client generation compiles when there are no query parameters and when the auth
        scheme has custom authentication headers.
      type: fix

  createdAt: "2025-09-16"
  irVersion: 59

- version: 2.11.1
  changelogEntry:
    - summary: |
        The `_getAuthorizationHeader` method now returns `Promise<string | undefined>` when oauth is enabled.
        This prevents compilation errors in the TypeScript SDK.
      type: fix
  createdAt: "2025-09-15"
  irVersion: 59

- version: 2.11.0
  changelogEntry:
    - summary: |
        Generate `Request` and `Response` types variations for types that have readonly and/or writeonly properties.
        For example, a type `User` will have a `User.Request` type that omits readonly properties and a `User.Response` type that omits writeonly properties.

        Set `experimentalGenerateReadWriteOnlyTypes` to `true` in the `config` of your generator configuration to enable this feature.
        ```ts
        import { User, FooClient } from "foo";

        const client = new FooClient(...);
        const createUser: User.Request = {
          name: "Jon",
          // id: "123", // Error: id is read-only and thus omitted
        };
        const createdUser: User.Response = await client.createUser(createUser);
        // createdUser.id is available here
        ```
      type: feat
  createdAt: "2025-09-15"
  irVersion: 59

- version: 2.10.4
  changelogEntry:
    - summary: Use cached `prettier` to format project instead of yarn/pnpm installing all dependencies during generation.
      type: feat
    - summary: Generate lockfile without installing dependencies and using `--prefer-offline` to avoid network requests.
      type: feat
  createdAt: "2025-09-12"
  irVersion: 59

- version: 2.10.3
  changelogEntry:
    - summary: Retries now check `Retry-After` and `X-RateLimit-Reset` before defaulting to exponential backoff.
      type: feat
  createdAt: "2025-09-09"
  irVersion: 59

- version: 2.10.2
  changelogEntry:
    - summary: Allow `null` values in headers in addition to `undefined` to explicitly unset a header.
      type: fix
  createdAt: "2025-09-05"
  irVersion: 59

- version: 2.10.1
  changelogEntry:
    - summary: Use autogenerated error examples if user does not provide error examples for generating wire tests.
      type: fix
  createdAt: "2025-09-03"
  irVersion: 59

- version: 2.10.0
  changelogEntry:
    - summary: Do not set a default `Content-Type` header when creating a HTTP response for wire test mocking.
      type: fix
    - summary: Generate wire tests for HTTP endpoint error examples.
      type: feat
  createdAt: "2025-09-03"
  irVersion: 59

- version: 2.9.5
  changelogEntry:
    - summary: |
        Introduce a custom configuration called `exportAllRequestsAtRoot` which exposes all request
        types through the root-level namespace.
      type: feat
  createdAt: "2025-09-02"
  irVersion: 59

- version: 2.9.4
  changelogEntry:
    - summary: |
        Grab overrideable root header value from Client as default.
      type: fix
  createdAt: "2025-08-28"
  irVersion: 59

- version: 2.9.3
  changelogEntry:
    - summary: |
        Add support for autogenerating simple tests for pagination endpoints.
      type: feat
  createdAt: "2025-08-27"
  irVersion: 59

- version: 2.9.2
  changelogEntry:
    - summary: |
        Do not throw an error if example properties are mismatched with the schema definition.
      type: fix
  createdAt: "2025-08-28"
  irVersion: 59

- version: 2.9.1
  changelogEntry:
    - summary: |
        Introduce a custom configuration called `flattenRequestParameters` which collapses referenced bodies into the
        request instead of nesting under a body key.

        **Before**:
        ```ts
        client.users.create({
          userId: "...",
          body: {
            "name": "Joe Scott"
          }
        });
        ```

        **After**
        ```ts
        client.users.create({
          userId: "...",
          "name": "Joe Scott"
        });
        ```
      type: fix
  createdAt: "2025-08-22"
  irVersion: 59

- version: 2.9.0
  changelogEntry:
    - summary: Generator passes readme configs apiName, disabledSections, and whiteLabel
      type: feat
  createdAt: "2025-08-26"
  irVersion: 59

- version: 2.8.4
  changelogEntry:
    - summary: |
        Add `flattenRequestParameters` to the SDK generator config.
        `flattenRequestParameters` is a boolean that controls whether to flatten request parameters.
        When `false` (default), the legacy flattening logic is used.
        When `true`, the new flattening logic is used.

        ```yml
        # In generators.yml
        groups:
          ts-sdk:
            generators:
              - name: fernapi/fern-typescript-sdk
                config:
                  flattenRequestParameters: true
        ```
      type: feat
  createdAt: "2025-08-21"
  irVersion: 59

- version: 2.8.3
  changelogEntry:
    - summary: |
        Set `Authorization` header for WebSocket connects when auth is available on the generated SDK client.
        This will happen regardless of whether the AsyncAPI server or channel is marked for auth.
      type: fix
    - summary: |
        Add support for inferred bearer authentication in WebSocket connects.
      type: fix
  createdAt: "2025-08-21"
  irVersion: 59

- version: 2.8.2
  changelogEntry:
    - summary: |
        Log warning when `noSerdeLayer` is `false` and `enableInlineTypes` is `true`.
      type: feat
  createdAt: "2025-08-15"
  irVersion: 59

- version: 2.8.1
  changelogEntry:
    - summary: |
        Properly assert responses in wire tests when the `neverThrowErrors` flag is enabled.
      type: fix
  createdAt: "2025-08-15"
  irVersion: 59

- version: 2.8.0
  changelogEntry:
    - summary: |
        Choose to use `pnpm` or `yarn` as the package manager for the generated SDK.
        Configure this in _generators.yml_ like so:
        ```yml
        # In generators.yml
        groups:
          ts-sdk:
            generators:
              - name: fernapi/fern-typescript-sdk
                config:
                  packageManager: pnpm
        ```
        The default is `yarn`.
      type: feat
  createdAt: "2025-08-13"
  irVersion: 59

- version: 2.7.0
  changelogEntry:
    - summary: Implement inferred bearer authentication.
      type: feat
  createdAt: "2025-08-12"
  irVersion: 59

- version: 2.6.8
  changelogEntry:
    - summary: Export BinaryResponse using `export type { BinaryResponse } ...` syntax to fix an issue with the SWC compiler.
      type: fix
  createdAt: "2025-08-06"
  irVersion: 58

- version: 2.6.7
  changelogEntry:
    - summary: Improve logging inside of wire tests for when a JSON body fails to parse to JSON.
      type: feat
  createdAt: "2025-08-01"
  irVersion: 58

- version: 2.6.6
  changelogEntry:
    - summary: Requests and responses with no body should not be asserted as JSON in wire tests.
      type: fix
  createdAt: "2025-08-04"
  irVersion: 58

- version: 2.6.5
  changelogEntry:
    - summary: If an enum wire value is not found, use the first enum value as a fallback.
      type: fix
  createdAt: "2025-08-01"
  irVersion: 58

- version: 2.6.4
  changelogEntry:
    - summary: Fix inline types inside of multipart-form requests
      type: fix
  createdAt: "2025-07-30"
  irVersion: 58

- version: 2.6.3
  changelogEntry:
    - summary: |
        Include root variables in code snippet generation for client instantiation.
      type: fix
  createdAt: "2025-07-25"
  irVersion: 58

- version: 2.6.2
  changelogEntry:
    - summary: |
        Update form-data version to 4.0.4 to avoid vulnerability.
      type: chore
  createdAt: "2025-07-24"
  irVersion: 58

- version: 2.6.1
  changelogEntry:
    - summary: |
        Add additional query string parameters section to the generated README.md file.
      type: chore
  createdAt: "2025-07-23"
  irVersion: 58

- version: 2.6.0
  changelogEntry:
    - summary: |
        Users can now pass in `queryParams` as part of the request options.
        ```ts
        await client.foo.bar(..., {
          queryParams: {
            foo: "bar"
          }
        });
        ```
      type: feat
  createdAt: "2025-07-23"
  irVersion: 58

- version: 2.5.1
  changelogEntry:
    - summary: Update README.md generation to be more accurate
      type: chore
  createdAt: "2025-07-22"
  irVersion: 58

- version: 2.5.0
  changelogEntry:
    - summary: |
        Support uploading file-like types for binary upload endpoints (not multipart-form):
        * Buffered types: `Buffer`, `Blob`, `File`, `ArrayBuffer`, `ArrayBufferView`, and `Uint8Array`
        * Stream types: `fs.ReadStream`, `stream.Readable`, and `ReadableStream`
      type: feat
    - summary: |
        Users can configure metadata when uploading a file to a binary upload endpoint using the `Uploadable.WithMetadata` type:
        ```typescript
        import { createReadStream } from "fs";

        await client.upload({
            data: createReadStream("path/to/file"),
            filename: "my-file",
            contentType: "audio/mpeg",
            contentLength: 1949,
        });
        ```
        The `filename`, `contentType`, and `contentLength` properties are optional.

        Alternatively, users can use the `Uploadable.FromPath` type to upload directly from a file path:
        ```typescript
        await client.upload({
            path: "path/to/file",
            filename: "my-file",
            contentType: "audio/mpeg",
            contentLength: 1949,
        });
        ```

        The metadata is used to set the `Content-Length`, `Content-Type`, and `Content-Disposition` headers. If not provided, the client will attempt to determine them automatically.
        For example, `fs.ReadStream` has a `path` property which the SDK uses to retrieve the file size from the filesystem without loading it into memory:
        ```typescript
        import { createReadStream } from "fs";

        await client.upload(createReadStream("path/to/file"));
        ```
      type: feat
  createdAt: "2025-07-17"
  irVersion: 58

- version: 2.4.11
  changelogEntry:
    - summary: Bump the docker image for the generator to node:22.12-alpine3.20
      type: chore
  createdAt: "2025-07-18"
  irVersion: 58

- version: 2.4.10
  changelogEntry:
    - summary: Escape strings containing `*/` inside of JSDoc comments to avoid premature JSDoc block ending.
      type: fix
  createdAt: "2025-07-15"
  irVersion: 58

- version: 2.4.9
  changelogEntry:
    - summary: Preserve trailing slash of URL and path if present
      type: fix
  createdAt: "2025-07-15"
  irVersion: 58

- version: 2.4.8
  changelogEntry:
    - summary: |
        Fix ts readme snippet where const was reassigned. Changed to let.
      type: fix
  createdAt: "2025-07-10"
  irVersion: 58

- version: 2.4.7
  changelogEntry:
    - summary: |
        Make sure `extraDependencies`, `extraPeerDependencies`, `extraPeerDependenciesMeta`, and `extraDevDependencies` are always merged into _package.json_.
        This was previously fixed for `bundle: true`, but not for `bundle: false` (default).
        All dependencies should now come through.
      type: fix
  createdAt: "2025-07-10"
  irVersion: 58

- version: 2.4.6
  changelogEntry:
    - summary: |
        Parse HTTP error bodies as JSON if the response content-type header is JSON, otherwise fallback to text.
      type: fix
    - summary: |
        Fix `bytes` fetcher test.
      type: fix
    - summary: |
        Fix Jest configuration when a `packagePath` is specified in _generators.yml_ config.
      type: fix
  createdAt: "2025-07-09"
  irVersion: 58

- version: 2.4.5
  changelogEntry:
    - summary: |
        Make sure `extraDependencies`, `extraPeerDependencies`, `extraPeerDependenciesMeta`, and `extraDevDependencies` are always merged into _package.json_.
      type: fix
  createdAt: "2025-07-09"
  irVersion: 58

- version: 2.4.4
  changelogEntry:
    - summary: |
        Make the `BinaryResponse.bytes` function optional because some versions of runtimes do not support the function on fetch `Response`.
      type: fix
  createdAt: "2025-07-09"
  irVersion: 58

- version: 2.4.3
  changelogEntry:
    - summary: |
        Fix an issue where a property set to `undefined` would not match with a property that is missing in the `withJson` MSW predicate.
      type: fix
  createdAt: "2025-07-08"
  irVersion: 58

- version: 2.4.2
  changelogEntry:
    - summary: |
        Fixes a compile issue when WebSocket connect methods require query parameters with special characters.
        Fixes response deserialization in websockets to respect skipping validation.
      type: fix
  createdAt: "2025-07-04"
  irVersion: 58

- version: 2.4.1
  changelogEntry:
    - summary: |
        When serde layer is enabled, WebSocket channels now pass through unrecognized properties
        instead of stripping them to preserve forwards compatibility.
      type: fix
  createdAt: "2025-07-04"
  irVersion: 58

- version: 2.4.0
  changelogEntry:
    - summary: Fixes bug with query parameter and path parameter serialization in URL for WebSocket channels.
      type: fix
  createdAt: "2025-07-03"
  irVersion: 58

- version: 2.3.3
  changelogEntry:
    - summary: Bump version to test Docker image rename to `fernapi/fern-typescript-sdk`
      type: internal
  createdAt: "2025-07-03"
  irVersion: 58
- version: 2.3.2
  changelogEntry:
    - summary: |
        Remove ".js" extension from ESM imports in the source generator code.
        If `useLegacyExports` is `true`, you will not see ".js" extensions in ESM imports.
        If `useLegacyExports` is `false` (default), a post process step will add the `.js` extension, so you won't see a difference.

        We're doing this because Jest has a bug where it doesn't properly load TypeScript modules even though the TypeScript and imports are valid.
      type: fix
  createdAt: "2025-07-03"
  irVersion: 58
- version: 2.3.1
  changelogEntry:
    - summary: |
        Fixes an issue where OAuth clients would not compile when variables were configured
        in the SDK. Now, the oauth client is instantiated with any global path parameters or headers.
      type: fix
  createdAt: "2025-07-03"
  irVersion: 58

- version: 2.3.0
  changelogEntry:
    - summary: |
        Change the `outputSourceFiles` default from `false` to `true`.
        This will affect the output when you generate the SDK to the local file system.
      type: feat
  createdAt: "2025-07-03"
  irVersion: 58
- version: 2.2.1
  changelogEntry:
    - summary: |
        Ensure _tests/wire_ is generated even when there are no wire tests generated.
        Otherwise, Jest throws an error because the wire test project `roots` doesn't exist.
      type: fix
  createdAt: "2025-07-03"
  irVersion: 58
- version: 2.2.0
  changelogEntry:
    - summary: |
        Improve generated package.json files:
        * Add `engines` field to specify minimum Node.js version supported as Node.js 18.
        * Add `sideEffects: false`
        * Add `README.md` and `LICENSE` to `files` array
        * Use GitHub shorthand for `repository` field.

        You can override these fields using the `packageJson` config:
        ```yml
        # In generators.yml
        groups:
          ts-sdk:
            generators:
              - name: fernapi/fern-typescript-sdk
                config:
                  packageJson:
                    engines:
                      node: ">=16.0.0"
        ```
      type: feat
  createdAt: "2025-07-03"
  irVersion: 58

- version: 2.1.0
  changelogEntry:
    - summary: |
        Split up Jest configuration into multiple projects.
        You can now run the following command to run tests:
        * `yarn test`: runs all tests
        * `yarn test:unit`: runs unit tests (any non-browser and non-wire tests)
        * `yarn test:browser`: runs browser only tests inside of `js-dom`
        * `yarn test:wire`: runs wire tests

        You can now pass in paths and patterns as an argument to the above commands to filter down to specific tests.
        For example: `yarn test tests/unit/fetcher`
      type: feat
  createdAt: "2025-07-02"
  irVersion: 58
- version: 2.0.0
  changelogEntry:
    - summary: |
        The TypeScript generator has received a large amount of improvements, but to maintain backwards compatibility, they require you to opt in using feature flags.
        The 2.0.0 release now has these feature flags enabled by default. Here's an overview of the `config` defaults that have changed in _generators.yml_.

        | Option | Before | Now |
        |--------|--------|-----|
        | `streamType` | `"wrapper"` | `"web"` |
        | `fileResponseType` | `"stream"` | `"binary-response"` |
        | `formDataSupport` | `"Node16"` | `"Node18"` |
        | `fetchSupport` | `"node-fetch"` | `"native"` |

        To avoid breaking changes, explicitly set the options above with the `Before` values in the `config` of your generator
        in _generators.yml_.

        With these defaults, the generated SDKs will have _**ZERO**_ dependencies (excluding devDependencies and `ws` in case of WebSocket generation).
        As a result, the SDKs are smaller, faster, more secure, and easier to use.
      type: feat
  createdAt: "2025-07-02"
  irVersion: 58

- version: 1.10.6
  changelogEntry:
    - summary: |
        Publish multi-platform builds of the TypeScript SDK docker container.
      type: fix
  createdAt: "2025-07-02"
  irVersion: 58

- version: 1.10.5
  changelogEntry:
    - summary: |
        Add default values to request parameters.
        For example, if you have a query parameter `foo` with a default value of `bar`, the generated request parameter will have a default value of `bar`.

        To enable this, set `useDefaultRequestParameterValues` to `true` in the `config` of your generator configuration.
        ```yml
        # In generators.yml
        groups:
          ts-sdk:
            generators:
              - name: fernapi/fern-typescript-sdk
                config:
                  useDefaultRequestParameterValues: true
        ```
      type: feat
  createdAt: "2025-06-30"
  irVersion: 58
- version: 1.10.4
  changelogEntry:
    - summary: |
        Add `omitFernHeaders` configuration to omit Fern headers from the generated SDK.
      type: fix
  createdAt: "2025-07-01"
  irVersion: 58
- version: 1.10.3
  changelogEntry:
    - summary: |
        Remove `qs` dependency.
      type: fix
  createdAt: "2025-07-01"
  irVersion: 58
- version: 1.10.2
  changelogEntry:
    - summary: |
        Remove `js-base64` dependency in favor of using native implementations.
      type: fix
  createdAt: "2025-07-01"
  irVersion: 58
- version: 1.10.1
  changelogEntry:
    - summary: |
        Remove `url-join` dependency in favor of a handwritten `joinUrl` function.
      type: fix
  createdAt: "2025-06-30"
  irVersion: 58
- version: 1.10.0
  changelogEntry:
    - summary: |
        Add `fetchSupport` configuration which lets you choose between `node-fetch` and `native`.
        The default is `node-fetch`. If you choose `native`, the `node-fetch` dependency will be removed.
      type: feat
  createdAt: "2025-06-27"
  irVersion: 58
- version: 1.9.1
  changelogEntry:
    - summary: Improve auto-pagination logic to consider empty strings in response as null cursors and stop paging.
      type: fix
  createdAt: "2025-06-27"
  irVersion: 58
- version: 1.9.0
  changelogEntry:
    - summary: |
        Add `formDataSupport` configuration which lets you choose between `Node16` and `Node18`.
        The default is `Node16`. If you choose `Node18`, the `form-data`, `formdata-node`, and `form-data-encoder` dependencies will be removed.
        `formDataSupport: Node18` supports uploading files from the following types:
        * `Buffer`
        * `File`
        * `Blob`
        * `Readable` (includes Readstream)
        * `ReadableStream`
        * `ArrayBuffer`
        * `Uint8Array`
      type: feat
  createdAt: "2025-06-22"
  irVersion: 58
- version: 1.8.2
  changelogEntry:
    - summary: |
        When a multipart form part is explicitly marked as JSON, serialize the data as JSON regardless of type.
        This also means arrays, maps, etc. will not be split into multiple parts, but serialized to JSON as a single part.
      type: fix
  createdAt: "2025-06-22"
  irVersion: 58
- version: 1.8.1
  changelogEntry:
    - summary: Fix binary response README.md examples
      type: fix
  createdAt: "2025-06-22"
  irVersion: 58
- version: 1.8.0
  changelogEntry:
    - summary: |
        You can now specify whether to return the `BinaryResponse` type for binary response endpoints.
        Change the response type by setting `fileResponseType` to `stream` or `binary-response` in the `config` of your generator configuration.
        The default is `stream` for backwards compatibility, but we recommend using `binary-response`.

        Here's how you users can interact with the `BinaryResponse`:
        ```ts
        const response = await client.getFile(...);
        const stream = response.stream();
        // const arrayBuffer = await response.arrayBuffer();
        // const blob = await response.blob();
        // const bytes = await response.bytes();
        const bodyUsed = response.bodyUsed;
        ```
        The user can choose how to consume the binary data.
      type: feat
  createdAt: "2025-06-19"
  irVersion: 58

- version: 1.7.2
  changelogEntry:
    - summary: |
        Fix bug where duplicate file generation was silently allowed instead of failing. The `withSourceFile` method now properly
        handles the `overwrite` option to prevent unintended file overwrites.
      type: fix
  createdAt: "2025-06-19"
  irVersion: 58
- version: 1.7.1
  changelogEntry:
    - summary: |
        __jest.config.mjs__ now only maps relative path modules that end on `.js` to their `.ts` equivalent.
      type: fix
  createdAt: "2025-06-18"
  irVersion: 58
- version: 1.7.0
  changelogEntry:
    - summary: |
        Allow users to specify the path they'd like to generate the SDK to.

        Here's an example of how to implement this in generators.yml:
        ```yml
        # In generators.yml
        groups:
          ts-sdk:
            generators:
              - name: fernapi/fern-typescript-sdk
                config:
                  packagePath: src/package-path
        ```
      type: feat
  createdAt: "2025-06-16"
  irVersion: 58
- version: 1.6.0
  changelogEntry:
    - summary: |
        You can now specify whether to return streams using the stream wrapper, or return the web standard stream.
        Change the type of stream returned by setting `streamType` to `wrapper` or `web` in the `config` of your generator configuration.
        The default is `wrapper`.
      type: feat
    - summary: |
        `tests/unit/zurg` are moved to `tests/unit/schemas` to match the name in `src/core/schemas` which is what the tests are verifying.
      type: internal
  createdAt: "2025-06-13"
  irVersion: 58

- version: 1.5.0
  changelogEntry:
    - summary: Add support for websocket connect methods with path parameters in the TypeScript generator
      type: feat
  createdAt: "2025-06-11"
  irVersion: 58

- version: 1.4.0
  changelogEntry:
    - summary: You can now pass in headers to the root client. These headers will be merged with service and endpoint specific headers.
      type: feat
    - summary: Reduce duplicate code generation by passing headers from the root client down to the subpackage clients.
      type: internal
  createdAt: "2025-06-05"
  irVersion: 58

- version: 1.3.2
  changelogEntry:
    - summary: Fix dynamic imports in the built dist/esm code.
      type: fix
  createdAt: "2025-06-05"
  irVersion: 58

- version: 1.3.1
  changelogEntry:
    - summary: |
        MSW is used for generated wire tests, but inadvertently also captures real HTTP request, for example in integration tests.
        When the HTTP request does not match any of the configured predicates, it would throw an error, including in the unrelated integration tests.
        In this version MSW is configured to bypass instead of throw an error when HTTP requests do not match the configured predicates.
      type: fix
  createdAt: "2025-06-05"
  irVersion: 58

- version: 1.3.0
  changelogEntry:
    - summary: Add support for generating the full project when using the filesystem output mode.
      type: feat
  createdAt: "2025-06-04"
  irVersion: 58

- version: 1.2.4
  changelogEntry:
    - summary: |
        Generate tests to verify the SDK sends and receives HTTP requests as expected.
        You can turn of these tests by setting `generateWireTests` to `false` in the `config` of your generator configuration.
      type: feat
  createdAt: "2025-06-03"
  irVersion: 58

- version: 1.1.1
  changelogEntry:
    - summary: Fix an issue where attempting to access a property with an invalid property name would lead to a broken output SDK.
      type: fix
  createdAt: "2025-06-04"
  irVersion: 58

- version: 1.1.0
  changelogEntry:
    - summary: Add support for HEAD HTTP method.
      type: feat
  createdAt: "2025-06-03"
  irVersion: 58

- version: 1.0.1
  changelogEntry:
    - summary: Fix property lookup in inherited schemas during snippet generation for object schemas.
      type: fix
  createdAt: "2025-05-14"
  irVersion: 57

- version: 1.0.0
  changelogEntry:
    - summary: |
        This release changes the defaults for the following custom configuration in _generators.yml_.

        | Option | Before | Now |
        |--------|--------|-----|
        | `inlineFileProperties` | `false` | `true` |
        | `inlinePathParameters` | `false` | `true` |
        | `enableInlineTypes` | `false` | `true` |
        | `noSerdeLayer` | `false` | `true` |
        | `omitUndefined` | `false` | `true` |
        | `skipResponseValidation` | `false` | `true` |
        | `useLegacyExports` | `true` | `false` |

        To avoid breaking changes, explicitly set the options above with the `Before` values in the `config` of your generator
        in _generators.yml_.
      type: feat
    - summary: |
        When generating properties for interfaces and classes, we only surround the property name with quotes if necessary.
        In some cases where the property name wasn't a valid identifier before, we now surround it with quotes too.
      type: fix
  createdAt: "2025-05-14"
  irVersion: 57

- version: 0.51.7
  changelogEntry:
    - summary: If an object extends an alias, the generator now visits the alias that is being extended (instead of throwing an error).
      type: fix
  createdAt: "2025-05-14"
  irVersion: 57

- version: 0.51.6
  changelogEntry:
    - summary: Add support for the custom introduction setting in the generated README.md.
      type: fix
  createdAt: "2025-05-13"
  irVersion: 57

- version: 0.51.5
  changelogEntry:
    - summary: Fixed an issue with ts-morph where creating an ifStatement with empty conditions array caused errors in multipart form data handling.
      type: fix
  createdAt: "2025-05-03"
  irVersion: 57

- version: 0.51.4
  changelogEntry:
    - summary: Fix issue where the _runtime.ts_ file was missing when other files were trying to import it.
      type: fix
  createdAt: "2025-04-22"
  irVersion: 57

- version: 0.51.3
  changelogEntry:
    - summary: Fix minor type issue for polyfilling Headers in Node 16 and below.
      type: fix
  createdAt: "2025-04-21"
  irVersion: 57

- version: 0.51.2
  changelogEntry:
    - summary: |
        When uploading files, extract the filename from the `path` property if present on the given object.
        This will extract the filename for `fs.createReadStream()` for example.
      type: fix
  createdAt: "2025-04-21"
  irVersion: 57

- version: 0.51.1
  changelogEntry:
    - summary: |
        Fallback to a custom `Headers` class implementation if the native `Headers` class is not available.
        Versions of Node 16 and below do not support the native `Headers` class, so this fallback is necessary to ensure compatibility.
      type: fix
  createdAt: "2025-04-21"
  irVersion: 57

- version: 0.51.0
  changelogEntry:
    - summary: |
        Add `rawResponse` property to JavaScript errors.

        ```ts
        try {
          const fooBar = await client.foo.bar("id", options);
        } catch (e) {
          if (error instanceof FooError) {
            console.log(error.rawResponse);
          } else {
            // ...
          }
        }
        ```
      type: feat
  createdAt: "2025-04-14"
  irVersion: 57

- version: 0.50.1
  changelogEntry:
    - summary: |
        Add `"packageManager": "yarn@1.22.22"` to _package.json_.
      type: feat
  createdAt: "2025-04-08"
  irVersion: 57

- version: 0.50.0
  changelogEntry:
    - summary: |
        All endpoint functions now return an `HttpResponsePromise<T>` instead of a `Promise<T>`.
        Using `await`, `.then()`, `.catch()`, and `.finally()` on these promises behave the same as before,
        but you can call `.withRawResponse()` to get a promise that includes the parsed response and the raw response.
        The raw response let's you retrieve the response headers, status code, etc.

        ```ts
        const fooBar = await client.foo.bar("id", options);
        const { data: alsoFooBar, rawResponse } = await client.foo.bar("id", options).withRawResponse();
        const {
            headers,
            status,
            url,
            ...
        } = rawResponse;
        ```
      type: feat
  createdAt: "2025-04-07"
  irVersion: 57

- version: 0.49.7
  changelogEntry:
    - summary: |
        Significantly improve performance of SDK generation when the `useLegacyExports` config is `false`. For a large spec like Square, the generation went from 10+ minutes to almost 1 minute.
      type: fix
  createdAt: "2025-03-27"
  irVersion: 57

- version: 0.49.6
  changelogEntry:
    - summary: Support arbitrary websocket headers during connect handshake.
      type: feat
  createdAt: "2025-03-27"
  irVersion: 57

- version: 0.49.5
  changelogEntry:
    - summary: Improvements to Websocket code generation quality.
      type: feat
  createdAt: "2025-03-27"
  irVersion: 57

- version: 0.49.4
  changelogEntry:
    - summary: Increase the timeout used in the generated `webpack.test.ts` file.
      type: fix
  createdAt: "2025-03-19"
  irVersion: 57

- version: 0.49.3
  changelogEntry:
    - summary: Increase the timeout used in the generated `webpack.test.ts` file.
      type: fix
  createdAt: "2025-03-19"
  irVersion: 57

- version: 0.49.2
  changelogEntry:
    - summary: Fix issue where IdempotentRequestOptions is not generated in the client namespace.
      type: fix
  createdAt: "2025-03-18"
  irVersion: 57

- version: 0.49.1
  changelogEntry:
    - summary: This PR includes several fixes to the generated `Socket.ts` file when websocket client code generation is enabled.
      type: fix
  createdAt: "2025-03-10"
  irVersion: 57

- version: 0.49.0
  changelogEntry:
    - summary: |
        This PR enables the Typescript generator to produce Websocket SDK endpoints. This can be enabled by adding the option `shouldGenerateWebsocketClients: true` to the Typescript generator config.
      type: feat
  createdAt: "2025-03-06"
  irVersion: 57

- version: 0.48.7
  changelogEntry:
    - summary: |
        Form data encoding now correctly handles array and object values by encoding each property value as a separate key-value pair, rather than trying to encode the entire object as a single value. This ensures proper handling of complex data structures in multipart form requests.
      type: fix
  createdAt: "2025-01-28"
  irVersion: 55

- version: 0.48.6
  changelogEntry:
    - summary: Support form-encoded form data parameters by using `qs` to properly encode array and object values with the `repeat` array format.
      type: fix
  createdAt: "2025-01-28"
  irVersion: 55

- version: 0.48.5
  changelogEntry:
    - summary: Don't double wrap a blob if a user uploads a blob to a multi-part form. Otherwise file's content-type is lost in Deno.
      type: fix
  createdAt: "2025-01-28"
  irVersion: 55

- version: 0.48.4
  changelogEntry:
    - summary: When custom config `useBigInt` is `true`, generate examples and snippets with `BigInt("123")`.
      type: fix
  createdAt: "2025-01-21"
  irVersion: 55

- version: 0.48.3
  changelogEntry:
    - summary: The SDK now supports reading the basic auth username and password values from environment variables.
      type: fix
  createdAt: "2025-01-16"
  irVersion: 55

- version: 0.48.2
  changelogEntry:
    - summary: This updates the retrier logic to stop retrying on HTTP conflict (409). This was an oversight that we've meant to remove for a while (similar to other Fern SDKs).
      type: fix
  createdAt: "2025-01-16"
  irVersion: 55

- version: 0.48.1
  changelogEntry:
    - summary: Record types with `null` values are now correctly serialized.
      type: fix
  createdAt: "2025-01-16"
  irVersion: 55

- version: 0.48.0
  changelogEntry:
    - summary: |
        When `useBigInt` SDK configuration is set to `true`, a customized JSON serializer & deserializer is used that will preserve the precision of `bigint`'s, as opposed to the native `JSON.stringify` and `JSON.parse` function which converts `bigint`'s to `number`'s losing precision.

        When combining `useBigInt` with our serialization layer (`no-serde: false` (default)), both the request and response properties that are marked as `long` and `bigint` in OpenAPI/Fern spec, will consistently be `bigint`'s.
        However, when disabling the serialization layer (`no-serde: true`), they will be typed as `number | bigint`.

        Here's an overview of what to expect from the generated types when combining `useBigInt` and `noSerde` with the following Fern definition:

        **Fern definition**
        ```yml
        types:
          ObjectWithOptionalField:
            properties:
              longProp: long
              bigIntProp: bigint
        ```

        **TypeScript output**
        ```typescript
        // useBigInt: true
        // noSerde: false
        interface ObjectWithLongAndBigInt {
          longProp: bigint;
          bigIntProp: bigint;
        }

        // useBigInt: true
        // noSerde: true
        interface ObjectWithLongAndBigInt {
          longProp: bigint | number;
          bigIntProp: bigint | number;
        }

        // useBigInt: false
        // noSerde: false
        interface ObjectWithLongAndBigInt {
          longProp: number;
          bigIntProp: string;
        }

        // useBigInt: false
        // noSerde: true
        interface ObjectWithLongAndBigInt {
          longProp: number;
          bigIntProp: string;
        }
        ```
      type: feat
  createdAt: "2025-01-16"
  irVersion: 55

- version: 0.47.1
  changelogEntry:
    - summary: |
        Resolves an issue where nullable query parameters were not null-safe in their method invocations. The
        generated code now appropriately guard against `null` values like so:

        ```typescript
        const _queryParams: Record< ... >;
        if (value !== undefined) {
            _queryParams["value"] = value?.toString() ?? null;
        }
        ```
      type: fix
  createdAt: "2025-01-15"
  irVersion: 55

- version: 0.47.0
  changelogEntry:
    - summary: |
        Add support for `nullable` properties. Users can now specify explicit `null` values
        for types that specify `nullable` properties like so:

        ```typescript
        await client.users.update({ username: "john.doe", metadata: null });
        ```
      type: feat
  createdAt: "2025-01-14"
  irVersion: 55

- version: 0.46.11
  changelogEntry:
    - summary: |
        Don't double check whether an optional string literal alias (see example below) is a string when using serializer to build query string parameters.

        ```yml
        types:
          LiteralAliasExample: literal<"MyLiteralValue">

        service:
          endpoints:
            foo:
              path: /bar
              method: POST
              request:
                name: FooBarRequest
                query-parameters:
                  optional_alias_literal: optional<LiteralAliasExample>
        ```

        ```ts
        // before
        if (optionalAliasLiteral != null) {
            _queryParams["optional_alias_literal"] = typeof serializers.LiteralAliasExample.jsonOrThrow(optionalAliasLiteral, {
                unrecognizedObjectKeys: "strip",
            }) === "string" ? serializers.LiteralAliasExample.jsonOrThrow(optionalAliasLiteral, {
                unrecognizedObjectKeys: "strip",
            }) : JSON.stringify(serializers.LiteralAliasExample.jsonOrThrow(optionalAliasLiteral, {
                unrecognizedObjectKeys: "strip",
            }));
        }

        // after
        if (optionalAliasLiteral != null) {
            _queryParams["optional_alias_literal"] = serializers.LiteralAliasExample.jsonOrThrow(optionalAliasLiteral, {
                unrecognizedObjectKeys: "strip",
            });
        }
        ```
      type: fix
  createdAt: "2025-01-14"
  irVersion: 53

- version: 0.46.10
  changelogEntry:
    - summary: Use serialization layer to convert types to JSON strings when enabled.
      type: fix
  createdAt: "2025-01-14"
  irVersion: 53

- version: 0.46.9
  changelogEntry:
    - summary: Expose `baseUrl` as a default Client constructor option and construct URL correctly.
      type: fix
  createdAt: "2025-01-13"
  irVersion: 53

- version: 0.46.8
  changelogEntry:
    - summary: Generate the `version.ts` file correctly
      type: fix
  createdAt: "2025-01-13"
  irVersion: 53

- version: 0.46.7
  changelogEntry:
    - summary: Simplify runtime detection to reduce the chance of using an unsupported API like `process.` Detect Edge Runtime by Vercel.
      type: fix
  createdAt: "2025-01-09"
  irVersion: 53

- version: 0.46.6
  changelogEntry:
    - summary: Update `@types/node` to `18+`, required for the generated `Node18UniversalStreamWrapper` test.
      type: fix
  createdAt: "2025-01-09"
  irVersion: 53

- version: 0.46.5
  changelogEntry:
    - summary: Fix the webpack test to work with .js/.jsx extensions in TypeScript
      type: fix
    - summary: Only map .js modules in Jest, not .json files.
      type: fix
  createdAt: "2025-01-09"
  irVersion: 53

- version: 0.46.4
  changelogEntry:
    - summary: Fix packageJson custom configuration & package.json types field.
      type: fix
  createdAt: "2025-01-09"
  irVersion: 53

- version: 0.46.3
  changelogEntry:
    - summary: Revert to using legacy exports by default.
      type: fix
  createdAt: "2025-01-09"
  irVersion: 53

- version: 0.46.2
  changelogEntry:
    - summary: Fix Jest to work with files imported using `.js` extension.
      type: fix
    - summary: Make sure Jest loads Jest configuration regardless of package.json type.
      type: fix
  createdAt: "2025-01-09"
  irVersion: 53

- version: 0.46.1
  changelogEntry:
    - summary: ESModule output is fixed to be compatible with Node.js ESM loading.
      type: fix
  createdAt: "2025-01-08"
  irVersion: 53

- version: 0.46.0
  changelogEntry:
    - summary: SDKs are now built and exported in both CommonJS (legacy) and ESModule format.
      type: feat
    - summary: |
        Export `serialization` code from root package export.
        ```ts
        import { serialization } from `@packageName`;
        ```

        The serialization code is also exported as `@packageName/serialization`.
        ```ts
        import * as serialization from `@packageName/serialization`;
        ```
      type: feat
    - summary: |
        `package.json` itself is exported in `package.json` to allow consumers to easily read metadata about the package they are consuming.
      type: feat
  createdAt: "2025-01-06"
  irVersion: 53

- version: 0.45.2
  changelogEntry:
    - summary: TS generated snippets now respect proper parameter casing when noSerdeLayer is enabled.
      type: fix
  createdAt: "2024-12-31"
  irVersion: 53

- version: 0.45.1
  changelogEntry:
    - summary: |
        Export everything inside of TypeScript namespaces that used to be ambient.

        For the `enableInlineTypes` feature, some namespaces were no longer declared (ambient), and types and interfaces inside the namespace would no longer be automatically exported without the `export` keyword. This fix exports everything that's inside these namespaces and also declared namespaces for good measure (in case they are not declared in the future).
      type: fix
  createdAt: "2024-12-27"
  irVersion: 53

- version: 0.45.0
  changelogEntry:
    - summary: Update dependencies of the generated TS SDK and Express generator. TypeScript has been updated to 5.7.2 which is a major version upgrade from 4.6.4.
      type: feat
  createdAt: "2024-12-26"
  irVersion: 53

- version: 0.44.5
  changelogEntry:
    - summary: Fix a bug where we attempt to parse an empty terminator when receiving streaming JSON responses.
      type: fix
  createdAt: "2024-12-23"
  irVersion: 53

- version: 0.44.4
  changelogEntry:
    - summary: Use specified defaults for pagination offset parameters during SDK generation.
      type: feat
  createdAt: "2024-12-20"
  irVersion: 53

- version: 0.44.3
  changelogEntry:
    - summary: Fix a bug where client would send request wrapper instead of the body of the request wrapper, when the request has inline path parameters and a body property.
      type: fix
  createdAt: "2024-12-18"
  irVersion: 53

- version: 0.44.2
  changelogEntry:
    - summary: Inline path parameters will use their original name when `retainOriginalName` or `noSerdeLayer` is enabled.
      type: fix
  createdAt: "2024-12-17"
  irVersion: 53

- version: 0.44.1
  changelogEntry:
    - summary: When there is an environment variable set, you do not need to pass in any parameters to the client constructor.
      type: fix
  createdAt: "2024-12-16"
  irVersion: 53

- version: 0.44.0
  changelogEntry:
    - summary: |
        Inline path parameters into request types by setting `inlinePathParameters` to `true` in the generator config.

        Here's an example of how users would use the same endpoint method without and with `inlinePathParameters` set to `true`.

        Without `inlinePathParameters`:

        ```ts
        await service.getFoo("pathParamValue", { id: "SOME_ID" });
        ```

        With `inlinePathParameters`:

        ```ts
        await service.getFoo({ pathParamName: "pathParamValue", id: "SOME_ID" });
        ```
      type: feat
  createdAt: "2024-12-13"
  irVersion: 53

- version: 0.43.1
  changelogEntry:
    - summary: When `noSerdeLayer` is enabled, streaming endpoints were failing to compile because they assumed that the serialization layer existed. This is now fixed.
      type: fix
  createdAt: "2024-12-11"
  irVersion: 53

- version: 0.43.0
  changelogEntry:
    - summary: |
        Generate inline types for inline schemas by setting `enableInlineTypes` to `true` in the generator config.
        When enabled, the inline schemas will be generated as nested types in TypeScript.
        This results in cleaner type names and a more intuitive developer experience.

        Before:

        ```ts
        // MyRootType.ts
        import * as MySdk from "...";

        export interface MyRootType {
          foo: MySdk.MyRootTypeFoo;
        }

        // MyRootTypeFoo.ts
        import * as MySdk from "...";

        export interface MyRootTypeFoo {
          bar: MySdk.MyRootTypeFooBar;
        }

        // MyRootTypeFooBar.ts
        import * as MySdk from "...";

        export interface MyRootTypeFooBar {}
        ```

        After:

        ```ts
        // MyRootType.ts
        import * as MySdk from "...";

        export interface MyRootType {
          foo: MyRootType.Foo;
        }

        export namespace MyRootType {
          export interface Foo {
            bar: Foo.Bar;
          }

          export namespace Foo {
            export interface Bar {}
          }
        }
        ```

        Now users can get the deep nested `Bar` type as follows:

        ```ts
        import { MyRootType } from MySdk;

        const bar: MyRootType.Foo.Bar = {};
        ```
      type: feat
  createdAt: "2024-12-11"
  irVersion: 53

- version: 0.42.7
  changelogEntry:
    - summary: |
        Support `additionalProperties` in OpenAPI or `extra-properties` in the Fern Defnition. Now
        an object that has additionalProperties marked as true will generate the following interface:

        ```ts
        interface User {
          propertyOne: string;
          [key: string]: any;
        }
        ```
      type: feat
  createdAt: "2024-12-03"
  irVersion: 53

- version: 0.42.6
  changelogEntry:
    - summary: Remove the generated `APIPromise` since it is not compatible on certain node versions.
      type: fix
  createdAt: "2024-11-23"
  irVersion: 53

- version: 0.42.5
  changelogEntry:
    - summary: Remove extraneous import in pagination snippets.
      type: fix
  createdAt: "2024-11-23"
  irVersion: 53

- version: 0.42.4
  changelogEntry:
    - summary: Improve `GeneratedTimeoutSdkError` error to include endpoint name in message.
      type: fix
  createdAt: "2024-11-21"
  irVersion: 53

- version: 0.42.3
  changelogEntry:
    - summary: Fixed issue with snippets used for pagination endpoints.
      type: fix
  createdAt: "2024-11-22"
  irVersion: 53

- version: 0.42.2
  changelogEntry:
    - summary: |
        Added documentation for pagination in the README. The snippet below will
        now show up on generated READMEs.

        ```typescript
        // Iterate through all items
        const response = await client.users.list();
        for await (const item of response) {
          console.log(item);
        }

        // Or manually paginate
        let page = await client.users.list();
        while (page.hasNextPage()) {
          page = await page.getNextPage();
        }
        ```
      type: feat
  createdAt: "2024-11-21"
  irVersion: 53

- version: 0.42.1
  changelogEntry:
    - summary: |
        Added support for passing additional headers in request options. For example:

        ```ts
        const response = await client.someEndpoint(..., {
          headers: {
            'X-Custom-Header': 'custom value'
          }
        });
        ```
      type: feat
  createdAt: "2024-11-20"
  irVersion: 53

- version: 0.42.0
  changelogEntry:
    - summary: |
        Added support for `.asRaw()` which allows users to access raw response data including headers. For example:

        ```ts
        const response = await client.someEndpoint().asRaw();
        console.log(response.headers["X-My-Header"]);
        console.log(response.body);
        ```
      type: feat
  createdAt: "2024-11-15"
  irVersion: 53

- version: 0.41.2
  changelogEntry:
    - summary: Actually remove `jest-fetch-mock` from package.json.
      type: fix
  createdAt: "2024-11-18"
  irVersion: 53

- version: 0.41.1
  changelogEntry:
    - summary: Remove dev dependency on `jest-fetch-mock`.
      type: fix
  createdAt: "2024-11-02"
  irVersion: 53

- version: 0.41.0
  changelogEntry:
    - summary: Add a variable jitter to the exponential backoff and retry.
      type: feat
  createdAt: "2024-10-08"
  irVersion: 53

- version: 0.41.0-rc2
  changelogEntry:
    - summary: Generated READMEs now include improved usage snippets for pagination and streaming endpoints.
      type: feat
  createdAt: "2024-10-08"
  irVersion: 53

- version: 0.41.0-rc1
  changelogEntry:
    - summary: Fixes a broken unit test introduced in 0.41.0-rc0.
      type: fix
  createdAt: "2024-10-08"
  irVersion: 53

- version: 0.41.0-rc0
  changelogEntry:
    - summary: The generated SDK now supports bytes (`application/octet-stream`) requests.
      type: feat
  createdAt: "2024-10-08"
  irVersion: 53

- version: 0.40.8
  changelogEntry:
    - summary: File array uploads now call `request.appendFile` instead of `request.append` which was causing form data to be in a corrupted state.
      type: fix
  createdAt: "2024-09-28"
  irVersion: 53

- version: 0.40.7
  changelogEntry:
    - summary: |
        The generated README will now have a section that links to the generated SDK Reference (in `reference.md`).

        ```md
        ## Reference

        A full reference for this library can be found [here](./reference.md).
        ```
      type: fix
  createdAt: "2024-09-28"
  irVersion: 53

- version: 0.40.6
  changelogEntry:
    - summary: The TypeScript SDK now supports specifying a custom contentType if one is specified.
      type: fix
  createdAt: "2024-09-18"
  irVersion: 53

- version: 0.40.5
  changelogEntry:
    - summary: The snippet templates for file upload are now accurate and also respect the feature flag `inlineFileProperties`.
      type: fix
  createdAt: "2024-09-18"
  irVersion: 53

- version: 0.40.4
  changelogEntry:
    - summary: Upgrades dependency `stream-json` which improves the performance when reading large API specs. This version will improve your `fern generate` performance.
      type: fix
  createdAt: "2024-09-12"
  irVersion: 53

- version: 0.40.3
  changelogEntry:
    - summary: |
        If the serde layer is enabled, then all the serializers are exported under the namespace `serializers`.

        ```ts
        import { serializers } from "@plantstore/sdk";

        export function main(): void {
          // serialize to json

          const json = serializers.Plant.toJson({
            name: "fern"
          });

          const parsed = serializers.Plant.parseOrThrow(`{ "name": "fern" }`);
        }
        ```
      type: fix
  createdAt: "2024-09-12"
  irVersion: 53

- version: 0.40.2
  changelogEntry:
    - summary: The generated SDK now handles reading IR JSONs that are larger than 500MB. In order to to this, the function `streamObjectFromFile` is used instead of `JSON.parse`.
      type: fix
  createdAt: "2024-09-12"
  irVersion: 53

- version: 0.40.1
  changelogEntry:
    - summary: The generated snippets now inline referenced request objects given they are not named, they need to be inlined.
      type: fix
  createdAt: "2024-09-12"
  irVersion: 53

- version: 0.40.0
  changelogEntry:
    - summary: |
        A new configuration flag has now been added that will automatically generate
        `BigInt` for `long` and `bigint` primitive types. To turn this flag on:

        ```yml
        groups:
          ts-sdk:
            name: fernapi/fern-typescript-sdk
            version: 0.40.0
            config:
              useBigInt: true
        ```
      type: feat
  createdAt: "2024-09-12"
  irVersion: 53

- version: 0.39.8
  changelogEntry:
    - summary: |
        The generated enum examples now reference the value of the enum directly instead
        of using the enum itself.

        ### Before

        ```ts
        {
          "genre": Imdb.Genre.Humor,
        }
        ```

        ### After

        ```ts
        {
          "genre": "humor"
        }
        ```
      type: fix
  createdAt: "2024-09-11"
  irVersion: 53

- version: 0.39.7
  changelogEntry:
    - summary: |
        The SDK now produces a `version.ts` file where we export a constant called `SDK_VERSION`.
        This constant can be used by different utilities to dynamically import in the version (for example, if someone wants to customize the user agent).
      type: chore
  createdAt: "2024-08-27"
  irVersion: 53

- version: 0.39.6
  changelogEntry:
    - summary: |
        Browser clients can now import streams, via `readable-streams` polyfill. Additionally adds a
        webpack unit test to verify that the core utilities can be compiled.
      type: fix
  createdAt: "2024-08-27"
  irVersion: 53

- version: 0.39.5
  changelogEntry:
    - summary: |
        If `noSerdeLayer` is enabled, then the generated TypeScript SDK snippets and wire tests
        will not use `Date` objects but instead use strings. Without this fix, the generated
        wire tests would result in failures.
      type: fix
  createdAt: "2024-08-20"
  irVersion: 53

- version: 0.39.4
  changelogEntry:
    - summary: Ensure that environment files don't generate, unless there is a valid environment available.
      type: fix
  createdAt: "2024-08-20"
  irVersion: 53

- version: 0.39.3
  changelogEntry:
    - summary: Multipart form data unit tests only get generated if the SDK has multipart form uploads.
      type: fix
  createdAt: "2024-08-16"
  irVersion: 53

- version: 0.39.2
  changelogEntry:
    - summary: |
        Allows filenames to be passed from underlying File objects in Node 18+ and browsers
        Users can now supply files like so, using a simple multipart upload API as an example:
        ```typescript
        client.file.upload(new File([...blobParts], 'filename.ext'), ...)
        ```
        `filename.ext` will be encoded into the upload.
      type: fix
  createdAt: "2024-08-16"
  irVersion: 53

- version: 0.39.1
  changelogEntry:
    - summary: |
        The SDK now supports looking directly at a `hasNextPage` property for offset pagination if configured.
        Previously the SDK would look if the number of items were empty, but this failed in certain edge cases.
      type: feat
  createdAt: "2024-08-07"
  irVersion: 53

- version: 0.38.6
  changelogEntry:
    - summary: |
        The SDK generator now sends a `User-Agent` header on each request that is set to
        `<package>/<version>`. For example if your package is called `imdb` and is versioned `0.1.0`, then
        the user agent header will be `imdb/0.1.0`.
      type: feat
  createdAt: "2024-08-07"
  irVersion: 53

- version: 0.38.5
  changelogEntry:
    - summary: Addressed fetcher unit test flakiness by using a mock fetcher
      type: fix
  createdAt: "2024-08-07"
  irVersion: 53

- version: 0.38.4
  changelogEntry:
    - summary: Literal templates are generated if they are union members
      type: fix
    - summary: Snippet templates no longer try to inline objects within containers
      type: fix
  createdAt: "2024-08-04"
  irVersion: 53

- version: 0.38.3
  changelogEntry:
    - summary: Adds async iterable to StreamWrapper implementation for easier use with downstream dependencies.
      type: fix
  createdAt: "2024-08-02"
  irVersion: 53

- version: 0.38.2
  changelogEntry:
    - summary: Refactors the `noScripts` feature flag to make sure that no `yarn install` commands can be accidentally triggered.
      type: fix
  createdAt: "2024-08-01"
  irVersion: 53

- version: 0.38.1
  changelogEntry:
    - summary: |
        A feature flag called `noScripts` has been introduced to prevent the generator from running any scripts such as `yarn format` or `yarn install`. If any of the scripts
        cause errors, toggling this option will allow you to receive the generated code.

        ```
        - name: fernapi/fern-typescript-sdk
          version: 0.38.1
          config:
            noScripts: true
        ```
      type: feat
  createdAt: "2024-08-01"
  irVersion: 53

- version: 0.38.0-rc0
  changelogEntry:
    - summary: Upgrade to IRv53.
      type: internal
    - summary: The generator now creates snippet templates for undiscriminated unions.
      type: chore
  createdAt: "2024-07-31"
  irVersion: 53

- version: 0.37.0-rc0
  changelogEntry:
    - summary: |
        The business plan Typescript SDK will now generate wire tests if the feature flag in the configuration is turned on.

        ```
        - name: fernapi/fern-typescript-sdk
          version: 0.37.0-rc0
          config:
            generateWireTests: true
        ```
      type: feat
  createdAt: "2024-07-29"
  irVersion: 50

- version: 0.36.6
  changelogEntry:
    - summary: Now import paths are correctly added to getResponseBody tests. CI checks also added.
      type: fix
  createdAt: "2024-07-29"
  irVersion: 50

- version: 0.36.5
  changelogEntry:
    - summary: Now, server sent events are treated differently as streaming responses, to ensure the correct wrapping happens.
      type: fix
  createdAt: "2024-07-29"
  irVersion: 50

- version: 0.36.4
  changelogEntry:
    - summary: Now, import paths are correctly added to stream wrapper tests.
      type: fix
  createdAt: "2024-07-26"
  irVersion: 50

- version: 0.36.3
  changelogEntry:
    - summary: Support starting the stream on `StreamWrapper.pipe(...)` for shorter syntax when dealing with `node:stream` primitives.
      type: fix
  createdAt: "2024-07-26"
  irVersion: 50

- version: 0.36.2
  changelogEntry:
    - summary: |
        This release comes with numerous improvements to streaming responses:

        1. Introduces new stream wrapper polyfills that implement the ability to stream to more streams, per environment.
        2. For `Node 18+`, stream responses can now be piped to `WritableStream`. They can also be streamed to `stream.Writable`, as possible before.
        3. For `< Node 18`, stream responses can be piped to `stream.Writeable`, as before.
        4. For `Browser` environments, stream responses can be piped to `WritableStream`.
        5. For `Cloudflare Workers`, stream responses can be piped to `WritableStream`.
      type: fix
    - summary: Now, there are generated unit tests for the `fetcher/stream-wrappers` core directory which makes sure that Fern's stream wrapping from responses work as expected!
      type: fix
  createdAt: "2024-07-26"
  irVersion: 50

- version: 0.36.1
  changelogEntry:
    - summary: Now, there are generated unit tests for the `auth` and `fetcher` core directory which makes sure that Fern's fetcher and authorization helpers work as expected!
      type: fix
  createdAt: "2024-07-16"
  irVersion: 50

- version: 0.36.0
  changelogEntry:
    - summary: Now, there are generated unit tests for the `schemas` core directory which makes sure that Fern's request + response validation will work as expected!
      type: fix
  createdAt: "2024-07-16"
  irVersion: 50

- version: 0.35.0
  changelogEntry:
    - summary: Support Multipart Form uploads where `fs.createReadStream` is passed. This requires coercing the stream into a `File`.
      type: fix
  createdAt: "2024-07-16"
  irVersion: 50

- version: 0.34.0
  changelogEntry:
    - summary: Upgrade to IRv50.
      type: internal
    - summary: |
        Add support for generating an API version scheme in `version.ts`.
        Consider the following `api.yml` configuration:

        ```yaml
        version:
          header: X-API-Version
          default: "1.0.0"
          values:
            - "1.0.0-alpha"
            - "1.0.0-beta"
            - "1.0.0"
        ```

        The following `version.ts` file is generated:

        ```typescript
        /**
        * This file was auto-generated by Fern from our API Definition.
        */

        /** The version of the API, sent as the X-API-Version header. */
        export type AcmeVersion = "1.0.0" | "2.0.0" | "latest";
        ```

        If a default value is specified, it is set on every request but can be overridden
        in either the client-level `Options` or call-specific `RequestOptions`. If a default
        value is _not_ specified, the value of the header is required on the generated `Options`.

        An example call is shown below:

        ```typescript
        import { AcmeClient } from "acme";

        const client = new AcmeClient({ apiKey: "YOUR_API_KEY", xApiVersion: "2.0.0" });
        await client.users.create({
          firstName: "john",
          lastName: "doe"
        });
        ```
      type: feat
  createdAt: "2024-07-16"
  irVersion: 50

- version: 0.33.0
  changelogEntry:
    - summary: |
        This release comes with numerous improvements to multipart uploads:

        1. `Fetcher.ts` no longer depends on form-data and formdata-node which reduces
          the size of the SDK for all consumers that are not leveraging multipart form
          data uploads.
        2. The SDK now accepts `fs.ReadStream`, `Blob` and `File` as inputs and handles
          parsing them appropriately.
        3. By accepting a `Blob` as a file parameter, the SDK now supports sending the
          filename when making a request.
      type: fix
  createdAt: "2024-07-16"
  irVersion: 48

- version: 0.32.0
  changelogEntry:
    - summary: The `reference.md` is now generated for every SDK.
      type: feat
    - summary: The `reference.md` is now generated by the `generator-cli`.
      type: feat
    - summary: The `reference.md` includes a single section for the _first_ example specified on the endpoint. Previously, a separate section was included for _every_ example.
      type: fix
  createdAt: "2024-07-15"
  irVersion: 48

- version: 0.31.0
  changelogEntry:
    - summary: |
        Add `omitUndefined` generator option. This is enabled with the following config:

        ```yaml
        groups:
          generators:
            - name: fernapi/fern-typscript-node-sdk
              version: 0.31.0
              ...
              config:
                omitUndefined: true
        ```

        When enabled, any property set to an explicit `undefined` is _not_ included
        in the serialized result. For example,

        ```typescript
        const request: Acme.CreateUserRequest = {
          firstName: "John",
          lastName: "Doe",
          email: undefined
        };
        ```

        By default, explicit `undefined` values are serialized as `null` like so:

        ```json
        {
          "firstName": "John",
          "lastName": "Doe",
          "email": null
        }
        ```

        When `omitUndefined` is enabled, the JSON object is instead serialized as:

        ```json
        {
          "firstName": "John",
          "lastName": "Doe"
        }
        ```
      type: feat
  createdAt: "2024-07-12"
  irVersion: 48

- version: 0.30.0
  changelogEntry:
    - summary: Client-level `Options` now supports overriding global headers like version.
      type: feat
  createdAt: "2024-07-11"
  irVersion: 48

- version: 0.29.2
  changelogEntry:
    - summary: Fix serialization of types with circular references
      type: fix
  createdAt: "2024-07-10"
  irVersion: 48

- version: 0.29.1
  changelogEntry:
    - summary: |
        Pagination endpoints that define nested offset/cursor properties are now functional.
        A new `setObjectProperty` helper is used to dynamically set the property, which is inspired
        by Lodash's `set` function (https://lodash.com/docs/4.17.15#set).

        The generated code now looks like the following:

        ```typescript
        let _offset = request?.pagination?.page != null ? request?.pagination?.page : 1;
        return new core.Pageable<SeedPagination.ListUsersPaginationResponse, SeedPagination.User>({
          response: await list(request),
          hasNextPage: (response) => (response?.data ?? []).length > 0,
          getItems: (response) => response?.data ?? [],
          loadPage: (_response) => {
            _offset += 1;
            return list(core.setObjectProperty(request, "pagination.page", _offset));
          }
        });
        ```
      type: fix
  createdAt: "2024-07-10"
  irVersion: 48

- version: 0.29.0
  changelogEntry:
    - summary: Upgrade to IRv48.
      type: internal
    - summary: Add support for pagination endpoints that require request body properties.
      type: feat
    - summary: |
        Add support for pagination with an offset step. This is useful for endpoints that page based on the element index rather than a page index (i.e. the 100th element vs. the 10th page).

        This feature shares the same UX as both the `offset` and `cursor` pagination variants.
      type: feat
  createdAt: "2024-07-09"
  irVersion: 48

- version: 0.29.0-rc0
  changelogEntry:
    - summary: All serializers in the generated SDK are now synchronous. This makes the serializers easier to use and improves the performance as well.
      type: fix
  createdAt: "2024-07-09"
  irVersion: 46

- version: 0.28.0-rc0
  changelogEntry:
    - summary: Add support for offset pagination, which uses the same pagination API introduced in `0.26.0-rc0`.
      type: feat
  createdAt: "2024-07-09"
  irVersion: 46

- version: 0.27.2
  changelogEntry:
    - summary: The generated readme now moves the sections for `AbortController`, `Runtime Compatibility` and `Custom Fetcher` under the Advanced section in the generated README.
      type: fix
  createdAt: "2024-07-08"
  irVersion: 46

- version: 0.27.1
  changelogEntry:
    - summary: |
        Support JSR publishing. If you would like your SDK to be published to JSR, there is now a configuration option called `publishToJsr: true`. When enabled, the generator will
        generate a `jsr.json` as well as a GitHub workflow to publish to JSR.

        ```yaml
        - name: fernapi/fern-typescript-sdk
          version: 0.27.1
          config:
            publishToJsr: true
        ```
      type: feat
  createdAt: "2024-07-08"
  irVersion: 46

- version: 0.27.0
  changelogEntry:
    - summary: Boolean literal headers can now be overridden via `RequestOptions`.
      type: fix
    - summary: |
        The generated `.github/workflows/ci.yml` file now supports NPM publishing with alpha/beta dist tags. If the selected version contains the `alpha` or `beta` substring,
        the associated dist tag will be added in the `npm publish` command like the following:

        ```sh
        # Version 1.0.0-beta
        npm publish --tag beta
        ```

        For more on NPM dist tags, see https://docs.npmjs.com/adding-dist-tags-to-packages
      type: feat
  createdAt: "2024-07-08"
  irVersion: 46

- version: 0.26.0-rc3
  changelogEntry:
    - summary: |
        The typescript generator now returns all `FormData` headers and Fetcher no longer stringifies stream.Readable type.
      type: fix
  createdAt: "2024-06-30"
  irVersion: 46

- version: 0.26.0-rc2
  changelogEntry:
    - summary: |
        `RequestOptions` now supports overriding global headers like authentication and version.
      type: feat
  createdAt: "2024-06-27"
  irVersion: 46

- version: 0.26.0-rc1
  changelogEntry:
    - summary: The generator was skipping auto pagination for item arrays that were optional. Now, those are safely handled as well.
      type: fix
  createdAt: "2024-06-27"
  irVersion: 46

- version: 0.26.0-rc0
  changelogEntry:
    - summary: |
        The TypeScript generator now supports cursor-based auto pagination. With auto pagination, a user can simply iterate over the results automatically:

        ```ts
        for (const user of client.users.list()) {
          consoler.log(user);
        }
        ```

        Users can also paginate over data manually

        ```ts
        const page = client.users.list();
        for (const user of page.data) {
          consoler.log(user);
        }

        // Helper methods for manually paginating:
        while (page.hasNextPage()) {
          page = page.getNextPage();
          // ...
        }
        ```
      type: feat
  createdAt: "2024-06-27"
  irVersion: 46

- version: 0.25.3
  changelogEntry:
    - summary: The generator is now upgraded to `v46.2.0` of the IR.
      type: internal
  createdAt: "2024-06-26"
  irVersion: 46

- version: 0.25.3
  changelogEntry:
    - summary: The generator is now upgraded to `v46.2.0` of the IR.
      type: internal
  createdAt: "2024-06-26"
  irVersion: 46

- version: 0.25.2
  changelogEntry:
    - summary: The generator now removes `fs`, `path`, and `os` dependencies from the browser runtime.
      type: fix
  createdAt: "2024-06-20"
  irVersion: 46

- version: 0.25.1
  changelogEntry:
    - summary: The generator now removes `fs`, `path`, and `os` dependencies from the browser runtime.
      type: fix
  createdAt: "2024-06-20"
  irVersion: 46

- version: 0.25.0
  changelogEntry:
    - summary: The generator now generates snippets for streaming endpoints. There is also a fix where literals are excluded from inlined requests.
      type: fix
  createdAt: "2024-06-19"
  irVersion: 46

- version: 0.25.0-rc0
  changelogEntry:
    - summary: The generator now merges the user's original `README.md` file (if any).
      type: feat
  createdAt: "2024-06-19"
  irVersion: 46

- version: 0.24.4
  changelogEntry:
    - summary: APIs that specify a default environment no longer include an unused environment import in their generated snippets.
      type: fix
  createdAt: "2024-06-19"
  irVersion: 46

- version: 0.24.3
  changelogEntry:
    - summary: The generator only adds a publish step in github actions if credentials are specified.
      type: fix
  createdAt: "2024-06-18"
  irVersion: 46

- version: 0.24.2
  changelogEntry:
    - summary: Remove the unnecessary client call from the request/response README.md section.
      type: feat
    - summary: |
        The generated README.md snippets now correctly referenced nested methods. For example,
        `client.users.create` (instead of `client.create`) in the following:

        ```ts
        import { AcmeClient } from "acme";

        const client = new AcmeClient({ apiKey: "YOUR_API_KEY" });
        await client.users.create({
          firstName: "john",
          lastName: "doe"
        });
        ```
      type: fix
  createdAt: "2024-06-19"
  irVersion: 46

- version: 0.24.1
  changelogEntry:
    - summary: |
        Dynamic snippets now support importing the client directly from the package.

        ```typescript
        import { MyClient } from "@org/sdk";

        const client = new MyClient({ ... });
        ```
      type: fix
  createdAt: "2024-06-19"
  irVersion: 46

- version: 0.24.0
  changelogEntry:
    - summary: Add dynamic client instantiation snippets
      type: feat
  createdAt: "2024-06-18"
  irVersion: 46

- version: 0.24.0-rc0
  changelogEntry:
    - summary: Dynamic client instantiation snippets are now generated. Note this only affects enterprise users that are using Fern's Snippets API.
      type: feat
  createdAt: "2024-06-18"
  irVersion: 46

- version: 0.23.3
  changelogEntry:
    - summary: The NPM publish job is _not_ generated if the token environment variable is not specified.
      type: fix
    - summary: |
        The snippets now use the `client` variable name like so:

        ```ts
        import { AcmeClient } from "acme";

        const client = new AcmeClient({ apiKey: "YOUR_API_KEY" });
        await client.users.create({
          firstName: "john",
          lastName: "doe"
        });
        ```
      type: feat
  createdAt: "2024-06-17"
  irVersion: 46

- version: 0.23.2
  changelogEntry:
    - summary: Client constructor snippets now include an `environment` property whenever it's required.
      type: fix
    - summary: The import paths included in the `README.md` exclusively use double quotes.
      type: fix
    - summary: When an NPM package name is not specified, the generated `README.md` will default to using the namespace export.
      type: fix
  createdAt: "2024-06-14"
  irVersion: 46

- version: 0.23.1
  changelogEntry:
    - summary: Undiscriminated unions used as map keys examples no longer return an error.
      type: fix
  createdAt: "2024-06-13"
  irVersion: 46

- version: 0.23.0
  changelogEntry:
    - summary: The latest version of the `generator-cli` (used to generate `README.md` files) is always installed.
      type: fix
  createdAt: "2024-06-12"
  irVersion: 46

- version: 0.23.0-rc1
  changelogEntry:
    - summary: |
        Introduce a custom configuration for arbitrary package json field. Now you can specify
        arbitrary key, value pairs that you want to be merged in the generated `package.json`.

        ```yml
        config:
          packageJson:
            dependencies:
              my-dep: "2.0.0"
            bin: "./index.js"
        ```
      type: fix
  createdAt: "2024-06-11"
  irVersion: 46

- version: 0.23.0-rc0
  changelogEntry:
    - summary: |
        Union snippet templates are fixed in 2 ways:
        1. The templates do not have a leading single quote (a typo from before)
        2. The templates now inline union properties (in certain cases)
      type: fix
  createdAt: "2024-06-07"
  irVersion: 46

- version: 0.22.0
  changelogEntry:
    - summary: Add support for higher quality `README.md` generation.
      type: feat
  createdAt: "2024-06-07"
  irVersion: 46

- version: 0.21.1
  changelogEntry:
    - summary: Detect `workerd` (Cloudflare) environments in `Runtime.ts`. The `Stream` class which is used for Server-Sent Events now prefers `TextDecoder` if it is present in the environment, to work in Cloudflare environments.
      type: feat
  createdAt: "2024-06-05"
  irVersion: 46

- version: 0.21.0
  changelogEntry:
    - summary: The generator now supports `bigint` types.
      type: feat
    - summary: Bump to IRv46.
      type: internal
  createdAt: "2024-06-05"
  irVersion: 46

- version: 0.20.9
  changelogEntry:
    - summary: TypeScript generator outputs code snippets that have `example-identifier` embedded.
      type: fix
  createdAt: "2024-06-02"
  irVersion: 43

- version: 0.20.8
  changelogEntry:
    - summary: TypeScript projects were skipping added peer dependencies in certain cases, now those are fixed.
      type: feat
  createdAt: "2024-06-02"
  irVersion: 43

- version: 0.20.7
  changelogEntry:
    - summary: Simplify the error handling introduced in `0.20.6` so that it more easily handles endpoints that include structured errors.
      type: fix
  createdAt: "2024-05-31"
  irVersion: 43

- version: 0.20.6
  changelogEntry:
    - summary: |
        This updates the behavior of the failure condition introduced in `0.20.2`; the SDK
        now throws an error whenever we fail to refresh an access token even if `neverThrowErrors`
        is set. We treat this failure as a systematic exception, so it's OK to throw in this case.
      type: fix
  createdAt: "2024-05-31"
  irVersion: 43

- version: 0.20.5
  changelogEntry:
    - summary: |
        Support setting `extraPeerDependencies` and `extraPeerDependenciesMeta` as
        configuration arguments. For example:

        ```yaml
        extraPeerDependencies:
          "openai": "^4.47.1"
        extraPeerDependenciesMeta:
          "openai":
            optional: true
        ```
      type: feat
  createdAt: "2024-05-30"
  irVersion: 43

- version: 0.20.4
  changelogEntry:
    - summary: Functionality to generate integration tests against a mock server has been disabled.
      type: fix
  createdAt: "2024-05-29"
  irVersion: 43

- version: 0.20.2
  changelogEntry:
    - summary: |
        The OAuth token provider supports SDKs that enable the `neverThrowErrors` setting.
        If the OAuth token provider fails to retrieve and/or refresh an access token, an error
        will _not_ be thrown. Instead, the original access token will be used and the user will be
        able to act upon an error available on the response. For example,

        ```ts
        const response = await client.user.get(...)
        if (!response.ok) {
          // Handle the response.error ...
        }
        ```
      type: fix
  createdAt: "2024-05-29"
  irVersion: 43

- version: 0.20.1
  changelogEntry:
    - summary: Remove instances of `node:stream` so that the generated SDK is Webpack + Next.js compatible.
      type: fix
  createdAt: "2024-05-29"
  irVersion: 43

- version: 0.20.1-rc0
  changelogEntry:
    - summary: URL encoded bodies are now appropriately encoded within the fetcher.
      type: fix
  createdAt: "2024-05-29"
  irVersion: 43

- version: 0.20.1
  changelogEntry:
    - summary: Remove node:stream imports for Webpack and Next.js compatibility
      type: fix
    - summary: Fix URL encoded body encoding in fetcher
      type: fix
  createdAt: "2024-05-29"
  irVersion: 43

- version: 0.20.0-rc1
  changelogEntry:
    - summary: |
        Pass `abortSignal` to `Stream` for server-sent-events and JSON streams so that the user can opt out and break from a stream.
      type: fix
  createdAt: "2024-05-24"
  irVersion: 43

- version: 0.20.0-rc1
  changelogEntry:
    - summary: |
        Pass `abortSignal` to `Stream` for server-sent-events and JSON streams so that the user can opt out and break from a stream.
      type: fix
  createdAt: "2024-05-24"
  irVersion: 43

- version: 0.20.0-rc0
  changelogEntry:
    - summary: |
        Add `abortSignal` to `RequestOptions`. SDK consumers can now specify an
        an arbitrary abort signal that can interrupt the API call.

        ```ts
        const controller = new AbortController();
        client.endpoint.call(..., {
          abortSignal: controller.signal,
        })
        ```
      type: feat
  createdAt: "2024-05-24"
  irVersion: 43

- version: 0.19.0
  changelogEntry:
    - summary: |
        Add `inlineFileProperties` configuration to support generating file upload properties
        as in-lined request properties (instead of positional parameters). Simply configure the following:

        ```yaml
        - name: fernapi/fern-typscript-node-sdk
          version: 0.19.0
          ...
          config:
            inlineFileProperties: true
        ```

        **Before**:

        ```ts
        /**
          * @param {File | fs.ReadStream} file
          * @param {File[] | fs.ReadStream[]} fileList
          * @param {File | fs.ReadStream | undefined} maybeFile
          * @param {File[] | fs.ReadStream[] | undefined} maybeFileList
          * @param {Acme.MyRequest} request
          * @param {Service.RequestOptions} requestOptions - Request-specific configuration.
          *
          * @example
          *     await client.service.post(fs.createReadStream("/path/to/your/file"), [fs.createReadStream("/path/to/your/file")], fs.createReadStream("/path/to/your/file"), [fs.createReadStream("/path/to/your/file")], {})
          */
        public async post(
            file: File | fs.ReadStream,
            fileList: File[] | fs.ReadStream[],
            maybeFile: File | fs.ReadStream | undefined,
            maybeFileList: File[] | fs.ReadStream[] | undefined,
            request: Acme.MyRequest,
            requestOptions?: Acme.RequestOptions
        ): Promise<void> {
          ...
        }
        ```

        **After**:

        ```ts
        /**
          * @param {Acme.MyRequest} request
          * @param {Service.RequestOptions} requestOptions - Request-specific configuration.
          *
          * @example
          *     await client.service.post({
          *        file: fs.createReadStream("/path/to/your/file"),
          *        fileList: [fs.createReadStream("/path/to/your/file")]
          *     })
          */
        public async post(
            request: Acme.MyRequest,
            requestOptions?: Service.RequestOptions
        ): Promise<void> {
          ...
        }
        ```
      type: feat
  createdAt: "2024-05-20"
  irVersion: 43

- version: 0.18.3
  changelogEntry:
    - summary: The generator now uses the latest FDR SDK.
      type: internal
  createdAt: "2024-05-17"
  irVersion: 43

- version: 0.18.2
  changelogEntry:
    - summary: |
        If OAuth is configured, the generated `getAuthorizationHeader` helper now treats the
        bearer token as optional. This prevents us from sending the `Authorization` header
        when retrieving the access token.
      type: fix
  createdAt: "2024-05-15"
  irVersion: 43

- version: 0.18.1
  changelogEntry:
    - summary: |
        If OAuth environment variables are specified, the `clientId` and `clientSecret` parameters
        are optional.

        ```ts
        export declare namespace Client {
          interface Options {
              ...
              clientId?: core.Supplier<string>;
              clientSecret?: core.Supplier<string>;
          }
          ...
        }
        ```
      type: fix
  createdAt: "2024-05-14"
  irVersion: 43

- version: 0.18.0
  changelogEntry:
    - summary: |
        Add support for the OAuth client credentials flow. The new `OAuthTokenProvider` automatically
        resolves the access token and refreshes it as needed. The resolved access token is then used as the
        bearer token in all client requests.
      type: feat
  createdAt: "2024-05-13"
  irVersion: 43

- version: 0.17.1
  changelogEntry:
    - summary: Multipart form data requests are now compatible across browser and Node.js runtimes.
      type: fix
  createdAt: "2024-05-06"
  irVersion: 43

- version: 0.17.0
  changelogEntry:
    - summary: Bump to v43 of IR which means that you will need `0.26.1` of the Fern CLI version. To bump your CLI version, please run `fern upgrade`.
      type: internal
  createdAt: "2024-05-06"
  irVersion: 43

- version: 0.16.0-rc8
  changelogEntry:
    - summary: |
        The SDK generator now supports upload endpoints that specify an array of files like so:

        ```ts
        /**
          * @param {File[] | fs.ReadStream[]} files
          * @param {Acme.UploadFileRequest} request
          * @param {Service.RequestOptions} requestOptions - Request-specific configuration.
          */
        public async post(
            files: File[] | fs.ReadStream[],
            request: Acme.UploadFileRequest,
            requestOptions?: Service.RequestOptions
        ): Promise<void> {
            const _request = new FormData();
            for (const _file of files) {
              _request.append("files", _file);
            }
            ...
        }
        ```
      type: feat
  createdAt: "2024-05-06"
  irVersion: 38

- version: 0.16.0-rc7
  changelogEntry:
    - summary: |
        The SDK generator now supports `@param` JSDoc comments for endpoint parameters.
        The generator now arranges JSDoc in a few separate groups, one for each of `@param`, `@throws`,
        and `@examples` like so:

        ```ts
          /**
          * This endpoint checks the health of a resource.
          *
          * @param {string} id - A unique identifier.
          * @param {Service.RequestOptions} requestOptions - Request-specific configuration.
          *
          * @throws {@link Acme.UnauthorizedRequest}
          * @throws {@link Acme.BadRequest}
          *
          * @example
          *     await testSdk.health.service.check("id-2sdx82h")
          */
          public async check(id: string, requestOptions?: Service.RequestOptions): Promise<void> {
            ...
          }
        ```
      type: feat
    - summary: |
        The generator will only include user-provided examples if they exist, and otherwise
        only include a single generated example, like so:

        ```ts
          /**
          * This endpoint checks the health of a resource.
          *
          * @example
          *     await testSdk.health.service.check("id-2sdx82h")
          */
          public async check(id: string, requestOptions?: Service.RequestOptions): Promise<void> {
            ...
          }
        ```
      type: feat
    - summary: |
        The SDK generator now escapes path parameters that would previously create invalid
        URLs (e.g. "\\example"). Method implementations will now have references to
        `encodeURIComponent` like the following:

        ```ts
        const _response = await core.fetcher({
          url: urlJoin(
            (await core.Supplier.get(this._options.environment)) ?? environments.AcmeEnvironment.Prod,
            `/users/${encodeURIComponent(userId)}`
          ),
          ...
        });
        ```
      type: fix
  createdAt: "2024-04-30"
  irVersion: 38

- version: 0.16.0-rc6
  changelogEntry:
    - summary: snippet templates now move file upload parameters to unnamed args
      type: fix
  createdAt: "2024-04-30"
  irVersion: 38

- version: 0.16.0-rc5
  changelogEntry:
    - summary: remove duplicate quotation marks in snippet templates
      type: fix
  createdAt: "2024-04-30"
  irVersion: 38

- version: 0.16.0-rc4
  changelogEntry:
    - summary: fixes to styling of the SDK code snippet templates.
      type: fix
  createdAt: "2024-04-25"
  irVersion: 38

- version: 0.16.0-rc0
  changelogEntry:
    - summary: The generator now registers snippet templates which can be used for dynamic SDK code snippet generation.
      type: feat
  createdAt: "2024-04-24"
  irVersion: 38

- version: 0.15.1-rc1
  changelogEntry:
    - summary: |
        Earlier for inlined request exports, we were doing the following:

        ```ts
        export { MyRequest } from "./MyRequest";
        ```

        In an effort to make the generated code JSR compatible, the TS generator
        will now append the `type` explicitly for request exports.

        ```ts
        export { type MyRequest } from "./MyRequest";
        ```
      type: feat
  createdAt: "2024-04-24"
  irVersion: 38

- version: 0.15.1-rc0
  changelogEntry:
    - summary: plain text responses are now supported in the TypeScript generator.
      type: feat
  createdAt: "2024-04-22"
  irVersion: 38

- version: 0.15.0-rc1
  changelogEntry:
    - summary: |
        Minor fixes to SSE processing. In particular, stream terminal characters are now
        respected like `[DONE]` and JSON parsed data is sent to the deserialize function.
      type: fix
  createdAt: "2024-04-22"
  irVersion: 38

- version: 0.15.0-rc0
  changelogEntry:
    - summary: |
        Bump to v38 of IR and support server-sent events where the events are sent
        with a `data: ` prefix and terminated with a new line.
      type: feat
  createdAt: "2024-04-19"
  irVersion: 38

- version: 0.14.1-rc5
  changelogEntry:
    - summary: Code snippets are generated for file upload endpoints using `fs.readStream`. Previously, generation for these endpoints was being skipped.
      type: fix
    - summary: If integration tests are not enabled, simple jest tests with a `yarn test` script will be created.
      type: fix
    - summary: |
        In an effort to make the generated code JSR compatible, the generator now
        directly imports from files instead of using directory imports.
      type: feat
    - summary: |
        In an effort to make the generated code JSR compatible, we make sure all methods
        are strongly typed with return signatures (in this case `_getAuthorizationHeader()`).
      type: feat
    - summary: Generate code snippet for FileDownload endpoint
      type: fix
    - summary: |
        Import for `node-fetch` in `Fetcher.ts` uses a dynamic import instead of `require` which
        so that the SDK works in ESM environments (that are using local file output). When the
        `outputEsm` config flag is turned on, the dynamic import will be turned into an ESM specific import.
      type: fix
    - summary: |
        The test job in `ci.yml` works even if you have not configured Fern to
        generate integration tests.

        Without integration tests the test job will run `yarn && yarn test`. With the
        integration tests, the test job will delegate to the fern cli `fern yarn test`.
      type: fix
    - summary: |
        Add `allowExtraFields` option to permit extra fields in the serialized request.

        ```yaml
        - name: fernapi/fern-typscript-node-sdk
          version: 0.14.0-rc0
          ...
          config:
            allowExtraFields: true
        ```
      type: feat
  createdAt: "2024-04-17"
  irVersion: 37

- version: 0.13.0
  changelogEntry:
    - summary: Support V37 of the IR.
      type: internal
  createdAt: "2024-04-09"
  irVersion: 37

- version: 0.13.0-rc0
  changelogEntry:
    - summary: |
        Add `retainOriginalCasing` option to preserve the naming convention expressed in the API.
        For example, the following Fern definition will generate a type like so:

        ```yaml
        types:
          GetUsersRequest
            properties:
              group_id: string
        ```

        **Before**

        ```typescript
        export interface GetUsersRequest {
          groupId: string;
        }

        export interface GetUsersRequest = core.serialization.object({
        groupId: core.serialization.string("group_id")
        })

        export namespace GetUsersRequest {
          interface Raw {
            group_id: string
          }
        }
        ```

        **After**

        ```typescript
        export interface GetUsersRequest {
          group_id: string;
        }

        export interface GetUsersRequest = core.serialization.object({
        group_id: core.serialization.string()
        })

        export namespace GetUsersRequest {
          interface Raw {
            group_id: string
          }
        }
        ```
      type: feat
  createdAt: "2024-04-02"
  irVersion: 33

- version: 0.12.9
  changelogEntry:
    - summary: The generator stopped working for remote code generation starting in `0.12.7`. This is now fixed.
      type: fix
  createdAt: "2024-03-22"
  irVersion: 33

- version: 0.12.8
  changelogEntry:
    - summary: Enhance serde performance by reducing reliance on async behavior and lazy async dynamic imports.
      type: feat
    - summary: Shared generator notification and config parsing logic.
      type: internal
  createdAt: "2024-03-22"
  irVersion: 33

- version: 0.12.8-rc0
  changelogEntry:
    - summary: Enhance serde performance by reducing reliance on async behavior and lazy async dynamic imports.
      type: feat
  createdAt: "2024-03-18"
  irVersion: 33

- version: 0.12.7
  changelogEntry:
    - summary: |
        the SDK will now leverage environment variable defaults, where specified, for authentication variables, such as bearer tokens, api keys, custom headers, etc.

        Previously, the SDK would only leverage these defaults for bearer token auth IF auth was mandatory throughout the SDK.
      type: feat
  createdAt: "2024-03-14"
  irVersion: 33

- version: 0.12.6
  changelogEntry:
    - summary: |
        In Node.js environments the SDK will default to using `node-fetch`. The
        SDK depends on v2 of node-fetch to stay CJS compatible.

        Previously the SDK was doing `require("node-fetch")` but it should be
        `require("node-fetch").default` based on
        https://github.com/node-fetch/node-fetch/issues/450#issuecomment-387045223.
      type: fix
  createdAt: "2024-02-27"
  irVersion: 33

- version: 0.12.5
  changelogEntry:
    - summary: |
        Introduce a custom configuration called `tolerateRepublish` which supports running
        npm publish with the flag `--tolerateRepublish`. This flag allows you to publish
        on top of an existing npm package.

        To turn on this flag, update your generators.yml:

        ```yaml
        groups:
          generators:
            - name: fernapi/fern-typscript-node-sdk
              version: 0.12.5
              ...
              config:
                tolerateRepublish: true
        ```
      type: feat
  createdAt: "2024-02-27"
  irVersion: 33

- version: 0.12.4
  changelogEntry:
    - summary: |
        Previously reference.md was just leveraging the function name for the reference, now it leverages the full package-scoped path, mirroring how the function would be used in reality.

        ```ts
        seedExamples.getException(...)

        // is now

        seedExamples.file.notification.service.getException(...)
        ```
      type: fix
    - summary: Previously SDK code snippets would not support generation with undiscriminated unions. Now, it does.
      type: fix
  createdAt: "2024-02-27"
  irVersion: 33

- version: 0.12.2
  changelogEntry:
    - summary: |
        Previously SDK code snippets would not take into account default parameter values
        and would always include a `{}`. This was odd and didn't represent how a developer
        would use the SDK. Now, the snippets check for default parameter values and omit
        if there are no fields specified.

        ```ts
        // Before
        client.users.list({});

        // After
        client.users.list();
        ```
      type: fix
  createdAt: "2024-02-27"
  irVersion: 33

- version: 0.12.1
  changelogEntry:
    - summary: |
        Optional objects in deep query parameters were previously being incorrectly
        serialized. Before this change, optional objects were just being JSON.stringified
        which would send the incorrect contents over the wire.

        ```ts
        // Before
        if (foo != null) {
          _queryParams["foo"] = JSON.stringify(foo);
        }

        // After
        if (foo != null) {
          _queryParams["foo"] = foo;
        }

        // After (with serde layer)
        if (foo != null) {
          _queryParams["foo"] = serializers.Foo.jsonOrThrow(foo, {
            skipValidation: false,
            breadcrumbs: ["request", "foo"]
          });
        }
        ```
      type: fix
  createdAt: "2024-02-27"
  irVersion: 33

- version: 0.12.0
  changelogEntry:
    - summary: |
        support deep object query parameter serialization. If, query parameters are
        objects then Fern will support serializing them.

        ```yaml
        MyFoo:
          properties:
            bar: optional<string>

        query-parameters:
          foo: MyFoo
        ```

        will now be serialized as `?foo[bar]="...` and appear in the SDK as a regular object

        ```ts
        client.doThing({
          foo: {
            bar: "..."
          }
        });
        ```
      type: feat
  createdAt: "2024-02-26"
  irVersion: 33

- version: 0.11.5
  changelogEntry:
    - summary: |
        Previously `core.Stream` would not work in the Browser. Now the generated Fern SDK
        includes a polyfill for `ReadableStream` and uses `TextDecoder` instead of `Buffer`.
      type: fix
    - summary: |
        add in a reference markdown file, this shows a quick outline of the available endpoints,
        it's documentation, code snippet, and parameters.

        This feature is currently behind a feature flag called `includeApiReference` and can be used

        ```yaml
        config:
          includeApiReference: true
        ```
      type: feat
  createdAt: "2024-02-15"
  irVersion: 31

- version: 0.11.4
  changelogEntry:
    - summary: |
        The `Fetcher` now supports sending binary as a request body. This is important
        for APIs that intake `application/octet-stream` content types or for folks that have
        .fernignored their and added custom utilities that leverage the fetcher.
      type: fix
  createdAt: "2024-02-15"
  irVersion: 31

- version: 0.11.3
  changelogEntry:
    - summary: |
        ensure SDK generator always uses `node-fetch` in Node.js environments. There is an experimental
        fetch packaged with newer versions of Node.js, however it causes unexpected behavior with
        file uploads.
      type: fix
  createdAt: "2024-02-13"
  irVersion: 31

- version: 0.11.2
  changelogEntry:
    - summary: |
        ensure SDK generator does not drop additional parameters from requests that perform file upload. Previously, if an endpoint had `file` inputs without additional `body` parameters, query parameters were erroneously ignored.
      type: fix
  createdAt: "2024-02-13"
  irVersion: 31

- version: 0.11.1
  changelogEntry:
    - summary: The SDK generator no longer generates a `tsconfig.json` with `noUnusedParameters` enabled. This check was too strict.
      type: fix
  createdAt: "2024-02-13"
  irVersion: 31

- version: 0.11.0
  changelogEntry:
    - summary: |
        The SDK generator now forwards information about the runtime that it is being
        used in. The header `X-Fern-Runtime` will report the runtime (e.g. `browser`, `node`, `deno`)
        and the header `X-Fern-Runtime-Version` will report the version.
      type: feat
  createdAt: "2024-02-13"
  irVersion: 31

- version: 0.10.0
  changelogEntry:
    - summary: |
        The SDK generator now supports whitelabelling. When this is turned on,
        there will be no mention of Fern in the generated code.

        **Note**: You must be on the enterprise tier to enable this mode.
      type: feat
  createdAt: "2024-02-11"
  irVersion: 31

- version: 0.9.7
  changelogEntry:
    - summary: Initialize this changelog
      type: chore
  createdAt: "2024-02-11"
  irVersion: 31<|MERGE_RESOLUTION|>--- conflicted
+++ resolved
@@ -1,16 +1,18 @@
 # yaml-language-server: $schema=../../../fern-versions-yml.schema.json
+- version: 3.31.2
+  changelogEntry:
+    - summary: |
+        Fix crash when generating examples with undefined string values. The generator now safely handles cases where string examples lack an `original` field, preventing "Cannot read properties of undefined (reading 'replaceAll')" errors.
+      type: fix
+  createdAt: "2025-11-18"
+  irVersion: 61
+
 - version: 3.31.1
   changelogEntry:
     - summary: |
-<<<<<<< HEAD
-        Fix crash when generating examples with undefined string values. The generator now safely handles cases where string examples lack an `original` field, preventing "Cannot read properties of undefined (reading 'replaceAll')" errors.
-      type: fix
-  createdAt: "2025-11-18"
-=======
         Fix generator to not generate CONTRIBUTING.md file if config.whitelabel is true.
       type: fix
   createdAt: "2025-11-17"
->>>>>>> 36e0d432
   irVersion: 61
 
 - version: 3.31.0
