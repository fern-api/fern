# yaml-language-server: $schema=../../../fern-versions-yml.schema.json
<<<<<<< HEAD
- version: 1.10.0
  changelogEntry:
    - summary: |
        Add `fetchSupport` configuration which lets you choose between `node-fetch` and `native`.
        The default is `node-fetch`. If you choose `native`, the `node-fetch` dependency will be removed.
      type: feat
=======
- version: 1.9.1
  changelogEntry:
    - summary: Improve auto-pagination logic to consider empty strings in response as null cursors and stop paging.
      type: fix
>>>>>>> c0cefb38
  createdAt: '2025-06-27'
  irVersion: 58
- version: 1.9.0
  changelogEntry:
    - summary: |
        Add `formDataSupport` configuration which lets you choose between `Node16` and `Node18`.
        The default is `Node16`. If you choose `Node18`, the `form-data`, `formdata-node`, and `form-data-encoder` dependencies will be removed.
        `formDataSupport: Node18` supports uploading files from the following types:
        * `Buffer`
        * `File`
        * `Blob`
        * `Readable` (includes Readstream)
        * `ReadableStream`
        * `ArrayBuffer`
        * `Uint8Array`
      type: feat
  createdAt: '2025-06-22'
  irVersion: 58
- version: 1.8.2
  changelogEntry:
    - summary: |
        When a multipart form part is explicitly marked as JSON, serialize the data as JSON regardless of type. 
        This also means arrays, maps, etc. will not be split into multiple parts, but serialized to JSON as a single part.
- version: 1.8.1
  changelogEntry:
    - summary: Fix binary response README.md examples
      type: fix
  createdAt: '2025-06-22'
  irVersion: 58
- version: 1.8.0
  changelogEntry:
    - summary: |
        You can now specify whether to return the `BinaryResponse` type for binary response endpoints.
        Change the response type by setting `fileResponseType` to `stream` or `binary-response` in the `config` of your generator configuration.
        The default is `stream` for backwards compatibility, but we recommend using `binary-response`.

        Here's how you users can interact with the `BinaryResponse`:
        ```ts
        const response = await client.getFile(...);
        const stream = response.stream();
        // const arrayBuffer = await response.arrayBuffer();
        // const blob = await response.blob();
        // const bytes = await response.bytes();
        const bodyUsed = response.bodyUsed;
        ```
        The user can choose how to consume the binary data.
      type: feat
  createdAt: '2025-06-19'
  irVersion: 58

- version: 1.7.2
  changelogEntry:
    - summary: |
        Fix bug where duplicate file generation was silently allowed instead of failing. The `withSourceFile` method now properly 
        handles the `overwrite` option to prevent unintended file overwrites.
      type: fix
  createdAt: '2025-06-19'
  irVersion: 58
- version: 1.7.1
  changelogEntry:
    - summary: |
        __jest.config.mjs__ now only maps relative path modules that end on `.js` to their `.ts` equivalent.
      type: fix
  createdAt: '2025-06-18'
  irVersion: 58
- version: 1.7.0
  changelogEntry:
    - summary: |
        Allow users to specify the path they'd like to generate the SDK to.

        Here's an example of how to implement this in generators.yml:
        ```yml
        # In generators.yml
        groups:
          ts-sdk:
            generators:
              - name: fernapi/fern-typescript-node-sdk
                config:
                  packagePath: src/package-path
        ```
      type: feat
  createdAt: '2025-06-16'
  irVersion: 58
- version: 1.6.0
  changelogEntry:
    - summary: |
        You can now specify whether to return streams using the stream wrapper, or return the web standard stream.
        Change the type of stream returned by setting `streamType` to `wrapper` or `web` in the `config` of your generator configuration.
        The default is `wrapper`.
      type: feat
    - summary: |
        `tests/unit/zurg` are moved to `tests/unit/schemas` to match the name in `src/core/schemas` which is what the tests are verifying. 
      type: internal
  createdAt: '2025-06-13'
  irVersion: 58

- version: 1.5.0
  changelogEntry:
    - summary: Add support for websocket connect methods with path parameters in the TypeScript generator
      type: feat
  createdAt: '2025-06-11'
  irVersion: 58

- version: 1.4.0
  changelogEntry:
    - summary: You can now pass in headers to the root client. These headers will be merged with service and endpoint specific headers.
      type: feat
    - summary: Reduce duplicate code generation by passing headers from the root client down to the subpackage clients.
      type: internal
  createdAt: '2025-06-05'
  irVersion: 58

- version: 1.3.2
  changelogEntry:
    - summary: Fix dynamic imports in the built dist/esm code.
      type: fix
  createdAt: '2025-06-05'
  irVersion: 58

- version: 1.3.1
  changelogEntry:
    - summary: |
        MSW is used for generated wire tests, but inadvertently also captures real HTTP request, for example in integration tests.
        When the HTTP request does not match any of the configured predicates, it would throw an error, including in the unrelated integration tests.
        In this version MSW is configured to bypass instead of throw an error when HTTP requests do not match the configured predicates.
      type: fix
  createdAt: '2025-06-05'
  irVersion: 58

- version: 1.3.0
  changelogEntry:
    - summary: Add support for generating the full project when using the filesystem output mode.
      type: feat
  createdAt: '2025-06-04'
  irVersion: 58

- version: 1.2.4
  changelogEntry:
    - summary: |
        Generate tests to verify the SDK sends and receives HTTP requests as expected.
        You can turn of these tests by setting `generateWireTests` to `false` in the `config` of your generator configuration.
      type: feat
  createdAt: '2025-06-03'
  irVersion: 58
  
- version: 1.1.1
  changelogEntry:
    - summary: Fix an issue where attempting to access a property with an invalid property name would lead to a broken output SDK.
      type: fix
  createdAt: '2025-06-04'
  irVersion: 58

- version: 1.1.0
  changelogEntry:
    - summary: Add support for HEAD HTTP method.
      type: feat
  createdAt: '2025-06-03'
  irVersion: 58

- version: 1.0.1
  changelogEntry:
    - summary: Fix property lookup in inherited schemas during snippet generation for object schemas.
      type: fix
  createdAt: '2025-05-14'
  irVersion: 57

- version: 1.0.0
  changelogEntry:
    - summary: |
        This release changes the defaults for the following custom configuration in _generators.yml_.

        | Option | Before | Now |
        |--------|--------|-----|
        | `inlineFileProperties` | `false` | `true` |
        | `inlinePathParameters` | `false` | `true` |
        | `enableInlineTypes` | `false` | `true` |
        | `noSerdeLayer` | `false` | `true` |
        | `omitUndefined` | `false` | `true` |
        | `skipResponseValidation` | `false` | `true` |
        | `useLegacyExports` | `true` | `false` |

        To avoid breaking changes, explicitly set the options above with the `Before` values in the `config` of your generator
        in _generators.yml_.
      type: feat
    - summary: |
        When generating properties for interfaces and classes, we only surround the property name with quotes if necessary.
        In some cases where the property name wasn't a valid identifier before, we now surround it with quotes too. 
      type: fix
  createdAt: '2025-05-14'
  irVersion: 57

- version: 0.51.7
  changelogEntry:
    - summary: If an object extends an alias, the generator now visits the alias that is being extended (instead of throwing an error).
      type: fix
  createdAt: '2025-05-14'
  irVersion: 57

- version: 0.51.6
  changelogEntry:
    - summary: Add support for the custom introduction setting in the generated README.md.
      type: fix
  createdAt: '2025-05-13'
  irVersion: 57

- version: 0.51.5
  changelogEntry:
    - summary: Fixed an issue with ts-morph where creating an ifStatement with empty conditions array caused errors in multipart form data handling.
      type: fix
  createdAt: '2025-05-03'
  irVersion: 57

- version: 0.51.4
  changelogEntry:
    - summary: Fix issue where the _runtime.ts_ file was missing when other files were trying to import it.
      type: fix
  createdAt: '2025-04-22'
  irVersion: 57

- version: 0.51.3
  changelogEntry:
    - summary: Fix minor type issue for polyfilling Headers in Node 16 and below.
      type: fix
  createdAt: '2025-04-21'
  irVersion: 57

- version: 0.51.2
  changelogEntry:
    - summary: |
        When uploading files, extract the filename from the `path` property if present on the given object.
        This will extract the filename for `fs.createReadStream()` for example.
      type: fix
  createdAt: '2025-04-21'
  irVersion: 57

- version: 0.51.1
  changelogEntry:
    - summary: |
        Fallback to a custom `Headers` class implementation if the native `Headers` class is not available.
        Versions of Node 16 and below do not support the native `Headers` class, so this fallback is necessary to ensure compatibility. 
      type: fix
  createdAt: '2025-04-21'
  irVersion: 57

- version: 0.51.0
  changelogEntry:
    - summary: |
        Add `rawResponse` property to JavaScript errors. 

        ```ts
        try {
          const fooBar = await client.foo.bar("id", options);
        } catch (e) {
          if (error instanceof FooError) {
            console.log(error.rawResponse);
          } else {
            // ...
          }
        }
        ```
      type: feat
  createdAt: '2025-04-14'
  irVersion: 57

- version: 0.50.1
  changelogEntry:
    - summary: |
        Add `"packageManager": "yarn@1.22.22"` to _package.json_.
      type: feat
  createdAt: '2025-04-08'
  irVersion: 57

- version: 0.50.0
  changelogEntry:
    - summary: |
        All endpoint functions now return an `HttpResponsePromise<T>` instead of a `Promise<T>`.
        Using `await`, `.then()`, `.catch()`, and `.finally()` on these promises behave the same as before,
        but you can call `.withRawResponse()` to get a promise that includes the parsed response and the raw response.
        The raw response let's you retrieve the response headers, status code, etc.

        ```ts
        const fooBar = await client.foo.bar("id", options);
        const { data: alsoFooBar, rawResponse } = await client.foo.bar("id", options).withRawResponse();
        const {
            headers,
            status,
            url,
            ...
        } = rawResponse;
        ```
      type: feat
  createdAt: '2025-04-07'
  irVersion: 57

- version: 0.49.7
  changelogEntry:
    - summary: |
        Significantly improve performance of SDK generation when the `useLegacyExports` config is `false`. For a large spec like Square, the generation went from 10+ minutes to almost 1 minute.
      type: fix
  createdAt: '2025-03-27'
  irVersion: 57

- version: 0.49.6
  changelogEntry:
    - summary: Support arbitrary websocket headers during connect handshake.
      type: feat
  createdAt: '2025-03-27'
  irVersion: 57

- version: 0.49.5
  changelogEntry:
    - summary: Improvements to Websocket code generation quality.
      type: feat
  createdAt: '2025-03-27'
  irVersion: 57

- version: 0.49.4
  changelogEntry:
    - summary: Increase the timeout used in the generated `webpack.test.ts` file.
      type: fix
  createdAt: '2025-03-19'
  irVersion: 57

- version: 0.49.3
  changelogEntry:
    - summary: Increase the timeout used in the generated `webpack.test.ts` file.
      type: fix
  createdAt: '2025-03-19'
  irVersion: 57

- version: 0.49.2
  changelogEntry:
    - summary: Fix issue where IdempotentRequestOptions is not generated in the client namespace.
      type: fix
  createdAt: '2025-03-18'
  irVersion: 57

- version: 0.49.1
  changelogEntry:
    - summary: This PR includes several fixes to the generated `Socket.ts` file when websocket client code generation is enabled.
      type: fix
  createdAt: '2025-03-10'
  irVersion: 57

- version: 0.49.0
  changelogEntry:
    - summary: |
        This PR enables the Typescript generator to produce Websocket SDK endpoints. This can be enabled by adding the option `shouldGenerateWebsocketClients: true` to the Typescript generator config.
      type: feat
  createdAt: '2025-03-06'
  irVersion: 57

- version: 0.48.7
  changelogEntry:
    - summary: |
        Form data encoding now correctly handles array and object values by encoding each property value as a separate key-value pair, rather than trying to encode the entire object as a single value. This ensures proper handling of complex data structures in multipart form requests.
      type: fix
  createdAt: '2025-01-28'
  irVersion: 55

- version: 0.48.6
  changelogEntry:
    - summary: Support form-encoded form data parameters by using `qs` to properly encode array and object values with the `repeat` array format.
      type: fix
  createdAt: '2025-01-28'
  irVersion: 55

- version: 0.48.5
  changelogEntry:
    - summary: Don't double wrap a blob if a user uploads a blob to a multi-part form. Otherwise file's content-type is lost in Deno.
      type: fix
  createdAt: '2025-01-28'
  irVersion: 55

- version: 0.48.4
  changelogEntry:
    - summary: When custom config `useBigInt` is `true`, generate examples and snippets with `BigInt("123")`.
      type: fix
  createdAt: '2025-01-21'
  irVersion: 55

- version: 0.48.3
  changelogEntry:
    - summary: The SDK now supports reading the basic auth username and password values from environment variables.
      type: fix
  createdAt: '2025-01-16'
  irVersion: 55

- version: 0.48.2
  changelogEntry:
    - summary: This updates the retrier logic to stop retrying on HTTP conflict (409). This was an oversight that we've meant to remove for a while (similar to other Fern SDKs).
      type: fix
  createdAt: '2025-01-16'
  irVersion: 55

- version: 0.48.1
  changelogEntry:
    - summary: Record types with `null` values are now correctly serialized.
      type: fix
  createdAt: '2025-01-16'
  irVersion: 55

- version: 0.48.0
  changelogEntry:
    - summary: |
        When `useBigInt` SDK configuration is set to `true`, a customized JSON serializer & deserializer is used that will preserve the precision of `bigint`'s, as opposed to the native `JSON.stringify` and `JSON.parse` function which converts `bigint`'s to `number`'s losing precision.

        When combining `useBigInt` with our serialization layer (`no-serde: false` (default)), both the request and response properties that are marked as `long` and `bigint` in OpenAPI/Fern spec, will consistently be `bigint`'s.
        However, when disabling the serialization layer (`no-serde: true`), they will be typed as `number | bigint`.

        Here's an overview of what to expect from the generated types when combining `useBigInt` and `noSerde` with the following Fern definition:

        **Fern definition**
        ```yml
        types:
          ObjectWithOptionalField:
            properties:
              longProp: long
              bigIntProp: bigint
        ```

        **TypeScript output**
        ```typescript
        // useBigInt: true
        // noSerde: false
        interface ObjectWithLongAndBigInt {
          longProp: bigint;
          bigIntProp: bigint;
        }

        // useBigInt: true
        // noSerde: true
        interface ObjectWithLongAndBigInt {
          longProp: bigint | number;
          bigIntProp: bigint | number;
        }

        // useBigInt: false
        // noSerde: false
        interface ObjectWithLongAndBigInt {
          longProp: number;
          bigIntProp: string;
        }

        // useBigInt: false
        // noSerde: true
        interface ObjectWithLongAndBigInt {
          longProp: number;
          bigIntProp: string;
        }
        ```
      type: feat
  createdAt: '2025-01-16'
  irVersion: 55

- version: 0.47.1
  changelogEntry:
    - summary: |
        Resolves an issue where nullable query parameters were not null-safe in their method invocations. The
        generated code now appropriately guard against `null` values like so:

        ```typescript
        const _queryParams: Record< ... >;
        if (value !== undefined) {
            _queryParams["value"] = value?.toString() ?? null;
        }
        ```
      type: fix
  createdAt: '2025-01-15'
  irVersion: 55

- version: 0.47.0
  changelogEntry:
    - summary: |
        Add support for `nullable` properties. Users can now specify explicit `null` values
        for types that specify `nullable` properties like so:

        ```typescript
        await client.users.update({ username: "john.doe", metadata: null });
        ```
      type: feat
  createdAt: '2025-01-14'
  irVersion: 55

- version: 0.46.11
  changelogEntry:
    - summary: |
        Don't double check whether an optional string literal alias (see example below) is a string when using serializer to build query string parameters.

        ```yml
        types:
          LiteralAliasExample: literal<"MyLiteralValue">

        service:
          endpoints:
            foo:
              path: /bar
              method: POST
              request:
                name: FooBarRequest
                query-parameters:
                  optional_alias_literal: optional<LiteralAliasExample>
        ```

        ```ts
        // before
        if (optionalAliasLiteral != null) {
            _queryParams["optional_alias_literal"] = typeof serializers.LiteralAliasExample.jsonOrThrow(optionalAliasLiteral, {
                unrecognizedObjectKeys: "strip",
            }) === "string" ? serializers.LiteralAliasExample.jsonOrThrow(optionalAliasLiteral, {
                unrecognizedObjectKeys: "strip",
            }) : JSON.stringify(serializers.LiteralAliasExample.jsonOrThrow(optionalAliasLiteral, {
                unrecognizedObjectKeys: "strip",
            }));
        }

        // after
        if (optionalAliasLiteral != null) {
            _queryParams["optional_alias_literal"] = serializers.LiteralAliasExample.jsonOrThrow(optionalAliasLiteral, {
                unrecognizedObjectKeys: "strip",
            });
        }
        ```
      type: fix
  createdAt: '2025-01-14'
  irVersion: 53

- version: 0.46.10
  changelogEntry:
    - summary: Use serialization layer to convert types to JSON strings when enabled.
      type: fix
  createdAt: '2025-01-14'
  irVersion: 53

- version: 0.46.9
  changelogEntry:
    - summary: Expose `baseUrl` as a default Client constructor option and construct URL correctly.
      type: fix
  createdAt: '2025-01-13'
  irVersion: 53

- version: 0.46.8
  changelogEntry:
    - summary: Generate the `version.ts` file correctly
      type: fix
  createdAt: '2025-01-13'
  irVersion: 53

- version: 0.46.7
  changelogEntry:
    - summary: Simplify runtime detection to reduce the chance of using an unsupported API like `process.` Detect Edge Runtime by Vercel.
      type: fix
  createdAt: '2025-01-09'
  irVersion: 53

- version: 0.46.6
  changelogEntry:
    - summary: Update `@types/node` to `18+`, required for the generated `Node18UniversalStreamWrapper` test.
      type: fix
  createdAt: '2025-01-09'
  irVersion: 53

- version: 0.46.5
  changelogEntry:
    - summary: Fix the webpack test to work with .js/.jsx extensions in TypeScript
      type: fix
    - summary: Only map .js modules in Jest, not .json files.
      type: fix
  createdAt: '2025-01-09'
  irVersion: 53

- version: 0.46.4
  changelogEntry:
    - summary: Fix packageJson custom configuration & package.json types field.
      type: fix
  createdAt: '2025-01-09'
  irVersion: 53

- version: 0.46.3
  changelogEntry:
    - summary: Revert to using legacy exports by default.
      type: fix
  createdAt: '2025-01-09'
  irVersion: 53

- version: 0.46.2
  changelogEntry:
    - summary: Fix Jest to work with files imported using `.js` extension.
      type: fix
    - summary: Make sure Jest loads Jest configuration regardless of package.json type.
      type: fix
  createdAt: '2025-01-09'
  irVersion: 53

- version: 0.46.1
  changelogEntry:
    - summary: ESModule output is fixed to be compatible with Node.js ESM loading.
      type: fix
  createdAt: '2025-01-08'
  irVersion: 53

- version: 0.46.0
  changelogEntry:
    - summary: SDKs are now built and exported in both CommonJS (legacy) and ESModule format.
      type: feat
    - summary: |
        Export `serialization` code from root package export.
        ```ts
        import { serialization } from `@packageName`;
        ```

        The serialization code is also exported as `@packageName/serialization`.
        ```ts
        import * as serialization from `@packageName/serialization`;
        ```
      type: feat
    - summary: |
        `package.json` itself is exported in `package.json` to allow consumers to easily read metadata about the package they are consuming.
      type: feat
  createdAt: '2025-01-06'
  irVersion: 53

- version: 0.45.2
  changelogEntry:
    - summary: TS generated snippets now respect proper parameter casing when noSerdeLayer is enabled.
      type: fix
  createdAt: '2024-12-31'
  irVersion: 53

- version: 0.45.1
  changelogEntry:
    - summary: |
        Export everything inside of TypeScript namespaces that used to be ambient.

        For the `enableInlineTypes` feature, some namespaces were no longer declared (ambient), and types and interfaces inside the namespace would no longer be automatically exported without the `export` keyword. This fix exports everything that's inside these namespaces and also declared namespaces for good measure (in case they are not declared in the future).
      type: fix
  createdAt: '2024-12-27'
  irVersion: 53

- version: 0.45.0
  changelogEntry:
    - summary: Update dependencies of the generated TS SDK and Express generator. TypeScript has been updated to 5.7.2 which is a major version upgrade from 4.6.4.
      type: feat
  createdAt: '2024-12-26'
  irVersion: 53

- version: 0.44.5
  changelogEntry:
    - summary: Fix a bug where we attempt to parse an empty terminator when receiving streaming JSON responses.
      type: fix
  createdAt: '2024-12-23'
  irVersion: 53

- version: 0.44.4
  changelogEntry:
    - summary: Use specified defaults for pagination offset parameters during SDK generation.
      type: feat
  createdAt: '2024-12-20'
  irVersion: 53

- version: 0.44.3
  changelogEntry:
    - summary: Fix a bug where client would send request wrapper instead of the body of the request wrapper, when the request has inline path parameters and a body property.
      type: fix
  createdAt: '2024-12-18'
  irVersion: 53

- version: 0.44.2
  changelogEntry:
    - summary: Inline path parameters will use their original name when `retainOriginalName` or `noSerdeLayer` is enabled.
      type: fix
  createdAt: '2024-12-17'
  irVersion: 53

- version: 0.44.1
  changelogEntry:
    - summary: When there is an environment variable set, you do not need to pass in any parameters to the client constructor.
      type: fix
  createdAt: '2024-12-16'
  irVersion: 53

- version: 0.44.0
  changelogEntry:
    - summary: |
        Inline path parameters into request types by setting `inlinePathParameters` to `true` in the generator config.

        Here's an example of how users would use the same endpoint method without and with `inlinePathParameters` set to `true`.

        Without `inlinePathParameters`:

        ```ts
        await service.getFoo("pathParamValue", { id: "SOME_ID" });
        ```

        With `inlinePathParameters`:

        ```ts
        await service.getFoo({ pathParamName: "pathParamValue", id: "SOME_ID" });
        ```
      type: feat
  createdAt: '2024-12-13'
  irVersion: 53

- version: 0.43.1
  changelogEntry:
    - summary: When `noSerdeLayer` is enabled, streaming endpoints were failing to compile because they assumed that the serialization layer existed. This is now fixed.
      type: fix
  createdAt: '2024-12-11'
  irVersion: 53

- version: 0.43.0
  changelogEntry:
    - summary: |
        Generate inline types for inline schemas by setting `enableInlineTypes` to `true` in the generator config.
        When enabled, the inline schemas will be generated as nested types in TypeScript.
        This results in cleaner type names and a more intuitive developer experience.

        Before:

        ```ts
        // MyRootType.ts
        import * as MySdk from "...";

        export interface MyRootType {
          foo: MySdk.MyRootTypeFoo;
        }

        // MyRootTypeFoo.ts
        import * as MySdk from "...";

        export interface MyRootTypeFoo {
          bar: MySdk.MyRootTypeFooBar;
        }

        // MyRootTypeFooBar.ts
        import * as MySdk from "...";

        export interface MyRootTypeFooBar {}
        ```

        After:

        ```ts
        // MyRootType.ts
        import * as MySdk from "...";

        export interface MyRootType {
          foo: MyRootType.Foo;
        }

        export namespace MyRootType {
          export interface Foo {
            bar: Foo.Bar;
          }

          export namespace Foo {
            export interface Bar {}
          }
        }
        ```

        Now users can get the deep nested `Bar` type as follows:

        ```ts
        import { MyRootType } from MySdk;

        const bar: MyRootType.Foo.Bar = {};
        ```
      type: feat
  createdAt: '2024-12-11'
  irVersion: 53

- version: 0.42.7
  changelogEntry:
    - summary: |
        Support `additionalProperties` in OpenAPI or `extra-properties` in the Fern Defnition. Now
        an object that has additionalProperties marked as true will generate the following interface:

        ```ts
        interface User {
          propertyOne: string;
          [key: string]: any;
        }
        ```
      type: feat
  createdAt: '2024-12-03'
  irVersion: 53

- version: 0.42.6
  changelogEntry:
    - summary: Remove the generated `APIPromise` since it is not compatible on certain node versions.
      type: fix
  createdAt: '2024-11-23'
  irVersion: 53

- version: 0.42.5
  changelogEntry:
    - summary: Remove extraneous import in pagination snippets.
      type: fix
  createdAt: '2024-11-23'
  irVersion: 53

- version: 0.42.4
  changelogEntry:
    - summary: Improve `GeneratedTimeoutSdkError` error to include endpoint name in message.
      type: fix
  createdAt: '2024-11-21'
  irVersion: 53

- version: 0.42.3
  changelogEntry:
    - summary: Fixed issue with snippets used for pagination endpoints.
      type: fix
  createdAt: '2024-11-22'
  irVersion: 53

- version: 0.42.2
  changelogEntry:
    - summary: |
        Added documentation for pagination in the README. The snippet below will
        now show up on generated READMEs.

        ```typescript
        // Iterate through all items
        const response = await client.users.list();
        for await (const item of response) {
          console.log(item);
        }

        // Or manually paginate
        let page = await client.users.list();
        while (page.hasNextPage()) {
          page = await page.getNextPage();
        }
        ```
      type: feat
  createdAt: '2024-11-21'
  irVersion: 53

- version: 0.42.1
  changelogEntry:
    - summary: |
        Added support for passing additional headers in request options. For example:

        ```ts
        const response = await client.someEndpoint(..., {
          headers: {
            'X-Custom-Header': 'custom value'
          }
        });
        ```
      type: feat
  createdAt: '2024-11-20'
  irVersion: 53

- version: 0.42.0
  changelogEntry:
    - summary: |
        Added support for `.asRaw()` which allows users to access raw response data including headers. For example:

        ```ts
        const response = await client.someEndpoint().asRaw();
        console.log(response.headers["X-My-Header"]);
        console.log(response.body);
        ```
      type: feat
  createdAt: '2024-11-15'
  irVersion: 53

- version: 0.41.2
  changelogEntry:
    - summary: Actually remove `jest-fetch-mock` from package.json.
      type: fix
  createdAt: '2024-11-18'
  irVersion: 53

- version: 0.41.1
  changelogEntry:
    - summary: Remove dev dependency on `jest-fetch-mock`.
      type: fix
  createdAt: '2024-11-02'
  irVersion: 53

- version: 0.41.0
  changelogEntry:
    - summary: Add a variable jitter to the exponential backoff and retry.
      type: feat
  createdAt: '2024-10-08'
  irVersion: 53

- version: 0.41.0-rc2
  changelogEntry:
    - summary: Generated READMEs now include improved usage snippets for pagination and streaming endpoints.
      type: feat
  createdAt: '2024-10-08'
  irVersion: 53

- version: 0.41.0-rc1
  changelogEntry:
    - summary: Fixes a broken unit test introduced in 0.41.0-rc0.
      type: fix
  createdAt: '2024-10-08'
  irVersion: 53

- version: 0.41.0-rc0
  changelogEntry:
    - summary: The generated SDK now supports bytes (`application/octet-stream`) requests.
      type: feat
  createdAt: '2024-10-08'
  irVersion: 53

- version: 0.40.8
  changelogEntry:
    - summary: File array uploads now call `request.appendFile` instead of `request.append` which was causing form data to be in a corrupted state.
      type: fix
  createdAt: '2024-09-28'
  irVersion: 53

- version: 0.40.7
  changelogEntry:
    - summary: |
        The generated README will now have a section that links to the generated SDK Reference (in `reference.md`).

        ```md
        ## Reference

        A full reference for this library can be found [here](./reference.md).
        ```
      type: fix
  createdAt: '2024-09-28'
  irVersion: 53

- version: 0.40.6
  changelogEntry:
    - summary: The TypeScript SDK now supports specifying a custom contentType if one is specified.
      type: fix
  createdAt: '2024-09-18'
  irVersion: 53

- version: 0.40.5
  changelogEntry:
    - summary: The snippet templates for file upload are now accurate and also respect the feature flag `inlineFileProperties`.
      type: fix
  createdAt: '2024-09-18'
  irVersion: 53

- version: 0.40.4
  changelogEntry:
    - summary: Upgrades dependency `stream-json` which improves the performance when reading large API specs. This version will improve your `fern generate` performance.
      type: fix
  createdAt: '2024-09-12'
  irVersion: 53

- version: 0.40.3
  changelogEntry:
    - summary: |
        If the serde layer is enabled, then all the serializers are exported under the namespace `serializers`.

        ```ts
        import { serializers } from "@plantstore/sdk";

        export function main(): void {
          // serialize to json

          const json = serializers.Plant.toJson({
            name: "fern"
          });

          const parsed = serializers.Plant.parseOrThrow(`{ "name": "fern" }`);
        }
        ```
      type: fix
  createdAt: '2024-09-12'
  irVersion: 53

- version: 0.40.2
  changelogEntry:
    - summary:  The generated SDK now handles reading IR JSONs that are larger than 500MB. In order to to this, the function `streamObjectFromFile` is used instead of `JSON.parse`.
      type: fix
  createdAt: '2024-09-12'
  irVersion: 53

- version: 0.40.1
  changelogEntry:
    - summary: The generated snippets now inline referenced request objects given they are not named, they need to be inlined.
      type: fix
  createdAt: '2024-09-12'
  irVersion: 53

- version: 0.40.0
  changelogEntry:
    - summary: |
        A new configuration flag has now been added that will automatically generate
        `BigInt` for `long` and `bigint` primitive types. To turn this flag on:

        ```yml
        groups:
          ts-sdk:
            name: fernapi/fern-typescript-node-sdk
            version: 0.40.0
            config:
              useBigInt: true
        ```
      type: feat
  createdAt: '2024-09-12'
  irVersion: 53

- version: 0.39.8
  changelogEntry:
    - summary: |
        The generated enum examples now reference the value of the enum directly instead
        of using the enum itself.

        ### Before

        ```ts
        {
          "genre": Imdb.Genre.Humor,
        }
        ```

        ### After

        ```ts
        {
          "genre": "humor"
        }
        ```
      type: fix
  createdAt: '2024-09-11'
  irVersion: 53

- version: 0.39.7
  changelogEntry:
    - summary: |
        The SDK now produces a `version.ts` file where we export a constant called `SDK_VERSION`.
        This constant can be used by different utilities to dynamically import in the version (for example, if someone wants to customize the user agent).
      type: chore
  createdAt: '2024-08-27'
  irVersion: 53

- version: 0.39.6
  changelogEntry:
    - summary: |
        Browser clients can now import streams, via `readable-streams` polyfill. Additionally adds a
        webpack unit test to verify that the core utilities can be compiled.
      type: fix
  createdAt: '2024-08-27'
  irVersion: 53

- version: 0.39.5
  changelogEntry:
    - summary: |
        If `noSerdeLayer` is enabled, then the generated TypeScript SDK snippets and wire tests
        will not use `Date` objects but instead use strings. Without this fix, the generated
        wire tests would result in failures.
      type: fix
  createdAt: '2024-08-20'
  irVersion: 53

- version: 0.39.4
  changelogEntry:
    - summary: Ensure that environment files don't generate, unless there is a valid environment available.
      type: fix
  createdAt: '2024-08-20'
  irVersion: 53

- version: 0.39.3
  changelogEntry:
    - summary: Multipart form data unit tests only get generated if the SDK has multipart form uploads.
      type: fix
  createdAt: '2024-08-16'
  irVersion: 53

- version: 0.39.2
  changelogEntry:
    - summary: |
        Allows filenames to be passed from underlying File objects in Node 18+ and browsers
        Users can now supply files like so, using a simple multipart upload API as an example:
        ```typescript
        client.file.upload(new File([...blobParts], 'filename.ext'), ...)
        ```
        `filename.ext` will be encoded into the upload.
      type: fix
  createdAt: '2024-08-16'
  irVersion: 53

- version: 0.39.1
  changelogEntry:
    - summary: |
        The SDK now supports looking directly at a `hasNextPage` property for offset pagination if configured.
        Previously the SDK would look if the number of items were empty, but this failed in certain edge cases.
      type: feat
  createdAt: '2024-08-07'
  irVersion: 53

- version: 0.38.6
  changelogEntry:
    - summary: |
        The SDK generator now sends a `User-Agent` header on each request that is set to
        `<package>/<version>`. For example if your package is called `imdb` and is versioned `0.1.0`, then
        the user agent header will be `imdb/0.1.0`.
      type: feat
  createdAt: '2024-08-07'
  irVersion: 53

- version: 0.38.5
  changelogEntry:
    - summary: Addressed fetcher unit test flakiness by using a mock fetcher
      type: fix
  createdAt: '2024-08-07'
  irVersion: 53

- version: 0.38.4
  changelogEntry:
    - summary: Literal templates are generated if they are union members
      type: fix
    - summary: Snippet templates no longer try to inline objects within containers
      type: fix
  createdAt: '2024-08-04'
  irVersion: 53

- version: 0.38.3
  changelogEntry:
    - summary: Adds async iterable to StreamWrapper implementation for easier use with downstream dependencies.
      type: fix
  createdAt: '2024-08-02'
  irVersion: 53

- version: 0.38.2
  changelogEntry:
    - summary: Refactors the `noScripts` feature flag to make sure that no `yarn install` commands can be accidentally triggered.
      type: fix
  createdAt: '2024-08-01'
  irVersion: 53

- version: 0.38.1
  changelogEntry:
    - summary: |
        A feature flag called `noScripts` has been introduced to prevent the generator from running any scripts such as `yarn format` or `yarn install`. If any of the scripts
        cause errors, toggling this option will allow you to receive the generated code.

        ```
        - name: fernapi/fern-typescript-node-sdk
          version: 0.38.1
          config:
            noScripts: true
        ```
      type: feat
  createdAt: '2024-08-01'
  irVersion: 53

- version: 0.38.0-rc0
  changelogEntry:
    - summary: Upgrade to IRv53.
      type: internal
    - summary: The generator now creates snippet templates for undiscriminated unions.
      type: chore
  createdAt: '2024-07-31'
  irVersion: 53

- version: 0.37.0-rc0
  changelogEntry:
    - summary: |
        The business plan Typescript SDK will now generate wire tests if the feature flag in the configuration is turned on.

        ```
        - name: fernapi/fern-typescript-node-sdk
          version: 0.37.0-rc0
          config:
            generateWireTests: true
        ```
      type: feat
  createdAt: '2024-07-29'
  irVersion: 50

- version: 0.36.6
  changelogEntry:
    - summary: Now import paths are correctly added to getResponseBody tests. CI checks also added.
      type: fix
  createdAt: '2024-07-29'
  irVersion: 50

- version: 0.36.5
  changelogEntry:
    - summary: Now, server sent events are treated differently as streaming responses, to ensure the correct wrapping happens.
      type: fix
  createdAt: '2024-07-29'
  irVersion: 50

- version: 0.36.4
  changelogEntry:
    - summary: Now, import paths are correctly added to stream wrapper tests.
      type: fix
  createdAt: '2024-07-26'
  irVersion: 50

- version: 0.36.3
  changelogEntry:
    - summary: Support starting the stream on `StreamWrapper.pipe(...)` for shorter syntax when dealing with `node:stream` primitives.
      type: fix
  createdAt: '2024-07-26'
  irVersion: 50

- version: 0.36.2
  changelogEntry:
    - summary: |
        This release comes with numerous improvements to streaming responses:

        1. Introduces new stream wrapper polyfills that implement the ability to stream to more streams, per environment.
        2. For `Node 18+`, stream responses can now be piped to `WritableStream`. They can also be streamed to `stream.Writable`, as possible before.
        3. For `< Node 18`, stream responses can be piped to `stream.Writeable`, as before.
        4. For `Browser` environments, stream responses can be piped to `WritableStream`.
        5. For `Cloudflare Workers`, stream responses can be piped to `WritableStream`.
      type: fix
    - summary: Now, there are generated unit tests for the `fetcher/stream-wrappers` core directory which makes sure that Fern's stream wrapping from responses work as expected!
      type: fix
  createdAt: '2024-07-26'
  irVersion: 50

- version: 0.36.1
  changelogEntry:
    - summary: Now, there are generated unit tests for the `auth` and `fetcher` core directory which makes sure that Fern's fetcher and authorization helpers work as expected!
      type: fix
  createdAt: '2024-07-16'
  irVersion: 50

- version: 0.36.0
  changelogEntry:
    - summary: Now, there are generated unit tests for the `schemas` core directory which makes sure that Fern's request + response validation will work as expected!
      type: fix
  createdAt: '2024-07-16'
  irVersion: 50

- version: 0.35.0
  changelogEntry:
    - summary: Support Multipart Form uploads where `fs.createReadStream` is passed. This requires coercing the stream into a `File`.
      type: fix
  createdAt: '2024-07-16'
  irVersion: 50

- version: 0.34.0
  changelogEntry:
    - summary: Upgrade to IRv50.
      type: internal
    - summary: |
        Add support for generating an API version scheme in `version.ts`.
        Consider the following `api.yml` configuration:

        ```yaml
        version:
          header: X-API-Version
          default: "1.0.0"
          values:
            - "1.0.0-alpha"
            - "1.0.0-beta"
            - "1.0.0"
        ```

        The following `version.ts` file is generated:

        ```typescript
        /**
        * This file was auto-generated by Fern from our API Definition.
        */

        /** The version of the API, sent as the X-API-Version header. */
        export type AcmeVersion = "1.0.0" | "2.0.0" | "latest";
        ```

        If a default value is specified, it is set on every request but can be overridden
        in either the client-level `Options` or call-specific `RequestOptions`. If a default
        value is _not_ specified, the value of the header is required on the generated `Options`.

        An example call is shown below:

        ```typescript
        import { AcmeClient } from "acme";

        const client = new AcmeClient({ apiKey: "YOUR_API_KEY", xApiVersion: "2.0.0" });
        await client.users.create({
          firstName: "john",
          lastName: "doe"
        });
        ```
      type: feat
  createdAt: '2024-07-16'
  irVersion: 50

- version: 0.33.0
  changelogEntry:
    - summary: |
        This release comes with numerous improvements to multipart uploads:

        1. `Fetcher.ts` no longer depends on form-data and formdata-node which reduces
          the size of the SDK for all consumers that are not leveraging multipart form
          data uploads.
        2. The SDK now accepts `fs.ReadStream`, `Blob` and `File` as inputs and handles
          parsing them appropriately.
        3. By accepting a `Blob` as a file parameter, the SDK now supports sending the
          filename when making a request.
      type: fix
  createdAt: '2024-07-16'
  irVersion: 48

- version: 0.32.0
  changelogEntry:
    - summary: The `reference.md` is now generated for every SDK.
      type: feat
    - summary: The `reference.md` is now generated by the `generator-cli`.
      type: feat
    - summary: The `reference.md` includes a single section for the _first_ example specified on the endpoint. Previously, a separate section was included for _every_ example.
      type: fix
  createdAt: '2024-07-15'
  irVersion: 48

- version: 0.31.0
  changelogEntry:
    - summary: |
        Add `omitUndefined` generator option. This is enabled with the following config:

        ```yaml
        groups:
          generators:
            - name: fernapi/fern-typscript-node-sdk
              version: 0.31.0
              ...
              config:
                omitUndefined: true
        ```

        When enabled, any property set to an explicit `undefined` is _not_ included
        in the serialized result. For example,

        ```typescript
        const request: Acme.CreateUserRequest = {
          firstName: "John",
          lastName: "Doe",
          email: undefined
        };
        ```

        By default, explicit `undefined` values are serialized as `null` like so:

        ```json
        {
          "firstName": "John",
          "lastName": "Doe",
          "email": null
        }
        ```

        When `omitUndefined` is enabled, the JSON object is instead serialized as:

        ```json
        {
          "firstName": "John",
          "lastName": "Doe"
        }
        ```
      type: feat
  createdAt: '2024-07-12'
  irVersion: 48

- version: 0.30.0
  changelogEntry:
    - summary: Client-level `Options` now supports overriding global headers like version.
      type: feat
  createdAt: '2024-07-11'
  irVersion: 48

- version: 0.29.2
  changelogEntry:
    - summary: Fix serialization of types with circular references
      type: fix
  createdAt: '2024-07-10'
  irVersion: 48

- version: 0.29.1
  changelogEntry:
    - summary: |
        Pagination endpoints that define nested offset/cursor properties are now functional.
        A new `setObjectProperty` helper is used to dynamically set the property, which is inspired
        by Lodash's `set` function (https://lodash.com/docs/4.17.15#set).

        The generated code now looks like the following:

        ```typescript
        let _offset = request?.pagination?.page != null ? request?.pagination?.page : 1;
        return new core.Pageable<SeedPagination.ListUsersPaginationResponse, SeedPagination.User>({
          response: await list(request),
          hasNextPage: (response) => (response?.data ?? []).length > 0,
          getItems: (response) => response?.data ?? [],
          loadPage: (_response) => {
            _offset += 1;
            return list(core.setObjectProperty(request, "pagination.page", _offset));
          }
        });
        ```
      type: fix
  createdAt: '2024-07-10'
  irVersion: 48

- version: 0.29.0
  changelogEntry:
    - summary: Upgrade to IRv48.
      type: internal
    - summary: Add support for pagination endpoints that require request body properties.
      type: feat
    - summary: |
        Add support for pagination with an offset step. This is useful for endpoints that page based on the element index rather than a page index (i.e. the 100th element vs. the 10th page).

        This feature shares the same UX as both the `offset` and `cursor` pagination variants.
      type: feat
  createdAt: '2024-07-09'
  irVersion: 48

- version: 0.29.0-rc0
  changelogEntry:
    - summary: All serializers in the generated SDK are now synchronous. This makes the serializers easier to use and improves the performance as well.
      type: fix
  createdAt: '2024-07-09'
  irVersion: 46

- version: 0.28.0-rc0
  changelogEntry:
    - summary: Add support for offset pagination, which uses the same pagination API introduced in `0.26.0-rc0`.
      type: feat
  createdAt: '2024-07-09'
  irVersion: 46

- version: 0.27.2
  changelogEntry:
    - summary: The generated readme now moves the sections for `AbortController`, `Runtime Compatibility` and `Custom Fetcher` under the Advanced section in the generated README.
      type: fix
  createdAt: '2024-07-08'
  irVersion: 46

- version: 0.27.1
  changelogEntry:
    - summary: |
        Support JSR publishing. If you would like your SDK to be published to JSR, there is now a configuration option called `publishToJsr: true`. When enabled, the generator will
        generate a `jsr.json` as well as a GitHub workflow to publish to JSR.

        ```yaml
        - name: fernapi/fern-typescript-sdk
          version: 0.27.1
          config:
            publishToJsr: true
        ```
      type: feat
  createdAt: '2024-07-08'
  irVersion: 46

- version: 0.27.0
  changelogEntry:
    - summary: Boolean literal headers can now be overridden via `RequestOptions`.
      type: fix
    - summary: |
        The generated `.github/workflows/ci.yml` file now supports NPM publishing with alpha/beta dist tags. If the selected version contains the `alpha` or `beta` substring,
        the associated dist tag will be added in the `npm publish` command like the following:

        ```sh
        # Version 1.0.0-beta
        npm publish --tag beta
        ```

        For more on NPM dist tags, see https://docs.npmjs.com/adding-dist-tags-to-packages
      type: feat
  createdAt: '2024-07-08'
  irVersion: 46

- version: 0.26.0-rc3
  changelogEntry:
    - summary: |
        The typescript generator now returns all `FormData` headers and Fetcher no longer stringifies stream.Readable type.
      type: fix
  createdAt: '2024-06-30'
  irVersion: 46

- version: 0.26.0-rc2
  changelogEntry:
    - summary: |
        `RequestOptions` now supports overriding global headers like authentication and version.
      type: feat
  createdAt: '2024-06-27'
  irVersion: 46

- version: 0.26.0-rc1
  changelogEntry:
    - summary: The generator was skipping auto pagination for item arrays that were optional. Now, those are safely handled as well.
      type: fix
  createdAt: '2024-06-27'
  irVersion: 46

- version: 0.26.0-rc0
  changelogEntry:
    - summary: |
        The TypeScript generator now supports cursor-based auto pagination. With auto pagination, a user can simply iterate over the results automatically:

        ```ts
        for (const user of client.users.list()) {
          consoler.log(user);
        }
        ```

        Users can also paginate over data manually

        ```ts
        const page = client.users.list();
        for (const user of page.data) {
          consoler.log(user);
        }

        // Helper methods for manually paginating:
        while (page.hasNextPage()) {
          page = page.getNextPage();
          // ...
        }
        ```
      type: feat
  createdAt: '2024-06-27'
  irVersion: 46

- version: 0.25.3
  changelogEntry:
    - summary: The generator is now upgraded to `v46.2.0` of the IR.
      type: internal
  createdAt: '2024-06-26'
  irVersion: 46

- version: 0.25.3
  changelogEntry:
    - summary: The generator is now upgraded to `v46.2.0` of the IR.
      type: internal
  createdAt: '2024-06-26'
  irVersion: 46

- version: 0.25.2
  changelogEntry:
    - summary: The generator now removes `fs`, `path`, and `os` dependencies from the browser runtime.
      type: fix
  createdAt: '2024-06-20'
  irVersion: 46

- version: 0.25.1
  changelogEntry:
    - summary: The generator now removes `fs`, `path`, and `os` dependencies from the browser runtime.
      type: fix
  createdAt: '2024-06-20'
  irVersion: 46

- version: 0.25.0
  changelogEntry:
    - summary: The generator now generates snippets for streaming endpoints. There is also a fix where literals are excluded from inlined requests.
      type: fix
  createdAt: '2024-06-19'
  irVersion: 46

- version: 0.25.0-rc0
  changelogEntry:
    - summary: The generator now merges the user's original `README.md` file (if any).
      type: feat
  createdAt: '2024-06-19'
  irVersion: 46

- version: 0.24.4
  changelogEntry:
    - summary: APIs that specify a default environment no longer include an unused environment import in their generated snippets.
      type: fix
  createdAt: '2024-06-19'
  irVersion: 46

- version: 0.24.3
  changelogEntry:
    - summary: The generator only adds a publish step in github actions if credentials are specified.
      type: fix
  createdAt: '2024-06-18'
  irVersion: 46

- version: 0.24.2
  changelogEntry:
    - summary: Remove the unnecessary client call from the request/response README.md section.
      type: feat
    - summary: |
        The generated README.md snippets now correctly referenced nested methods. For example,
        `client.users.create` (instead of `client.create`) in the following:

        ```ts
        import { AcmeClient } from "acme";

        const client = new AcmeClient({ apiKey: "YOUR_API_KEY" });
        await client.users.create({
          firstName: "john",
          lastName: "doe"
        });
        ```
      type: fix
  createdAt: '2024-06-19'
  irVersion: 46

- version: 0.24.1
  changelogEntry:
    - summary: |
        Dynamic snippets now support importing the client directly from the package.

        ```typescript
        import { MyClient } from "@org/sdk";

        const client = new MyClient({ ... });
        ```
      type: fix
  createdAt: '2024-06-19'
  irVersion: 46

- version: 0.24.0
  changelogEntry:
    - summary: Add dynamic client instantiation snippets
      type: feat
  createdAt: '2024-06-18'
  irVersion: 46

- version: 0.24.0-rc0
  changelogEntry:
    - summary: Dynamic client instantiation snippets are now generated. Note this only affects enterprise users that are using Fern's Snippets API.
      type: feat
  createdAt: '2024-06-18'
  irVersion: 46

- version: 0.23.3
  changelogEntry:
    - summary: The NPM publish job is _not_ generated if the token environment variable is not specified.
      type: fix
    - summary: |
        The snippets now use the `client` variable name like so:

        ```ts
        import { AcmeClient } from "acme";

        const client = new AcmeClient({ apiKey: "YOUR_API_KEY" });
        await client.users.create({
          firstName: "john",
          lastName: "doe"
        });
        ```
      type: feat
  createdAt: '2024-06-17'
  irVersion: 46

- version: 0.23.2
  changelogEntry:
    - summary: Client constructor snippets now include an `environment` property whenever it's required.
      type: fix
    - summary: The import paths included in the `README.md` exclusively use double quotes.
      type: fix
    - summary: When an NPM package name is not specified, the generated `README.md` will default to using the namespace export.
      type: fix
  createdAt: '2024-06-14'
  irVersion: 46

- version: 0.23.1
  changelogEntry:
    - summary: Undiscriminated unions used as map keys examples no longer return an error.
      type: fix
  createdAt: '2024-06-13'
  irVersion: 46

- version: 0.23.0
  changelogEntry:
    - summary: The latest version of the `generator-cli` (used to generate `README.md` files) is always installed.
      type: fix
  createdAt: '2024-06-12'
  irVersion: 46

- version: 0.23.0-rc1
  changelogEntry:
    - summary: |
        Introduce a custom configuration for arbitrary package json field. Now you can specify
        arbitrary key, value pairs that you want to be merged in the generated `package.json`.

        ```yml
        config:
          packageJson:
            dependencies:
              my-dep: "2.0.0"
            bin: "./index.js"
        ```
      type: fix
  createdAt: '2024-06-11'
  irVersion: 46

- version: 0.23.0-rc0
  changelogEntry:
    - summary: |
        Union snippet templates are fixed in 2 ways:
        1. The templates do not have a leading single quote (a typo from before)
        2. The templates now inline union properties (in certain cases)
      type: fix
  createdAt: '2024-06-07'
  irVersion: 46

- version: 0.22.0
  changelogEntry:
    - summary: Add support for higher quality `README.md` generation.
      type: feat
  createdAt: '2024-06-07'
  irVersion: 46

- version: 0.21.1
  changelogEntry:
    - summary: Detect `workerd` (Cloudflare) environments in `Runtime.ts`. The `Stream` class which is used for Server-Sent Events now prefers `TextDecoder` if it is present in the environment, to work in Cloudflare environments.
      type: feat
  createdAt: '2024-06-05'
  irVersion: 46

- version: 0.21.0
  changelogEntry:
    - summary: The generator now supports `bigint` types.
      type: feat
    - summary: Bump to IRv46.
      type: internal
  createdAt: '2024-06-05'
  irVersion: 46

- version: 0.20.9
  changelogEntry:
    - summary: TypeScript generator outputs code snippets that have `example-identifier` embedded.
      type: fix
  createdAt: '2024-06-02'
  irVersion: 43

- version: 0.20.8
  changelogEntry:
    - summary: TypeScript projects were skipping added peer dependencies in certain cases, now those are fixed.
      type: feat
  createdAt: '2024-06-02'
  irVersion: 43

- version: 0.20.7
  changelogEntry:
    - summary: Simplify the error handling introduced in `0.20.6` so that it more easily handles endpoints that include structured errors.
      type: fix
  createdAt: '2024-05-31'
  irVersion: 43

- version: 0.20.6
  changelogEntry:
    - summary: |
        This updates the behavior of the failure condition introduced in `0.20.2`; the SDK
        now throws an error whenever we fail to refresh an access token even if `neverThrowErrors`
        is set. We treat this failure as a systematic exception, so it's OK to throw in this case.
      type: fix
  createdAt: '2024-05-31'
  irVersion: 43

- version: 0.20.5
  changelogEntry:
    - summary: |
        Support setting `extraPeerDependencies` and `extraPeerDependenciesMeta` as
        configuration arguments. For example:

        ```yaml
        extraPeerDependencies:
          "openai": "^4.47.1"
        extraPeerDependenciesMeta:
          "openai":
            optional: true
        ```
      type: feat
  createdAt: '2024-05-30'
  irVersion: 43

- version: 0.20.4
  changelogEntry:
    - summary: Functionality to generate integration tests against a mock server has been disabled.
      type: fix
  createdAt: '2024-05-29'
  irVersion: 43

- version: 0.20.2
  changelogEntry:
    - summary: |
        The OAuth token provider supports SDKs that enable the `neverThrowErrors` setting.
        If the OAuth token provider fails to retrieve and/or refresh an access token, an error
        will _not_ be thrown. Instead, the original access token will be used and the user will be
        able to act upon an error available on the response. For example,

        ```ts
        const response = await client.user.get(...)
        if (!response.ok) {
          // Handle the response.error ...
        }
        ```
      type: fix
  createdAt: '2024-05-29'
  irVersion: 43

- version: 0.20.1
  changelogEntry:
    - summary: Remove instances of `node:stream` so that the generated SDK is Webpack + Next.js compatible.
      type: fix
  createdAt: '2024-05-29'
  irVersion: 43

- version: 0.20.1-rc0
  changelogEntry:
    - summary: URL encoded bodies are now appropriately encoded within the fetcher.
      type: fix
  createdAt: '2024-05-29'
  irVersion: 43

- version: 0.20.1
  changelogEntry:
    - summary: Remove node:stream imports for Webpack and Next.js compatibility
      type: fix
    - summary: Fix URL encoded body encoding in fetcher
      type: fix
  createdAt: '2024-05-29'
  irVersion: 43

- version: 0.20.0-rc1
  changelogEntry:
    - summary: |
       Pass `abortSignal` to `Stream` for server-sent-events and JSON streams so that the user can opt out and break from a stream.
      type: fix
  createdAt: '2024-05-24'
  irVersion: 43

- version: 0.20.0-rc1
  changelogEntry:
    - summary: |
       Pass `abortSignal` to `Stream` for server-sent-events and JSON streams so that the user can opt out and break from a stream.
      type: fix
  createdAt: '2024-05-24'
  irVersion: 43

- version: 0.20.0-rc0
  changelogEntry:
    - summary: |
        Add `abortSignal` to `RequestOptions`. SDK consumers can now specify an
        an arbitrary abort signal that can interrupt the API call.

        ```ts
        const controller = new AbortController();
        client.endpoint.call(..., {
          abortSignal: controller.signal,
        })
        ```
      type: feat
  createdAt: '2024-05-24'
  irVersion: 43

- version: 0.19.0
  changelogEntry:
    - summary: |
        Add `inlineFileProperties` configuration to support generating file upload properties
        as in-lined request properties (instead of positional parameters). Simply configure the following:

        ```yaml
        - name: fernapi/fern-typscript-node-sdk
          version: 0.19.0
          ...
          config:
            inlineFileProperties: true
        ```

        **Before**:

        ```ts
        /**
          * @param {File | fs.ReadStream} file
          * @param {File[] | fs.ReadStream[]} fileList
          * @param {File | fs.ReadStream | undefined} maybeFile
          * @param {File[] | fs.ReadStream[] | undefined} maybeFileList
          * @param {Acme.MyRequest} request
          * @param {Service.RequestOptions} requestOptions - Request-specific configuration.
          *
          * @example
          *     await client.service.post(fs.createReadStream("/path/to/your/file"), [fs.createReadStream("/path/to/your/file")], fs.createReadStream("/path/to/your/file"), [fs.createReadStream("/path/to/your/file")], {})
          */
        public async post(
            file: File | fs.ReadStream,
            fileList: File[] | fs.ReadStream[],
            maybeFile: File | fs.ReadStream | undefined,
            maybeFileList: File[] | fs.ReadStream[] | undefined,
            request: Acme.MyRequest,
            requestOptions?: Acme.RequestOptions
        ): Promise<void> {
          ...
        }
        ```

        **After**:

        ```ts
        /**
          * @param {Acme.MyRequest} request
          * @param {Service.RequestOptions} requestOptions - Request-specific configuration.
          *
          * @example
          *     await client.service.post({
          *        file: fs.createReadStream("/path/to/your/file"),
          *        fileList: [fs.createReadStream("/path/to/your/file")]
          *     })
          */
        public async post(
            request: Acme.MyRequest,
            requestOptions?: Service.RequestOptions
        ): Promise<void> {
          ...
        }
        ```
      type: feat
  createdAt: '2024-05-20'
  irVersion: 43

- version: 0.18.3
  changelogEntry:
    - summary: The generator now uses the latest FDR SDK.
      type: internal
  createdAt: '2024-05-17'
  irVersion: 43

- version: 0.18.2
  changelogEntry:
    - summary: |
        If OAuth is configured, the generated `getAuthorizationHeader` helper now treats the
        bearer token as optional. This prevents us from sending the `Authorization` header
        when retrieving the access token.
      type: fix
  createdAt: '2024-05-15'
  irVersion: 43

- version: 0.18.1
  changelogEntry:
    - summary: |
        If OAuth environment variables are specified, the `clientId` and `clientSecret` parameters
        are optional.

        ```ts
        export declare namespace Client {
          interface Options {
              ...
              clientId?: core.Supplier<string>;
              clientSecret?: core.Supplier<string>;
          }
          ...
        }
        ```
      type: fix
  createdAt: '2024-05-14'
  irVersion: 43

- version: 0.18.0
  changelogEntry:
    - summary: | 
        Add support for the OAuth client credentials flow. The new `OAuthTokenProvider` automatically
        resolves the access token and refreshes it as needed. The resolved access token is then used as the
        bearer token in all client requests.
      type: feat
  createdAt: '2024-05-13'
  irVersion: 43

- version: 0.17.1
  changelogEntry:
    - summary: Multipart form data requests are now compatible across browser and Node.js runtimes.
      type: fix
  createdAt: '2024-05-06'
  irVersion: 43

- version: 0.17.0
  changelogEntry:
    - summary: Bump to v43 of IR which means that you will need `0.26.1` of the Fern CLI version. To bump your CLI version, please run `fern upgrade`.
      type: internal
  createdAt: '2024-05-06'
  irVersion: 43

- version: 0.16.0-rc8
  changelogEntry:
    - summary: |
        The SDK generator now supports upload endpoints that specify an array of files like so:

        ```ts
        /**
          * @param {File[] | fs.ReadStream[]} files
          * @param {Acme.UploadFileRequest} request
          * @param {Service.RequestOptions} requestOptions - Request-specific configuration.
          */
        public async post(
            files: File[] | fs.ReadStream[],
            request: Acme.UploadFileRequest,
            requestOptions?: Service.RequestOptions
        ): Promise<void> {
            const _request = new FormData();
            for (const _file of files) {
              _request.append("files", _file);
            }
            ...
        }
        ```
      type: feat
  createdAt: '2024-05-06'
  irVersion: 38

- version: 0.16.0-rc7
  changelogEntry:
    - summary: |
        The SDK generator now supports `@param` JSDoc comments for endpoint parameters.
        The generator now arranges JSDoc in a few separate groups, one for each of `@param`, `@throws`,
        and `@examples` like so:

        ```ts
          /**
          * This endpoint checks the health of a resource.
          *
          * @param {string} id - A unique identifier.
          * @param {Service.RequestOptions} requestOptions - Request-specific configuration.
          *
          * @throws {@link Acme.UnauthorizedRequest}
          * @throws {@link Acme.BadRequest}
          *
          * @example
          *     await testSdk.health.service.check("id-2sdx82h")
          */
          public async check(id: string, requestOptions?: Service.RequestOptions): Promise<void> {
            ...
          }
        ```
      type: feat
    - summary: |
        The generator will only include user-provided examples if they exist, and otherwise
        only include a single generated example, like so:

        ```ts
          /**
          * This endpoint checks the health of a resource.
          *
          * @example
          *     await testSdk.health.service.check("id-2sdx82h")
          */
          public async check(id: string, requestOptions?: Service.RequestOptions): Promise<void> {
            ...
          }
        ```
      type: feat
    - summary: |
        The SDK generator now escapes path parameters that would previously create invalid
        URLs (e.g. "\\example"). Method implementations will now have references to
        `encodeURIComponent` like the following:

        ```ts
        const _response = await core.fetcher({
          url: urlJoin(
            (await core.Supplier.get(this._options.environment)) ?? environments.AcmeEnvironment.Prod,
            `/users/${encodeURIComponent(userId)}`
          ),
          ...
        });
        ```
      type: fix
  createdAt: '2024-04-30'
  irVersion: 38

- version: 0.16.0-rc6
  changelogEntry:
    - summary: snippet templates now move file upload parameters to unnamed args
      type: fix
  createdAt: '2024-04-30'
  irVersion: 38

- version: 0.16.0-rc5
  changelogEntry:
    - summary: remove duplicate quotation marks in snippet templates
      type: fix
  createdAt: '2024-04-30'
  irVersion: 38

- version: 0.16.0-rc4
  changelogEntry:
    - summary: fixes to styling of the SDK code snippet templates.
      type: fix
  createdAt: '2024-04-25'
  irVersion: 38

- version: 0.16.0-rc0
  changelogEntry:
    - summary: The generator now registers snippet templates which can be used for dynamic SDK code snippet generation.
      type: feat
  createdAt: '2024-04-24'
  irVersion: 38

- version: 0.15.1-rc1
  changelogEntry:
    - summary: |
        Earlier for inlined request exports, we were doing the following:

        ```ts
        export { MyRequest } from "./MyRequest";
        ```

        In an effort to make the generated code JSR compatible, the TS generator
        will now append the `type` explicitly for request exports.

        ```ts
        export { type MyRequest } from "./MyRequest";
        ```
      type: feat
  createdAt: '2024-04-24'
  irVersion: 38

- version: 0.15.1-rc0
  changelogEntry:
    - summary: plain text responses are now supported in the TypeScript generator.
      type: feat
  createdAt: '2024-04-22'
  irVersion: 38

- version: 0.15.0-rc1
  changelogEntry:
    - summary: |
        Minor fixes to SSE processing. In particular, stream terminal characters are now
        respected like `[DONE]` and JSON parsed data is sent to the deserialize function.
      type: fix
  createdAt: '2024-04-22'
  irVersion: 38

- version: 0.15.0-rc0
  changelogEntry:
    - summary: |
        Bump to v38 of IR and support server-sent events where the events are sent
        with a `data: ` prefix and terminated with a new line.
      type: feat
  createdAt: '2024-04-19'
  irVersion: 38

- version: 0.14.1-rc5
  changelogEntry:
    - summary: Code snippets are generated for file upload endpoints using `fs.readStream`. Previously, generation for these endpoints was being skipped.
      type: fix
    - summary: If integration tests are not enabled, simple jest tests with a `yarn test` script will be created.
      type: fix
    - summary: |
        In an effort to make the generated code JSR compatible, the generator now
        directly imports from files instead of using directory imports.
      type: feat   
    - summary: |
        In an effort to make the generated code JSR compatible, we make sure all methods
        are strongly typed with return signatures (in this case `_getAuthorizationHeader()`).
      type: feat    
    - summary: Generate code snippet for FileDownload endpoint
      type: fix   
    - summary: |
        Import for `node-fetch` in `Fetcher.ts` uses a dynamic import instead of `require` which
        so that the SDK works in ESM environments (that are using local file output). When the
        `outputEsm` config flag is turned on, the dynamic import will be turned into an ESM specific import.
      type: fix   
    - summary: |
        The test job in `ci.yml` works even if you have not configured Fern to
        generate integration tests.

        Without integration tests the test job will run `yarn && yarn test`. With the
        integration tests, the test job will delegate to the fern cli `fern yarn test`.
      type: fix    
    - summary: |
        Add `allowExtraFields` option to permit extra fields in the serialized request.

        ```yaml
        - name: fernapi/fern-typscript-node-sdk
          version: 0.14.0-rc0
          ...
          config:
            allowExtraFields: true
        ```
      type: feat
  createdAt: '2024-04-17'
  irVersion: 37

- version: 0.13.0
  changelogEntry:
    - summary: Support V37 of the IR.
      type: internal
  createdAt: '2024-04-09'
  irVersion: 37

- version: 0.13.0-rc0
  changelogEntry:
    - summary: |
        Add `retainOriginalCasing` option to preserve the naming convention expressed in the API.
        For example, the following Fern definition will generate a type like so:

        ```yaml
        types:
          GetUsersRequest
            properties:
              group_id: string
        ```

        **Before**

        ```typescript
        export interface GetUsersRequest {
          groupId: string;
        }

        export interface GetUsersRequest = core.serialization.object({
        groupId: core.serialization.string("group_id")
        })

        export namespace GetUsersRequest {
          interface Raw {
            group_id: string
          }
        }
        ```

        **After**

        ```typescript
        export interface GetUsersRequest {
          group_id: string;
        }

        export interface GetUsersRequest = core.serialization.object({
        group_id: core.serialization.string()
        })

        export namespace GetUsersRequest {
          interface Raw {
            group_id: string
          }
        }
        ```
      type: feat
  createdAt: '2024-04-02'
  irVersion: 33

- version: 0.12.9
  changelogEntry:
    - summary: The generator stopped working for remote code generation starting in `0.12.7`. This is now fixed.
      type: fix
  createdAt: '2024-03-22'
  irVersion: 33

- version: 0.12.8
  changelogEntry:
    - summary: Enhance serde performance by reducing reliance on async behavior and lazy async dynamic imports.
      type: feat
    - summary: Shared generator notification and config parsing logic.
      type: internal
  createdAt: '2024-03-22'
  irVersion: 33

- version: 0.12.8-rc0
  changelogEntry:
    - summary: Enhance serde performance by reducing reliance on async behavior and lazy async dynamic imports.
      type: feat
  createdAt: '2024-03-18'
  irVersion: 33

- version: 0.12.7
  changelogEntry:
    - summary: |
        the SDK will now leverage environment variable defaults, where specified, for authentication variables, such as bearer tokens, api keys, custom headers, etc.

        Previously, the SDK would only leverage these defaults for bearer token auth IF auth was mandatory throughout the SDK.
      type: feat
  createdAt: '2024-03-14'
  irVersion: 33

- version: 0.12.6
  changelogEntry:
    - summary: |
        In Node.js environments the SDK will default to using `node-fetch`. The
        SDK depends on v2 of node-fetch to stay CJS compatible.

        Previously the SDK was doing `require("node-fetch")` but it should be
        `require("node-fetch").default` based on
        https://github.com/node-fetch/node-fetch/issues/450#issuecomment-387045223.
      type: fix
  createdAt: '2024-02-27'
  irVersion: 33

- version: 0.12.5
  changelogEntry:
    - summary: |
        Introduce a custom configuration called `tolerateRepublish` which supports running
        npm publish with the flag `--tolerateRepublish`. This flag allows you to publish
        on top of an existing npm package.

        To turn on this flag, update your generators.yml:

        ```yaml
        groups:
          generators:
            - name: fernapi/fern-typscript-node-sdk
              version: 0.12.5
              ...
              config:
                tolerateRepublish: true
        ```
      type: feat
  createdAt: '2024-02-27'
  irVersion: 33

- version: 0.12.4
  changelogEntry:
    - summary: |
        Previously reference.md was just leveraging the function name for the reference, now it leverages the full package-scoped path, mirroring how the function would be used in reality.

        ```ts
        seedExamples.getException(...)

        // is now

        seedExamples.file.notification.service.getException(...)
        ```
      type: fix
    - summary: Previously SDK code snippets would not support generation with undiscriminated unions. Now, it does.
      type: fix
  createdAt: '2024-02-27'
  irVersion: 33

- version: 0.12.2
  changelogEntry:
    - summary: |
        Previously SDK code snippets would not take into account default parameter values
        and would always include a `{}`. This was odd and didn't represent how a developer
        would use the SDK. Now, the snippets check for default parameter values and omit
        if there are no fields specified.

        ```ts
        // Before
        client.users.list({});

        // After
        client.users.list();
        ```
      type: fix
  createdAt: '2024-02-27'
  irVersion: 33

- version: 0.12.1
  changelogEntry:
    - summary: |
        Optional objects in deep query parameters were previously being incorrectly
        serialized. Before this change, optional objects were just being JSON.stringified
        which would send the incorrect contents over the wire.

        ```ts
        // Before
        if (foo != null) {
          _queryParams["foo"] = JSON.stringify(foo);
        }

        // After
        if (foo != null) {
          _queryParams["foo"] = foo;
        }

        // After (with serde layer)
        if (foo != null) {
          _queryParams["foo"] = serializers.Foo.jsonOrThrow(foo, {
            skipValidation: false,
            breadcrumbs: ["request", "foo"]
          });
        }
        ```
      type: fix
  createdAt: '2024-02-27'
  irVersion: 33

- version: 0.12.0
  changelogEntry:
    - summary: |
        support deep object query parameter serialization. If, query parameters are
        objects then Fern will support serializing them.

        ```yaml
        MyFoo:
          properties:
            bar: optional<string>

        query-parameters:
          foo: MyFoo
        ```

        will now be serialized as `?foo[bar]="...` and appear in the SDK as a regular object

        ```ts
        client.doThing({
          foo: {
            bar: "..."
          }
        });
        ```
      type: feat
  createdAt: '2024-02-26'
  irVersion: 33

- version: 0.11.5
  changelogEntry:
    - summary: |
        Previously `core.Stream` would not work in the Browser. Now the generated Fern SDK
        includes a polyfill for `ReadableStream` and uses `TextDecoder` instead of `Buffer`.
      type: fix
    - summary: |
        add in a reference markdown file, this shows a quick outline of the available endpoints,
        it's documentation, code snippet, and parameters.

        This feature is currently behind a feature flag called `includeApiReference` and can be used

        ```yaml
        config:
          includeApiReference: true
        ```
      type: feat
  createdAt: '2024-02-15'
  irVersion: 31

- version: 0.11.4
  changelogEntry:
    - summary: |
        The `Fetcher` now supports sending binary as a request body. This is important
        for APIs that intake `application/octet-stream` content types or for folks that have
        .fernignored their and added custom utilities that leverage the fetcher.
      type: fix
  createdAt: '2024-02-15'
  irVersion: 31

- version: 0.11.3
  changelogEntry:
    - summary: |
        ensure SDK generator always uses `node-fetch` in Node.js environments. There is an experimental
        fetch packaged with newer versions of Node.js, however it causes unexpected behavior with
        file uploads.
      type: fix
  createdAt: '2024-02-13'
  irVersion: 31

- version: 0.11.2
  changelogEntry:
    - summary: |
        ensure SDK generator does not drop additional parameters from requests that perform file upload. Previously, if an endpoint had `file` inputs without additional `body` parameters, query parameters were erroneously ignored.
      type: fix
  createdAt: '2024-02-13'
  irVersion: 31

- version: 0.11.1
  changelogEntry:
    - summary: The SDK generator no longer generates a `tsconfig.json` with `noUnusedParameters` enabled. This check was too strict.
      type: fix
  createdAt: '2024-02-13'
  irVersion: 31

- version: 0.11.0
  changelogEntry:
    - summary: |
        The SDK generator now forwards information about the runtime that it is being
        used in. The header `X-Fern-Runtime` will report the runtime (e.g. `browser`, `node`, `deno`)
        and the header `X-Fern-Runtime-Version` will report the version.
      type: feat
  createdAt: '2024-02-13'
  irVersion: 31

- version: 0.10.0
  changelogEntry:
    - summary: |
        The SDK generator now supports whitelabelling. When this is turned on,
        there will be no mention of Fern in the generated code.

        **Note**: You must be on the enterprise tier to enable this mode.
      type: feat
  createdAt: '2024-02-11'
  irVersion: 31

- version: 0.9.7
  changelogEntry:
    - summary: Initialize this changelog
      type: chore
  createdAt: '2024-02-11'
  irVersion: 31<|MERGE_RESOLUTION|>--- conflicted
+++ resolved
@@ -1,17 +1,16 @@
 # yaml-language-server: $schema=../../../fern-versions-yml.schema.json
-<<<<<<< HEAD
 - version: 1.10.0
   changelogEntry:
     - summary: |
         Add `fetchSupport` configuration which lets you choose between `node-fetch` and `native`.
         The default is `node-fetch`. If you choose `native`, the `node-fetch` dependency will be removed.
       type: feat
-=======
+  createdAt: '2025-06-27'
+  irVersion: 58
 - version: 1.9.1
   changelogEntry:
     - summary: Improve auto-pagination logic to consider empty strings in response as null cursors and stop paging.
       type: fix
->>>>>>> c0cefb38
   createdAt: '2025-06-27'
   irVersion: 58
 - version: 1.9.0
