--- conflicted
+++ resolved
@@ -1,14 +1,18 @@
 # yaml-language-server: $schema=../../../fern-versions-yml.schema.json
-- version: 3.35.3
-  changelogEntry:
-    - summary: |
-<<<<<<< HEAD
+- version: 3.35.4
+  changelogEntry:
+    - summary: |
         Centralize non-status code error handling to a single reusable function in the generated SDK.
         This will reduce the amount of duplicated code and make it easier to maintain consistent error handling across all endpoints.
-=======
+      type: fix
+  createdAt: "2025-12-01"
+  irVersion: 62
+
+- version: 3.35.3
+  changelogEntry:
+    - summary: |
         Fix WebSocket client `ConnectArgs` interface to correctly handle `allow-multiple: true` query parameters.
         Previously, query parameters with `allow-multiple: true` were typed as `T | undefined` instead of `T | T[] | undefined`.
->>>>>>> dd315dc5
       type: fix
   createdAt: "2025-12-01"
   irVersion: 62
