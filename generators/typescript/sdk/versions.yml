# yaml-language-server: $schema=../../../fern-versions-yml.schema.json
<<<<<<< HEAD
- version: 1.10.2
  changelogEntry:
    - summary: |
        Add default values to request parameters.
        For example, if you have a query parameter `foo` with a default value of `bar`, the generated request parameter will have a default value of `bar`.
      type: feat
  createdAt: '2025-06-30'
=======
- version: 1.10.4
  changelogEntry:
    - summary: |
        Add `omitFernHeaders` configuration to omit Fern headers from the generated SDK.
      type: fix
  createdAt: '2025-07-01'
  irVersion: 58
- version: 1.10.3
  changelogEntry:
    - summary: |
        Remove `qs` dependency.
      type: fix
  createdAt: '2025-07-01'
  irVersion: 58
- version: 1.10.2
  changelogEntry:
    - summary: |
        Remove `js-base64` dependency in favor of using native implementations.
      type: fix
  createdAt: '2025-07-01'
>>>>>>> b51929a4
  irVersion: 58
- version: 1.10.1
  changelogEntry:
    - summary: |
        Remove `url-join` dependency in favor of a handwritten `joinUrl` function.
      type: fix
  createdAt: '2025-06-30'
  irVersion: 58
- version: 1.10.0
  changelogEntry:
    - summary: |
        Add `fetchSupport` configuration which lets you choose between `node-fetch` and `native`.
        The default is `node-fetch`. If you choose `native`, the `node-fetch` dependency will be removed.
      type: feat
  createdAt: '2025-06-27'
  irVersion: 58
- version: 1.9.1
  changelogEntry:
    - summary: Improve auto-pagination logic to consider empty strings in response as null cursors and stop paging.
      type: fix
  createdAt: '2025-06-27'
  irVersion: 58
- version: 1.9.0
  changelogEntry:
    - summary: |
        Add `formDataSupport` configuration which lets you choose between `Node16` and `Node18`.
        The default is `Node16`. If you choose `Node18`, the `form-data`, `formdata-node`, and `form-data-encoder` dependencies will be removed.
        `formDataSupport: Node18` supports uploading files from the following types:
        * `Buffer`
        * `File`
        * `Blob`
        * `Readable` (includes Readstream)
        * `ReadableStream`
        * `ArrayBuffer`
        * `Uint8Array`
      type: feat
  createdAt: '2025-06-22'
  irVersion: 58
- version: 1.8.2
  changelogEntry:
    - summary: |
        When a multipart form part is explicitly marked as JSON, serialize the data as JSON regardless of type. 
        This also means arrays, maps, etc. will not be split into multiple parts, but serialized to JSON as a single part.
      type: fix
  createdAt: '2025-06-22'
  irVersion: 58
- version: 1.8.1
  changelogEntry:
    - summary: Fix binary response README.md examples
      type: fix
  createdAt: '2025-06-22'
  irVersion: 58
- version: 1.8.0
  changelogEntry:
    - summary: |
        You can now specify whether to return the `BinaryResponse` type for binary response endpoints.
        Change the response type by setting `fileResponseType` to `stream` or `binary-response` in the `config` of your generator configuration.
        The default is `stream` for backwards compatibility, but we recommend using `binary-response`.

        Here's how you users can interact with the `BinaryResponse`:
        ```ts
        const response = await client.getFile(...);
        const stream = response.stream();
        // const arrayBuffer = await response.arrayBuffer();
        // const blob = await response.blob();
        // const bytes = await response.bytes();
        const bodyUsed = response.bodyUsed;
        ```
        The user can choose how to consume the binary data.
      type: feat
  createdAt: '2025-06-19'
  irVersion: 58

- version: 1.7.2
  changelogEntry:
    - summary: |
        Fix bug where duplicate file generation was silently allowed instead of failing. The `withSourceFile` method now properly 
        handles the `overwrite` option to prevent unintended file overwrites.
      type: fix
  createdAt: '2025-06-19'
  irVersion: 58
- version: 1.7.1
  changelogEntry:
    - summary: |
        __jest.config.mjs__ now only maps relative path modules that end on `.js` to their `.ts` equivalent.
      type: fix
  createdAt: '2025-06-18'
  irVersion: 58
- version: 1.7.0
  changelogEntry:
    - summary: |
        Allow users to specify the path they'd like to generate the SDK to.

        Here's an example of how to implement this in generators.yml:
        ```yml
        # In generators.yml
        groups:
          ts-sdk:
            generators:
              - name: fernapi/fern-typescript-node-sdk
                config:
                  packagePath: src/package-path
        ```
      type: feat
  createdAt: '2025-06-16'
  irVersion: 58
- version: 1.6.0
  changelogEntry:
    - summary: |
        You can now specify whether to return streams using the stream wrapper, or return the web standard stream.
        Change the type of stream returned by setting `streamType` to `wrapper` or `web` in the `config` of your generator configuration.
        The default is `wrapper`.
      type: feat
    - summary: |
        `tests/unit/zurg` are moved to `tests/unit/schemas` to match the name in `src/core/schemas` which is what the tests are verifying. 
      type: internal
  createdAt: '2025-06-13'
  irVersion: 58

- version: 1.5.0
  changelogEntry:
    - summary: Add support for websocket connect methods with path parameters in the TypeScript generator
      type: feat
  createdAt: '2025-06-11'
  irVersion: 58

- version: 1.4.0
  changelogEntry:
    - summary: You can now pass in headers to the root client. These headers will be merged with service and endpoint specific headers.
      type: feat
    - summary: Reduce duplicate code generation by passing headers from the root client down to the subpackage clients.
      type: internal
  createdAt: '2025-06-05'
  irVersion: 58

- version: 1.3.2
  changelogEntry:
    - summary: Fix dynamic imports in the built dist/esm code.
      type: fix
  createdAt: '2025-06-05'
  irVersion: 58

- version: 1.3.1
  changelogEntry:
    - summary: |
        MSW is used for generated wire tests, but inadvertently also captures real HTTP request, for example in integration tests.
        When the HTTP request does not match any of the configured predicates, it would throw an error, including in the unrelated integration tests.
        In this version MSW is configured to bypass instead of throw an error when HTTP requests do not match the configured predicates.
      type: fix
  createdAt: '2025-06-05'
  irVersion: 58

- version: 1.3.0
  changelogEntry:
    - summary: Add support for generating the full project when using the filesystem output mode.
      type: feat
  createdAt: '2025-06-04'
  irVersion: 58

- version: 1.2.4
  changelogEntry:
    - summary: |
        Generate tests to verify the SDK sends and receives HTTP requests as expected.
        You can turn of these tests by setting `generateWireTests` to `false` in the `config` of your generator configuration.
      type: feat
  createdAt: '2025-06-03'
  irVersion: 58
  
- version: 1.1.1
  changelogEntry:
    - summary: Fix an issue where attempting to access a property with an invalid property name would lead to a broken output SDK.
      type: fix
  createdAt: '2025-06-04'
  irVersion: 58

- version: 1.1.0
  changelogEntry:
    - summary: Add support for HEAD HTTP method.
      type: feat
  createdAt: '2025-06-03'
  irVersion: 58

- version: 1.0.1
  changelogEntry:
    - summary: Fix property lookup in inherited schemas during snippet generation for object schemas.
      type: fix
  createdAt: '2025-05-14'
  irVersion: 57

- version: 1.0.0
  changelogEntry:
    - summary: |
        This release changes the defaults for the following custom configuration in _generators.yml_.

        | Option | Before | Now |
        |--------|--------|-----|
        | `inlineFileProperties` | `false` | `true` |
        | `inlinePathParameters` | `false` | `true` |
        | `enableInlineTypes` | `false` | `true` |
        | `noSerdeLayer` | `false` | `true` |
        | `omitUndefined` | `false` | `true` |
        | `skipResponseValidation` | `false` | `true` |
        | `useLegacyExports` | `true` | `false` |

        To avoid breaking changes, explicitly set the options above with the `Before` values in the `config` of your generator
        in _generators.yml_.
      type: feat
    - summary: |
        When generating properties for interfaces and classes, we only surround the property name with quotes if necessary.
        In some cases where the property name wasn't a valid identifier before, we now surround it with quotes too. 
      type: fix
  createdAt: '2025-05-14'
  irVersion: 57

- version: 0.51.7
  changelogEntry:
    - summary: If an object extends an alias, the generator now visits the alias that is being extended (instead of throwing an error).
      type: fix
  createdAt: '2025-05-14'
  irVersion: 57

- version: 0.51.6
  changelogEntry:
    - summary: Add support for the custom introduction setting in the generated README.md.
      type: fix
  createdAt: '2025-05-13'
  irVersion: 57

- version: 0.51.5
  changelogEntry:
    - summary: Fixed an issue with ts-morph where creating an ifStatement with empty conditions array caused errors in multipart form data handling.
      type: fix
  createdAt: '2025-05-03'
  irVersion: 57

- version: 0.51.4
  changelogEntry:
    - summary: Fix issue where the _runtime.ts_ file was missing when other files were trying to import it.
      type: fix
  createdAt: '2025-04-22'
  irVersion: 57

- version: 0.51.3
  changelogEntry:
    - summary: Fix minor type issue for polyfilling Headers in Node 16 and below.
      type: fix
  createdAt: '2025-04-21'
  irVersion: 57

- version: 0.51.2
  changelogEntry:
    - summary: |
        When uploading files, extract the filename from the `path` property if present on the given object.
        This will extract the filename for `fs.createReadStream()` for example.
      type: fix
  createdAt: '2025-04-21'
  irVersion: 57

- version: 0.51.1
  changelogEntry:
    - summary: |
        Fallback to a custom `Headers` class implementation if the native `Headers` class is not available.
        Versions of Node 16 and below do not support the native `Headers` class, so this fallback is necessary to ensure compatibility. 
      type: fix
  createdAt: '2025-04-21'
  irVersion: 57

- version: 0.51.0
  changelogEntry:
    - summary: |
        Add `rawResponse` property to JavaScript errors. 

        ```ts
        try {
          const fooBar = await client.foo.bar("id", options);
        } catch (e) {
          if (error instanceof FooError) {
            console.log(error.rawResponse);
          } else {
            // ...
          }
        }
        ```
      type: feat
  createdAt: '2025-04-14'
  irVersion: 57

- version: 0.50.1
  changelogEntry:
    - summary: |
        Add `"packageManager": "yarn@1.22.22"` to _package.json_.
      type: feat
  createdAt: '2025-04-08'
  irVersion: 57

- version: 0.50.0
  changelogEntry:
    - summary: |
        All endpoint functions now return an `HttpResponsePromise<T>` instead of a `Promise<T>`.
        Using `await`, `.then()`, `.catch()`, and `.finally()` on these promises behave the same as before,
        but you can call `.withRawResponse()` to get a promise that includes the parsed response and the raw response.
        The raw response let's you retrieve the response headers, status code, etc.

        ```ts
        const fooBar = await client.foo.bar("id", options);
        const { data: alsoFooBar, rawResponse } = await client.foo.bar("id", options).withRawResponse();
        const {
            headers,
            status,
            url,
            ...
        } = rawResponse;
        ```
      type: feat
  createdAt: '2025-04-07'
  irVersion: 57

- version: 0.49.7
  changelogEntry:
    - summary: |
        Significantly improve performance of SDK generation when the `useLegacyExports` config is `false`. For a large spec like Square, the generation went from 10+ minutes to almost 1 minute.
      type: fix
  createdAt: '2025-03-27'
  irVersion: 57

- version: 0.49.6
  changelogEntry:
    - summary: Support arbitrary websocket headers during connect handshake.
      type: feat
  createdAt: '2025-03-27'
  irVersion: 57

- version: 0.49.5
  changelogEntry:
    - summary: Improvements to Websocket code generation quality.
      type: feat
  createdAt: '2025-03-27'
  irVersion: 57

- version: 0.49.4
  changelogEntry:
    - summary: Increase the timeout used in the generated `webpack.test.ts` file.
      type: fix
  createdAt: '2025-03-19'
  irVersion: 57

- version: 0.49.3
  changelogEntry:
    - summary: Increase the timeout used in the generated `webpack.test.ts` file.
      type: fix
  createdAt: '2025-03-19'
  irVersion: 57

- version: 0.49.2
  changelogEntry:
    - summary: Fix issue where IdempotentRequestOptions is not generated in the client namespace.
      type: fix
  createdAt: '2025-03-18'
  irVersion: 57

- version: 0.49.1
  changelogEntry:
    - summary: This PR includes several fixes to the generated `Socket.ts` file when websocket client code generation is enabled.
      type: fix
  createdAt: '2025-03-10'
  irVersion: 57

- version: 0.49.0
  changelogEntry:
    - summary: |
        This PR enables the Typescript generator to produce Websocket SDK endpoints. This can be enabled by adding the option `shouldGenerateWebsocketClients: true` to the Typescript generator config.
      type: feat
  createdAt: '2025-03-06'
  irVersion: 57

- version: 0.48.7
  changelogEntry:
    - summary: |
        Form data encoding now correctly handles array and object values by encoding each property value as a separate key-value pair, rather than trying to encode the entire object as a single value. This ensures proper handling of complex data structures in multipart form requests.
      type: fix
  createdAt: '2025-01-28'
  irVersion: 55

- version: 0.48.6
  changelogEntry:
    - summary: Support form-encoded form data parameters by using `qs` to properly encode array and object values with the `repeat` array format.
      type: fix
  createdAt: '2025-01-28'
  irVersion: 55

- version: 0.48.5
  changelogEntry:
    - summary: Don't double wrap a blob if a user uploads a blob to a multi-part form. Otherwise file's content-type is lost in Deno.
      type: fix
  createdAt: '2025-01-28'
  irVersion: 55

- version: 0.48.4
  changelogEntry:
    - summary: When custom config `useBigInt` is `true`, generate examples and snippets with `BigInt("123")`.
      type: fix
  createdAt: '2025-01-21'
  irVersion: 55

- version: 0.48.3
  changelogEntry:
    - summary: The SDK now supports reading the basic auth username and password values from environment variables.
      type: fix
  createdAt: '2025-01-16'
  irVersion: 55

- version: 0.48.2
  changelogEntry:
    - summary: This updates the retrier logic to stop retrying on HTTP conflict (409). This was an oversight that we've meant to remove for a while (similar to other Fern SDKs).
      type: fix
  createdAt: '2025-01-16'
  irVersion: 55

- version: 0.48.1
  changelogEntry:
    - summary: Record types with `null` values are now correctly serialized.
      type: fix
  createdAt: '2025-01-16'
  irVersion: 55

- version: 0.48.0
  changelogEntry:
    - summary: |
        When `useBigInt` SDK configuration is set to `true`, a customized JSON serializer & deserializer is used that will preserve the precision of `bigint`'s, as opposed to the native `JSON.stringify` and `JSON.parse` function which converts `bigint`'s to `number`'s losing precision.

        When combining `useBigInt` with our serialization layer (`no-serde: false` (default)), both the request and response properties that are marked as `long` and `bigint` in OpenAPI/Fern spec, will consistently be `bigint`'s.
        However, when disabling the serialization layer (`no-serde: true`), they will be typed as `number | bigint`.

        Here's an overview of what to expect from the generated types when combining `useBigInt` and `noSerde` with the following Fern definition:

        **Fern definition**
        ```yml
        types:
          ObjectWithOptionalField:
            properties:
              longProp: long
              bigIntProp: bigint
        ```

        **TypeScript output**
        ```typescript
        // useBigInt: true
        // noSerde: false
        interface ObjectWithLongAndBigInt {
          longProp: bigint;
          bigIntProp: bigint;
        }

        // useBigInt: true
        // noSerde: true
        interface ObjectWithLongAndBigInt {
          longProp: bigint | number;
          bigIntProp: bigint | number;
        }

        // useBigInt: false
        // noSerde: false
        interface ObjectWithLongAndBigInt {
          longProp: number;
          bigIntProp: string;
        }

        // useBigInt: false
        // noSerde: true
        interface ObjectWithLongAndBigInt {
          longProp: number;
          bigIntProp: string;
        }
        ```
      type: feat
  createdAt: '2025-01-16'
  irVersion: 55

- version: 0.47.1
  changelogEntry:
    - summary: |
        Resolves an issue where nullable query parameters were not null-safe in their method invocations. The
        generated code now appropriately guard against `null` values like so:

        ```typescript
        const _queryParams: Record< ... >;
        if (value !== undefined) {
            _queryParams["value"] = value?.toString() ?? null;
        }
        ```
      type: fix
  createdAt: '2025-01-15'
  irVersion: 55

- version: 0.47.0
  changelogEntry:
    - summary: |
        Add support for `nullable` properties. Users can now specify explicit `null` values
        for types that specify `nullable` properties like so:

        ```typescript
        await client.users.update({ username: "john.doe", metadata: null });
        ```
      type: feat
  createdAt: '2025-01-14'
  irVersion: 55

- version: 0.46.11
  changelogEntry:
    - summary: |
        Don't double check whether an optional string literal alias (see example below) is a string when using serializer to build query string parameters.

        ```yml
        types:
          LiteralAliasExample: literal<"MyLiteralValue">

        service:
          endpoints:
            foo:
              path: /bar
              method: POST
              request:
                name: FooBarRequest
                query-parameters:
                  optional_alias_literal: optional<LiteralAliasExample>
        ```

        ```ts
        // before
        if (optionalAliasLiteral != null) {
            _queryParams["optional_alias_literal"] = typeof serializers.LiteralAliasExample.jsonOrThrow(optionalAliasLiteral, {
                unrecognizedObjectKeys: "strip",
            }) === "string" ? serializers.LiteralAliasExample.jsonOrThrow(optionalAliasLiteral, {
                unrecognizedObjectKeys: "strip",
            }) : JSON.stringify(serializers.LiteralAliasExample.jsonOrThrow(optionalAliasLiteral, {
                unrecognizedObjectKeys: "strip",
            }));
        }

        // after
        if (optionalAliasLiteral != null) {
            _queryParams["optional_alias_literal"] = serializers.LiteralAliasExample.jsonOrThrow(optionalAliasLiteral, {
                unrecognizedObjectKeys: "strip",
            });
        }
        ```
      type: fix
  createdAt: '2025-01-14'
  irVersion: 53

- version: 0.46.10
  changelogEntry:
    - summary: Use serialization layer to convert types to JSON strings when enabled.
      type: fix
  createdAt: '2025-01-14'
  irVersion: 53

- version: 0.46.9
  changelogEntry:
    - summary: Expose `baseUrl` as a default Client constructor option and construct URL correctly.
      type: fix
  createdAt: '2025-01-13'
  irVersion: 53

- version: 0.46.8
  changelogEntry:
    - summary: Generate the `version.ts` file correctly
      type: fix
  createdAt: '2025-01-13'
  irVersion: 53

- version: 0.46.7
  changelogEntry:
    - summary: Simplify runtime detection to reduce the chance of using an unsupported API like `process.` Detect Edge Runtime by Vercel.
      type: fix
  createdAt: '2025-01-09'
  irVersion: 53

- version: 0.46.6
  changelogEntry:
    - summary: Update `@types/node` to `18+`, required for the generated `Node18UniversalStreamWrapper` test.
      type: fix
  createdAt: '2025-01-09'
  irVersion: 53

- version: 0.46.5
  changelogEntry:
    - summary: Fix the webpack test to work with .js/.jsx extensions in TypeScript
      type: fix
    - summary: Only map .js modules in Jest, not .json files.
      type: fix
  createdAt: '2025-01-09'
  irVersion: 53

- version: 0.46.4
  changelogEntry:
    - summary: Fix packageJson custom configuration & package.json types field.
      type: fix
  createdAt: '2025-01-09'
  irVersion: 53

- version: 0.46.3
  changelogEntry:
    - summary: Revert to using legacy exports by default.
      type: fix
  createdAt: '2025-01-09'
  irVersion: 53

- version: 0.46.2
  changelogEntry:
    - summary: Fix Jest to work with files imported using `.js` extension.
      type: fix
    - summary: Make sure Jest loads Jest configuration regardless of package.json type.
      type: fix
  createdAt: '2025-01-09'
  irVersion: 53

- version: 0.46.1
  changelogEntry:
    - summary: ESModule output is fixed to be compatible with Node.js ESM loading.
      type: fix
  createdAt: '2025-01-08'
  irVersion: 53

- version: 0.46.0
  changelogEntry:
    - summary: SDKs are now built and exported in both CommonJS (legacy) and ESModule format.
      type: feat
    - summary: |
        Export `serialization` code from root package export.
        ```ts
        import { serialization } from `@packageName`;
        ```

        The serialization code is also exported as `@packageName/serialization`.
        ```ts
        import * as serialization from `@packageName/serialization`;
        ```
      type: feat
    - summary: |
        `package.json` itself is exported in `package.json` to allow consumers to easily read metadata about the package they are consuming.
      type: feat
  createdAt: '2025-01-06'
  irVersion: 53

- version: 0.45.2
  changelogEntry:
    - summary: TS generated snippets now respect proper parameter casing when noSerdeLayer is enabled.
      type: fix
  createdAt: '2024-12-31'
  irVersion: 53

- version: 0.45.1
  changelogEntry:
    - summary: |
        Export everything inside of TypeScript namespaces that used to be ambient.

        For the `enableInlineTypes` feature, some namespaces were no longer declared (ambient), and types and interfaces inside the namespace would no longer be automatically exported without the `export` keyword. This fix exports everything that's inside these namespaces and also declared namespaces for good measure (in case they are not declared in the future).
      type: fix
  createdAt: '2024-12-27'
  irVersion: 53

- version: 0.45.0
  changelogEntry:
    - summary: Update dependencies of the generated TS SDK and Express generator. TypeScript has been updated to 5.7.2 which is a major version upgrade from 4.6.4.
      type: feat
  createdAt: '2024-12-26'
  irVersion: 53

- version: 0.44.5
  changelogEntry:
    - summary: Fix a bug where we attempt to parse an empty terminator when receiving streaming JSON responses.
      type: fix
  createdAt: '2024-12-23'
  irVersion: 53

- version: 0.44.4
  changelogEntry:
    - summary: Use specified defaults for pagination offset parameters during SDK generation.
      type: feat
  createdAt: '2024-12-20'
  irVersion: 53

- version: 0.44.3
  changelogEntry:
    - summary: Fix a bug where client would send request wrapper instead of the body of the request wrapper, when the request has inline path parameters and a body property.
      type: fix
  createdAt: '2024-12-18'
  irVersion: 53

- version: 0.44.2
  changelogEntry:
    - summary: Inline path parameters will use their original name when `retainOriginalName` or `noSerdeLayer` is enabled.
      type: fix
  createdAt: '2024-12-17'
  irVersion: 53

- version: 0.44.1
  changelogEntry:
    - summary: When there is an environment variable set, you do not need to pass in any parameters to the client constructor.
      type: fix
  createdAt: '2024-12-16'
  irVersion: 53

- version: 0.44.0
  changelogEntry:
    - summary: |
        Inline path parameters into request types by setting `inlinePathParameters` to `true` in the generator config.

        Here's an example of how users would use the same endpoint method without and with `inlinePathParameters` set to `true`.

        Without `inlinePathParameters`:

        ```ts
        await service.getFoo("pathParamValue", { id: "SOME_ID" });
        ```

        With `inlinePathParameters`:

        ```ts
        await service.getFoo({ pathParamName: "pathParamValue", id: "SOME_ID" });
        ```
      type: feat
  createdAt: '2024-12-13'
  irVersion: 53

- version: 0.43.1
  changelogEntry:
    - summary: When `noSerdeLayer` is enabled, streaming endpoints were failing to compile because they assumed that the serialization layer existed. This is now fixed.
      type: fix
  createdAt: '2024-12-11'
  irVersion: 53

- version: 0.43.0
  changelogEntry:
    - summary: |
        Generate inline types for inline schemas by setting `enableInlineTypes` to `true` in the generator config.
        When enabled, the inline schemas will be generated as nested types in TypeScript.
        This results in cleaner type names and a more intuitive developer experience.

        Before:

        ```ts
        // MyRootType.ts
        import * as MySdk from "...";

        export interface MyRootType {
          foo: MySdk.MyRootTypeFoo;
        }

        // MyRootTypeFoo.ts
        import * as MySdk from "...";

        export interface MyRootTypeFoo {
          bar: MySdk.MyRootTypeFooBar;
        }

        // MyRootTypeFooBar.ts
        import * as MySdk from "...";

        export interface MyRootTypeFooBar {}
        ```

        After:

        ```ts
        // MyRootType.ts
        import * as MySdk from "...";

        export interface MyRootType {
          foo: MyRootType.Foo;
        }

        export namespace MyRootType {
          export interface Foo {
            bar: Foo.Bar;
          }

          export namespace Foo {
            export interface Bar {}
          }
        }
        ```

        Now users can get the deep nested `Bar` type as follows:

        ```ts
        import { MyRootType } from MySdk;

        const bar: MyRootType.Foo.Bar = {};
        ```
      type: feat
  createdAt: '2024-12-11'
  irVersion: 53

- version: 0.42.7
  changelogEntry:
    - summary: |
        Support `additionalProperties` in OpenAPI or `extra-properties` in the Fern Defnition. Now
        an object that has additionalProperties marked as true will generate the following interface:

        ```ts
        interface User {
          propertyOne: string;
          [key: string]: any;
        }
        ```
      type: feat
  createdAt: '2024-12-03'
  irVersion: 53

- version: 0.42.6
  changelogEntry:
    - summary: Remove the generated `APIPromise` since it is not compatible on certain node versions.
      type: fix
  createdAt: '2024-11-23'
  irVersion: 53

- version: 0.42.5
  changelogEntry:
    - summary: Remove extraneous import in pagination snippets.
      type: fix
  createdAt: '2024-11-23'
  irVersion: 53

- version: 0.42.4
  changelogEntry:
    - summary: Improve `GeneratedTimeoutSdkError` error to include endpoint name in message.
      type: fix
  createdAt: '2024-11-21'
  irVersion: 53

- version: 0.42.3
  changelogEntry:
    - summary: Fixed issue with snippets used for pagination endpoints.
      type: fix
  createdAt: '2024-11-22'
  irVersion: 53

- version: 0.42.2
  changelogEntry:
    - summary: |
        Added documentation for pagination in the README. The snippet below will
        now show up on generated READMEs.

        ```typescript
        // Iterate through all items
        const response = await client.users.list();
        for await (const item of response) {
          console.log(item);
        }

        // Or manually paginate
        let page = await client.users.list();
        while (page.hasNextPage()) {
          page = await page.getNextPage();
        }
        ```
      type: feat
  createdAt: '2024-11-21'
  irVersion: 53

- version: 0.42.1
  changelogEntry:
    - summary: |
        Added support for passing additional headers in request options. For example:

        ```ts
        const response = await client.someEndpoint(..., {
          headers: {
            'X-Custom-Header': 'custom value'
          }
        });
        ```
      type: feat
  createdAt: '2024-11-20'
  irVersion: 53

- version: 0.42.0
  changelogEntry:
    - summary: |
        Added support for `.asRaw()` which allows users to access raw response data including headers. For example:

        ```ts
        const response = await client.someEndpoint().asRaw();
        console.log(response.headers["X-My-Header"]);
        console.log(response.body);
        ```
      type: feat
  createdAt: '2024-11-15'
  irVersion: 53

- version: 0.41.2
  changelogEntry:
    - summary: Actually remove `jest-fetch-mock` from package.json.
      type: fix
  createdAt: '2024-11-18'
  irVersion: 53

- version: 0.41.1
  changelogEntry:
    - summary: Remove dev dependency on `jest-fetch-mock`.
      type: fix
  createdAt: '2024-11-02'
  irVersion: 53

- version: 0.41.0
  changelogEntry:
    - summary: Add a variable jitter to the exponential backoff and retry.
      type: feat
  createdAt: '2024-10-08'
  irVersion: 53

- version: 0.41.0-rc2
  changelogEntry:
    - summary: Generated READMEs now include improved usage snippets for pagination and streaming endpoints.
      type: feat
  createdAt: '2024-10-08'
  irVersion: 53

- version: 0.41.0-rc1
  changelogEntry:
    - summary: Fixes a broken unit test introduced in 0.41.0-rc0.
      type: fix
  createdAt: '2024-10-08'
  irVersion: 53

- version: 0.41.0-rc0
  changelogEntry:
    - summary: The generated SDK now supports bytes (`application/octet-stream`) requests.
      type: feat
  createdAt: '2024-10-08'
  irVersion: 53

- version: 0.40.8
  changelogEntry:
    - summary: File array uploads now call `request.appendFile` instead of `request.append` which was causing form data to be in a corrupted state.
      type: fix
  createdAt: '2024-09-28'
  irVersion: 53

- version: 0.40.7
  changelogEntry:
    - summary: |
        The generated README will now have a section that links to the generated SDK Reference (in `reference.md`).

        ```md
        ## Reference

        A full reference for this library can be found [here](./reference.md).
        ```
      type: fix
  createdAt: '2024-09-28'
  irVersion: 53

- version: 0.40.6
  changelogEntry:
    - summary: The TypeScript SDK now supports specifying a custom contentType if one is specified.
      type: fix
  createdAt: '2024-09-18'
  irVersion: 53

- version: 0.40.5
  changelogEntry:
    - summary: The snippet templates for file upload are now accurate and also respect the feature flag `inlineFileProperties`.
      type: fix
  createdAt: '2024-09-18'
  irVersion: 53

- version: 0.40.4
  changelogEntry:
    - summary: Upgrades dependency `stream-json` which improves the performance when reading large API specs. This version will improve your `fern generate` performance.
      type: fix
  createdAt: '2024-09-12'
  irVersion: 53

- version: 0.40.3
  changelogEntry:
    - summary: |
        If the serde layer is enabled, then all the serializers are exported under the namespace `serializers`.

        ```ts
        import { serializers } from "@plantstore/sdk";

        export function main(): void {
          // serialize to json

          const json = serializers.Plant.toJson({
            name: "fern"
          });

          const parsed = serializers.Plant.parseOrThrow(`{ "name": "fern" }`);
        }
        ```
      type: fix
  createdAt: '2024-09-12'
  irVersion: 53

- version: 0.40.2
  changelogEntry:
    - summary:  The generated SDK now handles reading IR JSONs that are larger than 500MB. In order to to this, the function `streamObjectFromFile` is used instead of `JSON.parse`.
      type: fix
  createdAt: '2024-09-12'
  irVersion: 53

- version: 0.40.1
  changelogEntry:
    - summary: The generated snippets now inline referenced request objects given they are not named, they need to be inlined.
      type: fix
  createdAt: '2024-09-12'
  irVersion: 53

- version: 0.40.0
  changelogEntry:
    - summary: |
        A new configuration flag has now been added that will automatically generate
        `BigInt` for `long` and `bigint` primitive types. To turn this flag on:

        ```yml
        groups:
          ts-sdk:
            name: fernapi/fern-typescript-node-sdk
            version: 0.40.0
            config:
              useBigInt: true
        ```
      type: feat
  createdAt: '2024-09-12'
  irVersion: 53

- version: 0.39.8
  changelogEntry:
    - summary: |
        The generated enum examples now reference the value of the enum directly instead
        of using the enum itself.

        ### Before

        ```ts
        {
          "genre": Imdb.Genre.Humor,
        }
        ```

        ### After

        ```ts
        {
          "genre": "humor"
        }
        ```
      type: fix
  createdAt: '2024-09-11'
  irVersion: 53

- version: 0.39.7
  changelogEntry:
    - summary: |
        The SDK now produces a `version.ts` file where we export a constant called `SDK_VERSION`.
        This constant can be used by different utilities to dynamically import in the version (for example, if someone wants to customize the user agent).
      type: chore
  createdAt: '2024-08-27'
  irVersion: 53

- version: 0.39.6
  changelogEntry:
    - summary: |
        Browser clients can now import streams, via `readable-streams` polyfill. Additionally adds a
        webpack unit test to verify that the core utilities can be compiled.
      type: fix
  createdAt: '2024-08-27'
  irVersion: 53

- version: 0.39.5
  changelogEntry:
    - summary: |
        If `noSerdeLayer` is enabled, then the generated TypeScript SDK snippets and wire tests
        will not use `Date` objects but instead use strings. Without this fix, the generated
        wire tests would result in failures.
      type: fix
  createdAt: '2024-08-20'
  irVersion: 53

- version: 0.39.4
  changelogEntry:
    - summary: Ensure that environment files don't generate, unless there is a valid environment available.
      type: fix
  createdAt: '2024-08-20'
  irVersion: 53

- version: 0.39.3
  changelogEntry:
    - summary: Multipart form data unit tests only get generated if the SDK has multipart form uploads.
      type: fix
  createdAt: '2024-08-16'
  irVersion: 53

- version: 0.39.2
  changelogEntry:
    - summary: |
        Allows filenames to be passed from underlying File objects in Node 18+ and browsers
        Users can now supply files like so, using a simple multipart upload API as an example:
        ```typescript
        client.file.upload(new File([...blobParts], 'filename.ext'), ...)
        ```
        `filename.ext` will be encoded into the upload.
      type: fix
  createdAt: '2024-08-16'
  irVersion: 53

- version: 0.39.1
  changelogEntry:
    - summary: |
        The SDK now supports looking directly at a `hasNextPage` property for offset pagination if configured.
        Previously the SDK would look if the number of items were empty, but this failed in certain edge cases.
      type: feat
  createdAt: '2024-08-07'
  irVersion: 53

- version: 0.38.6
  changelogEntry:
    - summary: |
        The SDK generator now sends a `User-Agent` header on each request that is set to
        `<package>/<version>`. For example if your package is called `imdb` and is versioned `0.1.0`, then
        the user agent header will be `imdb/0.1.0`.
      type: feat
  createdAt: '2024-08-07'
  irVersion: 53

- version: 0.38.5
  changelogEntry:
    - summary: Addressed fetcher unit test flakiness by using a mock fetcher
      type: fix
  createdAt: '2024-08-07'
  irVersion: 53

- version: 0.38.4
  changelogEntry:
    - summary: Literal templates are generated if they are union members
      type: fix
    - summary: Snippet templates no longer try to inline objects within containers
      type: fix
  createdAt: '2024-08-04'
  irVersion: 53

- version: 0.38.3
  changelogEntry:
    - summary: Adds async iterable to StreamWrapper implementation for easier use with downstream dependencies.
      type: fix
  createdAt: '2024-08-02'
  irVersion: 53

- version: 0.38.2
  changelogEntry:
    - summary: Refactors the `noScripts` feature flag to make sure that no `yarn install` commands can be accidentally triggered.
      type: fix
  createdAt: '2024-08-01'
  irVersion: 53

- version: 0.38.1
  changelogEntry:
    - summary: |
        A feature flag called `noScripts` has been introduced to prevent the generator from running any scripts such as `yarn format` or `yarn install`. If any of the scripts
        cause errors, toggling this option will allow you to receive the generated code.

        ```
        - name: fernapi/fern-typescript-node-sdk
          version: 0.38.1
          config:
            noScripts: true
        ```
      type: feat
  createdAt: '2024-08-01'
  irVersion: 53

- version: 0.38.0-rc0
  changelogEntry:
    - summary: Upgrade to IRv53.
      type: internal
    - summary: The generator now creates snippet templates for undiscriminated unions.
      type: chore
  createdAt: '2024-07-31'
  irVersion: 53

- version: 0.37.0-rc0
  changelogEntry:
    - summary: |
        The business plan Typescript SDK will now generate wire tests if the feature flag in the configuration is turned on.

        ```
        - name: fernapi/fern-typescript-node-sdk
          version: 0.37.0-rc0
          config:
            generateWireTests: true
        ```
      type: feat
  createdAt: '2024-07-29'
  irVersion: 50

- version: 0.36.6
  changelogEntry:
    - summary: Now import paths are correctly added to getResponseBody tests. CI checks also added.
      type: fix
  createdAt: '2024-07-29'
  irVersion: 50

- version: 0.36.5
  changelogEntry:
    - summary: Now, server sent events are treated differently as streaming responses, to ensure the correct wrapping happens.
      type: fix
  createdAt: '2024-07-29'
  irVersion: 50

- version: 0.36.4
  changelogEntry:
    - summary: Now, import paths are correctly added to stream wrapper tests.
      type: fix
  createdAt: '2024-07-26'
  irVersion: 50

- version: 0.36.3
  changelogEntry:
    - summary: Support starting the stream on `StreamWrapper.pipe(...)` for shorter syntax when dealing with `node:stream` primitives.
      type: fix
  createdAt: '2024-07-26'
  irVersion: 50

- version: 0.36.2
  changelogEntry:
    - summary: |
        This release comes with numerous improvements to streaming responses:

        1. Introduces new stream wrapper polyfills that implement the ability to stream to more streams, per environment.
        2. For `Node 18+`, stream responses can now be piped to `WritableStream`. They can also be streamed to `stream.Writable`, as possible before.
        3. For `< Node 18`, stream responses can be piped to `stream.Writeable`, as before.
        4. For `Browser` environments, stream responses can be piped to `WritableStream`.
        5. For `Cloudflare Workers`, stream responses can be piped to `WritableStream`.
      type: fix
    - summary: Now, there are generated unit tests for the `fetcher/stream-wrappers` core directory which makes sure that Fern's stream wrapping from responses work as expected!
      type: fix
  createdAt: '2024-07-26'
  irVersion: 50

- version: 0.36.1
  changelogEntry:
    - summary: Now, there are generated unit tests for the `auth` and `fetcher` core directory which makes sure that Fern's fetcher and authorization helpers work as expected!
      type: fix
  createdAt: '2024-07-16'
  irVersion: 50

- version: 0.36.0
  changelogEntry:
    - summary: Now, there are generated unit tests for the `schemas` core directory which makes sure that Fern's request + response validation will work as expected!
      type: fix
  createdAt: '2024-07-16'
  irVersion: 50

- version: 0.35.0
  changelogEntry:
    - summary: Support Multipart Form uploads where `fs.createReadStream` is passed. This requires coercing the stream into a `File`.
      type: fix
  createdAt: '2024-07-16'
  irVersion: 50

- version: 0.34.0
  changelogEntry:
    - summary: Upgrade to IRv50.
      type: internal
    - summary: |
        Add support for generating an API version scheme in `version.ts`.
        Consider the following `api.yml` configuration:

        ```yaml
        version:
          header: X-API-Version
          default: "1.0.0"
          values:
            - "1.0.0-alpha"
            - "1.0.0-beta"
            - "1.0.0"
        ```

        The following `version.ts` file is generated:

        ```typescript
        /**
        * This file was auto-generated by Fern from our API Definition.
        */

        /** The version of the API, sent as the X-API-Version header. */
        export type AcmeVersion = "1.0.0" | "2.0.0" | "latest";
        ```

        If a default value is specified, it is set on every request but can be overridden
        in either the client-level `Options` or call-specific `RequestOptions`. If a default
        value is _not_ specified, the value of the header is required on the generated `Options`.

        An example call is shown below:

        ```typescript
        import { AcmeClient } from "acme";

        const client = new AcmeClient({ apiKey: "YOUR_API_KEY", xApiVersion: "2.0.0" });
        await client.users.create({
          firstName: "john",
          lastName: "doe"
        });
        ```
      type: feat
  createdAt: '2024-07-16'
  irVersion: 50

- version: 0.33.0
  changelogEntry:
    - summary: |
        This release comes with numerous improvements to multipart uploads:

        1. `Fetcher.ts` no longer depends on form-data and formdata-node which reduces
          the size of the SDK for all consumers that are not leveraging multipart form
          data uploads.
        2. The SDK now accepts `fs.ReadStream`, `Blob` and `File` as inputs and handles
          parsing them appropriately.
        3. By accepting a `Blob` as a file parameter, the SDK now supports sending the
          filename when making a request.
      type: fix
  createdAt: '2024-07-16'
  irVersion: 48

- version: 0.32.0
  changelogEntry:
    - summary: The `reference.md` is now generated for every SDK.
      type: feat
    - summary: The `reference.md` is now generated by the `generator-cli`.
      type: feat
    - summary: The `reference.md` includes a single section for the _first_ example specified on the endpoint. Previously, a separate section was included for _every_ example.
      type: fix
  createdAt: '2024-07-15'
  irVersion: 48

- version: 0.31.0
  changelogEntry:
    - summary: |
        Add `omitUndefined` generator option. This is enabled with the following config:

        ```yaml
        groups:
          generators:
            - name: fernapi/fern-typscript-node-sdk
              version: 0.31.0
              ...
              config:
                omitUndefined: true
        ```

        When enabled, any property set to an explicit `undefined` is _not_ included
        in the serialized result. For example,

        ```typescript
        const request: Acme.CreateUserRequest = {
          firstName: "John",
          lastName: "Doe",
          email: undefined
        };
        ```

        By default, explicit `undefined` values are serialized as `null` like so:

        ```json
        {
          "firstName": "John",
          "lastName": "Doe",
          "email": null
        }
        ```

        When `omitUndefined` is enabled, the JSON object is instead serialized as:

        ```json
        {
          "firstName": "John",
          "lastName": "Doe"
        }
        ```
      type: feat
  createdAt: '2024-07-12'
  irVersion: 48

- version: 0.30.0
  changelogEntry:
    - summary: Client-level `Options` now supports overriding global headers like version.
      type: feat
  createdAt: '2024-07-11'
  irVersion: 48

- version: 0.29.2
  changelogEntry:
    - summary: Fix serialization of types with circular references
      type: fix
  createdAt: '2024-07-10'
  irVersion: 48

- version: 0.29.1
  changelogEntry:
    - summary: |
        Pagination endpoints that define nested offset/cursor properties are now functional.
        A new `setObjectProperty` helper is used to dynamically set the property, which is inspired
        by Lodash's `set` function (https://lodash.com/docs/4.17.15#set).

        The generated code now looks like the following:

        ```typescript
        let _offset = request?.pagination?.page != null ? request?.pagination?.page : 1;
        return new core.Pageable<SeedPagination.ListUsersPaginationResponse, SeedPagination.User>({
          response: await list(request),
          hasNextPage: (response) => (response?.data ?? []).length > 0,
          getItems: (response) => response?.data ?? [],
          loadPage: (_response) => {
            _offset += 1;
            return list(core.setObjectProperty(request, "pagination.page", _offset));
          }
        });
        ```
      type: fix
  createdAt: '2024-07-10'
  irVersion: 48

- version: 0.29.0
  changelogEntry:
    - summary: Upgrade to IRv48.
      type: internal
    - summary: Add support for pagination endpoints that require request body properties.
      type: feat
    - summary: |
        Add support for pagination with an offset step. This is useful for endpoints that page based on the element index rather than a page index (i.e. the 100th element vs. the 10th page).

        This feature shares the same UX as both the `offset` and `cursor` pagination variants.
      type: feat
  createdAt: '2024-07-09'
  irVersion: 48

- version: 0.29.0-rc0
  changelogEntry:
    - summary: All serializers in the generated SDK are now synchronous. This makes the serializers easier to use and improves the performance as well.
      type: fix
  createdAt: '2024-07-09'
  irVersion: 46

- version: 0.28.0-rc0
  changelogEntry:
    - summary: Add support for offset pagination, which uses the same pagination API introduced in `0.26.0-rc0`.
      type: feat
  createdAt: '2024-07-09'
  irVersion: 46

- version: 0.27.2
  changelogEntry:
    - summary: The generated readme now moves the sections for `AbortController`, `Runtime Compatibility` and `Custom Fetcher` under the Advanced section in the generated README.
      type: fix
  createdAt: '2024-07-08'
  irVersion: 46

- version: 0.27.1
  changelogEntry:
    - summary: |
        Support JSR publishing. If you would like your SDK to be published to JSR, there is now a configuration option called `publishToJsr: true`. When enabled, the generator will
        generate a `jsr.json` as well as a GitHub workflow to publish to JSR.

        ```yaml
        - name: fernapi/fern-typescript-sdk
          version: 0.27.1
          config:
            publishToJsr: true
        ```
      type: feat
  createdAt: '2024-07-08'
  irVersion: 46

- version: 0.27.0
  changelogEntry:
    - summary: Boolean literal headers can now be overridden via `RequestOptions`.
      type: fix
    - summary: |
        The generated `.github/workflows/ci.yml` file now supports NPM publishing with alpha/beta dist tags. If the selected version contains the `alpha` or `beta` substring,
        the associated dist tag will be added in the `npm publish` command like the following:

        ```sh
        # Version 1.0.0-beta
        npm publish --tag beta
        ```

        For more on NPM dist tags, see https://docs.npmjs.com/adding-dist-tags-to-packages
      type: feat
  createdAt: '2024-07-08'
  irVersion: 46

- version: 0.26.0-rc3
  changelogEntry:
    - summary: |
        The typescript generator now returns all `FormData` headers and Fetcher no longer stringifies stream.Readable type.
      type: fix
  createdAt: '2024-06-30'
  irVersion: 46

- version: 0.26.0-rc2
  changelogEntry:
    - summary: |
        `RequestOptions` now supports overriding global headers like authentication and version.
      type: feat
  createdAt: '2024-06-27'
  irVersion: 46

- version: 0.26.0-rc1
  changelogEntry:
    - summary: The generator was skipping auto pagination for item arrays that were optional. Now, those are safely handled as well.
      type: fix
  createdAt: '2024-06-27'
  irVersion: 46

- version: 0.26.0-rc0
  changelogEntry:
    - summary: |
        The TypeScript generator now supports cursor-based auto pagination. With auto pagination, a user can simply iterate over the results automatically:

        ```ts
        for (const user of client.users.list()) {
          consoler.log(user);
        }
        ```

        Users can also paginate over data manually

        ```ts
        const page = client.users.list();
        for (const user of page.data) {
          consoler.log(user);
        }

        // Helper methods for manually paginating:
        while (page.hasNextPage()) {
          page = page.getNextPage();
          // ...
        }
        ```
      type: feat
  createdAt: '2024-06-27'
  irVersion: 46

- version: 0.25.3
  changelogEntry:
    - summary: The generator is now upgraded to `v46.2.0` of the IR.
      type: internal
  createdAt: '2024-06-26'
  irVersion: 46

- version: 0.25.3
  changelogEntry:
    - summary: The generator is now upgraded to `v46.2.0` of the IR.
      type: internal
  createdAt: '2024-06-26'
  irVersion: 46

- version: 0.25.2
  changelogEntry:
    - summary: The generator now removes `fs`, `path`, and `os` dependencies from the browser runtime.
      type: fix
  createdAt: '2024-06-20'
  irVersion: 46

- version: 0.25.1
  changelogEntry:
    - summary: The generator now removes `fs`, `path`, and `os` dependencies from the browser runtime.
      type: fix
  createdAt: '2024-06-20'
  irVersion: 46

- version: 0.25.0
  changelogEntry:
    - summary: The generator now generates snippets for streaming endpoints. There is also a fix where literals are excluded from inlined requests.
      type: fix
  createdAt: '2024-06-19'
  irVersion: 46

- version: 0.25.0-rc0
  changelogEntry:
    - summary: The generator now merges the user's original `README.md` file (if any).
      type: feat
  createdAt: '2024-06-19'
  irVersion: 46

- version: 0.24.4
  changelogEntry:
    - summary: APIs that specify a default environment no longer include an unused environment import in their generated snippets.
      type: fix
  createdAt: '2024-06-19'
  irVersion: 46

- version: 0.24.3
  changelogEntry:
    - summary: The generator only adds a publish step in github actions if credentials are specified.
      type: fix
  createdAt: '2024-06-18'
  irVersion: 46

- version: 0.24.2
  changelogEntry:
    - summary: Remove the unnecessary client call from the request/response README.md section.
      type: feat
    - summary: |
        The generated README.md snippets now correctly referenced nested methods. For example,
        `client.users.create` (instead of `client.create`) in the following:

        ```ts
        import { AcmeClient } from "acme";

        const client = new AcmeClient({ apiKey: "YOUR_API_KEY" });
        await client.users.create({
          firstName: "john",
          lastName: "doe"
        });
        ```
      type: fix
  createdAt: '2024-06-19'
  irVersion: 46

- version: 0.24.1
  changelogEntry:
    - summary: |
        Dynamic snippets now support importing the client directly from the package.

        ```typescript
        import { MyClient } from "@org/sdk";

        const client = new MyClient({ ... });
        ```
      type: fix
  createdAt: '2024-06-19'
  irVersion: 46

- version: 0.24.0
  changelogEntry:
    - summary: Add dynamic client instantiation snippets
      type: feat
  createdAt: '2024-06-18'
  irVersion: 46

- version: 0.24.0-rc0
  changelogEntry:
    - summary: Dynamic client instantiation snippets are now generated. Note this only affects enterprise users that are using Fern's Snippets API.
      type: feat
  createdAt: '2024-06-18'
  irVersion: 46

- version: 0.23.3
  changelogEntry:
    - summary: The NPM publish job is _not_ generated if the token environment variable is not specified.
      type: fix
    - summary: |
        The snippets now use the `client` variable name like so:

        ```ts
        import { AcmeClient } from "acme";

        const client = new AcmeClient({ apiKey: "YOUR_API_KEY" });
        await client.users.create({
          firstName: "john",
          lastName: "doe"
        });
        ```
      type: feat
  createdAt: '2024-06-17'
  irVersion: 46

- version: 0.23.2
  changelogEntry:
    - summary: Client constructor snippets now include an `environment` property whenever it's required.
      type: fix
    - summary: The import paths included in the `README.md` exclusively use double quotes.
      type: fix
    - summary: When an NPM package name is not specified, the generated `README.md` will default to using the namespace export.
      type: fix
  createdAt: '2024-06-14'
  irVersion: 46

- version: 0.23.1
  changelogEntry:
    - summary: Undiscriminated unions used as map keys examples no longer return an error.
      type: fix
  createdAt: '2024-06-13'
  irVersion: 46

- version: 0.23.0
  changelogEntry:
    - summary: The latest version of the `generator-cli` (used to generate `README.md` files) is always installed.
      type: fix
  createdAt: '2024-06-12'
  irVersion: 46

- version: 0.23.0-rc1
  changelogEntry:
    - summary: |
        Introduce a custom configuration for arbitrary package json field. Now you can specify
        arbitrary key, value pairs that you want to be merged in the generated `package.json`.

        ```yml
        config:
          packageJson:
            dependencies:
              my-dep: "2.0.0"
            bin: "./index.js"
        ```
      type: fix
  createdAt: '2024-06-11'
  irVersion: 46

- version: 0.23.0-rc0
  changelogEntry:
    - summary: |
        Union snippet templates are fixed in 2 ways:
        1. The templates do not have a leading single quote (a typo from before)
        2. The templates now inline union properties (in certain cases)
      type: fix
  createdAt: '2024-06-07'
  irVersion: 46

- version: 0.22.0
  changelogEntry:
    - summary: Add support for higher quality `README.md` generation.
      type: feat
  createdAt: '2024-06-07'
  irVersion: 46

- version: 0.21.1
  changelogEntry:
    - summary: Detect `workerd` (Cloudflare) environments in `Runtime.ts`. The `Stream` class which is used for Server-Sent Events now prefers `TextDecoder` if it is present in the environment, to work in Cloudflare environments.
      type: feat
  createdAt: '2024-06-05'
  irVersion: 46

- version: 0.21.0
  changelogEntry:
    - summary: The generator now supports `bigint` types.
      type: feat
    - summary: Bump to IRv46.
      type: internal
  createdAt: '2024-06-05'
  irVersion: 46

- version: 0.20.9
  changelogEntry:
    - summary: TypeScript generator outputs code snippets that have `example-identifier` embedded.
      type: fix
  createdAt: '2024-06-02'
  irVersion: 43

- version: 0.20.8
  changelogEntry:
    - summary: TypeScript projects were skipping added peer dependencies in certain cases, now those are fixed.
      type: feat
  createdAt: '2024-06-02'
  irVersion: 43

- version: 0.20.7
  changelogEntry:
    - summary: Simplify the error handling introduced in `0.20.6` so that it more easily handles endpoints that include structured errors.
      type: fix
  createdAt: '2024-05-31'
  irVersion: 43

- version: 0.20.6
  changelogEntry:
    - summary: |
        This updates the behavior of the failure condition introduced in `0.20.2`; the SDK
        now throws an error whenever we fail to refresh an access token even if `neverThrowErrors`
        is set. We treat this failure as a systematic exception, so it's OK to throw in this case.
      type: fix
  createdAt: '2024-05-31'
  irVersion: 43

- version: 0.20.5
  changelogEntry:
    - summary: |
        Support setting `extraPeerDependencies` and `extraPeerDependenciesMeta` as
        configuration arguments. For example:

        ```yaml
        extraPeerDependencies:
          "openai": "^4.47.1"
        extraPeerDependenciesMeta:
          "openai":
            optional: true
        ```
      type: feat
  createdAt: '2024-05-30'
  irVersion: 43

- version: 0.20.4
  changelogEntry:
    - summary: Functionality to generate integration tests against a mock server has been disabled.
      type: fix
  createdAt: '2024-05-29'
  irVersion: 43

- version: 0.20.2
  changelogEntry:
    - summary: |
        The OAuth token provider supports SDKs that enable the `neverThrowErrors` setting.
        If the OAuth token provider fails to retrieve and/or refresh an access token, an error
        will _not_ be thrown. Instead, the original access token will be used and the user will be
        able to act upon an error available on the response. For example,

        ```ts
        const response = await client.user.get(...)
        if (!response.ok) {
          // Handle the response.error ...
        }
        ```
      type: fix
  createdAt: '2024-05-29'
  irVersion: 43

- version: 0.20.1
  changelogEntry:
    - summary: Remove instances of `node:stream` so that the generated SDK is Webpack + Next.js compatible.
      type: fix
  createdAt: '2024-05-29'
  irVersion: 43

- version: 0.20.1-rc0
  changelogEntry:
    - summary: URL encoded bodies are now appropriately encoded within the fetcher.
      type: fix
  createdAt: '2024-05-29'
  irVersion: 43

- version: 0.20.1
  changelogEntry:
    - summary: Remove node:stream imports for Webpack and Next.js compatibility
      type: fix
    - summary: Fix URL encoded body encoding in fetcher
      type: fix
  createdAt: '2024-05-29'
  irVersion: 43

- version: 0.20.0-rc1
  changelogEntry:
    - summary: |
       Pass `abortSignal` to `Stream` for server-sent-events and JSON streams so that the user can opt out and break from a stream.
      type: fix
  createdAt: '2024-05-24'
  irVersion: 43

- version: 0.20.0-rc1
  changelogEntry:
    - summary: |
       Pass `abortSignal` to `Stream` for server-sent-events and JSON streams so that the user can opt out and break from a stream.
      type: fix
  createdAt: '2024-05-24'
  irVersion: 43

- version: 0.20.0-rc0
  changelogEntry:
    - summary: |
        Add `abortSignal` to `RequestOptions`. SDK consumers can now specify an
        an arbitrary abort signal that can interrupt the API call.

        ```ts
        const controller = new AbortController();
        client.endpoint.call(..., {
          abortSignal: controller.signal,
        })
        ```
      type: feat
  createdAt: '2024-05-24'
  irVersion: 43

- version: 0.19.0
  changelogEntry:
    - summary: |
        Add `inlineFileProperties` configuration to support generating file upload properties
        as in-lined request properties (instead of positional parameters). Simply configure the following:

        ```yaml
        - name: fernapi/fern-typscript-node-sdk
          version: 0.19.0
          ...
          config:
            inlineFileProperties: true
        ```

        **Before**:

        ```ts
        /**
          * @param {File | fs.ReadStream} file
          * @param {File[] | fs.ReadStream[]} fileList
          * @param {File | fs.ReadStream | undefined} maybeFile
          * @param {File[] | fs.ReadStream[] | undefined} maybeFileList
          * @param {Acme.MyRequest} request
          * @param {Service.RequestOptions} requestOptions - Request-specific configuration.
          *
          * @example
          *     await client.service.post(fs.createReadStream("/path/to/your/file"), [fs.createReadStream("/path/to/your/file")], fs.createReadStream("/path/to/your/file"), [fs.createReadStream("/path/to/your/file")], {})
          */
        public async post(
            file: File | fs.ReadStream,
            fileList: File[] | fs.ReadStream[],
            maybeFile: File | fs.ReadStream | undefined,
            maybeFileList: File[] | fs.ReadStream[] | undefined,
            request: Acme.MyRequest,
            requestOptions?: Acme.RequestOptions
        ): Promise<void> {
          ...
        }
        ```

        **After**:

        ```ts
        /**
          * @param {Acme.MyRequest} request
          * @param {Service.RequestOptions} requestOptions - Request-specific configuration.
          *
          * @example
          *     await client.service.post({
          *        file: fs.createReadStream("/path/to/your/file"),
          *        fileList: [fs.createReadStream("/path/to/your/file")]
          *     })
          */
        public async post(
            request: Acme.MyRequest,
            requestOptions?: Service.RequestOptions
        ): Promise<void> {
          ...
        }
        ```
      type: feat
  createdAt: '2024-05-20'
  irVersion: 43

- version: 0.18.3
  changelogEntry:
    - summary: The generator now uses the latest FDR SDK.
      type: internal
  createdAt: '2024-05-17'
  irVersion: 43

- version: 0.18.2
  changelogEntry:
    - summary: |
        If OAuth is configured, the generated `getAuthorizationHeader` helper now treats the
        bearer token as optional. This prevents us from sending the `Authorization` header
        when retrieving the access token.
      type: fix
  createdAt: '2024-05-15'
  irVersion: 43

- version: 0.18.1
  changelogEntry:
    - summary: |
        If OAuth environment variables are specified, the `clientId` and `clientSecret` parameters
        are optional.

        ```ts
        export declare namespace Client {
          interface Options {
              ...
              clientId?: core.Supplier<string>;
              clientSecret?: core.Supplier<string>;
          }
          ...
        }
        ```
      type: fix
  createdAt: '2024-05-14'
  irVersion: 43

- version: 0.18.0
  changelogEntry:
    - summary: | 
        Add support for the OAuth client credentials flow. The new `OAuthTokenProvider` automatically
        resolves the access token and refreshes it as needed. The resolved access token is then used as the
        bearer token in all client requests.
      type: feat
  createdAt: '2024-05-13'
  irVersion: 43

- version: 0.17.1
  changelogEntry:
    - summary: Multipart form data requests are now compatible across browser and Node.js runtimes.
      type: fix
  createdAt: '2024-05-06'
  irVersion: 43

- version: 0.17.0
  changelogEntry:
    - summary: Bump to v43 of IR which means that you will need `0.26.1` of the Fern CLI version. To bump your CLI version, please run `fern upgrade`.
      type: internal
  createdAt: '2024-05-06'
  irVersion: 43

- version: 0.16.0-rc8
  changelogEntry:
    - summary: |
        The SDK generator now supports upload endpoints that specify an array of files like so:

        ```ts
        /**
          * @param {File[] | fs.ReadStream[]} files
          * @param {Acme.UploadFileRequest} request
          * @param {Service.RequestOptions} requestOptions - Request-specific configuration.
          */
        public async post(
            files: File[] | fs.ReadStream[],
            request: Acme.UploadFileRequest,
            requestOptions?: Service.RequestOptions
        ): Promise<void> {
            const _request = new FormData();
            for (const _file of files) {
              _request.append("files", _file);
            }
            ...
        }
        ```
      type: feat
  createdAt: '2024-05-06'
  irVersion: 38

- version: 0.16.0-rc7
  changelogEntry:
    - summary: |
        The SDK generator now supports `@param` JSDoc comments for endpoint parameters.
        The generator now arranges JSDoc in a few separate groups, one for each of `@param`, `@throws`,
        and `@examples` like so:

        ```ts
          /**
          * This endpoint checks the health of a resource.
          *
          * @param {string} id - A unique identifier.
          * @param {Service.RequestOptions} requestOptions - Request-specific configuration.
          *
          * @throws {@link Acme.UnauthorizedRequest}
          * @throws {@link Acme.BadRequest}
          *
          * @example
          *     await testSdk.health.service.check("id-2sdx82h")
          */
          public async check(id: string, requestOptions?: Service.RequestOptions): Promise<void> {
            ...
          }
        ```
      type: feat
    - summary: |
        The generator will only include user-provided examples if they exist, and otherwise
        only include a single generated example, like so:

        ```ts
          /**
          * This endpoint checks the health of a resource.
          *
          * @example
          *     await testSdk.health.service.check("id-2sdx82h")
          */
          public async check(id: string, requestOptions?: Service.RequestOptions): Promise<void> {
            ...
          }
        ```
      type: feat
    - summary: |
        The SDK generator now escapes path parameters that would previously create invalid
        URLs (e.g. "\\example"). Method implementations will now have references to
        `encodeURIComponent` like the following:

        ```ts
        const _response = await core.fetcher({
          url: urlJoin(
            (await core.Supplier.get(this._options.environment)) ?? environments.AcmeEnvironment.Prod,
            `/users/${encodeURIComponent(userId)}`
          ),
          ...
        });
        ```
      type: fix
  createdAt: '2024-04-30'
  irVersion: 38

- version: 0.16.0-rc6
  changelogEntry:
    - summary: snippet templates now move file upload parameters to unnamed args
      type: fix
  createdAt: '2024-04-30'
  irVersion: 38

- version: 0.16.0-rc5
  changelogEntry:
    - summary: remove duplicate quotation marks in snippet templates
      type: fix
  createdAt: '2024-04-30'
  irVersion: 38

- version: 0.16.0-rc4
  changelogEntry:
    - summary: fixes to styling of the SDK code snippet templates.
      type: fix
  createdAt: '2024-04-25'
  irVersion: 38

- version: 0.16.0-rc0
  changelogEntry:
    - summary: The generator now registers snippet templates which can be used for dynamic SDK code snippet generation.
      type: feat
  createdAt: '2024-04-24'
  irVersion: 38

- version: 0.15.1-rc1
  changelogEntry:
    - summary: |
        Earlier for inlined request exports, we were doing the following:

        ```ts
        export { MyRequest } from "./MyRequest";
        ```

        In an effort to make the generated code JSR compatible, the TS generator
        will now append the `type` explicitly for request exports.

        ```ts
        export { type MyRequest } from "./MyRequest";
        ```
      type: feat
  createdAt: '2024-04-24'
  irVersion: 38

- version: 0.15.1-rc0
  changelogEntry:
    - summary: plain text responses are now supported in the TypeScript generator.
      type: feat
  createdAt: '2024-04-22'
  irVersion: 38

- version: 0.15.0-rc1
  changelogEntry:
    - summary: |
        Minor fixes to SSE processing. In particular, stream terminal characters are now
        respected like `[DONE]` and JSON parsed data is sent to the deserialize function.
      type: fix
  createdAt: '2024-04-22'
  irVersion: 38

- version: 0.15.0-rc0
  changelogEntry:
    - summary: |
        Bump to v38 of IR and support server-sent events where the events are sent
        with a `data: ` prefix and terminated with a new line.
      type: feat
  createdAt: '2024-04-19'
  irVersion: 38

- version: 0.14.1-rc5
  changelogEntry:
    - summary: Code snippets are generated for file upload endpoints using `fs.readStream`. Previously, generation for these endpoints was being skipped.
      type: fix
    - summary: If integration tests are not enabled, simple jest tests with a `yarn test` script will be created.
      type: fix
    - summary: |
        In an effort to make the generated code JSR compatible, the generator now
        directly imports from files instead of using directory imports.
      type: feat   
    - summary: |
        In an effort to make the generated code JSR compatible, we make sure all methods
        are strongly typed with return signatures (in this case `_getAuthorizationHeader()`).
      type: feat    
    - summary: Generate code snippet for FileDownload endpoint
      type: fix   
    - summary: |
        Import for `node-fetch` in `Fetcher.ts` uses a dynamic import instead of `require` which
        so that the SDK works in ESM environments (that are using local file output). When the
        `outputEsm` config flag is turned on, the dynamic import will be turned into an ESM specific import.
      type: fix   
    - summary: |
        The test job in `ci.yml` works even if you have not configured Fern to
        generate integration tests.

        Without integration tests the test job will run `yarn && yarn test`. With the
        integration tests, the test job will delegate to the fern cli `fern yarn test`.
      type: fix    
    - summary: |
        Add `allowExtraFields` option to permit extra fields in the serialized request.

        ```yaml
        - name: fernapi/fern-typscript-node-sdk
          version: 0.14.0-rc0
          ...
          config:
            allowExtraFields: true
        ```
      type: feat
  createdAt: '2024-04-17'
  irVersion: 37

- version: 0.13.0
  changelogEntry:
    - summary: Support V37 of the IR.
      type: internal
  createdAt: '2024-04-09'
  irVersion: 37

- version: 0.13.0-rc0
  changelogEntry:
    - summary: |
        Add `retainOriginalCasing` option to preserve the naming convention expressed in the API.
        For example, the following Fern definition will generate a type like so:

        ```yaml
        types:
          GetUsersRequest
            properties:
              group_id: string
        ```

        **Before**

        ```typescript
        export interface GetUsersRequest {
          groupId: string;
        }

        export interface GetUsersRequest = core.serialization.object({
        groupId: core.serialization.string("group_id")
        })

        export namespace GetUsersRequest {
          interface Raw {
            group_id: string
          }
        }
        ```

        **After**

        ```typescript
        export interface GetUsersRequest {
          group_id: string;
        }

        export interface GetUsersRequest = core.serialization.object({
        group_id: core.serialization.string()
        })

        export namespace GetUsersRequest {
          interface Raw {
            group_id: string
          }
        }
        ```
      type: feat
  createdAt: '2024-04-02'
  irVersion: 33

- version: 0.12.9
  changelogEntry:
    - summary: The generator stopped working for remote code generation starting in `0.12.7`. This is now fixed.
      type: fix
  createdAt: '2024-03-22'
  irVersion: 33

- version: 0.12.8
  changelogEntry:
    - summary: Enhance serde performance by reducing reliance on async behavior and lazy async dynamic imports.
      type: feat
    - summary: Shared generator notification and config parsing logic.
      type: internal
  createdAt: '2024-03-22'
  irVersion: 33

- version: 0.12.8-rc0
  changelogEntry:
    - summary: Enhance serde performance by reducing reliance on async behavior and lazy async dynamic imports.
      type: feat
  createdAt: '2024-03-18'
  irVersion: 33

- version: 0.12.7
  changelogEntry:
    - summary: |
        the SDK will now leverage environment variable defaults, where specified, for authentication variables, such as bearer tokens, api keys, custom headers, etc.

        Previously, the SDK would only leverage these defaults for bearer token auth IF auth was mandatory throughout the SDK.
      type: feat
  createdAt: '2024-03-14'
  irVersion: 33

- version: 0.12.6
  changelogEntry:
    - summary: |
        In Node.js environments the SDK will default to using `node-fetch`. The
        SDK depends on v2 of node-fetch to stay CJS compatible.

        Previously the SDK was doing `require("node-fetch")` but it should be
        `require("node-fetch").default` based on
        https://github.com/node-fetch/node-fetch/issues/450#issuecomment-387045223.
      type: fix
  createdAt: '2024-02-27'
  irVersion: 33

- version: 0.12.5
  changelogEntry:
    - summary: |
        Introduce a custom configuration called `tolerateRepublish` which supports running
        npm publish with the flag `--tolerateRepublish`. This flag allows you to publish
        on top of an existing npm package.

        To turn on this flag, update your generators.yml:

        ```yaml
        groups:
          generators:
            - name: fernapi/fern-typscript-node-sdk
              version: 0.12.5
              ...
              config:
                tolerateRepublish: true
        ```
      type: feat
  createdAt: '2024-02-27'
  irVersion: 33

- version: 0.12.4
  changelogEntry:
    - summary: |
        Previously reference.md was just leveraging the function name for the reference, now it leverages the full package-scoped path, mirroring how the function would be used in reality.

        ```ts
        seedExamples.getException(...)

        // is now

        seedExamples.file.notification.service.getException(...)
        ```
      type: fix
    - summary: Previously SDK code snippets would not support generation with undiscriminated unions. Now, it does.
      type: fix
  createdAt: '2024-02-27'
  irVersion: 33

- version: 0.12.2
  changelogEntry:
    - summary: |
        Previously SDK code snippets would not take into account default parameter values
        and would always include a `{}`. This was odd and didn't represent how a developer
        would use the SDK. Now, the snippets check for default parameter values and omit
        if there are no fields specified.

        ```ts
        // Before
        client.users.list({});

        // After
        client.users.list();
        ```
      type: fix
  createdAt: '2024-02-27'
  irVersion: 33

- version: 0.12.1
  changelogEntry:
    - summary: |
        Optional objects in deep query parameters were previously being incorrectly
        serialized. Before this change, optional objects were just being JSON.stringified
        which would send the incorrect contents over the wire.

        ```ts
        // Before
        if (foo != null) {
          _queryParams["foo"] = JSON.stringify(foo);
        }

        // After
        if (foo != null) {
          _queryParams["foo"] = foo;
        }

        // After (with serde layer)
        if (foo != null) {
          _queryParams["foo"] = serializers.Foo.jsonOrThrow(foo, {
            skipValidation: false,
            breadcrumbs: ["request", "foo"]
          });
        }
        ```
      type: fix
  createdAt: '2024-02-27'
  irVersion: 33

- version: 0.12.0
  changelogEntry:
    - summary: |
        support deep object query parameter serialization. If, query parameters are
        objects then Fern will support serializing them.

        ```yaml
        MyFoo:
          properties:
            bar: optional<string>

        query-parameters:
          foo: MyFoo
        ```

        will now be serialized as `?foo[bar]="...` and appear in the SDK as a regular object

        ```ts
        client.doThing({
          foo: {
            bar: "..."
          }
        });
        ```
      type: feat
  createdAt: '2024-02-26'
  irVersion: 33

- version: 0.11.5
  changelogEntry:
    - summary: |
        Previously `core.Stream` would not work in the Browser. Now the generated Fern SDK
        includes a polyfill for `ReadableStream` and uses `TextDecoder` instead of `Buffer`.
      type: fix
    - summary: |
        add in a reference markdown file, this shows a quick outline of the available endpoints,
        it's documentation, code snippet, and parameters.

        This feature is currently behind a feature flag called `includeApiReference` and can be used

        ```yaml
        config:
          includeApiReference: true
        ```
      type: feat
  createdAt: '2024-02-15'
  irVersion: 31

- version: 0.11.4
  changelogEntry:
    - summary: |
        The `Fetcher` now supports sending binary as a request body. This is important
        for APIs that intake `application/octet-stream` content types or for folks that have
        .fernignored their and added custom utilities that leverage the fetcher.
      type: fix
  createdAt: '2024-02-15'
  irVersion: 31

- version: 0.11.3
  changelogEntry:
    - summary: |
        ensure SDK generator always uses `node-fetch` in Node.js environments. There is an experimental
        fetch packaged with newer versions of Node.js, however it causes unexpected behavior with
        file uploads.
      type: fix
  createdAt: '2024-02-13'
  irVersion: 31

- version: 0.11.2
  changelogEntry:
    - summary: |
        ensure SDK generator does not drop additional parameters from requests that perform file upload. Previously, if an endpoint had `file` inputs without additional `body` parameters, query parameters were erroneously ignored.
      type: fix
  createdAt: '2024-02-13'
  irVersion: 31

- version: 0.11.1
  changelogEntry:
    - summary: The SDK generator no longer generates a `tsconfig.json` with `noUnusedParameters` enabled. This check was too strict.
      type: fix
  createdAt: '2024-02-13'
  irVersion: 31

- version: 0.11.0
  changelogEntry:
    - summary: |
        The SDK generator now forwards information about the runtime that it is being
        used in. The header `X-Fern-Runtime` will report the runtime (e.g. `browser`, `node`, `deno`)
        and the header `X-Fern-Runtime-Version` will report the version.
      type: feat
  createdAt: '2024-02-13'
  irVersion: 31

- version: 0.10.0
  changelogEntry:
    - summary: |
        The SDK generator now supports whitelabelling. When this is turned on,
        there will be no mention of Fern in the generated code.

        **Note**: You must be on the enterprise tier to enable this mode.
      type: feat
  createdAt: '2024-02-11'
  irVersion: 31

- version: 0.9.7
  changelogEntry:
    - summary: Initialize this changelog
      type: chore
  createdAt: '2024-02-11'
  irVersion: 31<|MERGE_RESOLUTION|>--- conflicted
+++ resolved
@@ -1,13 +1,11 @@
 # yaml-language-server: $schema=../../../fern-versions-yml.schema.json
-<<<<<<< HEAD
-- version: 1.10.2
+- version: 1.10.5
   changelogEntry:
     - summary: |
         Add default values to request parameters.
         For example, if you have a query parameter `foo` with a default value of `bar`, the generated request parameter will have a default value of `bar`.
       type: feat
   createdAt: '2025-06-30'
-=======
 - version: 1.10.4
   changelogEntry:
     - summary: |
@@ -28,7 +26,6 @@
         Remove `js-base64` dependency in favor of using native implementations.
       type: fix
   createdAt: '2025-07-01'
->>>>>>> b51929a4
   irVersion: 58
 - version: 1.10.1
   changelogEntry:
