# yaml-language-server: $schema=../../../fern-versions-yml.schema.json
<<<<<<< HEAD
- version: 3.34.0
  changelogEntry:
    - summary: |
        Implement auth provider architecture for all auth schemes, replacing inline auth logic.
        This reduces code duplication and improves maintainability.
        Each auth scheme now uses a dedicated `AuthProvider` class that implements the `AuthProvider` interface.
        The `AnyAuthProvider` class is used when multiple auth schemes are defined.
      type: feat
  createdAt: "2025-11-23"
=======
- version: 3.33.1
  changelogEntry:
    - summary: |
        Remove using generator-cli to push to GitHub for self-hosted SDKs; this is now handled in the local workspace runner.
      type: fix
  createdAt: "2025-11-21"
>>>>>>> 29ff83d7
  irVersion: 61

- version: 3.33.0
  changelogEntry:
    - summary: |
        Implement auth provider architecture for basic auth, matching the pattern established by inferred auth. Basic auth now uses a dedicated `BasicAuthProvider` class that implements the `AuthProvider` interface, replacing inline auth logic.
      type: feat
  createdAt: "2025-11-20"
  irVersion: 61

- version: 3.32.1
  changelogEntry:
    - summary: Add contents:read permission to generated publish workflow for OIDC authentication to fix actions/checkout@v4 requirements.
      type: fix
  createdAt: "2025-11-20"
  irVersion: 61

- version: 3.32.0
  changelogEntry:
    - summary: Add support for OAuth and inferred auth in generated wire tests.
      type: feat
    - summary: |
        Respect the `auth: false` at the endpoint level when generating the endpoint function.
      type: feat
  createdAt: "2025-11-19"
  irVersion: 61

- version: 3.31.5
  changelogEntry:
    - summary: Include subpackage exports in generated README.md if `generateSubpackageExports` is enabled.
      type: chore
  createdAt: "2025-11-19"
  irVersion: 61

- version: 3.31.4
  changelogEntry:
    - summary: Default to mock an endpoint once when using `msw` for wire tests.
      type: fix
  createdAt: "2025-11-18"
  irVersion: 61

- version: 3.31.3
  changelogEntry:
    - summary: Generate wire tests with `maxRetries` set to 0.
      type: fix
  createdAt: "2025-11-18"
  irVersion: 61

- version: 3.31.2
  changelogEntry:
    - summary: Bump generator CLI version to publish new Docker image.
      type: chore
  createdAt: "2025-11-18"
  irVersion: 61

- version: 3.31.1
  changelogEntry:
    - summary: |
        Fix generator to not generate CONTRIBUTING.md file if config.whitelabel is true.
      type: fix
  createdAt: "2025-11-17"
  irVersion: 61

- version: 3.31.0
  changelogEntry:
    - summary: |
        Add `generateSubpackageExports` configuration option to enable direct imports of subpackage clients. 
        This allows JavaScript bundlers to tree-shake and include only the imported subpackage code, resulting in much smaller bundle sizes.

        Example:
        ```ts
        import { BarClient } from '@acme/sdk/foo/bar';

        const client = new BarClient({...});
        ```

        To enable this feature, add the following configuration to your _generators.yml_ file:
        ```yaml
        # In generators.yml
        groups:
          generators:
            - name: fernapi/fern-typescript-sdk
              config:
                generateSubpackageExports: true
        ```
      type: feat
  createdAt: "2025-11-17"
  irVersion: 61

- version: 3.30.0
  changelogEntry:
    - summary: |
        Add `offsetSemantics` flag, which changes how the `step` attribute in `x-fern-pagination` is interpreted.
        When `offsetSemantics` is `item-index` (the default), offset is understood as an item index that increases by the number of entities fetched.
        When `offsetSemantics` is `page-index`, offset is understood as a page index that increases by 1 each time.
      type: feat
  createdAt: "2025-11-14"
  irVersion: 61

- version: 3.29.2
  changelogEntry:
    - summary: Improve SDK generation performance.
      type: fix
  createdAt: "2025-11-13"
  irVersion: 61

- version: 3.29.1
  changelogEntry:
    - summary: |
        When generating `hasNextPage`, use `Math.Floor` to ensure an integer comparison against the number of entities.
      type: fix
  createdAt: "2025-11-13"
  irVersion: 61
- version: 3.29.0
  changelogEntry:
    - summary: |
        Add `parameterNaming` configuration option to control how parameter names are generated in the SDK.
        The available options are:
        - `originalName`: Use the original name from the OpenAPI spec.
        - `wireValue`: Use the wire value from the OpenAPI spec, falling back to the original name if not present.
        - `camelCase`: Convert the name to camelCase.
        - `snakeCase`: Convert the name to snake_case.
        - `default`: Use the default naming strategy.
      type: feat
  createdAt: "2025-11-11"
  irVersion: 61

- version: 3.28.11
  changelogEntry:
    - summary: |
        Do not generate a _snippet-templates.json_ file in the generated TypeScript SDK.
      type: fix
  createdAt: "2025-11-11"
  irVersion: 61

- version: 3.28.12
  changelogEntry:
    - summary: |
        Include more files and folders in .npmignore:
        * .mock
        * .fern
        * dist
        * scripts
        * jest.config.*
        * vitest.config.*
      type: fix
    - summary: |
        Only generate _.npmignore_ when `useLegacyExports: true`.
        When `useLegacyExports: false`, we generate a _package.json_ with `"files"` field which makes _.npmignore_ redundant.
      type: fix
  createdAt: "2025-11-11"
  irVersion: 61

- version: 3.28.11
  changelogEntry:
    - summary: |
        Do not generate a _snippet-templates.json_ file in the generated TypeScript SDK.
      type: fix
  createdAt: "2025-11-11"
  irVersion: 61

- version: 3.28.10
  changelogEntry:
    - summary: |
        Set `Accept` header for JSON (`application/json`), text (`text/plain`), and other (`*/*`) response types.
        This ensures that the `Accept` header is set consistently across runtimes.
        Unlike all other runtimes, Cloudflare Workers and Vercel Edge Runtime do not set a default `Accept` header in their `fetch` implementations.
      type: fix
  createdAt: "2025-11-10"
  irVersion: 61

- version: 3.28.9
  changelogEntry:
    - summary: Fix `Error._visit` to pass the correct type (`core.Fetcher.Error`) to the `_other` callback.
      type: fix
  createdAt: "2025-11-10"
  irVersion: 61

- version: 3.28.8
  changelogEntry:
    - summary: Clean up imports for requestWithRetries.test.ts.
      type: fix
  createdAt: "2025-11-10"
  irVersion: 61

- version: 3.28.7
  changelogEntry:
    - summary: |
        Fix circular type alias errors (TS2456) in undiscriminated unions containing self-recursive Record types where the value is a union of itself with null and/or undefined.
      type: fix
  createdAt: "2025-11-08"
  irVersion: 61

- version: 3.28.6
  changelogEntry:
    - summary: |
        Fix circular type alias errors (TS2456) in undiscriminated unions containing self-recursive Record types.
      type: fix
  createdAt: "2025-11-07"
  irVersion: 61

- version: 3.28.5
  changelogEntry:
    - summary: Fix issue where logs were logged even when the respective log level was disabled.
      type: fix
    - summary: Add tests for logging and the fetcher's redaction functionality.
      type: chore
    - summary: Improve unit test performance and refactor code to reduce duplication.
      type: chore
  createdAt: "2025-11-06"
  irVersion: 61

- version: 3.28.4
  changelogEntry:
    - summary: Fix a compilation error when a websocket channel has no send or receive messages.
      type: fix
  createdAt: "2025-11-06"
  irVersion: 61

- version: 3.28.3
  changelogEntry:
    - summary: |
        Fix local GitHub generation to match remote generation.
      type: fix
  createdAt: "2025-11-06"
  irVersion: 61

- version: 3.28.2
  changelogEntry:
    - summary: |
        Fix inconsistent path parameter casing in the WebSocket connect options.
        The casing now follows the same rules as other HTTP path parameters:
        - `retainOriginalCasing: true`: use the original casing from the OpenAPI spec, regardless of the `noSerdeLayer` setting.
        - `noSerdeLayer: true`: use the original casing from the OpenAPI spec.
        - `noSerdeLayer: false`: use camelCase for path parameters.
      type: fix
  createdAt: "2025-11-06"
  irVersion: 61

- version: 3.28.1
  changelogEntry:
    - summary: |
        Always use vitest.config.mts for consistency across all generated SDKs. This ensures Vitest v3 can load the config as ESM in both CommonJS and ESM packages.
      type: fix
  createdAt: "2025-11-05"
  irVersion: 61

- version: 3.28.0
  changelogEntry:
    - summary: |
        Added Generation Metadata file to output.
      type: feat
  createdAt: "2025-11-04"
  irVersion: 61

- version: 3.27.0
  changelogEntry:
    - summary: Add support for variables in wire tests.
      type: feat
  createdAt: "2025-11-05"
  irVersion: 61

- version: 3.26.0
  changelogEntry:
    - summary: |
        Include `"dependencies": {}` in package.json when generating a TypeScript SDK without dependencies.
      type: feat
  createdAt: "2025-11-05"
  irVersion: 61

- version: 3.25.0
  changelogEntry:
    - summary: |
        Add support for logging to the generated SDK.
        Users can configure the logger by passing in a `logging` object to the client options.

        ```ts
        import { FooClient, logging } from "foo";

        const client = new FooClient({
            logging: {
               level: logging.LogLevel.Info, // LogLevel.Info is the default
               logger: new logging.ConsoleLogger(), // ConsoleLogger is the default
               silent: false, // true is the default, set to false to enable logging
            }
        });
        ```

        The `logging` object can have the following properties:
        - `level`: The log level to use. Defaults to `logging.LogLevel.Info`.
        - `logger`: The logger to use. Defaults to `logging.ConsoleLogger`.
        - `silent`: Whether to silence the logger. Defaults to `true`.

        The `level` property can be one of the following values:
        - `logging.LogLevel.Debug`
        - `logging.LogLevel.Info`
        - `logging.LogLevel.Warn`
        - `logging.LogLevel.Error`

        To provide a custom logger, users can pass in a custom logger implementation that implements the `logging.ILogger` interface.

      type: feat
  createdAt: "2025-11-04"
  irVersion: 61

- version: 3.24.0
  changelogEntry:
    - summary: |
        Add support for forward-compatible enums.
        To enable forward-compatible enums, add the following configuration to your _generators.yml_ file:
        ```yaml
        # In generators.yml
        groups:
          generators:
            - name: fernapi/fern-typescript-sdk
              config:
                enableForwardCompatibleEnums: true
        ```
      type: feat
  createdAt: "2025-11-03"
  irVersion: 61

- version: 3.23.0
  changelogEntry:
    - summary: |
        Add support for bytes download responses.
      type: feat
  createdAt: "2025-11-03"
  irVersion: 61

- version: 3.22.0
  changelogEntry:
    - summary: |
        Add support for oxfmt as the formatter.
        This is a beta feature and not officially supported yet.
      type: feat
  createdAt: "2025-11-03"
  irVersion: 61

- version: 3.21.0
  changelogEntry:
    - summary: |
        Add support for oxlint as the linter.
        This is a beta feature and not officially supported yet.
      type: feat
  createdAt: "2025-11-03"
  irVersion: 61

- version: 3.20.0
  changelogEntry:
    - summary: |
        Implement base and extend properties in discriminated union examples.
      type: feat
  createdAt: "2025-11-03"
  irVersion: 61

- version: 3.19.1
  changelogEntry:
    - summary: |
        `mergeHeaders()` and `mergeOnlyDefinedHeaders()` are now case-insensitive.
      type: fix
  createdAt: "2025-11-03"
  irVersion: 60

- version: 3.19.0
  changelogEntry:
    - summary: |
        Add support for application/x-www-form-urlencoded request bodies.
      type: feat
  createdAt: "2025-11-03"
  irVersion: 60

- version: 3.18.0
  changelogEntry:
    - summary: |
        Users can now pass in a custom `fetch` function to the client options.
      type: feat
  createdAt: "2025-11-03"
  irVersion: 60

- version: 3.17.1
  changelogEntry:
    - summary: |
        `hasNextPage()` now factors in `offset.step` if provided for offset-based pagination
        such that `hasNextPage` now returns `false` if the returned page was not as large as requested.
      type: fix
  createdAt: "2025-10-31"
  irVersion: 60

- version: 3.17.0
  changelogEntry:
    - summary: |
        Add `Page` to the top-level `exports.ts` files, which allows for `import { Page } from '...';` to work.
        Remove `Pageable`, and use only `core.Page` for pagination everywhere.
      type: feat
  createdAt: "2025-10-29"
  irVersion: 60

- version: 3.16.0
  changelogEntry:
    - summary: |
        Generate a CONTRIBUTING.md file.
      type: feat
  createdAt: "2025-10-29"
  irVersion: 60

- version: 3.15.0
  changelogEntry:
    - summary: |
        Export types for `ReconnectingWebSocket`, `ReconnectingWebSocket.Event`, `ReconnectingWebSocket.CloseEvent`, and `ReconnectingWebSocket.ErrorEvent`.
      type: feat
  createdAt: "2025-10-29"
  irVersion: 60

- version: 3.14.0
  changelogEntry:
    - summary: |
        Expose the underlying response on the `Page` type.
      type: feat
  createdAt: "2025-10-29"
  irVersion: 60

- version: 3.13.0
  changelogEntry:
    - summary: |
        Improve pnpm and yarn caching in generator Docker images.
      type: feat
  createdAt: "2025-10-28"
  irVersion: 60

- version: 3.12.3
  changelogEntry:
    - summary: Fix `.github/workflows/ci.yml` file when using OIDC for npm publishing.
      type: fix
  createdAt: "2025-10-28"
  irVersion: 60

- version: 3.12.2
  changelogEntry:
    - summary: |
        Add streaming tests; fix custom message terminators in streams; fix multi-byte character handling across chunk breaks in streams.
      type: fix
  createdAt: "2025-10-28"
  irVersion: 60

- version: 3.12.1
  changelogEntry:
    - summary: Update Biome to 2.3.1
      type: chore
  createdAt: "2025-10-28"
  irVersion: 60

- version: 3.12.0
  changelogEntry:
    - summary: |
        Add support for [publishing to npmjs.org using OIDC from GitHub Actions](https://docs.npmjs.com/trusted-publishers).

        To use OIDC for publishing to npmjs.org, you need to follow two steps:
        1. Follow the instructions in ["Step 1: Add a trusted publisher on npmjs.com"](https://docs.npmjs.com/trusted-publishers#step-1-add-a-trusted-publisher-on-npmjscom).
        2. Set the `output.token` field to `OIDC` in _generators.yml_ to enable this feature:

            ```yml
            # In generators.yml
            groups:
              ts-sdk:
                generators:
                  - name: fernapi/fern-typescript-sdk
                    output:
                      location: npm
                      package-name: your-package-name
                      token: OIDC # previously this would be set to something like ${NPM_TOKEN}
                    ...
            ```

            This will take care of ["Step 2: Configure your CI/CD workflow"](https://docs.npmjs.com/trusted-publishers#step-2-configure-your-cicd-workflow).

        For local generation, you'll need Fern CLI version 0.94.0 or later.
      type: feat
    - summary: |
        Update GitHub Actions `setup-node` action to v4 in the generated CI workflow.
      type: feat
  createdAt: "2025-10-21"
  irVersion: 60

- version: 3.11.1
  changelogEntry:
    - summary: |
        Generate streaming response section in README.md for streaming response endpoints.
      type: fix
  createdAt: "2025-10-21"
  irVersion: 60

- version: 3.11.0
  changelogEntry:
    - summary: |
        Add `linter` and `formatter` configuration options to configure code linters and formatters for the generated SDK.
        - `linter`:
          - `biome`: Use Biome as the code linter. This is the default.
          - `none`: Do not include a code linter.
        - `formatter`:
          - `biome`: Use Biome as the code formatter. This is the default.
          - `prettier`: Use Prettier as the code formatter.

        For consistency, the _package.json_ scripts will always include the following scripts:
        - `lint`: Run the configured linter.
        - `lint:fix`: Run the configured linter with auto-fix.
        - `format`: Run the configured formatter.
        - `format:check`: Run the configured formatter in check mode.
        - `check`: Run both the linter and formatter in check mode.
        - `check:fix`: Run both the linter and formatter with auto-fix.
        When the `linter` is set to `none`, `lint` and `lint:fix` scripts will echo a message indicating that no linter is configured.
      type: feat
  createdAt: "2025-10-21"
  irVersion: 60

- version: 3.10.0
  changelogEntry:
    - summary: |
        Generate file upload section in README.md for multipart-form file uploads.
      type: feat
  createdAt: "2025-10-20"
  irVersion: 60

- version: 3.9.3
  changelogEntry:
    - summary: |
        Fix a compilation error when a path parameter is nullable or optional.
      type: fix
  createdAt: "2025-10-17"
  irVersion: 60

- version: 3.9.2
  changelogEntry:
    - summary: |
        Match the logic in wire test generation where the static example generation omits the request parameter for empty objects when optional.
        This fixes some wire tests that were failing due to mismatched request bodies.
      type: fix
    - summary: |
        Return `undefined` when passing in `undefined` to `toJson` when `useBigInt` is enabled.
      type: fix
  createdAt: "2025-10-17"
  irVersion: 60

- version: 3.9.1
  changelogEntry:
    - summary: |
        Improve the performance of JSON serialization and parsing when `useBigInt` is enabled.
      type: fix
  createdAt: "2025-10-16"
  irVersion: 60

- version: 3.9.0
  changelogEntry:
    - summary: |
        Add support for the `Uploadable.FromPath` and `Uploadable.WithMetadata` types to upload files with metadata to multipart-form endpoints.

        Users can configure metadata when uploading a file to a multipart-form upload endpoint using the `Uploadable.WithMetadata` type:
        ```typescript
        import { createReadStream } from "fs";

        await client.upload({
            file: {
              data: createReadStream("path/to/file"),
              filename: "my-file",
              contentType: "audio/mpeg",
            },
            otherField: "other value",
        });
        ```
        The `filename`, `contentType`, and `contentLength` properties are optional.

        Alternatively, users can use the `Uploadable.FromPath` type to upload directly from a file path:
        ```typescript
        await client.upload({
            file: {
                path: "path/to/file",
                filename: "my-file",
                contentType: "audio/mpeg",
            },
            otherField: "other value",
        });
        ```

        The metadata is used to set the `Content-Type` and `Content-Disposition` headers. If not provided, the client will attempt to determine them automatically.
        ```
      type: feat
  createdAt: "2025-10-14"
  irVersion: 60

- version: 3.8.0
  changelogEntry:
    - summary: |
        Use Biome for formatting instead of Prettier, and also use Biome to check (fix) the generated code.
      type: feat
  createdAt: "2025-10-08"
  irVersion: 60

- version: 3.7.3
  changelogEntry:
    - summary: |
        Fix default request parameter value unwrapping for `nullable<>`.
      type: fix
  createdAt: "2025-10-13"
  irVersion: 60

- version: 3.7.2
  changelogEntry:
    - summary: |
        Include `extra-properties` (aka. `additionalProperties`) when generating examples for objects and inlined request bodies.
      type: fix
    - summary: |
        Allow arbitrary properties in inlined request bodies when `extra-properties` (aka. `additionalProperties`) is set to true.
      type: fix
  createdAt: "2025-10-10"
  irVersion: 61

- version: 3.7.1
  changelogEntry:
    - summary: |
        Filter out `undefined` from lists, maps, sets, and object properties when generating examples.
      type: fix
    - summary: |
        Restore missing test scripts in package.json when using `useLegacyExports: true`.
      type: fix
  createdAt: "2025-10-09"
  irVersion: 60

- version: 3.7.0
  changelogEntry:
    - summary: |
        Generate a `BaseClientOptions`, `BaseRequestOptions`, and `BaseIdempotentRequestOptions` interface and extend from these in the generated client `Options`, `RequestOptions`, and `IdempotentRequestOptions` interfaces.
        This reduces a large amount of duplicate code in the generated SDK.
      type: feat
  createdAt: "2025-10-08"
  irVersion: 60

- version: 3.6.1
  changelogEntry:
    - summary: |
        Add missing test scripts when `bundle: true`.
      type: fix
  createdAt: "2025-10-08"
  irVersion: 60

- version: 3.6.0
  changelogEntry:
    - summary: |
        Allow for configuring `timeoutMs` and `maxRetries` request options at the client-level as well as the request level.
      type: feat
  createdAt: "2025-10-08"
  irVersion: 60

- version: 3.5.0
  changelogEntry:
    - summary: |
        Enable `verbatimModuleSyntax` in _tsconfig.esm.json_ to increase TypeScript performance for the ESM build (not CJS).
        You may need to update your custom TypeScript code to comply with this setting.
      type: feat
  createdAt: "2025-10-07"
  irVersion: 60

- version: 3.4.0
  changelogEntry:
    - summary: |
        Add `wireTestsFallbackToAutoGeneratedErrorExamples` configuration option to control whether to use autogenerated error examples if user does not provide error examples for generating wire tests.
      type: feat
  createdAt: "2025-10-07"
  irVersion: 60

- version: 3.3.9
  changelogEntry:
    - summary: |
        Use `// ... file header ...` file header instead of `/** ... file header ... */`.
        The latter is considered a JSDoc comment and may cause issues with some tools.
        The TypeScript compiler will remove `//` but not `/** */` comments.
      type: fix
  createdAt: "2025-10-03"
  irVersion: 60

- version: 3.3.7
  changelogEntry:
    - summary: |
        Dynamically build type for enums based on the const to reduce generated code.

        Before:
        ```ts
        export type Operand =
            | ">"
            | "="
            | "<";
        export const Operand = {
            GreaterThan: ">",
            EqualTo: "=",
            LessThan: "<",
        } as const;
        ```
        After:
        ```ts
        export const Operand = {
            GreaterThan: ">",
            EqualTo: "=",
            LessThan: "<",
        } as const;
        export type Operand = (typeof Operand)[keyof typeof Operand];
        ```
      type: fix
  createdAt: "2025-10-03"
  irVersion: 60

- version: 3.3.6
  changelogEntry:
    - summary: Fix basic auth password parsing to support colons in passwords.
      type: fix
  createdAt: "2025-10-03"
  irVersion: 60

- version: 3.3.5
  changelogEntry:
    - summary: |
        Log error when `testFramework: vitest` is used alongside `useBigInt: true`, `streamType: wrapper`, or `packagePath: path/to/package`.
      type: feat
  createdAt: "2025-10-01"
  irVersion: 60

- version: 3.3.4
  changelogEntry:
    - summary: |
        Upgrade generator-cli dependency to fix local generation handling of .fernignore files.
      type: fix
  createdAt: "2025-09-30"
  irVersion: 60

- version: 3.3.3
  changelogEntry:
    - summary: |
        If `useLegacyExports` is `true`, reference `../tsconfig.json` instead of `../tsconfig.base.json` in `tests/tsconfig.json`.
      type: fix
  createdAt: "2025-09-29"
  irVersion: 60

- version: 3.3.2
  changelogEntry:
    - summary: Fix non-GitHub output modes.
      type: fix
    - summary: Format GitHub Actions workflow files using prettier.
      type: fix
    - summary: Add .prettierignore to ensure dist and temporary files are not formatted.
      type: fix
  createdAt: "2025-09-29"
  irVersion: 60

- version: 3.3.2-rc1
  changelogEntry:
    - summary: Fix npm publish output mode
      type: fix
  createdAt: "2025-09-29"
  irVersion: 60

- version: 3.3.2-rc0
  changelogEntry:
    - summary: Format GitHub Actions workflow files using prettier.
      type: fix
    - summary: Add .prettierignore to ensure dist and temporary files are not formatted.
      type: fix
    - summary: Fix non-GitHub output modes.
      type: fix
  createdAt: "2025-09-26"
  irVersion: 60

- version: 3.3.1
  changelogEntry:
    - summary: |
        Fix `bundle: true` mode
      type: fix
  createdAt: "2025-09-25"
  irVersion: 60

- version: 3.3.0
  changelogEntry:
    - summary: |
        Add support for PR mode for self-hosted/local sdk generation
      type: feat
  createdAt: "2025-09-25"
  irVersion: 60

- version: 3.2.1
  changelogEntry:
    - summary: |
        Set `compilerOptions.isolatedModules` and `compilerOptions.isolatedDeclarations` to `true` in _tsconfig.json_, and update the TypeScript code to comply with this setting.
        Users that enable `isolatedModules` can now use the SDK without any TypeScript compilation errors.
        While `isolatedModules` is not turned on by default in TypeScript, more frameworks and tools enable it by default.

        **Warning**: If you have custom code, this may cause compilation errors. Please refer to the TypeScript documentation to learn more about these settings:
        * [Isolated Declarations](https://www.typescriptlang.org/tsconfig#isolatedDeclarations)
        * [Isolated Modules](https://www.typescriptlang.org/tsconfig#isolatedModules)
      type: fix
  createdAt: "2025-09-25"
  irVersion: 60

- version: 3.2.0
  changelogEntry:
    - summary: |
        Add `generateEndpointMetadata` configuration to generate endpoint metadata for each endpoints.
        When you use a callback function to generate headers or auth tokens, the endpoint metadata will be passed to the callback.
        ```ts
        const client = new Foo({
            ...,
            token: ({ endpointMetadata }) => {
                // generate token based on endpoint metadata
            }
        });
        ```

        To enable this, set `generateEndpointMetadata` to `true` in the `config` of your generator configuration.
        ```yml
        # In generators.yml
        groups:
          ts-sdk:
            generators:
              - name: fernapi/fern-typescript-sdk
                config:
                  generateEndpointMetadata: true
        ```
      type: feat
  createdAt: "2025-09-24"
  irVersion: 60

- version: 3.1.2
  changelogEntry:
    - summary: |
        Pin `msw` dependency to `2.11.2` because newer version introduces jest/vitest compatibility issues.
      type: fix
  createdAt: "2025-09-24"
  irVersion: 60

- version: 3.1.1
  changelogEntry:
    - summary: |
        Rely on the version of pnpm in _package.json_ instead of hardcoding the version in GitHub workflows.
      type: fix
  createdAt: "2025-09-23"
  irVersion: 60

- version: 3.1.0
  changelogEntry:
    - summary: |
        `consolidateTypeFiles` consolidates all folders of type files into a single file.
      type: feat
  createdAt: "2025-09-19"
  irVersion: 60

- version: 3.0.2
  changelogEntry:
    - summary: Update `exportAllRequestsAtRoot` to create an aggregate request file instead of adding imports.
      type: fix
  createdAt: "2025-09-19"
  irVersion: 60

- version: 3.0.1
  changelogEntry:
    - summary: Fix incorrect pnpm commands inside of ci.yml
      type: fix
    - summary: Delete browser specific tests.
      type: fix
    - summary: Make tests more robust across Jest and Vitest.
      type: fix
  createdAt: "2025-09-18"
  irVersion: 60

- version: 3.0.0
  changelogEntry:
    - summary: |
        Change defaults configuration in _generators.yml_ to use pnpm package manager and vitest test framework.
        To avoid breaking changes, explicitly set the options above with the `Before` values in the `config` of your generator in _generators.yml_.

        | Option | Before | Now |
        |--------|--------|-----|
        | `packageManager` | `yarn` | `pnpm` |
        | `testFramework` | `jest` | `vitest` |

        `testFramework: vitest` is not supported alongside `useBigInt: true`, `streamType: wrapper`, or `packagePath`.
      type: feat
  createdAt: "2025-09-18"
  irVersion: 60

- version: 2.13.0
  changelogEntry:
    - summary: |
        Use Vitest instead of Jest for running tests.
        Enable Vitest by setting `testFramework` to `vitest` in the `config` of your generator configuration.
      type: feat
  createdAt: "2025-09-17"
  irVersion: 60

- version: 2.12.3
  changelogEntry:
    - summary: Updated retry strategy; in particular, don't jitter for `retry-after` header.
      type: chore
  createdAt: "2025-09-17"
  irVersion: 60

- version: 2.12.2
  changelogEntry:
    - summary: Generate correct types for pagination with inline types.
      type: fix
  createdAt: "2025-09-16"
  irVersion: 60

- version: 2.12.1
  changelogEntry:
    - summary: |
        Generate property accessors for auth and pagination with `?.` if the property is optional or nullable, and `.` if the property is required and non-nullable.
      type: fix
  createdAt: "2025-09-16"
  irVersion: 60

- version: 2.12.0
  changelogEntry:
    - summary: |
        Add support for custom sections in the README.md via `customSections` config option.
      type: feat
  createdAt: "2025-09-16"
  irVersion: 59

- version: 2.11.2
  changelogEntry:
    - summary: |
        Websocket client generation compiles when there are no query parameters and when the auth
        scheme has custom authentication headers.
      type: fix

  createdAt: "2025-09-16"
  irVersion: 59

- version: 2.11.1
  changelogEntry:
    - summary: |
        The `_getAuthorizationHeader` method now returns `Promise<string | undefined>` when oauth is enabled.
        This prevents compilation errors in the TypeScript SDK.
      type: fix
  createdAt: "2025-09-15"
  irVersion: 59

- version: 2.11.0
  changelogEntry:
    - summary: |
        Generate `Request` and `Response` types variations for types that have readonly and/or writeonly properties.
        For example, a type `User` will have a `User.Request` type that omits readonly properties and a `User.Response` type that omits writeonly properties.

        Set `experimentalGenerateReadWriteOnlyTypes` to `true` in the `config` of your generator configuration to enable this feature.
        ```ts
        import { User, FooClient } from "foo";

        const client = new FooClient(...);
        const createUser: User.Request = {
          name: "Jon",
          // id: "123", // Error: id is read-only and thus omitted
        };
        const createdUser: User.Response = await client.createUser(createUser);
        // createdUser.id is available here
        ```
      type: feat
  createdAt: "2025-09-15"
  irVersion: 59

- version: 2.10.4
  changelogEntry:
    - summary: Use cached `prettier` to format project instead of yarn/pnpm installing all dependencies during generation.
      type: feat
    - summary: Generate lockfile without installing dependencies and using `--prefer-offline` to avoid network requests.
      type: feat
  createdAt: "2025-09-12"
  irVersion: 59

- version: 2.10.3
  changelogEntry:
    - summary: Retries now check `Retry-After` and `X-RateLimit-Reset` before defaulting to exponential backoff.
      type: feat
  createdAt: "2025-09-09"
  irVersion: 59

- version: 2.10.2
  changelogEntry:
    - summary: Allow `null` values in headers in addition to `undefined` to explicitly unset a header.
      type: fix
  createdAt: "2025-09-05"
  irVersion: 59

- version: 2.10.1
  changelogEntry:
    - summary: Use autogenerated error examples if user does not provide error examples for generating wire tests.
      type: fix
  createdAt: "2025-09-03"
  irVersion: 59

- version: 2.10.0
  changelogEntry:
    - summary: Do not set a default `Content-Type` header when creating a HTTP response for wire test mocking.
      type: fix
    - summary: Generate wire tests for HTTP endpoint error examples.
      type: feat
  createdAt: "2025-09-03"
  irVersion: 59

- version: 2.9.5
  changelogEntry:
    - summary: |
        Introduce a custom configuration called `exportAllRequestsAtRoot` which exposes all request
        types through the root-level namespace.
      type: feat
  createdAt: "2025-09-02"
  irVersion: 59

- version: 2.9.4
  changelogEntry:
    - summary: |
        Grab overrideable root header value from Client as default.
      type: fix
  createdAt: "2025-08-28"
  irVersion: 59

- version: 2.9.3
  changelogEntry:
    - summary: |
        Add support for autogenerating simple tests for pagination endpoints.
      type: feat
  createdAt: "2025-08-27"
  irVersion: 59

- version: 2.9.2
  changelogEntry:
    - summary: |
        Do not throw an error if example properties are mismatched with the schema definition.
      type: fix
  createdAt: "2025-08-28"
  irVersion: 59

- version: 2.9.1
  changelogEntry:
    - summary: |
        Introduce a custom configuration called `flattenRequestParameters` which collapses referenced bodies into the
        request instead of nesting under a body key.

        **Before**:
        ```ts
        client.users.create({
          userId: "...",
          body: {
            "name": "Joe Scott"
          }
        });
        ```

        **After**
        ```ts
        client.users.create({
          userId: "...",
          "name": "Joe Scott"
        });
        ```
      type: fix
  createdAt: "2025-08-22"
  irVersion: 59

- version: 2.9.0
  changelogEntry:
    - summary: Generator passes readme configs apiName, disabledSections, and whiteLabel
      type: feat
  createdAt: "2025-08-26"
  irVersion: 59

- version: 2.8.4
  changelogEntry:
    - summary: |
        Add `flattenRequestParameters` to the SDK generator config.
        `flattenRequestParameters` is a boolean that controls whether to flatten request parameters.
        When `false` (default), the legacy flattening logic is used.
        When `true`, the new flattening logic is used.

        ```yml
        # In generators.yml
        groups:
          ts-sdk:
            generators:
              - name: fernapi/fern-typescript-sdk
                config:
                  flattenRequestParameters: true
        ```
      type: feat
  createdAt: "2025-08-21"
  irVersion: 59

- version: 2.8.3
  changelogEntry:
    - summary: |
        Set `Authorization` header for WebSocket connects when auth is available on the generated SDK client.
        This will happen regardless of whether the AsyncAPI server or channel is marked for auth.
      type: fix
    - summary: |
        Add support for inferred bearer authentication in WebSocket connects.
      type: fix
  createdAt: "2025-08-21"
  irVersion: 59

- version: 2.8.2
  changelogEntry:
    - summary: |
        Log warning when `noSerdeLayer` is `false` and `enableInlineTypes` is `true`.
      type: feat
  createdAt: "2025-08-15"
  irVersion: 59

- version: 2.8.1
  changelogEntry:
    - summary: |
        Properly assert responses in wire tests when the `neverThrowErrors` flag is enabled.
      type: fix
  createdAt: "2025-08-15"
  irVersion: 59

- version: 2.8.0
  changelogEntry:
    - summary: |
        Choose to use `pnpm` or `yarn` as the package manager for the generated SDK.
        Configure this in _generators.yml_ like so:
        ```yml
        # In generators.yml
        groups:
          ts-sdk:
            generators:
              - name: fernapi/fern-typescript-sdk
                config:
                  packageManager: pnpm
        ```
        The default is `yarn`.
      type: feat
  createdAt: "2025-08-13"
  irVersion: 59

- version: 2.7.0
  changelogEntry:
    - summary: Implement inferred bearer authentication.
      type: feat
  createdAt: "2025-08-12"
  irVersion: 59

- version: 2.6.8
  changelogEntry:
    - summary: Export BinaryResponse using `export type { BinaryResponse } ...` syntax to fix an issue with the SWC compiler.
      type: fix
  createdAt: "2025-08-06"
  irVersion: 58

- version: 2.6.7
  changelogEntry:
    - summary: Improve logging inside of wire tests for when a JSON body fails to parse to JSON.
      type: feat
  createdAt: "2025-08-01"
  irVersion: 58

- version: 2.6.6
  changelogEntry:
    - summary: Requests and responses with no body should not be asserted as JSON in wire tests.
      type: fix
  createdAt: "2025-08-04"
  irVersion: 58

- version: 2.6.5
  changelogEntry:
    - summary: If an enum wire value is not found, use the first enum value as a fallback.
      type: fix
  createdAt: "2025-08-01"
  irVersion: 58

- version: 2.6.4
  changelogEntry:
    - summary: Fix inline types inside of multipart-form requests
      type: fix
  createdAt: "2025-07-30"
  irVersion: 58

- version: 2.6.3
  changelogEntry:
    - summary: |
        Include root variables in code snippet generation for client instantiation.
      type: fix
  createdAt: "2025-07-25"
  irVersion: 58

- version: 2.6.2
  changelogEntry:
    - summary: |
        Update form-data version to 4.0.4 to avoid vulnerability.
      type: chore
  createdAt: "2025-07-24"
  irVersion: 58

- version: 2.6.1
  changelogEntry:
    - summary: |
        Add additional query string parameters section to the generated README.md file.
      type: chore
  createdAt: "2025-07-23"
  irVersion: 58

- version: 2.6.0
  changelogEntry:
    - summary: |
        Users can now pass in `queryParams` as part of the request options.
        ```ts
        await client.foo.bar(..., {
          queryParams: {
            foo: "bar"
          }
        });
        ```
      type: feat
  createdAt: "2025-07-23"
  irVersion: 58

- version: 2.5.1
  changelogEntry:
    - summary: Update README.md generation to be more accurate
      type: chore
  createdAt: "2025-07-22"
  irVersion: 58

- version: 2.5.0
  changelogEntry:
    - summary: |
        Support uploading file-like types for binary upload endpoints (not multipart-form):
        * Buffered types: `Buffer`, `Blob`, `File`, `ArrayBuffer`, `ArrayBufferView`, and `Uint8Array`
        * Stream types: `fs.ReadStream`, `stream.Readable`, and `ReadableStream`
      type: feat
    - summary: |
        Users can configure metadata when uploading a file to a binary upload endpoint using the `Uploadable.WithMetadata` type:
        ```typescript
        import { createReadStream } from "fs";

        await client.upload({
            data: createReadStream("path/to/file"),
            filename: "my-file",
            contentType: "audio/mpeg",
            contentLength: 1949,
        });
        ```
        The `filename`, `contentType`, and `contentLength` properties are optional.

        Alternatively, users can use the `Uploadable.FromPath` type to upload directly from a file path:
        ```typescript
        await client.upload({
            path: "path/to/file",
            filename: "my-file",
            contentType: "audio/mpeg",
            contentLength: 1949,
        });
        ```

        The metadata is used to set the `Content-Length`, `Content-Type`, and `Content-Disposition` headers. If not provided, the client will attempt to determine them automatically.
        For example, `fs.ReadStream` has a `path` property which the SDK uses to retrieve the file size from the filesystem without loading it into memory:
        ```typescript
        import { createReadStream } from "fs";

        await client.upload(createReadStream("path/to/file"));
        ```
      type: feat
  createdAt: "2025-07-17"
  irVersion: 58

- version: 2.4.11
  changelogEntry:
    - summary: Bump the docker image for the generator to node:22.12-alpine3.20
      type: chore
  createdAt: "2025-07-18"
  irVersion: 58

- version: 2.4.10
  changelogEntry:
    - summary: Escape strings containing `*/` inside of JSDoc comments to avoid premature JSDoc block ending.
      type: fix
  createdAt: "2025-07-15"
  irVersion: 58

- version: 2.4.9
  changelogEntry:
    - summary: Preserve trailing slash of URL and path if present
      type: fix
  createdAt: "2025-07-15"
  irVersion: 58

- version: 2.4.8
  changelogEntry:
    - summary: |
        Fix ts readme snippet where const was reassigned. Changed to let.
      type: fix
  createdAt: "2025-07-10"
  irVersion: 58

- version: 2.4.7
  changelogEntry:
    - summary: |
        Make sure `extraDependencies`, `extraPeerDependencies`, `extraPeerDependenciesMeta`, and `extraDevDependencies` are always merged into _package.json_.
        This was previously fixed for `bundle: true`, but not for `bundle: false` (default).
        All dependencies should now come through.
      type: fix
  createdAt: "2025-07-10"
  irVersion: 58

- version: 2.4.6
  changelogEntry:
    - summary: |
        Parse HTTP error bodies as JSON if the response content-type header is JSON, otherwise fallback to text.
      type: fix
    - summary: |
        Fix `bytes` fetcher test.
      type: fix
    - summary: |
        Fix Jest configuration when a `packagePath` is specified in _generators.yml_ config.
      type: fix
  createdAt: "2025-07-09"
  irVersion: 58

- version: 2.4.5
  changelogEntry:
    - summary: |
        Make sure `extraDependencies`, `extraPeerDependencies`, `extraPeerDependenciesMeta`, and `extraDevDependencies` are always merged into _package.json_.
      type: fix
  createdAt: "2025-07-09"
  irVersion: 58

- version: 2.4.4
  changelogEntry:
    - summary: |
        Make the `BinaryResponse.bytes` function optional because some versions of runtimes do not support the function on fetch `Response`.
      type: fix
  createdAt: "2025-07-09"
  irVersion: 58

- version: 2.4.3
  changelogEntry:
    - summary: |
        Fix an issue where a property set to `undefined` would not match with a property that is missing in the `withJson` MSW predicate.
      type: fix
  createdAt: "2025-07-08"
  irVersion: 58

- version: 2.4.2
  changelogEntry:
    - summary: |
        Fixes a compile issue when WebSocket connect methods require query parameters with special characters.
        Fixes response deserialization in websockets to respect skipping validation.
      type: fix
  createdAt: "2025-07-04"
  irVersion: 58

- version: 2.4.1
  changelogEntry:
    - summary: |
        When serde layer is enabled, WebSocket channels now pass through unrecognized properties
        instead of stripping them to preserve forwards compatibility.
      type: fix
  createdAt: "2025-07-04"
  irVersion: 58

- version: 2.4.0
  changelogEntry:
    - summary: Fixes bug with query parameter and path parameter serialization in URL for WebSocket channels.
      type: fix
  createdAt: "2025-07-03"
  irVersion: 58

- version: 2.3.3
  changelogEntry:
    - summary: Bump version to test Docker image rename to `fernapi/fern-typescript-sdk`
      type: internal
  createdAt: "2025-07-03"
  irVersion: 58
- version: 2.3.2
  changelogEntry:
    - summary: |
        Remove ".js" extension from ESM imports in the source generator code.
        If `useLegacyExports` is `true`, you will not see ".js" extensions in ESM imports.
        If `useLegacyExports` is `false` (default), a post process step will add the `.js` extension, so you won't see a difference.

        We're doing this because Jest has a bug where it doesn't properly load TypeScript modules even though the TypeScript and imports are valid.
      type: fix
  createdAt: "2025-07-03"
  irVersion: 58
- version: 2.3.1
  changelogEntry:
    - summary: |
        Fixes an issue where OAuth clients would not compile when variables were configured
        in the SDK. Now, the oauth client is instantiated with any global path parameters or headers.
      type: fix
  createdAt: "2025-07-03"
  irVersion: 58

- version: 2.3.0
  changelogEntry:
    - summary: |
        Change the `outputSourceFiles` default from `false` to `true`.
        This will affect the output when you generate the SDK to the local file system.
      type: feat
  createdAt: "2025-07-03"
  irVersion: 58
- version: 2.2.1
  changelogEntry:
    - summary: |
        Ensure _tests/wire_ is generated even when there are no wire tests generated.
        Otherwise, Jest throws an error because the wire test project `roots` doesn't exist.
      type: fix
  createdAt: "2025-07-03"
  irVersion: 58
- version: 2.2.0
  changelogEntry:
    - summary: |
        Improve generated package.json files:
        * Add `engines` field to specify minimum Node.js version supported as Node.js 18.
        * Add `sideEffects: false`
        * Add `README.md` and `LICENSE` to `files` array
        * Use GitHub shorthand for `repository` field.

        You can override these fields using the `packageJson` config:
        ```yml
        # In generators.yml
        groups:
          ts-sdk:
            generators:
              - name: fernapi/fern-typescript-sdk
                config:
                  packageJson:
                    engines:
                      node: ">=16.0.0"
        ```
      type: feat
  createdAt: "2025-07-03"
  irVersion: 58

- version: 2.1.0
  changelogEntry:
    - summary: |
        Split up Jest configuration into multiple projects.
        You can now run the following command to run tests:
        * `yarn test`: runs all tests
        * `yarn test:unit`: runs unit tests (any non-browser and non-wire tests)
        * `yarn test:browser`: runs browser only tests inside of `js-dom`
        * `yarn test:wire`: runs wire tests

        You can now pass in paths and patterns as an argument to the above commands to filter down to specific tests.
        For example: `yarn test tests/unit/fetcher`
      type: feat
  createdAt: "2025-07-02"
  irVersion: 58
- version: 2.0.0
  changelogEntry:
    - summary: |
        The TypeScript generator has received a large amount of improvements, but to maintain backwards compatibility, they require you to opt in using feature flags.
        The 2.0.0 release now has these feature flags enabled by default. Here's an overview of the `config` defaults that have changed in _generators.yml_.

        | Option | Before | Now |
        |--------|--------|-----|
        | `streamType` | `"wrapper"` | `"web"` |
        | `fileResponseType` | `"stream"` | `"binary-response"` |
        | `formDataSupport` | `"Node16"` | `"Node18"` |
        | `fetchSupport` | `"node-fetch"` | `"native"` |

        To avoid breaking changes, explicitly set the options above with the `Before` values in the `config` of your generator
        in _generators.yml_.

        With these defaults, the generated SDKs will have _**ZERO**_ dependencies (excluding devDependencies and `ws` in case of WebSocket generation).
        As a result, the SDKs are smaller, faster, more secure, and easier to use.
      type: feat
  createdAt: "2025-07-02"
  irVersion: 58

- version: 1.10.6
  changelogEntry:
    - summary: |
        Publish multi-platform builds of the TypeScript SDK docker container.
      type: fix
  createdAt: "2025-07-02"
  irVersion: 58

- version: 1.10.5
  changelogEntry:
    - summary: |
        Add default values to request parameters.
        For example, if you have a query parameter `foo` with a default value of `bar`, the generated request parameter will have a default value of `bar`.

        To enable this, set `useDefaultRequestParameterValues` to `true` in the `config` of your generator configuration.
        ```yml
        # In generators.yml
        groups:
          ts-sdk:
            generators:
              - name: fernapi/fern-typescript-sdk
                config:
                  useDefaultRequestParameterValues: true
        ```
      type: feat
  createdAt: "2025-06-30"
  irVersion: 58
- version: 1.10.4
  changelogEntry:
    - summary: |
        Add `omitFernHeaders` configuration to omit Fern headers from the generated SDK.
      type: fix
  createdAt: "2025-07-01"
  irVersion: 58
- version: 1.10.3
  changelogEntry:
    - summary: |
        Remove `qs` dependency.
      type: fix
  createdAt: "2025-07-01"
  irVersion: 58
- version: 1.10.2
  changelogEntry:
    - summary: |
        Remove `js-base64` dependency in favor of using native implementations.
      type: fix
  createdAt: "2025-07-01"
  irVersion: 58
- version: 1.10.1
  changelogEntry:
    - summary: |
        Remove `url-join` dependency in favor of a handwritten `joinUrl` function.
      type: fix
  createdAt: "2025-06-30"
  irVersion: 58
- version: 1.10.0
  changelogEntry:
    - summary: |
        Add `fetchSupport` configuration which lets you choose between `node-fetch` and `native`.
        The default is `node-fetch`. If you choose `native`, the `node-fetch` dependency will be removed.
      type: feat
  createdAt: "2025-06-27"
  irVersion: 58
- version: 1.9.1
  changelogEntry:
    - summary: Improve auto-pagination logic to consider empty strings in response as null cursors and stop paging.
      type: fix
  createdAt: "2025-06-27"
  irVersion: 58
- version: 1.9.0
  changelogEntry:
    - summary: |
        Add `formDataSupport` configuration which lets you choose between `Node16` and `Node18`.
        The default is `Node16`. If you choose `Node18`, the `form-data`, `formdata-node`, and `form-data-encoder` dependencies will be removed.
        `formDataSupport: Node18` supports uploading files from the following types:
        * `Buffer`
        * `File`
        * `Blob`
        * `Readable` (includes Readstream)
        * `ReadableStream`
        * `ArrayBuffer`
        * `Uint8Array`
      type: feat
  createdAt: "2025-06-22"
  irVersion: 58
- version: 1.8.2
  changelogEntry:
    - summary: |
        When a multipart form part is explicitly marked as JSON, serialize the data as JSON regardless of type.
        This also means arrays, maps, etc. will not be split into multiple parts, but serialized to JSON as a single part.
      type: fix
  createdAt: "2025-06-22"
  irVersion: 58
- version: 1.8.1
  changelogEntry:
    - summary: Fix binary response README.md examples
      type: fix
  createdAt: "2025-06-22"
  irVersion: 58
- version: 1.8.0
  changelogEntry:
    - summary: |
        You can now specify whether to return the `BinaryResponse` type for binary response endpoints.
        Change the response type by setting `fileResponseType` to `stream` or `binary-response` in the `config` of your generator configuration.
        The default is `stream` for backwards compatibility, but we recommend using `binary-response`.

        Here's how you users can interact with the `BinaryResponse`:
        ```ts
        const response = await client.getFile(...);
        const stream = response.stream();
        // const arrayBuffer = await response.arrayBuffer();
        // const blob = await response.blob();
        // const bytes = await response.bytes();
        const bodyUsed = response.bodyUsed;
        ```
        The user can choose how to consume the binary data.
      type: feat
  createdAt: "2025-06-19"
  irVersion: 58

- version: 1.7.2
  changelogEntry:
    - summary: |
        Fix bug where duplicate file generation was silently allowed instead of failing. The `withSourceFile` method now properly
        handles the `overwrite` option to prevent unintended file overwrites.
      type: fix
  createdAt: "2025-06-19"
  irVersion: 58
- version: 1.7.1
  changelogEntry:
    - summary: |
        __jest.config.mjs__ now only maps relative path modules that end on `.js` to their `.ts` equivalent.
      type: fix
  createdAt: "2025-06-18"
  irVersion: 58
- version: 1.7.0
  changelogEntry:
    - summary: |
        Allow users to specify the path they'd like to generate the SDK to.

        Here's an example of how to implement this in generators.yml:
        ```yml
        # In generators.yml
        groups:
          ts-sdk:
            generators:
              - name: fernapi/fern-typescript-sdk
                config:
                  packagePath: src/package-path
        ```
      type: feat
  createdAt: "2025-06-16"
  irVersion: 58
- version: 1.6.0
  changelogEntry:
    - summary: |
        You can now specify whether to return streams using the stream wrapper, or return the web standard stream.
        Change the type of stream returned by setting `streamType` to `wrapper` or `web` in the `config` of your generator configuration.
        The default is `wrapper`.
      type: feat
    - summary: |
        `tests/unit/zurg` are moved to `tests/unit/schemas` to match the name in `src/core/schemas` which is what the tests are verifying.
      type: internal
  createdAt: "2025-06-13"
  irVersion: 58

- version: 1.5.0
  changelogEntry:
    - summary: Add support for websocket connect methods with path parameters in the TypeScript generator
      type: feat
  createdAt: "2025-06-11"
  irVersion: 58

- version: 1.4.0
  changelogEntry:
    - summary: You can now pass in headers to the root client. These headers will be merged with service and endpoint specific headers.
      type: feat
    - summary: Reduce duplicate code generation by passing headers from the root client down to the subpackage clients.
      type: internal
  createdAt: "2025-06-05"
  irVersion: 58

- version: 1.3.2
  changelogEntry:
    - summary: Fix dynamic imports in the built dist/esm code.
      type: fix
  createdAt: "2025-06-05"
  irVersion: 58

- version: 1.3.1
  changelogEntry:
    - summary: |
        MSW is used for generated wire tests, but inadvertently also captures real HTTP request, for example in integration tests.
        When the HTTP request does not match any of the configured predicates, it would throw an error, including in the unrelated integration tests.
        In this version MSW is configured to bypass instead of throw an error when HTTP requests do not match the configured predicates.
      type: fix
  createdAt: "2025-06-05"
  irVersion: 58

- version: 1.3.0
  changelogEntry:
    - summary: Add support for generating the full project when using the filesystem output mode.
      type: feat
  createdAt: "2025-06-04"
  irVersion: 58

- version: 1.2.4
  changelogEntry:
    - summary: |
        Generate tests to verify the SDK sends and receives HTTP requests as expected.
        You can turn of these tests by setting `generateWireTests` to `false` in the `config` of your generator configuration.
      type: feat
  createdAt: "2025-06-03"
  irVersion: 58

- version: 1.1.1
  changelogEntry:
    - summary: Fix an issue where attempting to access a property with an invalid property name would lead to a broken output SDK.
      type: fix
  createdAt: "2025-06-04"
  irVersion: 58

- version: 1.1.0
  changelogEntry:
    - summary: Add support for HEAD HTTP method.
      type: feat
  createdAt: "2025-06-03"
  irVersion: 58

- version: 1.0.1
  changelogEntry:
    - summary: Fix property lookup in inherited schemas during snippet generation for object schemas.
      type: fix
  createdAt: "2025-05-14"
  irVersion: 57

- version: 1.0.0
  changelogEntry:
    - summary: |
        This release changes the defaults for the following custom configuration in _generators.yml_.

        | Option | Before | Now |
        |--------|--------|-----|
        | `inlineFileProperties` | `false` | `true` |
        | `inlinePathParameters` | `false` | `true` |
        | `enableInlineTypes` | `false` | `true` |
        | `noSerdeLayer` | `false` | `true` |
        | `omitUndefined` | `false` | `true` |
        | `skipResponseValidation` | `false` | `true` |
        | `useLegacyExports` | `true` | `false` |

        To avoid breaking changes, explicitly set the options above with the `Before` values in the `config` of your generator
        in _generators.yml_.
      type: feat
    - summary: |
        When generating properties for interfaces and classes, we only surround the property name with quotes if necessary.
        In some cases where the property name wasn't a valid identifier before, we now surround it with quotes too.
      type: fix
  createdAt: "2025-05-14"
  irVersion: 57

- version: 0.51.7
  changelogEntry:
    - summary: If an object extends an alias, the generator now visits the alias that is being extended (instead of throwing an error).
      type: fix
  createdAt: "2025-05-14"
  irVersion: 57

- version: 0.51.6
  changelogEntry:
    - summary: Add support for the custom introduction setting in the generated README.md.
      type: fix
  createdAt: "2025-05-13"
  irVersion: 57

- version: 0.51.5
  changelogEntry:
    - summary: Fixed an issue with ts-morph where creating an ifStatement with empty conditions array caused errors in multipart form data handling.
      type: fix
  createdAt: "2025-05-03"
  irVersion: 57

- version: 0.51.4
  changelogEntry:
    - summary: Fix issue where the _runtime.ts_ file was missing when other files were trying to import it.
      type: fix
  createdAt: "2025-04-22"
  irVersion: 57

- version: 0.51.3
  changelogEntry:
    - summary: Fix minor type issue for polyfilling Headers in Node 16 and below.
      type: fix
  createdAt: "2025-04-21"
  irVersion: 57

- version: 0.51.2
  changelogEntry:
    - summary: |
        When uploading files, extract the filename from the `path` property if present on the given object.
        This will extract the filename for `fs.createReadStream()` for example.
      type: fix
  createdAt: "2025-04-21"
  irVersion: 57

- version: 0.51.1
  changelogEntry:
    - summary: |
        Fallback to a custom `Headers` class implementation if the native `Headers` class is not available.
        Versions of Node 16 and below do not support the native `Headers` class, so this fallback is necessary to ensure compatibility.
      type: fix
  createdAt: "2025-04-21"
  irVersion: 57

- version: 0.51.0
  changelogEntry:
    - summary: |
        Add `rawResponse` property to JavaScript errors.

        ```ts
        try {
          const fooBar = await client.foo.bar("id", options);
        } catch (e) {
          if (error instanceof FooError) {
            console.log(error.rawResponse);
          } else {
            // ...
          }
        }
        ```
      type: feat
  createdAt: "2025-04-14"
  irVersion: 57

- version: 0.50.1
  changelogEntry:
    - summary: |
        Add `"packageManager": "yarn@1.22.22"` to _package.json_.
      type: feat
  createdAt: "2025-04-08"
  irVersion: 57

- version: 0.50.0
  changelogEntry:
    - summary: |
        All endpoint functions now return an `HttpResponsePromise<T>` instead of a `Promise<T>`.
        Using `await`, `.then()`, `.catch()`, and `.finally()` on these promises behave the same as before,
        but you can call `.withRawResponse()` to get a promise that includes the parsed response and the raw response.
        The raw response let's you retrieve the response headers, status code, etc.

        ```ts
        const fooBar = await client.foo.bar("id", options);
        const { data: alsoFooBar, rawResponse } = await client.foo.bar("id", options).withRawResponse();
        const {
            headers,
            status,
            url,
            ...
        } = rawResponse;
        ```
      type: feat
  createdAt: "2025-04-07"
  irVersion: 57

- version: 0.49.7
  changelogEntry:
    - summary: |
        Significantly improve performance of SDK generation when the `useLegacyExports` config is `false`. For a large spec like Square, the generation went from 10+ minutes to almost 1 minute.
      type: fix
  createdAt: "2025-03-27"
  irVersion: 57

- version: 0.49.6
  changelogEntry:
    - summary: Support arbitrary websocket headers during connect handshake.
      type: feat
  createdAt: "2025-03-27"
  irVersion: 57

- version: 0.49.5
  changelogEntry:
    - summary: Improvements to Websocket code generation quality.
      type: feat
  createdAt: "2025-03-27"
  irVersion: 57

- version: 0.49.4
  changelogEntry:
    - summary: Increase the timeout used in the generated `webpack.test.ts` file.
      type: fix
  createdAt: "2025-03-19"
  irVersion: 57

- version: 0.49.3
  changelogEntry:
    - summary: Increase the timeout used in the generated `webpack.test.ts` file.
      type: fix
  createdAt: "2025-03-19"
  irVersion: 57

- version: 0.49.2
  changelogEntry:
    - summary: Fix issue where IdempotentRequestOptions is not generated in the client namespace.
      type: fix
  createdAt: "2025-03-18"
  irVersion: 57

- version: 0.49.1
  changelogEntry:
    - summary: This PR includes several fixes to the generated `Socket.ts` file when websocket client code generation is enabled.
      type: fix
  createdAt: "2025-03-10"
  irVersion: 57

- version: 0.49.0
  changelogEntry:
    - summary: |
        This PR enables the Typescript generator to produce Websocket SDK endpoints. This can be enabled by adding the option `shouldGenerateWebsocketClients: true` to the Typescript generator config.
      type: feat
  createdAt: "2025-03-06"
  irVersion: 57

- version: 0.48.7
  changelogEntry:
    - summary: |
        Form data encoding now correctly handles array and object values by encoding each property value as a separate key-value pair, rather than trying to encode the entire object as a single value. This ensures proper handling of complex data structures in multipart form requests.
      type: fix
  createdAt: "2025-01-28"
  irVersion: 55

- version: 0.48.6
  changelogEntry:
    - summary: Support form-encoded form data parameters by using `qs` to properly encode array and object values with the `repeat` array format.
      type: fix
  createdAt: "2025-01-28"
  irVersion: 55

- version: 0.48.5
  changelogEntry:
    - summary: Don't double wrap a blob if a user uploads a blob to a multi-part form. Otherwise file's content-type is lost in Deno.
      type: fix
  createdAt: "2025-01-28"
  irVersion: 55

- version: 0.48.4
  changelogEntry:
    - summary: When custom config `useBigInt` is `true`, generate examples and snippets with `BigInt("123")`.
      type: fix
  createdAt: "2025-01-21"
  irVersion: 55

- version: 0.48.3
  changelogEntry:
    - summary: The SDK now supports reading the basic auth username and password values from environment variables.
      type: fix
  createdAt: "2025-01-16"
  irVersion: 55

- version: 0.48.2
  changelogEntry:
    - summary: This updates the retrier logic to stop retrying on HTTP conflict (409). This was an oversight that we've meant to remove for a while (similar to other Fern SDKs).
      type: fix
  createdAt: "2025-01-16"
  irVersion: 55

- version: 0.48.1
  changelogEntry:
    - summary: Record types with `null` values are now correctly serialized.
      type: fix
  createdAt: "2025-01-16"
  irVersion: 55

- version: 0.48.0
  changelogEntry:
    - summary: |
        When `useBigInt` SDK configuration is set to `true`, a customized JSON serializer & deserializer is used that will preserve the precision of `bigint`'s, as opposed to the native `JSON.stringify` and `JSON.parse` function which converts `bigint`'s to `number`'s losing precision.

        When combining `useBigInt` with our serialization layer (`no-serde: false` (default)), both the request and response properties that are marked as `long` and `bigint` in OpenAPI/Fern spec, will consistently be `bigint`'s.
        However, when disabling the serialization layer (`no-serde: true`), they will be typed as `number | bigint`.

        Here's an overview of what to expect from the generated types when combining `useBigInt` and `noSerde` with the following Fern definition:

        **Fern definition**
        ```yml
        types:
          ObjectWithOptionalField:
            properties:
              longProp: long
              bigIntProp: bigint
        ```

        **TypeScript output**
        ```typescript
        // useBigInt: true
        // noSerde: false
        interface ObjectWithLongAndBigInt {
          longProp: bigint;
          bigIntProp: bigint;
        }

        // useBigInt: true
        // noSerde: true
        interface ObjectWithLongAndBigInt {
          longProp: bigint | number;
          bigIntProp: bigint | number;
        }

        // useBigInt: false
        // noSerde: false
        interface ObjectWithLongAndBigInt {
          longProp: number;
          bigIntProp: string;
        }

        // useBigInt: false
        // noSerde: true
        interface ObjectWithLongAndBigInt {
          longProp: number;
          bigIntProp: string;
        }
        ```
      type: feat
  createdAt: "2025-01-16"
  irVersion: 55

- version: 0.47.1
  changelogEntry:
    - summary: |
        Resolves an issue where nullable query parameters were not null-safe in their method invocations. The
        generated code now appropriately guard against `null` values like so:

        ```typescript
        const _queryParams: Record< ... >;
        if (value !== undefined) {
            _queryParams["value"] = value?.toString() ?? null;
        }
        ```
      type: fix
  createdAt: "2025-01-15"
  irVersion: 55

- version: 0.47.0
  changelogEntry:
    - summary: |
        Add support for `nullable` properties. Users can now specify explicit `null` values
        for types that specify `nullable` properties like so:

        ```typescript
        await client.users.update({ username: "john.doe", metadata: null });
        ```
      type: feat
  createdAt: "2025-01-14"
  irVersion: 55

- version: 0.46.11
  changelogEntry:
    - summary: |
        Don't double check whether an optional string literal alias (see example below) is a string when using serializer to build query string parameters.

        ```yml
        types:
          LiteralAliasExample: literal<"MyLiteralValue">

        service:
          endpoints:
            foo:
              path: /bar
              method: POST
              request:
                name: FooBarRequest
                query-parameters:
                  optional_alias_literal: optional<LiteralAliasExample>
        ```

        ```ts
        // before
        if (optionalAliasLiteral != null) {
            _queryParams["optional_alias_literal"] = typeof serializers.LiteralAliasExample.jsonOrThrow(optionalAliasLiteral, {
                unrecognizedObjectKeys: "strip",
            }) === "string" ? serializers.LiteralAliasExample.jsonOrThrow(optionalAliasLiteral, {
                unrecognizedObjectKeys: "strip",
            }) : JSON.stringify(serializers.LiteralAliasExample.jsonOrThrow(optionalAliasLiteral, {
                unrecognizedObjectKeys: "strip",
            }));
        }

        // after
        if (optionalAliasLiteral != null) {
            _queryParams["optional_alias_literal"] = serializers.LiteralAliasExample.jsonOrThrow(optionalAliasLiteral, {
                unrecognizedObjectKeys: "strip",
            });
        }
        ```
      type: fix
  createdAt: "2025-01-14"
  irVersion: 53

- version: 0.46.10
  changelogEntry:
    - summary: Use serialization layer to convert types to JSON strings when enabled.
      type: fix
  createdAt: "2025-01-14"
  irVersion: 53

- version: 0.46.9
  changelogEntry:
    - summary: Expose `baseUrl` as a default Client constructor option and construct URL correctly.
      type: fix
  createdAt: "2025-01-13"
  irVersion: 53

- version: 0.46.8
  changelogEntry:
    - summary: Generate the `version.ts` file correctly
      type: fix
  createdAt: "2025-01-13"
  irVersion: 53

- version: 0.46.7
  changelogEntry:
    - summary: Simplify runtime detection to reduce the chance of using an unsupported API like `process.` Detect Edge Runtime by Vercel.
      type: fix
  createdAt: "2025-01-09"
  irVersion: 53

- version: 0.46.6
  changelogEntry:
    - summary: Update `@types/node` to `18+`, required for the generated `Node18UniversalStreamWrapper` test.
      type: fix
  createdAt: "2025-01-09"
  irVersion: 53

- version: 0.46.5
  changelogEntry:
    - summary: Fix the webpack test to work with .js/.jsx extensions in TypeScript
      type: fix
    - summary: Only map .js modules in Jest, not .json files.
      type: fix
  createdAt: "2025-01-09"
  irVersion: 53

- version: 0.46.4
  changelogEntry:
    - summary: Fix packageJson custom configuration & package.json types field.
      type: fix
  createdAt: "2025-01-09"
  irVersion: 53

- version: 0.46.3
  changelogEntry:
    - summary: Revert to using legacy exports by default.
      type: fix
  createdAt: "2025-01-09"
  irVersion: 53

- version: 0.46.2
  changelogEntry:
    - summary: Fix Jest to work with files imported using `.js` extension.
      type: fix
    - summary: Make sure Jest loads Jest configuration regardless of package.json type.
      type: fix
  createdAt: "2025-01-09"
  irVersion: 53

- version: 0.46.1
  changelogEntry:
    - summary: ESModule output is fixed to be compatible with Node.js ESM loading.
      type: fix
  createdAt: "2025-01-08"
  irVersion: 53

- version: 0.46.0
  changelogEntry:
    - summary: SDKs are now built and exported in both CommonJS (legacy) and ESModule format.
      type: feat
    - summary: |
        Export `serialization` code from root package export.
        ```ts
        import { serialization } from `@packageName`;
        ```

        The serialization code is also exported as `@packageName/serialization`.
        ```ts
        import * as serialization from `@packageName/serialization`;
        ```
      type: feat
    - summary: |
        `package.json` itself is exported in `package.json` to allow consumers to easily read metadata about the package they are consuming.
      type: feat
  createdAt: "2025-01-06"
  irVersion: 53

- version: 0.45.2
  changelogEntry:
    - summary: TS generated snippets now respect proper parameter casing when noSerdeLayer is enabled.
      type: fix
  createdAt: "2024-12-31"
  irVersion: 53

- version: 0.45.1
  changelogEntry:
    - summary: |
        Export everything inside of TypeScript namespaces that used to be ambient.

        For the `enableInlineTypes` feature, some namespaces were no longer declared (ambient), and types and interfaces inside the namespace would no longer be automatically exported without the `export` keyword. This fix exports everything that's inside these namespaces and also declared namespaces for good measure (in case they are not declared in the future).
      type: fix
  createdAt: "2024-12-27"
  irVersion: 53

- version: 0.45.0
  changelogEntry:
    - summary: Update dependencies of the generated TS SDK and Express generator. TypeScript has been updated to 5.7.2 which is a major version upgrade from 4.6.4.
      type: feat
  createdAt: "2024-12-26"
  irVersion: 53

- version: 0.44.5
  changelogEntry:
    - summary: Fix a bug where we attempt to parse an empty terminator when receiving streaming JSON responses.
      type: fix
  createdAt: "2024-12-23"
  irVersion: 53

- version: 0.44.4
  changelogEntry:
    - summary: Use specified defaults for pagination offset parameters during SDK generation.
      type: feat
  createdAt: "2024-12-20"
  irVersion: 53

- version: 0.44.3
  changelogEntry:
    - summary: Fix a bug where client would send request wrapper instead of the body of the request wrapper, when the request has inline path parameters and a body property.
      type: fix
  createdAt: "2024-12-18"
  irVersion: 53

- version: 0.44.2
  changelogEntry:
    - summary: Inline path parameters will use their original name when `retainOriginalName` or `noSerdeLayer` is enabled.
      type: fix
  createdAt: "2024-12-17"
  irVersion: 53

- version: 0.44.1
  changelogEntry:
    - summary: When there is an environment variable set, you do not need to pass in any parameters to the client constructor.
      type: fix
  createdAt: "2024-12-16"
  irVersion: 53

- version: 0.44.0
  changelogEntry:
    - summary: |
        Inline path parameters into request types by setting `inlinePathParameters` to `true` in the generator config.

        Here's an example of how users would use the same endpoint method without and with `inlinePathParameters` set to `true`.

        Without `inlinePathParameters`:

        ```ts
        await service.getFoo("pathParamValue", { id: "SOME_ID" });
        ```

        With `inlinePathParameters`:

        ```ts
        await service.getFoo({ pathParamName: "pathParamValue", id: "SOME_ID" });
        ```
      type: feat
  createdAt: "2024-12-13"
  irVersion: 53

- version: 0.43.1
  changelogEntry:
    - summary: When `noSerdeLayer` is enabled, streaming endpoints were failing to compile because they assumed that the serialization layer existed. This is now fixed.
      type: fix
  createdAt: "2024-12-11"
  irVersion: 53

- version: 0.43.0
  changelogEntry:
    - summary: |
        Generate inline types for inline schemas by setting `enableInlineTypes` to `true` in the generator config.
        When enabled, the inline schemas will be generated as nested types in TypeScript.
        This results in cleaner type names and a more intuitive developer experience.

        Before:

        ```ts
        // MyRootType.ts
        import * as MySdk from "...";

        export interface MyRootType {
          foo: MySdk.MyRootTypeFoo;
        }

        // MyRootTypeFoo.ts
        import * as MySdk from "...";

        export interface MyRootTypeFoo {
          bar: MySdk.MyRootTypeFooBar;
        }

        // MyRootTypeFooBar.ts
        import * as MySdk from "...";

        export interface MyRootTypeFooBar {}
        ```

        After:

        ```ts
        // MyRootType.ts
        import * as MySdk from "...";

        export interface MyRootType {
          foo: MyRootType.Foo;
        }

        export namespace MyRootType {
          export interface Foo {
            bar: Foo.Bar;
          }

          export namespace Foo {
            export interface Bar {}
          }
        }
        ```

        Now users can get the deep nested `Bar` type as follows:

        ```ts
        import { MyRootType } from MySdk;

        const bar: MyRootType.Foo.Bar = {};
        ```
      type: feat
  createdAt: "2024-12-11"
  irVersion: 53

- version: 0.42.7
  changelogEntry:
    - summary: |
        Support `additionalProperties` in OpenAPI or `extra-properties` in the Fern Defnition. Now
        an object that has additionalProperties marked as true will generate the following interface:

        ```ts
        interface User {
          propertyOne: string;
          [key: string]: any;
        }
        ```
      type: feat
  createdAt: "2024-12-03"
  irVersion: 53

- version: 0.42.6
  changelogEntry:
    - summary: Remove the generated `APIPromise` since it is not compatible on certain node versions.
      type: fix
  createdAt: "2024-11-23"
  irVersion: 53

- version: 0.42.5
  changelogEntry:
    - summary: Remove extraneous import in pagination snippets.
      type: fix
  createdAt: "2024-11-23"
  irVersion: 53

- version: 0.42.4
  changelogEntry:
    - summary: Improve `GeneratedTimeoutSdkError` error to include endpoint name in message.
      type: fix
  createdAt: "2024-11-21"
  irVersion: 53

- version: 0.42.3
  changelogEntry:
    - summary: Fixed issue with snippets used for pagination endpoints.
      type: fix
  createdAt: "2024-11-22"
  irVersion: 53

- version: 0.42.2
  changelogEntry:
    - summary: |
        Added documentation for pagination in the README. The snippet below will
        now show up on generated READMEs.

        ```typescript
        // Iterate through all items
        const response = await client.users.list();
        for await (const item of response) {
          console.log(item);
        }

        // Or manually paginate
        let page = await client.users.list();
        while (page.hasNextPage()) {
          page = await page.getNextPage();
        }
        ```
      type: feat
  createdAt: "2024-11-21"
  irVersion: 53

- version: 0.42.1
  changelogEntry:
    - summary: |
        Added support for passing additional headers in request options. For example:

        ```ts
        const response = await client.someEndpoint(..., {
          headers: {
            'X-Custom-Header': 'custom value'
          }
        });
        ```
      type: feat
  createdAt: "2024-11-20"
  irVersion: 53

- version: 0.42.0
  changelogEntry:
    - summary: |
        Added support for `.asRaw()` which allows users to access raw response data including headers. For example:

        ```ts
        const response = await client.someEndpoint().asRaw();
        console.log(response.headers["X-My-Header"]);
        console.log(response.body);
        ```
      type: feat
  createdAt: "2024-11-15"
  irVersion: 53

- version: 0.41.2
  changelogEntry:
    - summary: Actually remove `jest-fetch-mock` from package.json.
      type: fix
  createdAt: "2024-11-18"
  irVersion: 53

- version: 0.41.1
  changelogEntry:
    - summary: Remove dev dependency on `jest-fetch-mock`.
      type: fix
  createdAt: "2024-11-02"
  irVersion: 53

- version: 0.41.0
  changelogEntry:
    - summary: Add a variable jitter to the exponential backoff and retry.
      type: feat
  createdAt: "2024-10-08"
  irVersion: 53

- version: 0.41.0-rc2
  changelogEntry:
    - summary: Generated READMEs now include improved usage snippets for pagination and streaming endpoints.
      type: feat
  createdAt: "2024-10-08"
  irVersion: 53

- version: 0.41.0-rc1
  changelogEntry:
    - summary: Fixes a broken unit test introduced in 0.41.0-rc0.
      type: fix
  createdAt: "2024-10-08"
  irVersion: 53

- version: 0.41.0-rc0
  changelogEntry:
    - summary: The generated SDK now supports bytes (`application/octet-stream`) requests.
      type: feat
  createdAt: "2024-10-08"
  irVersion: 53

- version: 0.40.8
  changelogEntry:
    - summary: File array uploads now call `request.appendFile` instead of `request.append` which was causing form data to be in a corrupted state.
      type: fix
  createdAt: "2024-09-28"
  irVersion: 53

- version: 0.40.7
  changelogEntry:
    - summary: |
        The generated README will now have a section that links to the generated SDK Reference (in `reference.md`).

        ```md
        ## Reference

        A full reference for this library can be found [here](./reference.md).
        ```
      type: fix
  createdAt: "2024-09-28"
  irVersion: 53

- version: 0.40.6
  changelogEntry:
    - summary: The TypeScript SDK now supports specifying a custom contentType if one is specified.
      type: fix
  createdAt: "2024-09-18"
  irVersion: 53

- version: 0.40.5
  changelogEntry:
    - summary: The snippet templates for file upload are now accurate and also respect the feature flag `inlineFileProperties`.
      type: fix
  createdAt: "2024-09-18"
  irVersion: 53

- version: 0.40.4
  changelogEntry:
    - summary: Upgrades dependency `stream-json` which improves the performance when reading large API specs. This version will improve your `fern generate` performance.
      type: fix
  createdAt: "2024-09-12"
  irVersion: 53

- version: 0.40.3
  changelogEntry:
    - summary: |
        If the serde layer is enabled, then all the serializers are exported under the namespace `serializers`.

        ```ts
        import { serializers } from "@plantstore/sdk";

        export function main(): void {
          // serialize to json

          const json = serializers.Plant.toJson({
            name: "fern"
          });

          const parsed = serializers.Plant.parseOrThrow(`{ "name": "fern" }`);
        }
        ```
      type: fix
  createdAt: "2024-09-12"
  irVersion: 53

- version: 0.40.2
  changelogEntry:
    - summary: The generated SDK now handles reading IR JSONs that are larger than 500MB. In order to to this, the function `streamObjectFromFile` is used instead of `JSON.parse`.
      type: fix
  createdAt: "2024-09-12"
  irVersion: 53

- version: 0.40.1
  changelogEntry:
    - summary: The generated snippets now inline referenced request objects given they are not named, they need to be inlined.
      type: fix
  createdAt: "2024-09-12"
  irVersion: 53

- version: 0.40.0
  changelogEntry:
    - summary: |
        A new configuration flag has now been added that will automatically generate
        `BigInt` for `long` and `bigint` primitive types. To turn this flag on:

        ```yml
        groups:
          ts-sdk:
            name: fernapi/fern-typescript-sdk
            version: 0.40.0
            config:
              useBigInt: true
        ```
      type: feat
  createdAt: "2024-09-12"
  irVersion: 53

- version: 0.39.8
  changelogEntry:
    - summary: |
        The generated enum examples now reference the value of the enum directly instead
        of using the enum itself.

        ### Before

        ```ts
        {
          "genre": Imdb.Genre.Humor,
        }
        ```

        ### After

        ```ts
        {
          "genre": "humor"
        }
        ```
      type: fix
  createdAt: "2024-09-11"
  irVersion: 53

- version: 0.39.7
  changelogEntry:
    - summary: |
        The SDK now produces a `version.ts` file where we export a constant called `SDK_VERSION`.
        This constant can be used by different utilities to dynamically import in the version (for example, if someone wants to customize the user agent).
      type: chore
  createdAt: "2024-08-27"
  irVersion: 53

- version: 0.39.6
  changelogEntry:
    - summary: |
        Browser clients can now import streams, via `readable-streams` polyfill. Additionally adds a
        webpack unit test to verify that the core utilities can be compiled.
      type: fix
  createdAt: "2024-08-27"
  irVersion: 53

- version: 0.39.5
  changelogEntry:
    - summary: |
        If `noSerdeLayer` is enabled, then the generated TypeScript SDK snippets and wire tests
        will not use `Date` objects but instead use strings. Without this fix, the generated
        wire tests would result in failures.
      type: fix
  createdAt: "2024-08-20"
  irVersion: 53

- version: 0.39.4
  changelogEntry:
    - summary: Ensure that environment files don't generate, unless there is a valid environment available.
      type: fix
  createdAt: "2024-08-20"
  irVersion: 53

- version: 0.39.3
  changelogEntry:
    - summary: Multipart form data unit tests only get generated if the SDK has multipart form uploads.
      type: fix
  createdAt: "2024-08-16"
  irVersion: 53

- version: 0.39.2
  changelogEntry:
    - summary: |
        Allows filenames to be passed from underlying File objects in Node 18+ and browsers
        Users can now supply files like so, using a simple multipart upload API as an example:
        ```typescript
        client.file.upload(new File([...blobParts], 'filename.ext'), ...)
        ```
        `filename.ext` will be encoded into the upload.
      type: fix
  createdAt: "2024-08-16"
  irVersion: 53

- version: 0.39.1
  changelogEntry:
    - summary: |
        The SDK now supports looking directly at a `hasNextPage` property for offset pagination if configured.
        Previously the SDK would look if the number of items were empty, but this failed in certain edge cases.
      type: feat
  createdAt: "2024-08-07"
  irVersion: 53

- version: 0.38.6
  changelogEntry:
    - summary: |
        The SDK generator now sends a `User-Agent` header on each request that is set to
        `<package>/<version>`. For example if your package is called `imdb` and is versioned `0.1.0`, then
        the user agent header will be `imdb/0.1.0`.
      type: feat
  createdAt: "2024-08-07"
  irVersion: 53

- version: 0.38.5
  changelogEntry:
    - summary: Addressed fetcher unit test flakiness by using a mock fetcher
      type: fix
  createdAt: "2024-08-07"
  irVersion: 53

- version: 0.38.4
  changelogEntry:
    - summary: Literal templates are generated if they are union members
      type: fix
    - summary: Snippet templates no longer try to inline objects within containers
      type: fix
  createdAt: "2024-08-04"
  irVersion: 53

- version: 0.38.3
  changelogEntry:
    - summary: Adds async iterable to StreamWrapper implementation for easier use with downstream dependencies.
      type: fix
  createdAt: "2024-08-02"
  irVersion: 53

- version: 0.38.2
  changelogEntry:
    - summary: Refactors the `noScripts` feature flag to make sure that no `yarn install` commands can be accidentally triggered.
      type: fix
  createdAt: "2024-08-01"
  irVersion: 53

- version: 0.38.1
  changelogEntry:
    - summary: |
        A feature flag called `noScripts` has been introduced to prevent the generator from running any scripts such as `yarn format` or `yarn install`. If any of the scripts
        cause errors, toggling this option will allow you to receive the generated code.

        ```
        - name: fernapi/fern-typescript-sdk
          version: 0.38.1
          config:
            noScripts: true
        ```
      type: feat
  createdAt: "2024-08-01"
  irVersion: 53

- version: 0.38.0-rc0
  changelogEntry:
    - summary: Upgrade to IRv53.
      type: internal
    - summary: The generator now creates snippet templates for undiscriminated unions.
      type: chore
  createdAt: "2024-07-31"
  irVersion: 53

- version: 0.37.0-rc0
  changelogEntry:
    - summary: |
        The business plan Typescript SDK will now generate wire tests if the feature flag in the configuration is turned on.

        ```
        - name: fernapi/fern-typescript-sdk
          version: 0.37.0-rc0
          config:
            generateWireTests: true
        ```
      type: feat
  createdAt: "2024-07-29"
  irVersion: 50

- version: 0.36.6
  changelogEntry:
    - summary: Now import paths are correctly added to getResponseBody tests. CI checks also added.
      type: fix
  createdAt: "2024-07-29"
  irVersion: 50

- version: 0.36.5
  changelogEntry:
    - summary: Now, server sent events are treated differently as streaming responses, to ensure the correct wrapping happens.
      type: fix
  createdAt: "2024-07-29"
  irVersion: 50

- version: 0.36.4
  changelogEntry:
    - summary: Now, import paths are correctly added to stream wrapper tests.
      type: fix
  createdAt: "2024-07-26"
  irVersion: 50

- version: 0.36.3
  changelogEntry:
    - summary: Support starting the stream on `StreamWrapper.pipe(...)` for shorter syntax when dealing with `node:stream` primitives.
      type: fix
  createdAt: "2024-07-26"
  irVersion: 50

- version: 0.36.2
  changelogEntry:
    - summary: |
        This release comes with numerous improvements to streaming responses:

        1. Introduces new stream wrapper polyfills that implement the ability to stream to more streams, per environment.
        2. For `Node 18+`, stream responses can now be piped to `WritableStream`. They can also be streamed to `stream.Writable`, as possible before.
        3. For `< Node 18`, stream responses can be piped to `stream.Writeable`, as before.
        4. For `Browser` environments, stream responses can be piped to `WritableStream`.
        5. For `Cloudflare Workers`, stream responses can be piped to `WritableStream`.
      type: fix
    - summary: Now, there are generated unit tests for the `fetcher/stream-wrappers` core directory which makes sure that Fern's stream wrapping from responses work as expected!
      type: fix
  createdAt: "2024-07-26"
  irVersion: 50

- version: 0.36.1
  changelogEntry:
    - summary: Now, there are generated unit tests for the `auth` and `fetcher` core directory which makes sure that Fern's fetcher and authorization helpers work as expected!
      type: fix
  createdAt: "2024-07-16"
  irVersion: 50

- version: 0.36.0
  changelogEntry:
    - summary: Now, there are generated unit tests for the `schemas` core directory which makes sure that Fern's request + response validation will work as expected!
      type: fix
  createdAt: "2024-07-16"
  irVersion: 50

- version: 0.35.0
  changelogEntry:
    - summary: Support Multipart Form uploads where `fs.createReadStream` is passed. This requires coercing the stream into a `File`.
      type: fix
  createdAt: "2024-07-16"
  irVersion: 50

- version: 0.34.0
  changelogEntry:
    - summary: Upgrade to IRv50.
      type: internal
    - summary: |
        Add support for generating an API version scheme in `version.ts`.
        Consider the following `api.yml` configuration:

        ```yaml
        version:
          header: X-API-Version
          default: "1.0.0"
          values:
            - "1.0.0-alpha"
            - "1.0.0-beta"
            - "1.0.0"
        ```

        The following `version.ts` file is generated:

        ```typescript
        /**
        * This file was auto-generated by Fern from our API Definition.
        */

        /** The version of the API, sent as the X-API-Version header. */
        export type AcmeVersion = "1.0.0" | "2.0.0" | "latest";
        ```

        If a default value is specified, it is set on every request but can be overridden
        in either the client-level `Options` or call-specific `RequestOptions`. If a default
        value is _not_ specified, the value of the header is required on the generated `Options`.

        An example call is shown below:

        ```typescript
        import { AcmeClient } from "acme";

        const client = new AcmeClient({ apiKey: "YOUR_API_KEY", xApiVersion: "2.0.0" });
        await client.users.create({
          firstName: "john",
          lastName: "doe"
        });
        ```
      type: feat
  createdAt: "2024-07-16"
  irVersion: 50

- version: 0.33.0
  changelogEntry:
    - summary: |
        This release comes with numerous improvements to multipart uploads:

        1. `Fetcher.ts` no longer depends on form-data and formdata-node which reduces
          the size of the SDK for all consumers that are not leveraging multipart form
          data uploads.
        2. The SDK now accepts `fs.ReadStream`, `Blob` and `File` as inputs and handles
          parsing them appropriately.
        3. By accepting a `Blob` as a file parameter, the SDK now supports sending the
          filename when making a request.
      type: fix
  createdAt: "2024-07-16"
  irVersion: 48

- version: 0.32.0
  changelogEntry:
    - summary: The `reference.md` is now generated for every SDK.
      type: feat
    - summary: The `reference.md` is now generated by the `generator-cli`.
      type: feat
    - summary: The `reference.md` includes a single section for the _first_ example specified on the endpoint. Previously, a separate section was included for _every_ example.
      type: fix
  createdAt: "2024-07-15"
  irVersion: 48

- version: 0.31.0
  changelogEntry:
    - summary: |
        Add `omitUndefined` generator option. This is enabled with the following config:

        ```yaml
        groups:
          generators:
            - name: fernapi/fern-typscript-node-sdk
              version: 0.31.0
              ...
              config:
                omitUndefined: true
        ```

        When enabled, any property set to an explicit `undefined` is _not_ included
        in the serialized result. For example,

        ```typescript
        const request: Acme.CreateUserRequest = {
          firstName: "John",
          lastName: "Doe",
          email: undefined
        };
        ```

        By default, explicit `undefined` values are serialized as `null` like so:

        ```json
        {
          "firstName": "John",
          "lastName": "Doe",
          "email": null
        }
        ```

        When `omitUndefined` is enabled, the JSON object is instead serialized as:

        ```json
        {
          "firstName": "John",
          "lastName": "Doe"
        }
        ```
      type: feat
  createdAt: "2024-07-12"
  irVersion: 48

- version: 0.30.0
  changelogEntry:
    - summary: Client-level `Options` now supports overriding global headers like version.
      type: feat
  createdAt: "2024-07-11"
  irVersion: 48

- version: 0.29.2
  changelogEntry:
    - summary: Fix serialization of types with circular references
      type: fix
  createdAt: "2024-07-10"
  irVersion: 48

- version: 0.29.1
  changelogEntry:
    - summary: |
        Pagination endpoints that define nested offset/cursor properties are now functional.
        A new `setObjectProperty` helper is used to dynamically set the property, which is inspired
        by Lodash's `set` function (https://lodash.com/docs/4.17.15#set).

        The generated code now looks like the following:

        ```typescript
        let _offset = request?.pagination?.page != null ? request?.pagination?.page : 1;
        return new core.Pageable<SeedPagination.ListUsersPaginationResponse, SeedPagination.User>({
          response: await list(request),
          hasNextPage: (response) => (response?.data ?? []).length > 0,
          getItems: (response) => response?.data ?? [],
          loadPage: (_response) => {
            _offset += 1;
            return list(core.setObjectProperty(request, "pagination.page", _offset));
          }
        });
        ```
      type: fix
  createdAt: "2024-07-10"
  irVersion: 48

- version: 0.29.0
  changelogEntry:
    - summary: Upgrade to IRv48.
      type: internal
    - summary: Add support for pagination endpoints that require request body properties.
      type: feat
    - summary: |
        Add support for pagination with an offset step. This is useful for endpoints that page based on the element index rather than a page index (i.e. the 100th element vs. the 10th page).

        This feature shares the same UX as both the `offset` and `cursor` pagination variants.
      type: feat
  createdAt: "2024-07-09"
  irVersion: 48

- version: 0.29.0-rc0
  changelogEntry:
    - summary: All serializers in the generated SDK are now synchronous. This makes the serializers easier to use and improves the performance as well.
      type: fix
  createdAt: "2024-07-09"
  irVersion: 46

- version: 0.28.0-rc0
  changelogEntry:
    - summary: Add support for offset pagination, which uses the same pagination API introduced in `0.26.0-rc0`.
      type: feat
  createdAt: "2024-07-09"
  irVersion: 46

- version: 0.27.2
  changelogEntry:
    - summary: The generated readme now moves the sections for `AbortController`, `Runtime Compatibility` and `Custom Fetcher` under the Advanced section in the generated README.
      type: fix
  createdAt: "2024-07-08"
  irVersion: 46

- version: 0.27.1
  changelogEntry:
    - summary: |
        Support JSR publishing. If you would like your SDK to be published to JSR, there is now a configuration option called `publishToJsr: true`. When enabled, the generator will
        generate a `jsr.json` as well as a GitHub workflow to publish to JSR.

        ```yaml
        - name: fernapi/fern-typescript-sdk
          version: 0.27.1
          config:
            publishToJsr: true
        ```
      type: feat
  createdAt: "2024-07-08"
  irVersion: 46

- version: 0.27.0
  changelogEntry:
    - summary: Boolean literal headers can now be overridden via `RequestOptions`.
      type: fix
    - summary: |
        The generated `.github/workflows/ci.yml` file now supports NPM publishing with alpha/beta dist tags. If the selected version contains the `alpha` or `beta` substring,
        the associated dist tag will be added in the `npm publish` command like the following:

        ```sh
        # Version 1.0.0-beta
        npm publish --tag beta
        ```

        For more on NPM dist tags, see https://docs.npmjs.com/adding-dist-tags-to-packages
      type: feat
  createdAt: "2024-07-08"
  irVersion: 46

- version: 0.26.0-rc3
  changelogEntry:
    - summary: |
        The typescript generator now returns all `FormData` headers and Fetcher no longer stringifies stream.Readable type.
      type: fix
  createdAt: "2024-06-30"
  irVersion: 46

- version: 0.26.0-rc2
  changelogEntry:
    - summary: |
        `RequestOptions` now supports overriding global headers like authentication and version.
      type: feat
  createdAt: "2024-06-27"
  irVersion: 46

- version: 0.26.0-rc1
  changelogEntry:
    - summary: The generator was skipping auto pagination for item arrays that were optional. Now, those are safely handled as well.
      type: fix
  createdAt: "2024-06-27"
  irVersion: 46

- version: 0.26.0-rc0
  changelogEntry:
    - summary: |
        The TypeScript generator now supports cursor-based auto pagination. With auto pagination, a user can simply iterate over the results automatically:

        ```ts
        for (const user of client.users.list()) {
          consoler.log(user);
        }
        ```

        Users can also paginate over data manually

        ```ts
        const page = client.users.list();
        for (const user of page.data) {
          consoler.log(user);
        }

        // Helper methods for manually paginating:
        while (page.hasNextPage()) {
          page = page.getNextPage();
          // ...
        }
        ```
      type: feat
  createdAt: "2024-06-27"
  irVersion: 46

- version: 0.25.3
  changelogEntry:
    - summary: The generator is now upgraded to `v46.2.0` of the IR.
      type: internal
  createdAt: "2024-06-26"
  irVersion: 46

- version: 0.25.3
  changelogEntry:
    - summary: The generator is now upgraded to `v46.2.0` of the IR.
      type: internal
  createdAt: "2024-06-26"
  irVersion: 46

- version: 0.25.2
  changelogEntry:
    - summary: The generator now removes `fs`, `path`, and `os` dependencies from the browser runtime.
      type: fix
  createdAt: "2024-06-20"
  irVersion: 46

- version: 0.25.1
  changelogEntry:
    - summary: The generator now removes `fs`, `path`, and `os` dependencies from the browser runtime.
      type: fix
  createdAt: "2024-06-20"
  irVersion: 46

- version: 0.25.0
  changelogEntry:
    - summary: The generator now generates snippets for streaming endpoints. There is also a fix where literals are excluded from inlined requests.
      type: fix
  createdAt: "2024-06-19"
  irVersion: 46

- version: 0.25.0-rc0
  changelogEntry:
    - summary: The generator now merges the user's original `README.md` file (if any).
      type: feat
  createdAt: "2024-06-19"
  irVersion: 46

- version: 0.24.4
  changelogEntry:
    - summary: APIs that specify a default environment no longer include an unused environment import in their generated snippets.
      type: fix
  createdAt: "2024-06-19"
  irVersion: 46

- version: 0.24.3
  changelogEntry:
    - summary: The generator only adds a publish step in github actions if credentials are specified.
      type: fix
  createdAt: "2024-06-18"
  irVersion: 46

- version: 0.24.2
  changelogEntry:
    - summary: Remove the unnecessary client call from the request/response README.md section.
      type: feat
    - summary: |
        The generated README.md snippets now correctly referenced nested methods. For example,
        `client.users.create` (instead of `client.create`) in the following:

        ```ts
        import { AcmeClient } from "acme";

        const client = new AcmeClient({ apiKey: "YOUR_API_KEY" });
        await client.users.create({
          firstName: "john",
          lastName: "doe"
        });
        ```
      type: fix
  createdAt: "2024-06-19"
  irVersion: 46

- version: 0.24.1
  changelogEntry:
    - summary: |
        Dynamic snippets now support importing the client directly from the package.

        ```typescript
        import { MyClient } from "@org/sdk";

        const client = new MyClient({ ... });
        ```
      type: fix
  createdAt: "2024-06-19"
  irVersion: 46

- version: 0.24.0
  changelogEntry:
    - summary: Add dynamic client instantiation snippets
      type: feat
  createdAt: "2024-06-18"
  irVersion: 46

- version: 0.24.0-rc0
  changelogEntry:
    - summary: Dynamic client instantiation snippets are now generated. Note this only affects enterprise users that are using Fern's Snippets API.
      type: feat
  createdAt: "2024-06-18"
  irVersion: 46

- version: 0.23.3
  changelogEntry:
    - summary: The NPM publish job is _not_ generated if the token environment variable is not specified.
      type: fix
    - summary: |
        The snippets now use the `client` variable name like so:

        ```ts
        import { AcmeClient } from "acme";

        const client = new AcmeClient({ apiKey: "YOUR_API_KEY" });
        await client.users.create({
          firstName: "john",
          lastName: "doe"
        });
        ```
      type: feat
  createdAt: "2024-06-17"
  irVersion: 46

- version: 0.23.2
  changelogEntry:
    - summary: Client constructor snippets now include an `environment` property whenever it's required.
      type: fix
    - summary: The import paths included in the `README.md` exclusively use double quotes.
      type: fix
    - summary: When an NPM package name is not specified, the generated `README.md` will default to using the namespace export.
      type: fix
  createdAt: "2024-06-14"
  irVersion: 46

- version: 0.23.1
  changelogEntry:
    - summary: Undiscriminated unions used as map keys examples no longer return an error.
      type: fix
  createdAt: "2024-06-13"
  irVersion: 46

- version: 0.23.0
  changelogEntry:
    - summary: The latest version of the `generator-cli` (used to generate `README.md` files) is always installed.
      type: fix
  createdAt: "2024-06-12"
  irVersion: 46

- version: 0.23.0-rc1
  changelogEntry:
    - summary: |
        Introduce a custom configuration for arbitrary package json field. Now you can specify
        arbitrary key, value pairs that you want to be merged in the generated `package.json`.

        ```yml
        config:
          packageJson:
            dependencies:
              my-dep: "2.0.0"
            bin: "./index.js"
        ```
      type: fix
  createdAt: "2024-06-11"
  irVersion: 46

- version: 0.23.0-rc0
  changelogEntry:
    - summary: |
        Union snippet templates are fixed in 2 ways:
        1. The templates do not have a leading single quote (a typo from before)
        2. The templates now inline union properties (in certain cases)
      type: fix
  createdAt: "2024-06-07"
  irVersion: 46

- version: 0.22.0
  changelogEntry:
    - summary: Add support for higher quality `README.md` generation.
      type: feat
  createdAt: "2024-06-07"
  irVersion: 46

- version: 0.21.1
  changelogEntry:
    - summary: Detect `workerd` (Cloudflare) environments in `Runtime.ts`. The `Stream` class which is used for Server-Sent Events now prefers `TextDecoder` if it is present in the environment, to work in Cloudflare environments.
      type: feat
  createdAt: "2024-06-05"
  irVersion: 46

- version: 0.21.0
  changelogEntry:
    - summary: The generator now supports `bigint` types.
      type: feat
    - summary: Bump to IRv46.
      type: internal
  createdAt: "2024-06-05"
  irVersion: 46

- version: 0.20.9
  changelogEntry:
    - summary: TypeScript generator outputs code snippets that have `example-identifier` embedded.
      type: fix
  createdAt: "2024-06-02"
  irVersion: 43

- version: 0.20.8
  changelogEntry:
    - summary: TypeScript projects were skipping added peer dependencies in certain cases, now those are fixed.
      type: feat
  createdAt: "2024-06-02"
  irVersion: 43

- version: 0.20.7
  changelogEntry:
    - summary: Simplify the error handling introduced in `0.20.6` so that it more easily handles endpoints that include structured errors.
      type: fix
  createdAt: "2024-05-31"
  irVersion: 43

- version: 0.20.6
  changelogEntry:
    - summary: |
        This updates the behavior of the failure condition introduced in `0.20.2`; the SDK
        now throws an error whenever we fail to refresh an access token even if `neverThrowErrors`
        is set. We treat this failure as a systematic exception, so it's OK to throw in this case.
      type: fix
  createdAt: "2024-05-31"
  irVersion: 43

- version: 0.20.5
  changelogEntry:
    - summary: |
        Support setting `extraPeerDependencies` and `extraPeerDependenciesMeta` as
        configuration arguments. For example:

        ```yaml
        extraPeerDependencies:
          "openai": "^4.47.1"
        extraPeerDependenciesMeta:
          "openai":
            optional: true
        ```
      type: feat
  createdAt: "2024-05-30"
  irVersion: 43

- version: 0.20.4
  changelogEntry:
    - summary: Functionality to generate integration tests against a mock server has been disabled.
      type: fix
  createdAt: "2024-05-29"
  irVersion: 43

- version: 0.20.2
  changelogEntry:
    - summary: |
        The OAuth token provider supports SDKs that enable the `neverThrowErrors` setting.
        If the OAuth token provider fails to retrieve and/or refresh an access token, an error
        will _not_ be thrown. Instead, the original access token will be used and the user will be
        able to act upon an error available on the response. For example,

        ```ts
        const response = await client.user.get(...)
        if (!response.ok) {
          // Handle the response.error ...
        }
        ```
      type: fix
  createdAt: "2024-05-29"
  irVersion: 43

- version: 0.20.1
  changelogEntry:
    - summary: Remove instances of `node:stream` so that the generated SDK is Webpack + Next.js compatible.
      type: fix
  createdAt: "2024-05-29"
  irVersion: 43

- version: 0.20.1-rc0
  changelogEntry:
    - summary: URL encoded bodies are now appropriately encoded within the fetcher.
      type: fix
  createdAt: "2024-05-29"
  irVersion: 43

- version: 0.20.1
  changelogEntry:
    - summary: Remove node:stream imports for Webpack and Next.js compatibility
      type: fix
    - summary: Fix URL encoded body encoding in fetcher
      type: fix
  createdAt: "2024-05-29"
  irVersion: 43

- version: 0.20.0-rc1
  changelogEntry:
    - summary: |
        Pass `abortSignal` to `Stream` for server-sent-events and JSON streams so that the user can opt out and break from a stream.
      type: fix
  createdAt: "2024-05-24"
  irVersion: 43

- version: 0.20.0-rc1
  changelogEntry:
    - summary: |
        Pass `abortSignal` to `Stream` for server-sent-events and JSON streams so that the user can opt out and break from a stream.
      type: fix
  createdAt: "2024-05-24"
  irVersion: 43

- version: 0.20.0-rc0
  changelogEntry:
    - summary: |
        Add `abortSignal` to `RequestOptions`. SDK consumers can now specify an
        an arbitrary abort signal that can interrupt the API call.

        ```ts
        const controller = new AbortController();
        client.endpoint.call(..., {
          abortSignal: controller.signal,
        })
        ```
      type: feat
  createdAt: "2024-05-24"
  irVersion: 43

- version: 0.19.0
  changelogEntry:
    - summary: |
        Add `inlineFileProperties` configuration to support generating file upload properties
        as in-lined request properties (instead of positional parameters). Simply configure the following:

        ```yaml
        - name: fernapi/fern-typscript-node-sdk
          version: 0.19.0
          ...
          config:
            inlineFileProperties: true
        ```

        **Before**:

        ```ts
        /**
          * @param {File | fs.ReadStream} file
          * @param {File[] | fs.ReadStream[]} fileList
          * @param {File | fs.ReadStream | undefined} maybeFile
          * @param {File[] | fs.ReadStream[] | undefined} maybeFileList
          * @param {Acme.MyRequest} request
          * @param {Service.RequestOptions} requestOptions - Request-specific configuration.
          *
          * @example
          *     await client.service.post(fs.createReadStream("/path/to/your/file"), [fs.createReadStream("/path/to/your/file")], fs.createReadStream("/path/to/your/file"), [fs.createReadStream("/path/to/your/file")], {})
          */
        public async post(
            file: File | fs.ReadStream,
            fileList: File[] | fs.ReadStream[],
            maybeFile: File | fs.ReadStream | undefined,
            maybeFileList: File[] | fs.ReadStream[] | undefined,
            request: Acme.MyRequest,
            requestOptions?: Acme.RequestOptions
        ): Promise<void> {
          ...
        }
        ```

        **After**:

        ```ts
        /**
          * @param {Acme.MyRequest} request
          * @param {Service.RequestOptions} requestOptions - Request-specific configuration.
          *
          * @example
          *     await client.service.post({
          *        file: fs.createReadStream("/path/to/your/file"),
          *        fileList: [fs.createReadStream("/path/to/your/file")]
          *     })
          */
        public async post(
            request: Acme.MyRequest,
            requestOptions?: Service.RequestOptions
        ): Promise<void> {
          ...
        }
        ```
      type: feat
  createdAt: "2024-05-20"
  irVersion: 43

- version: 0.18.3
  changelogEntry:
    - summary: The generator now uses the latest FDR SDK.
      type: internal
  createdAt: "2024-05-17"
  irVersion: 43

- version: 0.18.2
  changelogEntry:
    - summary: |
        If OAuth is configured, the generated `getAuthorizationHeader` helper now treats the
        bearer token as optional. This prevents us from sending the `Authorization` header
        when retrieving the access token.
      type: fix
  createdAt: "2024-05-15"
  irVersion: 43

- version: 0.18.1
  changelogEntry:
    - summary: |
        If OAuth environment variables are specified, the `clientId` and `clientSecret` parameters
        are optional.

        ```ts
        export declare namespace Client {
          interface Options {
              ...
              clientId?: core.Supplier<string>;
              clientSecret?: core.Supplier<string>;
          }
          ...
        }
        ```
      type: fix
  createdAt: "2024-05-14"
  irVersion: 43

- version: 0.18.0
  changelogEntry:
    - summary: |
        Add support for the OAuth client credentials flow. The new `OAuthTokenProvider` automatically
        resolves the access token and refreshes it as needed. The resolved access token is then used as the
        bearer token in all client requests.
      type: feat
  createdAt: "2024-05-13"
  irVersion: 43

- version: 0.17.1
  changelogEntry:
    - summary: Multipart form data requests are now compatible across browser and Node.js runtimes.
      type: fix
  createdAt: "2024-05-06"
  irVersion: 43

- version: 0.17.0
  changelogEntry:
    - summary: Bump to v43 of IR which means that you will need `0.26.1` of the Fern CLI version. To bump your CLI version, please run `fern upgrade`.
      type: internal
  createdAt: "2024-05-06"
  irVersion: 43

- version: 0.16.0-rc8
  changelogEntry:
    - summary: |
        The SDK generator now supports upload endpoints that specify an array of files like so:

        ```ts
        /**
          * @param {File[] | fs.ReadStream[]} files
          * @param {Acme.UploadFileRequest} request
          * @param {Service.RequestOptions} requestOptions - Request-specific configuration.
          */
        public async post(
            files: File[] | fs.ReadStream[],
            request: Acme.UploadFileRequest,
            requestOptions?: Service.RequestOptions
        ): Promise<void> {
            const _request = new FormData();
            for (const _file of files) {
              _request.append("files", _file);
            }
            ...
        }
        ```
      type: feat
  createdAt: "2024-05-06"
  irVersion: 38

- version: 0.16.0-rc7
  changelogEntry:
    - summary: |
        The SDK generator now supports `@param` JSDoc comments for endpoint parameters.
        The generator now arranges JSDoc in a few separate groups, one for each of `@param`, `@throws`,
        and `@examples` like so:

        ```ts
          /**
          * This endpoint checks the health of a resource.
          *
          * @param {string} id - A unique identifier.
          * @param {Service.RequestOptions} requestOptions - Request-specific configuration.
          *
          * @throws {@link Acme.UnauthorizedRequest}
          * @throws {@link Acme.BadRequest}
          *
          * @example
          *     await testSdk.health.service.check("id-2sdx82h")
          */
          public async check(id: string, requestOptions?: Service.RequestOptions): Promise<void> {
            ...
          }
        ```
      type: feat
    - summary: |
        The generator will only include user-provided examples if they exist, and otherwise
        only include a single generated example, like so:

        ```ts
          /**
          * This endpoint checks the health of a resource.
          *
          * @example
          *     await testSdk.health.service.check("id-2sdx82h")
          */
          public async check(id: string, requestOptions?: Service.RequestOptions): Promise<void> {
            ...
          }
        ```
      type: feat
    - summary: |
        The SDK generator now escapes path parameters that would previously create invalid
        URLs (e.g. "\\example"). Method implementations will now have references to
        `encodeURIComponent` like the following:

        ```ts
        const _response = await core.fetcher({
          url: urlJoin(
            (await core.Supplier.get(this._options.environment)) ?? environments.AcmeEnvironment.Prod,
            `/users/${encodeURIComponent(userId)}`
          ),
          ...
        });
        ```
      type: fix
  createdAt: "2024-04-30"
  irVersion: 38

- version: 0.16.0-rc6
  changelogEntry:
    - summary: snippet templates now move file upload parameters to unnamed args
      type: fix
  createdAt: "2024-04-30"
  irVersion: 38

- version: 0.16.0-rc5
  changelogEntry:
    - summary: remove duplicate quotation marks in snippet templates
      type: fix
  createdAt: "2024-04-30"
  irVersion: 38

- version: 0.16.0-rc4
  changelogEntry:
    - summary: fixes to styling of the SDK code snippet templates.
      type: fix
  createdAt: "2024-04-25"
  irVersion: 38

- version: 0.16.0-rc0
  changelogEntry:
    - summary: The generator now registers snippet templates which can be used for dynamic SDK code snippet generation.
      type: feat
  createdAt: "2024-04-24"
  irVersion: 38

- version: 0.15.1-rc1
  changelogEntry:
    - summary: |
        Earlier for inlined request exports, we were doing the following:

        ```ts
        export { MyRequest } from "./MyRequest";
        ```

        In an effort to make the generated code JSR compatible, the TS generator
        will now append the `type` explicitly for request exports.

        ```ts
        export { type MyRequest } from "./MyRequest";
        ```
      type: feat
  createdAt: "2024-04-24"
  irVersion: 38

- version: 0.15.1-rc0
  changelogEntry:
    - summary: plain text responses are now supported in the TypeScript generator.
      type: feat
  createdAt: "2024-04-22"
  irVersion: 38

- version: 0.15.0-rc1
  changelogEntry:
    - summary: |
        Minor fixes to SSE processing. In particular, stream terminal characters are now
        respected like `[DONE]` and JSON parsed data is sent to the deserialize function.
      type: fix
  createdAt: "2024-04-22"
  irVersion: 38

- version: 0.15.0-rc0
  changelogEntry:
    - summary: |
        Bump to v38 of IR and support server-sent events where the events are sent
        with a `data: ` prefix and terminated with a new line.
      type: feat
  createdAt: "2024-04-19"
  irVersion: 38

- version: 0.14.1-rc5
  changelogEntry:
    - summary: Code snippets are generated for file upload endpoints using `fs.readStream`. Previously, generation for these endpoints was being skipped.
      type: fix
    - summary: If integration tests are not enabled, simple jest tests with a `yarn test` script will be created.
      type: fix
    - summary: |
        In an effort to make the generated code JSR compatible, the generator now
        directly imports from files instead of using directory imports.
      type: feat
    - summary: |
        In an effort to make the generated code JSR compatible, we make sure all methods
        are strongly typed with return signatures (in this case `_getAuthorizationHeader()`).
      type: feat
    - summary: Generate code snippet for FileDownload endpoint
      type: fix
    - summary: |
        Import for `node-fetch` in `Fetcher.ts` uses a dynamic import instead of `require` which
        so that the SDK works in ESM environments (that are using local file output). When the
        `outputEsm` config flag is turned on, the dynamic import will be turned into an ESM specific import.
      type: fix
    - summary: |
        The test job in `ci.yml` works even if you have not configured Fern to
        generate integration tests.

        Without integration tests the test job will run `yarn && yarn test`. With the
        integration tests, the test job will delegate to the fern cli `fern yarn test`.
      type: fix
    - summary: |
        Add `allowExtraFields` option to permit extra fields in the serialized request.

        ```yaml
        - name: fernapi/fern-typscript-node-sdk
          version: 0.14.0-rc0
          ...
          config:
            allowExtraFields: true
        ```
      type: feat
  createdAt: "2024-04-17"
  irVersion: 37

- version: 0.13.0
  changelogEntry:
    - summary: Support V37 of the IR.
      type: internal
  createdAt: "2024-04-09"
  irVersion: 37

- version: 0.13.0-rc0
  changelogEntry:
    - summary: |
        Add `retainOriginalCasing` option to preserve the naming convention expressed in the API.
        For example, the following Fern definition will generate a type like so:

        ```yaml
        types:
          GetUsersRequest
            properties:
              group_id: string
        ```

        **Before**

        ```typescript
        export interface GetUsersRequest {
          groupId: string;
        }

        export interface GetUsersRequest = core.serialization.object({
        groupId: core.serialization.string("group_id")
        })

        export namespace GetUsersRequest {
          interface Raw {
            group_id: string
          }
        }
        ```

        **After**

        ```typescript
        export interface GetUsersRequest {
          group_id: string;
        }

        export interface GetUsersRequest = core.serialization.object({
        group_id: core.serialization.string()
        })

        export namespace GetUsersRequest {
          interface Raw {
            group_id: string
          }
        }
        ```
      type: feat
  createdAt: "2024-04-02"
  irVersion: 33

- version: 0.12.9
  changelogEntry:
    - summary: The generator stopped working for remote code generation starting in `0.12.7`. This is now fixed.
      type: fix
  createdAt: "2024-03-22"
  irVersion: 33

- version: 0.12.8
  changelogEntry:
    - summary: Enhance serde performance by reducing reliance on async behavior and lazy async dynamic imports.
      type: feat
    - summary: Shared generator notification and config parsing logic.
      type: internal
  createdAt: "2024-03-22"
  irVersion: 33

- version: 0.12.8-rc0
  changelogEntry:
    - summary: Enhance serde performance by reducing reliance on async behavior and lazy async dynamic imports.
      type: feat
  createdAt: "2024-03-18"
  irVersion: 33

- version: 0.12.7
  changelogEntry:
    - summary: |
        the SDK will now leverage environment variable defaults, where specified, for authentication variables, such as bearer tokens, api keys, custom headers, etc.

        Previously, the SDK would only leverage these defaults for bearer token auth IF auth was mandatory throughout the SDK.
      type: feat
  createdAt: "2024-03-14"
  irVersion: 33

- version: 0.12.6
  changelogEntry:
    - summary: |
        In Node.js environments the SDK will default to using `node-fetch`. The
        SDK depends on v2 of node-fetch to stay CJS compatible.

        Previously the SDK was doing `require("node-fetch")` but it should be
        `require("node-fetch").default` based on
        https://github.com/node-fetch/node-fetch/issues/450#issuecomment-387045223.
      type: fix
  createdAt: "2024-02-27"
  irVersion: 33

- version: 0.12.5
  changelogEntry:
    - summary: |
        Introduce a custom configuration called `tolerateRepublish` which supports running
        npm publish with the flag `--tolerateRepublish`. This flag allows you to publish
        on top of an existing npm package.

        To turn on this flag, update your generators.yml:

        ```yaml
        groups:
          generators:
            - name: fernapi/fern-typscript-node-sdk
              version: 0.12.5
              ...
              config:
                tolerateRepublish: true
        ```
      type: feat
  createdAt: "2024-02-27"
  irVersion: 33

- version: 0.12.4
  changelogEntry:
    - summary: |
        Previously reference.md was just leveraging the function name for the reference, now it leverages the full package-scoped path, mirroring how the function would be used in reality.

        ```ts
        seedExamples.getException(...)

        // is now

        seedExamples.file.notification.service.getException(...)
        ```
      type: fix
    - summary: Previously SDK code snippets would not support generation with undiscriminated unions. Now, it does.
      type: fix
  createdAt: "2024-02-27"
  irVersion: 33

- version: 0.12.2
  changelogEntry:
    - summary: |
        Previously SDK code snippets would not take into account default parameter values
        and would always include a `{}`. This was odd and didn't represent how a developer
        would use the SDK. Now, the snippets check for default parameter values and omit
        if there are no fields specified.

        ```ts
        // Before
        client.users.list({});

        // After
        client.users.list();
        ```
      type: fix
  createdAt: "2024-02-27"
  irVersion: 33

- version: 0.12.1
  changelogEntry:
    - summary: |
        Optional objects in deep query parameters were previously being incorrectly
        serialized. Before this change, optional objects were just being JSON.stringified
        which would send the incorrect contents over the wire.

        ```ts
        // Before
        if (foo != null) {
          _queryParams["foo"] = JSON.stringify(foo);
        }

        // After
        if (foo != null) {
          _queryParams["foo"] = foo;
        }

        // After (with serde layer)
        if (foo != null) {
          _queryParams["foo"] = serializers.Foo.jsonOrThrow(foo, {
            skipValidation: false,
            breadcrumbs: ["request", "foo"]
          });
        }
        ```
      type: fix
  createdAt: "2024-02-27"
  irVersion: 33

- version: 0.12.0
  changelogEntry:
    - summary: |
        support deep object query parameter serialization. If, query parameters are
        objects then Fern will support serializing them.

        ```yaml
        MyFoo:
          properties:
            bar: optional<string>

        query-parameters:
          foo: MyFoo
        ```

        will now be serialized as `?foo[bar]="...` and appear in the SDK as a regular object

        ```ts
        client.doThing({
          foo: {
            bar: "..."
          }
        });
        ```
      type: feat
  createdAt: "2024-02-26"
  irVersion: 33

- version: 0.11.5
  changelogEntry:
    - summary: |
        Previously `core.Stream` would not work in the Browser. Now the generated Fern SDK
        includes a polyfill for `ReadableStream` and uses `TextDecoder` instead of `Buffer`.
      type: fix
    - summary: |
        add in a reference markdown file, this shows a quick outline of the available endpoints,
        it's documentation, code snippet, and parameters.

        This feature is currently behind a feature flag called `includeApiReference` and can be used

        ```yaml
        config:
          includeApiReference: true
        ```
      type: feat
  createdAt: "2024-02-15"
  irVersion: 31

- version: 0.11.4
  changelogEntry:
    - summary: |
        The `Fetcher` now supports sending binary as a request body. This is important
        for APIs that intake `application/octet-stream` content types or for folks that have
        .fernignored their and added custom utilities that leverage the fetcher.
      type: fix
  createdAt: "2024-02-15"
  irVersion: 31

- version: 0.11.3
  changelogEntry:
    - summary: |
        ensure SDK generator always uses `node-fetch` in Node.js environments. There is an experimental
        fetch packaged with newer versions of Node.js, however it causes unexpected behavior with
        file uploads.
      type: fix
  createdAt: "2024-02-13"
  irVersion: 31

- version: 0.11.2
  changelogEntry:
    - summary: |
        ensure SDK generator does not drop additional parameters from requests that perform file upload. Previously, if an endpoint had `file` inputs without additional `body` parameters, query parameters were erroneously ignored.
      type: fix
  createdAt: "2024-02-13"
  irVersion: 31

- version: 0.11.1
  changelogEntry:
    - summary: The SDK generator no longer generates a `tsconfig.json` with `noUnusedParameters` enabled. This check was too strict.
      type: fix
  createdAt: "2024-02-13"
  irVersion: 31

- version: 0.11.0
  changelogEntry:
    - summary: |
        The SDK generator now forwards information about the runtime that it is being
        used in. The header `X-Fern-Runtime` will report the runtime (e.g. `browser`, `node`, `deno`)
        and the header `X-Fern-Runtime-Version` will report the version.
      type: feat
  createdAt: "2024-02-13"
  irVersion: 31

- version: 0.10.0
  changelogEntry:
    - summary: |
        The SDK generator now supports whitelabelling. When this is turned on,
        there will be no mention of Fern in the generated code.

        **Note**: You must be on the enterprise tier to enable this mode.
      type: feat
  createdAt: "2024-02-11"
  irVersion: 31

- version: 0.9.7
  changelogEntry:
    - summary: Initialize this changelog
      type: chore
  createdAt: "2024-02-11"
  irVersion: 31<|MERGE_RESOLUTION|>--- conflicted
+++ resolved
@@ -1,5 +1,4 @@
 # yaml-language-server: $schema=../../../fern-versions-yml.schema.json
-<<<<<<< HEAD
 - version: 3.34.0
   changelogEntry:
     - summary: |
@@ -9,14 +8,14 @@
         The `AnyAuthProvider` class is used when multiple auth schemes are defined.
       type: feat
   createdAt: "2025-11-23"
-=======
+  irVersion: 61
+
 - version: 3.33.1
   changelogEntry:
     - summary: |
         Remove using generator-cli to push to GitHub for self-hosted SDKs; this is now handled in the local workspace runner.
       type: fix
   createdAt: "2025-11-21"
->>>>>>> 29ff83d7
   irVersion: 61
 
 - version: 3.33.0
