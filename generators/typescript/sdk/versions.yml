# yaml-language-server: $schema=../../../fern-versions-yml.schema.json
<<<<<<< HEAD
- version: 3.32.0
  changelogEntry:
    - summary: Add support for OAuth and inferred auth in generated wire tests.
      type: feat
    - summary: |
        Respect the `auth: false` at the endpoint level when generating the endpoint function.
      type: feat
  createdAt: "2025-11-19"
  irVersion: 61

=======
- version: 3.31.5
  changelogEntry:
    - summary: Include subpackage exports in generated README.md if `generateSubpackageExports` is enabled.
      type: chore
  createdAt: "2025-11-19"
  irVersion: 61

- version: 3.31.4
  changelogEntry:
    - summary: Default to mock an endpoint once when using `msw` for wire tests.
      type: fix
  createdAt: "2025-11-18"
  irVersion: 61

- version: 3.31.3
  changelogEntry:
    - summary: Generate wire tests with `maxRetries` set to 0.
      type: fix
  createdAt: "2025-11-18"
  irVersion: 61

- version: 3.31.2
  changelogEntry:
    - summary: Bump generator CLI version to publish new Docker image.
      type: chore
  createdAt: "2025-11-18"
  irVersion: 61

>>>>>>> 7cc2f695
- version: 3.31.1
  changelogEntry:
    - summary: |
        Fix generator to not generate CONTRIBUTING.md file if config.whitelabel is true.
      type: fix
  createdAt: "2025-11-17"
  irVersion: 61

- version: 3.31.0
  changelogEntry:
    - summary: |
        Add `generateSubpackageExports` configuration option to enable direct imports of subpackage clients. 
        This allows JavaScript bundlers to tree-shake and include only the imported subpackage code, resulting in much smaller bundle sizes.

        Example:
        ```ts
        import { BarClient } from '@acme/sdk/foo/bar';

        const client = new BarClient({...});
        ```

        To enable this feature, add the following configuration to your _generators.yml_ file:
        ```yaml
        # In generators.yml
        groups:
          generators:
            - name: fernapi/fern-typescript-sdk
              config:
                generateSubpackageExports: true
        ```
      type: feat
  createdAt: "2025-11-17"
  irVersion: 61

- version: 3.30.0
  changelogEntry:
    - summary: |
        Add `offsetSemantics` flag, which changes how the `step` attribute in `x-fern-pagination` is interpreted.
        When `offsetSemantics` is `item-index` (the default), offset is understood as an item index that increases by the number of entities fetched.
        When `offsetSemantics` is `page-index`, offset is understood as a page index that increases by 1 each time.
      type: feat
  createdAt: "2025-11-14"
  irVersion: 61

- version: 3.29.2
  changelogEntry:
    - summary: Improve SDK generation performance.
      type: fix
  createdAt: "2025-11-13"
  irVersion: 61

- version: 3.29.1
  changelogEntry:
    - summary: |
        When generating `hasNextPage`, use `Math.Floor` to ensure an integer comparison against the number of entities.
      type: fix
  createdAt: "2025-11-13"
  irVersion: 61
- version: 3.29.0
  changelogEntry:
    - summary: |
        Add `parameterNaming` configuration option to control how parameter names are generated in the SDK.
        The available options are:
        - `originalName`: Use the original name from the OpenAPI spec.
        - `wireValue`: Use the wire value from the OpenAPI spec, falling back to the original name if not present.
        - `camelCase`: Convert the name to camelCase.
        - `snakeCase`: Convert the name to snake_case.
        - `default`: Use the default naming strategy.
      type: feat
  createdAt: "2025-11-11"
  irVersion: 61

- version: 3.28.11
  changelogEntry:
    - summary: |
        Do not generate a _snippet-templates.json_ file in the generated TypeScript SDK.
      type: fix
  createdAt: "2025-11-11"
  irVersion: 61

- version: 3.28.12
  changelogEntry:
    - summary: |
        Include more files and folders in .npmignore:
        * .mock
        * .fern
        * dist
        * scripts
        * jest.config.*
        * vitest.config.*
      type: fix
    - summary: |
        Only generate _.npmignore_ when `useLegacyExports: true`.
        When `useLegacyExports: false`, we generate a _package.json_ with `"files"` field which makes _.npmignore_ redundant.
      type: fix
  createdAt: "2025-11-11"
  irVersion: 61

- version: 3.28.11
  changelogEntry:
    - summary: |
        Do not generate a _snippet-templates.json_ file in the generated TypeScript SDK.
      type: fix
  createdAt: "2025-11-11"
  irVersion: 61

- version: 3.28.10
  changelogEntry:
    - summary: |
        Set `Accept` header for JSON (`application/json`), text (`text/plain`), and other (`*/*`) response types.
        This ensures that the `Accept` header is set consistently across runtimes.
        Unlike all other runtimes, Cloudflare Workers and Vercel Edge Runtime do not set a default `Accept` header in their `fetch` implementations.
      type: fix
  createdAt: "2025-11-10"
  irVersion: 61

- version: 3.28.9
  changelogEntry:
    - summary: Fix `Error._visit` to pass the correct type (`core.Fetcher.Error`) to the `_other` callback.
      type: fix
  createdAt: "2025-11-10"
  irVersion: 61

- version: 3.28.8
  changelogEntry:
    - summary: Clean up imports for requestWithRetries.test.ts.
      type: fix
  createdAt: "2025-11-10"
  irVersion: 61

- version: 3.28.7
  changelogEntry:
    - summary: |
        Fix circular type alias errors (TS2456) in undiscriminated unions containing self-recursive Record types where the value is a union of itself with null and/or undefined.
      type: fix
  createdAt: "2025-11-08"
  irVersion: 61

- version: 3.28.6
  changelogEntry:
    - summary: |
        Fix circular type alias errors (TS2456) in undiscriminated unions containing self-recursive Record types.
      type: fix
  createdAt: "2025-11-07"
  irVersion: 61

- version: 3.28.5
  changelogEntry:
    - summary: Fix issue where logs were logged even when the respective log level was disabled.
      type: fix
    - summary: Add tests for logging and the fetcher's redaction functionality.
      type: chore
    - summary: Improve unit test performance and refactor code to reduce duplication.
      type: chore
  createdAt: "2025-11-06"
  irVersion: 61

- version: 3.28.4
  changelogEntry:
    - summary: Fix a compilation error when a websocket channel has no send or receive messages.
      type: fix
  createdAt: "2025-11-06"
  irVersion: 61

- version: 3.28.3
  changelogEntry:
    - summary: |
        Fix local GitHub generation to match remote generation.
      type: fix
  createdAt: "2025-11-06"
  irVersion: 61

- version: 3.28.2
  changelogEntry:
    - summary: |
        Fix inconsistent path parameter casing in the WebSocket connect options.
        The casing now follows the same rules as other HTTP path parameters:
        - `retainOriginalCasing: true`: use the original casing from the OpenAPI spec, regardless of the `noSerdeLayer` setting.
        - `noSerdeLayer: true`: use the original casing from the OpenAPI spec.
        - `noSerdeLayer: false`: use camelCase for path parameters.
      type: fix
  createdAt: "2025-11-06"
  irVersion: 61

- version: 3.28.1
  changelogEntry:
    - summary: |
        Always use vitest.config.mts for consistency across all generated SDKs. This ensures Vitest v3 can load the config as ESM in both CommonJS and ESM packages.
      type: fix
  createdAt: "2025-11-05"
  irVersion: 61

- version: 3.28.0
  changelogEntry:
    - summary: |
        Added Generation Metadata file to output.
      type: feat
  createdAt: "2025-11-04"
  irVersion: 61

- version: 3.27.0
  changelogEntry:
    - summary: Add support for variables in wire tests.
      type: feat
  createdAt: "2025-11-05"
  irVersion: 61

- version: 3.26.0
  changelogEntry:
    - summary: |
        Include `"dependencies": {}` in package.json when generating a TypeScript SDK without dependencies.
      type: feat
  createdAt: "2025-11-05"
  irVersion: 61

- version: 3.25.0
  changelogEntry:
    - summary: |
        Add support for logging to the generated SDK.
        Users can configure the logger by passing in a `logging` object to the client options.

        ```ts
        import { FooClient, logging } from "foo";

        const client = new FooClient({
            logging: {
               level: logging.LogLevel.Info, // LogLevel.Info is the default
               logger: new logging.ConsoleLogger(), // ConsoleLogger is the default
               silent: false, // true is the default, set to false to enable logging
            }
        });
        ```

        The `logging` object can have the following properties:
        - `level`: The log level to use. Defaults to `logging.LogLevel.Info`.
        - `logger`: The logger to use. Defaults to `logging.ConsoleLogger`.
        - `silent`: Whether to silence the logger. Defaults to `true`.

        The `level` property can be one of the following values:
        - `logging.LogLevel.Debug`
        - `logging.LogLevel.Info`
        - `logging.LogLevel.Warn`
        - `logging.LogLevel.Error`

        To provide a custom logger, users can pass in a custom logger implementation that implements the `logging.ILogger` interface.

      type: feat
  createdAt: "2025-11-04"
  irVersion: 61

- version: 3.24.0
  changelogEntry:
    - summary: |
        Add support for forward-compatible enums.
        To enable forward-compatible enums, add the following configuration to your _generators.yml_ file:
        ```yaml
        # In generators.yml
        groups:
          generators:
            - name: fernapi/fern-typescript-sdk
              config:
                enableForwardCompatibleEnums: true
        ```
      type: feat
  createdAt: "2025-11-03"
  irVersion: 61

- version: 3.23.0
  changelogEntry:
    - summary: |
        Add support for bytes download responses.
      type: feat
  createdAt: "2025-11-03"
  irVersion: 61

- version: 3.22.0
  changelogEntry:
    - summary: |
        Add support for oxfmt as the formatter.
        This is a beta feature and not officially supported yet.
      type: feat
  createdAt: "2025-11-03"
  irVersion: 61

- version: 3.21.0
  changelogEntry:
    - summary: |
        Add support for oxlint as the linter.
        This is a beta feature and not officially supported yet.
      type: feat
  createdAt: "2025-11-03"
  irVersion: 61

- version: 3.20.0
  changelogEntry:
    - summary: |
        Implement base and extend properties in discriminated union examples.
      type: feat
  createdAt: "2025-11-03"
  irVersion: 61

- version: 3.19.1
  changelogEntry:
    - summary: |
        `mergeHeaders()` and `mergeOnlyDefinedHeaders()` are now case-insensitive.
      type: fix
  createdAt: "2025-11-03"
  irVersion: 60

- version: 3.19.0
  changelogEntry:
    - summary: |
        Add support for application/x-www-form-urlencoded request bodies.
      type: feat
  createdAt: "2025-11-03"
  irVersion: 60

- version: 3.18.0
  changelogEntry:
    - summary: |
        Users can now pass in a custom `fetch` function to the client options.
      type: feat
  createdAt: "2025-11-03"
  irVersion: 60

- version: 3.17.1
  changelogEntry:
    - summary: |
        `hasNextPage()` now factors in `offset.step` if provided for offset-based pagination
        such that `hasNextPage` now returns `false` if the returned page was not as large as requested.
      type: fix
  createdAt: "2025-10-31"
  irVersion: 60

- version: 3.17.0
  changelogEntry:
    - summary: |
        Add `Page` to the top-level `exports.ts` files, which allows for `import { Page } from '...';` to work.
        Remove `Pageable`, and use only `core.Page` for pagination everywhere.
      type: feat
  createdAt: "2025-10-29"
  irVersion: 60

- version: 3.16.0
  changelogEntry:
    - summary: |
        Generate a CONTRIBUTING.md file.
      type: feat
  createdAt: "2025-10-29"
  irVersion: 60

- version: 3.15.0
  changelogEntry:
    - summary: |
        Export types for `ReconnectingWebSocket`, `ReconnectingWebSocket.Event`, `ReconnectingWebSocket.CloseEvent`, and `ReconnectingWebSocket.ErrorEvent`.
      type: feat
  createdAt: "2025-10-29"
  irVersion: 60

- version: 3.14.0
  changelogEntry:
    - summary: |
        Expose the underlying response on the `Page` type.
      type: feat
  createdAt: "2025-10-29"
  irVersion: 60

- version: 3.13.0
  changelogEntry:
    - summary: |
        Improve pnpm and yarn caching in generator Docker images.
      type: feat
  createdAt: "2025-10-28"
  irVersion: 60

- version: 3.12.3
  changelogEntry:
    - summary: Fix `.github/workflows/ci.yml` file when using OIDC for npm publishing.
      type: fix
  createdAt: "2025-10-28"
  irVersion: 60

- version: 3.12.2
  changelogEntry:
    - summary: |
        Add streaming tests; fix custom message terminators in streams; fix multi-byte character handling across chunk breaks in streams.
      type: fix
  createdAt: "2025-10-28"
  irVersion: 60

- version: 3.12.1
  changelogEntry:
    - summary: Update Biome to 2.3.1
      type: chore
  createdAt: "2025-10-28"
  irVersion: 60

- version: 3.12.0
  changelogEntry:
    - summary: |
        Add support for [publishing to npmjs.org using OIDC from GitHub Actions](https://docs.npmjs.com/trusted-publishers).

        To use OIDC for publishing to npmjs.org, you need to follow two steps:
        1. Follow the instructions in ["Step 1: Add a trusted publisher on npmjs.com"](https://docs.npmjs.com/trusted-publishers#step-1-add-a-trusted-publisher-on-npmjscom).
        2. Set the `output.token` field to `OIDC` in _generators.yml_ to enable this feature:

            ```yml
            # In generators.yml
            groups:
              ts-sdk:
                generators:
                  - name: fernapi/fern-typescript-sdk
                    output:
                      location: npm
                      package-name: your-package-name
                      token: OIDC # previously this would be set to something like ${NPM_TOKEN}
                    ...
            ```

            This will take care of ["Step 2: Configure your CI/CD workflow"](https://docs.npmjs.com/trusted-publishers#step-2-configure-your-cicd-workflow).

        For local generation, you'll need Fern CLI version 0.94.0 or later.
      type: feat
    - summary: |
        Update GitHub Actions `setup-node` action to v4 in the generated CI workflow.
      type: feat
  createdAt: "2025-10-21"
  irVersion: 60

- version: 3.11.1
  changelogEntry:
    - summary: |
        Generate streaming response section in README.md for streaming response endpoints.
      type: fix
  createdAt: "2025-10-21"
  irVersion: 60

- version: 3.11.0
  changelogEntry:
    - summary: |
        Add `linter` and `formatter` configuration options to configure code linters and formatters for the generated SDK.
        - `linter`:
          - `biome`: Use Biome as the code linter. This is the default.
          - `none`: Do not include a code linter.
        - `formatter`:
          - `biome`: Use Biome as the code formatter. This is the default.
          - `prettier`: Use Prettier as the code formatter.

        For consistency, the _package.json_ scripts will always include the following scripts:
        - `lint`: Run the configured linter.
        - `lint:fix`: Run the configured linter with auto-fix.
        - `format`: Run the configured formatter.
        - `format:check`: Run the configured formatter in check mode.
        - `check`: Run both the linter and formatter in check mode.
        - `check:fix`: Run both the linter and formatter with auto-fix.
        When the `linter` is set to `none`, `lint` and `lint:fix` scripts will echo a message indicating that no linter is configured.
      type: feat
  createdAt: "2025-10-21"
  irVersion: 60

- version: 3.10.0
  changelogEntry:
    - summary: |
        Generate file upload section in README.md for multipart-form file uploads.
      type: feat
  createdAt: "2025-10-20"
  irVersion: 60

- version: 3.9.3
  changelogEntry:
    - summary: |
        Fix a compilation error when a path parameter is nullable or optional.
      type: fix
  createdAt: "2025-10-17"
  irVersion: 60

- version: 3.9.2
  changelogEntry:
    - summary: |
        Match the logic in wire test generation where the static example generation omits the request parameter for empty objects when optional.
        This fixes some wire tests that were failing due to mismatched request bodies.
      type: fix
    - summary: |
        Return `undefined` when passing in `undefined` to `toJson` when `useBigInt` is enabled.
      type: fix
  createdAt: "2025-10-17"
  irVersion: 60

- version: 3.9.1
  changelogEntry:
    - summary: |
        Improve the performance of JSON serialization and parsing when `useBigInt` is enabled.
      type: fix
  createdAt: "2025-10-16"
  irVersion: 60

- version: 3.9.0
  changelogEntry:
    - summary: |
        Add support for the `Uploadable.FromPath` and `Uploadable.WithMetadata` types to upload files with metadata to multipart-form endpoints.

        Users can configure metadata when uploading a file to a multipart-form upload endpoint using the `Uploadable.WithMetadata` type:
        ```typescript
        import { createReadStream } from "fs";

        await client.upload({
            file: {
              data: createReadStream("path/to/file"),
              filename: "my-file",
              contentType: "audio/mpeg",
            },
            otherField: "other value",
        });
        ```
        The `filename`, `contentType`, and `contentLength` properties are optional.

        Alternatively, users can use the `Uploadable.FromPath` type to upload directly from a file path:
        ```typescript
        await client.upload({
            file: {
                path: "path/to/file",
                filename: "my-file",
                contentType: "audio/mpeg",
            },
            otherField: "other value",
        });
        ```

        The metadata is used to set the `Content-Type` and `Content-Disposition` headers. If not provided, the client will attempt to determine them automatically.
        ```
      type: feat
  createdAt: "2025-10-14"
  irVersion: 60

- version: 3.8.0
  changelogEntry:
    - summary: |
        Use Biome for formatting instead of Prettier, and also use Biome to check (fix) the generated code.
      type: feat
  createdAt: "2025-10-08"
  irVersion: 60

- version: 3.7.3
  changelogEntry:
    - summary: |
        Fix default request parameter value unwrapping for `nullable<>`.
      type: fix
  createdAt: "2025-10-13"
  irVersion: 60

- version: 3.7.2
  changelogEntry:
    - summary: |
        Include `extra-properties` (aka. `additionalProperties`) when generating examples for objects and inlined request bodies.
      type: fix
    - summary: |
        Allow arbitrary properties in inlined request bodies when `extra-properties` (aka. `additionalProperties`) is set to true.
      type: fix
  createdAt: "2025-10-10"
  irVersion: 61

- version: 3.7.1
  changelogEntry:
    - summary: |
        Filter out `undefined` from lists, maps, sets, and object properties when generating examples.
      type: fix
    - summary: |
        Restore missing test scripts in package.json when using `useLegacyExports: true`.
      type: fix
  createdAt: "2025-10-09"
  irVersion: 60

- version: 3.7.0
  changelogEntry:
    - summary: |
        Generate a `BaseClientOptions`, `BaseRequestOptions`, and `BaseIdempotentRequestOptions` interface and extend from these in the generated client `Options`, `RequestOptions`, and `IdempotentRequestOptions` interfaces.
        This reduces a large amount of duplicate code in the generated SDK.
      type: feat
  createdAt: "2025-10-08"
  irVersion: 60

- version: 3.6.1
  changelogEntry:
    - summary: |
        Add missing test scripts when `bundle: true`.
      type: fix
  createdAt: "2025-10-08"
  irVersion: 60

- version: 3.6.0
  changelogEntry:
    - summary: |
        Allow for configuring `timeoutMs` and `maxRetries` request options at the client-level as well as the request level.
      type: feat
  createdAt: "2025-10-08"
  irVersion: 60

- version: 3.5.0
  changelogEntry:
    - summary: |
        Enable `verbatimModuleSyntax` in _tsconfig.esm.json_ to increase TypeScript performance for the ESM build (not CJS).
        You may need to update your custom TypeScript code to comply with this setting.
      type: feat
  createdAt: "2025-10-07"
  irVersion: 60

- version: 3.4.0
  changelogEntry:
    - summary: |
        Add `wireTestsFallbackToAutoGeneratedErrorExamples` configuration option to control whether to use autogenerated error examples if user does not provide error examples for generating wire tests.
      type: feat
  createdAt: "2025-10-07"
  irVersion: 60

- version: 3.3.9
  changelogEntry:
    - summary: |
        Use `// ... file header ...` file header instead of `/** ... file header ... */`.
        The latter is considered a JSDoc comment and may cause issues with some tools.
        The TypeScript compiler will remove `//` but not `/** */` comments.
      type: fix
  createdAt: "2025-10-03"
  irVersion: 60

- version: 3.3.7
  changelogEntry:
    - summary: |
        Dynamically build type for enums based on the const to reduce generated code.

        Before:
        ```ts
        export type Operand =
            | ">"
            | "="
            | "<";
        export const Operand = {
            GreaterThan: ">",
            EqualTo: "=",
            LessThan: "<",
        } as const;
        ```
        After:
        ```ts
        export const Operand = {
            GreaterThan: ">",
            EqualTo: "=",
            LessThan: "<",
        } as const;
        export type Operand = (typeof Operand)[keyof typeof Operand];
        ```
      type: fix
  createdAt: "2025-10-03"
  irVersion: 60

- version: 3.3.6
  changelogEntry:
    - summary: Fix basic auth password parsing to support colons in passwords.
      type: fix
  createdAt: "2025-10-03"
  irVersion: 60

- version: 3.3.5
  changelogEntry:
    - summary: |
        Log error when `testFramework: vitest` is used alongside `useBigInt: true`, `streamType: wrapper`, or `packagePath: path/to/package`.
      type: feat
  createdAt: "2025-10-01"
  irVersion: 60

- version: 3.3.4
  changelogEntry:
    - summary: |
        Upgrade generator-cli dependency to fix local generation handling of .fernignore files.
      type: fix
  createdAt: "2025-09-30"
  irVersion: 60

- version: 3.3.3
  changelogEntry:
    - summary: |
        If `useLegacyExports` is `true`, reference `../tsconfig.json` instead of `../tsconfig.base.json` in `tests/tsconfig.json`.
      type: fix
  createdAt: "2025-09-29"
  irVersion: 60

- version: 3.3.2
  changelogEntry:
    - summary: Fix non-GitHub output modes.
      type: fix
    - summary: Format GitHub Actions workflow files using prettier.
      type: fix
    - summary: Add .prettierignore to ensure dist and temporary files are not formatted.
      type: fix
  createdAt: "2025-09-29"
  irVersion: 60

- version: 3.3.2-rc1
  changelogEntry:
    - summary: Fix npm publish output mode
      type: fix
  createdAt: "2025-09-29"
  irVersion: 60

- version: 3.3.2-rc0
  changelogEntry:
    - summary: Format GitHub Actions workflow files using prettier.
      type: fix
    - summary: Add .prettierignore to ensure dist and temporary files are not formatted.
      type: fix
    - summary: Fix non-GitHub output modes.
      type: fix
  createdAt: "2025-09-26"
  irVersion: 60

- version: 3.3.1
  changelogEntry:
    - summary: |
        Fix `bundle: true` mode
      type: fix
  createdAt: "2025-09-25"
  irVersion: 60

- version: 3.3.0
  changelogEntry:
    - summary: |
        Add support for PR mode for self-hosted/local sdk generation
      type: feat
  createdAt: "2025-09-25"
  irVersion: 60

- version: 3.2.1
  changelogEntry:
    - summary: |
        Set `compilerOptions.isolatedModules` and `compilerOptions.isolatedDeclarations` to `true` in _tsconfig.json_, and update the TypeScript code to comply with this setting.
        Users that enable `isolatedModules` can now use the SDK without any TypeScript compilation errors.
        While `isolatedModules` is not turned on by default in TypeScript, more frameworks and tools enable it by default.

        **Warning**: If you have custom code, this may cause compilation errors. Please refer to the TypeScript documentation to learn more about these settings:
        * [Isolated Declarations](https://www.typescriptlang.org/tsconfig#isolatedDeclarations)
        * [Isolated Modules](https://www.typescriptlang.org/tsconfig#isolatedModules)
      type: fix
  createdAt: "2025-09-25"
  irVersion: 60

- version: 3.2.0
  changelogEntry:
    - summary: |
        Add `generateEndpointMetadata` configuration to generate endpoint metadata for each endpoints.
        When you use a callback function to generate headers or auth tokens, the endpoint metadata will be passed to the callback.
        ```ts
        const client = new Foo({
            ...,
            token: ({ endpointMetadata }) => {
                // generate token based on endpoint metadata
            }
        });
        ```

        To enable this, set `generateEndpointMetadata` to `true` in the `config` of your generator configuration.
        ```yml
        # In generators.yml
        groups:
          ts-sdk:
            generators:
              - name: fernapi/fern-typescript-sdk
                config:
                  generateEndpointMetadata: true
        ```
      type: feat
  createdAt: "2025-09-24"
  irVersion: 60

- version: 3.1.2
  changelogEntry:
    - summary: |
        Pin `msw` dependency to `2.11.2` because newer version introduces jest/vitest compatibility issues.
      type: fix
  createdAt: "2025-09-24"
  irVersion: 60

- version: 3.1.1
  changelogEntry:
    - summary: |
        Rely on the version of pnpm in _package.json_ instead of hardcoding the version in GitHub workflows.
      type: fix
  createdAt: "2025-09-23"
  irVersion: 60

- version: 3.1.0
  changelogEntry:
    - summary: |
        `consolidateTypeFiles` consolidates all folders of type files into a single file.
      type: feat
  createdAt: "2025-09-19"
  irVersion: 60

- version: 3.0.2
  changelogEntry:
    - summary: Update `exportAllRequestsAtRoot` to create an aggregate request file instead of adding imports.
      type: fix
  createdAt: "2025-09-19"
  irVersion: 60

- version: 3.0.1
  changelogEntry:
    - summary: Fix incorrect pnpm commands inside of ci.yml
      type: fix
    - summary: Delete browser specific tests.
      type: fix
    - summary: Make tests more robust across Jest and Vitest.
      type: fix
  createdAt: "2025-09-18"
  irVersion: 60

- version: 3.0.0
  changelogEntry:
    - summary: |
        Change defaults configuration in _generators.yml_ to use pnpm package manager and vitest test framework.
        To avoid breaking changes, explicitly set the options above with the `Before` values in the `config` of your generator in _generators.yml_.

        | Option | Before | Now |
        |--------|--------|-----|
        | `packageManager` | `yarn` | `pnpm` |
        | `testFramework` | `jest` | `vitest` |

        `testFramework: vitest` is not supported alongside `useBigInt: true`, `streamType: wrapper`, or `packagePath`.
      type: feat
  createdAt: "2025-09-18"
  irVersion: 60

- version: 2.13.0
  changelogEntry:
    - summary: |
        Use Vitest instead of Jest for running tests.
        Enable Vitest by setting `testFramework` to `vitest` in the `config` of your generator configuration.
      type: feat
  createdAt: "2025-09-17"
  irVersion: 60

- version: 2.12.3
  changelogEntry:
    - summary: Updated retry strategy; in particular, don't jitter for `retry-after` header.
      type: chore
  createdAt: "2025-09-17"
  irVersion: 60

- version: 2.12.2
  changelogEntry:
    - summary: Generate correct types for pagination with inline types.
      type: fix
  createdAt: "2025-09-16"
  irVersion: 60

- version: 2.12.1
  changelogEntry:
    - summary: |
        Generate property accessors for auth and pagination with `?.` if the property is optional or nullable, and `.` if the property is required and non-nullable.
      type: fix
  createdAt: "2025-09-16"
  irVersion: 60

- version: 2.12.0
  changelogEntry:
    - summary: |
        Add support for custom sections in the README.md via `customSections` config option.
      type: feat
  createdAt: "2025-09-16"
  irVersion: 59

- version: 2.11.2
  changelogEntry:
    - summary: |
        Websocket client generation compiles when there are no query parameters and when the auth
        scheme has custom authentication headers.
      type: fix

  createdAt: "2025-09-16"
  irVersion: 59

- version: 2.11.1
  changelogEntry:
    - summary: |
        The `_getAuthorizationHeader` method now returns `Promise<string | undefined>` when oauth is enabled.
        This prevents compilation errors in the TypeScript SDK.
      type: fix
  createdAt: "2025-09-15"
  irVersion: 59

- version: 2.11.0
  changelogEntry:
    - summary: |
        Generate `Request` and `Response` types variations for types that have readonly and/or writeonly properties.
        For example, a type `User` will have a `User.Request` type that omits readonly properties and a `User.Response` type that omits writeonly properties.

        Set `experimentalGenerateReadWriteOnlyTypes` to `true` in the `config` of your generator configuration to enable this feature.
        ```ts
        import { User, FooClient } from "foo";

        const client = new FooClient(...);
        const createUser: User.Request = {
          name: "Jon",
          // id: "123", // Error: id is read-only and thus omitted
        };
        const createdUser: User.Response = await client.createUser(createUser);
        // createdUser.id is available here
        ```
      type: feat
  createdAt: "2025-09-15"
  irVersion: 59

- version: 2.10.4
  changelogEntry:
    - summary: Use cached `prettier` to format project instead of yarn/pnpm installing all dependencies during generation.
      type: feat
    - summary: Generate lockfile without installing dependencies and using `--prefer-offline` to avoid network requests.
      type: feat
  createdAt: "2025-09-12"
  irVersion: 59

- version: 2.10.3
  changelogEntry:
    - summary: Retries now check `Retry-After` and `X-RateLimit-Reset` before defaulting to exponential backoff.
      type: feat
  createdAt: "2025-09-09"
  irVersion: 59

- version: 2.10.2
  changelogEntry:
    - summary: Allow `null` values in headers in addition to `undefined` to explicitly unset a header.
      type: fix
  createdAt: "2025-09-05"
  irVersion: 59

- version: 2.10.1
  changelogEntry:
    - summary: Use autogenerated error examples if user does not provide error examples for generating wire tests.
      type: fix
  createdAt: "2025-09-03"
  irVersion: 59

- version: 2.10.0
  changelogEntry:
    - summary: Do not set a default `Content-Type` header when creating a HTTP response for wire test mocking.
      type: fix
    - summary: Generate wire tests for HTTP endpoint error examples.
      type: feat
  createdAt: "2025-09-03"
  irVersion: 59

- version: 2.9.5
  changelogEntry:
    - summary: |
        Introduce a custom configuration called `exportAllRequestsAtRoot` which exposes all request
        types through the root-level namespace.
      type: feat
  createdAt: "2025-09-02"
  irVersion: 59

- version: 2.9.4
  changelogEntry:
    - summary: |
        Grab overrideable root header value from Client as default.
      type: fix
  createdAt: "2025-08-28"
  irVersion: 59

- version: 2.9.3
  changelogEntry:
    - summary: |
        Add support for autogenerating simple tests for pagination endpoints.
      type: feat
  createdAt: "2025-08-27"
  irVersion: 59

- version: 2.9.2
  changelogEntry:
    - summary: |
        Do not throw an error if example properties are mismatched with the schema definition.
      type: fix
  createdAt: "2025-08-28"
  irVersion: 59

- version: 2.9.1
  changelogEntry:
    - summary: |
        Introduce a custom configuration called `flattenRequestParameters` which collapses referenced bodies into the
        request instead of nesting under a body key.

        **Before**:
        ```ts
        client.users.create({
          userId: "...",
          body: {
            "name": "Joe Scott"
          }
        });
        ```

        **After**
        ```ts
        client.users.create({
          userId: "...",
          "name": "Joe Scott"
        });
        ```
      type: fix
  createdAt: "2025-08-22"
  irVersion: 59

- version: 2.9.0
  changelogEntry:
    - summary: Generator passes readme configs apiName, disabledSections, and whiteLabel
      type: feat
  createdAt: "2025-08-26"
  irVersion: 59

- version: 2.8.4
  changelogEntry:
    - summary: |
        Add `flattenRequestParameters` to the SDK generator config.
        `flattenRequestParameters` is a boolean that controls whether to flatten request parameters.
        When `false` (default), the legacy flattening logic is used.
        When `true`, the new flattening logic is used.

        ```yml
        # In generators.yml
        groups:
          ts-sdk:
            generators:
              - name: fernapi/fern-typescript-sdk
                config:
                  flattenRequestParameters: true
        ```
      type: feat
  createdAt: "2025-08-21"
  irVersion: 59

- version: 2.8.3
  changelogEntry:
    - summary: |
        Set `Authorization` header for WebSocket connects when auth is available on the generated SDK client.
        This will happen regardless of whether the AsyncAPI server or channel is marked for auth.
      type: fix
    - summary: |
        Add support for inferred bearer authentication in WebSocket connects.
      type: fix
  createdAt: "2025-08-21"
  irVersion: 59

- version: 2.8.2
  changelogEntry:
    - summary: |
        Log warning when `noSerdeLayer` is `false` and `enableInlineTypes` is `true`.
      type: feat
  createdAt: "2025-08-15"
  irVersion: 59

- version: 2.8.1
  changelogEntry:
    - summary: |
        Properly assert responses in wire tests when the `neverThrowErrors` flag is enabled.
      type: fix
  createdAt: "2025-08-15"
  irVersion: 59

- version: 2.8.0
  changelogEntry:
    - summary: |
        Choose to use `pnpm` or `yarn` as the package manager for the generated SDK.
        Configure this in _generators.yml_ like so:
        ```yml
        # In generators.yml
        groups:
          ts-sdk:
            generators:
              - name: fernapi/fern-typescript-sdk
                config:
                  packageManager: pnpm
        ```
        The default is `yarn`.
      type: feat
  createdAt: "2025-08-13"
  irVersion: 59

- version: 2.7.0
  changelogEntry:
    - summary: Implement inferred bearer authentication.
      type: feat
  createdAt: "2025-08-12"
  irVersion: 59

- version: 2.6.8
  changelogEntry:
    - summary: Export BinaryResponse using `export type { BinaryResponse } ...` syntax to fix an issue with the SWC compiler.
      type: fix
  createdAt: "2025-08-06"
  irVersion: 58

- version: 2.6.7
  changelogEntry:
    - summary: Improve logging inside of wire tests for when a JSON body fails to parse to JSON.
      type: feat
  createdAt: "2025-08-01"
  irVersion: 58

- version: 2.6.6
  changelogEntry:
    - summary: Requests and responses with no body should not be asserted as JSON in wire tests.
      type: fix
  createdAt: "2025-08-04"
  irVersion: 58

- version: 2.6.5
  changelogEntry:
    - summary: If an enum wire value is not found, use the first enum value as a fallback.
      type: fix
  createdAt: "2025-08-01"
  irVersion: 58

- version: 2.6.4
  changelogEntry:
    - summary: Fix inline types inside of multipart-form requests
      type: fix
  createdAt: "2025-07-30"
  irVersion: 58

- version: 2.6.3
  changelogEntry:
    - summary: |
        Include root variables in code snippet generation for client instantiation.
      type: fix
  createdAt: "2025-07-25"
  irVersion: 58

- version: 2.6.2
  changelogEntry:
    - summary: |
        Update form-data version to 4.0.4 to avoid vulnerability.
      type: chore
  createdAt: "2025-07-24"
  irVersion: 58

- version: 2.6.1
  changelogEntry:
    - summary: |
        Add additional query string parameters section to the generated README.md file.
      type: chore
  createdAt: "2025-07-23"
  irVersion: 58

- version: 2.6.0
  changelogEntry:
    - summary: |
        Users can now pass in `queryParams` as part of the request options.
        ```ts
        await client.foo.bar(..., {
          queryParams: {
            foo: "bar"
          }
        });
        ```
      type: feat
  createdAt: "2025-07-23"
  irVersion: 58

- version: 2.5.1
  changelogEntry:
    - summary: Update README.md generation to be more accurate
      type: chore
  createdAt: "2025-07-22"
  irVersion: 58

- version: 2.5.0
  changelogEntry:
    - summary: |
        Support uploading file-like types for binary upload endpoints (not multipart-form):
        * Buffered types: `Buffer`, `Blob`, `File`, `ArrayBuffer`, `ArrayBufferView`, and `Uint8Array`
        * Stream types: `fs.ReadStream`, `stream.Readable`, and `ReadableStream`
      type: feat
    - summary: |
        Users can configure metadata when uploading a file to a binary upload endpoint using the `Uploadable.WithMetadata` type:
        ```typescript
        import { createReadStream } from "fs";

        await client.upload({
            data: createReadStream("path/to/file"),
            filename: "my-file",
            contentType: "audio/mpeg",
            contentLength: 1949,
        });
        ```
        The `filename`, `contentType`, and `contentLength` properties are optional.

        Alternatively, users can use the `Uploadable.FromPath` type to upload directly from a file path:
        ```typescript
        await client.upload({
            path: "path/to/file",
            filename: "my-file",
            contentType: "audio/mpeg",
            contentLength: 1949,
        });
        ```

        The metadata is used to set the `Content-Length`, `Content-Type`, and `Content-Disposition` headers. If not provided, the client will attempt to determine them automatically.
        For example, `fs.ReadStream` has a `path` property which the SDK uses to retrieve the file size from the filesystem without loading it into memory:
        ```typescript
        import { createReadStream } from "fs";

        await client.upload(createReadStream("path/to/file"));
        ```
      type: feat
  createdAt: "2025-07-17"
  irVersion: 58

- version: 2.4.11
  changelogEntry:
    - summary: Bump the docker image for the generator to node:22.12-alpine3.20
      type: chore
  createdAt: "2025-07-18"
  irVersion: 58

- version: 2.4.10
  changelogEntry:
    - summary: Escape strings containing `*/` inside of JSDoc comments to avoid premature JSDoc block ending.
      type: fix
  createdAt: "2025-07-15"
  irVersion: 58

- version: 2.4.9
  changelogEntry:
    - summary: Preserve trailing slash of URL and path if present
      type: fix
  createdAt: "2025-07-15"
  irVersion: 58

- version: 2.4.8
  changelogEntry:
    - summary: |
        Fix ts readme snippet where const was reassigned. Changed to let.
      type: fix
  createdAt: "2025-07-10"
  irVersion: 58

- version: 2.4.7
  changelogEntry:
    - summary: |
        Make sure `extraDependencies`, `extraPeerDependencies`, `extraPeerDependenciesMeta`, and `extraDevDependencies` are always merged into _package.json_.
        This was previously fixed for `bundle: true`, but not for `bundle: false` (default).
        All dependencies should now come through.
      type: fix
  createdAt: "2025-07-10"
  irVersion: 58

- version: 2.4.6
  changelogEntry:
    - summary: |
        Parse HTTP error bodies as JSON if the response content-type header is JSON, otherwise fallback to text.
      type: fix
    - summary: |
        Fix `bytes` fetcher test.
      type: fix
    - summary: |
        Fix Jest configuration when a `packagePath` is specified in _generators.yml_ config.
      type: fix
  createdAt: "2025-07-09"
  irVersion: 58

- version: 2.4.5
  changelogEntry:
    - summary: |
        Make sure `extraDependencies`, `extraPeerDependencies`, `extraPeerDependenciesMeta`, and `extraDevDependencies` are always merged into _package.json_.
      type: fix
  createdAt: "2025-07-09"
  irVersion: 58

- version: 2.4.4
  changelogEntry:
    - summary: |
        Make the `BinaryResponse.bytes` function optional because some versions of runtimes do not support the function on fetch `Response`.
      type: fix
  createdAt: "2025-07-09"
  irVersion: 58

- version: 2.4.3
  changelogEntry:
    - summary: |
        Fix an issue where a property set to `undefined` would not match with a property that is missing in the `withJson` MSW predicate.
      type: fix
  createdAt: "2025-07-08"
  irVersion: 58

- version: 2.4.2
  changelogEntry:
    - summary: |
        Fixes a compile issue when WebSocket connect methods require query parameters with special characters.
        Fixes response deserialization in websockets to respect skipping validation.
      type: fix
  createdAt: "2025-07-04"
  irVersion: 58

- version: 2.4.1
  changelogEntry:
    - summary: |
        When serde layer is enabled, WebSocket channels now pass through unrecognized properties
        instead of stripping them to preserve forwards compatibility.
      type: fix
  createdAt: "2025-07-04"
  irVersion: 58

- version: 2.4.0
  changelogEntry:
    - summary: Fixes bug with query parameter and path parameter serialization in URL for WebSocket channels.
      type: fix
  createdAt: "2025-07-03"
  irVersion: 58

- version: 2.3.3
  changelogEntry:
    - summary: Bump version to test Docker image rename to `fernapi/fern-typescript-sdk`
      type: internal
  createdAt: "2025-07-03"
  irVersion: 58
- version: 2.3.2
  changelogEntry:
    - summary: |
        Remove ".js" extension from ESM imports in the source generator code.
        If `useLegacyExports` is `true`, you will not see ".js" extensions in ESM imports.
        If `useLegacyExports` is `false` (default), a post process step will add the `.js` extension, so you won't see a difference.

        We're doing this because Jest has a bug where it doesn't properly load TypeScript modules even though the TypeScript and imports are valid.
      type: fix
  createdAt: "2025-07-03"
  irVersion: 58
- version: 2.3.1
  changelogEntry:
    - summary: |
        Fixes an issue where OAuth clients would not compile when variables were configured
        in the SDK. Now, the oauth client is instantiated with any global path parameters or headers.
      type: fix
  createdAt: "2025-07-03"
  irVersion: 58

- version: 2.3.0
  changelogEntry:
    - summary: |
        Change the `outputSourceFiles` default from `false` to `true`.
        This will affect the output when you generate the SDK to the local file system.
      type: feat
  createdAt: "2025-07-03"
  irVersion: 58
- version: 2.2.1
  changelogEntry:
    - summary: |
        Ensure _tests/wire_ is generated even when there are no wire tests generated.
        Otherwise, Jest throws an error because the wire test project `roots` doesn't exist.
      type: fix
  createdAt: "2025-07-03"
  irVersion: 58
- version: 2.2.0
  changelogEntry:
    - summary: |
        Improve generated package.json files:
        * Add `engines` field to specify minimum Node.js version supported as Node.js 18.
        * Add `sideEffects: false`
        * Add `README.md` and `LICENSE` to `files` array
        * Use GitHub shorthand for `repository` field.

        You can override these fields using the `packageJson` config:
        ```yml
        # In generators.yml
        groups:
          ts-sdk:
            generators:
              - name: fernapi/fern-typescript-sdk
                config:
                  packageJson:
                    engines:
                      node: ">=16.0.0"
        ```
      type: feat
  createdAt: "2025-07-03"
  irVersion: 58

- version: 2.1.0
  changelogEntry:
    - summary: |
        Split up Jest configuration into multiple projects.
        You can now run the following command to run tests:
        * `yarn test`: runs all tests
        * `yarn test:unit`: runs unit tests (any non-browser and non-wire tests)
        * `yarn test:browser`: runs browser only tests inside of `js-dom`
        * `yarn test:wire`: runs wire tests

        You can now pass in paths and patterns as an argument to the above commands to filter down to specific tests.
        For example: `yarn test tests/unit/fetcher`
      type: feat
  createdAt: "2025-07-02"
  irVersion: 58
- version: 2.0.0
  changelogEntry:
    - summary: |
        The TypeScript generator has received a large amount of improvements, but to maintain backwards compatibility, they require you to opt in using feature flags.
        The 2.0.0 release now has these feature flags enabled by default. Here's an overview of the `config` defaults that have changed in _generators.yml_.

        | Option | Before | Now |
        |--------|--------|-----|
        | `streamType` | `"wrapper"` | `"web"` |
        | `fileResponseType` | `"stream"` | `"binary-response"` |
        | `formDataSupport` | `"Node16"` | `"Node18"` |
        | `fetchSupport` | `"node-fetch"` | `"native"` |

        To avoid breaking changes, explicitly set the options above with the `Before` values in the `config` of your generator
        in _generators.yml_.

        With these defaults, the generated SDKs will have _**ZERO**_ dependencies (excluding devDependencies and `ws` in case of WebSocket generation).
        As a result, the SDKs are smaller, faster, more secure, and easier to use.
      type: feat
  createdAt: "2025-07-02"
  irVersion: 58

- version: 1.10.6
  changelogEntry:
    - summary: |
        Publish multi-platform builds of the TypeScript SDK docker container.
      type: fix
  createdAt: "2025-07-02"
  irVersion: 58

- version: 1.10.5
  changelogEntry:
    - summary: |
        Add default values to request parameters.
        For example, if you have a query parameter `foo` with a default value of `bar`, the generated request parameter will have a default value of `bar`.

        To enable this, set `useDefaultRequestParameterValues` to `true` in the `config` of your generator configuration.
        ```yml
        # In generators.yml
        groups:
          ts-sdk:
            generators:
              - name: fernapi/fern-typescript-sdk
                config:
                  useDefaultRequestParameterValues: true
        ```
      type: feat
  createdAt: "2025-06-30"
  irVersion: 58
- version: 1.10.4
  changelogEntry:
    - summary: |
        Add `omitFernHeaders` configuration to omit Fern headers from the generated SDK.
      type: fix
  createdAt: "2025-07-01"
  irVersion: 58
- version: 1.10.3
  changelogEntry:
    - summary: |
        Remove `qs` dependency.
      type: fix
  createdAt: "2025-07-01"
  irVersion: 58
- version: 1.10.2
  changelogEntry:
    - summary: |
        Remove `js-base64` dependency in favor of using native implementations.
      type: fix
  createdAt: "2025-07-01"
  irVersion: 58
- version: 1.10.1
  changelogEntry:
    - summary: |
        Remove `url-join` dependency in favor of a handwritten `joinUrl` function.
      type: fix
  createdAt: "2025-06-30"
  irVersion: 58
- version: 1.10.0
  changelogEntry:
    - summary: |
        Add `fetchSupport` configuration which lets you choose between `node-fetch` and `native`.
        The default is `node-fetch`. If you choose `native`, the `node-fetch` dependency will be removed.
      type: feat
  createdAt: "2025-06-27"
  irVersion: 58
- version: 1.9.1
  changelogEntry:
    - summary: Improve auto-pagination logic to consider empty strings in response as null cursors and stop paging.
      type: fix
  createdAt: "2025-06-27"
  irVersion: 58
- version: 1.9.0
  changelogEntry:
    - summary: |
        Add `formDataSupport` configuration which lets you choose between `Node16` and `Node18`.
        The default is `Node16`. If you choose `Node18`, the `form-data`, `formdata-node`, and `form-data-encoder` dependencies will be removed.
        `formDataSupport: Node18` supports uploading files from the following types:
        * `Buffer`
        * `File`
        * `Blob`
        * `Readable` (includes Readstream)
        * `ReadableStream`
        * `ArrayBuffer`
        * `Uint8Array`
      type: feat
  createdAt: "2025-06-22"
  irVersion: 58
- version: 1.8.2
  changelogEntry:
    - summary: |
        When a multipart form part is explicitly marked as JSON, serialize the data as JSON regardless of type.
        This also means arrays, maps, etc. will not be split into multiple parts, but serialized to JSON as a single part.
      type: fix
  createdAt: "2025-06-22"
  irVersion: 58
- version: 1.8.1
  changelogEntry:
    - summary: Fix binary response README.md examples
      type: fix
  createdAt: "2025-06-22"
  irVersion: 58
- version: 1.8.0
  changelogEntry:
    - summary: |
        You can now specify whether to return the `BinaryResponse` type for binary response endpoints.
        Change the response type by setting `fileResponseType` to `stream` or `binary-response` in the `config` of your generator configuration.
        The default is `stream` for backwards compatibility, but we recommend using `binary-response`.

        Here's how you users can interact with the `BinaryResponse`:
        ```ts
        const response = await client.getFile(...);
        const stream = response.stream();
        // const arrayBuffer = await response.arrayBuffer();
        // const blob = await response.blob();
        // const bytes = await response.bytes();
        const bodyUsed = response.bodyUsed;
        ```
        The user can choose how to consume the binary data.
      type: feat
  createdAt: "2025-06-19"
  irVersion: 58

- version: 1.7.2
  changelogEntry:
    - summary: |
        Fix bug where duplicate file generation was silently allowed instead of failing. The `withSourceFile` method now properly
        handles the `overwrite` option to prevent unintended file overwrites.
      type: fix
  createdAt: "2025-06-19"
  irVersion: 58
- version: 1.7.1
  changelogEntry:
    - summary: |
        __jest.config.mjs__ now only maps relative path modules that end on `.js` to their `.ts` equivalent.
      type: fix
  createdAt: "2025-06-18"
  irVersion: 58
- version: 1.7.0
  changelogEntry:
    - summary: |
        Allow users to specify the path they'd like to generate the SDK to.

        Here's an example of how to implement this in generators.yml:
        ```yml
        # In generators.yml
        groups:
          ts-sdk:
            generators:
              - name: fernapi/fern-typescript-sdk
                config:
                  packagePath: src/package-path
        ```
      type: feat
  createdAt: "2025-06-16"
  irVersion: 58
- version: 1.6.0
  changelogEntry:
    - summary: |
        You can now specify whether to return streams using the stream wrapper, or return the web standard stream.
        Change the type of stream returned by setting `streamType` to `wrapper` or `web` in the `config` of your generator configuration.
        The default is `wrapper`.
      type: feat
    - summary: |
        `tests/unit/zurg` are moved to `tests/unit/schemas` to match the name in `src/core/schemas` which is what the tests are verifying.
      type: internal
  createdAt: "2025-06-13"
  irVersion: 58

- version: 1.5.0
  changelogEntry:
    - summary: Add support for websocket connect methods with path parameters in the TypeScript generator
      type: feat
  createdAt: "2025-06-11"
  irVersion: 58

- version: 1.4.0
  changelogEntry:
    - summary: You can now pass in headers to the root client. These headers will be merged with service and endpoint specific headers.
      type: feat
    - summary: Reduce duplicate code generation by passing headers from the root client down to the subpackage clients.
      type: internal
  createdAt: "2025-06-05"
  irVersion: 58

- version: 1.3.2
  changelogEntry:
    - summary: Fix dynamic imports in the built dist/esm code.
      type: fix
  createdAt: "2025-06-05"
  irVersion: 58

- version: 1.3.1
  changelogEntry:
    - summary: |
        MSW is used for generated wire tests, but inadvertently also captures real HTTP request, for example in integration tests.
        When the HTTP request does not match any of the configured predicates, it would throw an error, including in the unrelated integration tests.
        In this version MSW is configured to bypass instead of throw an error when HTTP requests do not match the configured predicates.
      type: fix
  createdAt: "2025-06-05"
  irVersion: 58

- version: 1.3.0
  changelogEntry:
    - summary: Add support for generating the full project when using the filesystem output mode.
      type: feat
  createdAt: "2025-06-04"
  irVersion: 58

- version: 1.2.4
  changelogEntry:
    - summary: |
        Generate tests to verify the SDK sends and receives HTTP requests as expected.
        You can turn of these tests by setting `generateWireTests` to `false` in the `config` of your generator configuration.
      type: feat
  createdAt: "2025-06-03"
  irVersion: 58

- version: 1.1.1
  changelogEntry:
    - summary: Fix an issue where attempting to access a property with an invalid property name would lead to a broken output SDK.
      type: fix
  createdAt: "2025-06-04"
  irVersion: 58

- version: 1.1.0
  changelogEntry:
    - summary: Add support for HEAD HTTP method.
      type: feat
  createdAt: "2025-06-03"
  irVersion: 58

- version: 1.0.1
  changelogEntry:
    - summary: Fix property lookup in inherited schemas during snippet generation for object schemas.
      type: fix
  createdAt: "2025-05-14"
  irVersion: 57

- version: 1.0.0
  changelogEntry:
    - summary: |
        This release changes the defaults for the following custom configuration in _generators.yml_.

        | Option | Before | Now |
        |--------|--------|-----|
        | `inlineFileProperties` | `false` | `true` |
        | `inlinePathParameters` | `false` | `true` |
        | `enableInlineTypes` | `false` | `true` |
        | `noSerdeLayer` | `false` | `true` |
        | `omitUndefined` | `false` | `true` |
        | `skipResponseValidation` | `false` | `true` |
        | `useLegacyExports` | `true` | `false` |

        To avoid breaking changes, explicitly set the options above with the `Before` values in the `config` of your generator
        in _generators.yml_.
      type: feat
    - summary: |
        When generating properties for interfaces and classes, we only surround the property name with quotes if necessary.
        In some cases where the property name wasn't a valid identifier before, we now surround it with quotes too.
      type: fix
  createdAt: "2025-05-14"
  irVersion: 57

- version: 0.51.7
  changelogEntry:
    - summary: If an object extends an alias, the generator now visits the alias that is being extended (instead of throwing an error).
      type: fix
  createdAt: "2025-05-14"
  irVersion: 57

- version: 0.51.6
  changelogEntry:
    - summary: Add support for the custom introduction setting in the generated README.md.
      type: fix
  createdAt: "2025-05-13"
  irVersion: 57

- version: 0.51.5
  changelogEntry:
    - summary: Fixed an issue with ts-morph where creating an ifStatement with empty conditions array caused errors in multipart form data handling.
      type: fix
  createdAt: "2025-05-03"
  irVersion: 57

- version: 0.51.4
  changelogEntry:
    - summary: Fix issue where the _runtime.ts_ file was missing when other files were trying to import it.
      type: fix
  createdAt: "2025-04-22"
  irVersion: 57

- version: 0.51.3
  changelogEntry:
    - summary: Fix minor type issue for polyfilling Headers in Node 16 and below.
      type: fix
  createdAt: "2025-04-21"
  irVersion: 57

- version: 0.51.2
  changelogEntry:
    - summary: |
        When uploading files, extract the filename from the `path` property if present on the given object.
        This will extract the filename for `fs.createReadStream()` for example.
      type: fix
  createdAt: "2025-04-21"
  irVersion: 57

- version: 0.51.1
  changelogEntry:
    - summary: |
        Fallback to a custom `Headers` class implementation if the native `Headers` class is not available.
        Versions of Node 16 and below do not support the native `Headers` class, so this fallback is necessary to ensure compatibility.
      type: fix
  createdAt: "2025-04-21"
  irVersion: 57

- version: 0.51.0
  changelogEntry:
    - summary: |
        Add `rawResponse` property to JavaScript errors.

        ```ts
        try {
          const fooBar = await client.foo.bar("id", options);
        } catch (e) {
          if (error instanceof FooError) {
            console.log(error.rawResponse);
          } else {
            // ...
          }
        }
        ```
      type: feat
  createdAt: "2025-04-14"
  irVersion: 57

- version: 0.50.1
  changelogEntry:
    - summary: |
        Add `"packageManager": "yarn@1.22.22"` to _package.json_.
      type: feat
  createdAt: "2025-04-08"
  irVersion: 57

- version: 0.50.0
  changelogEntry:
    - summary: |
        All endpoint functions now return an `HttpResponsePromise<T>` instead of a `Promise<T>`.
        Using `await`, `.then()`, `.catch()`, and `.finally()` on these promises behave the same as before,
        but you can call `.withRawResponse()` to get a promise that includes the parsed response and the raw response.
        The raw response let's you retrieve the response headers, status code, etc.

        ```ts
        const fooBar = await client.foo.bar("id", options);
        const { data: alsoFooBar, rawResponse } = await client.foo.bar("id", options).withRawResponse();
        const {
            headers,
            status,
            url,
            ...
        } = rawResponse;
        ```
      type: feat
  createdAt: "2025-04-07"
  irVersion: 57

- version: 0.49.7
  changelogEntry:
    - summary: |
        Significantly improve performance of SDK generation when the `useLegacyExports` config is `false`. For a large spec like Square, the generation went from 10+ minutes to almost 1 minute.
      type: fix
  createdAt: "2025-03-27"
  irVersion: 57

- version: 0.49.6
  changelogEntry:
    - summary: Support arbitrary websocket headers during connect handshake.
      type: feat
  createdAt: "2025-03-27"
  irVersion: 57

- version: 0.49.5
  changelogEntry:
    - summary: Improvements to Websocket code generation quality.
      type: feat
  createdAt: "2025-03-27"
  irVersion: 57

- version: 0.49.4
  changelogEntry:
    - summary: Increase the timeout used in the generated `webpack.test.ts` file.
      type: fix
  createdAt: "2025-03-19"
  irVersion: 57

- version: 0.49.3
  changelogEntry:
    - summary: Increase the timeout used in the generated `webpack.test.ts` file.
      type: fix
  createdAt: "2025-03-19"
  irVersion: 57

- version: 0.49.2
  changelogEntry:
    - summary: Fix issue where IdempotentRequestOptions is not generated in the client namespace.
      type: fix
  createdAt: "2025-03-18"
  irVersion: 57

- version: 0.49.1
  changelogEntry:
    - summary: This PR includes several fixes to the generated `Socket.ts` file when websocket client code generation is enabled.
      type: fix
  createdAt: "2025-03-10"
  irVersion: 57

- version: 0.49.0
  changelogEntry:
    - summary: |
        This PR enables the Typescript generator to produce Websocket SDK endpoints. This can be enabled by adding the option `shouldGenerateWebsocketClients: true` to the Typescript generator config.
      type: feat
  createdAt: "2025-03-06"
  irVersion: 57

- version: 0.48.7
  changelogEntry:
    - summary: |
        Form data encoding now correctly handles array and object values by encoding each property value as a separate key-value pair, rather than trying to encode the entire object as a single value. This ensures proper handling of complex data structures in multipart form requests.
      type: fix
  createdAt: "2025-01-28"
  irVersion: 55

- version: 0.48.6
  changelogEntry:
    - summary: Support form-encoded form data parameters by using `qs` to properly encode array and object values with the `repeat` array format.
      type: fix
  createdAt: "2025-01-28"
  irVersion: 55

- version: 0.48.5
  changelogEntry:
    - summary: Don't double wrap a blob if a user uploads a blob to a multi-part form. Otherwise file's content-type is lost in Deno.
      type: fix
  createdAt: "2025-01-28"
  irVersion: 55

- version: 0.48.4
  changelogEntry:
    - summary: When custom config `useBigInt` is `true`, generate examples and snippets with `BigInt("123")`.
      type: fix
  createdAt: "2025-01-21"
  irVersion: 55

- version: 0.48.3
  changelogEntry:
    - summary: The SDK now supports reading the basic auth username and password values from environment variables.
      type: fix
  createdAt: "2025-01-16"
  irVersion: 55

- version: 0.48.2
  changelogEntry:
    - summary: This updates the retrier logic to stop retrying on HTTP conflict (409). This was an oversight that we've meant to remove for a while (similar to other Fern SDKs).
      type: fix
  createdAt: "2025-01-16"
  irVersion: 55

- version: 0.48.1
  changelogEntry:
    - summary: Record types with `null` values are now correctly serialized.
      type: fix
  createdAt: "2025-01-16"
  irVersion: 55

- version: 0.48.0
  changelogEntry:
    - summary: |
        When `useBigInt` SDK configuration is set to `true`, a customized JSON serializer & deserializer is used that will preserve the precision of `bigint`'s, as opposed to the native `JSON.stringify` and `JSON.parse` function which converts `bigint`'s to `number`'s losing precision.

        When combining `useBigInt` with our serialization layer (`no-serde: false` (default)), both the request and response properties that are marked as `long` and `bigint` in OpenAPI/Fern spec, will consistently be `bigint`'s.
        However, when disabling the serialization layer (`no-serde: true`), they will be typed as `number | bigint`.

        Here's an overview of what to expect from the generated types when combining `useBigInt` and `noSerde` with the following Fern definition:

        **Fern definition**
        ```yml
        types:
          ObjectWithOptionalField:
            properties:
              longProp: long
              bigIntProp: bigint
        ```

        **TypeScript output**
        ```typescript
        // useBigInt: true
        // noSerde: false
        interface ObjectWithLongAndBigInt {
          longProp: bigint;
          bigIntProp: bigint;
        }

        // useBigInt: true
        // noSerde: true
        interface ObjectWithLongAndBigInt {
          longProp: bigint | number;
          bigIntProp: bigint | number;
        }

        // useBigInt: false
        // noSerde: false
        interface ObjectWithLongAndBigInt {
          longProp: number;
          bigIntProp: string;
        }

        // useBigInt: false
        // noSerde: true
        interface ObjectWithLongAndBigInt {
          longProp: number;
          bigIntProp: string;
        }
        ```
      type: feat
  createdAt: "2025-01-16"
  irVersion: 55

- version: 0.47.1
  changelogEntry:
    - summary: |
        Resolves an issue where nullable query parameters were not null-safe in their method invocations. The
        generated code now appropriately guard against `null` values like so:

        ```typescript
        const _queryParams: Record< ... >;
        if (value !== undefined) {
            _queryParams["value"] = value?.toString() ?? null;
        }
        ```
      type: fix
  createdAt: "2025-01-15"
  irVersion: 55

- version: 0.47.0
  changelogEntry:
    - summary: |
        Add support for `nullable` properties. Users can now specify explicit `null` values
        for types that specify `nullable` properties like so:

        ```typescript
        await client.users.update({ username: "john.doe", metadata: null });
        ```
      type: feat
  createdAt: "2025-01-14"
  irVersion: 55

- version: 0.46.11
  changelogEntry:
    - summary: |
        Don't double check whether an optional string literal alias (see example below) is a string when using serializer to build query string parameters.

        ```yml
        types:
          LiteralAliasExample: literal<"MyLiteralValue">

        service:
          endpoints:
            foo:
              path: /bar
              method: POST
              request:
                name: FooBarRequest
                query-parameters:
                  optional_alias_literal: optional<LiteralAliasExample>
        ```

        ```ts
        // before
        if (optionalAliasLiteral != null) {
            _queryParams["optional_alias_literal"] = typeof serializers.LiteralAliasExample.jsonOrThrow(optionalAliasLiteral, {
                unrecognizedObjectKeys: "strip",
            }) === "string" ? serializers.LiteralAliasExample.jsonOrThrow(optionalAliasLiteral, {
                unrecognizedObjectKeys: "strip",
            }) : JSON.stringify(serializers.LiteralAliasExample.jsonOrThrow(optionalAliasLiteral, {
                unrecognizedObjectKeys: "strip",
            }));
        }

        // after
        if (optionalAliasLiteral != null) {
            _queryParams["optional_alias_literal"] = serializers.LiteralAliasExample.jsonOrThrow(optionalAliasLiteral, {
                unrecognizedObjectKeys: "strip",
            });
        }
        ```
      type: fix
  createdAt: "2025-01-14"
  irVersion: 53

- version: 0.46.10
  changelogEntry:
    - summary: Use serialization layer to convert types to JSON strings when enabled.
      type: fix
  createdAt: "2025-01-14"
  irVersion: 53

- version: 0.46.9
  changelogEntry:
    - summary: Expose `baseUrl` as a default Client constructor option and construct URL correctly.
      type: fix
  createdAt: "2025-01-13"
  irVersion: 53

- version: 0.46.8
  changelogEntry:
    - summary: Generate the `version.ts` file correctly
      type: fix
  createdAt: "2025-01-13"
  irVersion: 53

- version: 0.46.7
  changelogEntry:
    - summary: Simplify runtime detection to reduce the chance of using an unsupported API like `process.` Detect Edge Runtime by Vercel.
      type: fix
  createdAt: "2025-01-09"
  irVersion: 53

- version: 0.46.6
  changelogEntry:
    - summary: Update `@types/node` to `18+`, required for the generated `Node18UniversalStreamWrapper` test.
      type: fix
  createdAt: "2025-01-09"
  irVersion: 53

- version: 0.46.5
  changelogEntry:
    - summary: Fix the webpack test to work with .js/.jsx extensions in TypeScript
      type: fix
    - summary: Only map .js modules in Jest, not .json files.
      type: fix
  createdAt: "2025-01-09"
  irVersion: 53

- version: 0.46.4
  changelogEntry:
    - summary: Fix packageJson custom configuration & package.json types field.
      type: fix
  createdAt: "2025-01-09"
  irVersion: 53

- version: 0.46.3
  changelogEntry:
    - summary: Revert to using legacy exports by default.
      type: fix
  createdAt: "2025-01-09"
  irVersion: 53

- version: 0.46.2
  changelogEntry:
    - summary: Fix Jest to work with files imported using `.js` extension.
      type: fix
    - summary: Make sure Jest loads Jest configuration regardless of package.json type.
      type: fix
  createdAt: "2025-01-09"
  irVersion: 53

- version: 0.46.1
  changelogEntry:
    - summary: ESModule output is fixed to be compatible with Node.js ESM loading.
      type: fix
  createdAt: "2025-01-08"
  irVersion: 53

- version: 0.46.0
  changelogEntry:
    - summary: SDKs are now built and exported in both CommonJS (legacy) and ESModule format.
      type: feat
    - summary: |
        Export `serialization` code from root package export.
        ```ts
        import { serialization } from `@packageName`;
        ```

        The serialization code is also exported as `@packageName/serialization`.
        ```ts
        import * as serialization from `@packageName/serialization`;
        ```
      type: feat
    - summary: |
        `package.json` itself is exported in `package.json` to allow consumers to easily read metadata about the package they are consuming.
      type: feat
  createdAt: "2025-01-06"
  irVersion: 53

- version: 0.45.2
  changelogEntry:
    - summary: TS generated snippets now respect proper parameter casing when noSerdeLayer is enabled.
      type: fix
  createdAt: "2024-12-31"
  irVersion: 53

- version: 0.45.1
  changelogEntry:
    - summary: |
        Export everything inside of TypeScript namespaces that used to be ambient.

        For the `enableInlineTypes` feature, some namespaces were no longer declared (ambient), and types and interfaces inside the namespace would no longer be automatically exported without the `export` keyword. This fix exports everything that's inside these namespaces and also declared namespaces for good measure (in case they are not declared in the future).
      type: fix
  createdAt: "2024-12-27"
  irVersion: 53

- version: 0.45.0
  changelogEntry:
    - summary: Update dependencies of the generated TS SDK and Express generator. TypeScript has been updated to 5.7.2 which is a major version upgrade from 4.6.4.
      type: feat
  createdAt: "2024-12-26"
  irVersion: 53

- version: 0.44.5
  changelogEntry:
    - summary: Fix a bug where we attempt to parse an empty terminator when receiving streaming JSON responses.
      type: fix
  createdAt: "2024-12-23"
  irVersion: 53

- version: 0.44.4
  changelogEntry:
    - summary: Use specified defaults for pagination offset parameters during SDK generation.
      type: feat
  createdAt: "2024-12-20"
  irVersion: 53

- version: 0.44.3
  changelogEntry:
    - summary: Fix a bug where client would send request wrapper instead of the body of the request wrapper, when the request has inline path parameters and a body property.
      type: fix
  createdAt: "2024-12-18"
  irVersion: 53

- version: 0.44.2
  changelogEntry:
    - summary: Inline path parameters will use their original name when `retainOriginalName` or `noSerdeLayer` is enabled.
      type: fix
  createdAt: "2024-12-17"
  irVersion: 53

- version: 0.44.1
  changelogEntry:
    - summary: When there is an environment variable set, you do not need to pass in any parameters to the client constructor.
      type: fix
  createdAt: "2024-12-16"
  irVersion: 53

- version: 0.44.0
  changelogEntry:
    - summary: |
        Inline path parameters into request types by setting `inlinePathParameters` to `true` in the generator config.

        Here's an example of how users would use the same endpoint method without and with `inlinePathParameters` set to `true`.

        Without `inlinePathParameters`:

        ```ts
        await service.getFoo("pathParamValue", { id: "SOME_ID" });
        ```

        With `inlinePathParameters`:

        ```ts
        await service.getFoo({ pathParamName: "pathParamValue", id: "SOME_ID" });
        ```
      type: feat
  createdAt: "2024-12-13"
  irVersion: 53

- version: 0.43.1
  changelogEntry:
    - summary: When `noSerdeLayer` is enabled, streaming endpoints were failing to compile because they assumed that the serialization layer existed. This is now fixed.
      type: fix
  createdAt: "2024-12-11"
  irVersion: 53

- version: 0.43.0
  changelogEntry:
    - summary: |
        Generate inline types for inline schemas by setting `enableInlineTypes` to `true` in the generator config.
        When enabled, the inline schemas will be generated as nested types in TypeScript.
        This results in cleaner type names and a more intuitive developer experience.

        Before:

        ```ts
        // MyRootType.ts
        import * as MySdk from "...";

        export interface MyRootType {
          foo: MySdk.MyRootTypeFoo;
        }

        // MyRootTypeFoo.ts
        import * as MySdk from "...";

        export interface MyRootTypeFoo {
          bar: MySdk.MyRootTypeFooBar;
        }

        // MyRootTypeFooBar.ts
        import * as MySdk from "...";

        export interface MyRootTypeFooBar {}
        ```

        After:

        ```ts
        // MyRootType.ts
        import * as MySdk from "...";

        export interface MyRootType {
          foo: MyRootType.Foo;
        }

        export namespace MyRootType {
          export interface Foo {
            bar: Foo.Bar;
          }

          export namespace Foo {
            export interface Bar {}
          }
        }
        ```

        Now users can get the deep nested `Bar` type as follows:

        ```ts
        import { MyRootType } from MySdk;

        const bar: MyRootType.Foo.Bar = {};
        ```
      type: feat
  createdAt: "2024-12-11"
  irVersion: 53

- version: 0.42.7
  changelogEntry:
    - summary: |
        Support `additionalProperties` in OpenAPI or `extra-properties` in the Fern Defnition. Now
        an object that has additionalProperties marked as true will generate the following interface:

        ```ts
        interface User {
          propertyOne: string;
          [key: string]: any;
        }
        ```
      type: feat
  createdAt: "2024-12-03"
  irVersion: 53

- version: 0.42.6
  changelogEntry:
    - summary: Remove the generated `APIPromise` since it is not compatible on certain node versions.
      type: fix
  createdAt: "2024-11-23"
  irVersion: 53

- version: 0.42.5
  changelogEntry:
    - summary: Remove extraneous import in pagination snippets.
      type: fix
  createdAt: "2024-11-23"
  irVersion: 53

- version: 0.42.4
  changelogEntry:
    - summary: Improve `GeneratedTimeoutSdkError` error to include endpoint name in message.
      type: fix
  createdAt: "2024-11-21"
  irVersion: 53

- version: 0.42.3
  changelogEntry:
    - summary: Fixed issue with snippets used for pagination endpoints.
      type: fix
  createdAt: "2024-11-22"
  irVersion: 53

- version: 0.42.2
  changelogEntry:
    - summary: |
        Added documentation for pagination in the README. The snippet below will
        now show up on generated READMEs.

        ```typescript
        // Iterate through all items
        const response = await client.users.list();
        for await (const item of response) {
          console.log(item);
        }

        // Or manually paginate
        let page = await client.users.list();
        while (page.hasNextPage()) {
          page = await page.getNextPage();
        }
        ```
      type: feat
  createdAt: "2024-11-21"
  irVersion: 53

- version: 0.42.1
  changelogEntry:
    - summary: |
        Added support for passing additional headers in request options. For example:

        ```ts
        const response = await client.someEndpoint(..., {
          headers: {
            'X-Custom-Header': 'custom value'
          }
        });
        ```
      type: feat
  createdAt: "2024-11-20"
  irVersion: 53

- version: 0.42.0
  changelogEntry:
    - summary: |
        Added support for `.asRaw()` which allows users to access raw response data including headers. For example:

        ```ts
        const response = await client.someEndpoint().asRaw();
        console.log(response.headers["X-My-Header"]);
        console.log(response.body);
        ```
      type: feat
  createdAt: "2024-11-15"
  irVersion: 53

- version: 0.41.2
  changelogEntry:
    - summary: Actually remove `jest-fetch-mock` from package.json.
      type: fix
  createdAt: "2024-11-18"
  irVersion: 53

- version: 0.41.1
  changelogEntry:
    - summary: Remove dev dependency on `jest-fetch-mock`.
      type: fix
  createdAt: "2024-11-02"
  irVersion: 53

- version: 0.41.0
  changelogEntry:
    - summary: Add a variable jitter to the exponential backoff and retry.
      type: feat
  createdAt: "2024-10-08"
  irVersion: 53

- version: 0.41.0-rc2
  changelogEntry:
    - summary: Generated READMEs now include improved usage snippets for pagination and streaming endpoints.
      type: feat
  createdAt: "2024-10-08"
  irVersion: 53

- version: 0.41.0-rc1
  changelogEntry:
    - summary: Fixes a broken unit test introduced in 0.41.0-rc0.
      type: fix
  createdAt: "2024-10-08"
  irVersion: 53

- version: 0.41.0-rc0
  changelogEntry:
    - summary: The generated SDK now supports bytes (`application/octet-stream`) requests.
      type: feat
  createdAt: "2024-10-08"
  irVersion: 53

- version: 0.40.8
  changelogEntry:
    - summary: File array uploads now call `request.appendFile` instead of `request.append` which was causing form data to be in a corrupted state.
      type: fix
  createdAt: "2024-09-28"
  irVersion: 53

- version: 0.40.7
  changelogEntry:
    - summary: |
        The generated README will now have a section that links to the generated SDK Reference (in `reference.md`).

        ```md
        ## Reference

        A full reference for this library can be found [here](./reference.md).
        ```
      type: fix
  createdAt: "2024-09-28"
  irVersion: 53

- version: 0.40.6
  changelogEntry:
    - summary: The TypeScript SDK now supports specifying a custom contentType if one is specified.
      type: fix
  createdAt: "2024-09-18"
  irVersion: 53

- version: 0.40.5
  changelogEntry:
    - summary: The snippet templates for file upload are now accurate and also respect the feature flag `inlineFileProperties`.
      type: fix
  createdAt: "2024-09-18"
  irVersion: 53

- version: 0.40.4
  changelogEntry:
    - summary: Upgrades dependency `stream-json` which improves the performance when reading large API specs. This version will improve your `fern generate` performance.
      type: fix
  createdAt: "2024-09-12"
  irVersion: 53

- version: 0.40.3
  changelogEntry:
    - summary: |
        If the serde layer is enabled, then all the serializers are exported under the namespace `serializers`.

        ```ts
        import { serializers } from "@plantstore/sdk";

        export function main(): void {
          // serialize to json

          const json = serializers.Plant.toJson({
            name: "fern"
          });

          const parsed = serializers.Plant.parseOrThrow(`{ "name": "fern" }`);
        }
        ```
      type: fix
  createdAt: "2024-09-12"
  irVersion: 53

- version: 0.40.2
  changelogEntry:
    - summary: The generated SDK now handles reading IR JSONs that are larger than 500MB. In order to to this, the function `streamObjectFromFile` is used instead of `JSON.parse`.
      type: fix
  createdAt: "2024-09-12"
  irVersion: 53

- version: 0.40.1
  changelogEntry:
    - summary: The generated snippets now inline referenced request objects given they are not named, they need to be inlined.
      type: fix
  createdAt: "2024-09-12"
  irVersion: 53

- version: 0.40.0
  changelogEntry:
    - summary: |
        A new configuration flag has now been added that will automatically generate
        `BigInt` for `long` and `bigint` primitive types. To turn this flag on:

        ```yml
        groups:
          ts-sdk:
            name: fernapi/fern-typescript-sdk
            version: 0.40.0
            config:
              useBigInt: true
        ```
      type: feat
  createdAt: "2024-09-12"
  irVersion: 53

- version: 0.39.8
  changelogEntry:
    - summary: |
        The generated enum examples now reference the value of the enum directly instead
        of using the enum itself.

        ### Before

        ```ts
        {
          "genre": Imdb.Genre.Humor,
        }
        ```

        ### After

        ```ts
        {
          "genre": "humor"
        }
        ```
      type: fix
  createdAt: "2024-09-11"
  irVersion: 53

- version: 0.39.7
  changelogEntry:
    - summary: |
        The SDK now produces a `version.ts` file where we export a constant called `SDK_VERSION`.
        This constant can be used by different utilities to dynamically import in the version (for example, if someone wants to customize the user agent).
      type: chore
  createdAt: "2024-08-27"
  irVersion: 53

- version: 0.39.6
  changelogEntry:
    - summary: |
        Browser clients can now import streams, via `readable-streams` polyfill. Additionally adds a
        webpack unit test to verify that the core utilities can be compiled.
      type: fix
  createdAt: "2024-08-27"
  irVersion: 53

- version: 0.39.5
  changelogEntry:
    - summary: |
        If `noSerdeLayer` is enabled, then the generated TypeScript SDK snippets and wire tests
        will not use `Date` objects but instead use strings. Without this fix, the generated
        wire tests would result in failures.
      type: fix
  createdAt: "2024-08-20"
  irVersion: 53

- version: 0.39.4
  changelogEntry:
    - summary: Ensure that environment files don't generate, unless there is a valid environment available.
      type: fix
  createdAt: "2024-08-20"
  irVersion: 53

- version: 0.39.3
  changelogEntry:
    - summary: Multipart form data unit tests only get generated if the SDK has multipart form uploads.
      type: fix
  createdAt: "2024-08-16"
  irVersion: 53

- version: 0.39.2
  changelogEntry:
    - summary: |
        Allows filenames to be passed from underlying File objects in Node 18+ and browsers
        Users can now supply files like so, using a simple multipart upload API as an example:
        ```typescript
        client.file.upload(new File([...blobParts], 'filename.ext'), ...)
        ```
        `filename.ext` will be encoded into the upload.
      type: fix
  createdAt: "2024-08-16"
  irVersion: 53

- version: 0.39.1
  changelogEntry:
    - summary: |
        The SDK now supports looking directly at a `hasNextPage` property for offset pagination if configured.
        Previously the SDK would look if the number of items were empty, but this failed in certain edge cases.
      type: feat
  createdAt: "2024-08-07"
  irVersion: 53

- version: 0.38.6
  changelogEntry:
    - summary: |
        The SDK generator now sends a `User-Agent` header on each request that is set to
        `<package>/<version>`. For example if your package is called `imdb` and is versioned `0.1.0`, then
        the user agent header will be `imdb/0.1.0`.
      type: feat
  createdAt: "2024-08-07"
  irVersion: 53

- version: 0.38.5
  changelogEntry:
    - summary: Addressed fetcher unit test flakiness by using a mock fetcher
      type: fix
  createdAt: "2024-08-07"
  irVersion: 53

- version: 0.38.4
  changelogEntry:
    - summary: Literal templates are generated if they are union members
      type: fix
    - summary: Snippet templates no longer try to inline objects within containers
      type: fix
  createdAt: "2024-08-04"
  irVersion: 53

- version: 0.38.3
  changelogEntry:
    - summary: Adds async iterable to StreamWrapper implementation for easier use with downstream dependencies.
      type: fix
  createdAt: "2024-08-02"
  irVersion: 53

- version: 0.38.2
  changelogEntry:
    - summary: Refactors the `noScripts` feature flag to make sure that no `yarn install` commands can be accidentally triggered.
      type: fix
  createdAt: "2024-08-01"
  irVersion: 53

- version: 0.38.1
  changelogEntry:
    - summary: |
        A feature flag called `noScripts` has been introduced to prevent the generator from running any scripts such as `yarn format` or `yarn install`. If any of the scripts
        cause errors, toggling this option will allow you to receive the generated code.

        ```
        - name: fernapi/fern-typescript-sdk
          version: 0.38.1
          config:
            noScripts: true
        ```
      type: feat
  createdAt: "2024-08-01"
  irVersion: 53

- version: 0.38.0-rc0
  changelogEntry:
    - summary: Upgrade to IRv53.
      type: internal
    - summary: The generator now creates snippet templates for undiscriminated unions.
      type: chore
  createdAt: "2024-07-31"
  irVersion: 53

- version: 0.37.0-rc0
  changelogEntry:
    - summary: |
        The business plan Typescript SDK will now generate wire tests if the feature flag in the configuration is turned on.

        ```
        - name: fernapi/fern-typescript-sdk
          version: 0.37.0-rc0
          config:
            generateWireTests: true
        ```
      type: feat
  createdAt: "2024-07-29"
  irVersion: 50

- version: 0.36.6
  changelogEntry:
    - summary: Now import paths are correctly added to getResponseBody tests. CI checks also added.
      type: fix
  createdAt: "2024-07-29"
  irVersion: 50

- version: 0.36.5
  changelogEntry:
    - summary: Now, server sent events are treated differently as streaming responses, to ensure the correct wrapping happens.
      type: fix
  createdAt: "2024-07-29"
  irVersion: 50

- version: 0.36.4
  changelogEntry:
    - summary: Now, import paths are correctly added to stream wrapper tests.
      type: fix
  createdAt: "2024-07-26"
  irVersion: 50

- version: 0.36.3
  changelogEntry:
    - summary: Support starting the stream on `StreamWrapper.pipe(...)` for shorter syntax when dealing with `node:stream` primitives.
      type: fix
  createdAt: "2024-07-26"
  irVersion: 50

- version: 0.36.2
  changelogEntry:
    - summary: |
        This release comes with numerous improvements to streaming responses:

        1. Introduces new stream wrapper polyfills that implement the ability to stream to more streams, per environment.
        2. For `Node 18+`, stream responses can now be piped to `WritableStream`. They can also be streamed to `stream.Writable`, as possible before.
        3. For `< Node 18`, stream responses can be piped to `stream.Writeable`, as before.
        4. For `Browser` environments, stream responses can be piped to `WritableStream`.
        5. For `Cloudflare Workers`, stream responses can be piped to `WritableStream`.
      type: fix
    - summary: Now, there are generated unit tests for the `fetcher/stream-wrappers` core directory which makes sure that Fern's stream wrapping from responses work as expected!
      type: fix
  createdAt: "2024-07-26"
  irVersion: 50

- version: 0.36.1
  changelogEntry:
    - summary: Now, there are generated unit tests for the `auth` and `fetcher` core directory which makes sure that Fern's fetcher and authorization helpers work as expected!
      type: fix
  createdAt: "2024-07-16"
  irVersion: 50

- version: 0.36.0
  changelogEntry:
    - summary: Now, there are generated unit tests for the `schemas` core directory which makes sure that Fern's request + response validation will work as expected!
      type: fix
  createdAt: "2024-07-16"
  irVersion: 50

- version: 0.35.0
  changelogEntry:
    - summary: Support Multipart Form uploads where `fs.createReadStream` is passed. This requires coercing the stream into a `File`.
      type: fix
  createdAt: "2024-07-16"
  irVersion: 50

- version: 0.34.0
  changelogEntry:
    - summary: Upgrade to IRv50.
      type: internal
    - summary: |
        Add support for generating an API version scheme in `version.ts`.
        Consider the following `api.yml` configuration:

        ```yaml
        version:
          header: X-API-Version
          default: "1.0.0"
          values:
            - "1.0.0-alpha"
            - "1.0.0-beta"
            - "1.0.0"
        ```

        The following `version.ts` file is generated:

        ```typescript
        /**
        * This file was auto-generated by Fern from our API Definition.
        */

        /** The version of the API, sent as the X-API-Version header. */
        export type AcmeVersion = "1.0.0" | "2.0.0" | "latest";
        ```

        If a default value is specified, it is set on every request but can be overridden
        in either the client-level `Options` or call-specific `RequestOptions`. If a default
        value is _not_ specified, the value of the header is required on the generated `Options`.

        An example call is shown below:

        ```typescript
        import { AcmeClient } from "acme";

        const client = new AcmeClient({ apiKey: "YOUR_API_KEY", xApiVersion: "2.0.0" });
        await client.users.create({
          firstName: "john",
          lastName: "doe"
        });
        ```
      type: feat
  createdAt: "2024-07-16"
  irVersion: 50

- version: 0.33.0
  changelogEntry:
    - summary: |
        This release comes with numerous improvements to multipart uploads:

        1. `Fetcher.ts` no longer depends on form-data and formdata-node which reduces
          the size of the SDK for all consumers that are not leveraging multipart form
          data uploads.
        2. The SDK now accepts `fs.ReadStream`, `Blob` and `File` as inputs and handles
          parsing them appropriately.
        3. By accepting a `Blob` as a file parameter, the SDK now supports sending the
          filename when making a request.
      type: fix
  createdAt: "2024-07-16"
  irVersion: 48

- version: 0.32.0
  changelogEntry:
    - summary: The `reference.md` is now generated for every SDK.
      type: feat
    - summary: The `reference.md` is now generated by the `generator-cli`.
      type: feat
    - summary: The `reference.md` includes a single section for the _first_ example specified on the endpoint. Previously, a separate section was included for _every_ example.
      type: fix
  createdAt: "2024-07-15"
  irVersion: 48

- version: 0.31.0
  changelogEntry:
    - summary: |
        Add `omitUndefined` generator option. This is enabled with the following config:

        ```yaml
        groups:
          generators:
            - name: fernapi/fern-typscript-node-sdk
              version: 0.31.0
              ...
              config:
                omitUndefined: true
        ```

        When enabled, any property set to an explicit `undefined` is _not_ included
        in the serialized result. For example,

        ```typescript
        const request: Acme.CreateUserRequest = {
          firstName: "John",
          lastName: "Doe",
          email: undefined
        };
        ```

        By default, explicit `undefined` values are serialized as `null` like so:

        ```json
        {
          "firstName": "John",
          "lastName": "Doe",
          "email": null
        }
        ```

        When `omitUndefined` is enabled, the JSON object is instead serialized as:

        ```json
        {
          "firstName": "John",
          "lastName": "Doe"
        }
        ```
      type: feat
  createdAt: "2024-07-12"
  irVersion: 48

- version: 0.30.0
  changelogEntry:
    - summary: Client-level `Options` now supports overriding global headers like version.
      type: feat
  createdAt: "2024-07-11"
  irVersion: 48

- version: 0.29.2
  changelogEntry:
    - summary: Fix serialization of types with circular references
      type: fix
  createdAt: "2024-07-10"
  irVersion: 48

- version: 0.29.1
  changelogEntry:
    - summary: |
        Pagination endpoints that define nested offset/cursor properties are now functional.
        A new `setObjectProperty` helper is used to dynamically set the property, which is inspired
        by Lodash's `set` function (https://lodash.com/docs/4.17.15#set).

        The generated code now looks like the following:

        ```typescript
        let _offset = request?.pagination?.page != null ? request?.pagination?.page : 1;
        return new core.Pageable<SeedPagination.ListUsersPaginationResponse, SeedPagination.User>({
          response: await list(request),
          hasNextPage: (response) => (response?.data ?? []).length > 0,
          getItems: (response) => response?.data ?? [],
          loadPage: (_response) => {
            _offset += 1;
            return list(core.setObjectProperty(request, "pagination.page", _offset));
          }
        });
        ```
      type: fix
  createdAt: "2024-07-10"
  irVersion: 48

- version: 0.29.0
  changelogEntry:
    - summary: Upgrade to IRv48.
      type: internal
    - summary: Add support for pagination endpoints that require request body properties.
      type: feat
    - summary: |
        Add support for pagination with an offset step. This is useful for endpoints that page based on the element index rather than a page index (i.e. the 100th element vs. the 10th page).

        This feature shares the same UX as both the `offset` and `cursor` pagination variants.
      type: feat
  createdAt: "2024-07-09"
  irVersion: 48

- version: 0.29.0-rc0
  changelogEntry:
    - summary: All serializers in the generated SDK are now synchronous. This makes the serializers easier to use and improves the performance as well.
      type: fix
  createdAt: "2024-07-09"
  irVersion: 46

- version: 0.28.0-rc0
  changelogEntry:
    - summary: Add support for offset pagination, which uses the same pagination API introduced in `0.26.0-rc0`.
      type: feat
  createdAt: "2024-07-09"
  irVersion: 46

- version: 0.27.2
  changelogEntry:
    - summary: The generated readme now moves the sections for `AbortController`, `Runtime Compatibility` and `Custom Fetcher` under the Advanced section in the generated README.
      type: fix
  createdAt: "2024-07-08"
  irVersion: 46

- version: 0.27.1
  changelogEntry:
    - summary: |
        Support JSR publishing. If you would like your SDK to be published to JSR, there is now a configuration option called `publishToJsr: true`. When enabled, the generator will
        generate a `jsr.json` as well as a GitHub workflow to publish to JSR.

        ```yaml
        - name: fernapi/fern-typescript-sdk
          version: 0.27.1
          config:
            publishToJsr: true
        ```
      type: feat
  createdAt: "2024-07-08"
  irVersion: 46

- version: 0.27.0
  changelogEntry:
    - summary: Boolean literal headers can now be overridden via `RequestOptions`.
      type: fix
    - summary: |
        The generated `.github/workflows/ci.yml` file now supports NPM publishing with alpha/beta dist tags. If the selected version contains the `alpha` or `beta` substring,
        the associated dist tag will be added in the `npm publish` command like the following:

        ```sh
        # Version 1.0.0-beta
        npm publish --tag beta
        ```

        For more on NPM dist tags, see https://docs.npmjs.com/adding-dist-tags-to-packages
      type: feat
  createdAt: "2024-07-08"
  irVersion: 46

- version: 0.26.0-rc3
  changelogEntry:
    - summary: |
        The typescript generator now returns all `FormData` headers and Fetcher no longer stringifies stream.Readable type.
      type: fix
  createdAt: "2024-06-30"
  irVersion: 46

- version: 0.26.0-rc2
  changelogEntry:
    - summary: |
        `RequestOptions` now supports overriding global headers like authentication and version.
      type: feat
  createdAt: "2024-06-27"
  irVersion: 46

- version: 0.26.0-rc1
  changelogEntry:
    - summary: The generator was skipping auto pagination for item arrays that were optional. Now, those are safely handled as well.
      type: fix
  createdAt: "2024-06-27"
  irVersion: 46

- version: 0.26.0-rc0
  changelogEntry:
    - summary: |
        The TypeScript generator now supports cursor-based auto pagination. With auto pagination, a user can simply iterate over the results automatically:

        ```ts
        for (const user of client.users.list()) {
          consoler.log(user);
        }
        ```

        Users can also paginate over data manually

        ```ts
        const page = client.users.list();
        for (const user of page.data) {
          consoler.log(user);
        }

        // Helper methods for manually paginating:
        while (page.hasNextPage()) {
          page = page.getNextPage();
          // ...
        }
        ```
      type: feat
  createdAt: "2024-06-27"
  irVersion: 46

- version: 0.25.3
  changelogEntry:
    - summary: The generator is now upgraded to `v46.2.0` of the IR.
      type: internal
  createdAt: "2024-06-26"
  irVersion: 46

- version: 0.25.3
  changelogEntry:
    - summary: The generator is now upgraded to `v46.2.0` of the IR.
      type: internal
  createdAt: "2024-06-26"
  irVersion: 46

- version: 0.25.2
  changelogEntry:
    - summary: The generator now removes `fs`, `path`, and `os` dependencies from the browser runtime.
      type: fix
  createdAt: "2024-06-20"
  irVersion: 46

- version: 0.25.1
  changelogEntry:
    - summary: The generator now removes `fs`, `path`, and `os` dependencies from the browser runtime.
      type: fix
  createdAt: "2024-06-20"
  irVersion: 46

- version: 0.25.0
  changelogEntry:
    - summary: The generator now generates snippets for streaming endpoints. There is also a fix where literals are excluded from inlined requests.
      type: fix
  createdAt: "2024-06-19"
  irVersion: 46

- version: 0.25.0-rc0
  changelogEntry:
    - summary: The generator now merges the user's original `README.md` file (if any).
      type: feat
  createdAt: "2024-06-19"
  irVersion: 46

- version: 0.24.4
  changelogEntry:
    - summary: APIs that specify a default environment no longer include an unused environment import in their generated snippets.
      type: fix
  createdAt: "2024-06-19"
  irVersion: 46

- version: 0.24.3
  changelogEntry:
    - summary: The generator only adds a publish step in github actions if credentials are specified.
      type: fix
  createdAt: "2024-06-18"
  irVersion: 46

- version: 0.24.2
  changelogEntry:
    - summary: Remove the unnecessary client call from the request/response README.md section.
      type: feat
    - summary: |
        The generated README.md snippets now correctly referenced nested methods. For example,
        `client.users.create` (instead of `client.create`) in the following:

        ```ts
        import { AcmeClient } from "acme";

        const client = new AcmeClient({ apiKey: "YOUR_API_KEY" });
        await client.users.create({
          firstName: "john",
          lastName: "doe"
        });
        ```
      type: fix
  createdAt: "2024-06-19"
  irVersion: 46

- version: 0.24.1
  changelogEntry:
    - summary: |
        Dynamic snippets now support importing the client directly from the package.

        ```typescript
        import { MyClient } from "@org/sdk";

        const client = new MyClient({ ... });
        ```
      type: fix
  createdAt: "2024-06-19"
  irVersion: 46

- version: 0.24.0
  changelogEntry:
    - summary: Add dynamic client instantiation snippets
      type: feat
  createdAt: "2024-06-18"
  irVersion: 46

- version: 0.24.0-rc0
  changelogEntry:
    - summary: Dynamic client instantiation snippets are now generated. Note this only affects enterprise users that are using Fern's Snippets API.
      type: feat
  createdAt: "2024-06-18"
  irVersion: 46

- version: 0.23.3
  changelogEntry:
    - summary: The NPM publish job is _not_ generated if the token environment variable is not specified.
      type: fix
    - summary: |
        The snippets now use the `client` variable name like so:

        ```ts
        import { AcmeClient } from "acme";

        const client = new AcmeClient({ apiKey: "YOUR_API_KEY" });
        await client.users.create({
          firstName: "john",
          lastName: "doe"
        });
        ```
      type: feat
  createdAt: "2024-06-17"
  irVersion: 46

- version: 0.23.2
  changelogEntry:
    - summary: Client constructor snippets now include an `environment` property whenever it's required.
      type: fix
    - summary: The import paths included in the `README.md` exclusively use double quotes.
      type: fix
    - summary: When an NPM package name is not specified, the generated `README.md` will default to using the namespace export.
      type: fix
  createdAt: "2024-06-14"
  irVersion: 46

- version: 0.23.1
  changelogEntry:
    - summary: Undiscriminated unions used as map keys examples no longer return an error.
      type: fix
  createdAt: "2024-06-13"
  irVersion: 46

- version: 0.23.0
  changelogEntry:
    - summary: The latest version of the `generator-cli` (used to generate `README.md` files) is always installed.
      type: fix
  createdAt: "2024-06-12"
  irVersion: 46

- version: 0.23.0-rc1
  changelogEntry:
    - summary: |
        Introduce a custom configuration for arbitrary package json field. Now you can specify
        arbitrary key, value pairs that you want to be merged in the generated `package.json`.

        ```yml
        config:
          packageJson:
            dependencies:
              my-dep: "2.0.0"
            bin: "./index.js"
        ```
      type: fix
  createdAt: "2024-06-11"
  irVersion: 46

- version: 0.23.0-rc0
  changelogEntry:
    - summary: |
        Union snippet templates are fixed in 2 ways:
        1. The templates do not have a leading single quote (a typo from before)
        2. The templates now inline union properties (in certain cases)
      type: fix
  createdAt: "2024-06-07"
  irVersion: 46

- version: 0.22.0
  changelogEntry:
    - summary: Add support for higher quality `README.md` generation.
      type: feat
  createdAt: "2024-06-07"
  irVersion: 46

- version: 0.21.1
  changelogEntry:
    - summary: Detect `workerd` (Cloudflare) environments in `Runtime.ts`. The `Stream` class which is used for Server-Sent Events now prefers `TextDecoder` if it is present in the environment, to work in Cloudflare environments.
      type: feat
  createdAt: "2024-06-05"
  irVersion: 46

- version: 0.21.0
  changelogEntry:
    - summary: The generator now supports `bigint` types.
      type: feat
    - summary: Bump to IRv46.
      type: internal
  createdAt: "2024-06-05"
  irVersion: 46

- version: 0.20.9
  changelogEntry:
    - summary: TypeScript generator outputs code snippets that have `example-identifier` embedded.
      type: fix
  createdAt: "2024-06-02"
  irVersion: 43

- version: 0.20.8
  changelogEntry:
    - summary: TypeScript projects were skipping added peer dependencies in certain cases, now those are fixed.
      type: feat
  createdAt: "2024-06-02"
  irVersion: 43

- version: 0.20.7
  changelogEntry:
    - summary: Simplify the error handling introduced in `0.20.6` so that it more easily handles endpoints that include structured errors.
      type: fix
  createdAt: "2024-05-31"
  irVersion: 43

- version: 0.20.6
  changelogEntry:
    - summary: |
        This updates the behavior of the failure condition introduced in `0.20.2`; the SDK
        now throws an error whenever we fail to refresh an access token even if `neverThrowErrors`
        is set. We treat this failure as a systematic exception, so it's OK to throw in this case.
      type: fix
  createdAt: "2024-05-31"
  irVersion: 43

- version: 0.20.5
  changelogEntry:
    - summary: |
        Support setting `extraPeerDependencies` and `extraPeerDependenciesMeta` as
        configuration arguments. For example:

        ```yaml
        extraPeerDependencies:
          "openai": "^4.47.1"
        extraPeerDependenciesMeta:
          "openai":
            optional: true
        ```
      type: feat
  createdAt: "2024-05-30"
  irVersion: 43

- version: 0.20.4
  changelogEntry:
    - summary: Functionality to generate integration tests against a mock server has been disabled.
      type: fix
  createdAt: "2024-05-29"
  irVersion: 43

- version: 0.20.2
  changelogEntry:
    - summary: |
        The OAuth token provider supports SDKs that enable the `neverThrowErrors` setting.
        If the OAuth token provider fails to retrieve and/or refresh an access token, an error
        will _not_ be thrown. Instead, the original access token will be used and the user will be
        able to act upon an error available on the response. For example,

        ```ts
        const response = await client.user.get(...)
        if (!response.ok) {
          // Handle the response.error ...
        }
        ```
      type: fix
  createdAt: "2024-05-29"
  irVersion: 43

- version: 0.20.1
  changelogEntry:
    - summary: Remove instances of `node:stream` so that the generated SDK is Webpack + Next.js compatible.
      type: fix
  createdAt: "2024-05-29"
  irVersion: 43

- version: 0.20.1-rc0
  changelogEntry:
    - summary: URL encoded bodies are now appropriately encoded within the fetcher.
      type: fix
  createdAt: "2024-05-29"
  irVersion: 43

- version: 0.20.1
  changelogEntry:
    - summary: Remove node:stream imports for Webpack and Next.js compatibility
      type: fix
    - summary: Fix URL encoded body encoding in fetcher
      type: fix
  createdAt: "2024-05-29"
  irVersion: 43

- version: 0.20.0-rc1
  changelogEntry:
    - summary: |
        Pass `abortSignal` to `Stream` for server-sent-events and JSON streams so that the user can opt out and break from a stream.
      type: fix
  createdAt: "2024-05-24"
  irVersion: 43

- version: 0.20.0-rc1
  changelogEntry:
    - summary: |
        Pass `abortSignal` to `Stream` for server-sent-events and JSON streams so that the user can opt out and break from a stream.
      type: fix
  createdAt: "2024-05-24"
  irVersion: 43

- version: 0.20.0-rc0
  changelogEntry:
    - summary: |
        Add `abortSignal` to `RequestOptions`. SDK consumers can now specify an
        an arbitrary abort signal that can interrupt the API call.

        ```ts
        const controller = new AbortController();
        client.endpoint.call(..., {
          abortSignal: controller.signal,
        })
        ```
      type: feat
  createdAt: "2024-05-24"
  irVersion: 43

- version: 0.19.0
  changelogEntry:
    - summary: |
        Add `inlineFileProperties` configuration to support generating file upload properties
        as in-lined request properties (instead of positional parameters). Simply configure the following:

        ```yaml
        - name: fernapi/fern-typscript-node-sdk
          version: 0.19.0
          ...
          config:
            inlineFileProperties: true
        ```

        **Before**:

        ```ts
        /**
          * @param {File | fs.ReadStream} file
          * @param {File[] | fs.ReadStream[]} fileList
          * @param {File | fs.ReadStream | undefined} maybeFile
          * @param {File[] | fs.ReadStream[] | undefined} maybeFileList
          * @param {Acme.MyRequest} request
          * @param {Service.RequestOptions} requestOptions - Request-specific configuration.
          *
          * @example
          *     await client.service.post(fs.createReadStream("/path/to/your/file"), [fs.createReadStream("/path/to/your/file")], fs.createReadStream("/path/to/your/file"), [fs.createReadStream("/path/to/your/file")], {})
          */
        public async post(
            file: File | fs.ReadStream,
            fileList: File[] | fs.ReadStream[],
            maybeFile: File | fs.ReadStream | undefined,
            maybeFileList: File[] | fs.ReadStream[] | undefined,
            request: Acme.MyRequest,
            requestOptions?: Acme.RequestOptions
        ): Promise<void> {
          ...
        }
        ```

        **After**:

        ```ts
        /**
          * @param {Acme.MyRequest} request
          * @param {Service.RequestOptions} requestOptions - Request-specific configuration.
          *
          * @example
          *     await client.service.post({
          *        file: fs.createReadStream("/path/to/your/file"),
          *        fileList: [fs.createReadStream("/path/to/your/file")]
          *     })
          */
        public async post(
            request: Acme.MyRequest,
            requestOptions?: Service.RequestOptions
        ): Promise<void> {
          ...
        }
        ```
      type: feat
  createdAt: "2024-05-20"
  irVersion: 43

- version: 0.18.3
  changelogEntry:
    - summary: The generator now uses the latest FDR SDK.
      type: internal
  createdAt: "2024-05-17"
  irVersion: 43

- version: 0.18.2
  changelogEntry:
    - summary: |
        If OAuth is configured, the generated `getAuthorizationHeader` helper now treats the
        bearer token as optional. This prevents us from sending the `Authorization` header
        when retrieving the access token.
      type: fix
  createdAt: "2024-05-15"
  irVersion: 43

- version: 0.18.1
  changelogEntry:
    - summary: |
        If OAuth environment variables are specified, the `clientId` and `clientSecret` parameters
        are optional.

        ```ts
        export declare namespace Client {
          interface Options {
              ...
              clientId?: core.Supplier<string>;
              clientSecret?: core.Supplier<string>;
          }
          ...
        }
        ```
      type: fix
  createdAt: "2024-05-14"
  irVersion: 43

- version: 0.18.0
  changelogEntry:
    - summary: |
        Add support for the OAuth client credentials flow. The new `OAuthTokenProvider` automatically
        resolves the access token and refreshes it as needed. The resolved access token is then used as the
        bearer token in all client requests.
      type: feat
  createdAt: "2024-05-13"
  irVersion: 43

- version: 0.17.1
  changelogEntry:
    - summary: Multipart form data requests are now compatible across browser and Node.js runtimes.
      type: fix
  createdAt: "2024-05-06"
  irVersion: 43

- version: 0.17.0
  changelogEntry:
    - summary: Bump to v43 of IR which means that you will need `0.26.1` of the Fern CLI version. To bump your CLI version, please run `fern upgrade`.
      type: internal
  createdAt: "2024-05-06"
  irVersion: 43

- version: 0.16.0-rc8
  changelogEntry:
    - summary: |
        The SDK generator now supports upload endpoints that specify an array of files like so:

        ```ts
        /**
          * @param {File[] | fs.ReadStream[]} files
          * @param {Acme.UploadFileRequest} request
          * @param {Service.RequestOptions} requestOptions - Request-specific configuration.
          */
        public async post(
            files: File[] | fs.ReadStream[],
            request: Acme.UploadFileRequest,
            requestOptions?: Service.RequestOptions
        ): Promise<void> {
            const _request = new FormData();
            for (const _file of files) {
              _request.append("files", _file);
            }
            ...
        }
        ```
      type: feat
  createdAt: "2024-05-06"
  irVersion: 38

- version: 0.16.0-rc7
  changelogEntry:
    - summary: |
        The SDK generator now supports `@param` JSDoc comments for endpoint parameters.
        The generator now arranges JSDoc in a few separate groups, one for each of `@param`, `@throws`,
        and `@examples` like so:

        ```ts
          /**
          * This endpoint checks the health of a resource.
          *
          * @param {string} id - A unique identifier.
          * @param {Service.RequestOptions} requestOptions - Request-specific configuration.
          *
          * @throws {@link Acme.UnauthorizedRequest}
          * @throws {@link Acme.BadRequest}
          *
          * @example
          *     await testSdk.health.service.check("id-2sdx82h")
          */
          public async check(id: string, requestOptions?: Service.RequestOptions): Promise<void> {
            ...
          }
        ```
      type: feat
    - summary: |
        The generator will only include user-provided examples if they exist, and otherwise
        only include a single generated example, like so:

        ```ts
          /**
          * This endpoint checks the health of a resource.
          *
          * @example
          *     await testSdk.health.service.check("id-2sdx82h")
          */
          public async check(id: string, requestOptions?: Service.RequestOptions): Promise<void> {
            ...
          }
        ```
      type: feat
    - summary: |
        The SDK generator now escapes path parameters that would previously create invalid
        URLs (e.g. "\\example"). Method implementations will now have references to
        `encodeURIComponent` like the following:

        ```ts
        const _response = await core.fetcher({
          url: urlJoin(
            (await core.Supplier.get(this._options.environment)) ?? environments.AcmeEnvironment.Prod,
            `/users/${encodeURIComponent(userId)}`
          ),
          ...
        });
        ```
      type: fix
  createdAt: "2024-04-30"
  irVersion: 38

- version: 0.16.0-rc6
  changelogEntry:
    - summary: snippet templates now move file upload parameters to unnamed args
      type: fix
  createdAt: "2024-04-30"
  irVersion: 38

- version: 0.16.0-rc5
  changelogEntry:
    - summary: remove duplicate quotation marks in snippet templates
      type: fix
  createdAt: "2024-04-30"
  irVersion: 38

- version: 0.16.0-rc4
  changelogEntry:
    - summary: fixes to styling of the SDK code snippet templates.
      type: fix
  createdAt: "2024-04-25"
  irVersion: 38

- version: 0.16.0-rc0
  changelogEntry:
    - summary: The generator now registers snippet templates which can be used for dynamic SDK code snippet generation.
      type: feat
  createdAt: "2024-04-24"
  irVersion: 38

- version: 0.15.1-rc1
  changelogEntry:
    - summary: |
        Earlier for inlined request exports, we were doing the following:

        ```ts
        export { MyRequest } from "./MyRequest";
        ```

        In an effort to make the generated code JSR compatible, the TS generator
        will now append the `type` explicitly for request exports.

        ```ts
        export { type MyRequest } from "./MyRequest";
        ```
      type: feat
  createdAt: "2024-04-24"
  irVersion: 38

- version: 0.15.1-rc0
  changelogEntry:
    - summary: plain text responses are now supported in the TypeScript generator.
      type: feat
  createdAt: "2024-04-22"
  irVersion: 38

- version: 0.15.0-rc1
  changelogEntry:
    - summary: |
        Minor fixes to SSE processing. In particular, stream terminal characters are now
        respected like `[DONE]` and JSON parsed data is sent to the deserialize function.
      type: fix
  createdAt: "2024-04-22"
  irVersion: 38

- version: 0.15.0-rc0
  changelogEntry:
    - summary: |
        Bump to v38 of IR and support server-sent events where the events are sent
        with a `data: ` prefix and terminated with a new line.
      type: feat
  createdAt: "2024-04-19"
  irVersion: 38

- version: 0.14.1-rc5
  changelogEntry:
    - summary: Code snippets are generated for file upload endpoints using `fs.readStream`. Previously, generation for these endpoints was being skipped.
      type: fix
    - summary: If integration tests are not enabled, simple jest tests with a `yarn test` script will be created.
      type: fix
    - summary: |
        In an effort to make the generated code JSR compatible, the generator now
        directly imports from files instead of using directory imports.
      type: feat
    - summary: |
        In an effort to make the generated code JSR compatible, we make sure all methods
        are strongly typed with return signatures (in this case `_getAuthorizationHeader()`).
      type: feat
    - summary: Generate code snippet for FileDownload endpoint
      type: fix
    - summary: |
        Import for `node-fetch` in `Fetcher.ts` uses a dynamic import instead of `require` which
        so that the SDK works in ESM environments (that are using local file output). When the
        `outputEsm` config flag is turned on, the dynamic import will be turned into an ESM specific import.
      type: fix
    - summary: |
        The test job in `ci.yml` works even if you have not configured Fern to
        generate integration tests.

        Without integration tests the test job will run `yarn && yarn test`. With the
        integration tests, the test job will delegate to the fern cli `fern yarn test`.
      type: fix
    - summary: |
        Add `allowExtraFields` option to permit extra fields in the serialized request.

        ```yaml
        - name: fernapi/fern-typscript-node-sdk
          version: 0.14.0-rc0
          ...
          config:
            allowExtraFields: true
        ```
      type: feat
  createdAt: "2024-04-17"
  irVersion: 37

- version: 0.13.0
  changelogEntry:
    - summary: Support V37 of the IR.
      type: internal
  createdAt: "2024-04-09"
  irVersion: 37

- version: 0.13.0-rc0
  changelogEntry:
    - summary: |
        Add `retainOriginalCasing` option to preserve the naming convention expressed in the API.
        For example, the following Fern definition will generate a type like so:

        ```yaml
        types:
          GetUsersRequest
            properties:
              group_id: string
        ```

        **Before**

        ```typescript
        export interface GetUsersRequest {
          groupId: string;
        }

        export interface GetUsersRequest = core.serialization.object({
        groupId: core.serialization.string("group_id")
        })

        export namespace GetUsersRequest {
          interface Raw {
            group_id: string
          }
        }
        ```

        **After**

        ```typescript
        export interface GetUsersRequest {
          group_id: string;
        }

        export interface GetUsersRequest = core.serialization.object({
        group_id: core.serialization.string()
        })

        export namespace GetUsersRequest {
          interface Raw {
            group_id: string
          }
        }
        ```
      type: feat
  createdAt: "2024-04-02"
  irVersion: 33

- version: 0.12.9
  changelogEntry:
    - summary: The generator stopped working for remote code generation starting in `0.12.7`. This is now fixed.
      type: fix
  createdAt: "2024-03-22"
  irVersion: 33

- version: 0.12.8
  changelogEntry:
    - summary: Enhance serde performance by reducing reliance on async behavior and lazy async dynamic imports.
      type: feat
    - summary: Shared generator notification and config parsing logic.
      type: internal
  createdAt: "2024-03-22"
  irVersion: 33

- version: 0.12.8-rc0
  changelogEntry:
    - summary: Enhance serde performance by reducing reliance on async behavior and lazy async dynamic imports.
      type: feat
  createdAt: "2024-03-18"
  irVersion: 33

- version: 0.12.7
  changelogEntry:
    - summary: |
        the SDK will now leverage environment variable defaults, where specified, for authentication variables, such as bearer tokens, api keys, custom headers, etc.

        Previously, the SDK would only leverage these defaults for bearer token auth IF auth was mandatory throughout the SDK.
      type: feat
  createdAt: "2024-03-14"
  irVersion: 33

- version: 0.12.6
  changelogEntry:
    - summary: |
        In Node.js environments the SDK will default to using `node-fetch`. The
        SDK depends on v2 of node-fetch to stay CJS compatible.

        Previously the SDK was doing `require("node-fetch")` but it should be
        `require("node-fetch").default` based on
        https://github.com/node-fetch/node-fetch/issues/450#issuecomment-387045223.
      type: fix
  createdAt: "2024-02-27"
  irVersion: 33

- version: 0.12.5
  changelogEntry:
    - summary: |
        Introduce a custom configuration called `tolerateRepublish` which supports running
        npm publish with the flag `--tolerateRepublish`. This flag allows you to publish
        on top of an existing npm package.

        To turn on this flag, update your generators.yml:

        ```yaml
        groups:
          generators:
            - name: fernapi/fern-typscript-node-sdk
              version: 0.12.5
              ...
              config:
                tolerateRepublish: true
        ```
      type: feat
  createdAt: "2024-02-27"
  irVersion: 33

- version: 0.12.4
  changelogEntry:
    - summary: |
        Previously reference.md was just leveraging the function name for the reference, now it leverages the full package-scoped path, mirroring how the function would be used in reality.

        ```ts
        seedExamples.getException(...)

        // is now

        seedExamples.file.notification.service.getException(...)
        ```
      type: fix
    - summary: Previously SDK code snippets would not support generation with undiscriminated unions. Now, it does.
      type: fix
  createdAt: "2024-02-27"
  irVersion: 33

- version: 0.12.2
  changelogEntry:
    - summary: |
        Previously SDK code snippets would not take into account default parameter values
        and would always include a `{}`. This was odd and didn't represent how a developer
        would use the SDK. Now, the snippets check for default parameter values and omit
        if there are no fields specified.

        ```ts
        // Before
        client.users.list({});

        // After
        client.users.list();
        ```
      type: fix
  createdAt: "2024-02-27"
  irVersion: 33

- version: 0.12.1
  changelogEntry:
    - summary: |
        Optional objects in deep query parameters were previously being incorrectly
        serialized. Before this change, optional objects were just being JSON.stringified
        which would send the incorrect contents over the wire.

        ```ts
        // Before
        if (foo != null) {
          _queryParams["foo"] = JSON.stringify(foo);
        }

        // After
        if (foo != null) {
          _queryParams["foo"] = foo;
        }

        // After (with serde layer)
        if (foo != null) {
          _queryParams["foo"] = serializers.Foo.jsonOrThrow(foo, {
            skipValidation: false,
            breadcrumbs: ["request", "foo"]
          });
        }
        ```
      type: fix
  createdAt: "2024-02-27"
  irVersion: 33

- version: 0.12.0
  changelogEntry:
    - summary: |
        support deep object query parameter serialization. If, query parameters are
        objects then Fern will support serializing them.

        ```yaml
        MyFoo:
          properties:
            bar: optional<string>

        query-parameters:
          foo: MyFoo
        ```

        will now be serialized as `?foo[bar]="...` and appear in the SDK as a regular object

        ```ts
        client.doThing({
          foo: {
            bar: "..."
          }
        });
        ```
      type: feat
  createdAt: "2024-02-26"
  irVersion: 33

- version: 0.11.5
  changelogEntry:
    - summary: |
        Previously `core.Stream` would not work in the Browser. Now the generated Fern SDK
        includes a polyfill for `ReadableStream` and uses `TextDecoder` instead of `Buffer`.
      type: fix
    - summary: |
        add in a reference markdown file, this shows a quick outline of the available endpoints,
        it's documentation, code snippet, and parameters.

        This feature is currently behind a feature flag called `includeApiReference` and can be used

        ```yaml
        config:
          includeApiReference: true
        ```
      type: feat
  createdAt: "2024-02-15"
  irVersion: 31

- version: 0.11.4
  changelogEntry:
    - summary: |
        The `Fetcher` now supports sending binary as a request body. This is important
        for APIs that intake `application/octet-stream` content types or for folks that have
        .fernignored their and added custom utilities that leverage the fetcher.
      type: fix
  createdAt: "2024-02-15"
  irVersion: 31

- version: 0.11.3
  changelogEntry:
    - summary: |
        ensure SDK generator always uses `node-fetch` in Node.js environments. There is an experimental
        fetch packaged with newer versions of Node.js, however it causes unexpected behavior with
        file uploads.
      type: fix
  createdAt: "2024-02-13"
  irVersion: 31

- version: 0.11.2
  changelogEntry:
    - summary: |
        ensure SDK generator does not drop additional parameters from requests that perform file upload. Previously, if an endpoint had `file` inputs without additional `body` parameters, query parameters were erroneously ignored.
      type: fix
  createdAt: "2024-02-13"
  irVersion: 31

- version: 0.11.1
  changelogEntry:
    - summary: The SDK generator no longer generates a `tsconfig.json` with `noUnusedParameters` enabled. This check was too strict.
      type: fix
  createdAt: "2024-02-13"
  irVersion: 31

- version: 0.11.0
  changelogEntry:
    - summary: |
        The SDK generator now forwards information about the runtime that it is being
        used in. The header `X-Fern-Runtime` will report the runtime (e.g. `browser`, `node`, `deno`)
        and the header `X-Fern-Runtime-Version` will report the version.
      type: feat
  createdAt: "2024-02-13"
  irVersion: 31

- version: 0.10.0
  changelogEntry:
    - summary: |
        The SDK generator now supports whitelabelling. When this is turned on,
        there will be no mention of Fern in the generated code.

        **Note**: You must be on the enterprise tier to enable this mode.
      type: feat
  createdAt: "2024-02-11"
  irVersion: 31

- version: 0.9.7
  changelogEntry:
    - summary: Initialize this changelog
      type: chore
  createdAt: "2024-02-11"
  irVersion: 31<|MERGE_RESOLUTION|>--- conflicted
+++ resolved
@@ -1,5 +1,4 @@
 # yaml-language-server: $schema=../../../fern-versions-yml.schema.json
-<<<<<<< HEAD
 - version: 3.32.0
   changelogEntry:
     - summary: Add support for OAuth and inferred auth in generated wire tests.
@@ -10,7 +9,6 @@
   createdAt: "2025-11-19"
   irVersion: 61
 
-=======
 - version: 3.31.5
   changelogEntry:
     - summary: Include subpackage exports in generated README.md if `generateSubpackageExports` is enabled.
@@ -39,7 +37,6 @@
   createdAt: "2025-11-18"
   irVersion: 61
 
->>>>>>> 7cc2f695
 - version: 3.31.1
   changelogEntry:
     - summary: |
