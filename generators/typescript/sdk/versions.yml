# yaml-language-server: $schema=../../../fern-versions-yml.schema.json
<<<<<<< HEAD
- version: 2.3.1
  changelogEntry:
    - summary: Bump version to test Docker image rename to `fernapi/fern-typescript-sdk`
      type: internal
=======
- version: 2.3.2
  changelogEntry:
    - summary: |
        Remove ".js" extension from ESM imports in the source generator code. 
        If `useLegacyExports` is `true`, you will not see ".js" extensions in ESM imports.
        If `useLegacyExports` is `false` (default), a post process step will add the `.js` extension, so you won't see a difference.

        We're doing this because Jest has a bug where it doesn't properly load TypeScript modules even though the TypeScript and imports are valid.
      type: fix
  createdAt: '2025-07-03'
  irVersion: 58
- version: 2.3.1
  changelogEntry:
    - summary: |
        Fixes an issue where OAuth clients would not compile when variables were configured
        in the SDK. Now, the oauth client is instantiated with any global path parameters or headers. 
      type: fix
>>>>>>> ae62c84f
  createdAt: '2025-07-03'
  irVersion: 58
- version: 2.3.0
  changelogEntry:
    - summary: |
        Change the `outputSourceFiles` default from `false` to `true`.
        This will affect the output when you generate the SDK to the local file system.
      type: feat
  createdAt: '2025-07-03'
  irVersion: 58
- version: 2.2.1
  changelogEntry:
    - summary: |
        Ensure _tests/wire_ is generated even when there are no wire tests generated.
        Otherwise, Jest throws an error because the wire test project `roots` doesn't exist.
      type: fix
  createdAt: '2025-07-03'
  irVersion: 58
- version: 2.2.0
  changelogEntry:
    - summary: |
        Improve generated package.json files:
        * Add `engines` field to specify minimum Node.js version supported as Node.js 18.
        * Add `sideEffects: false`
        * Add `README.md` and `LICENSE` to `files` array
        * Use GitHub shorthand for `repository` field.

        You can override these fields using the `packageJson` config:
        ```yml
        # In generators.yml
        groups:
          ts-sdk:
            generators:
              - name: fernapi/fern-typescript-sdk
                config:
                  packageJson:
                    engines:
                      node: ">=16.0.0"
        ```
      type: feat
  createdAt: '2025-07-03'
  irVersion: 58

- version: 2.1.0
  changelogEntry:
    - summary: |
        Split up Jest configuration into multiple projects.
        You can now run the following command to run tests:
        * `yarn test`: runs all tests
        * `yarn test:unit`: runs unit tests (any non-browser and non-wire tests)
        * `yarn test:browser`: runs browser only tests inside of `js-dom`
        * `yarn test:wire`: runs wire tests

        You can now pass in paths and patterns as an argument to the above commands to filter down to specific tests.
        For example: `yarn test tests/unit/fetcher`
      type: feat
  createdAt: '2025-07-02'
  irVersion: 58
- version: 2.0.0
  changelogEntry:
    - summary: |
        The TypeScript generator has received a large amount of improvements, but to maintain backwards compatibility, they require you to opt in using feature flags.
        The 2.0.0 release now has these feature flags enabled by default. Here's an overview of the `config` defaults that have changed in _generators.yml_.

        | Option | Before | Now |
        |--------|--------|-----|
        | `streamType` | `"wrapper"` | `"web"` |
        | `fileResponseType` | `"stream"` | `"binary-response"` |
        | `formDataSupport` | `"Node16"` | `"Node18"` |
        | `fetchSupport` | `"node-fetch"` | `"native"` |

        To avoid breaking changes, explicitly set the options above with the `Before` values in the `config` of your generator
        in _generators.yml_.

        With these defaults, the generated SDKs will have _**ZERO**_ dependencies (excluding devDependencies and `ws` in case of WebSocket generation).
        As a result, the SDKs are smaller, faster, more secure, and easier to use.
      type: feat
  createdAt: '2025-07-02'
  irVersion: 58

- version: 1.10.6
  changelogEntry:
    - summary: |
        Publish multi-platform builds of the TypeScript SDK docker container.
      type: fix
  createdAt: '2025-07-02'
  irVersion: 58      
  
- version: 1.10.5
  changelogEntry:
    - summary: |
        Add default values to request parameters.
        For example, if you have a query parameter `foo` with a default value of `bar`, the generated request parameter will have a default value of `bar`.

        To enable this, set `useDefaultRequestParameterValues` to `true` in the `config` of your generator configuration.
        ```yml
        # In generators.yml
        groups:
          ts-sdk:
            generators:
              - name: fernapi/fern-typescript-sdk
                config:
                  useDefaultRequestParameterValues: true
        ```
      type: feat
  createdAt: '2025-06-30'
  irVersion: 58
- version: 1.10.4
  changelogEntry:
    - summary: |
        Add `omitFernHeaders` configuration to omit Fern headers from the generated SDK.
      type: fix
  createdAt: '2025-07-01'
  irVersion: 58
- version: 1.10.3
  changelogEntry:
    - summary: |
        Remove `qs` dependency.
      type: fix
  createdAt: '2025-07-01'
  irVersion: 58
- version: 1.10.2
  changelogEntry:
    - summary: |
        Remove `js-base64` dependency in favor of using native implementations.
      type: fix
  createdAt: '2025-07-01'
  irVersion: 58
- version: 1.10.1
  changelogEntry:
    - summary: |
        Remove `url-join` dependency in favor of a handwritten `joinUrl` function.
      type: fix
  createdAt: '2025-06-30'
  irVersion: 58
- version: 1.10.0
  changelogEntry:
    - summary: |
        Add `fetchSupport` configuration which lets you choose between `node-fetch` and `native`.
        The default is `node-fetch`. If you choose `native`, the `node-fetch` dependency will be removed.
      type: feat
  createdAt: '2025-06-27'
  irVersion: 58
- version: 1.9.1
  changelogEntry:
    - summary: Improve auto-pagination logic to consider empty strings in response as null cursors and stop paging.
      type: fix
  createdAt: '2025-06-27'
  irVersion: 58
- version: 1.9.0
  changelogEntry:
    - summary: |
        Add `formDataSupport` configuration which lets you choose between `Node16` and `Node18`.
        The default is `Node16`. If you choose `Node18`, the `form-data`, `formdata-node`, and `form-data-encoder` dependencies will be removed.
        `formDataSupport: Node18` supports uploading files from the following types:
        * `Buffer`
        * `File`
        * `Blob`
        * `Readable` (includes Readstream)
        * `ReadableStream`
        * `ArrayBuffer`
        * `Uint8Array`
      type: feat
  createdAt: '2025-06-22'
  irVersion: 58
- version: 1.8.2
  changelogEntry:
    - summary: |
        When a multipart form part is explicitly marked as JSON, serialize the data as JSON regardless of type. 
        This also means arrays, maps, etc. will not be split into multiple parts, but serialized to JSON as a single part.
      type: fix
  createdAt: '2025-06-22'
  irVersion: 58
- version: 1.8.1
  changelogEntry:
    - summary: Fix binary response README.md examples
      type: fix
  createdAt: '2025-06-22'
  irVersion: 58
- version: 1.8.0
  changelogEntry:
    - summary: |
        You can now specify whether to return the `BinaryResponse` type for binary response endpoints.
        Change the response type by setting `fileResponseType` to `stream` or `binary-response` in the `config` of your generator configuration.
        The default is `stream` for backwards compatibility, but we recommend using `binary-response`.

        Here's how you users can interact with the `BinaryResponse`:
        ```ts
        const response = await client.getFile(...);
        const stream = response.stream();
        // const arrayBuffer = await response.arrayBuffer();
        // const blob = await response.blob();
        // const bytes = await response.bytes();
        const bodyUsed = response.bodyUsed;
        ```
        The user can choose how to consume the binary data.
      type: feat
  createdAt: '2025-06-19'
  irVersion: 58

- version: 1.7.2
  changelogEntry:
    - summary: |
        Fix bug where duplicate file generation was silently allowed instead of failing. The `withSourceFile` method now properly 
        handles the `overwrite` option to prevent unintended file overwrites.
      type: fix
  createdAt: '2025-06-19'
  irVersion: 58
- version: 1.7.1
  changelogEntry:
    - summary: |
        __jest.config.mjs__ now only maps relative path modules that end on `.js` to their `.ts` equivalent.
      type: fix
  createdAt: '2025-06-18'
  irVersion: 58
- version: 1.7.0
  changelogEntry:
    - summary: |
        Allow users to specify the path they'd like to generate the SDK to.

        Here's an example of how to implement this in generators.yml:
        ```yml
        # In generators.yml
        groups:
          ts-sdk:
            generators:
              - name: fernapi/fern-typescript-sdk
                config:
                  packagePath: src/package-path
        ```
      type: feat
  createdAt: '2025-06-16'
  irVersion: 58
- version: 1.6.0
  changelogEntry:
    - summary: |
        You can now specify whether to return streams using the stream wrapper, or return the web standard stream.
        Change the type of stream returned by setting `streamType` to `wrapper` or `web` in the `config` of your generator configuration.
        The default is `wrapper`.
      type: feat
    - summary: |
        `tests/unit/zurg` are moved to `tests/unit/schemas` to match the name in `src/core/schemas` which is what the tests are verifying. 
      type: internal
  createdAt: '2025-06-13'
  irVersion: 58

- version: 1.5.0
  changelogEntry:
    - summary: Add support for websocket connect methods with path parameters in the TypeScript generator
      type: feat
  createdAt: '2025-06-11'
  irVersion: 58

- version: 1.4.0
  changelogEntry:
    - summary: You can now pass in headers to the root client. These headers will be merged with service and endpoint specific headers.
      type: feat
    - summary: Reduce duplicate code generation by passing headers from the root client down to the subpackage clients.
      type: internal
  createdAt: '2025-06-05'
  irVersion: 58

- version: 1.3.2
  changelogEntry:
    - summary: Fix dynamic imports in the built dist/esm code.
      type: fix
  createdAt: '2025-06-05'
  irVersion: 58

- version: 1.3.1
  changelogEntry:
    - summary: |
        MSW is used for generated wire tests, but inadvertently also captures real HTTP request, for example in integration tests.
        When the HTTP request does not match any of the configured predicates, it would throw an error, including in the unrelated integration tests.
        In this version MSW is configured to bypass instead of throw an error when HTTP requests do not match the configured predicates.
      type: fix
  createdAt: '2025-06-05'
  irVersion: 58

- version: 1.3.0
  changelogEntry:
    - summary: Add support for generating the full project when using the filesystem output mode.
      type: feat
  createdAt: '2025-06-04'
  irVersion: 58

- version: 1.2.4
  changelogEntry:
    - summary: |
        Generate tests to verify the SDK sends and receives HTTP requests as expected.
        You can turn of these tests by setting `generateWireTests` to `false` in the `config` of your generator configuration.
      type: feat
  createdAt: '2025-06-03'
  irVersion: 58
  
- version: 1.1.1
  changelogEntry:
    - summary: Fix an issue where attempting to access a property with an invalid property name would lead to a broken output SDK.
      type: fix
  createdAt: '2025-06-04'
  irVersion: 58

- version: 1.1.0
  changelogEntry:
    - summary: Add support for HEAD HTTP method.
      type: feat
  createdAt: '2025-06-03'
  irVersion: 58

- version: 1.0.1
  changelogEntry:
    - summary: Fix property lookup in inherited schemas during snippet generation for object schemas.
      type: fix
  createdAt: '2025-05-14'
  irVersion: 57

- version: 1.0.0
  changelogEntry:
    - summary: |
        This release changes the defaults for the following custom configuration in _generators.yml_.

        | Option | Before | Now |
        |--------|--------|-----|
        | `inlineFileProperties` | `false` | `true` |
        | `inlinePathParameters` | `false` | `true` |
        | `enableInlineTypes` | `false` | `true` |
        | `noSerdeLayer` | `false` | `true` |
        | `omitUndefined` | `false` | `true` |
        | `skipResponseValidation` | `false` | `true` |
        | `useLegacyExports` | `true` | `false` |

        To avoid breaking changes, explicitly set the options above with the `Before` values in the `config` of your generator
        in _generators.yml_.
      type: feat
    - summary: |
        When generating properties for interfaces and classes, we only surround the property name with quotes if necessary.
        In some cases where the property name wasn't a valid identifier before, we now surround it with quotes too. 
      type: fix
  createdAt: '2025-05-14'
  irVersion: 57

- version: 0.51.7
  changelogEntry:
    - summary: If an object extends an alias, the generator now visits the alias that is being extended (instead of throwing an error).
      type: fix
  createdAt: '2025-05-14'
  irVersion: 57

- version: 0.51.6
  changelogEntry:
    - summary: Add support for the custom introduction setting in the generated README.md.
      type: fix
  createdAt: '2025-05-13'
  irVersion: 57

- version: 0.51.5
  changelogEntry:
    - summary: Fixed an issue with ts-morph where creating an ifStatement with empty conditions array caused errors in multipart form data handling.
      type: fix
  createdAt: '2025-05-03'
  irVersion: 57

- version: 0.51.4
  changelogEntry:
    - summary: Fix issue where the _runtime.ts_ file was missing when other files were trying to import it.
      type: fix
  createdAt: '2025-04-22'
  irVersion: 57

- version: 0.51.3
  changelogEntry:
    - summary: Fix minor type issue for polyfilling Headers in Node 16 and below.
      type: fix
  createdAt: '2025-04-21'
  irVersion: 57

- version: 0.51.2
  changelogEntry:
    - summary: |
        When uploading files, extract the filename from the `path` property if present on the given object.
        This will extract the filename for `fs.createReadStream()` for example.
      type: fix
  createdAt: '2025-04-21'
  irVersion: 57

- version: 0.51.1
  changelogEntry:
    - summary: |
        Fallback to a custom `Headers` class implementation if the native `Headers` class is not available.
        Versions of Node 16 and below do not support the native `Headers` class, so this fallback is necessary to ensure compatibility. 
      type: fix
  createdAt: '2025-04-21'
  irVersion: 57

- version: 0.51.0
  changelogEntry:
    - summary: |
        Add `rawResponse` property to JavaScript errors. 

        ```ts
        try {
          const fooBar = await client.foo.bar("id", options);
        } catch (e) {
          if (error instanceof FooError) {
            console.log(error.rawResponse);
          } else {
            // ...
          }
        }
        ```
      type: feat
  createdAt: '2025-04-14'
  irVersion: 57

- version: 0.50.1
  changelogEntry:
    - summary: |
        Add `"packageManager": "yarn@1.22.22"` to _package.json_.
      type: feat
  createdAt: '2025-04-08'
  irVersion: 57

- version: 0.50.0
  changelogEntry:
    - summary: |
        All endpoint functions now return an `HttpResponsePromise<T>` instead of a `Promise<T>`.
        Using `await`, `.then()`, `.catch()`, and `.finally()` on these promises behave the same as before,
        but you can call `.withRawResponse()` to get a promise that includes the parsed response and the raw response.
        The raw response let's you retrieve the response headers, status code, etc.

        ```ts
        const fooBar = await client.foo.bar("id", options);
        const { data: alsoFooBar, rawResponse } = await client.foo.bar("id", options).withRawResponse();
        const {
            headers,
            status,
            url,
            ...
        } = rawResponse;
        ```
      type: feat
  createdAt: '2025-04-07'
  irVersion: 57

- version: 0.49.7
  changelogEntry:
    - summary: |
        Significantly improve performance of SDK generation when the `useLegacyExports` config is `false`. For a large spec like Square, the generation went from 10+ minutes to almost 1 minute.
      type: fix
  createdAt: '2025-03-27'
  irVersion: 57

- version: 0.49.6
  changelogEntry:
    - summary: Support arbitrary websocket headers during connect handshake.
      type: feat
  createdAt: '2025-03-27'
  irVersion: 57

- version: 0.49.5
  changelogEntry:
    - summary: Improvements to Websocket code generation quality.
      type: feat
  createdAt: '2025-03-27'
  irVersion: 57

- version: 0.49.4
  changelogEntry:
    - summary: Increase the timeout used in the generated `webpack.test.ts` file.
      type: fix
  createdAt: '2025-03-19'
  irVersion: 57

- version: 0.49.3
  changelogEntry:
    - summary: Increase the timeout used in the generated `webpack.test.ts` file.
      type: fix
  createdAt: '2025-03-19'
  irVersion: 57

- version: 0.49.2
  changelogEntry:
    - summary: Fix issue where IdempotentRequestOptions is not generated in the client namespace.
      type: fix
  createdAt: '2025-03-18'
  irVersion: 57

- version: 0.49.1
  changelogEntry:
    - summary: This PR includes several fixes to the generated `Socket.ts` file when websocket client code generation is enabled.
      type: fix
  createdAt: '2025-03-10'
  irVersion: 57

- version: 0.49.0
  changelogEntry:
    - summary: |
        This PR enables the Typescript generator to produce Websocket SDK endpoints. This can be enabled by adding the option `shouldGenerateWebsocketClients: true` to the Typescript generator config.
      type: feat
  createdAt: '2025-03-06'
  irVersion: 57

- version: 0.48.7
  changelogEntry:
    - summary: |
        Form data encoding now correctly handles array and object values by encoding each property value as a separate key-value pair, rather than trying to encode the entire object as a single value. This ensures proper handling of complex data structures in multipart form requests.
      type: fix
  createdAt: '2025-01-28'
  irVersion: 55

- version: 0.48.6
  changelogEntry:
    - summary: Support form-encoded form data parameters by using `qs` to properly encode array and object values with the `repeat` array format.
      type: fix
  createdAt: '2025-01-28'
  irVersion: 55

- version: 0.48.5
  changelogEntry:
    - summary: Don't double wrap a blob if a user uploads a blob to a multi-part form. Otherwise file's content-type is lost in Deno.
      type: fix
  createdAt: '2025-01-28'
  irVersion: 55

- version: 0.48.4
  changelogEntry:
    - summary: When custom config `useBigInt` is `true`, generate examples and snippets with `BigInt("123")`.
      type: fix
  createdAt: '2025-01-21'
  irVersion: 55

- version: 0.48.3
  changelogEntry:
    - summary: The SDK now supports reading the basic auth username and password values from environment variables.
      type: fix
  createdAt: '2025-01-16'
  irVersion: 55

- version: 0.48.2
  changelogEntry:
    - summary: This updates the retrier logic to stop retrying on HTTP conflict (409). This was an oversight that we've meant to remove for a while (similar to other Fern SDKs).
      type: fix
  createdAt: '2025-01-16'
  irVersion: 55

- version: 0.48.1
  changelogEntry:
    - summary: Record types with `null` values are now correctly serialized.
      type: fix
  createdAt: '2025-01-16'
  irVersion: 55

- version: 0.48.0
  changelogEntry:
    - summary: |
        When `useBigInt` SDK configuration is set to `true`, a customized JSON serializer & deserializer is used that will preserve the precision of `bigint`'s, as opposed to the native `JSON.stringify` and `JSON.parse` function which converts `bigint`'s to `number`'s losing precision.

        When combining `useBigInt` with our serialization layer (`no-serde: false` (default)), both the request and response properties that are marked as `long` and `bigint` in OpenAPI/Fern spec, will consistently be `bigint`'s.
        However, when disabling the serialization layer (`no-serde: true`), they will be typed as `number | bigint`.

        Here's an overview of what to expect from the generated types when combining `useBigInt` and `noSerde` with the following Fern definition:

        **Fern definition**
        ```yml
        types:
          ObjectWithOptionalField:
            properties:
              longProp: long
              bigIntProp: bigint
        ```

        **TypeScript output**
        ```typescript
        // useBigInt: true
        // noSerde: false
        interface ObjectWithLongAndBigInt {
          longProp: bigint;
          bigIntProp: bigint;
        }

        // useBigInt: true
        // noSerde: true
        interface ObjectWithLongAndBigInt {
          longProp: bigint | number;
          bigIntProp: bigint | number;
        }

        // useBigInt: false
        // noSerde: false
        interface ObjectWithLongAndBigInt {
          longProp: number;
          bigIntProp: string;
        }

        // useBigInt: false
        // noSerde: true
        interface ObjectWithLongAndBigInt {
          longProp: number;
          bigIntProp: string;
        }
        ```
      type: feat
  createdAt: '2025-01-16'
  irVersion: 55

- version: 0.47.1
  changelogEntry:
    - summary: |
        Resolves an issue where nullable query parameters were not null-safe in their method invocations. The
        generated code now appropriately guard against `null` values like so:

        ```typescript
        const _queryParams: Record< ... >;
        if (value !== undefined) {
            _queryParams["value"] = value?.toString() ?? null;
        }
        ```
      type: fix
  createdAt: '2025-01-15'
  irVersion: 55

- version: 0.47.0
  changelogEntry:
    - summary: |
        Add support for `nullable` properties. Users can now specify explicit `null` values
        for types that specify `nullable` properties like so:

        ```typescript
        await client.users.update({ username: "john.doe", metadata: null });
        ```
      type: feat
  createdAt: '2025-01-14'
  irVersion: 55

- version: 0.46.11
  changelogEntry:
    - summary: |
        Don't double check whether an optional string literal alias (see example below) is a string when using serializer to build query string parameters.

        ```yml
        types:
          LiteralAliasExample: literal<"MyLiteralValue">

        service:
          endpoints:
            foo:
              path: /bar
              method: POST
              request:
                name: FooBarRequest
                query-parameters:
                  optional_alias_literal: optional<LiteralAliasExample>
        ```

        ```ts
        // before
        if (optionalAliasLiteral != null) {
            _queryParams["optional_alias_literal"] = typeof serializers.LiteralAliasExample.jsonOrThrow(optionalAliasLiteral, {
                unrecognizedObjectKeys: "strip",
            }) === "string" ? serializers.LiteralAliasExample.jsonOrThrow(optionalAliasLiteral, {
                unrecognizedObjectKeys: "strip",
            }) : JSON.stringify(serializers.LiteralAliasExample.jsonOrThrow(optionalAliasLiteral, {
                unrecognizedObjectKeys: "strip",
            }));
        }

        // after
        if (optionalAliasLiteral != null) {
            _queryParams["optional_alias_literal"] = serializers.LiteralAliasExample.jsonOrThrow(optionalAliasLiteral, {
                unrecognizedObjectKeys: "strip",
            });
        }
        ```
      type: fix
  createdAt: '2025-01-14'
  irVersion: 53

- version: 0.46.10
  changelogEntry:
    - summary: Use serialization layer to convert types to JSON strings when enabled.
      type: fix
  createdAt: '2025-01-14'
  irVersion: 53

- version: 0.46.9
  changelogEntry:
    - summary: Expose `baseUrl` as a default Client constructor option and construct URL correctly.
      type: fix
  createdAt: '2025-01-13'
  irVersion: 53

- version: 0.46.8
  changelogEntry:
    - summary: Generate the `version.ts` file correctly
      type: fix
  createdAt: '2025-01-13'
  irVersion: 53

- version: 0.46.7
  changelogEntry:
    - summary: Simplify runtime detection to reduce the chance of using an unsupported API like `process.` Detect Edge Runtime by Vercel.
      type: fix
  createdAt: '2025-01-09'
  irVersion: 53

- version: 0.46.6
  changelogEntry:
    - summary: Update `@types/node` to `18+`, required for the generated `Node18UniversalStreamWrapper` test.
      type: fix
  createdAt: '2025-01-09'
  irVersion: 53

- version: 0.46.5
  changelogEntry:
    - summary: Fix the webpack test to work with .js/.jsx extensions in TypeScript
      type: fix
    - summary: Only map .js modules in Jest, not .json files.
      type: fix
  createdAt: '2025-01-09'
  irVersion: 53

- version: 0.46.4
  changelogEntry:
    - summary: Fix packageJson custom configuration & package.json types field.
      type: fix
  createdAt: '2025-01-09'
  irVersion: 53

- version: 0.46.3
  changelogEntry:
    - summary: Revert to using legacy exports by default.
      type: fix
  createdAt: '2025-01-09'
  irVersion: 53

- version: 0.46.2
  changelogEntry:
    - summary: Fix Jest to work with files imported using `.js` extension.
      type: fix
    - summary: Make sure Jest loads Jest configuration regardless of package.json type.
      type: fix
  createdAt: '2025-01-09'
  irVersion: 53

- version: 0.46.1
  changelogEntry:
    - summary: ESModule output is fixed to be compatible with Node.js ESM loading.
      type: fix
  createdAt: '2025-01-08'
  irVersion: 53

- version: 0.46.0
  changelogEntry:
    - summary: SDKs are now built and exported in both CommonJS (legacy) and ESModule format.
      type: feat
    - summary: |
        Export `serialization` code from root package export.
        ```ts
        import { serialization } from `@packageName`;
        ```

        The serialization code is also exported as `@packageName/serialization`.
        ```ts
        import * as serialization from `@packageName/serialization`;
        ```
      type: feat
    - summary: |
        `package.json` itself is exported in `package.json` to allow consumers to easily read metadata about the package they are consuming.
      type: feat
  createdAt: '2025-01-06'
  irVersion: 53

- version: 0.45.2
  changelogEntry:
    - summary: TS generated snippets now respect proper parameter casing when noSerdeLayer is enabled.
      type: fix
  createdAt: '2024-12-31'
  irVersion: 53

- version: 0.45.1
  changelogEntry:
    - summary: |
        Export everything inside of TypeScript namespaces that used to be ambient.

        For the `enableInlineTypes` feature, some namespaces were no longer declared (ambient), and types and interfaces inside the namespace would no longer be automatically exported without the `export` keyword. This fix exports everything that's inside these namespaces and also declared namespaces for good measure (in case they are not declared in the future).
      type: fix
  createdAt: '2024-12-27'
  irVersion: 53

- version: 0.45.0
  changelogEntry:
    - summary: Update dependencies of the generated TS SDK and Express generator. TypeScript has been updated to 5.7.2 which is a major version upgrade from 4.6.4.
      type: feat
  createdAt: '2024-12-26'
  irVersion: 53

- version: 0.44.5
  changelogEntry:
    - summary: Fix a bug where we attempt to parse an empty terminator when receiving streaming JSON responses.
      type: fix
  createdAt: '2024-12-23'
  irVersion: 53

- version: 0.44.4
  changelogEntry:
    - summary: Use specified defaults for pagination offset parameters during SDK generation.
      type: feat
  createdAt: '2024-12-20'
  irVersion: 53

- version: 0.44.3
  changelogEntry:
    - summary: Fix a bug where client would send request wrapper instead of the body of the request wrapper, when the request has inline path parameters and a body property.
      type: fix
  createdAt: '2024-12-18'
  irVersion: 53

- version: 0.44.2
  changelogEntry:
    - summary: Inline path parameters will use their original name when `retainOriginalName` or `noSerdeLayer` is enabled.
      type: fix
  createdAt: '2024-12-17'
  irVersion: 53

- version: 0.44.1
  changelogEntry:
    - summary: When there is an environment variable set, you do not need to pass in any parameters to the client constructor.
      type: fix
  createdAt: '2024-12-16'
  irVersion: 53

- version: 0.44.0
  changelogEntry:
    - summary: |
        Inline path parameters into request types by setting `inlinePathParameters` to `true` in the generator config.

        Here's an example of how users would use the same endpoint method without and with `inlinePathParameters` set to `true`.

        Without `inlinePathParameters`:

        ```ts
        await service.getFoo("pathParamValue", { id: "SOME_ID" });
        ```

        With `inlinePathParameters`:

        ```ts
        await service.getFoo({ pathParamName: "pathParamValue", id: "SOME_ID" });
        ```
      type: feat
  createdAt: '2024-12-13'
  irVersion: 53

- version: 0.43.1
  changelogEntry:
    - summary: When `noSerdeLayer` is enabled, streaming endpoints were failing to compile because they assumed that the serialization layer existed. This is now fixed.
      type: fix
  createdAt: '2024-12-11'
  irVersion: 53

- version: 0.43.0
  changelogEntry:
    - summary: |
        Generate inline types for inline schemas by setting `enableInlineTypes` to `true` in the generator config.
        When enabled, the inline schemas will be generated as nested types in TypeScript.
        This results in cleaner type names and a more intuitive developer experience.

        Before:

        ```ts
        // MyRootType.ts
        import * as MySdk from "...";

        export interface MyRootType {
          foo: MySdk.MyRootTypeFoo;
        }

        // MyRootTypeFoo.ts
        import * as MySdk from "...";

        export interface MyRootTypeFoo {
          bar: MySdk.MyRootTypeFooBar;
        }

        // MyRootTypeFooBar.ts
        import * as MySdk from "...";

        export interface MyRootTypeFooBar {}
        ```

        After:

        ```ts
        // MyRootType.ts
        import * as MySdk from "...";

        export interface MyRootType {
          foo: MyRootType.Foo;
        }

        export namespace MyRootType {
          export interface Foo {
            bar: Foo.Bar;
          }

          export namespace Foo {
            export interface Bar {}
          }
        }
        ```

        Now users can get the deep nested `Bar` type as follows:

        ```ts
        import { MyRootType } from MySdk;

        const bar: MyRootType.Foo.Bar = {};
        ```
      type: feat
  createdAt: '2024-12-11'
  irVersion: 53

- version: 0.42.7
  changelogEntry:
    - summary: |
        Support `additionalProperties` in OpenAPI or `extra-properties` in the Fern Defnition. Now
        an object that has additionalProperties marked as true will generate the following interface:

        ```ts
        interface User {
          propertyOne: string;
          [key: string]: any;
        }
        ```
      type: feat
  createdAt: '2024-12-03'
  irVersion: 53

- version: 0.42.6
  changelogEntry:
    - summary: Remove the generated `APIPromise` since it is not compatible on certain node versions.
      type: fix
  createdAt: '2024-11-23'
  irVersion: 53

- version: 0.42.5
  changelogEntry:
    - summary: Remove extraneous import in pagination snippets.
      type: fix
  createdAt: '2024-11-23'
  irVersion: 53

- version: 0.42.4
  changelogEntry:
    - summary: Improve `GeneratedTimeoutSdkError` error to include endpoint name in message.
      type: fix
  createdAt: '2024-11-21'
  irVersion: 53

- version: 0.42.3
  changelogEntry:
    - summary: Fixed issue with snippets used for pagination endpoints.
      type: fix
  createdAt: '2024-11-22'
  irVersion: 53

- version: 0.42.2
  changelogEntry:
    - summary: |
        Added documentation for pagination in the README. The snippet below will
        now show up on generated READMEs.

        ```typescript
        // Iterate through all items
        const response = await client.users.list();
        for await (const item of response) {
          console.log(item);
        }

        // Or manually paginate
        let page = await client.users.list();
        while (page.hasNextPage()) {
          page = await page.getNextPage();
        }
        ```
      type: feat
  createdAt: '2024-11-21'
  irVersion: 53

- version: 0.42.1
  changelogEntry:
    - summary: |
        Added support for passing additional headers in request options. For example:

        ```ts
        const response = await client.someEndpoint(..., {
          headers: {
            'X-Custom-Header': 'custom value'
          }
        });
        ```
      type: feat
  createdAt: '2024-11-20'
  irVersion: 53

- version: 0.42.0
  changelogEntry:
    - summary: |
        Added support for `.asRaw()` which allows users to access raw response data including headers. For example:

        ```ts
        const response = await client.someEndpoint().asRaw();
        console.log(response.headers["X-My-Header"]);
        console.log(response.body);
        ```
      type: feat
  createdAt: '2024-11-15'
  irVersion: 53

- version: 0.41.2
  changelogEntry:
    - summary: Actually remove `jest-fetch-mock` from package.json.
      type: fix
  createdAt: '2024-11-18'
  irVersion: 53

- version: 0.41.1
  changelogEntry:
    - summary: Remove dev dependency on `jest-fetch-mock`.
      type: fix
  createdAt: '2024-11-02'
  irVersion: 53

- version: 0.41.0
  changelogEntry:
    - summary: Add a variable jitter to the exponential backoff and retry.
      type: feat
  createdAt: '2024-10-08'
  irVersion: 53

- version: 0.41.0-rc2
  changelogEntry:
    - summary: Generated READMEs now include improved usage snippets for pagination and streaming endpoints.
      type: feat
  createdAt: '2024-10-08'
  irVersion: 53

- version: 0.41.0-rc1
  changelogEntry:
    - summary: Fixes a broken unit test introduced in 0.41.0-rc0.
      type: fix
  createdAt: '2024-10-08'
  irVersion: 53

- version: 0.41.0-rc0
  changelogEntry:
    - summary: The generated SDK now supports bytes (`application/octet-stream`) requests.
      type: feat
  createdAt: '2024-10-08'
  irVersion: 53

- version: 0.40.8
  changelogEntry:
    - summary: File array uploads now call `request.appendFile` instead of `request.append` which was causing form data to be in a corrupted state.
      type: fix
  createdAt: '2024-09-28'
  irVersion: 53

- version: 0.40.7
  changelogEntry:
    - summary: |
        The generated README will now have a section that links to the generated SDK Reference (in `reference.md`).

        ```md
        ## Reference

        A full reference for this library can be found [here](./reference.md).
        ```
      type: fix
  createdAt: '2024-09-28'
  irVersion: 53

- version: 0.40.6
  changelogEntry:
    - summary: The TypeScript SDK now supports specifying a custom contentType if one is specified.
      type: fix
  createdAt: '2024-09-18'
  irVersion: 53

- version: 0.40.5
  changelogEntry:
    - summary: The snippet templates for file upload are now accurate and also respect the feature flag `inlineFileProperties`.
      type: fix
  createdAt: '2024-09-18'
  irVersion: 53

- version: 0.40.4
  changelogEntry:
    - summary: Upgrades dependency `stream-json` which improves the performance when reading large API specs. This version will improve your `fern generate` performance.
      type: fix
  createdAt: '2024-09-12'
  irVersion: 53

- version: 0.40.3
  changelogEntry:
    - summary: |
        If the serde layer is enabled, then all the serializers are exported under the namespace `serializers`.

        ```ts
        import { serializers } from "@plantstore/sdk";

        export function main(): void {
          // serialize to json

          const json = serializers.Plant.toJson({
            name: "fern"
          });

          const parsed = serializers.Plant.parseOrThrow(`{ "name": "fern" }`);
        }
        ```
      type: fix
  createdAt: '2024-09-12'
  irVersion: 53

- version: 0.40.2
  changelogEntry:
    - summary:  The generated SDK now handles reading IR JSONs that are larger than 500MB. In order to to this, the function `streamObjectFromFile` is used instead of `JSON.parse`.
      type: fix
  createdAt: '2024-09-12'
  irVersion: 53

- version: 0.40.1
  changelogEntry:
    - summary: The generated snippets now inline referenced request objects given they are not named, they need to be inlined.
      type: fix
  createdAt: '2024-09-12'
  irVersion: 53

- version: 0.40.0
  changelogEntry:
    - summary: |
        A new configuration flag has now been added that will automatically generate
        `BigInt` for `long` and `bigint` primitive types. To turn this flag on:

        ```yml
        groups:
          ts-sdk:
            name: fernapi/fern-typescript-sdk
            version: 0.40.0
            config:
              useBigInt: true
        ```
      type: feat
  createdAt: '2024-09-12'
  irVersion: 53

- version: 0.39.8
  changelogEntry:
    - summary: |
        The generated enum examples now reference the value of the enum directly instead
        of using the enum itself.

        ### Before

        ```ts
        {
          "genre": Imdb.Genre.Humor,
        }
        ```

        ### After

        ```ts
        {
          "genre": "humor"
        }
        ```
      type: fix
  createdAt: '2024-09-11'
  irVersion: 53

- version: 0.39.7
  changelogEntry:
    - summary: |
        The SDK now produces a `version.ts` file where we export a constant called `SDK_VERSION`.
        This constant can be used by different utilities to dynamically import in the version (for example, if someone wants to customize the user agent).
      type: chore
  createdAt: '2024-08-27'
  irVersion: 53

- version: 0.39.6
  changelogEntry:
    - summary: |
        Browser clients can now import streams, via `readable-streams` polyfill. Additionally adds a
        webpack unit test to verify that the core utilities can be compiled.
      type: fix
  createdAt: '2024-08-27'
  irVersion: 53

- version: 0.39.5
  changelogEntry:
    - summary: |
        If `noSerdeLayer` is enabled, then the generated TypeScript SDK snippets and wire tests
        will not use `Date` objects but instead use strings. Without this fix, the generated
        wire tests would result in failures.
      type: fix
  createdAt: '2024-08-20'
  irVersion: 53

- version: 0.39.4
  changelogEntry:
    - summary: Ensure that environment files don't generate, unless there is a valid environment available.
      type: fix
  createdAt: '2024-08-20'
  irVersion: 53

- version: 0.39.3
  changelogEntry:
    - summary: Multipart form data unit tests only get generated if the SDK has multipart form uploads.
      type: fix
  createdAt: '2024-08-16'
  irVersion: 53

- version: 0.39.2
  changelogEntry:
    - summary: |
        Allows filenames to be passed from underlying File objects in Node 18+ and browsers
        Users can now supply files like so, using a simple multipart upload API as an example:
        ```typescript
        client.file.upload(new File([...blobParts], 'filename.ext'), ...)
        ```
        `filename.ext` will be encoded into the upload.
      type: fix
  createdAt: '2024-08-16'
  irVersion: 53

- version: 0.39.1
  changelogEntry:
    - summary: |
        The SDK now supports looking directly at a `hasNextPage` property for offset pagination if configured.
        Previously the SDK would look if the number of items were empty, but this failed in certain edge cases.
      type: feat
  createdAt: '2024-08-07'
  irVersion: 53

- version: 0.38.6
  changelogEntry:
    - summary: |
        The SDK generator now sends a `User-Agent` header on each request that is set to
        `<package>/<version>`. For example if your package is called `imdb` and is versioned `0.1.0`, then
        the user agent header will be `imdb/0.1.0`.
      type: feat
  createdAt: '2024-08-07'
  irVersion: 53

- version: 0.38.5
  changelogEntry:
    - summary: Addressed fetcher unit test flakiness by using a mock fetcher
      type: fix
  createdAt: '2024-08-07'
  irVersion: 53

- version: 0.38.4
  changelogEntry:
    - summary: Literal templates are generated if they are union members
      type: fix
    - summary: Snippet templates no longer try to inline objects within containers
      type: fix
  createdAt: '2024-08-04'
  irVersion: 53

- version: 0.38.3
  changelogEntry:
    - summary: Adds async iterable to StreamWrapper implementation for easier use with downstream dependencies.
      type: fix
  createdAt: '2024-08-02'
  irVersion: 53

- version: 0.38.2
  changelogEntry:
    - summary: Refactors the `noScripts` feature flag to make sure that no `yarn install` commands can be accidentally triggered.
      type: fix
  createdAt: '2024-08-01'
  irVersion: 53

- version: 0.38.1
  changelogEntry:
    - summary: |
        A feature flag called `noScripts` has been introduced to prevent the generator from running any scripts such as `yarn format` or `yarn install`. If any of the scripts
        cause errors, toggling this option will allow you to receive the generated code.

        ```
        - name: fernapi/fern-typescript-sdk
          version: 0.38.1
          config:
            noScripts: true
        ```
      type: feat
  createdAt: '2024-08-01'
  irVersion: 53

- version: 0.38.0-rc0
  changelogEntry:
    - summary: Upgrade to IRv53.
      type: internal
    - summary: The generator now creates snippet templates for undiscriminated unions.
      type: chore
  createdAt: '2024-07-31'
  irVersion: 53

- version: 0.37.0-rc0
  changelogEntry:
    - summary: |
        The business plan Typescript SDK will now generate wire tests if the feature flag in the configuration is turned on.

        ```
        - name: fernapi/fern-typescript-sdk
          version: 0.37.0-rc0
          config:
            generateWireTests: true
        ```
      type: feat
  createdAt: '2024-07-29'
  irVersion: 50

- version: 0.36.6
  changelogEntry:
    - summary: Now import paths are correctly added to getResponseBody tests. CI checks also added.
      type: fix
  createdAt: '2024-07-29'
  irVersion: 50

- version: 0.36.5
  changelogEntry:
    - summary: Now, server sent events are treated differently as streaming responses, to ensure the correct wrapping happens.
      type: fix
  createdAt: '2024-07-29'
  irVersion: 50

- version: 0.36.4
  changelogEntry:
    - summary: Now, import paths are correctly added to stream wrapper tests.
      type: fix
  createdAt: '2024-07-26'
  irVersion: 50

- version: 0.36.3
  changelogEntry:
    - summary: Support starting the stream on `StreamWrapper.pipe(...)` for shorter syntax when dealing with `node:stream` primitives.
      type: fix
  createdAt: '2024-07-26'
  irVersion: 50

- version: 0.36.2
  changelogEntry:
    - summary: |
        This release comes with numerous improvements to streaming responses:

        1. Introduces new stream wrapper polyfills that implement the ability to stream to more streams, per environment.
        2. For `Node 18+`, stream responses can now be piped to `WritableStream`. They can also be streamed to `stream.Writable`, as possible before.
        3. For `< Node 18`, stream responses can be piped to `stream.Writeable`, as before.
        4. For `Browser` environments, stream responses can be piped to `WritableStream`.
        5. For `Cloudflare Workers`, stream responses can be piped to `WritableStream`.
      type: fix
    - summary: Now, there are generated unit tests for the `fetcher/stream-wrappers` core directory which makes sure that Fern's stream wrapping from responses work as expected!
      type: fix
  createdAt: '2024-07-26'
  irVersion: 50

- version: 0.36.1
  changelogEntry:
    - summary: Now, there are generated unit tests for the `auth` and `fetcher` core directory which makes sure that Fern's fetcher and authorization helpers work as expected!
      type: fix
  createdAt: '2024-07-16'
  irVersion: 50

- version: 0.36.0
  changelogEntry:
    - summary: Now, there are generated unit tests for the `schemas` core directory which makes sure that Fern's request + response validation will work as expected!
      type: fix
  createdAt: '2024-07-16'
  irVersion: 50

- version: 0.35.0
  changelogEntry:
    - summary: Support Multipart Form uploads where `fs.createReadStream` is passed. This requires coercing the stream into a `File`.
      type: fix
  createdAt: '2024-07-16'
  irVersion: 50

- version: 0.34.0
  changelogEntry:
    - summary: Upgrade to IRv50.
      type: internal
    - summary: |
        Add support for generating an API version scheme in `version.ts`.
        Consider the following `api.yml` configuration:

        ```yaml
        version:
          header: X-API-Version
          default: "1.0.0"
          values:
            - "1.0.0-alpha"
            - "1.0.0-beta"
            - "1.0.0"
        ```

        The following `version.ts` file is generated:

        ```typescript
        /**
        * This file was auto-generated by Fern from our API Definition.
        */

        /** The version of the API, sent as the X-API-Version header. */
        export type AcmeVersion = "1.0.0" | "2.0.0" | "latest";
        ```

        If a default value is specified, it is set on every request but can be overridden
        in either the client-level `Options` or call-specific `RequestOptions`. If a default
        value is _not_ specified, the value of the header is required on the generated `Options`.

        An example call is shown below:

        ```typescript
        import { AcmeClient } from "acme";

        const client = new AcmeClient({ apiKey: "YOUR_API_KEY", xApiVersion: "2.0.0" });
        await client.users.create({
          firstName: "john",
          lastName: "doe"
        });
        ```
      type: feat
  createdAt: '2024-07-16'
  irVersion: 50

- version: 0.33.0
  changelogEntry:
    - summary: |
        This release comes with numerous improvements to multipart uploads:

        1. `Fetcher.ts` no longer depends on form-data and formdata-node which reduces
          the size of the SDK for all consumers that are not leveraging multipart form
          data uploads.
        2. The SDK now accepts `fs.ReadStream`, `Blob` and `File` as inputs and handles
          parsing them appropriately.
        3. By accepting a `Blob` as a file parameter, the SDK now supports sending the
          filename when making a request.
      type: fix
  createdAt: '2024-07-16'
  irVersion: 48

- version: 0.32.0
  changelogEntry:
    - summary: The `reference.md` is now generated for every SDK.
      type: feat
    - summary: The `reference.md` is now generated by the `generator-cli`.
      type: feat
    - summary: The `reference.md` includes a single section for the _first_ example specified on the endpoint. Previously, a separate section was included for _every_ example.
      type: fix
  createdAt: '2024-07-15'
  irVersion: 48

- version: 0.31.0
  changelogEntry:
    - summary: |
        Add `omitUndefined` generator option. This is enabled with the following config:

        ```yaml
        groups:
          generators:
            - name: fernapi/fern-typscript-node-sdk
              version: 0.31.0
              ...
              config:
                omitUndefined: true
        ```

        When enabled, any property set to an explicit `undefined` is _not_ included
        in the serialized result. For example,

        ```typescript
        const request: Acme.CreateUserRequest = {
          firstName: "John",
          lastName: "Doe",
          email: undefined
        };
        ```

        By default, explicit `undefined` values are serialized as `null` like so:

        ```json
        {
          "firstName": "John",
          "lastName": "Doe",
          "email": null
        }
        ```

        When `omitUndefined` is enabled, the JSON object is instead serialized as:

        ```json
        {
          "firstName": "John",
          "lastName": "Doe"
        }
        ```
      type: feat
  createdAt: '2024-07-12'
  irVersion: 48

- version: 0.30.0
  changelogEntry:
    - summary: Client-level `Options` now supports overriding global headers like version.
      type: feat
  createdAt: '2024-07-11'
  irVersion: 48

- version: 0.29.2
  changelogEntry:
    - summary: Fix serialization of types with circular references
      type: fix
  createdAt: '2024-07-10'
  irVersion: 48

- version: 0.29.1
  changelogEntry:
    - summary: |
        Pagination endpoints that define nested offset/cursor properties are now functional.
        A new `setObjectProperty` helper is used to dynamically set the property, which is inspired
        by Lodash's `set` function (https://lodash.com/docs/4.17.15#set).

        The generated code now looks like the following:

        ```typescript
        let _offset = request?.pagination?.page != null ? request?.pagination?.page : 1;
        return new core.Pageable<SeedPagination.ListUsersPaginationResponse, SeedPagination.User>({
          response: await list(request),
          hasNextPage: (response) => (response?.data ?? []).length > 0,
          getItems: (response) => response?.data ?? [],
          loadPage: (_response) => {
            _offset += 1;
            return list(core.setObjectProperty(request, "pagination.page", _offset));
          }
        });
        ```
      type: fix
  createdAt: '2024-07-10'
  irVersion: 48

- version: 0.29.0
  changelogEntry:
    - summary: Upgrade to IRv48.
      type: internal
    - summary: Add support for pagination endpoints that require request body properties.
      type: feat
    - summary: |
        Add support for pagination with an offset step. This is useful for endpoints that page based on the element index rather than a page index (i.e. the 100th element vs. the 10th page).

        This feature shares the same UX as both the `offset` and `cursor` pagination variants.
      type: feat
  createdAt: '2024-07-09'
  irVersion: 48

- version: 0.29.0-rc0
  changelogEntry:
    - summary: All serializers in the generated SDK are now synchronous. This makes the serializers easier to use and improves the performance as well.
      type: fix
  createdAt: '2024-07-09'
  irVersion: 46

- version: 0.28.0-rc0
  changelogEntry:
    - summary: Add support for offset pagination, which uses the same pagination API introduced in `0.26.0-rc0`.
      type: feat
  createdAt: '2024-07-09'
  irVersion: 46

- version: 0.27.2
  changelogEntry:
    - summary: The generated readme now moves the sections for `AbortController`, `Runtime Compatibility` and `Custom Fetcher` under the Advanced section in the generated README.
      type: fix
  createdAt: '2024-07-08'
  irVersion: 46

- version: 0.27.1
  changelogEntry:
    - summary: |
        Support JSR publishing. If you would like your SDK to be published to JSR, there is now a configuration option called `publishToJsr: true`. When enabled, the generator will
        generate a `jsr.json` as well as a GitHub workflow to publish to JSR.

        ```yaml
        - name: fernapi/fern-typescript-sdk
          version: 0.27.1
          config:
            publishToJsr: true
        ```
      type: feat
  createdAt: '2024-07-08'
  irVersion: 46

- version: 0.27.0
  changelogEntry:
    - summary: Boolean literal headers can now be overridden via `RequestOptions`.
      type: fix
    - summary: |
        The generated `.github/workflows/ci.yml` file now supports NPM publishing with alpha/beta dist tags. If the selected version contains the `alpha` or `beta` substring,
        the associated dist tag will be added in the `npm publish` command like the following:

        ```sh
        # Version 1.0.0-beta
        npm publish --tag beta
        ```

        For more on NPM dist tags, see https://docs.npmjs.com/adding-dist-tags-to-packages
      type: feat
  createdAt: '2024-07-08'
  irVersion: 46

- version: 0.26.0-rc3
  changelogEntry:
    - summary: |
        The typescript generator now returns all `FormData` headers and Fetcher no longer stringifies stream.Readable type.
      type: fix
  createdAt: '2024-06-30'
  irVersion: 46

- version: 0.26.0-rc2
  changelogEntry:
    - summary: |
        `RequestOptions` now supports overriding global headers like authentication and version.
      type: feat
  createdAt: '2024-06-27'
  irVersion: 46

- version: 0.26.0-rc1
  changelogEntry:
    - summary: The generator was skipping auto pagination for item arrays that were optional. Now, those are safely handled as well.
      type: fix
  createdAt: '2024-06-27'
  irVersion: 46

- version: 0.26.0-rc0
  changelogEntry:
    - summary: |
        The TypeScript generator now supports cursor-based auto pagination. With auto pagination, a user can simply iterate over the results automatically:

        ```ts
        for (const user of client.users.list()) {
          consoler.log(user);
        }
        ```

        Users can also paginate over data manually

        ```ts
        const page = client.users.list();
        for (const user of page.data) {
          consoler.log(user);
        }

        // Helper methods for manually paginating:
        while (page.hasNextPage()) {
          page = page.getNextPage();
          // ...
        }
        ```
      type: feat
  createdAt: '2024-06-27'
  irVersion: 46

- version: 0.25.3
  changelogEntry:
    - summary: The generator is now upgraded to `v46.2.0` of the IR.
      type: internal
  createdAt: '2024-06-26'
  irVersion: 46

- version: 0.25.3
  changelogEntry:
    - summary: The generator is now upgraded to `v46.2.0` of the IR.
      type: internal
  createdAt: '2024-06-26'
  irVersion: 46

- version: 0.25.2
  changelogEntry:
    - summary: The generator now removes `fs`, `path`, and `os` dependencies from the browser runtime.
      type: fix
  createdAt: '2024-06-20'
  irVersion: 46

- version: 0.25.1
  changelogEntry:
    - summary: The generator now removes `fs`, `path`, and `os` dependencies from the browser runtime.
      type: fix
  createdAt: '2024-06-20'
  irVersion: 46

- version: 0.25.0
  changelogEntry:
    - summary: The generator now generates snippets for streaming endpoints. There is also a fix where literals are excluded from inlined requests.
      type: fix
  createdAt: '2024-06-19'
  irVersion: 46

- version: 0.25.0-rc0
  changelogEntry:
    - summary: The generator now merges the user's original `README.md` file (if any).
      type: feat
  createdAt: '2024-06-19'
  irVersion: 46

- version: 0.24.4
  changelogEntry:
    - summary: APIs that specify a default environment no longer include an unused environment import in their generated snippets.
      type: fix
  createdAt: '2024-06-19'
  irVersion: 46

- version: 0.24.3
  changelogEntry:
    - summary: The generator only adds a publish step in github actions if credentials are specified.
      type: fix
  createdAt: '2024-06-18'
  irVersion: 46

- version: 0.24.2
  changelogEntry:
    - summary: Remove the unnecessary client call from the request/response README.md section.
      type: feat
    - summary: |
        The generated README.md snippets now correctly referenced nested methods. For example,
        `client.users.create` (instead of `client.create`) in the following:

        ```ts
        import { AcmeClient } from "acme";

        const client = new AcmeClient({ apiKey: "YOUR_API_KEY" });
        await client.users.create({
          firstName: "john",
          lastName: "doe"
        });
        ```
      type: fix
  createdAt: '2024-06-19'
  irVersion: 46

- version: 0.24.1
  changelogEntry:
    - summary: |
        Dynamic snippets now support importing the client directly from the package.

        ```typescript
        import { MyClient } from "@org/sdk";

        const client = new MyClient({ ... });
        ```
      type: fix
  createdAt: '2024-06-19'
  irVersion: 46

- version: 0.24.0
  changelogEntry:
    - summary: Add dynamic client instantiation snippets
      type: feat
  createdAt: '2024-06-18'
  irVersion: 46

- version: 0.24.0-rc0
  changelogEntry:
    - summary: Dynamic client instantiation snippets are now generated. Note this only affects enterprise users that are using Fern's Snippets API.
      type: feat
  createdAt: '2024-06-18'
  irVersion: 46

- version: 0.23.3
  changelogEntry:
    - summary: The NPM publish job is _not_ generated if the token environment variable is not specified.
      type: fix
    - summary: |
        The snippets now use the `client` variable name like so:

        ```ts
        import { AcmeClient } from "acme";

        const client = new AcmeClient({ apiKey: "YOUR_API_KEY" });
        await client.users.create({
          firstName: "john",
          lastName: "doe"
        });
        ```
      type: feat
  createdAt: '2024-06-17'
  irVersion: 46

- version: 0.23.2
  changelogEntry:
    - summary: Client constructor snippets now include an `environment` property whenever it's required.
      type: fix
    - summary: The import paths included in the `README.md` exclusively use double quotes.
      type: fix
    - summary: When an NPM package name is not specified, the generated `README.md` will default to using the namespace export.
      type: fix
  createdAt: '2024-06-14'
  irVersion: 46

- version: 0.23.1
  changelogEntry:
    - summary: Undiscriminated unions used as map keys examples no longer return an error.
      type: fix
  createdAt: '2024-06-13'
  irVersion: 46

- version: 0.23.0
  changelogEntry:
    - summary: The latest version of the `generator-cli` (used to generate `README.md` files) is always installed.
      type: fix
  createdAt: '2024-06-12'
  irVersion: 46

- version: 0.23.0-rc1
  changelogEntry:
    - summary: |
        Introduce a custom configuration for arbitrary package json field. Now you can specify
        arbitrary key, value pairs that you want to be merged in the generated `package.json`.

        ```yml
        config:
          packageJson:
            dependencies:
              my-dep: "2.0.0"
            bin: "./index.js"
        ```
      type: fix
  createdAt: '2024-06-11'
  irVersion: 46

- version: 0.23.0-rc0
  changelogEntry:
    - summary: |
        Union snippet templates are fixed in 2 ways:
        1. The templates do not have a leading single quote (a typo from before)
        2. The templates now inline union properties (in certain cases)
      type: fix
  createdAt: '2024-06-07'
  irVersion: 46

- version: 0.22.0
  changelogEntry:
    - summary: Add support for higher quality `README.md` generation.
      type: feat
  createdAt: '2024-06-07'
  irVersion: 46

- version: 0.21.1
  changelogEntry:
    - summary: Detect `workerd` (Cloudflare) environments in `Runtime.ts`. The `Stream` class which is used for Server-Sent Events now prefers `TextDecoder` if it is present in the environment, to work in Cloudflare environments.
      type: feat
  createdAt: '2024-06-05'
  irVersion: 46

- version: 0.21.0
  changelogEntry:
    - summary: The generator now supports `bigint` types.
      type: feat
    - summary: Bump to IRv46.
      type: internal
  createdAt: '2024-06-05'
  irVersion: 46

- version: 0.20.9
  changelogEntry:
    - summary: TypeScript generator outputs code snippets that have `example-identifier` embedded.
      type: fix
  createdAt: '2024-06-02'
  irVersion: 43

- version: 0.20.8
  changelogEntry:
    - summary: TypeScript projects were skipping added peer dependencies in certain cases, now those are fixed.
      type: feat
  createdAt: '2024-06-02'
  irVersion: 43

- version: 0.20.7
  changelogEntry:
    - summary: Simplify the error handling introduced in `0.20.6` so that it more easily handles endpoints that include structured errors.
      type: fix
  createdAt: '2024-05-31'
  irVersion: 43

- version: 0.20.6
  changelogEntry:
    - summary: |
        This updates the behavior of the failure condition introduced in `0.20.2`; the SDK
        now throws an error whenever we fail to refresh an access token even if `neverThrowErrors`
        is set. We treat this failure as a systematic exception, so it's OK to throw in this case.
      type: fix
  createdAt: '2024-05-31'
  irVersion: 43

- version: 0.20.5
  changelogEntry:
    - summary: |
        Support setting `extraPeerDependencies` and `extraPeerDependenciesMeta` as
        configuration arguments. For example:

        ```yaml
        extraPeerDependencies:
          "openai": "^4.47.1"
        extraPeerDependenciesMeta:
          "openai":
            optional: true
        ```
      type: feat
  createdAt: '2024-05-30'
  irVersion: 43

- version: 0.20.4
  changelogEntry:
    - summary: Functionality to generate integration tests against a mock server has been disabled.
      type: fix
  createdAt: '2024-05-29'
  irVersion: 43

- version: 0.20.2
  changelogEntry:
    - summary: |
        The OAuth token provider supports SDKs that enable the `neverThrowErrors` setting.
        If the OAuth token provider fails to retrieve and/or refresh an access token, an error
        will _not_ be thrown. Instead, the original access token will be used and the user will be
        able to act upon an error available on the response. For example,

        ```ts
        const response = await client.user.get(...)
        if (!response.ok) {
          // Handle the response.error ...
        }
        ```
      type: fix
  createdAt: '2024-05-29'
  irVersion: 43

- version: 0.20.1
  changelogEntry:
    - summary: Remove instances of `node:stream` so that the generated SDK is Webpack + Next.js compatible.
      type: fix
  createdAt: '2024-05-29'
  irVersion: 43

- version: 0.20.1-rc0
  changelogEntry:
    - summary: URL encoded bodies are now appropriately encoded within the fetcher.
      type: fix
  createdAt: '2024-05-29'
  irVersion: 43

- version: 0.20.1
  changelogEntry:
    - summary: Remove node:stream imports for Webpack and Next.js compatibility
      type: fix
    - summary: Fix URL encoded body encoding in fetcher
      type: fix
  createdAt: '2024-05-29'
  irVersion: 43

- version: 0.20.0-rc1
  changelogEntry:
    - summary: |
       Pass `abortSignal` to `Stream` for server-sent-events and JSON streams so that the user can opt out and break from a stream.
      type: fix
  createdAt: '2024-05-24'
  irVersion: 43

- version: 0.20.0-rc1
  changelogEntry:
    - summary: |
       Pass `abortSignal` to `Stream` for server-sent-events and JSON streams so that the user can opt out and break from a stream.
      type: fix
  createdAt: '2024-05-24'
  irVersion: 43

- version: 0.20.0-rc0
  changelogEntry:
    - summary: |
        Add `abortSignal` to `RequestOptions`. SDK consumers can now specify an
        an arbitrary abort signal that can interrupt the API call.

        ```ts
        const controller = new AbortController();
        client.endpoint.call(..., {
          abortSignal: controller.signal,
        })
        ```
      type: feat
  createdAt: '2024-05-24'
  irVersion: 43

- version: 0.19.0
  changelogEntry:
    - summary: |
        Add `inlineFileProperties` configuration to support generating file upload properties
        as in-lined request properties (instead of positional parameters). Simply configure the following:

        ```yaml
        - name: fernapi/fern-typscript-node-sdk
          version: 0.19.0
          ...
          config:
            inlineFileProperties: true
        ```

        **Before**:

        ```ts
        /**
          * @param {File | fs.ReadStream} file
          * @param {File[] | fs.ReadStream[]} fileList
          * @param {File | fs.ReadStream | undefined} maybeFile
          * @param {File[] | fs.ReadStream[] | undefined} maybeFileList
          * @param {Acme.MyRequest} request
          * @param {Service.RequestOptions} requestOptions - Request-specific configuration.
          *
          * @example
          *     await client.service.post(fs.createReadStream("/path/to/your/file"), [fs.createReadStream("/path/to/your/file")], fs.createReadStream("/path/to/your/file"), [fs.createReadStream("/path/to/your/file")], {})
          */
        public async post(
            file: File | fs.ReadStream,
            fileList: File[] | fs.ReadStream[],
            maybeFile: File | fs.ReadStream | undefined,
            maybeFileList: File[] | fs.ReadStream[] | undefined,
            request: Acme.MyRequest,
            requestOptions?: Acme.RequestOptions
        ): Promise<void> {
          ...
        }
        ```

        **After**:

        ```ts
        /**
          * @param {Acme.MyRequest} request
          * @param {Service.RequestOptions} requestOptions - Request-specific configuration.
          *
          * @example
          *     await client.service.post({
          *        file: fs.createReadStream("/path/to/your/file"),
          *        fileList: [fs.createReadStream("/path/to/your/file")]
          *     })
          */
        public async post(
            request: Acme.MyRequest,
            requestOptions?: Service.RequestOptions
        ): Promise<void> {
          ...
        }
        ```
      type: feat
  createdAt: '2024-05-20'
  irVersion: 43

- version: 0.18.3
  changelogEntry:
    - summary: The generator now uses the latest FDR SDK.
      type: internal
  createdAt: '2024-05-17'
  irVersion: 43

- version: 0.18.2
  changelogEntry:
    - summary: |
        If OAuth is configured, the generated `getAuthorizationHeader` helper now treats the
        bearer token as optional. This prevents us from sending the `Authorization` header
        when retrieving the access token.
      type: fix
  createdAt: '2024-05-15'
  irVersion: 43

- version: 0.18.1
  changelogEntry:
    - summary: |
        If OAuth environment variables are specified, the `clientId` and `clientSecret` parameters
        are optional.

        ```ts
        export declare namespace Client {
          interface Options {
              ...
              clientId?: core.Supplier<string>;
              clientSecret?: core.Supplier<string>;
          }
          ...
        }
        ```
      type: fix
  createdAt: '2024-05-14'
  irVersion: 43

- version: 0.18.0
  changelogEntry:
    - summary: | 
        Add support for the OAuth client credentials flow. The new `OAuthTokenProvider` automatically
        resolves the access token and refreshes it as needed. The resolved access token is then used as the
        bearer token in all client requests.
      type: feat
  createdAt: '2024-05-13'
  irVersion: 43

- version: 0.17.1
  changelogEntry:
    - summary: Multipart form data requests are now compatible across browser and Node.js runtimes.
      type: fix
  createdAt: '2024-05-06'
  irVersion: 43

- version: 0.17.0
  changelogEntry:
    - summary: Bump to v43 of IR which means that you will need `0.26.1` of the Fern CLI version. To bump your CLI version, please run `fern upgrade`.
      type: internal
  createdAt: '2024-05-06'
  irVersion: 43

- version: 0.16.0-rc8
  changelogEntry:
    - summary: |
        The SDK generator now supports upload endpoints that specify an array of files like so:

        ```ts
        /**
          * @param {File[] | fs.ReadStream[]} files
          * @param {Acme.UploadFileRequest} request
          * @param {Service.RequestOptions} requestOptions - Request-specific configuration.
          */
        public async post(
            files: File[] | fs.ReadStream[],
            request: Acme.UploadFileRequest,
            requestOptions?: Service.RequestOptions
        ): Promise<void> {
            const _request = new FormData();
            for (const _file of files) {
              _request.append("files", _file);
            }
            ...
        }
        ```
      type: feat
  createdAt: '2024-05-06'
  irVersion: 38

- version: 0.16.0-rc7
  changelogEntry:
    - summary: |
        The SDK generator now supports `@param` JSDoc comments for endpoint parameters.
        The generator now arranges JSDoc in a few separate groups, one for each of `@param`, `@throws`,
        and `@examples` like so:

        ```ts
          /**
          * This endpoint checks the health of a resource.
          *
          * @param {string} id - A unique identifier.
          * @param {Service.RequestOptions} requestOptions - Request-specific configuration.
          *
          * @throws {@link Acme.UnauthorizedRequest}
          * @throws {@link Acme.BadRequest}
          *
          * @example
          *     await testSdk.health.service.check("id-2sdx82h")
          */
          public async check(id: string, requestOptions?: Service.RequestOptions): Promise<void> {
            ...
          }
        ```
      type: feat
    - summary: |
        The generator will only include user-provided examples if they exist, and otherwise
        only include a single generated example, like so:

        ```ts
          /**
          * This endpoint checks the health of a resource.
          *
          * @example
          *     await testSdk.health.service.check("id-2sdx82h")
          */
          public async check(id: string, requestOptions?: Service.RequestOptions): Promise<void> {
            ...
          }
        ```
      type: feat
    - summary: |
        The SDK generator now escapes path parameters that would previously create invalid
        URLs (e.g. "\\example"). Method implementations will now have references to
        `encodeURIComponent` like the following:

        ```ts
        const _response = await core.fetcher({
          url: urlJoin(
            (await core.Supplier.get(this._options.environment)) ?? environments.AcmeEnvironment.Prod,
            `/users/${encodeURIComponent(userId)}`
          ),
          ...
        });
        ```
      type: fix
  createdAt: '2024-04-30'
  irVersion: 38

- version: 0.16.0-rc6
  changelogEntry:
    - summary: snippet templates now move file upload parameters to unnamed args
      type: fix
  createdAt: '2024-04-30'
  irVersion: 38

- version: 0.16.0-rc5
  changelogEntry:
    - summary: remove duplicate quotation marks in snippet templates
      type: fix
  createdAt: '2024-04-30'
  irVersion: 38

- version: 0.16.0-rc4
  changelogEntry:
    - summary: fixes to styling of the SDK code snippet templates.
      type: fix
  createdAt: '2024-04-25'
  irVersion: 38

- version: 0.16.0-rc0
  changelogEntry:
    - summary: The generator now registers snippet templates which can be used for dynamic SDK code snippet generation.
      type: feat
  createdAt: '2024-04-24'
  irVersion: 38

- version: 0.15.1-rc1
  changelogEntry:
    - summary: |
        Earlier for inlined request exports, we were doing the following:

        ```ts
        export { MyRequest } from "./MyRequest";
        ```

        In an effort to make the generated code JSR compatible, the TS generator
        will now append the `type` explicitly for request exports.

        ```ts
        export { type MyRequest } from "./MyRequest";
        ```
      type: feat
  createdAt: '2024-04-24'
  irVersion: 38

- version: 0.15.1-rc0
  changelogEntry:
    - summary: plain text responses are now supported in the TypeScript generator.
      type: feat
  createdAt: '2024-04-22'
  irVersion: 38

- version: 0.15.0-rc1
  changelogEntry:
    - summary: |
        Minor fixes to SSE processing. In particular, stream terminal characters are now
        respected like `[DONE]` and JSON parsed data is sent to the deserialize function.
      type: fix
  createdAt: '2024-04-22'
  irVersion: 38

- version: 0.15.0-rc0
  changelogEntry:
    - summary: |
        Bump to v38 of IR and support server-sent events where the events are sent
        with a `data: ` prefix and terminated with a new line.
      type: feat
  createdAt: '2024-04-19'
  irVersion: 38

- version: 0.14.1-rc5
  changelogEntry:
    - summary: Code snippets are generated for file upload endpoints using `fs.readStream`. Previously, generation for these endpoints was being skipped.
      type: fix
    - summary: If integration tests are not enabled, simple jest tests with a `yarn test` script will be created.
      type: fix
    - summary: |
        In an effort to make the generated code JSR compatible, the generator now
        directly imports from files instead of using directory imports.
      type: feat   
    - summary: |
        In an effort to make the generated code JSR compatible, we make sure all methods
        are strongly typed with return signatures (in this case `_getAuthorizationHeader()`).
      type: feat    
    - summary: Generate code snippet for FileDownload endpoint
      type: fix   
    - summary: |
        Import for `node-fetch` in `Fetcher.ts` uses a dynamic import instead of `require` which
        so that the SDK works in ESM environments (that are using local file output). When the
        `outputEsm` config flag is turned on, the dynamic import will be turned into an ESM specific import.
      type: fix   
    - summary: |
        The test job in `ci.yml` works even if you have not configured Fern to
        generate integration tests.

        Without integration tests the test job will run `yarn && yarn test`. With the
        integration tests, the test job will delegate to the fern cli `fern yarn test`.
      type: fix    
    - summary: |
        Add `allowExtraFields` option to permit extra fields in the serialized request.

        ```yaml
        - name: fernapi/fern-typscript-node-sdk
          version: 0.14.0-rc0
          ...
          config:
            allowExtraFields: true
        ```
      type: feat
  createdAt: '2024-04-17'
  irVersion: 37

- version: 0.13.0
  changelogEntry:
    - summary: Support V37 of the IR.
      type: internal
  createdAt: '2024-04-09'
  irVersion: 37

- version: 0.13.0-rc0
  changelogEntry:
    - summary: |
        Add `retainOriginalCasing` option to preserve the naming convention expressed in the API.
        For example, the following Fern definition will generate a type like so:

        ```yaml
        types:
          GetUsersRequest
            properties:
              group_id: string
        ```

        **Before**

        ```typescript
        export interface GetUsersRequest {
          groupId: string;
        }

        export interface GetUsersRequest = core.serialization.object({
        groupId: core.serialization.string("group_id")
        })

        export namespace GetUsersRequest {
          interface Raw {
            group_id: string
          }
        }
        ```

        **After**

        ```typescript
        export interface GetUsersRequest {
          group_id: string;
        }

        export interface GetUsersRequest = core.serialization.object({
        group_id: core.serialization.string()
        })

        export namespace GetUsersRequest {
          interface Raw {
            group_id: string
          }
        }
        ```
      type: feat
  createdAt: '2024-04-02'
  irVersion: 33

- version: 0.12.9
  changelogEntry:
    - summary: The generator stopped working for remote code generation starting in `0.12.7`. This is now fixed.
      type: fix
  createdAt: '2024-03-22'
  irVersion: 33

- version: 0.12.8
  changelogEntry:
    - summary: Enhance serde performance by reducing reliance on async behavior and lazy async dynamic imports.
      type: feat
    - summary: Shared generator notification and config parsing logic.
      type: internal
  createdAt: '2024-03-22'
  irVersion: 33

- version: 0.12.8-rc0
  changelogEntry:
    - summary: Enhance serde performance by reducing reliance on async behavior and lazy async dynamic imports.
      type: feat
  createdAt: '2024-03-18'
  irVersion: 33

- version: 0.12.7
  changelogEntry:
    - summary: |
        the SDK will now leverage environment variable defaults, where specified, for authentication variables, such as bearer tokens, api keys, custom headers, etc.

        Previously, the SDK would only leverage these defaults for bearer token auth IF auth was mandatory throughout the SDK.
      type: feat
  createdAt: '2024-03-14'
  irVersion: 33

- version: 0.12.6
  changelogEntry:
    - summary: |
        In Node.js environments the SDK will default to using `node-fetch`. The
        SDK depends on v2 of node-fetch to stay CJS compatible.

        Previously the SDK was doing `require("node-fetch")` but it should be
        `require("node-fetch").default` based on
        https://github.com/node-fetch/node-fetch/issues/450#issuecomment-387045223.
      type: fix
  createdAt: '2024-02-27'
  irVersion: 33

- version: 0.12.5
  changelogEntry:
    - summary: |
        Introduce a custom configuration called `tolerateRepublish` which supports running
        npm publish with the flag `--tolerateRepublish`. This flag allows you to publish
        on top of an existing npm package.

        To turn on this flag, update your generators.yml:

        ```yaml
        groups:
          generators:
            - name: fernapi/fern-typscript-node-sdk
              version: 0.12.5
              ...
              config:
                tolerateRepublish: true
        ```
      type: feat
  createdAt: '2024-02-27'
  irVersion: 33

- version: 0.12.4
  changelogEntry:
    - summary: |
        Previously reference.md was just leveraging the function name for the reference, now it leverages the full package-scoped path, mirroring how the function would be used in reality.

        ```ts
        seedExamples.getException(...)

        // is now

        seedExamples.file.notification.service.getException(...)
        ```
      type: fix
    - summary: Previously SDK code snippets would not support generation with undiscriminated unions. Now, it does.
      type: fix
  createdAt: '2024-02-27'
  irVersion: 33

- version: 0.12.2
  changelogEntry:
    - summary: |
        Previously SDK code snippets would not take into account default parameter values
        and would always include a `{}`. This was odd and didn't represent how a developer
        would use the SDK. Now, the snippets check for default parameter values and omit
        if there are no fields specified.

        ```ts
        // Before
        client.users.list({});

        // After
        client.users.list();
        ```
      type: fix
  createdAt: '2024-02-27'
  irVersion: 33

- version: 0.12.1
  changelogEntry:
    - summary: |
        Optional objects in deep query parameters were previously being incorrectly
        serialized. Before this change, optional objects were just being JSON.stringified
        which would send the incorrect contents over the wire.

        ```ts
        // Before
        if (foo != null) {
          _queryParams["foo"] = JSON.stringify(foo);
        }

        // After
        if (foo != null) {
          _queryParams["foo"] = foo;
        }

        // After (with serde layer)
        if (foo != null) {
          _queryParams["foo"] = serializers.Foo.jsonOrThrow(foo, {
            skipValidation: false,
            breadcrumbs: ["request", "foo"]
          });
        }
        ```
      type: fix
  createdAt: '2024-02-27'
  irVersion: 33

- version: 0.12.0
  changelogEntry:
    - summary: |
        support deep object query parameter serialization. If, query parameters are
        objects then Fern will support serializing them.

        ```yaml
        MyFoo:
          properties:
            bar: optional<string>

        query-parameters:
          foo: MyFoo
        ```

        will now be serialized as `?foo[bar]="...` and appear in the SDK as a regular object

        ```ts
        client.doThing({
          foo: {
            bar: "..."
          }
        });
        ```
      type: feat
  createdAt: '2024-02-26'
  irVersion: 33

- version: 0.11.5
  changelogEntry:
    - summary: |
        Previously `core.Stream` would not work in the Browser. Now the generated Fern SDK
        includes a polyfill for `ReadableStream` and uses `TextDecoder` instead of `Buffer`.
      type: fix
    - summary: |
        add in a reference markdown file, this shows a quick outline of the available endpoints,
        it's documentation, code snippet, and parameters.

        This feature is currently behind a feature flag called `includeApiReference` and can be used

        ```yaml
        config:
          includeApiReference: true
        ```
      type: feat
  createdAt: '2024-02-15'
  irVersion: 31

- version: 0.11.4
  changelogEntry:
    - summary: |
        The `Fetcher` now supports sending binary as a request body. This is important
        for APIs that intake `application/octet-stream` content types or for folks that have
        .fernignored their and added custom utilities that leverage the fetcher.
      type: fix
  createdAt: '2024-02-15'
  irVersion: 31

- version: 0.11.3
  changelogEntry:
    - summary: |
        ensure SDK generator always uses `node-fetch` in Node.js environments. There is an experimental
        fetch packaged with newer versions of Node.js, however it causes unexpected behavior with
        file uploads.
      type: fix
  createdAt: '2024-02-13'
  irVersion: 31

- version: 0.11.2
  changelogEntry:
    - summary: |
        ensure SDK generator does not drop additional parameters from requests that perform file upload. Previously, if an endpoint had `file` inputs without additional `body` parameters, query parameters were erroneously ignored.
      type: fix
  createdAt: '2024-02-13'
  irVersion: 31

- version: 0.11.1
  changelogEntry:
    - summary: The SDK generator no longer generates a `tsconfig.json` with `noUnusedParameters` enabled. This check was too strict.
      type: fix
  createdAt: '2024-02-13'
  irVersion: 31

- version: 0.11.0
  changelogEntry:
    - summary: |
        The SDK generator now forwards information about the runtime that it is being
        used in. The header `X-Fern-Runtime` will report the runtime (e.g. `browser`, `node`, `deno`)
        and the header `X-Fern-Runtime-Version` will report the version.
      type: feat
  createdAt: '2024-02-13'
  irVersion: 31

- version: 0.10.0
  changelogEntry:
    - summary: |
        The SDK generator now supports whitelabelling. When this is turned on,
        there will be no mention of Fern in the generated code.

        **Note**: You must be on the enterprise tier to enable this mode.
      type: feat
  createdAt: '2024-02-11'
  irVersion: 31

- version: 0.9.7
  changelogEntry:
    - summary: Initialize this changelog
      type: chore
  createdAt: '2024-02-11'
  irVersion: 31<|MERGE_RESOLUTION|>--- conflicted
+++ resolved
@@ -1,10 +1,11 @@
 # yaml-language-server: $schema=../../../fern-versions-yml.schema.json
-<<<<<<< HEAD
-- version: 2.3.1
+
+- version: 2.3.3
   changelogEntry:
     - summary: Bump version to test Docker image rename to `fernapi/fern-typescript-sdk`
       type: internal
-=======
+  createdAt: '2025-07-03'
+  irVersion: 58      
 - version: 2.3.2
   changelogEntry:
     - summary: |
@@ -22,7 +23,6 @@
         Fixes an issue where OAuth clients would not compile when variables were configured
         in the SDK. Now, the oauth client is instantiated with any global path parameters or headers. 
       type: fix
->>>>>>> ae62c84f
   createdAt: '2025-07-03'
   irVersion: 58
 - version: 2.3.0
