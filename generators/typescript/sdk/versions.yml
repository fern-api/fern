--- conflicted
+++ resolved
@@ -1,15 +1,16 @@
 # yaml-language-server: $schema=../../../fern-versions-yml.schema.json
-<<<<<<< HEAD
 - version: 3.16.0
   changelogEntry:
     - summary: |
         Generate a CONTRIBUTING.md file.
-=======
+      type: feat
+  createdAt: "2025-10-29"
+  irVersion: 60
+
 - version: 3.15.0
   changelogEntry:
     - summary: |
         Export types for `ReconnectingWebSocket`, `ReconnectingWebSocket.Event`, `ReconnectingWebSocket.CloseEvent`, and `ReconnectingWebSocket.ErrorEvent`.
->>>>>>> 571ec8d6
       type: feat
   createdAt: "2025-10-29"
   irVersion: 60
