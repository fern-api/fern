--- conflicted
+++ resolved
@@ -1,19 +1,20 @@
 # yaml-language-server: $schema=../../../fern-versions-yml.schema.json
+- version: 2.10.0
+  changelogEntry:
+    - summary: Do not set a default `Content-Type` header when creating a HTTP response for wire test mocking.
+      type: fix
+    - summary: Generate wire tests for HTTP endpoint error examples.
+      type: feat
+  createdAt: "2025-09-03"
+  irVersion: 59
+
 - version: 2.9.5
   changelogEntry:
-<<<<<<< HEAD
-    - summary: Do not set a default `Content-Type` header when creating a HTTP response for wire test mocking.
-      type: fix
-    - summary: Generate wire tests for HTTP endpoint error examples.
-      type: feat
-  createdAt: "2025-09-03"
-=======
     - summary: |
         Introduce a custom configuration called `exportAllRequestsAtRoot` which exposes all request
         types through the root-level namespace.
       type: feat
   createdAt: "2025-09-02"
->>>>>>> aa721177
   irVersion: 59
 
 - version: 2.9.4
