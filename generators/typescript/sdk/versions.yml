--- conflicted
+++ resolved
@@ -1,17 +1,16 @@
 # yaml-language-server: $schema=../../../fern-versions-yml.schema.json
-<<<<<<< HEAD
 - version: 3.31.5
   changelogEntry:
     - summary: Include subpackage exports in generated README.md if `generateSubpackageExports` is enabled.
       type: chore
   createdAt: "2025-11-19"
-=======
+  irVersion: 61
+
 - version: 3.31.4
   changelogEntry:
     - summary: Default to mock an endpoint once when using `msw` for wire tests.
       type: fix
   createdAt: "2025-11-18"
->>>>>>> 92ccc96e
   irVersion: 61
 
 - version: 3.31.3
