--- conflicted
+++ resolved
@@ -1,8 +1,7 @@
 # yaml-language-server: $schema=../../../fern-versions-yml.schema.json
-- version: 3.36.0
-  changelogEntry:
-    - summary: |
-<<<<<<< HEAD
+- version: 3.37.0
+  changelogEntry:
+    - summary: |
         Add support for OAuth token override, allowing users to skip the OAuth flow by providing a pre-generated bearer token directly.
         This is useful when users already have a valid token and don't need to go through the OAuth client credentials flow.
 
@@ -31,13 +30,16 @@
         ```
       type: feat
   createdAt: "2025-12-04"
-=======
+  irVersion: 62
+
+- version: 3.36.0
+  changelogEntry:
+    - summary: |
         Refactor auth options to be defined in individual AuthProvider classes instead of directly in BaseClientOptions.
         BaseClientOptions is now a type alias that intersects with the auth provider's AuthOptions interface.
         This improves code organization and makes auth options more discoverable.
       type: feat
   createdAt: "2025-12-05"
->>>>>>> 75e9bdd3
   irVersion: 62
 
 - version: 3.35.9
