# yaml-language-server: $schema=../../../fern-versions-yml.schema.json
<<<<<<< HEAD
- version: 2.6.7
  changelogEntry:
    - summary: Improve logging inside of wire tests for when a JSON body fails to parse to JSON.
      type: feat
  createdAt: "2025-08-01"
=======
- version: 2.6.6
  changelogEntry:
    - summary: Requests and responses with no body should not be asserted as JSON in wire tests.
      type: fix
  createdAt: "2025-08-04"
>>>>>>> dbe3f935
  irVersion: 58

- version: 2.6.5
  changelogEntry:
    - summary: If an enum wire value is not found, use the first enum value as a fallback.
      type: fix
  createdAt: "2025-08-01"
  irVersion: 58

- version: 2.6.4
  changelogEntry:
    - summary: Fix inline types inside of multipart-form requests
      type: fix
  createdAt: "2025-07-30"
  irVersion: 58

- version: 2.6.3
  changelogEntry:
    - summary: |
        Include root variables in code snippet generation for client instantiation.
      type: fix
  createdAt: "2025-07-25"
  irVersion: 58

- version: 2.6.2
  changelogEntry:
    - summary: |
        Update form-data version to 4.0.4 to avoid vulnerability.
      type: chore
  createdAt: "2025-07-24"
  irVersion: 58

- version: 2.6.1
  changelogEntry:
    - summary: |
        Add additional query string parameters section to the generated README.md file.
      type: chore
  createdAt: "2025-07-23"
  irVersion: 58

- version: 2.6.0
  changelogEntry:
    - summary: |
        Users can now pass in `queryParams` as part of the request options.
        ```ts
        await client.foo.bar(..., {
          queryParams: {
            foo: "bar"
          }
        });
        ```
      type: feat
  createdAt: "2025-07-23"
  irVersion: 58

- version: 2.5.1
  changelogEntry:
    - summary: Update README.md generation to be more accurate
      type: chore
  createdAt: "2025-07-22"
  irVersion: 58

- version: 2.5.0
  changelogEntry:
    - summary: |
        Support uploading file-like types for binary upload endpoints (not multipart-form):
        * Buffered types: `Buffer`, `Blob`, `File`, `ArrayBuffer`, `ArrayBufferView`, and `Uint8Array`
        * Stream types: `fs.ReadStream`, `stream.Readable`, and `ReadableStream`
      type: feat
    - summary: |
        Users can configure metadata when uploading a file to a binary upload endpoint using the `Uploadable.WithMetadata` type:
        ```typescript
        import { createReadStream } from "fs";

        await client.upload({
            data: createReadStream("path/to/file"),
            filename: "my-file",
            contentType: "audio/mpeg",
            contentLength: 1949,
        });
        ```
        The `filename`, `contentType`, and `contentLength` properties are optional.

        Alternatively, users can use the `Uploadable.FromPath` type to upload directly from a file path:
        ```typescript
        await client.upload({
            path: "path/to/file",
            filename: "my-file",
            contentType: "audio/mpeg",
            contentLength: 1949,
        });
        ```

        The metadata is used to set the `Content-Length`, `Content-Type`, and `Content-Disposition` headers. If not provided, the client will attempt to determine them automatically.
        For example, `fs.ReadStream` has a `path` property which the SDK uses to retrieve the file size from the filesystem without loading it into memory:
        ```typescript
        import { createReadStream } from "fs";

        await client.upload(createReadStream("path/to/file"));
        ```
      type: feat
  createdAt: "2025-07-17"
  irVersion: 58

- version: 2.4.11
  changelogEntry:
    - summary: Bump the docker image for the generator to node:22.12-alpine3.20
      type: chore
  createdAt: "2025-07-18"
  irVersion: 58

- version: 2.4.10
  changelogEntry:
    - summary: Escape strings containing `*/` inside of JSDoc comments to avoid premature JSDoc block ending.
      type: fix
  createdAt: "2025-07-15"
  irVersion: 58

- version: 2.4.9
  changelogEntry:
    - summary: Preserve trailing slash of URL and path if present
      type: fix
  createdAt: "2025-07-15"
  irVersion: 58

- version: 2.4.8
  changelogEntry:
    - summary: |
        Fix ts readme snippet where const was reassigned. Changed to let.
      type: fix
  createdAt: "2025-07-10"
  irVersion: 58

- version: 2.4.7
  changelogEntry:
    - summary: |
        Make sure `extraDependencies`, `extraPeerDependencies`, `extraPeerDependenciesMeta`, and `extraDevDependencies` are always merged into _package.json_.
        This was previously fixed for `shouldBundle: true`, but not for `shouldBundle: false` (default).
        All dependencies should now come through.
      type: fix
  createdAt: "2025-07-10"
  irVersion: 58

- version: 2.4.6
  changelogEntry:
    - summary: |
        Parse HTTP error bodies as JSON if the response content-type header is JSON, otherwise fallback to text.
      type: fix
    - summary: |
        Fix `bytes` fetcher test.
      type: fix
    - summary: |
        Fix Jest configuration when a `packagePath` is specified in _generators.yml_ config.
      type: fix
  createdAt: "2025-07-09"
  irVersion: 58

- version: 2.4.5
  changelogEntry:
    - summary: |
        Make sure `extraDependencies`, `extraPeerDependencies`, `extraPeerDependenciesMeta`, and `extraDevDependencies` are always merged into _package.json_.
      type: fix
  createdAt: "2025-07-09"
  irVersion: 58

- version: 2.4.4
  changelogEntry:
    - summary: |
        Make the `BinaryResponse.bytes` function optional because some versions of runtimes do not support the function on fetch `Response`.
      type: fix
  createdAt: "2025-07-09"
  irVersion: 58

- version: 2.4.3
  changelogEntry:
    - summary: |
        Fix an issue where a property set to `undefined` would not match with a property that is missing in the `withJson` MSW predicate.
      type: fix
  createdAt: "2025-07-08"
  irVersion: 58

- version: 2.4.2
  changelogEntry:
    - summary: |
        Fixes a compile issue when WebSocket connect methods require query parameters with special characters. 
        Fixes response deserialization in websockets to respect skipping validation.
      type: fix
  createdAt: "2025-07-04"
  irVersion: 58

- version: 2.4.1
  changelogEntry:
    - summary: |
        When serde layer is enabled, WebSocket channels now pass through unrecognized properties 
        instead of stripping them to preserve forwards compatibility.
      type: fix
  createdAt: "2025-07-04"
  irVersion: 58

- version: 2.4.0
  changelogEntry:
    - summary: Fixes bug with query parameter and path parameter serialization in URL for WebSocket channels.
      type: fix
  createdAt: "2025-07-03"
  irVersion: 58

- version: 2.3.3
  changelogEntry:
    - summary: Bump version to test Docker image rename to `fernapi/fern-typescript-sdk`
      type: internal
  createdAt: "2025-07-03"
  irVersion: 58
- version: 2.3.2
  changelogEntry:
    - summary: |
        Remove ".js" extension from ESM imports in the source generator code. 
        If `useLegacyExports` is `true`, you will not see ".js" extensions in ESM imports.
        If `useLegacyExports` is `false` (default), a post process step will add the `.js` extension, so you won't see a difference.

        We're doing this because Jest has a bug where it doesn't properly load TypeScript modules even though the TypeScript and imports are valid.
      type: fix
  createdAt: "2025-07-03"
  irVersion: 58
- version: 2.3.1
  changelogEntry:
    - summary: |
        Fixes an issue where OAuth clients would not compile when variables were configured
        in the SDK. Now, the oauth client is instantiated with any global path parameters or headers.
      type: fix
  createdAt: "2025-07-03"
  irVersion: 58

- version: 2.3.0
  changelogEntry:
    - summary: |
        Change the `outputSourceFiles` default from `false` to `true`.
        This will affect the output when you generate the SDK to the local file system.
      type: feat
  createdAt: "2025-07-03"
  irVersion: 58
- version: 2.2.1
  changelogEntry:
    - summary: |
        Ensure _tests/wire_ is generated even when there are no wire tests generated.
        Otherwise, Jest throws an error because the wire test project `roots` doesn't exist.
      type: fix
  createdAt: "2025-07-03"
  irVersion: 58
- version: 2.2.0
  changelogEntry:
    - summary: |
        Improve generated package.json files:
        * Add `engines` field to specify minimum Node.js version supported as Node.js 18.
        * Add `sideEffects: false`
        * Add `README.md` and `LICENSE` to `files` array
        * Use GitHub shorthand for `repository` field.

        You can override these fields using the `packageJson` config:
        ```yml
        # In generators.yml
        groups:
          ts-sdk:
            generators:
              - name: fernapi/fern-typescript-sdk
                config:
                  packageJson:
                    engines:
                      node: ">=16.0.0"
        ```
      type: feat
  createdAt: "2025-07-03"
  irVersion: 58

- version: 2.1.0
  changelogEntry:
    - summary: |
        Split up Jest configuration into multiple projects.
        You can now run the following command to run tests:
        * `yarn test`: runs all tests
        * `yarn test:unit`: runs unit tests (any non-browser and non-wire tests)
        * `yarn test:browser`: runs browser only tests inside of `js-dom`
        * `yarn test:wire`: runs wire tests

        You can now pass in paths and patterns as an argument to the above commands to filter down to specific tests.
        For example: `yarn test tests/unit/fetcher`
      type: feat
  createdAt: "2025-07-02"
  irVersion: 58
- version: 2.0.0
  changelogEntry:
    - summary: |
        The TypeScript generator has received a large amount of improvements, but to maintain backwards compatibility, they require you to opt in using feature flags.
        The 2.0.0 release now has these feature flags enabled by default. Here's an overview of the `config` defaults that have changed in _generators.yml_.

        | Option | Before | Now |
        |--------|--------|-----|
        | `streamType` | `"wrapper"` | `"web"` |
        | `fileResponseType` | `"stream"` | `"binary-response"` |
        | `formDataSupport` | `"Node16"` | `"Node18"` |
        | `fetchSupport` | `"node-fetch"` | `"native"` |

        To avoid breaking changes, explicitly set the options above with the `Before` values in the `config` of your generator
        in _generators.yml_.

        With these defaults, the generated SDKs will have _**ZERO**_ dependencies (excluding devDependencies and `ws` in case of WebSocket generation).
        As a result, the SDKs are smaller, faster, more secure, and easier to use.
      type: feat
  createdAt: "2025-07-02"
  irVersion: 58

- version: 1.10.6
  changelogEntry:
    - summary: |
        Publish multi-platform builds of the TypeScript SDK docker container.
      type: fix
  createdAt: "2025-07-02"
  irVersion: 58

- version: 1.10.5
  changelogEntry:
    - summary: |
        Add default values to request parameters.
        For example, if you have a query parameter `foo` with a default value of `bar`, the generated request parameter will have a default value of `bar`.

        To enable this, set `useDefaultRequestParameterValues` to `true` in the `config` of your generator configuration.
        ```yml
        # In generators.yml
        groups:
          ts-sdk:
            generators:
              - name: fernapi/fern-typescript-sdk
                config:
                  useDefaultRequestParameterValues: true
        ```
      type: feat
  createdAt: "2025-06-30"
  irVersion: 58
- version: 1.10.4
  changelogEntry:
    - summary: |
        Add `omitFernHeaders` configuration to omit Fern headers from the generated SDK.
      type: fix
  createdAt: "2025-07-01"
  irVersion: 58
- version: 1.10.3
  changelogEntry:
    - summary: |
        Remove `qs` dependency.
      type: fix
  createdAt: "2025-07-01"
  irVersion: 58
- version: 1.10.2
  changelogEntry:
    - summary: |
        Remove `js-base64` dependency in favor of using native implementations.
      type: fix
  createdAt: "2025-07-01"
  irVersion: 58
- version: 1.10.1
  changelogEntry:
    - summary: |
        Remove `url-join` dependency in favor of a handwritten `joinUrl` function.
      type: fix
  createdAt: "2025-06-30"
  irVersion: 58
- version: 1.10.0
  changelogEntry:
    - summary: |
        Add `fetchSupport` configuration which lets you choose between `node-fetch` and `native`.
        The default is `node-fetch`. If you choose `native`, the `node-fetch` dependency will be removed.
      type: feat
  createdAt: "2025-06-27"
  irVersion: 58
- version: 1.9.1
  changelogEntry:
    - summary: Improve auto-pagination logic to consider empty strings in response as null cursors and stop paging.
      type: fix
  createdAt: "2025-06-27"
  irVersion: 58
- version: 1.9.0
  changelogEntry:
    - summary: |
        Add `formDataSupport` configuration which lets you choose between `Node16` and `Node18`.
        The default is `Node16`. If you choose `Node18`, the `form-data`, `formdata-node`, and `form-data-encoder` dependencies will be removed.
        `formDataSupport: Node18` supports uploading files from the following types:
        * `Buffer`
        * `File`
        * `Blob`
        * `Readable` (includes Readstream)
        * `ReadableStream`
        * `ArrayBuffer`
        * `Uint8Array`
      type: feat
  createdAt: "2025-06-22"
  irVersion: 58
- version: 1.8.2
  changelogEntry:
    - summary: |
        When a multipart form part is explicitly marked as JSON, serialize the data as JSON regardless of type. 
        This also means arrays, maps, etc. will not be split into multiple parts, but serialized to JSON as a single part.
      type: fix
  createdAt: "2025-06-22"
  irVersion: 58
- version: 1.8.1
  changelogEntry:
    - summary: Fix binary response README.md examples
      type: fix
  createdAt: "2025-06-22"
  irVersion: 58
- version: 1.8.0
  changelogEntry:
    - summary: |
        You can now specify whether to return the `BinaryResponse` type for binary response endpoints.
        Change the response type by setting `fileResponseType` to `stream` or `binary-response` in the `config` of your generator configuration.
        The default is `stream` for backwards compatibility, but we recommend using `binary-response`.

        Here's how you users can interact with the `BinaryResponse`:
        ```ts
        const response = await client.getFile(...);
        const stream = response.stream();
        // const arrayBuffer = await response.arrayBuffer();
        // const blob = await response.blob();
        // const bytes = await response.bytes();
        const bodyUsed = response.bodyUsed;
        ```
        The user can choose how to consume the binary data.
      type: feat
  createdAt: "2025-06-19"
  irVersion: 58

- version: 1.7.2
  changelogEntry:
    - summary: |
        Fix bug where duplicate file generation was silently allowed instead of failing. The `withSourceFile` method now properly 
        handles the `overwrite` option to prevent unintended file overwrites.
      type: fix
  createdAt: "2025-06-19"
  irVersion: 58
- version: 1.7.1
  changelogEntry:
    - summary: |
        __jest.config.mjs__ now only maps relative path modules that end on `.js` to their `.ts` equivalent.
      type: fix
  createdAt: "2025-06-18"
  irVersion: 58
- version: 1.7.0
  changelogEntry:
    - summary: |
        Allow users to specify the path they'd like to generate the SDK to.

        Here's an example of how to implement this in generators.yml:
        ```yml
        # In generators.yml
        groups:
          ts-sdk:
            generators:
              - name: fernapi/fern-typescript-sdk
                config:
                  packagePath: src/package-path
        ```
      type: feat
  createdAt: "2025-06-16"
  irVersion: 58
- version: 1.6.0
  changelogEntry:
    - summary: |
        You can now specify whether to return streams using the stream wrapper, or return the web standard stream.
        Change the type of stream returned by setting `streamType` to `wrapper` or `web` in the `config` of your generator configuration.
        The default is `wrapper`.
      type: feat
    - summary: |
        `tests/unit/zurg` are moved to `tests/unit/schemas` to match the name in `src/core/schemas` which is what the tests are verifying.
      type: internal
  createdAt: "2025-06-13"
  irVersion: 58

- version: 1.5.0
  changelogEntry:
    - summary: Add support for websocket connect methods with path parameters in the TypeScript generator
      type: feat
  createdAt: "2025-06-11"
  irVersion: 58

- version: 1.4.0
  changelogEntry:
    - summary: You can now pass in headers to the root client. These headers will be merged with service and endpoint specific headers.
      type: feat
    - summary: Reduce duplicate code generation by passing headers from the root client down to the subpackage clients.
      type: internal
  createdAt: "2025-06-05"
  irVersion: 58

- version: 1.3.2
  changelogEntry:
    - summary: Fix dynamic imports in the built dist/esm code.
      type: fix
  createdAt: "2025-06-05"
  irVersion: 58

- version: 1.3.1
  changelogEntry:
    - summary: |
        MSW is used for generated wire tests, but inadvertently also captures real HTTP request, for example in integration tests.
        When the HTTP request does not match any of the configured predicates, it would throw an error, including in the unrelated integration tests.
        In this version MSW is configured to bypass instead of throw an error when HTTP requests do not match the configured predicates.
      type: fix
  createdAt: "2025-06-05"
  irVersion: 58

- version: 1.3.0
  changelogEntry:
    - summary: Add support for generating the full project when using the filesystem output mode.
      type: feat
  createdAt: "2025-06-04"
  irVersion: 58

- version: 1.2.4
  changelogEntry:
    - summary: |
        Generate tests to verify the SDK sends and receives HTTP requests as expected.
        You can turn of these tests by setting `generateWireTests` to `false` in the `config` of your generator configuration.
      type: feat
  createdAt: "2025-06-03"
  irVersion: 58

- version: 1.1.1
  changelogEntry:
    - summary: Fix an issue where attempting to access a property with an invalid property name would lead to a broken output SDK.
      type: fix
  createdAt: "2025-06-04"
  irVersion: 58

- version: 1.1.0
  changelogEntry:
    - summary: Add support for HEAD HTTP method.
      type: feat
  createdAt: "2025-06-03"
  irVersion: 58

- version: 1.0.1
  changelogEntry:
    - summary: Fix property lookup in inherited schemas during snippet generation for object schemas.
      type: fix
  createdAt: "2025-05-14"
  irVersion: 57

- version: 1.0.0
  changelogEntry:
    - summary: |
        This release changes the defaults for the following custom configuration in _generators.yml_.

        | Option | Before | Now |
        |--------|--------|-----|
        | `inlineFileProperties` | `false` | `true` |
        | `inlinePathParameters` | `false` | `true` |
        | `enableInlineTypes` | `false` | `true` |
        | `noSerdeLayer` | `false` | `true` |
        | `omitUndefined` | `false` | `true` |
        | `skipResponseValidation` | `false` | `true` |
        | `useLegacyExports` | `true` | `false` |

        To avoid breaking changes, explicitly set the options above with the `Before` values in the `config` of your generator
        in _generators.yml_.
      type: feat
    - summary: |
        When generating properties for interfaces and classes, we only surround the property name with quotes if necessary.
        In some cases where the property name wasn't a valid identifier before, we now surround it with quotes too.
      type: fix
  createdAt: "2025-05-14"
  irVersion: 57

- version: 0.51.7
  changelogEntry:
    - summary: If an object extends an alias, the generator now visits the alias that is being extended (instead of throwing an error).
      type: fix
  createdAt: "2025-05-14"
  irVersion: 57

- version: 0.51.6
  changelogEntry:
    - summary: Add support for the custom introduction setting in the generated README.md.
      type: fix
  createdAt: "2025-05-13"
  irVersion: 57

- version: 0.51.5
  changelogEntry:
    - summary: Fixed an issue with ts-morph where creating an ifStatement with empty conditions array caused errors in multipart form data handling.
      type: fix
  createdAt: "2025-05-03"
  irVersion: 57

- version: 0.51.4
  changelogEntry:
    - summary: Fix issue where the _runtime.ts_ file was missing when other files were trying to import it.
      type: fix
  createdAt: "2025-04-22"
  irVersion: 57

- version: 0.51.3
  changelogEntry:
    - summary: Fix minor type issue for polyfilling Headers in Node 16 and below.
      type: fix
  createdAt: "2025-04-21"
  irVersion: 57

- version: 0.51.2
  changelogEntry:
    - summary: |
        When uploading files, extract the filename from the `path` property if present on the given object.
        This will extract the filename for `fs.createReadStream()` for example.
      type: fix
  createdAt: "2025-04-21"
  irVersion: 57

- version: 0.51.1
  changelogEntry:
    - summary: |
        Fallback to a custom `Headers` class implementation if the native `Headers` class is not available.
        Versions of Node 16 and below do not support the native `Headers` class, so this fallback is necessary to ensure compatibility.
      type: fix
  createdAt: "2025-04-21"
  irVersion: 57

- version: 0.51.0
  changelogEntry:
    - summary: |
        Add `rawResponse` property to JavaScript errors. 

        ```ts
        try {
          const fooBar = await client.foo.bar("id", options);
        } catch (e) {
          if (error instanceof FooError) {
            console.log(error.rawResponse);
          } else {
            // ...
          }
        }
        ```
      type: feat
  createdAt: "2025-04-14"
  irVersion: 57

- version: 0.50.1
  changelogEntry:
    - summary: |
        Add `"packageManager": "yarn@1.22.22"` to _package.json_.
      type: feat
  createdAt: "2025-04-08"
  irVersion: 57

- version: 0.50.0
  changelogEntry:
    - summary: |
        All endpoint functions now return an `HttpResponsePromise<T>` instead of a `Promise<T>`.
        Using `await`, `.then()`, `.catch()`, and `.finally()` on these promises behave the same as before,
        but you can call `.withRawResponse()` to get a promise that includes the parsed response and the raw response.
        The raw response let's you retrieve the response headers, status code, etc.

        ```ts
        const fooBar = await client.foo.bar("id", options);
        const { data: alsoFooBar, rawResponse } = await client.foo.bar("id", options).withRawResponse();
        const {
            headers,
            status,
            url,
            ...
        } = rawResponse;
        ```
      type: feat
  createdAt: "2025-04-07"
  irVersion: 57

- version: 0.49.7
  changelogEntry:
    - summary: |
        Significantly improve performance of SDK generation when the `useLegacyExports` config is `false`. For a large spec like Square, the generation went from 10+ minutes to almost 1 minute.
      type: fix
  createdAt: "2025-03-27"
  irVersion: 57

- version: 0.49.6
  changelogEntry:
    - summary: Support arbitrary websocket headers during connect handshake.
      type: feat
  createdAt: "2025-03-27"
  irVersion: 57

- version: 0.49.5
  changelogEntry:
    - summary: Improvements to Websocket code generation quality.
      type: feat
  createdAt: "2025-03-27"
  irVersion: 57

- version: 0.49.4
  changelogEntry:
    - summary: Increase the timeout used in the generated `webpack.test.ts` file.
      type: fix
  createdAt: "2025-03-19"
  irVersion: 57

- version: 0.49.3
  changelogEntry:
    - summary: Increase the timeout used in the generated `webpack.test.ts` file.
      type: fix
  createdAt: "2025-03-19"
  irVersion: 57

- version: 0.49.2
  changelogEntry:
    - summary: Fix issue where IdempotentRequestOptions is not generated in the client namespace.
      type: fix
  createdAt: "2025-03-18"
  irVersion: 57

- version: 0.49.1
  changelogEntry:
    - summary: This PR includes several fixes to the generated `Socket.ts` file when websocket client code generation is enabled.
      type: fix
  createdAt: "2025-03-10"
  irVersion: 57

- version: 0.49.0
  changelogEntry:
    - summary: |
        This PR enables the Typescript generator to produce Websocket SDK endpoints. This can be enabled by adding the option `shouldGenerateWebsocketClients: true` to the Typescript generator config.
      type: feat
  createdAt: "2025-03-06"
  irVersion: 57

- version: 0.48.7
  changelogEntry:
    - summary: |
        Form data encoding now correctly handles array and object values by encoding each property value as a separate key-value pair, rather than trying to encode the entire object as a single value. This ensures proper handling of complex data structures in multipart form requests.
      type: fix
  createdAt: "2025-01-28"
  irVersion: 55

- version: 0.48.6
  changelogEntry:
    - summary: Support form-encoded form data parameters by using `qs` to properly encode array and object values with the `repeat` array format.
      type: fix
  createdAt: "2025-01-28"
  irVersion: 55

- version: 0.48.5
  changelogEntry:
    - summary: Don't double wrap a blob if a user uploads a blob to a multi-part form. Otherwise file's content-type is lost in Deno.
      type: fix
  createdAt: "2025-01-28"
  irVersion: 55

- version: 0.48.4
  changelogEntry:
    - summary: When custom config `useBigInt` is `true`, generate examples and snippets with `BigInt("123")`.
      type: fix
  createdAt: "2025-01-21"
  irVersion: 55

- version: 0.48.3
  changelogEntry:
    - summary: The SDK now supports reading the basic auth username and password values from environment variables.
      type: fix
  createdAt: "2025-01-16"
  irVersion: 55

- version: 0.48.2
  changelogEntry:
    - summary: This updates the retrier logic to stop retrying on HTTP conflict (409). This was an oversight that we've meant to remove for a while (similar to other Fern SDKs).
      type: fix
  createdAt: "2025-01-16"
  irVersion: 55

- version: 0.48.1
  changelogEntry:
    - summary: Record types with `null` values are now correctly serialized.
      type: fix
  createdAt: "2025-01-16"
  irVersion: 55

- version: 0.48.0
  changelogEntry:
    - summary: |
        When `useBigInt` SDK configuration is set to `true`, a customized JSON serializer & deserializer is used that will preserve the precision of `bigint`'s, as opposed to the native `JSON.stringify` and `JSON.parse` function which converts `bigint`'s to `number`'s losing precision.

        When combining `useBigInt` with our serialization layer (`no-serde: false` (default)), both the request and response properties that are marked as `long` and `bigint` in OpenAPI/Fern spec, will consistently be `bigint`'s.
        However, when disabling the serialization layer (`no-serde: true`), they will be typed as `number | bigint`.

        Here's an overview of what to expect from the generated types when combining `useBigInt` and `noSerde` with the following Fern definition:

        **Fern definition**
        ```yml
        types:
          ObjectWithOptionalField:
            properties:
              longProp: long
              bigIntProp: bigint
        ```

        **TypeScript output**
        ```typescript
        // useBigInt: true
        // noSerde: false
        interface ObjectWithLongAndBigInt {
          longProp: bigint;
          bigIntProp: bigint;
        }

        // useBigInt: true
        // noSerde: true
        interface ObjectWithLongAndBigInt {
          longProp: bigint | number;
          bigIntProp: bigint | number;
        }

        // useBigInt: false
        // noSerde: false
        interface ObjectWithLongAndBigInt {
          longProp: number;
          bigIntProp: string;
        }

        // useBigInt: false
        // noSerde: true
        interface ObjectWithLongAndBigInt {
          longProp: number;
          bigIntProp: string;
        }
        ```
      type: feat
  createdAt: "2025-01-16"
  irVersion: 55

- version: 0.47.1
  changelogEntry:
    - summary: |
        Resolves an issue where nullable query parameters were not null-safe in their method invocations. The
        generated code now appropriately guard against `null` values like so:

        ```typescript
        const _queryParams: Record< ... >;
        if (value !== undefined) {
            _queryParams["value"] = value?.toString() ?? null;
        }
        ```
      type: fix
  createdAt: "2025-01-15"
  irVersion: 55

- version: 0.47.0
  changelogEntry:
    - summary: |
        Add support for `nullable` properties. Users can now specify explicit `null` values
        for types that specify `nullable` properties like so:

        ```typescript
        await client.users.update({ username: "john.doe", metadata: null });
        ```
      type: feat
  createdAt: "2025-01-14"
  irVersion: 55

- version: 0.46.11
  changelogEntry:
    - summary: |
        Don't double check whether an optional string literal alias (see example below) is a string when using serializer to build query string parameters.

        ```yml
        types:
          LiteralAliasExample: literal<"MyLiteralValue">

        service:
          endpoints:
            foo:
              path: /bar
              method: POST
              request:
                name: FooBarRequest
                query-parameters:
                  optional_alias_literal: optional<LiteralAliasExample>
        ```

        ```ts
        // before
        if (optionalAliasLiteral != null) {
            _queryParams["optional_alias_literal"] = typeof serializers.LiteralAliasExample.jsonOrThrow(optionalAliasLiteral, {
                unrecognizedObjectKeys: "strip",
            }) === "string" ? serializers.LiteralAliasExample.jsonOrThrow(optionalAliasLiteral, {
                unrecognizedObjectKeys: "strip",
            }) : JSON.stringify(serializers.LiteralAliasExample.jsonOrThrow(optionalAliasLiteral, {
                unrecognizedObjectKeys: "strip",
            }));
        }

        // after
        if (optionalAliasLiteral != null) {
            _queryParams["optional_alias_literal"] = serializers.LiteralAliasExample.jsonOrThrow(optionalAliasLiteral, {
                unrecognizedObjectKeys: "strip",
            });
        }
        ```
      type: fix
  createdAt: "2025-01-14"
  irVersion: 53

- version: 0.46.10
  changelogEntry:
    - summary: Use serialization layer to convert types to JSON strings when enabled.
      type: fix
  createdAt: "2025-01-14"
  irVersion: 53

- version: 0.46.9
  changelogEntry:
    - summary: Expose `baseUrl` as a default Client constructor option and construct URL correctly.
      type: fix
  createdAt: "2025-01-13"
  irVersion: 53

- version: 0.46.8
  changelogEntry:
    - summary: Generate the `version.ts` file correctly
      type: fix
  createdAt: "2025-01-13"
  irVersion: 53

- version: 0.46.7
  changelogEntry:
    - summary: Simplify runtime detection to reduce the chance of using an unsupported API like `process.` Detect Edge Runtime by Vercel.
      type: fix
  createdAt: "2025-01-09"
  irVersion: 53

- version: 0.46.6
  changelogEntry:
    - summary: Update `@types/node` to `18+`, required for the generated `Node18UniversalStreamWrapper` test.
      type: fix
  createdAt: "2025-01-09"
  irVersion: 53

- version: 0.46.5
  changelogEntry:
    - summary: Fix the webpack test to work with .js/.jsx extensions in TypeScript
      type: fix
    - summary: Only map .js modules in Jest, not .json files.
      type: fix
  createdAt: "2025-01-09"
  irVersion: 53

- version: 0.46.4
  changelogEntry:
    - summary: Fix packageJson custom configuration & package.json types field.
      type: fix
  createdAt: "2025-01-09"
  irVersion: 53

- version: 0.46.3
  changelogEntry:
    - summary: Revert to using legacy exports by default.
      type: fix
  createdAt: "2025-01-09"
  irVersion: 53

- version: 0.46.2
  changelogEntry:
    - summary: Fix Jest to work with files imported using `.js` extension.
      type: fix
    - summary: Make sure Jest loads Jest configuration regardless of package.json type.
      type: fix
  createdAt: "2025-01-09"
  irVersion: 53

- version: 0.46.1
  changelogEntry:
    - summary: ESModule output is fixed to be compatible with Node.js ESM loading.
      type: fix
  createdAt: "2025-01-08"
  irVersion: 53

- version: 0.46.0
  changelogEntry:
    - summary: SDKs are now built and exported in both CommonJS (legacy) and ESModule format.
      type: feat
    - summary: |
        Export `serialization` code from root package export.
        ```ts
        import { serialization } from `@packageName`;
        ```

        The serialization code is also exported as `@packageName/serialization`.
        ```ts
        import * as serialization from `@packageName/serialization`;
        ```
      type: feat
    - summary: |
        `package.json` itself is exported in `package.json` to allow consumers to easily read metadata about the package they are consuming.
      type: feat
  createdAt: "2025-01-06"
  irVersion: 53

- version: 0.45.2
  changelogEntry:
    - summary: TS generated snippets now respect proper parameter casing when noSerdeLayer is enabled.
      type: fix
  createdAt: "2024-12-31"
  irVersion: 53

- version: 0.45.1
  changelogEntry:
    - summary: |
        Export everything inside of TypeScript namespaces that used to be ambient.

        For the `enableInlineTypes` feature, some namespaces were no longer declared (ambient), and types and interfaces inside the namespace would no longer be automatically exported without the `export` keyword. This fix exports everything that's inside these namespaces and also declared namespaces for good measure (in case they are not declared in the future).
      type: fix
  createdAt: "2024-12-27"
  irVersion: 53

- version: 0.45.0
  changelogEntry:
    - summary: Update dependencies of the generated TS SDK and Express generator. TypeScript has been updated to 5.7.2 which is a major version upgrade from 4.6.4.
      type: feat
  createdAt: "2024-12-26"
  irVersion: 53

- version: 0.44.5
  changelogEntry:
    - summary: Fix a bug where we attempt to parse an empty terminator when receiving streaming JSON responses.
      type: fix
  createdAt: "2024-12-23"
  irVersion: 53

- version: 0.44.4
  changelogEntry:
    - summary: Use specified defaults for pagination offset parameters during SDK generation.
      type: feat
  createdAt: "2024-12-20"
  irVersion: 53

- version: 0.44.3
  changelogEntry:
    - summary: Fix a bug where client would send request wrapper instead of the body of the request wrapper, when the request has inline path parameters and a body property.
      type: fix
  createdAt: "2024-12-18"
  irVersion: 53

- version: 0.44.2
  changelogEntry:
    - summary: Inline path parameters will use their original name when `retainOriginalName` or `noSerdeLayer` is enabled.
      type: fix
  createdAt: "2024-12-17"
  irVersion: 53

- version: 0.44.1
  changelogEntry:
    - summary: When there is an environment variable set, you do not need to pass in any parameters to the client constructor.
      type: fix
  createdAt: "2024-12-16"
  irVersion: 53

- version: 0.44.0
  changelogEntry:
    - summary: |
        Inline path parameters into request types by setting `inlinePathParameters` to `true` in the generator config.

        Here's an example of how users would use the same endpoint method without and with `inlinePathParameters` set to `true`.

        Without `inlinePathParameters`:

        ```ts
        await service.getFoo("pathParamValue", { id: "SOME_ID" });
        ```

        With `inlinePathParameters`:

        ```ts
        await service.getFoo({ pathParamName: "pathParamValue", id: "SOME_ID" });
        ```
      type: feat
  createdAt: "2024-12-13"
  irVersion: 53

- version: 0.43.1
  changelogEntry:
    - summary: When `noSerdeLayer` is enabled, streaming endpoints were failing to compile because they assumed that the serialization layer existed. This is now fixed.
      type: fix
  createdAt: "2024-12-11"
  irVersion: 53

- version: 0.43.0
  changelogEntry:
    - summary: |
        Generate inline types for inline schemas by setting `enableInlineTypes` to `true` in the generator config.
        When enabled, the inline schemas will be generated as nested types in TypeScript.
        This results in cleaner type names and a more intuitive developer experience.

        Before:

        ```ts
        // MyRootType.ts
        import * as MySdk from "...";

        export interface MyRootType {
          foo: MySdk.MyRootTypeFoo;
        }

        // MyRootTypeFoo.ts
        import * as MySdk from "...";

        export interface MyRootTypeFoo {
          bar: MySdk.MyRootTypeFooBar;
        }

        // MyRootTypeFooBar.ts
        import * as MySdk from "...";

        export interface MyRootTypeFooBar {}
        ```

        After:

        ```ts
        // MyRootType.ts
        import * as MySdk from "...";

        export interface MyRootType {
          foo: MyRootType.Foo;
        }

        export namespace MyRootType {
          export interface Foo {
            bar: Foo.Bar;
          }

          export namespace Foo {
            export interface Bar {}
          }
        }
        ```

        Now users can get the deep nested `Bar` type as follows:

        ```ts
        import { MyRootType } from MySdk;

        const bar: MyRootType.Foo.Bar = {};
        ```
      type: feat
  createdAt: "2024-12-11"
  irVersion: 53

- version: 0.42.7
  changelogEntry:
    - summary: |
        Support `additionalProperties` in OpenAPI or `extra-properties` in the Fern Defnition. Now
        an object that has additionalProperties marked as true will generate the following interface:

        ```ts
        interface User {
          propertyOne: string;
          [key: string]: any;
        }
        ```
      type: feat
  createdAt: "2024-12-03"
  irVersion: 53

- version: 0.42.6
  changelogEntry:
    - summary: Remove the generated `APIPromise` since it is not compatible on certain node versions.
      type: fix
  createdAt: "2024-11-23"
  irVersion: 53

- version: 0.42.5
  changelogEntry:
    - summary: Remove extraneous import in pagination snippets.
      type: fix
  createdAt: "2024-11-23"
  irVersion: 53

- version: 0.42.4
  changelogEntry:
    - summary: Improve `GeneratedTimeoutSdkError` error to include endpoint name in message.
      type: fix
  createdAt: "2024-11-21"
  irVersion: 53

- version: 0.42.3
  changelogEntry:
    - summary: Fixed issue with snippets used for pagination endpoints.
      type: fix
  createdAt: "2024-11-22"
  irVersion: 53

- version: 0.42.2
  changelogEntry:
    - summary: |
        Added documentation for pagination in the README. The snippet below will
        now show up on generated READMEs.

        ```typescript
        // Iterate through all items
        const response = await client.users.list();
        for await (const item of response) {
          console.log(item);
        }

        // Or manually paginate
        let page = await client.users.list();
        while (page.hasNextPage()) {
          page = await page.getNextPage();
        }
        ```
      type: feat
  createdAt: "2024-11-21"
  irVersion: 53

- version: 0.42.1
  changelogEntry:
    - summary: |
        Added support for passing additional headers in request options. For example:

        ```ts
        const response = await client.someEndpoint(..., {
          headers: {
            'X-Custom-Header': 'custom value'
          }
        });
        ```
      type: feat
  createdAt: "2024-11-20"
  irVersion: 53

- version: 0.42.0
  changelogEntry:
    - summary: |
        Added support for `.asRaw()` which allows users to access raw response data including headers. For example:

        ```ts
        const response = await client.someEndpoint().asRaw();
        console.log(response.headers["X-My-Header"]);
        console.log(response.body);
        ```
      type: feat
  createdAt: "2024-11-15"
  irVersion: 53

- version: 0.41.2
  changelogEntry:
    - summary: Actually remove `jest-fetch-mock` from package.json.
      type: fix
  createdAt: "2024-11-18"
  irVersion: 53

- version: 0.41.1
  changelogEntry:
    - summary: Remove dev dependency on `jest-fetch-mock`.
      type: fix
  createdAt: "2024-11-02"
  irVersion: 53

- version: 0.41.0
  changelogEntry:
    - summary: Add a variable jitter to the exponential backoff and retry.
      type: feat
  createdAt: "2024-10-08"
  irVersion: 53

- version: 0.41.0-rc2
  changelogEntry:
    - summary: Generated READMEs now include improved usage snippets for pagination and streaming endpoints.
      type: feat
  createdAt: "2024-10-08"
  irVersion: 53

- version: 0.41.0-rc1
  changelogEntry:
    - summary: Fixes a broken unit test introduced in 0.41.0-rc0.
      type: fix
  createdAt: "2024-10-08"
  irVersion: 53

- version: 0.41.0-rc0
  changelogEntry:
    - summary: The generated SDK now supports bytes (`application/octet-stream`) requests.
      type: feat
  createdAt: "2024-10-08"
  irVersion: 53

- version: 0.40.8
  changelogEntry:
    - summary: File array uploads now call `request.appendFile` instead of `request.append` which was causing form data to be in a corrupted state.
      type: fix
  createdAt: "2024-09-28"
  irVersion: 53

- version: 0.40.7
  changelogEntry:
    - summary: |
        The generated README will now have a section that links to the generated SDK Reference (in `reference.md`).

        ```md
        ## Reference

        A full reference for this library can be found [here](./reference.md).
        ```
      type: fix
  createdAt: "2024-09-28"
  irVersion: 53

- version: 0.40.6
  changelogEntry:
    - summary: The TypeScript SDK now supports specifying a custom contentType if one is specified.
      type: fix
  createdAt: "2024-09-18"
  irVersion: 53

- version: 0.40.5
  changelogEntry:
    - summary: The snippet templates for file upload are now accurate and also respect the feature flag `inlineFileProperties`.
      type: fix
  createdAt: "2024-09-18"
  irVersion: 53

- version: 0.40.4
  changelogEntry:
    - summary: Upgrades dependency `stream-json` which improves the performance when reading large API specs. This version will improve your `fern generate` performance.
      type: fix
  createdAt: "2024-09-12"
  irVersion: 53

- version: 0.40.3
  changelogEntry:
    - summary: |
        If the serde layer is enabled, then all the serializers are exported under the namespace `serializers`.

        ```ts
        import { serializers } from "@plantstore/sdk";

        export function main(): void {
          // serialize to json

          const json = serializers.Plant.toJson({
            name: "fern"
          });

          const parsed = serializers.Plant.parseOrThrow(`{ "name": "fern" }`);
        }
        ```
      type: fix
  createdAt: "2024-09-12"
  irVersion: 53

- version: 0.40.2
  changelogEntry:
    - summary: The generated SDK now handles reading IR JSONs that are larger than 500MB. In order to to this, the function `streamObjectFromFile` is used instead of `JSON.parse`.
      type: fix
  createdAt: "2024-09-12"
  irVersion: 53

- version: 0.40.1
  changelogEntry:
    - summary: The generated snippets now inline referenced request objects given they are not named, they need to be inlined.
      type: fix
  createdAt: "2024-09-12"
  irVersion: 53

- version: 0.40.0
  changelogEntry:
    - summary: |
        A new configuration flag has now been added that will automatically generate
        `BigInt` for `long` and `bigint` primitive types. To turn this flag on:

        ```yml
        groups:
          ts-sdk:
            name: fernapi/fern-typescript-sdk
            version: 0.40.0
            config:
              useBigInt: true
        ```
      type: feat
  createdAt: "2024-09-12"
  irVersion: 53

- version: 0.39.8
  changelogEntry:
    - summary: |
        The generated enum examples now reference the value of the enum directly instead
        of using the enum itself.

        ### Before

        ```ts
        {
          "genre": Imdb.Genre.Humor,
        }
        ```

        ### After

        ```ts
        {
          "genre": "humor"
        }
        ```
      type: fix
  createdAt: "2024-09-11"
  irVersion: 53

- version: 0.39.7
  changelogEntry:
    - summary: |
        The SDK now produces a `version.ts` file where we export a constant called `SDK_VERSION`.
        This constant can be used by different utilities to dynamically import in the version (for example, if someone wants to customize the user agent).
      type: chore
  createdAt: "2024-08-27"
  irVersion: 53

- version: 0.39.6
  changelogEntry:
    - summary: |
        Browser clients can now import streams, via `readable-streams` polyfill. Additionally adds a
        webpack unit test to verify that the core utilities can be compiled.
      type: fix
  createdAt: "2024-08-27"
  irVersion: 53

- version: 0.39.5
  changelogEntry:
    - summary: |
        If `noSerdeLayer` is enabled, then the generated TypeScript SDK snippets and wire tests
        will not use `Date` objects but instead use strings. Without this fix, the generated
        wire tests would result in failures.
      type: fix
  createdAt: "2024-08-20"
  irVersion: 53

- version: 0.39.4
  changelogEntry:
    - summary: Ensure that environment files don't generate, unless there is a valid environment available.
      type: fix
  createdAt: "2024-08-20"
  irVersion: 53

- version: 0.39.3
  changelogEntry:
    - summary: Multipart form data unit tests only get generated if the SDK has multipart form uploads.
      type: fix
  createdAt: "2024-08-16"
  irVersion: 53

- version: 0.39.2
  changelogEntry:
    - summary: |
        Allows filenames to be passed from underlying File objects in Node 18+ and browsers
        Users can now supply files like so, using a simple multipart upload API as an example:
        ```typescript
        client.file.upload(new File([...blobParts], 'filename.ext'), ...)
        ```
        `filename.ext` will be encoded into the upload.
      type: fix
  createdAt: "2024-08-16"
  irVersion: 53

- version: 0.39.1
  changelogEntry:
    - summary: |
        The SDK now supports looking directly at a `hasNextPage` property for offset pagination if configured.
        Previously the SDK would look if the number of items were empty, but this failed in certain edge cases.
      type: feat
  createdAt: "2024-08-07"
  irVersion: 53

- version: 0.38.6
  changelogEntry:
    - summary: |
        The SDK generator now sends a `User-Agent` header on each request that is set to
        `<package>/<version>`. For example if your package is called `imdb` and is versioned `0.1.0`, then
        the user agent header will be `imdb/0.1.0`.
      type: feat
  createdAt: "2024-08-07"
  irVersion: 53

- version: 0.38.5
  changelogEntry:
    - summary: Addressed fetcher unit test flakiness by using a mock fetcher
      type: fix
  createdAt: "2024-08-07"
  irVersion: 53

- version: 0.38.4
  changelogEntry:
    - summary: Literal templates are generated if they are union members
      type: fix
    - summary: Snippet templates no longer try to inline objects within containers
      type: fix
  createdAt: "2024-08-04"
  irVersion: 53

- version: 0.38.3
  changelogEntry:
    - summary: Adds async iterable to StreamWrapper implementation for easier use with downstream dependencies.
      type: fix
  createdAt: "2024-08-02"
  irVersion: 53

- version: 0.38.2
  changelogEntry:
    - summary: Refactors the `noScripts` feature flag to make sure that no `yarn install` commands can be accidentally triggered.
      type: fix
  createdAt: "2024-08-01"
  irVersion: 53

- version: 0.38.1
  changelogEntry:
    - summary: |
        A feature flag called `noScripts` has been introduced to prevent the generator from running any scripts such as `yarn format` or `yarn install`. If any of the scripts
        cause errors, toggling this option will allow you to receive the generated code.

        ```
        - name: fernapi/fern-typescript-sdk
          version: 0.38.1
          config:
            noScripts: true
        ```
      type: feat
  createdAt: "2024-08-01"
  irVersion: 53

- version: 0.38.0-rc0
  changelogEntry:
    - summary: Upgrade to IRv53.
      type: internal
    - summary: The generator now creates snippet templates for undiscriminated unions.
      type: chore
  createdAt: "2024-07-31"
  irVersion: 53

- version: 0.37.0-rc0
  changelogEntry:
    - summary: |
        The business plan Typescript SDK will now generate wire tests if the feature flag in the configuration is turned on.

        ```
        - name: fernapi/fern-typescript-sdk
          version: 0.37.0-rc0
          config:
            generateWireTests: true
        ```
      type: feat
  createdAt: "2024-07-29"
  irVersion: 50

- version: 0.36.6
  changelogEntry:
    - summary: Now import paths are correctly added to getResponseBody tests. CI checks also added.
      type: fix
  createdAt: "2024-07-29"
  irVersion: 50

- version: 0.36.5
  changelogEntry:
    - summary: Now, server sent events are treated differently as streaming responses, to ensure the correct wrapping happens.
      type: fix
  createdAt: "2024-07-29"
  irVersion: 50

- version: 0.36.4
  changelogEntry:
    - summary: Now, import paths are correctly added to stream wrapper tests.
      type: fix
  createdAt: "2024-07-26"
  irVersion: 50

- version: 0.36.3
  changelogEntry:
    - summary: Support starting the stream on `StreamWrapper.pipe(...)` for shorter syntax when dealing with `node:stream` primitives.
      type: fix
  createdAt: "2024-07-26"
  irVersion: 50

- version: 0.36.2
  changelogEntry:
    - summary: |
        This release comes with numerous improvements to streaming responses:

        1. Introduces new stream wrapper polyfills that implement the ability to stream to more streams, per environment.
        2. For `Node 18+`, stream responses can now be piped to `WritableStream`. They can also be streamed to `stream.Writable`, as possible before.
        3. For `< Node 18`, stream responses can be piped to `stream.Writeable`, as before.
        4. For `Browser` environments, stream responses can be piped to `WritableStream`.
        5. For `Cloudflare Workers`, stream responses can be piped to `WritableStream`.
      type: fix
    - summary: Now, there are generated unit tests for the `fetcher/stream-wrappers` core directory which makes sure that Fern's stream wrapping from responses work as expected!
      type: fix
  createdAt: "2024-07-26"
  irVersion: 50

- version: 0.36.1
  changelogEntry:
    - summary: Now, there are generated unit tests for the `auth` and `fetcher` core directory which makes sure that Fern's fetcher and authorization helpers work as expected!
      type: fix
  createdAt: "2024-07-16"
  irVersion: 50

- version: 0.36.0
  changelogEntry:
    - summary: Now, there are generated unit tests for the `schemas` core directory which makes sure that Fern's request + response validation will work as expected!
      type: fix
  createdAt: "2024-07-16"
  irVersion: 50

- version: 0.35.0
  changelogEntry:
    - summary: Support Multipart Form uploads where `fs.createReadStream` is passed. This requires coercing the stream into a `File`.
      type: fix
  createdAt: "2024-07-16"
  irVersion: 50

- version: 0.34.0
  changelogEntry:
    - summary: Upgrade to IRv50.
      type: internal
    - summary: |
        Add support for generating an API version scheme in `version.ts`.
        Consider the following `api.yml` configuration:

        ```yaml
        version:
          header: X-API-Version
          default: "1.0.0"
          values:
            - "1.0.0-alpha"
            - "1.0.0-beta"
            - "1.0.0"
        ```

        The following `version.ts` file is generated:

        ```typescript
        /**
        * This file was auto-generated by Fern from our API Definition.
        */

        /** The version of the API, sent as the X-API-Version header. */
        export type AcmeVersion = "1.0.0" | "2.0.0" | "latest";
        ```

        If a default value is specified, it is set on every request but can be overridden
        in either the client-level `Options` or call-specific `RequestOptions`. If a default
        value is _not_ specified, the value of the header is required on the generated `Options`.

        An example call is shown below:

        ```typescript
        import { AcmeClient } from "acme";

        const client = new AcmeClient({ apiKey: "YOUR_API_KEY", xApiVersion: "2.0.0" });
        await client.users.create({
          firstName: "john",
          lastName: "doe"
        });
        ```
      type: feat
  createdAt: "2024-07-16"
  irVersion: 50

- version: 0.33.0
  changelogEntry:
    - summary: |
        This release comes with numerous improvements to multipart uploads:

        1. `Fetcher.ts` no longer depends on form-data and formdata-node which reduces
          the size of the SDK for all consumers that are not leveraging multipart form
          data uploads.
        2. The SDK now accepts `fs.ReadStream`, `Blob` and `File` as inputs and handles
          parsing them appropriately.
        3. By accepting a `Blob` as a file parameter, the SDK now supports sending the
          filename when making a request.
      type: fix
  createdAt: "2024-07-16"
  irVersion: 48

- version: 0.32.0
  changelogEntry:
    - summary: The `reference.md` is now generated for every SDK.
      type: feat
    - summary: The `reference.md` is now generated by the `generator-cli`.
      type: feat
    - summary: The `reference.md` includes a single section for the _first_ example specified on the endpoint. Previously, a separate section was included for _every_ example.
      type: fix
  createdAt: "2024-07-15"
  irVersion: 48

- version: 0.31.0
  changelogEntry:
    - summary: |
        Add `omitUndefined` generator option. This is enabled with the following config:

        ```yaml
        groups:
          generators:
            - name: fernapi/fern-typscript-node-sdk
              version: 0.31.0
              ...
              config:
                omitUndefined: true
        ```

        When enabled, any property set to an explicit `undefined` is _not_ included
        in the serialized result. For example,

        ```typescript
        const request: Acme.CreateUserRequest = {
          firstName: "John",
          lastName: "Doe",
          email: undefined
        };
        ```

        By default, explicit `undefined` values are serialized as `null` like so:

        ```json
        {
          "firstName": "John",
          "lastName": "Doe",
          "email": null
        }
        ```

        When `omitUndefined` is enabled, the JSON object is instead serialized as:

        ```json
        {
          "firstName": "John",
          "lastName": "Doe"
        }
        ```
      type: feat
  createdAt: "2024-07-12"
  irVersion: 48

- version: 0.30.0
  changelogEntry:
    - summary: Client-level `Options` now supports overriding global headers like version.
      type: feat
  createdAt: "2024-07-11"
  irVersion: 48

- version: 0.29.2
  changelogEntry:
    - summary: Fix serialization of types with circular references
      type: fix
  createdAt: "2024-07-10"
  irVersion: 48

- version: 0.29.1
  changelogEntry:
    - summary: |
        Pagination endpoints that define nested offset/cursor properties are now functional.
        A new `setObjectProperty` helper is used to dynamically set the property, which is inspired
        by Lodash's `set` function (https://lodash.com/docs/4.17.15#set).

        The generated code now looks like the following:

        ```typescript
        let _offset = request?.pagination?.page != null ? request?.pagination?.page : 1;
        return new core.Pageable<SeedPagination.ListUsersPaginationResponse, SeedPagination.User>({
          response: await list(request),
          hasNextPage: (response) => (response?.data ?? []).length > 0,
          getItems: (response) => response?.data ?? [],
          loadPage: (_response) => {
            _offset += 1;
            return list(core.setObjectProperty(request, "pagination.page", _offset));
          }
        });
        ```
      type: fix
  createdAt: "2024-07-10"
  irVersion: 48

- version: 0.29.0
  changelogEntry:
    - summary: Upgrade to IRv48.
      type: internal
    - summary: Add support for pagination endpoints that require request body properties.
      type: feat
    - summary: |
        Add support for pagination with an offset step. This is useful for endpoints that page based on the element index rather than a page index (i.e. the 100th element vs. the 10th page).

        This feature shares the same UX as both the `offset` and `cursor` pagination variants.
      type: feat
  createdAt: "2024-07-09"
  irVersion: 48

- version: 0.29.0-rc0
  changelogEntry:
    - summary: All serializers in the generated SDK are now synchronous. This makes the serializers easier to use and improves the performance as well.
      type: fix
  createdAt: "2024-07-09"
  irVersion: 46

- version: 0.28.0-rc0
  changelogEntry:
    - summary: Add support for offset pagination, which uses the same pagination API introduced in `0.26.0-rc0`.
      type: feat
  createdAt: "2024-07-09"
  irVersion: 46

- version: 0.27.2
  changelogEntry:
    - summary: The generated readme now moves the sections for `AbortController`, `Runtime Compatibility` and `Custom Fetcher` under the Advanced section in the generated README.
      type: fix
  createdAt: "2024-07-08"
  irVersion: 46

- version: 0.27.1
  changelogEntry:
    - summary: |
        Support JSR publishing. If you would like your SDK to be published to JSR, there is now a configuration option called `publishToJsr: true`. When enabled, the generator will
        generate a `jsr.json` as well as a GitHub workflow to publish to JSR.

        ```yaml
        - name: fernapi/fern-typescript-sdk
          version: 0.27.1
          config:
            publishToJsr: true
        ```
      type: feat
  createdAt: "2024-07-08"
  irVersion: 46

- version: 0.27.0
  changelogEntry:
    - summary: Boolean literal headers can now be overridden via `RequestOptions`.
      type: fix
    - summary: |
        The generated `.github/workflows/ci.yml` file now supports NPM publishing with alpha/beta dist tags. If the selected version contains the `alpha` or `beta` substring,
        the associated dist tag will be added in the `npm publish` command like the following:

        ```sh
        # Version 1.0.0-beta
        npm publish --tag beta
        ```

        For more on NPM dist tags, see https://docs.npmjs.com/adding-dist-tags-to-packages
      type: feat
  createdAt: "2024-07-08"
  irVersion: 46

- version: 0.26.0-rc3
  changelogEntry:
    - summary: |
        The typescript generator now returns all `FormData` headers and Fetcher no longer stringifies stream.Readable type.
      type: fix
  createdAt: "2024-06-30"
  irVersion: 46

- version: 0.26.0-rc2
  changelogEntry:
    - summary: |
        `RequestOptions` now supports overriding global headers like authentication and version.
      type: feat
  createdAt: "2024-06-27"
  irVersion: 46

- version: 0.26.0-rc1
  changelogEntry:
    - summary: The generator was skipping auto pagination for item arrays that were optional. Now, those are safely handled as well.
      type: fix
  createdAt: "2024-06-27"
  irVersion: 46

- version: 0.26.0-rc0
  changelogEntry:
    - summary: |
        The TypeScript generator now supports cursor-based auto pagination. With auto pagination, a user can simply iterate over the results automatically:

        ```ts
        for (const user of client.users.list()) {
          consoler.log(user);
        }
        ```

        Users can also paginate over data manually

        ```ts
        const page = client.users.list();
        for (const user of page.data) {
          consoler.log(user);
        }

        // Helper methods for manually paginating:
        while (page.hasNextPage()) {
          page = page.getNextPage();
          // ...
        }
        ```
      type: feat
  createdAt: "2024-06-27"
  irVersion: 46

- version: 0.25.3
  changelogEntry:
    - summary: The generator is now upgraded to `v46.2.0` of the IR.
      type: internal
  createdAt: "2024-06-26"
  irVersion: 46

- version: 0.25.3
  changelogEntry:
    - summary: The generator is now upgraded to `v46.2.0` of the IR.
      type: internal
  createdAt: "2024-06-26"
  irVersion: 46

- version: 0.25.2
  changelogEntry:
    - summary: The generator now removes `fs`, `path`, and `os` dependencies from the browser runtime.
      type: fix
  createdAt: "2024-06-20"
  irVersion: 46

- version: 0.25.1
  changelogEntry:
    - summary: The generator now removes `fs`, `path`, and `os` dependencies from the browser runtime.
      type: fix
  createdAt: "2024-06-20"
  irVersion: 46

- version: 0.25.0
  changelogEntry:
    - summary: The generator now generates snippets for streaming endpoints. There is also a fix where literals are excluded from inlined requests.
      type: fix
  createdAt: "2024-06-19"
  irVersion: 46

- version: 0.25.0-rc0
  changelogEntry:
    - summary: The generator now merges the user's original `README.md` file (if any).
      type: feat
  createdAt: "2024-06-19"
  irVersion: 46

- version: 0.24.4
  changelogEntry:
    - summary: APIs that specify a default environment no longer include an unused environment import in their generated snippets.
      type: fix
  createdAt: "2024-06-19"
  irVersion: 46

- version: 0.24.3
  changelogEntry:
    - summary: The generator only adds a publish step in github actions if credentials are specified.
      type: fix
  createdAt: "2024-06-18"
  irVersion: 46

- version: 0.24.2
  changelogEntry:
    - summary: Remove the unnecessary client call from the request/response README.md section.
      type: feat
    - summary: |
        The generated README.md snippets now correctly referenced nested methods. For example,
        `client.users.create` (instead of `client.create`) in the following:

        ```ts
        import { AcmeClient } from "acme";

        const client = new AcmeClient({ apiKey: "YOUR_API_KEY" });
        await client.users.create({
          firstName: "john",
          lastName: "doe"
        });
        ```
      type: fix
  createdAt: "2024-06-19"
  irVersion: 46

- version: 0.24.1
  changelogEntry:
    - summary: |
        Dynamic snippets now support importing the client directly from the package.

        ```typescript
        import { MyClient } from "@org/sdk";

        const client = new MyClient({ ... });
        ```
      type: fix
  createdAt: "2024-06-19"
  irVersion: 46

- version: 0.24.0
  changelogEntry:
    - summary: Add dynamic client instantiation snippets
      type: feat
  createdAt: "2024-06-18"
  irVersion: 46

- version: 0.24.0-rc0
  changelogEntry:
    - summary: Dynamic client instantiation snippets are now generated. Note this only affects enterprise users that are using Fern's Snippets API.
      type: feat
  createdAt: "2024-06-18"
  irVersion: 46

- version: 0.23.3
  changelogEntry:
    - summary: The NPM publish job is _not_ generated if the token environment variable is not specified.
      type: fix
    - summary: |
        The snippets now use the `client` variable name like so:

        ```ts
        import { AcmeClient } from "acme";

        const client = new AcmeClient({ apiKey: "YOUR_API_KEY" });
        await client.users.create({
          firstName: "john",
          lastName: "doe"
        });
        ```
      type: feat
  createdAt: "2024-06-17"
  irVersion: 46

- version: 0.23.2
  changelogEntry:
    - summary: Client constructor snippets now include an `environment` property whenever it's required.
      type: fix
    - summary: The import paths included in the `README.md` exclusively use double quotes.
      type: fix
    - summary: When an NPM package name is not specified, the generated `README.md` will default to using the namespace export.
      type: fix
  createdAt: "2024-06-14"
  irVersion: 46

- version: 0.23.1
  changelogEntry:
    - summary: Undiscriminated unions used as map keys examples no longer return an error.
      type: fix
  createdAt: "2024-06-13"
  irVersion: 46

- version: 0.23.0
  changelogEntry:
    - summary: The latest version of the `generator-cli` (used to generate `README.md` files) is always installed.
      type: fix
  createdAt: "2024-06-12"
  irVersion: 46

- version: 0.23.0-rc1
  changelogEntry:
    - summary: |
        Introduce a custom configuration for arbitrary package json field. Now you can specify
        arbitrary key, value pairs that you want to be merged in the generated `package.json`.

        ```yml
        config:
          packageJson:
            dependencies:
              my-dep: "2.0.0"
            bin: "./index.js"
        ```
      type: fix
  createdAt: "2024-06-11"
  irVersion: 46

- version: 0.23.0-rc0
  changelogEntry:
    - summary: |
        Union snippet templates are fixed in 2 ways:
        1. The templates do not have a leading single quote (a typo from before)
        2. The templates now inline union properties (in certain cases)
      type: fix
  createdAt: "2024-06-07"
  irVersion: 46

- version: 0.22.0
  changelogEntry:
    - summary: Add support for higher quality `README.md` generation.
      type: feat
  createdAt: "2024-06-07"
  irVersion: 46

- version: 0.21.1
  changelogEntry:
    - summary: Detect `workerd` (Cloudflare) environments in `Runtime.ts`. The `Stream` class which is used for Server-Sent Events now prefers `TextDecoder` if it is present in the environment, to work in Cloudflare environments.
      type: feat
  createdAt: "2024-06-05"
  irVersion: 46

- version: 0.21.0
  changelogEntry:
    - summary: The generator now supports `bigint` types.
      type: feat
    - summary: Bump to IRv46.
      type: internal
  createdAt: "2024-06-05"
  irVersion: 46

- version: 0.20.9
  changelogEntry:
    - summary: TypeScript generator outputs code snippets that have `example-identifier` embedded.
      type: fix
  createdAt: "2024-06-02"
  irVersion: 43

- version: 0.20.8
  changelogEntry:
    - summary: TypeScript projects were skipping added peer dependencies in certain cases, now those are fixed.
      type: feat
  createdAt: "2024-06-02"
  irVersion: 43

- version: 0.20.7
  changelogEntry:
    - summary: Simplify the error handling introduced in `0.20.6` so that it more easily handles endpoints that include structured errors.
      type: fix
  createdAt: "2024-05-31"
  irVersion: 43

- version: 0.20.6
  changelogEntry:
    - summary: |
        This updates the behavior of the failure condition introduced in `0.20.2`; the SDK
        now throws an error whenever we fail to refresh an access token even if `neverThrowErrors`
        is set. We treat this failure as a systematic exception, so it's OK to throw in this case.
      type: fix
  createdAt: "2024-05-31"
  irVersion: 43

- version: 0.20.5
  changelogEntry:
    - summary: |
        Support setting `extraPeerDependencies` and `extraPeerDependenciesMeta` as
        configuration arguments. For example:

        ```yaml
        extraPeerDependencies:
          "openai": "^4.47.1"
        extraPeerDependenciesMeta:
          "openai":
            optional: true
        ```
      type: feat
  createdAt: "2024-05-30"
  irVersion: 43

- version: 0.20.4
  changelogEntry:
    - summary: Functionality to generate integration tests against a mock server has been disabled.
      type: fix
  createdAt: "2024-05-29"
  irVersion: 43

- version: 0.20.2
  changelogEntry:
    - summary: |
        The OAuth token provider supports SDKs that enable the `neverThrowErrors` setting.
        If the OAuth token provider fails to retrieve and/or refresh an access token, an error
        will _not_ be thrown. Instead, the original access token will be used and the user will be
        able to act upon an error available on the response. For example,

        ```ts
        const response = await client.user.get(...)
        if (!response.ok) {
          // Handle the response.error ...
        }
        ```
      type: fix
  createdAt: "2024-05-29"
  irVersion: 43

- version: 0.20.1
  changelogEntry:
    - summary: Remove instances of `node:stream` so that the generated SDK is Webpack + Next.js compatible.
      type: fix
  createdAt: "2024-05-29"
  irVersion: 43

- version: 0.20.1-rc0
  changelogEntry:
    - summary: URL encoded bodies are now appropriately encoded within the fetcher.
      type: fix
  createdAt: "2024-05-29"
  irVersion: 43

- version: 0.20.1
  changelogEntry:
    - summary: Remove node:stream imports for Webpack and Next.js compatibility
      type: fix
    - summary: Fix URL encoded body encoding in fetcher
      type: fix
  createdAt: "2024-05-29"
  irVersion: 43

- version: 0.20.0-rc1
  changelogEntry:
    - summary: |
        Pass `abortSignal` to `Stream` for server-sent-events and JSON streams so that the user can opt out and break from a stream.
      type: fix
  createdAt: "2024-05-24"
  irVersion: 43

- version: 0.20.0-rc1
  changelogEntry:
    - summary: |
        Pass `abortSignal` to `Stream` for server-sent-events and JSON streams so that the user can opt out and break from a stream.
      type: fix
  createdAt: "2024-05-24"
  irVersion: 43

- version: 0.20.0-rc0
  changelogEntry:
    - summary: |
        Add `abortSignal` to `RequestOptions`. SDK consumers can now specify an
        an arbitrary abort signal that can interrupt the API call.

        ```ts
        const controller = new AbortController();
        client.endpoint.call(..., {
          abortSignal: controller.signal,
        })
        ```
      type: feat
  createdAt: "2024-05-24"
  irVersion: 43

- version: 0.19.0
  changelogEntry:
    - summary: |
        Add `inlineFileProperties` configuration to support generating file upload properties
        as in-lined request properties (instead of positional parameters). Simply configure the following:

        ```yaml
        - name: fernapi/fern-typscript-node-sdk
          version: 0.19.0
          ...
          config:
            inlineFileProperties: true
        ```

        **Before**:

        ```ts
        /**
          * @param {File | fs.ReadStream} file
          * @param {File[] | fs.ReadStream[]} fileList
          * @param {File | fs.ReadStream | undefined} maybeFile
          * @param {File[] | fs.ReadStream[] | undefined} maybeFileList
          * @param {Acme.MyRequest} request
          * @param {Service.RequestOptions} requestOptions - Request-specific configuration.
          *
          * @example
          *     await client.service.post(fs.createReadStream("/path/to/your/file"), [fs.createReadStream("/path/to/your/file")], fs.createReadStream("/path/to/your/file"), [fs.createReadStream("/path/to/your/file")], {})
          */
        public async post(
            file: File | fs.ReadStream,
            fileList: File[] | fs.ReadStream[],
            maybeFile: File | fs.ReadStream | undefined,
            maybeFileList: File[] | fs.ReadStream[] | undefined,
            request: Acme.MyRequest,
            requestOptions?: Acme.RequestOptions
        ): Promise<void> {
          ...
        }
        ```

        **After**:

        ```ts
        /**
          * @param {Acme.MyRequest} request
          * @param {Service.RequestOptions} requestOptions - Request-specific configuration.
          *
          * @example
          *     await client.service.post({
          *        file: fs.createReadStream("/path/to/your/file"),
          *        fileList: [fs.createReadStream("/path/to/your/file")]
          *     })
          */
        public async post(
            request: Acme.MyRequest,
            requestOptions?: Service.RequestOptions
        ): Promise<void> {
          ...
        }
        ```
      type: feat
  createdAt: "2024-05-20"
  irVersion: 43

- version: 0.18.3
  changelogEntry:
    - summary: The generator now uses the latest FDR SDK.
      type: internal
  createdAt: "2024-05-17"
  irVersion: 43

- version: 0.18.2
  changelogEntry:
    - summary: |
        If OAuth is configured, the generated `getAuthorizationHeader` helper now treats the
        bearer token as optional. This prevents us from sending the `Authorization` header
        when retrieving the access token.
      type: fix
  createdAt: "2024-05-15"
  irVersion: 43

- version: 0.18.1
  changelogEntry:
    - summary: |
        If OAuth environment variables are specified, the `clientId` and `clientSecret` parameters
        are optional.

        ```ts
        export declare namespace Client {
          interface Options {
              ...
              clientId?: core.Supplier<string>;
              clientSecret?: core.Supplier<string>;
          }
          ...
        }
        ```
      type: fix
  createdAt: "2024-05-14"
  irVersion: 43

- version: 0.18.0
  changelogEntry:
    - summary: |
        Add support for the OAuth client credentials flow. The new `OAuthTokenProvider` automatically
        resolves the access token and refreshes it as needed. The resolved access token is then used as the
        bearer token in all client requests.
      type: feat
  createdAt: "2024-05-13"
  irVersion: 43

- version: 0.17.1
  changelogEntry:
    - summary: Multipart form data requests are now compatible across browser and Node.js runtimes.
      type: fix
  createdAt: "2024-05-06"
  irVersion: 43

- version: 0.17.0
  changelogEntry:
    - summary: Bump to v43 of IR which means that you will need `0.26.1` of the Fern CLI version. To bump your CLI version, please run `fern upgrade`.
      type: internal
  createdAt: "2024-05-06"
  irVersion: 43

- version: 0.16.0-rc8
  changelogEntry:
    - summary: |
        The SDK generator now supports upload endpoints that specify an array of files like so:

        ```ts
        /**
          * @param {File[] | fs.ReadStream[]} files
          * @param {Acme.UploadFileRequest} request
          * @param {Service.RequestOptions} requestOptions - Request-specific configuration.
          */
        public async post(
            files: File[] | fs.ReadStream[],
            request: Acme.UploadFileRequest,
            requestOptions?: Service.RequestOptions
        ): Promise<void> {
            const _request = new FormData();
            for (const _file of files) {
              _request.append("files", _file);
            }
            ...
        }
        ```
      type: feat
  createdAt: "2024-05-06"
  irVersion: 38

- version: 0.16.0-rc7
  changelogEntry:
    - summary: |
        The SDK generator now supports `@param` JSDoc comments for endpoint parameters.
        The generator now arranges JSDoc in a few separate groups, one for each of `@param`, `@throws`,
        and `@examples` like so:

        ```ts
          /**
          * This endpoint checks the health of a resource.
          *
          * @param {string} id - A unique identifier.
          * @param {Service.RequestOptions} requestOptions - Request-specific configuration.
          *
          * @throws {@link Acme.UnauthorizedRequest}
          * @throws {@link Acme.BadRequest}
          *
          * @example
          *     await testSdk.health.service.check("id-2sdx82h")
          */
          public async check(id: string, requestOptions?: Service.RequestOptions): Promise<void> {
            ...
          }
        ```
      type: feat
    - summary: |
        The generator will only include user-provided examples if they exist, and otherwise
        only include a single generated example, like so:

        ```ts
          /**
          * This endpoint checks the health of a resource.
          *
          * @example
          *     await testSdk.health.service.check("id-2sdx82h")
          */
          public async check(id: string, requestOptions?: Service.RequestOptions): Promise<void> {
            ...
          }
        ```
      type: feat
    - summary: |
        The SDK generator now escapes path parameters that would previously create invalid
        URLs (e.g. "\\example"). Method implementations will now have references to
        `encodeURIComponent` like the following:

        ```ts
        const _response = await core.fetcher({
          url: urlJoin(
            (await core.Supplier.get(this._options.environment)) ?? environments.AcmeEnvironment.Prod,
            `/users/${encodeURIComponent(userId)}`
          ),
          ...
        });
        ```
      type: fix
  createdAt: "2024-04-30"
  irVersion: 38

- version: 0.16.0-rc6
  changelogEntry:
    - summary: snippet templates now move file upload parameters to unnamed args
      type: fix
  createdAt: "2024-04-30"
  irVersion: 38

- version: 0.16.0-rc5
  changelogEntry:
    - summary: remove duplicate quotation marks in snippet templates
      type: fix
  createdAt: "2024-04-30"
  irVersion: 38

- version: 0.16.0-rc4
  changelogEntry:
    - summary: fixes to styling of the SDK code snippet templates.
      type: fix
  createdAt: "2024-04-25"
  irVersion: 38

- version: 0.16.0-rc0
  changelogEntry:
    - summary: The generator now registers snippet templates which can be used for dynamic SDK code snippet generation.
      type: feat
  createdAt: "2024-04-24"
  irVersion: 38

- version: 0.15.1-rc1
  changelogEntry:
    - summary: |
        Earlier for inlined request exports, we were doing the following:

        ```ts
        export { MyRequest } from "./MyRequest";
        ```

        In an effort to make the generated code JSR compatible, the TS generator
        will now append the `type` explicitly for request exports.

        ```ts
        export { type MyRequest } from "./MyRequest";
        ```
      type: feat
  createdAt: "2024-04-24"
  irVersion: 38

- version: 0.15.1-rc0
  changelogEntry:
    - summary: plain text responses are now supported in the TypeScript generator.
      type: feat
  createdAt: "2024-04-22"
  irVersion: 38

- version: 0.15.0-rc1
  changelogEntry:
    - summary: |
        Minor fixes to SSE processing. In particular, stream terminal characters are now
        respected like `[DONE]` and JSON parsed data is sent to the deserialize function.
      type: fix
  createdAt: "2024-04-22"
  irVersion: 38

- version: 0.15.0-rc0
  changelogEntry:
    - summary: |
        Bump to v38 of IR and support server-sent events where the events are sent
        with a `data: ` prefix and terminated with a new line.
      type: feat
  createdAt: "2024-04-19"
  irVersion: 38

- version: 0.14.1-rc5
  changelogEntry:
    - summary: Code snippets are generated for file upload endpoints using `fs.readStream`. Previously, generation for these endpoints was being skipped.
      type: fix
    - summary: If integration tests are not enabled, simple jest tests with a `yarn test` script will be created.
      type: fix
    - summary: |
        In an effort to make the generated code JSR compatible, the generator now
        directly imports from files instead of using directory imports.
      type: feat
    - summary: |
        In an effort to make the generated code JSR compatible, we make sure all methods
        are strongly typed with return signatures (in this case `_getAuthorizationHeader()`).
      type: feat
    - summary: Generate code snippet for FileDownload endpoint
      type: fix
    - summary: |
        Import for `node-fetch` in `Fetcher.ts` uses a dynamic import instead of `require` which
        so that the SDK works in ESM environments (that are using local file output). When the
        `outputEsm` config flag is turned on, the dynamic import will be turned into an ESM specific import.
      type: fix
    - summary: |
        The test job in `ci.yml` works even if you have not configured Fern to
        generate integration tests.

        Without integration tests the test job will run `yarn && yarn test`. With the
        integration tests, the test job will delegate to the fern cli `fern yarn test`.
      type: fix
    - summary: |
        Add `allowExtraFields` option to permit extra fields in the serialized request.

        ```yaml
        - name: fernapi/fern-typscript-node-sdk
          version: 0.14.0-rc0
          ...
          config:
            allowExtraFields: true
        ```
      type: feat
  createdAt: "2024-04-17"
  irVersion: 37

- version: 0.13.0
  changelogEntry:
    - summary: Support V37 of the IR.
      type: internal
  createdAt: "2024-04-09"
  irVersion: 37

- version: 0.13.0-rc0
  changelogEntry:
    - summary: |
        Add `retainOriginalCasing` option to preserve the naming convention expressed in the API.
        For example, the following Fern definition will generate a type like so:

        ```yaml
        types:
          GetUsersRequest
            properties:
              group_id: string
        ```

        **Before**

        ```typescript
        export interface GetUsersRequest {
          groupId: string;
        }

        export interface GetUsersRequest = core.serialization.object({
        groupId: core.serialization.string("group_id")
        })

        export namespace GetUsersRequest {
          interface Raw {
            group_id: string
          }
        }
        ```

        **After**

        ```typescript
        export interface GetUsersRequest {
          group_id: string;
        }

        export interface GetUsersRequest = core.serialization.object({
        group_id: core.serialization.string()
        })

        export namespace GetUsersRequest {
          interface Raw {
            group_id: string
          }
        }
        ```
      type: feat
  createdAt: "2024-04-02"
  irVersion: 33

- version: 0.12.9
  changelogEntry:
    - summary: The generator stopped working for remote code generation starting in `0.12.7`. This is now fixed.
      type: fix
  createdAt: "2024-03-22"
  irVersion: 33

- version: 0.12.8
  changelogEntry:
    - summary: Enhance serde performance by reducing reliance on async behavior and lazy async dynamic imports.
      type: feat
    - summary: Shared generator notification and config parsing logic.
      type: internal
  createdAt: "2024-03-22"
  irVersion: 33

- version: 0.12.8-rc0
  changelogEntry:
    - summary: Enhance serde performance by reducing reliance on async behavior and lazy async dynamic imports.
      type: feat
  createdAt: "2024-03-18"
  irVersion: 33

- version: 0.12.7
  changelogEntry:
    - summary: |
        the SDK will now leverage environment variable defaults, where specified, for authentication variables, such as bearer tokens, api keys, custom headers, etc.

        Previously, the SDK would only leverage these defaults for bearer token auth IF auth was mandatory throughout the SDK.
      type: feat
  createdAt: "2024-03-14"
  irVersion: 33

- version: 0.12.6
  changelogEntry:
    - summary: |
        In Node.js environments the SDK will default to using `node-fetch`. The
        SDK depends on v2 of node-fetch to stay CJS compatible.

        Previously the SDK was doing `require("node-fetch")` but it should be
        `require("node-fetch").default` based on
        https://github.com/node-fetch/node-fetch/issues/450#issuecomment-387045223.
      type: fix
  createdAt: "2024-02-27"
  irVersion: 33

- version: 0.12.5
  changelogEntry:
    - summary: |
        Introduce a custom configuration called `tolerateRepublish` which supports running
        npm publish with the flag `--tolerateRepublish`. This flag allows you to publish
        on top of an existing npm package.

        To turn on this flag, update your generators.yml:

        ```yaml
        groups:
          generators:
            - name: fernapi/fern-typscript-node-sdk
              version: 0.12.5
              ...
              config:
                tolerateRepublish: true
        ```
      type: feat
  createdAt: "2024-02-27"
  irVersion: 33

- version: 0.12.4
  changelogEntry:
    - summary: |
        Previously reference.md was just leveraging the function name for the reference, now it leverages the full package-scoped path, mirroring how the function would be used in reality.

        ```ts
        seedExamples.getException(...)

        // is now

        seedExamples.file.notification.service.getException(...)
        ```
      type: fix
    - summary: Previously SDK code snippets would not support generation with undiscriminated unions. Now, it does.
      type: fix
  createdAt: "2024-02-27"
  irVersion: 33

- version: 0.12.2
  changelogEntry:
    - summary: |
        Previously SDK code snippets would not take into account default parameter values
        and would always include a `{}`. This was odd and didn't represent how a developer
        would use the SDK. Now, the snippets check for default parameter values and omit
        if there are no fields specified.

        ```ts
        // Before
        client.users.list({});

        // After
        client.users.list();
        ```
      type: fix
  createdAt: "2024-02-27"
  irVersion: 33

- version: 0.12.1
  changelogEntry:
    - summary: |
        Optional objects in deep query parameters were previously being incorrectly
        serialized. Before this change, optional objects were just being JSON.stringified
        which would send the incorrect contents over the wire.

        ```ts
        // Before
        if (foo != null) {
          _queryParams["foo"] = JSON.stringify(foo);
        }

        // After
        if (foo != null) {
          _queryParams["foo"] = foo;
        }

        // After (with serde layer)
        if (foo != null) {
          _queryParams["foo"] = serializers.Foo.jsonOrThrow(foo, {
            skipValidation: false,
            breadcrumbs: ["request", "foo"]
          });
        }
        ```
      type: fix
  createdAt: "2024-02-27"
  irVersion: 33

- version: 0.12.0
  changelogEntry:
    - summary: |
        support deep object query parameter serialization. If, query parameters are
        objects then Fern will support serializing them.

        ```yaml
        MyFoo:
          properties:
            bar: optional<string>

        query-parameters:
          foo: MyFoo
        ```

        will now be serialized as `?foo[bar]="...` and appear in the SDK as a regular object

        ```ts
        client.doThing({
          foo: {
            bar: "..."
          }
        });
        ```
      type: feat
  createdAt: "2024-02-26"
  irVersion: 33

- version: 0.11.5
  changelogEntry:
    - summary: |
        Previously `core.Stream` would not work in the Browser. Now the generated Fern SDK
        includes a polyfill for `ReadableStream` and uses `TextDecoder` instead of `Buffer`.
      type: fix
    - summary: |
        add in a reference markdown file, this shows a quick outline of the available endpoints,
        it's documentation, code snippet, and parameters.

        This feature is currently behind a feature flag called `includeApiReference` and can be used

        ```yaml
        config:
          includeApiReference: true
        ```
      type: feat
  createdAt: "2024-02-15"
  irVersion: 31

- version: 0.11.4
  changelogEntry:
    - summary: |
        The `Fetcher` now supports sending binary as a request body. This is important
        for APIs that intake `application/octet-stream` content types or for folks that have
        .fernignored their and added custom utilities that leverage the fetcher.
      type: fix
  createdAt: "2024-02-15"
  irVersion: 31

- version: 0.11.3
  changelogEntry:
    - summary: |
        ensure SDK generator always uses `node-fetch` in Node.js environments. There is an experimental
        fetch packaged with newer versions of Node.js, however it causes unexpected behavior with
        file uploads.
      type: fix
  createdAt: "2024-02-13"
  irVersion: 31

- version: 0.11.2
  changelogEntry:
    - summary: |
        ensure SDK generator does not drop additional parameters from requests that perform file upload. Previously, if an endpoint had `file` inputs without additional `body` parameters, query parameters were erroneously ignored.
      type: fix
  createdAt: "2024-02-13"
  irVersion: 31

- version: 0.11.1
  changelogEntry:
    - summary: The SDK generator no longer generates a `tsconfig.json` with `noUnusedParameters` enabled. This check was too strict.
      type: fix
  createdAt: "2024-02-13"
  irVersion: 31

- version: 0.11.0
  changelogEntry:
    - summary: |
        The SDK generator now forwards information about the runtime that it is being
        used in. The header `X-Fern-Runtime` will report the runtime (e.g. `browser`, `node`, `deno`)
        and the header `X-Fern-Runtime-Version` will report the version.
      type: feat
  createdAt: "2024-02-13"
  irVersion: 31

- version: 0.10.0
  changelogEntry:
    - summary: |
        The SDK generator now supports whitelabelling. When this is turned on,
        there will be no mention of Fern in the generated code.

        **Note**: You must be on the enterprise tier to enable this mode.
      type: feat
  createdAt: "2024-02-11"
  irVersion: 31

- version: 0.9.7
  changelogEntry:
    - summary: Initialize this changelog
      type: chore
  createdAt: "2024-02-11"
  irVersion: 31<|MERGE_RESOLUTION|>--- conflicted
+++ resolved
@@ -1,17 +1,16 @@
 # yaml-language-server: $schema=../../../fern-versions-yml.schema.json
-<<<<<<< HEAD
 - version: 2.6.7
   changelogEntry:
     - summary: Improve logging inside of wire tests for when a JSON body fails to parse to JSON.
       type: feat
   createdAt: "2025-08-01"
-=======
+  irVersion: 58
+  
 - version: 2.6.6
   changelogEntry:
     - summary: Requests and responses with no body should not be asserted as JSON in wire tests.
       type: fix
   createdAt: "2025-08-04"
->>>>>>> dbe3f935
   irVersion: 58
 
 - version: 2.6.5
