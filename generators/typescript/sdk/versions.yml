# yaml-language-server: $schema=../../../fern-versions-yml.schema.json
<<<<<<< HEAD
- version: 3.39.0
  changelogEntry:
    - summary: |
        Add support for custom pagination with a dedicated `CustomPager` class, similar to the C# SDK generator.
        The `CustomPager` class provides:
        - A `CustomPagerParser` callback type that SDK authors implement to define pagination logic
        - Support for both forward (`getNextPage`) and backward (`getPreviousPage`) pagination
        - `AsyncIterable` implementation for ergonomic consumption with `for await...of`
        - Access to raw response data via `response` and `rawResponse` properties
        
        The generated endpoint returns a `CustomPager` with a default parser that extracts items from the
        configured results property and sets `hasNextPage`/`hasPreviousPage` to `false`. SDK authors who need
        custom pagination logic can create their own wrapper/factory that calls `CustomPager.create()` with
        their own `CustomPagerParser` implementation.
      type: feat
=======
- version: 3.38.3
  changelogEntry:
    - summary: |
        Sort imports and exports in generated TypeScript SDK files for consistent, deterministic output.
        This eliminates the need to rely on formatters like prettier, biome, or oxfmt to order imports and exports.
      type: chore
  createdAt: "2025-12-09"
  irVersion: 62

- version: 3.38.2
  changelogEntry:
    - summary: |
        Pre format and lint as is files and core utilities.
      type: chore
>>>>>>> fd682186
  createdAt: "2025-12-09"
  irVersion: 62

- version: 3.38.1
  changelogEntry:
    - summary: |
        `hasNextPage` employs the default for the `step` attribute on offset-based pagination endpoints if it's set.
      type: fix
  createdAt: "2025-12-09"
  irVersion: 62

- version: 3.38.0
  changelogEntry:
    - summary: |
        The `oauthTokenOverride` feature flag has been removed and is now always enabled.
        OAuth token override allows users to skip the OAuth flow by providing a pre-generated bearer token directly.
        This feature is now the default behavior and no longer requires configuration.
      type: feat
  createdAt: "2025-12-09"
  irVersion: 62

- version: 3.37.4
  changelogEntry:
    - summary: |
        The README now demonstrates how to pass custom headers to both the client constructor and individual endpoint invocations.
      type: chore
  createdAt: "2025-12-08"
  irVersion: 62

- version: 3.37.3
  changelogEntry:
    - summary: Update generator-cli to 0.5.0.
      type: chore
  createdAt: "2025-12-08"
  irVersion: 62

- version: 3.37.2
  changelogEntry:
    - summary: Update oxfmt to 0.17.0, oxlint to 1.32.0, and oxlint-tsgolint to 0.8.4.
      type: chore
  createdAt: "2025-12-08"
  irVersion: 62

- version: 3.37.1
  changelogEntry:
    - summary: Fixed a possible type issue in Fetcher.test.ts.
      type: fix
  createdAt: "2025-12-08"
  irVersion: 62

- version: 3.37.0
  changelogEntry:
    - summary: |
        Add support for OAuth token override, allowing users to skip the OAuth flow by providing a pre-generated bearer token directly.
        This is useful when users already have a valid token and don't need to go through the OAuth client credentials flow.

        To enable this feature, add the `oauthTokenOverride` configuration to your _generators.yml_ file:
        ```yaml
        # In generators.yml
        groups:
          generators:
            - name: fernapi/fern-typescript-sdk
              config:
                oauthTokenOverride: true
        ```

        Users can then instantiate the client with either OAuth credentials or a pre-generated token:
        ```ts
        // Option 1: OAuth flow (existing behavior)
        const client = new Client({
          clientId: "YOUR_CLIENT_ID",
          clientSecret: "YOUR_CLIENT_SECRET",
          ...
        });

        // Option 2: Direct bearer token override (new capability)
        const client = new Client({
          token: "my-pre-generated-bearer-token",
          ...
        });
        ```
      type: feat
  createdAt: "2025-12-04"
  irVersion: 62

- version: 3.36.0
  changelogEntry:
    - summary: |
        Refactor auth options to be defined in individual AuthProvider classes instead of directly in BaseClientOptions.
        BaseClientOptions is now a type alias that intersects with the auth provider's AuthOptions interface.
        This improves code organization and makes auth options more discoverable.
      type: feat
  createdAt: "2025-12-05"
  irVersion: 62

- version: 3.35.9
  changelogEntry:
    - summary: |
        Fix generated error classes to correctly set the prototype chain, capture stack traces, and set the error name so `instanceof` checks behave as expected.
        Error classes now use `new.target.prototype` instead of the static class name for `Object.setPrototypeOf`,
        conditionally call `Error.captureStackTrace` for V8 environments, and set `this.name` dynamically.
      type: fix
  createdAt: "2025-12-04"
  irVersion: 62

- version: 3.35.8
  changelogEntry:
    - summary: |
        Added `writeUnitTests` config option to control unit test generation. Both `writeUnitTests` and `generateWireTests` now default to `true` and operate independently.
      type: chore
  createdAt: "2025-12-02"
  irVersion: 62

- version: 3.35.7
  changelogEntry:
    - summary: |
        Wire tests are now controlled entirely by the `generateWireTests` custom config option,
        no longer falling back to the CLI's `writeUnitTests` flag.
      type: fix
  createdAt: "2025-12-02"
  irVersion: 62

- version: 3.35.6
  changelogEntry:
    - summary: |
        Remove noisy IR services log from inferred auth provider generation.
      type: chore
  createdAt: "2025-12-02"
  irVersion: 62

- version: 3.35.5
  changelogEntry:
    - summary: |
        Fix WebSocket client to only generate auth code when the channel has `auth: true`.
        Previously, auth code was generated whenever the API had auth schemes defined, even if the WebSocket channel didn't require auth.
        This caused a mismatch where the client used `NormalizedClientOptions` but the connect method tried to access `authProvider`.
      type: fix
  createdAt: "2025-12-01"
  irVersion: 62

- version: 3.35.4
  changelogEntry:
    - summary: |
        Centralize non-status code error handling to a single reusable function in the generated SDK.
        This will reduce the amount of duplicated code and make it easier to maintain consistent error handling across all endpoints.
      type: fix
  createdAt: "2025-12-01"
  irVersion: 62

- version: 3.35.3
  changelogEntry:
    - summary: |
        Fix WebSocket client `ConnectArgs` interface to correctly handle `allow-multiple: true` query parameters.
        Previously, query parameters with `allow-multiple: true` were typed as `T | undefined` instead of `T | T[] | undefined`.
      type: fix
  createdAt: "2025-12-01"
  irVersion: 62

- version: 3.35.2
  changelogEntry:
    - summary: |
        * Add --frozen-lockfile flag to pnpm and yarn install commands in generated ci.yml workflow.
        * Update actions/checkout to v6 and actions/setup-node to v6 in generated ci.yml workflow.
      type: chore
  createdAt: "2025-12-01"
  irVersion: 62

- version: 3.35.1
  changelogEntry:
    - summary: |
        Fix WebSocket query parameter destructuring for property names that are not valid JavaScript identifiers (e.g., `language-code`).
        The generated code now correctly uses renaming syntax in destructuring (e.g., `const { "language-code": languageCode } = args;`).
      type: fix
  createdAt: "2025-12-01"
  irVersion: 62

- version: 3.35.0
  changelogEntry:
    - summary: |
        Fix validateAndTransformExtendedObject to add null/undefined guard.
      type: fix
  createdAt: "2025-11-20"
  irVersion: 62

- version: 3.34.3
  changelogEntry:
    - summary: |
        Improve React Native compatibility in the SDK runtime and fetcher:
        * Move React Native detection before Node.js detection since React Native may have a process polyfill
        * Use `ReturnType<typeof setTimeout>` instead of `NodeJS.Timeout` for better cross-platform compatibility
        * Remove `ResponseWithBody` type guard that incorrectly failed in React Native environments where `response.body` may be null
        * Update `BinaryResponse` type to use Response types directly for better compatibility
        * Add structured error responses with `body-is-null` reason for SSE and streaming endpoints when `response.body` is unavailable
        * Simplify JSON parsing error handling to return consistent error structure with `non-json` reason
      type: fix
  createdAt: "2025-11-30"
  irVersion: 61
- version: 3.34.2
  changelogEntry:
    - summary: |
        Avoid infinite recursion when an auth client is incorrectly configured to use itself for authentication.
        To circumvent the infinite recursion, auth providers receive a no-op auth provider when constructing themselves.
      type: fix
  createdAt: "2025-11-26"
  irVersion: 61

- version: 3.34.1
  changelogEntry:
    - summary: |
        Remove error on null config in README generation.
      type: fix
  createdAt: "2025-11-26"
  irVersion: 61

- version: 3.34.0
  changelogEntry:
    - summary: |
        Implement auth provider architecture for all auth schemes, replacing inline auth logic.
        This reduces code duplication and improves maintainability.
        Each auth scheme now uses a dedicated `AuthProvider` class that implements the `AuthProvider` interface.
        The `AnyAuthProvider` class is used when multiple auth schemes are defined.
      type: feat
  createdAt: "2025-11-23"
  irVersion: 61

- version: 3.33.1
  changelogEntry:
    - summary: |
        Remove using generator-cli to push to GitHub for self-hosted SDKs; this is now handled in the local workspace runner.
      type: fix
  createdAt: "2025-11-21"
  irVersion: 61

- version: 3.33.0
  changelogEntry:
    - summary: |
        Implement auth provider architecture for basic auth, matching the pattern established by inferred auth. Basic auth now uses a dedicated `BasicAuthProvider` class that implements the `AuthProvider` interface, replacing inline auth logic.
      type: feat
  createdAt: "2025-11-20"
  irVersion: 61

- version: 3.32.1
  changelogEntry:
    - summary: Add contents:read permission to generated publish workflow for OIDC authentication to fix actions/checkout@v4 requirements.
      type: fix
  createdAt: "2025-11-20"
  irVersion: 61

- version: 3.32.0
  changelogEntry:
    - summary: Add support for OAuth and inferred auth in generated wire tests.
      type: feat
    - summary: |
        Respect the `auth: false` at the endpoint level when generating the endpoint function.
      type: feat
  createdAt: "2025-11-19"
  irVersion: 61

- version: 3.31.5
  changelogEntry:
    - summary: Include subpackage exports in generated README.md if `generateSubpackageExports` is enabled.
      type: chore
  createdAt: "2025-11-19"
  irVersion: 61

- version: 3.31.4
  changelogEntry:
    - summary: Default to mock an endpoint once when using `msw` for wire tests.
      type: fix
  createdAt: "2025-11-18"
  irVersion: 61

- version: 3.31.3
  changelogEntry:
    - summary: Generate wire tests with `maxRetries` set to 0.
      type: fix
  createdAt: "2025-11-18"
  irVersion: 61

- version: 3.31.2
  changelogEntry:
    - summary: Bump generator CLI version to publish new Docker image.
      type: chore
  createdAt: "2025-11-18"
  irVersion: 61

- version: 3.31.1
  changelogEntry:
    - summary: |
        Fix generator to not generate CONTRIBUTING.md file if config.whitelabel is true.
      type: fix
  createdAt: "2025-11-17"
  irVersion: 61

- version: 3.31.0
  changelogEntry:
    - summary: |
        Add `generateSubpackageExports` configuration option to enable direct imports of subpackage clients.
        This allows JavaScript bundlers to tree-shake and include only the imported subpackage code, resulting in much smaller bundle sizes.

        Example:
        ```ts
        import { BarClient } from '@acme/sdk/foo/bar';

        const client = new BarClient({...});
        ```

        To enable this feature, add the following configuration to your _generators.yml_ file:
        ```yaml
        # In generators.yml
        groups:
          generators:
            - name: fernapi/fern-typescript-sdk
              config:
                generateSubpackageExports: true
        ```
      type: feat
  createdAt: "2025-11-17"
  irVersion: 61

- version: 3.30.0
  changelogEntry:
    - summary: |
        Add `offsetSemantics` flag, which changes how the `step` attribute in `x-fern-pagination` is interpreted.
        When `offsetSemantics` is `item-index` (the default), offset is understood as an item index that increases by the number of entities fetched.
        When `offsetSemantics` is `page-index`, offset is understood as a page index that increases by 1 each time.
      type: feat
  createdAt: "2025-11-14"
  irVersion: 61

- version: 3.29.2
  changelogEntry:
    - summary: Improve SDK generation performance.
      type: fix
  createdAt: "2025-11-13"
  irVersion: 61

- version: 3.29.1
  changelogEntry:
    - summary: |
        When generating `hasNextPage`, use `Math.Floor` to ensure an integer comparison against the number of entities.
      type: fix
  createdAt: "2025-11-13"
  irVersion: 61
- version: 3.29.0
  changelogEntry:
    - summary: |
        Add `parameterNaming` configuration option to control how parameter names are generated in the SDK.
        The available options are:
        - `originalName`: Use the original name from the OpenAPI spec.
        - `wireValue`: Use the wire value from the OpenAPI spec, falling back to the original name if not present.
        - `camelCase`: Convert the name to camelCase.
        - `snakeCase`: Convert the name to snake_case.
        - `default`: Use the default naming strategy.
      type: feat
  createdAt: "2025-11-11"
  irVersion: 61

- version: 3.28.11
  changelogEntry:
    - summary: |
        Do not generate a _snippet-templates.json_ file in the generated TypeScript SDK.
      type: fix
  createdAt: "2025-11-11"
  irVersion: 61

- version: 3.28.12
  changelogEntry:
    - summary: |
        Include more files and folders in .npmignore:
        * .mock
        * .fern
        * dist
        * scripts
        * jest.config.*
        * vitest.config.*
      type: fix
    - summary: |
        Only generate _.npmignore_ when `useLegacyExports: true`.
        When `useLegacyExports: false`, we generate a _package.json_ with `"files"` field which makes _.npmignore_ redundant.
      type: fix
  createdAt: "2025-11-11"
  irVersion: 61

- version: 3.28.11
  changelogEntry:
    - summary: |
        Do not generate a _snippet-templates.json_ file in the generated TypeScript SDK.
      type: fix
  createdAt: "2025-11-11"
  irVersion: 61

- version: 3.28.10
  changelogEntry:
    - summary: |
        Set `Accept` header for JSON (`application/json`), text (`text/plain`), and other (`*/*`) response types.
        This ensures that the `Accept` header is set consistently across runtimes.
        Unlike all other runtimes, Cloudflare Workers and Vercel Edge Runtime do not set a default `Accept` header in their `fetch` implementations.
      type: fix
  createdAt: "2025-11-10"
  irVersion: 61

- version: 3.28.9
  changelogEntry:
    - summary: Fix `Error._visit` to pass the correct type (`core.Fetcher.Error`) to the `_other` callback.
      type: fix
  createdAt: "2025-11-10"
  irVersion: 61

- version: 3.28.8
  changelogEntry:
    - summary: Clean up imports for requestWithRetries.test.ts.
      type: fix
  createdAt: "2025-11-10"
  irVersion: 61

- version: 3.28.7
  changelogEntry:
    - summary: |
        Fix circular type alias errors (TS2456) in undiscriminated unions containing self-recursive Record types where the value is a union of itself with null and/or undefined.
      type: fix
  createdAt: "2025-11-08"
  irVersion: 61

- version: 3.28.6
  changelogEntry:
    - summary: |
        Fix circular type alias errors (TS2456) in undiscriminated unions containing self-recursive Record types.
      type: fix
  createdAt: "2025-11-07"
  irVersion: 61

- version: 3.28.5
  changelogEntry:
    - summary: Fix issue where logs were logged even when the respective log level was disabled.
      type: fix
    - summary: Add tests for logging and the fetcher's redaction functionality.
      type: chore
    - summary: Improve unit test performance and refactor code to reduce duplication.
      type: chore
  createdAt: "2025-11-06"
  irVersion: 61

- version: 3.28.4
  changelogEntry:
    - summary: Fix a compilation error when a websocket channel has no send or receive messages.
      type: fix
  createdAt: "2025-11-06"
  irVersion: 61

- version: 3.28.3
  changelogEntry:
    - summary: |
        Fix local GitHub generation to match remote generation.
      type: fix
  createdAt: "2025-11-06"
  irVersion: 61

- version: 3.28.2
  changelogEntry:
    - summary: |
        Fix inconsistent path parameter casing in the WebSocket connect options.
        The casing now follows the same rules as other HTTP path parameters:
        - `retainOriginalCasing: true`: use the original casing from the OpenAPI spec, regardless of the `noSerdeLayer` setting.
        - `noSerdeLayer: true`: use the original casing from the OpenAPI spec.
        - `noSerdeLayer: false`: use camelCase for path parameters.
      type: fix
  createdAt: "2025-11-06"
  irVersion: 61

- version: 3.28.1
  changelogEntry:
    - summary: |
        Always use vitest.config.mts for consistency across all generated SDKs. This ensures Vitest v3 can load the config as ESM in both CommonJS and ESM packages.
      type: fix
  createdAt: "2025-11-05"
  irVersion: 61

- version: 3.28.0
  changelogEntry:
    - summary: |
        Added Generation Metadata file to output.
      type: feat
  createdAt: "2025-11-04"
  irVersion: 61

- version: 3.27.0
  changelogEntry:
    - summary: Add support for variables in wire tests.
      type: feat
  createdAt: "2025-11-05"
  irVersion: 61

- version: 3.26.0
  changelogEntry:
    - summary: |
        Include `"dependencies": {}` in package.json when generating a TypeScript SDK without dependencies.
      type: feat
  createdAt: "2025-11-05"
  irVersion: 61

- version: 3.25.0
  changelogEntry:
    - summary: |
        Add support for logging to the generated SDK.
        Users can configure the logger by passing in a `logging` object to the client options.

        ```ts
        import { FooClient, logging } from "foo";

        const client = new FooClient({
            logging: {
               level: logging.LogLevel.Info, // LogLevel.Info is the default
               logger: new logging.ConsoleLogger(), // ConsoleLogger is the default
               silent: false, // true is the default, set to false to enable logging
            }
        });
        ```

        The `logging` object can have the following properties:
        - `level`: The log level to use. Defaults to `logging.LogLevel.Info`.
        - `logger`: The logger to use. Defaults to `logging.ConsoleLogger`.
        - `silent`: Whether to silence the logger. Defaults to `true`.

        The `level` property can be one of the following values:
        - `logging.LogLevel.Debug`
        - `logging.LogLevel.Info`
        - `logging.LogLevel.Warn`
        - `logging.LogLevel.Error`

        To provide a custom logger, users can pass in a custom logger implementation that implements the `logging.ILogger` interface.

      type: feat
  createdAt: "2025-11-04"
  irVersion: 61

- version: 3.24.0
  changelogEntry:
    - summary: |
        Add support for forward-compatible enums.
        To enable forward-compatible enums, add the following configuration to your _generators.yml_ file:
        ```yaml
        # In generators.yml
        groups:
          generators:
            - name: fernapi/fern-typescript-sdk
              config:
                enableForwardCompatibleEnums: true
        ```
      type: feat
  createdAt: "2025-11-03"
  irVersion: 61

- version: 3.23.0
  changelogEntry:
    - summary: |
        Add support for bytes download responses.
      type: feat
  createdAt: "2025-11-03"
  irVersion: 61

- version: 3.22.0
  changelogEntry:
    - summary: |
        Add support for oxfmt as the formatter.
        This is a beta feature and not officially supported yet.
      type: feat
  createdAt: "2025-11-03"
  irVersion: 61

- version: 3.21.0
  changelogEntry:
    - summary: |
        Add support for oxlint as the linter.
        This is a beta feature and not officially supported yet.
      type: feat
  createdAt: "2025-11-03"
  irVersion: 61

- version: 3.20.0
  changelogEntry:
    - summary: |
        Implement base and extend properties in discriminated union examples.
      type: feat
  createdAt: "2025-11-03"
  irVersion: 61

- version: 3.19.1
  changelogEntry:
    - summary: |
        `mergeHeaders()` and `mergeOnlyDefinedHeaders()` are now case-insensitive.
      type: fix
  createdAt: "2025-11-03"
  irVersion: 60

- version: 3.19.0
  changelogEntry:
    - summary: |
        Add support for application/x-www-form-urlencoded request bodies.
      type: feat
  createdAt: "2025-11-03"
  irVersion: 60

- version: 3.18.0
  changelogEntry:
    - summary: |
        Users can now pass in a custom `fetch` function to the client options.
      type: feat
  createdAt: "2025-11-03"
  irVersion: 60

- version: 3.17.1
  changelogEntry:
    - summary: |
        `hasNextPage()` now factors in `offset.step` if provided for offset-based pagination
        such that `hasNextPage` now returns `false` if the returned page was not as large as requested.
      type: fix
  createdAt: "2025-10-31"
  irVersion: 60

- version: 3.17.0
  changelogEntry:
    - summary: |
        Add `Page` to the top-level `exports.ts` files, which allows for `import { Page } from '...';` to work.
        Remove `Pageable`, and use only `core.Page` for pagination everywhere.
      type: feat
  createdAt: "2025-10-29"
  irVersion: 60

- version: 3.16.0
  changelogEntry:
    - summary: |
        Generate a CONTRIBUTING.md file.
      type: feat
  createdAt: "2025-10-29"
  irVersion: 60

- version: 3.15.0
  changelogEntry:
    - summary: |
        Export types for `ReconnectingWebSocket`, `ReconnectingWebSocket.Event`, `ReconnectingWebSocket.CloseEvent`, and `ReconnectingWebSocket.ErrorEvent`.
      type: feat
  createdAt: "2025-10-29"
  irVersion: 60

- version: 3.14.0
  changelogEntry:
    - summary: |
        Expose the underlying response on the `Page` type.
      type: feat
  createdAt: "2025-10-29"
  irVersion: 60

- version: 3.13.0
  changelogEntry:
    - summary: |
        Improve pnpm and yarn caching in generator Docker images.
      type: feat
  createdAt: "2025-10-28"
  irVersion: 60

- version: 3.12.3
  changelogEntry:
    - summary: Fix `.github/workflows/ci.yml` file when using OIDC for npm publishing.
      type: fix
  createdAt: "2025-10-28"
  irVersion: 60

- version: 3.12.2
  changelogEntry:
    - summary: |
        Add streaming tests; fix custom message terminators in streams; fix multi-byte character handling across chunk breaks in streams.
      type: fix
  createdAt: "2025-10-28"
  irVersion: 60

- version: 3.12.1
  changelogEntry:
    - summary: Update Biome to 2.3.1
      type: chore
  createdAt: "2025-10-28"
  irVersion: 60

- version: 3.12.0
  changelogEntry:
    - summary: |
        Add support for [publishing to npmjs.org using OIDC from GitHub Actions](https://docs.npmjs.com/trusted-publishers).

        To use OIDC for publishing to npmjs.org, you need to follow two steps:
        1. Follow the instructions in ["Step 1: Add a trusted publisher on npmjs.com"](https://docs.npmjs.com/trusted-publishers#step-1-add-a-trusted-publisher-on-npmjscom).
        2. Set the `output.token` field to `OIDC` in _generators.yml_ to enable this feature:

            ```yml
            # In generators.yml
            groups:
              ts-sdk:
                generators:
                  - name: fernapi/fern-typescript-sdk
                    output:
                      location: npm
                      package-name: your-package-name
                      token: OIDC # previously this would be set to something like ${NPM_TOKEN}
                    ...
            ```

            This will take care of ["Step 2: Configure your CI/CD workflow"](https://docs.npmjs.com/trusted-publishers#step-2-configure-your-cicd-workflow).

        For local generation, you'll need Fern CLI version 0.94.0 or later.
      type: feat
    - summary: |
        Update GitHub Actions `setup-node` action to v4 in the generated CI workflow.
      type: feat
  createdAt: "2025-10-21"
  irVersion: 60

- version: 3.11.1
  changelogEntry:
    - summary: |
        Generate streaming response section in README.md for streaming response endpoints.
      type: fix
  createdAt: "2025-10-21"
  irVersion: 60

- version: 3.11.0
  changelogEntry:
    - summary: |
        Add `linter` and `formatter` configuration options to configure code linters and formatters for the generated SDK.
        - `linter`:
          - `biome`: Use Biome as the code linter. This is the default.
          - `none`: Do not include a code linter.
        - `formatter`:
          - `biome`: Use Biome as the code formatter. This is the default.
          - `prettier`: Use Prettier as the code formatter.

        For consistency, the _package.json_ scripts will always include the following scripts:
        - `lint`: Run the configured linter.
        - `lint:fix`: Run the configured linter with auto-fix.
        - `format`: Run the configured formatter.
        - `format:check`: Run the configured formatter in check mode.
        - `check`: Run both the linter and formatter in check mode.
        - `check:fix`: Run both the linter and formatter with auto-fix.
        When the `linter` is set to `none`, `lint` and `lint:fix` scripts will echo a message indicating that no linter is configured.
      type: feat
  createdAt: "2025-10-21"
  irVersion: 60

- version: 3.10.0
  changelogEntry:
    - summary: |
        Generate file upload section in README.md for multipart-form file uploads.
      type: feat
  createdAt: "2025-10-20"
  irVersion: 60

- version: 3.9.3
  changelogEntry:
    - summary: |
        Fix a compilation error when a path parameter is nullable or optional.
      type: fix
  createdAt: "2025-10-17"
  irVersion: 60

- version: 3.9.2
  changelogEntry:
    - summary: |
        Match the logic in wire test generation where the static example generation omits the request parameter for empty objects when optional.
        This fixes some wire tests that were failing due to mismatched request bodies.
      type: fix
    - summary: |
        Return `undefined` when passing in `undefined` to `toJson` when `useBigInt` is enabled.
      type: fix
  createdAt: "2025-10-17"
  irVersion: 60

- version: 3.9.1
  changelogEntry:
    - summary: |
        Improve the performance of JSON serialization and parsing when `useBigInt` is enabled.
      type: fix
  createdAt: "2025-10-16"
  irVersion: 60

- version: 3.9.0
  changelogEntry:
    - summary: |
        Add support for the `Uploadable.FromPath` and `Uploadable.WithMetadata` types to upload files with metadata to multipart-form endpoints.

        Users can configure metadata when uploading a file to a multipart-form upload endpoint using the `Uploadable.WithMetadata` type:
        ```typescript
        import { createReadStream } from "fs";

        await client.upload({
            file: {
              data: createReadStream("path/to/file"),
              filename: "my-file",
              contentType: "audio/mpeg",
            },
            otherField: "other value",
        });
        ```
        The `filename`, `contentType`, and `contentLength` properties are optional.

        Alternatively, users can use the `Uploadable.FromPath` type to upload directly from a file path:
        ```typescript
        await client.upload({
            file: {
                path: "path/to/file",
                filename: "my-file",
                contentType: "audio/mpeg",
            },
            otherField: "other value",
        });
        ```

        The metadata is used to set the `Content-Type` and `Content-Disposition` headers. If not provided, the client will attempt to determine them automatically.
        ```
      type: feat
  createdAt: "2025-10-14"
  irVersion: 60

- version: 3.8.0
  changelogEntry:
    - summary: |
        Use Biome for formatting instead of Prettier, and also use Biome to check (fix) the generated code.
      type: feat
  createdAt: "2025-10-08"
  irVersion: 60

- version: 3.7.3
  changelogEntry:
    - summary: |
        Fix default request parameter value unwrapping for `nullable<>`.
      type: fix
  createdAt: "2025-10-13"
  irVersion: 60

- version: 3.7.2
  changelogEntry:
    - summary: |
        Include `extra-properties` (aka. `additionalProperties`) when generating examples for objects and inlined request bodies.
      type: fix
    - summary: |
        Allow arbitrary properties in inlined request bodies when `extra-properties` (aka. `additionalProperties`) is set to true.
      type: fix
  createdAt: "2025-10-10"
  irVersion: 61

- version: 3.7.1
  changelogEntry:
    - summary: |
        Filter out `undefined` from lists, maps, sets, and object properties when generating examples.
      type: fix
    - summary: |
        Restore missing test scripts in package.json when using `useLegacyExports: true`.
      type: fix
  createdAt: "2025-10-09"
  irVersion: 60

- version: 3.7.0
  changelogEntry:
    - summary: |
        Generate a `BaseClientOptions`, `BaseRequestOptions`, and `BaseIdempotentRequestOptions` interface and extend from these in the generated client `Options`, `RequestOptions`, and `IdempotentRequestOptions` interfaces.
        This reduces a large amount of duplicate code in the generated SDK.
      type: feat
  createdAt: "2025-10-08"
  irVersion: 60

- version: 3.6.1
  changelogEntry:
    - summary: |
        Add missing test scripts when `bundle: true`.
      type: fix
  createdAt: "2025-10-08"
  irVersion: 60

- version: 3.6.0
  changelogEntry:
    - summary: |
        Allow for configuring `timeoutMs` and `maxRetries` request options at the client-level as well as the request level.
      type: feat
  createdAt: "2025-10-08"
  irVersion: 60

- version: 3.5.0
  changelogEntry:
    - summary: |
        Enable `verbatimModuleSyntax` in _tsconfig.esm.json_ to increase TypeScript performance for the ESM build (not CJS).
        You may need to update your custom TypeScript code to comply with this setting.
      type: feat
  createdAt: "2025-10-07"
  irVersion: 60

- version: 3.4.0
  changelogEntry:
    - summary: |
        Add `wireTestsFallbackToAutoGeneratedErrorExamples` configuration option to control whether to use autogenerated error examples if user does not provide error examples for generating wire tests.
      type: feat
  createdAt: "2025-10-07"
  irVersion: 60

- version: 3.3.9
  changelogEntry:
    - summary: |
        Use `// ... file header ...` file header instead of `/** ... file header ... */`.
        The latter is considered a JSDoc comment and may cause issues with some tools.
        The TypeScript compiler will remove `//` but not `/** */` comments.
      type: fix
  createdAt: "2025-10-03"
  irVersion: 60

- version: 3.3.7
  changelogEntry:
    - summary: |
        Dynamically build type for enums based on the const to reduce generated code.

        Before:
        ```ts
        export type Operand =
            | ">"
            | "="
            | "<";
        export const Operand = {
            GreaterThan: ">",
            EqualTo: "=",
            LessThan: "<",
        } as const;
        ```
        After:
        ```ts
        export const Operand = {
            GreaterThan: ">",
            EqualTo: "=",
            LessThan: "<",
        } as const;
        export type Operand = (typeof Operand)[keyof typeof Operand];
        ```
      type: fix
  createdAt: "2025-10-03"
  irVersion: 60

- version: 3.3.6
  changelogEntry:
    - summary: Fix basic auth password parsing to support colons in passwords.
      type: fix
  createdAt: "2025-10-03"
  irVersion: 60

- version: 3.3.5
  changelogEntry:
    - summary: |
        Log error when `testFramework: vitest` is used alongside `useBigInt: true`, `streamType: wrapper`, or `packagePath: path/to/package`.
      type: feat
  createdAt: "2025-10-01"
  irVersion: 60

- version: 3.3.4
  changelogEntry:
    - summary: |
        Upgrade generator-cli dependency to fix local generation handling of .fernignore files.
      type: fix
  createdAt: "2025-09-30"
  irVersion: 60

- version: 3.3.3
  changelogEntry:
    - summary: |
        If `useLegacyExports` is `true`, reference `../tsconfig.json` instead of `../tsconfig.base.json` in `tests/tsconfig.json`.
      type: fix
  createdAt: "2025-09-29"
  irVersion: 60

- version: 3.3.2
  changelogEntry:
    - summary: Fix non-GitHub output modes.
      type: fix
    - summary: Format GitHub Actions workflow files using prettier.
      type: fix
    - summary: Add .prettierignore to ensure dist and temporary files are not formatted.
      type: fix
  createdAt: "2025-09-29"
  irVersion: 60

- version: 3.3.2-rc1
  changelogEntry:
    - summary: Fix npm publish output mode
      type: fix
  createdAt: "2025-09-29"
  irVersion: 60

- version: 3.3.2-rc0
  changelogEntry:
    - summary: Format GitHub Actions workflow files using prettier.
      type: fix
    - summary: Add .prettierignore to ensure dist and temporary files are not formatted.
      type: fix
    - summary: Fix non-GitHub output modes.
      type: fix
  createdAt: "2025-09-26"
  irVersion: 60

- version: 3.3.1
  changelogEntry:
    - summary: |
        Fix `bundle: true` mode
      type: fix
  createdAt: "2025-09-25"
  irVersion: 60

- version: 3.3.0
  changelogEntry:
    - summary: |
        Add support for PR mode for self-hosted/local sdk generation
      type: feat
  createdAt: "2025-09-25"
  irVersion: 60

- version: 3.2.1
  changelogEntry:
    - summary: |
        Set `compilerOptions.isolatedModules` and `compilerOptions.isolatedDeclarations` to `true` in _tsconfig.json_, and update the TypeScript code to comply with this setting.
        Users that enable `isolatedModules` can now use the SDK without any TypeScript compilation errors.
        While `isolatedModules` is not turned on by default in TypeScript, more frameworks and tools enable it by default.

        **Warning**: If you have custom code, this may cause compilation errors. Please refer to the TypeScript documentation to learn more about these settings:
        * [Isolated Declarations](https://www.typescriptlang.org/tsconfig#isolatedDeclarations)
        * [Isolated Modules](https://www.typescriptlang.org/tsconfig#isolatedModules)
      type: fix
  createdAt: "2025-09-25"
  irVersion: 60

- version: 3.2.0
  changelogEntry:
    - summary: |
        Add `generateEndpointMetadata` configuration to generate endpoint metadata for each endpoints.
        When you use a callback function to generate headers or auth tokens, the endpoint metadata will be passed to the callback.
        ```ts
        const client = new Foo({
            ...,
            token: ({ endpointMetadata }) => {
                // generate token based on endpoint metadata
            }
        });
        ```

        To enable this, set `generateEndpointMetadata` to `true` in the `config` of your generator configuration.
        ```yml
        # In generators.yml
        groups:
          ts-sdk:
            generators:
              - name: fernapi/fern-typescript-sdk
                config:
                  generateEndpointMetadata: true
        ```
      type: feat
  createdAt: "2025-09-24"
  irVersion: 60

- version: 3.1.2
  changelogEntry:
    - summary: |
        Pin `msw` dependency to `2.11.2` because newer version introduces jest/vitest compatibility issues.
      type: fix
  createdAt: "2025-09-24"
  irVersion: 60

- version: 3.1.1
  changelogEntry:
    - summary: |
        Rely on the version of pnpm in _package.json_ instead of hardcoding the version in GitHub workflows.
      type: fix
  createdAt: "2025-09-23"
  irVersion: 60

- version: 3.1.0
  changelogEntry:
    - summary: |
        `consolidateTypeFiles` consolidates all folders of type files into a single file.
      type: feat
  createdAt: "2025-09-19"
  irVersion: 60

- version: 3.0.2
  changelogEntry:
    - summary: Update `exportAllRequestsAtRoot` to create an aggregate request file instead of adding imports.
      type: fix
  createdAt: "2025-09-19"
  irVersion: 60

- version: 3.0.1
  changelogEntry:
    - summary: Fix incorrect pnpm commands inside of ci.yml
      type: fix
    - summary: Delete browser specific tests.
      type: fix
    - summary: Make tests more robust across Jest and Vitest.
      type: fix
  createdAt: "2025-09-18"
  irVersion: 60

- version: 3.0.0
  changelogEntry:
    - summary: |
        Change defaults configuration in _generators.yml_ to use pnpm package manager and vitest test framework.
        To avoid breaking changes, explicitly set the options above with the `Before` values in the `config` of your generator in _generators.yml_.

        | Option | Before | Now |
        |--------|--------|-----|
        | `packageManager` | `yarn` | `pnpm` |
        | `testFramework` | `jest` | `vitest` |

        `testFramework: vitest` is not supported alongside `useBigInt: true`, `streamType: wrapper`, or `packagePath`.
      type: feat
  createdAt: "2025-09-18"
  irVersion: 60

- version: 2.13.0
  changelogEntry:
    - summary: |
        Use Vitest instead of Jest for running tests.
        Enable Vitest by setting `testFramework` to `vitest` in the `config` of your generator configuration.
      type: feat
  createdAt: "2025-09-17"
  irVersion: 60

- version: 2.12.3
  changelogEntry:
    - summary: Updated retry strategy; in particular, don't jitter for `retry-after` header.
      type: chore
  createdAt: "2025-09-17"
  irVersion: 60

- version: 2.12.2
  changelogEntry:
    - summary: Generate correct types for pagination with inline types.
      type: fix
  createdAt: "2025-09-16"
  irVersion: 60

- version: 2.12.1
  changelogEntry:
    - summary: |
        Generate property accessors for auth and pagination with `?.` if the property is optional or nullable, and `.` if the property is required and non-nullable.
      type: fix
  createdAt: "2025-09-16"
  irVersion: 60

- version: 2.12.0
  changelogEntry:
    - summary: |
        Add support for custom sections in the README.md via `customSections` config option.
      type: feat
  createdAt: "2025-09-16"
  irVersion: 59

- version: 2.11.2
  changelogEntry:
    - summary: |
        Websocket client generation compiles when there are no query parameters and when the auth
        scheme has custom authentication headers.
      type: fix

  createdAt: "2025-09-16"
  irVersion: 59

- version: 2.11.1
  changelogEntry:
    - summary: |
        The `_getAuthorizationHeader` method now returns `Promise<string | undefined>` when oauth is enabled.
        This prevents compilation errors in the TypeScript SDK.
      type: fix
  createdAt: "2025-09-15"
  irVersion: 59

- version: 2.11.0
  changelogEntry:
    - summary: |
        Generate `Request` and `Response` types variations for types that have readonly and/or writeonly properties.
        For example, a type `User` will have a `User.Request` type that omits readonly properties and a `User.Response` type that omits writeonly properties.

        Set `experimentalGenerateReadWriteOnlyTypes` to `true` in the `config` of your generator configuration to enable this feature.
        ```ts
        import { User, FooClient } from "foo";

        const client = new FooClient(...);
        const createUser: User.Request = {
          name: "Jon",
          // id: "123", // Error: id is read-only and thus omitted
        };
        const createdUser: User.Response = await client.createUser(createUser);
        // createdUser.id is available here
        ```
      type: feat
  createdAt: "2025-09-15"
  irVersion: 59

- version: 2.10.4
  changelogEntry:
    - summary: Use cached `prettier` to format project instead of yarn/pnpm installing all dependencies during generation.
      type: feat
    - summary: Generate lockfile without installing dependencies and using `--prefer-offline` to avoid network requests.
      type: feat
  createdAt: "2025-09-12"
  irVersion: 59

- version: 2.10.3
  changelogEntry:
    - summary: Retries now check `Retry-After` and `X-RateLimit-Reset` before defaulting to exponential backoff.
      type: feat
  createdAt: "2025-09-09"
  irVersion: 59

- version: 2.10.2
  changelogEntry:
    - summary: Allow `null` values in headers in addition to `undefined` to explicitly unset a header.
      type: fix
  createdAt: "2025-09-05"
  irVersion: 59

- version: 2.10.1
  changelogEntry:
    - summary: Use autogenerated error examples if user does not provide error examples for generating wire tests.
      type: fix
  createdAt: "2025-09-03"
  irVersion: 59

- version: 2.10.0
  changelogEntry:
    - summary: Do not set a default `Content-Type` header when creating a HTTP response for wire test mocking.
      type: fix
    - summary: Generate wire tests for HTTP endpoint error examples.
      type: feat
  createdAt: "2025-09-03"
  irVersion: 59

- version: 2.9.5
  changelogEntry:
    - summary: |
        Introduce a custom configuration called `exportAllRequestsAtRoot` which exposes all request
        types through the root-level namespace.
      type: feat
  createdAt: "2025-09-02"
  irVersion: 59

- version: 2.9.4
  changelogEntry:
    - summary: |
        Grab overrideable root header value from Client as default.
      type: fix
  createdAt: "2025-08-28"
  irVersion: 59

- version: 2.9.3
  changelogEntry:
    - summary: |
        Add support for autogenerating simple tests for pagination endpoints.
      type: feat
  createdAt: "2025-08-27"
  irVersion: 59

- version: 2.9.2
  changelogEntry:
    - summary: |
        Do not throw an error if example properties are mismatched with the schema definition.
      type: fix
  createdAt: "2025-08-28"
  irVersion: 59

- version: 2.9.1
  changelogEntry:
    - summary: |
        Introduce a custom configuration called `flattenRequestParameters` which collapses referenced bodies into the
        request instead of nesting under a body key.

        **Before**:
        ```ts
        client.users.create({
          userId: "...",
          body: {
            "name": "Joe Scott"
          }
        });
        ```

        **After**
        ```ts
        client.users.create({
          userId: "...",
          "name": "Joe Scott"
        });
        ```
      type: fix
  createdAt: "2025-08-22"
  irVersion: 59

- version: 2.9.0
  changelogEntry:
    - summary: Generator passes readme configs apiName, disabledSections, and whiteLabel
      type: feat
  createdAt: "2025-08-26"
  irVersion: 59

- version: 2.8.4
  changelogEntry:
    - summary: |
        Add `flattenRequestParameters` to the SDK generator config.
        `flattenRequestParameters` is a boolean that controls whether to flatten request parameters.
        When `false` (default), the legacy flattening logic is used.
        When `true`, the new flattening logic is used.

        ```yml
        # In generators.yml
        groups:
          ts-sdk:
            generators:
              - name: fernapi/fern-typescript-sdk
                config:
                  flattenRequestParameters: true
        ```
      type: feat
  createdAt: "2025-08-21"
  irVersion: 59

- version: 2.8.3
  changelogEntry:
    - summary: |
        Set `Authorization` header for WebSocket connects when auth is available on the generated SDK client.
        This will happen regardless of whether the AsyncAPI server or channel is marked for auth.
      type: fix
    - summary: |
        Add support for inferred bearer authentication in WebSocket connects.
      type: fix
  createdAt: "2025-08-21"
  irVersion: 59

- version: 2.8.2
  changelogEntry:
    - summary: |
        Log warning when `noSerdeLayer` is `false` and `enableInlineTypes` is `true`.
      type: feat
  createdAt: "2025-08-15"
  irVersion: 59

- version: 2.8.1
  changelogEntry:
    - summary: |
        Properly assert responses in wire tests when the `neverThrowErrors` flag is enabled.
      type: fix
  createdAt: "2025-08-15"
  irVersion: 59

- version: 2.8.0
  changelogEntry:
    - summary: |
        Choose to use `pnpm` or `yarn` as the package manager for the generated SDK.
        Configure this in _generators.yml_ like so:
        ```yml
        # In generators.yml
        groups:
          ts-sdk:
            generators:
              - name: fernapi/fern-typescript-sdk
                config:
                  packageManager: pnpm
        ```
        The default is `yarn`.
      type: feat
  createdAt: "2025-08-13"
  irVersion: 59

- version: 2.7.0
  changelogEntry:
    - summary: Implement inferred bearer authentication.
      type: feat
  createdAt: "2025-08-12"
  irVersion: 59

- version: 2.6.8
  changelogEntry:
    - summary: Export BinaryResponse using `export type { BinaryResponse } ...` syntax to fix an issue with the SWC compiler.
      type: fix
  createdAt: "2025-08-06"
  irVersion: 58

- version: 2.6.7
  changelogEntry:
    - summary: Improve logging inside of wire tests for when a JSON body fails to parse to JSON.
      type: feat
  createdAt: "2025-08-01"
  irVersion: 58

- version: 2.6.6
  changelogEntry:
    - summary: Requests and responses with no body should not be asserted as JSON in wire tests.
      type: fix
  createdAt: "2025-08-04"
  irVersion: 58

- version: 2.6.5
  changelogEntry:
    - summary: If an enum wire value is not found, use the first enum value as a fallback.
      type: fix
  createdAt: "2025-08-01"
  irVersion: 58

- version: 2.6.4
  changelogEntry:
    - summary: Fix inline types inside of multipart-form requests
      type: fix
  createdAt: "2025-07-30"
  irVersion: 58

- version: 2.6.3
  changelogEntry:
    - summary: |
        Include root variables in code snippet generation for client instantiation.
      type: fix
  createdAt: "2025-07-25"
  irVersion: 58

- version: 2.6.2
  changelogEntry:
    - summary: |
        Update form-data version to 4.0.4 to avoid vulnerability.
      type: chore
  createdAt: "2025-07-24"
  irVersion: 58

- version: 2.6.1
  changelogEntry:
    - summary: |
        Add additional query string parameters section to the generated README.md file.
      type: chore
  createdAt: "2025-07-23"
  irVersion: 58

- version: 2.6.0
  changelogEntry:
    - summary: |
        Users can now pass in `queryParams` as part of the request options.
        ```ts
        await client.foo.bar(..., {
          queryParams: {
            foo: "bar"
          }
        });
        ```
      type: feat
  createdAt: "2025-07-23"
  irVersion: 58

- version: 2.5.1
  changelogEntry:
    - summary: Update README.md generation to be more accurate
      type: chore
  createdAt: "2025-07-22"
  irVersion: 58

- version: 2.5.0
  changelogEntry:
    - summary: |
        Support uploading file-like types for binary upload endpoints (not multipart-form):
        * Buffered types: `Buffer`, `Blob`, `File`, `ArrayBuffer`, `ArrayBufferView`, and `Uint8Array`
        * Stream types: `fs.ReadStream`, `stream.Readable`, and `ReadableStream`
      type: feat
    - summary: |
        Users can configure metadata when uploading a file to a binary upload endpoint using the `Uploadable.WithMetadata` type:
        ```typescript
        import { createReadStream } from "fs";

        await client.upload({
            data: createReadStream("path/to/file"),
            filename: "my-file",
            contentType: "audio/mpeg",
            contentLength: 1949,
        });
        ```
        The `filename`, `contentType`, and `contentLength` properties are optional.

        Alternatively, users can use the `Uploadable.FromPath` type to upload directly from a file path:
        ```typescript
        await client.upload({
            path: "path/to/file",
            filename: "my-file",
            contentType: "audio/mpeg",
            contentLength: 1949,
        });
        ```

        The metadata is used to set the `Content-Length`, `Content-Type`, and `Content-Disposition` headers. If not provided, the client will attempt to determine them automatically.
        For example, `fs.ReadStream` has a `path` property which the SDK uses to retrieve the file size from the filesystem without loading it into memory:
        ```typescript
        import { createReadStream } from "fs";

        await client.upload(createReadStream("path/to/file"));
        ```
      type: feat
  createdAt: "2025-07-17"
  irVersion: 58

- version: 2.4.11
  changelogEntry:
    - summary: Bump the docker image for the generator to node:22.12-alpine3.20
      type: chore
  createdAt: "2025-07-18"
  irVersion: 58

- version: 2.4.10
  changelogEntry:
    - summary: Escape strings containing `*/` inside of JSDoc comments to avoid premature JSDoc block ending.
      type: fix
  createdAt: "2025-07-15"
  irVersion: 58

- version: 2.4.9
  changelogEntry:
    - summary: Preserve trailing slash of URL and path if present
      type: fix
  createdAt: "2025-07-15"
  irVersion: 58

- version: 2.4.8
  changelogEntry:
    - summary: |
        Fix ts readme snippet where const was reassigned. Changed to let.
      type: fix
  createdAt: "2025-07-10"
  irVersion: 58

- version: 2.4.7
  changelogEntry:
    - summary: |
        Make sure `extraDependencies`, `extraPeerDependencies`, `extraPeerDependenciesMeta`, and `extraDevDependencies` are always merged into _package.json_.
        This was previously fixed for `bundle: true`, but not for `bundle: false` (default).
        All dependencies should now come through.
      type: fix
  createdAt: "2025-07-10"
  irVersion: 58

- version: 2.4.6
  changelogEntry:
    - summary: |
        Parse HTTP error bodies as JSON if the response content-type header is JSON, otherwise fallback to text.
      type: fix
    - summary: |
        Fix `bytes` fetcher test.
      type: fix
    - summary: |
        Fix Jest configuration when a `packagePath` is specified in _generators.yml_ config.
      type: fix
  createdAt: "2025-07-09"
  irVersion: 58

- version: 2.4.5
  changelogEntry:
    - summary: |
        Make sure `extraDependencies`, `extraPeerDependencies`, `extraPeerDependenciesMeta`, and `extraDevDependencies` are always merged into _package.json_.
      type: fix
  createdAt: "2025-07-09"
  irVersion: 58

- version: 2.4.4
  changelogEntry:
    - summary: |
        Make the `BinaryResponse.bytes` function optional because some versions of runtimes do not support the function on fetch `Response`.
      type: fix
  createdAt: "2025-07-09"
  irVersion: 58

- version: 2.4.3
  changelogEntry:
    - summary: |
        Fix an issue where a property set to `undefined` would not match with a property that is missing in the `withJson` MSW predicate.
      type: fix
  createdAt: "2025-07-08"
  irVersion: 58

- version: 2.4.2
  changelogEntry:
    - summary: |
        Fixes a compile issue when WebSocket connect methods require query parameters with special characters.
        Fixes response deserialization in websockets to respect skipping validation.
      type: fix
  createdAt: "2025-07-04"
  irVersion: 58

- version: 2.4.1
  changelogEntry:
    - summary: |
        When serde layer is enabled, WebSocket channels now pass through unrecognized properties
        instead of stripping them to preserve forwards compatibility.
      type: fix
  createdAt: "2025-07-04"
  irVersion: 58

- version: 2.4.0
  changelogEntry:
    - summary: Fixes bug with query parameter and path parameter serialization in URL for WebSocket channels.
      type: fix
  createdAt: "2025-07-03"
  irVersion: 58

- version: 2.3.3
  changelogEntry:
    - summary: Bump version to test Docker image rename to `fernapi/fern-typescript-sdk`
      type: internal
  createdAt: "2025-07-03"
  irVersion: 58
- version: 2.3.2
  changelogEntry:
    - summary: |
        Remove ".js" extension from ESM imports in the source generator code.
        If `useLegacyExports` is `true`, you will not see ".js" extensions in ESM imports.
        If `useLegacyExports` is `false` (default), a post process step will add the `.js` extension, so you won't see a difference.

        We're doing this because Jest has a bug where it doesn't properly load TypeScript modules even though the TypeScript and imports are valid.
      type: fix
  createdAt: "2025-07-03"
  irVersion: 58
- version: 2.3.1
  changelogEntry:
    - summary: |
        Fixes an issue where OAuth clients would not compile when variables were configured
        in the SDK. Now, the oauth client is instantiated with any global path parameters or headers.
      type: fix
  createdAt: "2025-07-03"
  irVersion: 58

- version: 2.3.0
  changelogEntry:
    - summary: |
        Change the `outputSourceFiles` default from `false` to `true`.
        This will affect the output when you generate the SDK to the local file system.
      type: feat
  createdAt: "2025-07-03"
  irVersion: 58
- version: 2.2.1
  changelogEntry:
    - summary: |
        Ensure _tests/wire_ is generated even when there are no wire tests generated.
        Otherwise, Jest throws an error because the wire test project `roots` doesn't exist.
      type: fix
  createdAt: "2025-07-03"
  irVersion: 58
- version: 2.2.0
  changelogEntry:
    - summary: |
        Improve generated package.json files:
        * Add `engines` field to specify minimum Node.js version supported as Node.js 18.
        * Add `sideEffects: false`
        * Add `README.md` and `LICENSE` to `files` array
        * Use GitHub shorthand for `repository` field.

        You can override these fields using the `packageJson` config:
        ```yml
        # In generators.yml
        groups:
          ts-sdk:
            generators:
              - name: fernapi/fern-typescript-sdk
                config:
                  packageJson:
                    engines:
                      node: ">=16.0.0"
        ```
      type: feat
  createdAt: "2025-07-03"
  irVersion: 58

- version: 2.1.0
  changelogEntry:
    - summary: |
        Split up Jest configuration into multiple projects.
        You can now run the following command to run tests:
        * `yarn test`: runs all tests
        * `yarn test:unit`: runs unit tests (any non-browser and non-wire tests)
        * `yarn test:browser`: runs browser only tests inside of `js-dom`
        * `yarn test:wire`: runs wire tests

        You can now pass in paths and patterns as an argument to the above commands to filter down to specific tests.
        For example: `yarn test tests/unit/fetcher`
      type: feat
  createdAt: "2025-07-02"
  irVersion: 58
- version: 2.0.0
  changelogEntry:
    - summary: |
        The TypeScript generator has received a large amount of improvements, but to maintain backwards compatibility, they require you to opt in using feature flags.
        The 2.0.0 release now has these feature flags enabled by default. Here's an overview of the `config` defaults that have changed in _generators.yml_.

        | Option | Before | Now |
        |--------|--------|-----|
        | `streamType` | `"wrapper"` | `"web"` |
        | `fileResponseType` | `"stream"` | `"binary-response"` |
        | `formDataSupport` | `"Node16"` | `"Node18"` |
        | `fetchSupport` | `"node-fetch"` | `"native"` |

        To avoid breaking changes, explicitly set the options above with the `Before` values in the `config` of your generator
        in _generators.yml_.

        With these defaults, the generated SDKs will have _**ZERO**_ dependencies (excluding devDependencies and `ws` in case of WebSocket generation).
        As a result, the SDKs are smaller, faster, more secure, and easier to use.
      type: feat
  createdAt: "2025-07-02"
  irVersion: 58

- version: 1.10.6
  changelogEntry:
    - summary: |
        Publish multi-platform builds of the TypeScript SDK docker container.
      type: fix
  createdAt: "2025-07-02"
  irVersion: 58

- version: 1.10.5
  changelogEntry:
    - summary: |
        Add default values to request parameters.
        For example, if you have a query parameter `foo` with a default value of `bar`, the generated request parameter will have a default value of `bar`.

        To enable this, set `useDefaultRequestParameterValues` to `true` in the `config` of your generator configuration.
        ```yml
        # In generators.yml
        groups:
          ts-sdk:
            generators:
              - name: fernapi/fern-typescript-sdk
                config:
                  useDefaultRequestParameterValues: true
        ```
      type: feat
  createdAt: "2025-06-30"
  irVersion: 58
- version: 1.10.4
  changelogEntry:
    - summary: |
        Add `omitFernHeaders` configuration to omit Fern headers from the generated SDK.
      type: fix
  createdAt: "2025-07-01"
  irVersion: 58
- version: 1.10.3
  changelogEntry:
    - summary: |
        Remove `qs` dependency.
      type: fix
  createdAt: "2025-07-01"
  irVersion: 58
- version: 1.10.2
  changelogEntry:
    - summary: |
        Remove `js-base64` dependency in favor of using native implementations.
      type: fix
  createdAt: "2025-07-01"
  irVersion: 58
- version: 1.10.1
  changelogEntry:
    - summary: |
        Remove `url-join` dependency in favor of a handwritten `joinUrl` function.
      type: fix
  createdAt: "2025-06-30"
  irVersion: 58
- version: 1.10.0
  changelogEntry:
    - summary: |
        Add `fetchSupport` configuration which lets you choose between `node-fetch` and `native`.
        The default is `node-fetch`. If you choose `native`, the `node-fetch` dependency will be removed.
      type: feat
  createdAt: "2025-06-27"
  irVersion: 58
- version: 1.9.1
  changelogEntry:
    - summary: Improve auto-pagination logic to consider empty strings in response as null cursors and stop paging.
      type: fix
  createdAt: "2025-06-27"
  irVersion: 58
- version: 1.9.0
  changelogEntry:
    - summary: |
        Add `formDataSupport` configuration which lets you choose between `Node16` and `Node18`.
        The default is `Node16`. If you choose `Node18`, the `form-data`, `formdata-node`, and `form-data-encoder` dependencies will be removed.
        `formDataSupport: Node18` supports uploading files from the following types:
        * `Buffer`
        * `File`
        * `Blob`
        * `Readable` (includes Readstream)
        * `ReadableStream`
        * `ArrayBuffer`
        * `Uint8Array`
      type: feat
  createdAt: "2025-06-22"
  irVersion: 58
- version: 1.8.2
  changelogEntry:
    - summary: |
        When a multipart form part is explicitly marked as JSON, serialize the data as JSON regardless of type.
        This also means arrays, maps, etc. will not be split into multiple parts, but serialized to JSON as a single part.
      type: fix
  createdAt: "2025-06-22"
  irVersion: 58
- version: 1.8.1
  changelogEntry:
    - summary: Fix binary response README.md examples
      type: fix
  createdAt: "2025-06-22"
  irVersion: 58
- version: 1.8.0
  changelogEntry:
    - summary: |
        You can now specify whether to return the `BinaryResponse` type for binary response endpoints.
        Change the response type by setting `fileResponseType` to `stream` or `binary-response` in the `config` of your generator configuration.
        The default is `stream` for backwards compatibility, but we recommend using `binary-response`.

        Here's how you users can interact with the `BinaryResponse`:
        ```ts
        const response = await client.getFile(...);
        const stream = response.stream();
        // const arrayBuffer = await response.arrayBuffer();
        // const blob = await response.blob();
        // const bytes = await response.bytes();
        const bodyUsed = response.bodyUsed;
        ```
        The user can choose how to consume the binary data.
      type: feat
  createdAt: "2025-06-19"
  irVersion: 58

- version: 1.7.2
  changelogEntry:
    - summary: |
        Fix bug where duplicate file generation was silently allowed instead of failing. The `withSourceFile` method now properly
        handles the `overwrite` option to prevent unintended file overwrites.
      type: fix
  createdAt: "2025-06-19"
  irVersion: 58
- version: 1.7.1
  changelogEntry:
    - summary: |
        __jest.config.mjs__ now only maps relative path modules that end on `.js` to their `.ts` equivalent.
      type: fix
  createdAt: "2025-06-18"
  irVersion: 58
- version: 1.7.0
  changelogEntry:
    - summary: |
        Allow users to specify the path they'd like to generate the SDK to.

        Here's an example of how to implement this in generators.yml:
        ```yml
        # In generators.yml
        groups:
          ts-sdk:
            generators:
              - name: fernapi/fern-typescript-sdk
                config:
                  packagePath: src/package-path
        ```
      type: feat
  createdAt: "2025-06-16"
  irVersion: 58
- version: 1.6.0
  changelogEntry:
    - summary: |
        You can now specify whether to return streams using the stream wrapper, or return the web standard stream.
        Change the type of stream returned by setting `streamType` to `wrapper` or `web` in the `config` of your generator configuration.
        The default is `wrapper`.
      type: feat
    - summary: |
        `tests/unit/zurg` are moved to `tests/unit/schemas` to match the name in `src/core/schemas` which is what the tests are verifying.
      type: internal
  createdAt: "2025-06-13"
  irVersion: 58

- version: 1.5.0
  changelogEntry:
    - summary: Add support for websocket connect methods with path parameters in the TypeScript generator
      type: feat
  createdAt: "2025-06-11"
  irVersion: 58

- version: 1.4.0
  changelogEntry:
    - summary: You can now pass in headers to the root client. These headers will be merged with service and endpoint specific headers.
      type: feat
    - summary: Reduce duplicate code generation by passing headers from the root client down to the subpackage clients.
      type: internal
  createdAt: "2025-06-05"
  irVersion: 58

- version: 1.3.2
  changelogEntry:
    - summary: Fix dynamic imports in the built dist/esm code.
      type: fix
  createdAt: "2025-06-05"
  irVersion: 58

- version: 1.3.1
  changelogEntry:
    - summary: |
        MSW is used for generated wire tests, but inadvertently also captures real HTTP request, for example in integration tests.
        When the HTTP request does not match any of the configured predicates, it would throw an error, including in the unrelated integration tests.
        In this version MSW is configured to bypass instead of throw an error when HTTP requests do not match the configured predicates.
      type: fix
  createdAt: "2025-06-05"
  irVersion: 58

- version: 1.3.0
  changelogEntry:
    - summary: Add support for generating the full project when using the filesystem output mode.
      type: feat
  createdAt: "2025-06-04"
  irVersion: 58

- version: 1.2.4
  changelogEntry:
    - summary: |
        Generate tests to verify the SDK sends and receives HTTP requests as expected.
        You can turn of these tests by setting `generateWireTests` to `false` in the `config` of your generator configuration.
      type: feat
  createdAt: "2025-06-03"
  irVersion: 58

- version: 1.1.1
  changelogEntry:
    - summary: Fix an issue where attempting to access a property with an invalid property name would lead to a broken output SDK.
      type: fix
  createdAt: "2025-06-04"
  irVersion: 58

- version: 1.1.0
  changelogEntry:
    - summary: Add support for HEAD HTTP method.
      type: feat
  createdAt: "2025-06-03"
  irVersion: 58

- version: 1.0.1
  changelogEntry:
    - summary: Fix property lookup in inherited schemas during snippet generation for object schemas.
      type: fix
  createdAt: "2025-05-14"
  irVersion: 57

- version: 1.0.0
  changelogEntry:
    - summary: |
        This release changes the defaults for the following custom configuration in _generators.yml_.

        | Option | Before | Now |
        |--------|--------|-----|
        | `inlineFileProperties` | `false` | `true` |
        | `inlinePathParameters` | `false` | `true` |
        | `enableInlineTypes` | `false` | `true` |
        | `noSerdeLayer` | `false` | `true` |
        | `omitUndefined` | `false` | `true` |
        | `skipResponseValidation` | `false` | `true` |
        | `useLegacyExports` | `true` | `false` |

        To avoid breaking changes, explicitly set the options above with the `Before` values in the `config` of your generator
        in _generators.yml_.
      type: feat
    - summary: |
        When generating properties for interfaces and classes, we only surround the property name with quotes if necessary.
        In some cases where the property name wasn't a valid identifier before, we now surround it with quotes too.
      type: fix
  createdAt: "2025-05-14"
  irVersion: 57

- version: 0.51.7
  changelogEntry:
    - summary: If an object extends an alias, the generator now visits the alias that is being extended (instead of throwing an error).
      type: fix
  createdAt: "2025-05-14"
  irVersion: 57

- version: 0.51.6
  changelogEntry:
    - summary: Add support for the custom introduction setting in the generated README.md.
      type: fix
  createdAt: "2025-05-13"
  irVersion: 57

- version: 0.51.5
  changelogEntry:
    - summary: Fixed an issue with ts-morph where creating an ifStatement with empty conditions array caused errors in multipart form data handling.
      type: fix
  createdAt: "2025-05-03"
  irVersion: 57

- version: 0.51.4
  changelogEntry:
    - summary: Fix issue where the _runtime.ts_ file was missing when other files were trying to import it.
      type: fix
  createdAt: "2025-04-22"
  irVersion: 57

- version: 0.51.3
  changelogEntry:
    - summary: Fix minor type issue for polyfilling Headers in Node 16 and below.
      type: fix
  createdAt: "2025-04-21"
  irVersion: 57

- version: 0.51.2
  changelogEntry:
    - summary: |
        When uploading files, extract the filename from the `path` property if present on the given object.
        This will extract the filename for `fs.createReadStream()` for example.
      type: fix
  createdAt: "2025-04-21"
  irVersion: 57

- version: 0.51.1
  changelogEntry:
    - summary: |
        Fallback to a custom `Headers` class implementation if the native `Headers` class is not available.
        Versions of Node 16 and below do not support the native `Headers` class, so this fallback is necessary to ensure compatibility.
      type: fix
  createdAt: "2025-04-21"
  irVersion: 57

- version: 0.51.0
  changelogEntry:
    - summary: |
        Add `rawResponse` property to JavaScript errors.

        ```ts
        try {
          const fooBar = await client.foo.bar("id", options);
        } catch (e) {
          if (error instanceof FooError) {
            console.log(error.rawResponse);
          } else {
            // ...
          }
        }
        ```
      type: feat
  createdAt: "2025-04-14"
  irVersion: 57

- version: 0.50.1
  changelogEntry:
    - summary: |
        Add `"packageManager": "yarn@1.22.22"` to _package.json_.
      type: feat
  createdAt: "2025-04-08"
  irVersion: 57

- version: 0.50.0
  changelogEntry:
    - summary: |
        All endpoint functions now return an `HttpResponsePromise<T>` instead of a `Promise<T>`.
        Using `await`, `.then()`, `.catch()`, and `.finally()` on these promises behave the same as before,
        but you can call `.withRawResponse()` to get a promise that includes the parsed response and the raw response.
        The raw response let's you retrieve the response headers, status code, etc.

        ```ts
        const fooBar = await client.foo.bar("id", options);
        const { data: alsoFooBar, rawResponse } = await client.foo.bar("id", options).withRawResponse();
        const {
            headers,
            status,
            url,
            ...
        } = rawResponse;
        ```
      type: feat
  createdAt: "2025-04-07"
  irVersion: 57

- version: 0.49.7
  changelogEntry:
    - summary: |
        Significantly improve performance of SDK generation when the `useLegacyExports` config is `false`. For a large spec like Square, the generation went from 10+ minutes to almost 1 minute.
      type: fix
  createdAt: "2025-03-27"
  irVersion: 57

- version: 0.49.6
  changelogEntry:
    - summary: Support arbitrary websocket headers during connect handshake.
      type: feat
  createdAt: "2025-03-27"
  irVersion: 57

- version: 0.49.5
  changelogEntry:
    - summary: Improvements to Websocket code generation quality.
      type: feat
  createdAt: "2025-03-27"
  irVersion: 57

- version: 0.49.4
  changelogEntry:
    - summary: Increase the timeout used in the generated `webpack.test.ts` file.
      type: fix
  createdAt: "2025-03-19"
  irVersion: 57

- version: 0.49.3
  changelogEntry:
    - summary: Increase the timeout used in the generated `webpack.test.ts` file.
      type: fix
  createdAt: "2025-03-19"
  irVersion: 57

- version: 0.49.2
  changelogEntry:
    - summary: Fix issue where IdempotentRequestOptions is not generated in the client namespace.
      type: fix
  createdAt: "2025-03-18"
  irVersion: 57

- version: 0.49.1
  changelogEntry:
    - summary: This PR includes several fixes to the generated `Socket.ts` file when websocket client code generation is enabled.
      type: fix
  createdAt: "2025-03-10"
  irVersion: 57

- version: 0.49.0
  changelogEntry:
    - summary: |
        This PR enables the Typescript generator to produce Websocket SDK endpoints. This can be enabled by adding the option `shouldGenerateWebsocketClients: true` to the Typescript generator config.
      type: feat
  createdAt: "2025-03-06"
  irVersion: 57

- version: 0.48.7
  changelogEntry:
    - summary: |
        Form data encoding now correctly handles array and object values by encoding each property value as a separate key-value pair, rather than trying to encode the entire object as a single value. This ensures proper handling of complex data structures in multipart form requests.
      type: fix
  createdAt: "2025-01-28"
  irVersion: 55

- version: 0.48.6
  changelogEntry:
    - summary: Support form-encoded form data parameters by using `qs` to properly encode array and object values with the `repeat` array format.
      type: fix
  createdAt: "2025-01-28"
  irVersion: 55

- version: 0.48.5
  changelogEntry:
    - summary: Don't double wrap a blob if a user uploads a blob to a multi-part form. Otherwise file's content-type is lost in Deno.
      type: fix
  createdAt: "2025-01-28"
  irVersion: 55

- version: 0.48.4
  changelogEntry:
    - summary: When custom config `useBigInt` is `true`, generate examples and snippets with `BigInt("123")`.
      type: fix
  createdAt: "2025-01-21"
  irVersion: 55

- version: 0.48.3
  changelogEntry:
    - summary: The SDK now supports reading the basic auth username and password values from environment variables.
      type: fix
  createdAt: "2025-01-16"
  irVersion: 55

- version: 0.48.2
  changelogEntry:
    - summary: This updates the retrier logic to stop retrying on HTTP conflict (409). This was an oversight that we've meant to remove for a while (similar to other Fern SDKs).
      type: fix
  createdAt: "2025-01-16"
  irVersion: 55

- version: 0.48.1
  changelogEntry:
    - summary: Record types with `null` values are now correctly serialized.
      type: fix
  createdAt: "2025-01-16"
  irVersion: 55

- version: 0.48.0
  changelogEntry:
    - summary: |
        When `useBigInt` SDK configuration is set to `true`, a customized JSON serializer & deserializer is used that will preserve the precision of `bigint`'s, as opposed to the native `JSON.stringify` and `JSON.parse` function which converts `bigint`'s to `number`'s losing precision.

        When combining `useBigInt` with our serialization layer (`no-serde: false` (default)), both the request and response properties that are marked as `long` and `bigint` in OpenAPI/Fern spec, will consistently be `bigint`'s.
        However, when disabling the serialization layer (`no-serde: true`), they will be typed as `number | bigint`.

        Here's an overview of what to expect from the generated types when combining `useBigInt` and `noSerde` with the following Fern definition:

        **Fern definition**
        ```yml
        types:
          ObjectWithOptionalField:
            properties:
              longProp: long
              bigIntProp: bigint
        ```

        **TypeScript output**
        ```typescript
        // useBigInt: true
        // noSerde: false
        interface ObjectWithLongAndBigInt {
          longProp: bigint;
          bigIntProp: bigint;
        }

        // useBigInt: true
        // noSerde: true
        interface ObjectWithLongAndBigInt {
          longProp: bigint | number;
          bigIntProp: bigint | number;
        }

        // useBigInt: false
        // noSerde: false
        interface ObjectWithLongAndBigInt {
          longProp: number;
          bigIntProp: string;
        }

        // useBigInt: false
        // noSerde: true
        interface ObjectWithLongAndBigInt {
          longProp: number;
          bigIntProp: string;
        }
        ```
      type: feat
  createdAt: "2025-01-16"
  irVersion: 55

- version: 0.47.1
  changelogEntry:
    - summary: |
        Resolves an issue where nullable query parameters were not null-safe in their method invocations. The
        generated code now appropriately guard against `null` values like so:

        ```typescript
        const _queryParams: Record< ... >;
        if (value !== undefined) {
            _queryParams["value"] = value?.toString() ?? null;
        }
        ```
      type: fix
  createdAt: "2025-01-15"
  irVersion: 55

- version: 0.47.0
  changelogEntry:
    - summary: |
        Add support for `nullable` properties. Users can now specify explicit `null` values
        for types that specify `nullable` properties like so:

        ```typescript
        await client.users.update({ username: "john.doe", metadata: null });
        ```
      type: feat
  createdAt: "2025-01-14"
  irVersion: 55

- version: 0.46.11
  changelogEntry:
    - summary: |
        Don't double check whether an optional string literal alias (see example below) is a string when using serializer to build query string parameters.

        ```yml
        types:
          LiteralAliasExample: literal<"MyLiteralValue">

        service:
          endpoints:
            foo:
              path: /bar
              method: POST
              request:
                name: FooBarRequest
                query-parameters:
                  optional_alias_literal: optional<LiteralAliasExample>
        ```

        ```ts
        // before
        if (optionalAliasLiteral != null) {
            _queryParams["optional_alias_literal"] = typeof serializers.LiteralAliasExample.jsonOrThrow(optionalAliasLiteral, {
                unrecognizedObjectKeys: "strip",
            }) === "string" ? serializers.LiteralAliasExample.jsonOrThrow(optionalAliasLiteral, {
                unrecognizedObjectKeys: "strip",
            }) : JSON.stringify(serializers.LiteralAliasExample.jsonOrThrow(optionalAliasLiteral, {
                unrecognizedObjectKeys: "strip",
            }));
        }

        // after
        if (optionalAliasLiteral != null) {
            _queryParams["optional_alias_literal"] = serializers.LiteralAliasExample.jsonOrThrow(optionalAliasLiteral, {
                unrecognizedObjectKeys: "strip",
            });
        }
        ```
      type: fix
  createdAt: "2025-01-14"
  irVersion: 53

- version: 0.46.10
  changelogEntry:
    - summary: Use serialization layer to convert types to JSON strings when enabled.
      type: fix
  createdAt: "2025-01-14"
  irVersion: 53

- version: 0.46.9
  changelogEntry:
    - summary: Expose `baseUrl` as a default Client constructor option and construct URL correctly.
      type: fix
  createdAt: "2025-01-13"
  irVersion: 53

- version: 0.46.8
  changelogEntry:
    - summary: Generate the `version.ts` file correctly
      type: fix
  createdAt: "2025-01-13"
  irVersion: 53

- version: 0.46.7
  changelogEntry:
    - summary: Simplify runtime detection to reduce the chance of using an unsupported API like `process.` Detect Edge Runtime by Vercel.
      type: fix
  createdAt: "2025-01-09"
  irVersion: 53

- version: 0.46.6
  changelogEntry:
    - summary: Update `@types/node` to `18+`, required for the generated `Node18UniversalStreamWrapper` test.
      type: fix
  createdAt: "2025-01-09"
  irVersion: 53

- version: 0.46.5
  changelogEntry:
    - summary: Fix the webpack test to work with .js/.jsx extensions in TypeScript
      type: fix
    - summary: Only map .js modules in Jest, not .json files.
      type: fix
  createdAt: "2025-01-09"
  irVersion: 53

- version: 0.46.4
  changelogEntry:
    - summary: Fix packageJson custom configuration & package.json types field.
      type: fix
  createdAt: "2025-01-09"
  irVersion: 53

- version: 0.46.3
  changelogEntry:
    - summary: Revert to using legacy exports by default.
      type: fix
  createdAt: "2025-01-09"
  irVersion: 53

- version: 0.46.2
  changelogEntry:
    - summary: Fix Jest to work with files imported using `.js` extension.
      type: fix
    - summary: Make sure Jest loads Jest configuration regardless of package.json type.
      type: fix
  createdAt: "2025-01-09"
  irVersion: 53

- version: 0.46.1
  changelogEntry:
    - summary: ESModule output is fixed to be compatible with Node.js ESM loading.
      type: fix
  createdAt: "2025-01-08"
  irVersion: 53

- version: 0.46.0
  changelogEntry:
    - summary: SDKs are now built and exported in both CommonJS (legacy) and ESModule format.
      type: feat
    - summary: |
        Export `serialization` code from root package export.
        ```ts
        import { serialization } from `@packageName`;
        ```

        The serialization code is also exported as `@packageName/serialization`.
        ```ts
        import * as serialization from `@packageName/serialization`;
        ```
      type: feat
    - summary: |
        `package.json` itself is exported in `package.json` to allow consumers to easily read metadata about the package they are consuming.
      type: feat
  createdAt: "2025-01-06"
  irVersion: 53

- version: 0.45.2
  changelogEntry:
    - summary: TS generated snippets now respect proper parameter casing when noSerdeLayer is enabled.
      type: fix
  createdAt: "2024-12-31"
  irVersion: 53

- version: 0.45.1
  changelogEntry:
    - summary: |
        Export everything inside of TypeScript namespaces that used to be ambient.

        For the `enableInlineTypes` feature, some namespaces were no longer declared (ambient), and types and interfaces inside the namespace would no longer be automatically exported without the `export` keyword. This fix exports everything that's inside these namespaces and also declared namespaces for good measure (in case they are not declared in the future).
      type: fix
  createdAt: "2024-12-27"
  irVersion: 53

- version: 0.45.0
  changelogEntry:
    - summary: Update dependencies of the generated TS SDK and Express generator. TypeScript has been updated to 5.7.2 which is a major version upgrade from 4.6.4.
      type: feat
  createdAt: "2024-12-26"
  irVersion: 53

- version: 0.44.5
  changelogEntry:
    - summary: Fix a bug where we attempt to parse an empty terminator when receiving streaming JSON responses.
      type: fix
  createdAt: "2024-12-23"
  irVersion: 53

- version: 0.44.4
  changelogEntry:
    - summary: Use specified defaults for pagination offset parameters during SDK generation.
      type: feat
  createdAt: "2024-12-20"
  irVersion: 53

- version: 0.44.3
  changelogEntry:
    - summary: Fix a bug where client would send request wrapper instead of the body of the request wrapper, when the request has inline path parameters and a body property.
      type: fix
  createdAt: "2024-12-18"
  irVersion: 53

- version: 0.44.2
  changelogEntry:
    - summary: Inline path parameters will use their original name when `retainOriginalName` or `noSerdeLayer` is enabled.
      type: fix
  createdAt: "2024-12-17"
  irVersion: 53

- version: 0.44.1
  changelogEntry:
    - summary: When there is an environment variable set, you do not need to pass in any parameters to the client constructor.
      type: fix
  createdAt: "2024-12-16"
  irVersion: 53

- version: 0.44.0
  changelogEntry:
    - summary: |
        Inline path parameters into request types by setting `inlinePathParameters` to `true` in the generator config.

        Here's an example of how users would use the same endpoint method without and with `inlinePathParameters` set to `true`.

        Without `inlinePathParameters`:

        ```ts
        await service.getFoo("pathParamValue", { id: "SOME_ID" });
        ```

        With `inlinePathParameters`:

        ```ts
        await service.getFoo({ pathParamName: "pathParamValue", id: "SOME_ID" });
        ```
      type: feat
  createdAt: "2024-12-13"
  irVersion: 53

- version: 0.43.1
  changelogEntry:
    - summary: When `noSerdeLayer` is enabled, streaming endpoints were failing to compile because they assumed that the serialization layer existed. This is now fixed.
      type: fix
  createdAt: "2024-12-11"
  irVersion: 53

- version: 0.43.0
  changelogEntry:
    - summary: |
        Generate inline types for inline schemas by setting `enableInlineTypes` to `true` in the generator config.
        When enabled, the inline schemas will be generated as nested types in TypeScript.
        This results in cleaner type names and a more intuitive developer experience.

        Before:

        ```ts
        // MyRootType.ts
        import * as MySdk from "...";

        export interface MyRootType {
          foo: MySdk.MyRootTypeFoo;
        }

        // MyRootTypeFoo.ts
        import * as MySdk from "...";

        export interface MyRootTypeFoo {
          bar: MySdk.MyRootTypeFooBar;
        }

        // MyRootTypeFooBar.ts
        import * as MySdk from "...";

        export interface MyRootTypeFooBar {}
        ```

        After:

        ```ts
        // MyRootType.ts
        import * as MySdk from "...";

        export interface MyRootType {
          foo: MyRootType.Foo;
        }

        export namespace MyRootType {
          export interface Foo {
            bar: Foo.Bar;
          }

          export namespace Foo {
            export interface Bar {}
          }
        }
        ```

        Now users can get the deep nested `Bar` type as follows:

        ```ts
        import { MyRootType } from MySdk;

        const bar: MyRootType.Foo.Bar = {};
        ```
      type: feat
  createdAt: "2024-12-11"
  irVersion: 53

- version: 0.42.7
  changelogEntry:
    - summary: |
        Support `additionalProperties` in OpenAPI or `extra-properties` in the Fern Defnition. Now
        an object that has additionalProperties marked as true will generate the following interface:

        ```ts
        interface User {
          propertyOne: string;
          [key: string]: any;
        }
        ```
      type: feat
  createdAt: "2024-12-03"
  irVersion: 53

- version: 0.42.6
  changelogEntry:
    - summary: Remove the generated `APIPromise` since it is not compatible on certain node versions.
      type: fix
  createdAt: "2024-11-23"
  irVersion: 53

- version: 0.42.5
  changelogEntry:
    - summary: Remove extraneous import in pagination snippets.
      type: fix
  createdAt: "2024-11-23"
  irVersion: 53

- version: 0.42.4
  changelogEntry:
    - summary: Improve `GeneratedTimeoutSdkError` error to include endpoint name in message.
      type: fix
  createdAt: "2024-11-21"
  irVersion: 53

- version: 0.42.3
  changelogEntry:
    - summary: Fixed issue with snippets used for pagination endpoints.
      type: fix
  createdAt: "2024-11-22"
  irVersion: 53

- version: 0.42.2
  changelogEntry:
    - summary: |
        Added documentation for pagination in the README. The snippet below will
        now show up on generated READMEs.

        ```typescript
        // Iterate through all items
        const response = await client.users.list();
        for await (const item of response) {
          console.log(item);
        }

        // Or manually paginate
        let page = await client.users.list();
        while (page.hasNextPage()) {
          page = await page.getNextPage();
        }
        ```
      type: feat
  createdAt: "2024-11-21"
  irVersion: 53

- version: 0.42.1
  changelogEntry:
    - summary: |
        Added support for passing additional headers in request options. For example:

        ```ts
        const response = await client.someEndpoint(..., {
          headers: {
            'X-Custom-Header': 'custom value'
          }
        });
        ```
      type: feat
  createdAt: "2024-11-20"
  irVersion: 53

- version: 0.42.0
  changelogEntry:
    - summary: |
        Added support for `.asRaw()` which allows users to access raw response data including headers. For example:

        ```ts
        const response = await client.someEndpoint().asRaw();
        console.log(response.headers["X-My-Header"]);
        console.log(response.body);
        ```
      type: feat
  createdAt: "2024-11-15"
  irVersion: 53

- version: 0.41.2
  changelogEntry:
    - summary: Actually remove `jest-fetch-mock` from package.json.
      type: fix
  createdAt: "2024-11-18"
  irVersion: 53

- version: 0.41.1
  changelogEntry:
    - summary: Remove dev dependency on `jest-fetch-mock`.
      type: fix
  createdAt: "2024-11-02"
  irVersion: 53

- version: 0.41.0
  changelogEntry:
    - summary: Add a variable jitter to the exponential backoff and retry.
      type: feat
  createdAt: "2024-10-08"
  irVersion: 53

- version: 0.41.0-rc2
  changelogEntry:
    - summary: Generated READMEs now include improved usage snippets for pagination and streaming endpoints.
      type: feat
  createdAt: "2024-10-08"
  irVersion: 53

- version: 0.41.0-rc1
  changelogEntry:
    - summary: Fixes a broken unit test introduced in 0.41.0-rc0.
      type: fix
  createdAt: "2024-10-08"
  irVersion: 53

- version: 0.41.0-rc0
  changelogEntry:
    - summary: The generated SDK now supports bytes (`application/octet-stream`) requests.
      type: feat
  createdAt: "2024-10-08"
  irVersion: 53

- version: 0.40.8
  changelogEntry:
    - summary: File array uploads now call `request.appendFile` instead of `request.append` which was causing form data to be in a corrupted state.
      type: fix
  createdAt: "2024-09-28"
  irVersion: 53

- version: 0.40.7
  changelogEntry:
    - summary: |
        The generated README will now have a section that links to the generated SDK Reference (in `reference.md`).

        ```md
        ## Reference

        A full reference for this library can be found [here](./reference.md).
        ```
      type: fix
  createdAt: "2024-09-28"
  irVersion: 53

- version: 0.40.6
  changelogEntry:
    - summary: The TypeScript SDK now supports specifying a custom contentType if one is specified.
      type: fix
  createdAt: "2024-09-18"
  irVersion: 53

- version: 0.40.5
  changelogEntry:
    - summary: The snippet templates for file upload are now accurate and also respect the feature flag `inlineFileProperties`.
      type: fix
  createdAt: "2024-09-18"
  irVersion: 53

- version: 0.40.4
  changelogEntry:
    - summary: Upgrades dependency `stream-json` which improves the performance when reading large API specs. This version will improve your `fern generate` performance.
      type: fix
  createdAt: "2024-09-12"
  irVersion: 53

- version: 0.40.3
  changelogEntry:
    - summary: |
        If the serde layer is enabled, then all the serializers are exported under the namespace `serializers`.

        ```ts
        import { serializers } from "@plantstore/sdk";

        export function main(): void {
          // serialize to json

          const json = serializers.Plant.toJson({
            name: "fern"
          });

          const parsed = serializers.Plant.parseOrThrow(`{ "name": "fern" }`);
        }
        ```
      type: fix
  createdAt: "2024-09-12"
  irVersion: 53

- version: 0.40.2
  changelogEntry:
    - summary: The generated SDK now handles reading IR JSONs that are larger than 500MB. In order to to this, the function `streamObjectFromFile` is used instead of `JSON.parse`.
      type: fix
  createdAt: "2024-09-12"
  irVersion: 53

- version: 0.40.1
  changelogEntry:
    - summary: The generated snippets now inline referenced request objects given they are not named, they need to be inlined.
      type: fix
  createdAt: "2024-09-12"
  irVersion: 53

- version: 0.40.0
  changelogEntry:
    - summary: |
        A new configuration flag has now been added that will automatically generate
        `BigInt` for `long` and `bigint` primitive types. To turn this flag on:

        ```yml
        groups:
          ts-sdk:
            name: fernapi/fern-typescript-sdk
            version: 0.40.0
            config:
              useBigInt: true
        ```
      type: feat
  createdAt: "2024-09-12"
  irVersion: 53

- version: 0.39.8
  changelogEntry:
    - summary: |
        The generated enum examples now reference the value of the enum directly instead
        of using the enum itself.

        ### Before

        ```ts
        {
          "genre": Imdb.Genre.Humor,
        }
        ```

        ### After

        ```ts
        {
          "genre": "humor"
        }
        ```
      type: fix
  createdAt: "2024-09-11"
  irVersion: 53

- version: 0.39.7
  changelogEntry:
    - summary: |
        The SDK now produces a `version.ts` file where we export a constant called `SDK_VERSION`.
        This constant can be used by different utilities to dynamically import in the version (for example, if someone wants to customize the user agent).
      type: chore
  createdAt: "2024-08-27"
  irVersion: 53

- version: 0.39.6
  changelogEntry:
    - summary: |
        Browser clients can now import streams, via `readable-streams` polyfill. Additionally adds a
        webpack unit test to verify that the core utilities can be compiled.
      type: fix
  createdAt: "2024-08-27"
  irVersion: 53

- version: 0.39.5
  changelogEntry:
    - summary: |
        If `noSerdeLayer` is enabled, then the generated TypeScript SDK snippets and wire tests
        will not use `Date` objects but instead use strings. Without this fix, the generated
        wire tests would result in failures.
      type: fix
  createdAt: "2024-08-20"
  irVersion: 53

- version: 0.39.4
  changelogEntry:
    - summary: Ensure that environment files don't generate, unless there is a valid environment available.
      type: fix
  createdAt: "2024-08-20"
  irVersion: 53

- version: 0.39.3
  changelogEntry:
    - summary: Multipart form data unit tests only get generated if the SDK has multipart form uploads.
      type: fix
  createdAt: "2024-08-16"
  irVersion: 53

- version: 0.39.2
  changelogEntry:
    - summary: |
        Allows filenames to be passed from underlying File objects in Node 18+ and browsers
        Users can now supply files like so, using a simple multipart upload API as an example:
        ```typescript
        client.file.upload(new File([...blobParts], 'filename.ext'), ...)
        ```
        `filename.ext` will be encoded into the upload.
      type: fix
  createdAt: "2024-08-16"
  irVersion: 53

- version: 0.39.1
  changelogEntry:
    - summary: |
        The SDK now supports looking directly at a `hasNextPage` property for offset pagination if configured.
        Previously the SDK would look if the number of items were empty, but this failed in certain edge cases.
      type: feat
  createdAt: "2024-08-07"
  irVersion: 53

- version: 0.38.6
  changelogEntry:
    - summary: |
        The SDK generator now sends a `User-Agent` header on each request that is set to
        `<package>/<version>`. For example if your package is called `imdb` and is versioned `0.1.0`, then
        the user agent header will be `imdb/0.1.0`.
      type: feat
  createdAt: "2024-08-07"
  irVersion: 53

- version: 0.38.5
  changelogEntry:
    - summary: Addressed fetcher unit test flakiness by using a mock fetcher
      type: fix
  createdAt: "2024-08-07"
  irVersion: 53

- version: 0.38.4
  changelogEntry:
    - summary: Literal templates are generated if they are union members
      type: fix
    - summary: Snippet templates no longer try to inline objects within containers
      type: fix
  createdAt: "2024-08-04"
  irVersion: 53

- version: 0.38.3
  changelogEntry:
    - summary: Adds async iterable to StreamWrapper implementation for easier use with downstream dependencies.
      type: fix
  createdAt: "2024-08-02"
  irVersion: 53

- version: 0.38.2
  changelogEntry:
    - summary: Refactors the `noScripts` feature flag to make sure that no `yarn install` commands can be accidentally triggered.
      type: fix
  createdAt: "2024-08-01"
  irVersion: 53

- version: 0.38.1
  changelogEntry:
    - summary: |
        A feature flag called `noScripts` has been introduced to prevent the generator from running any scripts such as `yarn format` or `yarn install`. If any of the scripts
        cause errors, toggling this option will allow you to receive the generated code.

        ```
        - name: fernapi/fern-typescript-sdk
          version: 0.38.1
          config:
            noScripts: true
        ```
      type: feat
  createdAt: "2024-08-01"
  irVersion: 53

- version: 0.38.0-rc0
  changelogEntry:
    - summary: Upgrade to IRv53.
      type: internal
    - summary: The generator now creates snippet templates for undiscriminated unions.
      type: chore
  createdAt: "2024-07-31"
  irVersion: 53

- version: 0.37.0-rc0
  changelogEntry:
    - summary: |
        The business plan Typescript SDK will now generate wire tests if the feature flag in the configuration is turned on.

        ```
        - name: fernapi/fern-typescript-sdk
          version: 0.37.0-rc0
          config:
            generateWireTests: true
        ```
      type: feat
  createdAt: "2024-07-29"
  irVersion: 50

- version: 0.36.6
  changelogEntry:
    - summary: Now import paths are correctly added to getResponseBody tests. CI checks also added.
      type: fix
  createdAt: "2024-07-29"
  irVersion: 50

- version: 0.36.5
  changelogEntry:
    - summary: Now, server sent events are treated differently as streaming responses, to ensure the correct wrapping happens.
      type: fix
  createdAt: "2024-07-29"
  irVersion: 50

- version: 0.36.4
  changelogEntry:
    - summary: Now, import paths are correctly added to stream wrapper tests.
      type: fix
  createdAt: "2024-07-26"
  irVersion: 50

- version: 0.36.3
  changelogEntry:
    - summary: Support starting the stream on `StreamWrapper.pipe(...)` for shorter syntax when dealing with `node:stream` primitives.
      type: fix
  createdAt: "2024-07-26"
  irVersion: 50

- version: 0.36.2
  changelogEntry:
    - summary: |
        This release comes with numerous improvements to streaming responses:

        1. Introduces new stream wrapper polyfills that implement the ability to stream to more streams, per environment.
        2. For `Node 18+`, stream responses can now be piped to `WritableStream`. They can also be streamed to `stream.Writable`, as possible before.
        3. For `< Node 18`, stream responses can be piped to `stream.Writeable`, as before.
        4. For `Browser` environments, stream responses can be piped to `WritableStream`.
        5. For `Cloudflare Workers`, stream responses can be piped to `WritableStream`.
      type: fix
    - summary: Now, there are generated unit tests for the `fetcher/stream-wrappers` core directory which makes sure that Fern's stream wrapping from responses work as expected!
      type: fix
  createdAt: "2024-07-26"
  irVersion: 50

- version: 0.36.1
  changelogEntry:
    - summary: Now, there are generated unit tests for the `auth` and `fetcher` core directory which makes sure that Fern's fetcher and authorization helpers work as expected!
      type: fix
  createdAt: "2024-07-16"
  irVersion: 50

- version: 0.36.0
  changelogEntry:
    - summary: Now, there are generated unit tests for the `schemas` core directory which makes sure that Fern's request + response validation will work as expected!
      type: fix
  createdAt: "2024-07-16"
  irVersion: 50

- version: 0.35.0
  changelogEntry:
    - summary: Support Multipart Form uploads where `fs.createReadStream` is passed. This requires coercing the stream into a `File`.
      type: fix
  createdAt: "2024-07-16"
  irVersion: 50

- version: 0.34.0
  changelogEntry:
    - summary: Upgrade to IRv50.
      type: internal
    - summary: |
        Add support for generating an API version scheme in `version.ts`.
        Consider the following `api.yml` configuration:

        ```yaml
        version:
          header: X-API-Version
          default: "1.0.0"
          values:
            - "1.0.0-alpha"
            - "1.0.0-beta"
            - "1.0.0"
        ```

        The following `version.ts` file is generated:

        ```typescript
        /**
        * This file was auto-generated by Fern from our API Definition.
        */

        /** The version of the API, sent as the X-API-Version header. */
        export type AcmeVersion = "1.0.0" | "2.0.0" | "latest";
        ```

        If a default value is specified, it is set on every request but can be overridden
        in either the client-level `Options` or call-specific `RequestOptions`. If a default
        value is _not_ specified, the value of the header is required on the generated `Options`.

        An example call is shown below:

        ```typescript
        import { AcmeClient } from "acme";

        const client = new AcmeClient({ apiKey: "YOUR_API_KEY", xApiVersion: "2.0.0" });
        await client.users.create({
          firstName: "john",
          lastName: "doe"
        });
        ```
      type: feat
  createdAt: "2024-07-16"
  irVersion: 50

- version: 0.33.0
  changelogEntry:
    - summary: |
        This release comes with numerous improvements to multipart uploads:

        1. `Fetcher.ts` no longer depends on form-data and formdata-node which reduces
          the size of the SDK for all consumers that are not leveraging multipart form
          data uploads.
        2. The SDK now accepts `fs.ReadStream`, `Blob` and `File` as inputs and handles
          parsing them appropriately.
        3. By accepting a `Blob` as a file parameter, the SDK now supports sending the
          filename when making a request.
      type: fix
  createdAt: "2024-07-16"
  irVersion: 48

- version: 0.32.0
  changelogEntry:
    - summary: The `reference.md` is now generated for every SDK.
      type: feat
    - summary: The `reference.md` is now generated by the `generator-cli`.
      type: feat
    - summary: The `reference.md` includes a single section for the _first_ example specified on the endpoint. Previously, a separate section was included for _every_ example.
      type: fix
  createdAt: "2024-07-15"
  irVersion: 48

- version: 0.31.0
  changelogEntry:
    - summary: |
        Add `omitUndefined` generator option. This is enabled with the following config:

        ```yaml
        groups:
          generators:
            - name: fernapi/fern-typscript-node-sdk
              version: 0.31.0
              ...
              config:
                omitUndefined: true
        ```

        When enabled, any property set to an explicit `undefined` is _not_ included
        in the serialized result. For example,

        ```typescript
        const request: Acme.CreateUserRequest = {
          firstName: "John",
          lastName: "Doe",
          email: undefined
        };
        ```

        By default, explicit `undefined` values are serialized as `null` like so:

        ```json
        {
          "firstName": "John",
          "lastName": "Doe",
          "email": null
        }
        ```

        When `omitUndefined` is enabled, the JSON object is instead serialized as:

        ```json
        {
          "firstName": "John",
          "lastName": "Doe"
        }
        ```
      type: feat
  createdAt: "2024-07-12"
  irVersion: 48

- version: 0.30.0
  changelogEntry:
    - summary: Client-level `Options` now supports overriding global headers like version.
      type: feat
  createdAt: "2024-07-11"
  irVersion: 48

- version: 0.29.2
  changelogEntry:
    - summary: Fix serialization of types with circular references
      type: fix
  createdAt: "2024-07-10"
  irVersion: 48

- version: 0.29.1
  changelogEntry:
    - summary: |
        Pagination endpoints that define nested offset/cursor properties are now functional.
        A new `setObjectProperty` helper is used to dynamically set the property, which is inspired
        by Lodash's `set` function (https://lodash.com/docs/4.17.15#set).

        The generated code now looks like the following:

        ```typescript
        let _offset = request?.pagination?.page != null ? request?.pagination?.page : 1;
        return new core.Pageable<SeedPagination.ListUsersPaginationResponse, SeedPagination.User>({
          response: await list(request),
          hasNextPage: (response) => (response?.data ?? []).length > 0,
          getItems: (response) => response?.data ?? [],
          loadPage: (_response) => {
            _offset += 1;
            return list(core.setObjectProperty(request, "pagination.page", _offset));
          }
        });
        ```
      type: fix
  createdAt: "2024-07-10"
  irVersion: 48

- version: 0.29.0
  changelogEntry:
    - summary: Upgrade to IRv48.
      type: internal
    - summary: Add support for pagination endpoints that require request body properties.
      type: feat
    - summary: |
        Add support for pagination with an offset step. This is useful for endpoints that page based on the element index rather than a page index (i.e. the 100th element vs. the 10th page).

        This feature shares the same UX as both the `offset` and `cursor` pagination variants.
      type: feat
  createdAt: "2024-07-09"
  irVersion: 48

- version: 0.29.0-rc0
  changelogEntry:
    - summary: All serializers in the generated SDK are now synchronous. This makes the serializers easier to use and improves the performance as well.
      type: fix
  createdAt: "2024-07-09"
  irVersion: 46

- version: 0.28.0-rc0
  changelogEntry:
    - summary: Add support for offset pagination, which uses the same pagination API introduced in `0.26.0-rc0`.
      type: feat
  createdAt: "2024-07-09"
  irVersion: 46

- version: 0.27.2
  changelogEntry:
    - summary: The generated readme now moves the sections for `AbortController`, `Runtime Compatibility` and `Custom Fetcher` under the Advanced section in the generated README.
      type: fix
  createdAt: "2024-07-08"
  irVersion: 46

- version: 0.27.1
  changelogEntry:
    - summary: |
        Support JSR publishing. If you would like your SDK to be published to JSR, there is now a configuration option called `publishToJsr: true`. When enabled, the generator will
        generate a `jsr.json` as well as a GitHub workflow to publish to JSR.

        ```yaml
        - name: fernapi/fern-typescript-sdk
          version: 0.27.1
          config:
            publishToJsr: true
        ```
      type: feat
  createdAt: "2024-07-08"
  irVersion: 46

- version: 0.27.0
  changelogEntry:
    - summary: Boolean literal headers can now be overridden via `RequestOptions`.
      type: fix
    - summary: |
        The generated `.github/workflows/ci.yml` file now supports NPM publishing with alpha/beta dist tags. If the selected version contains the `alpha` or `beta` substring,
        the associated dist tag will be added in the `npm publish` command like the following:

        ```sh
        # Version 1.0.0-beta
        npm publish --tag beta
        ```

        For more on NPM dist tags, see https://docs.npmjs.com/adding-dist-tags-to-packages
      type: feat
  createdAt: "2024-07-08"
  irVersion: 46

- version: 0.26.0-rc3
  changelogEntry:
    - summary: |
        The typescript generator now returns all `FormData` headers and Fetcher no longer stringifies stream.Readable type.
      type: fix
  createdAt: "2024-06-30"
  irVersion: 46

- version: 0.26.0-rc2
  changelogEntry:
    - summary: |
        `RequestOptions` now supports overriding global headers like authentication and version.
      type: feat
  createdAt: "2024-06-27"
  irVersion: 46

- version: 0.26.0-rc1
  changelogEntry:
    - summary: The generator was skipping auto pagination for item arrays that were optional. Now, those are safely handled as well.
      type: fix
  createdAt: "2024-06-27"
  irVersion: 46

- version: 0.26.0-rc0
  changelogEntry:
    - summary: |
        The TypeScript generator now supports cursor-based auto pagination. With auto pagination, a user can simply iterate over the results automatically:

        ```ts
        for (const user of client.users.list()) {
          consoler.log(user);
        }
        ```

        Users can also paginate over data manually

        ```ts
        const page = client.users.list();
        for (const user of page.data) {
          consoler.log(user);
        }

        // Helper methods for manually paginating:
        while (page.hasNextPage()) {
          page = page.getNextPage();
          // ...
        }
        ```
      type: feat
  createdAt: "2024-06-27"
  irVersion: 46

- version: 0.25.3
  changelogEntry:
    - summary: The generator is now upgraded to `v46.2.0` of the IR.
      type: internal
  createdAt: "2024-06-26"
  irVersion: 46

- version: 0.25.3
  changelogEntry:
    - summary: The generator is now upgraded to `v46.2.0` of the IR.
      type: internal
  createdAt: "2024-06-26"
  irVersion: 46

- version: 0.25.2
  changelogEntry:
    - summary: The generator now removes `fs`, `path`, and `os` dependencies from the browser runtime.
      type: fix
  createdAt: "2024-06-20"
  irVersion: 46

- version: 0.25.1
  changelogEntry:
    - summary: The generator now removes `fs`, `path`, and `os` dependencies from the browser runtime.
      type: fix
  createdAt: "2024-06-20"
  irVersion: 46

- version: 0.25.0
  changelogEntry:
    - summary: The generator now generates snippets for streaming endpoints. There is also a fix where literals are excluded from inlined requests.
      type: fix
  createdAt: "2024-06-19"
  irVersion: 46

- version: 0.25.0-rc0
  changelogEntry:
    - summary: The generator now merges the user's original `README.md` file (if any).
      type: feat
  createdAt: "2024-06-19"
  irVersion: 46

- version: 0.24.4
  changelogEntry:
    - summary: APIs that specify a default environment no longer include an unused environment import in their generated snippets.
      type: fix
  createdAt: "2024-06-19"
  irVersion: 46

- version: 0.24.3
  changelogEntry:
    - summary: The generator only adds a publish step in github actions if credentials are specified.
      type: fix
  createdAt: "2024-06-18"
  irVersion: 46

- version: 0.24.2
  changelogEntry:
    - summary: Remove the unnecessary client call from the request/response README.md section.
      type: feat
    - summary: |
        The generated README.md snippets now correctly referenced nested methods. For example,
        `client.users.create` (instead of `client.create`) in the following:

        ```ts
        import { AcmeClient } from "acme";

        const client = new AcmeClient({ apiKey: "YOUR_API_KEY" });
        await client.users.create({
          firstName: "john",
          lastName: "doe"
        });
        ```
      type: fix
  createdAt: "2024-06-19"
  irVersion: 46

- version: 0.24.1
  changelogEntry:
    - summary: |
        Dynamic snippets now support importing the client directly from the package.

        ```typescript
        import { MyClient } from "@org/sdk";

        const client = new MyClient({ ... });
        ```
      type: fix
  createdAt: "2024-06-19"
  irVersion: 46

- version: 0.24.0
  changelogEntry:
    - summary: Add dynamic client instantiation snippets
      type: feat
  createdAt: "2024-06-18"
  irVersion: 46

- version: 0.24.0-rc0
  changelogEntry:
    - summary: Dynamic client instantiation snippets are now generated. Note this only affects enterprise users that are using Fern's Snippets API.
      type: feat
  createdAt: "2024-06-18"
  irVersion: 46

- version: 0.23.3
  changelogEntry:
    - summary: The NPM publish job is _not_ generated if the token environment variable is not specified.
      type: fix
    - summary: |
        The snippets now use the `client` variable name like so:

        ```ts
        import { AcmeClient } from "acme";

        const client = new AcmeClient({ apiKey: "YOUR_API_KEY" });
        await client.users.create({
          firstName: "john",
          lastName: "doe"
        });
        ```
      type: feat
  createdAt: "2024-06-17"
  irVersion: 46

- version: 0.23.2
  changelogEntry:
    - summary: Client constructor snippets now include an `environment` property whenever it's required.
      type: fix
    - summary: The import paths included in the `README.md` exclusively use double quotes.
      type: fix
    - summary: When an NPM package name is not specified, the generated `README.md` will default to using the namespace export.
      type: fix
  createdAt: "2024-06-14"
  irVersion: 46

- version: 0.23.1
  changelogEntry:
    - summary: Undiscriminated unions used as map keys examples no longer return an error.
      type: fix
  createdAt: "2024-06-13"
  irVersion: 46

- version: 0.23.0
  changelogEntry:
    - summary: The latest version of the `generator-cli` (used to generate `README.md` files) is always installed.
      type: fix
  createdAt: "2024-06-12"
  irVersion: 46

- version: 0.23.0-rc1
  changelogEntry:
    - summary: |
        Introduce a custom configuration for arbitrary package json field. Now you can specify
        arbitrary key, value pairs that you want to be merged in the generated `package.json`.

        ```yml
        config:
          packageJson:
            dependencies:
              my-dep: "2.0.0"
            bin: "./index.js"
        ```
      type: fix
  createdAt: "2024-06-11"
  irVersion: 46

- version: 0.23.0-rc0
  changelogEntry:
    - summary: |
        Union snippet templates are fixed in 2 ways:
        1. The templates do not have a leading single quote (a typo from before)
        2. The templates now inline union properties (in certain cases)
      type: fix
  createdAt: "2024-06-07"
  irVersion: 46

- version: 0.22.0
  changelogEntry:
    - summary: Add support for higher quality `README.md` generation.
      type: feat
  createdAt: "2024-06-07"
  irVersion: 46

- version: 0.21.1
  changelogEntry:
    - summary: Detect `workerd` (Cloudflare) environments in `Runtime.ts`. The `Stream` class which is used for Server-Sent Events now prefers `TextDecoder` if it is present in the environment, to work in Cloudflare environments.
      type: feat
  createdAt: "2024-06-05"
  irVersion: 46

- version: 0.21.0
  changelogEntry:
    - summary: The generator now supports `bigint` types.
      type: feat
    - summary: Bump to IRv46.
      type: internal
  createdAt: "2024-06-05"
  irVersion: 46

- version: 0.20.9
  changelogEntry:
    - summary: TypeScript generator outputs code snippets that have `example-identifier` embedded.
      type: fix
  createdAt: "2024-06-02"
  irVersion: 43

- version: 0.20.8
  changelogEntry:
    - summary: TypeScript projects were skipping added peer dependencies in certain cases, now those are fixed.
      type: feat
  createdAt: "2024-06-02"
  irVersion: 43

- version: 0.20.7
  changelogEntry:
    - summary: Simplify the error handling introduced in `0.20.6` so that it more easily handles endpoints that include structured errors.
      type: fix
  createdAt: "2024-05-31"
  irVersion: 43

- version: 0.20.6
  changelogEntry:
    - summary: |
        This updates the behavior of the failure condition introduced in `0.20.2`; the SDK
        now throws an error whenever we fail to refresh an access token even if `neverThrowErrors`
        is set. We treat this failure as a systematic exception, so it's OK to throw in this case.
      type: fix
  createdAt: "2024-05-31"
  irVersion: 43

- version: 0.20.5
  changelogEntry:
    - summary: |
        Support setting `extraPeerDependencies` and `extraPeerDependenciesMeta` as
        configuration arguments. For example:

        ```yaml
        extraPeerDependencies:
          "openai": "^4.47.1"
        extraPeerDependenciesMeta:
          "openai":
            optional: true
        ```
      type: feat
  createdAt: "2024-05-30"
  irVersion: 43

- version: 0.20.4
  changelogEntry:
    - summary: Functionality to generate integration tests against a mock server has been disabled.
      type: fix
  createdAt: "2024-05-29"
  irVersion: 43

- version: 0.20.2
  changelogEntry:
    - summary: |
        The OAuth token provider supports SDKs that enable the `neverThrowErrors` setting.
        If the OAuth token provider fails to retrieve and/or refresh an access token, an error
        will _not_ be thrown. Instead, the original access token will be used and the user will be
        able to act upon an error available on the response. For example,

        ```ts
        const response = await client.user.get(...)
        if (!response.ok) {
          // Handle the response.error ...
        }
        ```
      type: fix
  createdAt: "2024-05-29"
  irVersion: 43

- version: 0.20.1
  changelogEntry:
    - summary: Remove instances of `node:stream` so that the generated SDK is Webpack + Next.js compatible.
      type: fix
  createdAt: "2024-05-29"
  irVersion: 43

- version: 0.20.1-rc0
  changelogEntry:
    - summary: URL encoded bodies are now appropriately encoded within the fetcher.
      type: fix
  createdAt: "2024-05-29"
  irVersion: 43

- version: 0.20.1
  changelogEntry:
    - summary: Remove node:stream imports for Webpack and Next.js compatibility
      type: fix
    - summary: Fix URL encoded body encoding in fetcher
      type: fix
  createdAt: "2024-05-29"
  irVersion: 43

- version: 0.20.0-rc1
  changelogEntry:
    - summary: |
        Pass `abortSignal` to `Stream` for server-sent-events and JSON streams so that the user can opt out and break from a stream.
      type: fix
  createdAt: "2024-05-24"
  irVersion: 43

- version: 0.20.0-rc1
  changelogEntry:
    - summary: |
        Pass `abortSignal` to `Stream` for server-sent-events and JSON streams so that the user can opt out and break from a stream.
      type: fix
  createdAt: "2024-05-24"
  irVersion: 43

- version: 0.20.0-rc0
  changelogEntry:
    - summary: |
        Add `abortSignal` to `RequestOptions`. SDK consumers can now specify an
        an arbitrary abort signal that can interrupt the API call.

        ```ts
        const controller = new AbortController();
        client.endpoint.call(..., {
          abortSignal: controller.signal,
        })
        ```
      type: feat
  createdAt: "2024-05-24"
  irVersion: 43

- version: 0.19.0
  changelogEntry:
    - summary: |
        Add `inlineFileProperties` configuration to support generating file upload properties
        as in-lined request properties (instead of positional parameters). Simply configure the following:

        ```yaml
        - name: fernapi/fern-typscript-node-sdk
          version: 0.19.0
          ...
          config:
            inlineFileProperties: true
        ```

        **Before**:

        ```ts
        /**
          * @param {File | fs.ReadStream} file
          * @param {File[] | fs.ReadStream[]} fileList
          * @param {File | fs.ReadStream | undefined} maybeFile
          * @param {File[] | fs.ReadStream[] | undefined} maybeFileList
          * @param {Acme.MyRequest} request
          * @param {Service.RequestOptions} requestOptions - Request-specific configuration.
          *
          * @example
          *     await client.service.post(fs.createReadStream("/path/to/your/file"), [fs.createReadStream("/path/to/your/file")], fs.createReadStream("/path/to/your/file"), [fs.createReadStream("/path/to/your/file")], {})
          */
        public async post(
            file: File | fs.ReadStream,
            fileList: File[] | fs.ReadStream[],
            maybeFile: File | fs.ReadStream | undefined,
            maybeFileList: File[] | fs.ReadStream[] | undefined,
            request: Acme.MyRequest,
            requestOptions?: Acme.RequestOptions
        ): Promise<void> {
          ...
        }
        ```

        **After**:

        ```ts
        /**
          * @param {Acme.MyRequest} request
          * @param {Service.RequestOptions} requestOptions - Request-specific configuration.
          *
          * @example
          *     await client.service.post({
          *        file: fs.createReadStream("/path/to/your/file"),
          *        fileList: [fs.createReadStream("/path/to/your/file")]
          *     })
          */
        public async post(
            request: Acme.MyRequest,
            requestOptions?: Service.RequestOptions
        ): Promise<void> {
          ...
        }
        ```
      type: feat
  createdAt: "2024-05-20"
  irVersion: 43

- version: 0.18.3
  changelogEntry:
    - summary: The generator now uses the latest FDR SDK.
      type: internal
  createdAt: "2024-05-17"
  irVersion: 43

- version: 0.18.2
  changelogEntry:
    - summary: |
        If OAuth is configured, the generated `getAuthorizationHeader` helper now treats the
        bearer token as optional. This prevents us from sending the `Authorization` header
        when retrieving the access token.
      type: fix
  createdAt: "2024-05-15"
  irVersion: 43

- version: 0.18.1
  changelogEntry:
    - summary: |
        If OAuth environment variables are specified, the `clientId` and `clientSecret` parameters
        are optional.

        ```ts
        export declare namespace Client {
          interface Options {
              ...
              clientId?: core.Supplier<string>;
              clientSecret?: core.Supplier<string>;
          }
          ...
        }
        ```
      type: fix
  createdAt: "2024-05-14"
  irVersion: 43

- version: 0.18.0
  changelogEntry:
    - summary: |
        Add support for the OAuth client credentials flow. The new `OAuthTokenProvider` automatically
        resolves the access token and refreshes it as needed. The resolved access token is then used as the
        bearer token in all client requests.
      type: feat
  createdAt: "2024-05-13"
  irVersion: 43

- version: 0.17.1
  changelogEntry:
    - summary: Multipart form data requests are now compatible across browser and Node.js runtimes.
      type: fix
  createdAt: "2024-05-06"
  irVersion: 43

- version: 0.17.0
  changelogEntry:
    - summary: Bump to v43 of IR which means that you will need `0.26.1` of the Fern CLI version. To bump your CLI version, please run `fern upgrade`.
      type: internal
  createdAt: "2024-05-06"
  irVersion: 43

- version: 0.16.0-rc8
  changelogEntry:
    - summary: |
        The SDK generator now supports upload endpoints that specify an array of files like so:

        ```ts
        /**
          * @param {File[] | fs.ReadStream[]} files
          * @param {Acme.UploadFileRequest} request
          * @param {Service.RequestOptions} requestOptions - Request-specific configuration.
          */
        public async post(
            files: File[] | fs.ReadStream[],
            request: Acme.UploadFileRequest,
            requestOptions?: Service.RequestOptions
        ): Promise<void> {
            const _request = new FormData();
            for (const _file of files) {
              _request.append("files", _file);
            }
            ...
        }
        ```
      type: feat
  createdAt: "2024-05-06"
  irVersion: 38

- version: 0.16.0-rc7
  changelogEntry:
    - summary: |
        The SDK generator now supports `@param` JSDoc comments for endpoint parameters.
        The generator now arranges JSDoc in a few separate groups, one for each of `@param`, `@throws`,
        and `@examples` like so:

        ```ts
          /**
          * This endpoint checks the health of a resource.
          *
          * @param {string} id - A unique identifier.
          * @param {Service.RequestOptions} requestOptions - Request-specific configuration.
          *
          * @throws {@link Acme.UnauthorizedRequest}
          * @throws {@link Acme.BadRequest}
          *
          * @example
          *     await testSdk.health.service.check("id-2sdx82h")
          */
          public async check(id: string, requestOptions?: Service.RequestOptions): Promise<void> {
            ...
          }
        ```
      type: feat
    - summary: |
        The generator will only include user-provided examples if they exist, and otherwise
        only include a single generated example, like so:

        ```ts
          /**
          * This endpoint checks the health of a resource.
          *
          * @example
          *     await testSdk.health.service.check("id-2sdx82h")
          */
          public async check(id: string, requestOptions?: Service.RequestOptions): Promise<void> {
            ...
          }
        ```
      type: feat
    - summary: |
        The SDK generator now escapes path parameters that would previously create invalid
        URLs (e.g. "\\example"). Method implementations will now have references to
        `encodeURIComponent` like the following:

        ```ts
        const _response = await core.fetcher({
          url: urlJoin(
            (await core.Supplier.get(this._options.environment)) ?? environments.AcmeEnvironment.Prod,
            `/users/${encodeURIComponent(userId)}`
          ),
          ...
        });
        ```
      type: fix
  createdAt: "2024-04-30"
  irVersion: 38

- version: 0.16.0-rc6
  changelogEntry:
    - summary: snippet templates now move file upload parameters to unnamed args
      type: fix
  createdAt: "2024-04-30"
  irVersion: 38

- version: 0.16.0-rc5
  changelogEntry:
    - summary: remove duplicate quotation marks in snippet templates
      type: fix
  createdAt: "2024-04-30"
  irVersion: 38

- version: 0.16.0-rc4
  changelogEntry:
    - summary: fixes to styling of the SDK code snippet templates.
      type: fix
  createdAt: "2024-04-25"
  irVersion: 38

- version: 0.16.0-rc0
  changelogEntry:
    - summary: The generator now registers snippet templates which can be used for dynamic SDK code snippet generation.
      type: feat
  createdAt: "2024-04-24"
  irVersion: 38

- version: 0.15.1-rc1
  changelogEntry:
    - summary: |
        Earlier for inlined request exports, we were doing the following:

        ```ts
        export { MyRequest } from "./MyRequest";
        ```

        In an effort to make the generated code JSR compatible, the TS generator
        will now append the `type` explicitly for request exports.

        ```ts
        export { type MyRequest } from "./MyRequest";
        ```
      type: feat
  createdAt: "2024-04-24"
  irVersion: 38

- version: 0.15.1-rc0
  changelogEntry:
    - summary: plain text responses are now supported in the TypeScript generator.
      type: feat
  createdAt: "2024-04-22"
  irVersion: 38

- version: 0.15.0-rc1
  changelogEntry:
    - summary: |
        Minor fixes to SSE processing. In particular, stream terminal characters are now
        respected like `[DONE]` and JSON parsed data is sent to the deserialize function.
      type: fix
  createdAt: "2024-04-22"
  irVersion: 38

- version: 0.15.0-rc0
  changelogEntry:
    - summary: |
        Bump to v38 of IR and support server-sent events where the events are sent
        with a `data: ` prefix and terminated with a new line.
      type: feat
  createdAt: "2024-04-19"
  irVersion: 38

- version: 0.14.1-rc5
  changelogEntry:
    - summary: Code snippets are generated for file upload endpoints using `fs.readStream`. Previously, generation for these endpoints was being skipped.
      type: fix
    - summary: If integration tests are not enabled, simple jest tests with a `yarn test` script will be created.
      type: fix
    - summary: |
        In an effort to make the generated code JSR compatible, the generator now
        directly imports from files instead of using directory imports.
      type: feat
    - summary: |
        In an effort to make the generated code JSR compatible, we make sure all methods
        are strongly typed with return signatures (in this case `_getAuthorizationHeader()`).
      type: feat
    - summary: Generate code snippet for FileDownload endpoint
      type: fix
    - summary: |
        Import for `node-fetch` in `Fetcher.ts` uses a dynamic import instead of `require` which
        so that the SDK works in ESM environments (that are using local file output). When the
        `outputEsm` config flag is turned on, the dynamic import will be turned into an ESM specific import.
      type: fix
    - summary: |
        The test job in `ci.yml` works even if you have not configured Fern to
        generate integration tests.

        Without integration tests the test job will run `yarn && yarn test`. With the
        integration tests, the test job will delegate to the fern cli `fern yarn test`.
      type: fix
    - summary: |
        Add `allowExtraFields` option to permit extra fields in the serialized request.

        ```yaml
        - name: fernapi/fern-typscript-node-sdk
          version: 0.14.0-rc0
          ...
          config:
            allowExtraFields: true
        ```
      type: feat
  createdAt: "2024-04-17"
  irVersion: 37

- version: 0.13.0
  changelogEntry:
    - summary: Support V37 of the IR.
      type: internal
  createdAt: "2024-04-09"
  irVersion: 37

- version: 0.13.0-rc0
  changelogEntry:
    - summary: |
        Add `retainOriginalCasing` option to preserve the naming convention expressed in the API.
        For example, the following Fern definition will generate a type like so:

        ```yaml
        types:
          GetUsersRequest
            properties:
              group_id: string
        ```

        **Before**

        ```typescript
        export interface GetUsersRequest {
          groupId: string;
        }

        export interface GetUsersRequest = core.serialization.object({
        groupId: core.serialization.string("group_id")
        })

        export namespace GetUsersRequest {
          interface Raw {
            group_id: string
          }
        }
        ```

        **After**

        ```typescript
        export interface GetUsersRequest {
          group_id: string;
        }

        export interface GetUsersRequest = core.serialization.object({
        group_id: core.serialization.string()
        })

        export namespace GetUsersRequest {
          interface Raw {
            group_id: string
          }
        }
        ```
      type: feat
  createdAt: "2024-04-02"
  irVersion: 33

- version: 0.12.9
  changelogEntry:
    - summary: The generator stopped working for remote code generation starting in `0.12.7`. This is now fixed.
      type: fix
  createdAt: "2024-03-22"
  irVersion: 33

- version: 0.12.8
  changelogEntry:
    - summary: Enhance serde performance by reducing reliance on async behavior and lazy async dynamic imports.
      type: feat
    - summary: Shared generator notification and config parsing logic.
      type: internal
  createdAt: "2024-03-22"
  irVersion: 33

- version: 0.12.8-rc0
  changelogEntry:
    - summary: Enhance serde performance by reducing reliance on async behavior and lazy async dynamic imports.
      type: feat
  createdAt: "2024-03-18"
  irVersion: 33

- version: 0.12.7
  changelogEntry:
    - summary: |
        the SDK will now leverage environment variable defaults, where specified, for authentication variables, such as bearer tokens, api keys, custom headers, etc.

        Previously, the SDK would only leverage these defaults for bearer token auth IF auth was mandatory throughout the SDK.
      type: feat
  createdAt: "2024-03-14"
  irVersion: 33

- version: 0.12.6
  changelogEntry:
    - summary: |
        In Node.js environments the SDK will default to using `node-fetch`. The
        SDK depends on v2 of node-fetch to stay CJS compatible.

        Previously the SDK was doing `require("node-fetch")` but it should be
        `require("node-fetch").default` based on
        https://github.com/node-fetch/node-fetch/issues/450#issuecomment-387045223.
      type: fix
  createdAt: "2024-02-27"
  irVersion: 33

- version: 0.12.5
  changelogEntry:
    - summary: |
        Introduce a custom configuration called `tolerateRepublish` which supports running
        npm publish with the flag `--tolerateRepublish`. This flag allows you to publish
        on top of an existing npm package.

        To turn on this flag, update your generators.yml:

        ```yaml
        groups:
          generators:
            - name: fernapi/fern-typscript-node-sdk
              version: 0.12.5
              ...
              config:
                tolerateRepublish: true
        ```
      type: feat
  createdAt: "2024-02-27"
  irVersion: 33

- version: 0.12.4
  changelogEntry:
    - summary: |
        Previously reference.md was just leveraging the function name for the reference, now it leverages the full package-scoped path, mirroring how the function would be used in reality.

        ```ts
        seedExamples.getException(...)

        // is now

        seedExamples.file.notification.service.getException(...)
        ```
      type: fix
    - summary: Previously SDK code snippets would not support generation with undiscriminated unions. Now, it does.
      type: fix
  createdAt: "2024-02-27"
  irVersion: 33

- version: 0.12.2
  changelogEntry:
    - summary: |
        Previously SDK code snippets would not take into account default parameter values
        and would always include a `{}`. This was odd and didn't represent how a developer
        would use the SDK. Now, the snippets check for default parameter values and omit
        if there are no fields specified.

        ```ts
        // Before
        client.users.list({});

        // After
        client.users.list();
        ```
      type: fix
  createdAt: "2024-02-27"
  irVersion: 33

- version: 0.12.1
  changelogEntry:
    - summary: |
        Optional objects in deep query parameters were previously being incorrectly
        serialized. Before this change, optional objects were just being JSON.stringified
        which would send the incorrect contents over the wire.

        ```ts
        // Before
        if (foo != null) {
          _queryParams["foo"] = JSON.stringify(foo);
        }

        // After
        if (foo != null) {
          _queryParams["foo"] = foo;
        }

        // After (with serde layer)
        if (foo != null) {
          _queryParams["foo"] = serializers.Foo.jsonOrThrow(foo, {
            skipValidation: false,
            breadcrumbs: ["request", "foo"]
          });
        }
        ```
      type: fix
  createdAt: "2024-02-27"
  irVersion: 33

- version: 0.12.0
  changelogEntry:
    - summary: |
        support deep object query parameter serialization. If, query parameters are
        objects then Fern will support serializing them.

        ```yaml
        MyFoo:
          properties:
            bar: optional<string>

        query-parameters:
          foo: MyFoo
        ```

        will now be serialized as `?foo[bar]="...` and appear in the SDK as a regular object

        ```ts
        client.doThing({
          foo: {
            bar: "..."
          }
        });
        ```
      type: feat
  createdAt: "2024-02-26"
  irVersion: 33

- version: 0.11.5
  changelogEntry:
    - summary: |
        Previously `core.Stream` would not work in the Browser. Now the generated Fern SDK
        includes a polyfill for `ReadableStream` and uses `TextDecoder` instead of `Buffer`.
      type: fix
    - summary: |
        add in a reference markdown file, this shows a quick outline of the available endpoints,
        it's documentation, code snippet, and parameters.

        This feature is currently behind a feature flag called `includeApiReference` and can be used

        ```yaml
        config:
          includeApiReference: true
        ```
      type: feat
  createdAt: "2024-02-15"
  irVersion: 31

- version: 0.11.4
  changelogEntry:
    - summary: |
        The `Fetcher` now supports sending binary as a request body. This is important
        for APIs that intake `application/octet-stream` content types or for folks that have
        .fernignored their and added custom utilities that leverage the fetcher.
      type: fix
  createdAt: "2024-02-15"
  irVersion: 31

- version: 0.11.3
  changelogEntry:
    - summary: |
        ensure SDK generator always uses `node-fetch` in Node.js environments. There is an experimental
        fetch packaged with newer versions of Node.js, however it causes unexpected behavior with
        file uploads.
      type: fix
  createdAt: "2024-02-13"
  irVersion: 31

- version: 0.11.2
  changelogEntry:
    - summary: |
        ensure SDK generator does not drop additional parameters from requests that perform file upload. Previously, if an endpoint had `file` inputs without additional `body` parameters, query parameters were erroneously ignored.
      type: fix
  createdAt: "2024-02-13"
  irVersion: 31

- version: 0.11.1
  changelogEntry:
    - summary: The SDK generator no longer generates a `tsconfig.json` with `noUnusedParameters` enabled. This check was too strict.
      type: fix
  createdAt: "2024-02-13"
  irVersion: 31

- version: 0.11.0
  changelogEntry:
    - summary: |
        The SDK generator now forwards information about the runtime that it is being
        used in. The header `X-Fern-Runtime` will report the runtime (e.g. `browser`, `node`, `deno`)
        and the header `X-Fern-Runtime-Version` will report the version.
      type: feat
  createdAt: "2024-02-13"
  irVersion: 31

- version: 0.10.0
  changelogEntry:
    - summary: |
        The SDK generator now supports whitelabelling. When this is turned on,
        there will be no mention of Fern in the generated code.

        **Note**: You must be on the enterprise tier to enable this mode.
      type: feat
  createdAt: "2024-02-11"
  irVersion: 31

- version: 0.9.7
  changelogEntry:
    - summary: Initialize this changelog
      type: chore
  createdAt: "2024-02-11"
  irVersion: 31<|MERGE_RESOLUTION|>--- conflicted
+++ resolved
@@ -1,5 +1,4 @@
 # yaml-language-server: $schema=../../../fern-versions-yml.schema.json
-<<<<<<< HEAD
 - version: 3.39.0
   changelogEntry:
     - summary: |
@@ -15,7 +14,9 @@
         custom pagination logic can create their own wrapper/factory that calls `CustomPager.create()` with
         their own `CustomPagerParser` implementation.
       type: feat
-=======
+  createdAt: "2025-12-09"
+  irVersion: 62
+
 - version: 3.38.3
   changelogEntry:
     - summary: |
@@ -30,7 +31,6 @@
     - summary: |
         Pre format and lint as is files and core utilities.
       type: chore
->>>>>>> fd682186
   createdAt: "2025-12-09"
   irVersion: 62
 
