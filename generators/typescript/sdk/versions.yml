# yaml-language-server: $schema=../../../fern-versions-yml.schema.json
<<<<<<< HEAD
- version: 3.21.0
  changelogEntry:
    - summary: |
        Add support for oxlint as the linter.
        This is a beta feature and not officially supported yet.
      type: feat
  createdAt: "2025-11-03"
  irVersion: 60
=======
- version: 3.20.0
  changelogEntry:
    - summary: |
        Implement base and extend properties in discriminated union examples.
      type: feat
  createdAt: "2025-11-03"
  irVersion: 61
>>>>>>> b2bcca23

- version: 3.19.1
  changelogEntry:
    - summary: |
        `mergeHeaders()` and `mergeOnlyDefinedHeaders()` are now case-insensitive.
      type: fix
  createdAt: "2025-11-03"
  irVersion: 60

- version: 3.19.0
  changelogEntry:
    - summary: |
        Add support for application/x-www-form-urlencoded request bodies.
      type: feat
  createdAt: "2025-11-03"
  irVersion: 60

- version: 3.18.0
  changelogEntry:
    - summary: |
        Users can now pass in a custom `fetch` function to the client options.
      type: feat
  createdAt: "2025-11-03"
  irVersion: 60

- version: 3.17.1
  changelogEntry:
    - summary: |
        `hasNextPage()` now factors in `offset.step` if provided for offset-based pagination
        such that `hasNextPage` now returns `false` if the returned page was not as large as requested.
      type: fix
  createdAt: "2025-10-31"
  irVersion: 60

- version: 3.17.0
  changelogEntry:
    - summary: |
        Add `Page` to the top-level `exports.ts` files, which allows for `import { Page } from '...';` to work.
        Remove `Pageable`, and use only `core.Page` for pagination everywhere.
      type: feat
  createdAt: "2025-10-29"
  irVersion: 60

- version: 3.16.0
  changelogEntry:
    - summary: |
        Generate a CONTRIBUTING.md file.
      type: feat
  createdAt: "2025-10-29"
  irVersion: 60

- version: 3.15.0
  changelogEntry:
    - summary: |
        Export types for `ReconnectingWebSocket`, `ReconnectingWebSocket.Event`, `ReconnectingWebSocket.CloseEvent`, and `ReconnectingWebSocket.ErrorEvent`.
      type: feat
  createdAt: "2025-10-29"
  irVersion: 60

- version: 3.14.0
  changelogEntry:
    - summary: |
        Expose the underlying response on the `Page` type.
      type: feat
  createdAt: "2025-10-29"
  irVersion: 60

- version: 3.13.0
  changelogEntry:
    - summary: |
        Improve pnpm and yarn caching in generator Docker images.
      type: feat
  createdAt: "2025-10-28"
  irVersion: 60

- version: 3.12.3
  changelogEntry:
    - summary: Fix `.github/workflows/ci.yml` file when using OIDC for npm publishing.
      type: fix
  createdAt: "2025-10-28"
  irVersion: 60

- version: 3.12.2
  changelogEntry:
    - summary: |
        Add streaming tests; fix custom message terminators in streams; fix multi-byte character handling across chunk breaks in streams.
      type: fix
  createdAt: "2025-10-28"
  irVersion: 60

- version: 3.12.1
  changelogEntry:
    - summary: Update Biome to 2.3.1
      type: chore
  createdAt: "2025-10-28"
  irVersion: 60

- version: 3.12.0
  changelogEntry:
    - summary: |
        Add support for [publishing to npmjs.org using OIDC from GitHub Actions](https://docs.npmjs.com/trusted-publishers).

        To use OIDC for publishing to npmjs.org, you need to follow two steps:
        1. Follow the instructions in ["Step 1: Add a trusted publisher on npmjs.com"](https://docs.npmjs.com/trusted-publishers#step-1-add-a-trusted-publisher-on-npmjscom).
        2. Set the `output.token` field to `OIDC` in _generators.yml_ to enable this feature:

            ```yml
            # In generators.yml
            groups:
              ts-sdk:
                generators:
                  - name: fernapi/fern-typescript-sdk
                    output:
                      location: npm
                      package-name: your-package-name
                      token: OIDC # previously this would be set to something like ${NPM_TOKEN}
                    ...
            ```

            This will take care of ["Step 2: Configure your CI/CD workflow"](https://docs.npmjs.com/trusted-publishers#step-2-configure-your-cicd-workflow).

        For local generation, you'll need Fern CLI version 0.94.0 or later.
      type: feat
    - summary: |
        Update GitHub Actions `setup-node` action to v4 in the generated CI workflow.
      type: feat
  createdAt: "2025-10-21"
  irVersion: 60

- version: 3.11.1
  changelogEntry:
    - summary: |
        Generate streaming response section in README.md for streaming response endpoints.
      type: fix
  createdAt: "2025-10-21"
  irVersion: 60

- version: 3.11.0
  changelogEntry:
    - summary: |
        Add `linter` and `formatter` configuration options to configure code linters and formatters for the generated SDK.
        - `linter`:
          - `biome`: Use Biome as the code linter. This is the default.
          - `none`: Do not include a code linter.
        - `formatter`:
          - `biome`: Use Biome as the code formatter. This is the default.
          - `prettier`: Use Prettier as the code formatter.

        For consistency, the _package.json_ scripts will always include the following scripts:
        - `lint`: Run the configured linter.
        - `lint:fix`: Run the configured linter with auto-fix.
        - `format`: Run the configured formatter.
        - `format:check`: Run the configured formatter in check mode.
        - `check`: Run both the linter and formatter in check mode.
        - `check:fix`: Run both the linter and formatter with auto-fix.
        When the `linter` is set to `none`, `lint` and `lint:fix` scripts will echo a message indicating that no linter is configured.
      type: feat
  createdAt: "2025-10-21"
  irVersion: 60

- version: 3.10.0
  changelogEntry:
    - summary: |
        Generate file upload section in README.md for multipart-form file uploads.
      type: feat
  createdAt: "2025-10-20"
  irVersion: 60

- version: 3.9.3
  changelogEntry:
    - summary: |
        Fix a compilation error when a path parameter is nullable or optional.
      type: fix
  createdAt: "2025-10-17"
  irVersion: 60

- version: 3.9.2
  changelogEntry:
    - summary: |
        Match the logic in wire test generation where the static example generation omits the request parameter for empty objects when optional.
        This fixes some wire tests that were failing due to mismatched request bodies.
      type: fix
    - summary: |
        Return `undefined` when passing in `undefined` to `toJson` when `useBigInt` is enabled.
      type: fix
  createdAt: "2025-10-17"
  irVersion: 60

- version: 3.9.1
  changelogEntry:
    - summary: |
        Improve the performance of JSON serialization and parsing when `useBigInt` is enabled.
      type: fix
  createdAt: "2025-10-16"
  irVersion: 60

- version: 3.9.0
  changelogEntry:
    - summary: |
        Add support for the `Uploadable.FromPath` and `Uploadable.WithMetadata` types to upload files with metadata to multipart-form endpoints.

        Users can configure metadata when uploading a file to a multipart-form upload endpoint using the `Uploadable.WithMetadata` type:
        ```typescript
        import { createReadStream } from "fs";

        await client.upload({
            file: {
              data: createReadStream("path/to/file"),
              filename: "my-file",
              contentType: "audio/mpeg",
            },
            otherField: "other value",
        });
        ```
        The `filename`, `contentType`, and `contentLength` properties are optional.

        Alternatively, users can use the `Uploadable.FromPath` type to upload directly from a file path:
        ```typescript
        await client.upload({
            file: {
                path: "path/to/file",
                filename: "my-file",
                contentType: "audio/mpeg",
            },
            otherField: "other value",
        });
        ```

        The metadata is used to set the `Content-Type` and `Content-Disposition` headers. If not provided, the client will attempt to determine them automatically.
        ```
      type: feat
  createdAt: "2025-10-14"
  irVersion: 60

- version: 3.8.0
  changelogEntry:
    - summary: |
        Use Biome for formatting instead of Prettier, and also use Biome to check (fix) the generated code.
      type: feat
  createdAt: "2025-10-08"
  irVersion: 60

- version: 3.7.3
  changelogEntry:
    - summary: |
        Fix default request parameter value unwrapping for `nullable<>`.
      type: fix
  createdAt: "2025-10-13"
  irVersion: 60

- version: 3.7.2
  changelogEntry:
    - summary: |
        Include `extra-properties` (aka. `additionalProperties`) when generating examples for objects and inlined request bodies.
      type: fix
    - summary: |
        Allow arbitrary properties in inlined request bodies when `extra-properties` (aka. `additionalProperties`) is set to true.
      type: fix
  createdAt: "2025-10-10"
  irVersion: 61

- version: 3.7.1
  changelogEntry:
    - summary: |
        Filter out `undefined` from lists, maps, sets, and object properties when generating examples.
      type: fix
    - summary: |
        Restore missing test scripts in package.json when using `useLegacyExports: true`.
      type: fix
  createdAt: "2025-10-09"
  irVersion: 60

- version: 3.7.0
  changelogEntry:
    - summary: |
        Generate a `BaseClientOptions`, `BaseRequestOptions`, and `BaseIdempotentRequestOptions` interface and extend from these in the generated client `Options`, `RequestOptions`, and `IdempotentRequestOptions` interfaces.
        This reduces a large amount of duplicate code in the generated SDK.
      type: feat
  createdAt: "2025-10-08"
  irVersion: 60

- version: 3.6.1
  changelogEntry:
    - summary: |
        Add missing test scripts when `bundle: true`.
      type: fix
  createdAt: "2025-10-08"
  irVersion: 60

- version: 3.6.0
  changelogEntry:
    - summary: |
        Allow for configuring `timeoutMs` and `maxRetries` request options at the client-level as well as the request level.
      type: feat
  createdAt: "2025-10-08"
  irVersion: 60

- version: 3.5.0
  changelogEntry:
    - summary: |
        Enable `verbatimModuleSyntax` in _tsconfig.esm.json_ to increase TypeScript performance for the ESM build (not CJS).
        You may need to update your custom TypeScript code to comply with this setting.
      type: feat
  createdAt: "2025-10-07"
  irVersion: 60

- version: 3.4.0
  changelogEntry:
    - summary: |
        Add `wireTestsFallbackToAutoGeneratedErrorExamples` configuration option to control whether to use autogenerated error examples if user does not provide error examples for generating wire tests.
      type: feat
  createdAt: "2025-10-07"
  irVersion: 60

- version: 3.3.9
  changelogEntry:
    - summary: |
        Use `// ... file header ...` file header instead of `/** ... file header ... */`.
        The latter is considered a JSDoc comment and may cause issues with some tools.
        The TypeScript compiler will remove `//` but not `/** */` comments.
      type: fix
  createdAt: "2025-10-03"
  irVersion: 60

- version: 3.3.7
  changelogEntry:
    - summary: |
        Dynamically build type for enums based on the const to reduce generated code.

        Before:
        ```ts
        export type Operand =
            | ">"
            | "="
            | "<";
        export const Operand = {
            GreaterThan: ">",
            EqualTo: "=",
            LessThan: "<",
        } as const;
        ```
        After:
        ```ts
        export const Operand = {
            GreaterThan: ">",
            EqualTo: "=",
            LessThan: "<",
        } as const;
        export type Operand = (typeof Operand)[keyof typeof Operand];
        ```
      type: fix
  createdAt: "2025-10-03"
  irVersion: 60

- version: 3.3.6
  changelogEntry:
    - summary: Fix basic auth password parsing to support colons in passwords.
      type: fix
  createdAt: "2025-10-03"
  irVersion: 60

- version: 3.3.5
  changelogEntry:
    - summary: |
        Log error when `testFramework: vitest` is used alongside `useBigInt: true`, `streamType: wrapper`, or `packagePath: path/to/package`.
      type: feat
  createdAt: "2025-10-01"
  irVersion: 60

- version: 3.3.4
  changelogEntry:
    - summary: |
        Upgrade generator-cli dependency to fix local generation handling of .fernignore files.
      type: fix
  createdAt: "2025-09-30"
  irVersion: 60

- version: 3.3.3
  changelogEntry:
    - summary: |
        If `useLegacyExports` is `true`, reference `../tsconfig.json` instead of `../tsconfig.base.json` in `tests/tsconfig.json`.
      type: fix
  createdAt: "2025-09-29"
  irVersion: 60

- version: 3.3.2
  changelogEntry:
    - summary: Fix non-GitHub output modes.
      type: fix
    - summary: Format GitHub Actions workflow files using prettier.
      type: fix
    - summary: Add .prettierignore to ensure dist and temporary files are not formatted.
      type: fix
  createdAt: "2025-09-29"
  irVersion: 60

- version: 3.3.2-rc1
  changelogEntry:
    - summary: Fix npm publish output mode
      type: fix
  createdAt: "2025-09-29"
  irVersion: 60

- version: 3.3.2-rc0
  changelogEntry:
    - summary: Format GitHub Actions workflow files using prettier.
      type: fix
    - summary: Add .prettierignore to ensure dist and temporary files are not formatted.
      type: fix
    - summary: Fix non-GitHub output modes.
      type: fix
  createdAt: "2025-09-26"
  irVersion: 60

- version: 3.3.1
  changelogEntry:
    - summary: |
        Fix `bundle: true` mode
      type: fix
  createdAt: "2025-09-25"
  irVersion: 60

- version: 3.3.0
  changelogEntry:
    - summary: |
        Add support for PR mode for self-hosted/local sdk generation
      type: feat
  createdAt: "2025-09-25"
  irVersion: 60

- version: 3.2.1
  changelogEntry:
    - summary: |
        Set `compilerOptions.isolatedModules` and `compilerOptions.isolatedDeclarations` to `true` in _tsconfig.json_, and update the TypeScript code to comply with this setting.
        Users that enable `isolatedModules` can now use the SDK without any TypeScript compilation errors.
        While `isolatedModules` is not turned on by default in TypeScript, more frameworks and tools enable it by default.

        **Warning**: If you have custom code, this may cause compilation errors. Please refer to the TypeScript documentation to learn more about these settings:
        * [Isolated Declarations](https://www.typescriptlang.org/tsconfig#isolatedDeclarations)
        * [Isolated Modules](https://www.typescriptlang.org/tsconfig#isolatedModules)
      type: fix
  createdAt: "2025-09-25"
  irVersion: 60

- version: 3.2.0
  changelogEntry:
    - summary: |
        Add `generateEndpointMetadata` configuration to generate endpoint metadata for each endpoints.
        When you use a callback function to generate headers or auth tokens, the endpoint metadata will be passed to the callback.
        ```ts
        const client = new Foo({
            ...,
            token: ({ endpointMetadata }) => {
                // generate token based on endpoint metadata
            }
        });
        ```

        To enable this, set `generateEndpointMetadata` to `true` in the `config` of your generator configuration.
        ```yml
        # In generators.yml
        groups:
          ts-sdk:
            generators:
              - name: fernapi/fern-typescript-sdk
                config:
                  generateEndpointMetadata: true
        ```
      type: feat
  createdAt: "2025-09-24"
  irVersion: 60

- version: 3.1.2
  changelogEntry:
    - summary: |
        Pin `msw` dependency to `2.11.2` because newer version introduces jest/vitest compatibility issues.
      type: fix
  createdAt: "2025-09-24"
  irVersion: 60

- version: 3.1.1
  changelogEntry:
    - summary: |
        Rely on the version of pnpm in _package.json_ instead of hardcoding the version in GitHub workflows.
      type: fix
  createdAt: "2025-09-23"
  irVersion: 60

- version: 3.1.0
  changelogEntry:
    - summary: |
        `consolidateTypeFiles` consolidates all folders of type files into a single file.
      type: feat
  createdAt: "2025-09-19"
  irVersion: 60

- version: 3.0.2
  changelogEntry:
    - summary: Update `exportAllRequestsAtRoot` to create an aggregate request file instead of adding imports.
      type: fix
  createdAt: "2025-09-19"
  irVersion: 60

- version: 3.0.1
  changelogEntry:
    - summary: Fix incorrect pnpm commands inside of ci.yml
      type: fix
    - summary: Delete browser specific tests.
      type: fix
    - summary: Make tests more robust across Jest and Vitest.
      type: fix
  createdAt: "2025-09-18"
  irVersion: 60

- version: 3.0.0
  changelogEntry:
    - summary: |
        Change defaults configuration in _generators.yml_ to use pnpm package manager and vitest test framework.
        To avoid breaking changes, explicitly set the options above with the `Before` values in the `config` of your generator in _generators.yml_.

        | Option | Before | Now |
        |--------|--------|-----|
        | `packageManager` | `yarn` | `pnpm` |
        | `testFramework` | `jest` | `vitest` |

        `testFramework: vitest` is not supported alongside `useBigInt: true`, `streamType: wrapper`, or `packagePath`.
      type: feat
  createdAt: "2025-09-18"
  irVersion: 60

- version: 2.13.0
  changelogEntry:
    - summary: |
        Use Vitest instead of Jest for running tests.
        Enable Vitest by setting `testFramework` to `vitest` in the `config` of your generator configuration.
      type: feat
  createdAt: "2025-09-17"
  irVersion: 60

- version: 2.12.3
  changelogEntry:
    - summary: Updated retry strategy; in particular, don't jitter for `retry-after` header.
      type: chore
  createdAt: "2025-09-17"
  irVersion: 60

- version: 2.12.2
  changelogEntry:
    - summary: Generate correct types for pagination with inline types.
      type: fix
  createdAt: "2025-09-16"
  irVersion: 60

- version: 2.12.1
  changelogEntry:
    - summary: |
        Generate property accessors for auth and pagination with `?.` if the property is optional or nullable, and `.` if the property is required and non-nullable.
      type: fix
  createdAt: "2025-09-16"
  irVersion: 60

- version: 2.12.0
  changelogEntry:
    - summary: |
        Add support for custom sections in the README.md via `customSections` config option.
      type: feat
  createdAt: "2025-09-16"
  irVersion: 59

- version: 2.11.2
  changelogEntry:
    - summary: |
        Websocket client generation compiles when there are no query parameters and when the auth
        scheme has custom authentication headers.
      type: fix

  createdAt: "2025-09-16"
  irVersion: 59

- version: 2.11.1
  changelogEntry:
    - summary: |
        The `_getAuthorizationHeader` method now returns `Promise<string | undefined>` when oauth is enabled.
        This prevents compilation errors in the TypeScript SDK.
      type: fix
  createdAt: "2025-09-15"
  irVersion: 59

- version: 2.11.0
  changelogEntry:
    - summary: |
        Generate `Request` and `Response` types variations for types that have readonly and/or writeonly properties.
        For example, a type `User` will have a `User.Request` type that omits readonly properties and a `User.Response` type that omits writeonly properties.

        Set `experimentalGenerateReadWriteOnlyTypes` to `true` in the `config` of your generator configuration to enable this feature.
        ```ts
        import { User, FooClient } from "foo";

        const client = new FooClient(...);
        const createUser: User.Request = {
          name: "Jon",
          // id: "123", // Error: id is read-only and thus omitted
        };
        const createdUser: User.Response = await client.createUser(createUser);
        // createdUser.id is available here
        ```
      type: feat
  createdAt: "2025-09-15"
  irVersion: 59

- version: 2.10.4
  changelogEntry:
    - summary: Use cached `prettier` to format project instead of yarn/pnpm installing all dependencies during generation.
      type: feat
    - summary: Generate lockfile without installing dependencies and using `--prefer-offline` to avoid network requests.
      type: feat
  createdAt: "2025-09-12"
  irVersion: 59

- version: 2.10.3
  changelogEntry:
    - summary: Retries now check `Retry-After` and `X-RateLimit-Reset` before defaulting to exponential backoff.
      type: feat
  createdAt: "2025-09-09"
  irVersion: 59

- version: 2.10.2
  changelogEntry:
    - summary: Allow `null` values in headers in addition to `undefined` to explicitly unset a header.
      type: fix
  createdAt: "2025-09-05"
  irVersion: 59

- version: 2.10.1
  changelogEntry:
    - summary: Use autogenerated error examples if user does not provide error examples for generating wire tests.
      type: fix
  createdAt: "2025-09-03"
  irVersion: 59

- version: 2.10.0
  changelogEntry:
    - summary: Do not set a default `Content-Type` header when creating a HTTP response for wire test mocking.
      type: fix
    - summary: Generate wire tests for HTTP endpoint error examples.
      type: feat
  createdAt: "2025-09-03"
  irVersion: 59

- version: 2.9.5
  changelogEntry:
    - summary: |
        Introduce a custom configuration called `exportAllRequestsAtRoot` which exposes all request
        types through the root-level namespace.
      type: feat
  createdAt: "2025-09-02"
  irVersion: 59

- version: 2.9.4
  changelogEntry:
    - summary: |
        Grab overrideable root header value from Client as default.
      type: fix
  createdAt: "2025-08-28"
  irVersion: 59

- version: 2.9.3
  changelogEntry:
    - summary: |
        Add support for autogenerating simple tests for pagination endpoints.
      type: feat
  createdAt: "2025-08-27"
  irVersion: 59

- version: 2.9.2
  changelogEntry:
    - summary: |
        Do not throw an error if example properties are mismatched with the schema definition.
      type: fix
  createdAt: "2025-08-28"
  irVersion: 59

- version: 2.9.1
  changelogEntry:
    - summary: |
        Introduce a custom configuration called `flattenRequestParameters` which collapses referenced bodies into the
        request instead of nesting under a body key.

        **Before**:
        ```ts
        client.users.create({
          userId: "...",
          body: {
            "name": "Joe Scott"
          }
        });
        ```

        **After**
        ```ts
        client.users.create({
          userId: "...",
          "name": "Joe Scott"
        });
        ```
      type: fix
  createdAt: "2025-08-22"
  irVersion: 59

- version: 2.9.0
  changelogEntry:
    - summary: Generator passes readme configs apiName, disabledSections, and whiteLabel
      type: feat
  createdAt: "2025-08-26"
  irVersion: 59

- version: 2.8.4
  changelogEntry:
    - summary: |
        Add `flattenRequestParameters` to the SDK generator config.
        `flattenRequestParameters` is a boolean that controls whether to flatten request parameters.
        When `false` (default), the legacy flattening logic is used.
        When `true`, the new flattening logic is used.

        ```yml
        # In generators.yml
        groups:
          ts-sdk:
            generators:
              - name: fernapi/fern-typescript-sdk
                config:
                  flattenRequestParameters: true
        ```
      type: feat
  createdAt: "2025-08-21"
  irVersion: 59

- version: 2.8.3
  changelogEntry:
    - summary: |
        Set `Authorization` header for WebSocket connects when auth is available on the generated SDK client.
        This will happen regardless of whether the AsyncAPI server or channel is marked for auth.
      type: fix
    - summary: |
        Add support for inferred bearer authentication in WebSocket connects.
      type: fix
  createdAt: "2025-08-21"
  irVersion: 59

- version: 2.8.2
  changelogEntry:
    - summary: |
        Log warning when `noSerdeLayer` is `false` and `enableInlineTypes` is `true`.
      type: feat
  createdAt: "2025-08-15"
  irVersion: 59

- version: 2.8.1
  changelogEntry:
    - summary: |
        Properly assert responses in wire tests when the `neverThrowErrors` flag is enabled.
      type: fix
  createdAt: "2025-08-15"
  irVersion: 59

- version: 2.8.0
  changelogEntry:
    - summary: |
        Choose to use `pnpm` or `yarn` as the package manager for the generated SDK.
        Configure this in _generators.yml_ like so:
        ```yml
        # In generators.yml
        groups:
          ts-sdk:
            generators:
              - name: fernapi/fern-typescript-sdk
                config:
                  packageManager: pnpm
        ```
        The default is `yarn`.
      type: feat
  createdAt: "2025-08-13"
  irVersion: 59

- version: 2.7.0
  changelogEntry:
    - summary: Implement inferred bearer authentication.
      type: feat
  createdAt: "2025-08-12"
  irVersion: 59

- version: 2.6.8
  changelogEntry:
    - summary: Export BinaryResponse using `export type { BinaryResponse } ...` syntax to fix an issue with the SWC compiler.
      type: fix
  createdAt: "2025-08-06"
  irVersion: 58

- version: 2.6.7
  changelogEntry:
    - summary: Improve logging inside of wire tests for when a JSON body fails to parse to JSON.
      type: feat
  createdAt: "2025-08-01"
  irVersion: 58

- version: 2.6.6
  changelogEntry:
    - summary: Requests and responses with no body should not be asserted as JSON in wire tests.
      type: fix
  createdAt: "2025-08-04"
  irVersion: 58

- version: 2.6.5
  changelogEntry:
    - summary: If an enum wire value is not found, use the first enum value as a fallback.
      type: fix
  createdAt: "2025-08-01"
  irVersion: 58

- version: 2.6.4
  changelogEntry:
    - summary: Fix inline types inside of multipart-form requests
      type: fix
  createdAt: "2025-07-30"
  irVersion: 58

- version: 2.6.3
  changelogEntry:
    - summary: |
        Include root variables in code snippet generation for client instantiation.
      type: fix
  createdAt: "2025-07-25"
  irVersion: 58

- version: 2.6.2
  changelogEntry:
    - summary: |
        Update form-data version to 4.0.4 to avoid vulnerability.
      type: chore
  createdAt: "2025-07-24"
  irVersion: 58

- version: 2.6.1
  changelogEntry:
    - summary: |
        Add additional query string parameters section to the generated README.md file.
      type: chore
  createdAt: "2025-07-23"
  irVersion: 58

- version: 2.6.0
  changelogEntry:
    - summary: |
        Users can now pass in `queryParams` as part of the request options.
        ```ts
        await client.foo.bar(..., {
          queryParams: {
            foo: "bar"
          }
        });
        ```
      type: feat
  createdAt: "2025-07-23"
  irVersion: 58

- version: 2.5.1
  changelogEntry:
    - summary: Update README.md generation to be more accurate
      type: chore
  createdAt: "2025-07-22"
  irVersion: 58

- version: 2.5.0
  changelogEntry:
    - summary: |
        Support uploading file-like types for binary upload endpoints (not multipart-form):
        * Buffered types: `Buffer`, `Blob`, `File`, `ArrayBuffer`, `ArrayBufferView`, and `Uint8Array`
        * Stream types: `fs.ReadStream`, `stream.Readable`, and `ReadableStream`
      type: feat
    - summary: |
        Users can configure metadata when uploading a file to a binary upload endpoint using the `Uploadable.WithMetadata` type:
        ```typescript
        import { createReadStream } from "fs";

        await client.upload({
            data: createReadStream("path/to/file"),
            filename: "my-file",
            contentType: "audio/mpeg",
            contentLength: 1949,
        });
        ```
        The `filename`, `contentType`, and `contentLength` properties are optional.

        Alternatively, users can use the `Uploadable.FromPath` type to upload directly from a file path:
        ```typescript
        await client.upload({
            path: "path/to/file",
            filename: "my-file",
            contentType: "audio/mpeg",
            contentLength: 1949,
        });
        ```

        The metadata is used to set the `Content-Length`, `Content-Type`, and `Content-Disposition` headers. If not provided, the client will attempt to determine them automatically.
        For example, `fs.ReadStream` has a `path` property which the SDK uses to retrieve the file size from the filesystem without loading it into memory:
        ```typescript
        import { createReadStream } from "fs";

        await client.upload(createReadStream("path/to/file"));
        ```
      type: feat
  createdAt: "2025-07-17"
  irVersion: 58

- version: 2.4.11
  changelogEntry:
    - summary: Bump the docker image for the generator to node:22.12-alpine3.20
      type: chore
  createdAt: "2025-07-18"
  irVersion: 58

- version: 2.4.10
  changelogEntry:
    - summary: Escape strings containing `*/` inside of JSDoc comments to avoid premature JSDoc block ending.
      type: fix
  createdAt: "2025-07-15"
  irVersion: 58

- version: 2.4.9
  changelogEntry:
    - summary: Preserve trailing slash of URL and path if present
      type: fix
  createdAt: "2025-07-15"
  irVersion: 58

- version: 2.4.8
  changelogEntry:
    - summary: |
        Fix ts readme snippet where const was reassigned. Changed to let.
      type: fix
  createdAt: "2025-07-10"
  irVersion: 58

- version: 2.4.7
  changelogEntry:
    - summary: |
        Make sure `extraDependencies`, `extraPeerDependencies`, `extraPeerDependenciesMeta`, and `extraDevDependencies` are always merged into _package.json_.
        This was previously fixed for `bundle: true`, but not for `bundle: false` (default).
        All dependencies should now come through.
      type: fix
  createdAt: "2025-07-10"
  irVersion: 58

- version: 2.4.6
  changelogEntry:
    - summary: |
        Parse HTTP error bodies as JSON if the response content-type header is JSON, otherwise fallback to text.
      type: fix
    - summary: |
        Fix `bytes` fetcher test.
      type: fix
    - summary: |
        Fix Jest configuration when a `packagePath` is specified in _generators.yml_ config.
      type: fix
  createdAt: "2025-07-09"
  irVersion: 58

- version: 2.4.5
  changelogEntry:
    - summary: |
        Make sure `extraDependencies`, `extraPeerDependencies`, `extraPeerDependenciesMeta`, and `extraDevDependencies` are always merged into _package.json_.
      type: fix
  createdAt: "2025-07-09"
  irVersion: 58

- version: 2.4.4
  changelogEntry:
    - summary: |
        Make the `BinaryResponse.bytes` function optional because some versions of runtimes do not support the function on fetch `Response`.
      type: fix
  createdAt: "2025-07-09"
  irVersion: 58

- version: 2.4.3
  changelogEntry:
    - summary: |
        Fix an issue where a property set to `undefined` would not match with a property that is missing in the `withJson` MSW predicate.
      type: fix
  createdAt: "2025-07-08"
  irVersion: 58

- version: 2.4.2
  changelogEntry:
    - summary: |
        Fixes a compile issue when WebSocket connect methods require query parameters with special characters.
        Fixes response deserialization in websockets to respect skipping validation.
      type: fix
  createdAt: "2025-07-04"
  irVersion: 58

- version: 2.4.1
  changelogEntry:
    - summary: |
        When serde layer is enabled, WebSocket channels now pass through unrecognized properties
        instead of stripping them to preserve forwards compatibility.
      type: fix
  createdAt: "2025-07-04"
  irVersion: 58

- version: 2.4.0
  changelogEntry:
    - summary: Fixes bug with query parameter and path parameter serialization in URL for WebSocket channels.
      type: fix
  createdAt: "2025-07-03"
  irVersion: 58

- version: 2.3.3
  changelogEntry:
    - summary: Bump version to test Docker image rename to `fernapi/fern-typescript-sdk`
      type: internal
  createdAt: "2025-07-03"
  irVersion: 58
- version: 2.3.2
  changelogEntry:
    - summary: |
        Remove ".js" extension from ESM imports in the source generator code.
        If `useLegacyExports` is `true`, you will not see ".js" extensions in ESM imports.
        If `useLegacyExports` is `false` (default), a post process step will add the `.js` extension, so you won't see a difference.

        We're doing this because Jest has a bug where it doesn't properly load TypeScript modules even though the TypeScript and imports are valid.
      type: fix
  createdAt: "2025-07-03"
  irVersion: 58
- version: 2.3.1
  changelogEntry:
    - summary: |
        Fixes an issue where OAuth clients would not compile when variables were configured
        in the SDK. Now, the oauth client is instantiated with any global path parameters or headers.
      type: fix
  createdAt: "2025-07-03"
  irVersion: 58

- version: 2.3.0
  changelogEntry:
    - summary: |
        Change the `outputSourceFiles` default from `false` to `true`.
        This will affect the output when you generate the SDK to the local file system.
      type: feat
  createdAt: "2025-07-03"
  irVersion: 58
- version: 2.2.1
  changelogEntry:
    - summary: |
        Ensure _tests/wire_ is generated even when there are no wire tests generated.
        Otherwise, Jest throws an error because the wire test project `roots` doesn't exist.
      type: fix
  createdAt: "2025-07-03"
  irVersion: 58
- version: 2.2.0
  changelogEntry:
    - summary: |
        Improve generated package.json files:
        * Add `engines` field to specify minimum Node.js version supported as Node.js 18.
        * Add `sideEffects: false`
        * Add `README.md` and `LICENSE` to `files` array
        * Use GitHub shorthand for `repository` field.

        You can override these fields using the `packageJson` config:
        ```yml
        # In generators.yml
        groups:
          ts-sdk:
            generators:
              - name: fernapi/fern-typescript-sdk
                config:
                  packageJson:
                    engines:
                      node: ">=16.0.0"
        ```
      type: feat
  createdAt: "2025-07-03"
  irVersion: 58

- version: 2.1.0
  changelogEntry:
    - summary: |
        Split up Jest configuration into multiple projects.
        You can now run the following command to run tests:
        * `yarn test`: runs all tests
        * `yarn test:unit`: runs unit tests (any non-browser and non-wire tests)
        * `yarn test:browser`: runs browser only tests inside of `js-dom`
        * `yarn test:wire`: runs wire tests

        You can now pass in paths and patterns as an argument to the above commands to filter down to specific tests.
        For example: `yarn test tests/unit/fetcher`
      type: feat
  createdAt: "2025-07-02"
  irVersion: 58
- version: 2.0.0
  changelogEntry:
    - summary: |
        The TypeScript generator has received a large amount of improvements, but to maintain backwards compatibility, they require you to opt in using feature flags.
        The 2.0.0 release now has these feature flags enabled by default. Here's an overview of the `config` defaults that have changed in _generators.yml_.

        | Option | Before | Now |
        |--------|--------|-----|
        | `streamType` | `"wrapper"` | `"web"` |
        | `fileResponseType` | `"stream"` | `"binary-response"` |
        | `formDataSupport` | `"Node16"` | `"Node18"` |
        | `fetchSupport` | `"node-fetch"` | `"native"` |

        To avoid breaking changes, explicitly set the options above with the `Before` values in the `config` of your generator
        in _generators.yml_.

        With these defaults, the generated SDKs will have _**ZERO**_ dependencies (excluding devDependencies and `ws` in case of WebSocket generation).
        As a result, the SDKs are smaller, faster, more secure, and easier to use.
      type: feat
  createdAt: "2025-07-02"
  irVersion: 58

- version: 1.10.6
  changelogEntry:
    - summary: |
        Publish multi-platform builds of the TypeScript SDK docker container.
      type: fix
  createdAt: "2025-07-02"
  irVersion: 58

- version: 1.10.5
  changelogEntry:
    - summary: |
        Add default values to request parameters.
        For example, if you have a query parameter `foo` with a default value of `bar`, the generated request parameter will have a default value of `bar`.

        To enable this, set `useDefaultRequestParameterValues` to `true` in the `config` of your generator configuration.
        ```yml
        # In generators.yml
        groups:
          ts-sdk:
            generators:
              - name: fernapi/fern-typescript-sdk
                config:
                  useDefaultRequestParameterValues: true
        ```
      type: feat
  createdAt: "2025-06-30"
  irVersion: 58
- version: 1.10.4
  changelogEntry:
    - summary: |
        Add `omitFernHeaders` configuration to omit Fern headers from the generated SDK.
      type: fix
  createdAt: "2025-07-01"
  irVersion: 58
- version: 1.10.3
  changelogEntry:
    - summary: |
        Remove `qs` dependency.
      type: fix
  createdAt: "2025-07-01"
  irVersion: 58
- version: 1.10.2
  changelogEntry:
    - summary: |
        Remove `js-base64` dependency in favor of using native implementations.
      type: fix
  createdAt: "2025-07-01"
  irVersion: 58
- version: 1.10.1
  changelogEntry:
    - summary: |
        Remove `url-join` dependency in favor of a handwritten `joinUrl` function.
      type: fix
  createdAt: "2025-06-30"
  irVersion: 58
- version: 1.10.0
  changelogEntry:
    - summary: |
        Add `fetchSupport` configuration which lets you choose between `node-fetch` and `native`.
        The default is `node-fetch`. If you choose `native`, the `node-fetch` dependency will be removed.
      type: feat
  createdAt: "2025-06-27"
  irVersion: 58
- version: 1.9.1
  changelogEntry:
    - summary: Improve auto-pagination logic to consider empty strings in response as null cursors and stop paging.
      type: fix
  createdAt: "2025-06-27"
  irVersion: 58
- version: 1.9.0
  changelogEntry:
    - summary: |
        Add `formDataSupport` configuration which lets you choose between `Node16` and `Node18`.
        The default is `Node16`. If you choose `Node18`, the `form-data`, `formdata-node`, and `form-data-encoder` dependencies will be removed.
        `formDataSupport: Node18` supports uploading files from the following types:
        * `Buffer`
        * `File`
        * `Blob`
        * `Readable` (includes Readstream)
        * `ReadableStream`
        * `ArrayBuffer`
        * `Uint8Array`
      type: feat
  createdAt: "2025-06-22"
  irVersion: 58
- version: 1.8.2
  changelogEntry:
    - summary: |
        When a multipart form part is explicitly marked as JSON, serialize the data as JSON regardless of type.
        This also means arrays, maps, etc. will not be split into multiple parts, but serialized to JSON as a single part.
      type: fix
  createdAt: "2025-06-22"
  irVersion: 58
- version: 1.8.1
  changelogEntry:
    - summary: Fix binary response README.md examples
      type: fix
  createdAt: "2025-06-22"
  irVersion: 58
- version: 1.8.0
  changelogEntry:
    - summary: |
        You can now specify whether to return the `BinaryResponse` type for binary response endpoints.
        Change the response type by setting `fileResponseType` to `stream` or `binary-response` in the `config` of your generator configuration.
        The default is `stream` for backwards compatibility, but we recommend using `binary-response`.

        Here's how you users can interact with the `BinaryResponse`:
        ```ts
        const response = await client.getFile(...);
        const stream = response.stream();
        // const arrayBuffer = await response.arrayBuffer();
        // const blob = await response.blob();
        // const bytes = await response.bytes();
        const bodyUsed = response.bodyUsed;
        ```
        The user can choose how to consume the binary data.
      type: feat
  createdAt: "2025-06-19"
  irVersion: 58

- version: 1.7.2
  changelogEntry:
    - summary: |
        Fix bug where duplicate file generation was silently allowed instead of failing. The `withSourceFile` method now properly
        handles the `overwrite` option to prevent unintended file overwrites.
      type: fix
  createdAt: "2025-06-19"
  irVersion: 58
- version: 1.7.1
  changelogEntry:
    - summary: |
        __jest.config.mjs__ now only maps relative path modules that end on `.js` to their `.ts` equivalent.
      type: fix
  createdAt: "2025-06-18"
  irVersion: 58
- version: 1.7.0
  changelogEntry:
    - summary: |
        Allow users to specify the path they'd like to generate the SDK to.

        Here's an example of how to implement this in generators.yml:
        ```yml
        # In generators.yml
        groups:
          ts-sdk:
            generators:
              - name: fernapi/fern-typescript-sdk
                config:
                  packagePath: src/package-path
        ```
      type: feat
  createdAt: "2025-06-16"
  irVersion: 58
- version: 1.6.0
  changelogEntry:
    - summary: |
        You can now specify whether to return streams using the stream wrapper, or return the web standard stream.
        Change the type of stream returned by setting `streamType` to `wrapper` or `web` in the `config` of your generator configuration.
        The default is `wrapper`.
      type: feat
    - summary: |
        `tests/unit/zurg` are moved to `tests/unit/schemas` to match the name in `src/core/schemas` which is what the tests are verifying.
      type: internal
  createdAt: "2025-06-13"
  irVersion: 58

- version: 1.5.0
  changelogEntry:
    - summary: Add support for websocket connect methods with path parameters in the TypeScript generator
      type: feat
  createdAt: "2025-06-11"
  irVersion: 58

- version: 1.4.0
  changelogEntry:
    - summary: You can now pass in headers to the root client. These headers will be merged with service and endpoint specific headers.
      type: feat
    - summary: Reduce duplicate code generation by passing headers from the root client down to the subpackage clients.
      type: internal
  createdAt: "2025-06-05"
  irVersion: 58

- version: 1.3.2
  changelogEntry:
    - summary: Fix dynamic imports in the built dist/esm code.
      type: fix
  createdAt: "2025-06-05"
  irVersion: 58

- version: 1.3.1
  changelogEntry:
    - summary: |
        MSW is used for generated wire tests, but inadvertently also captures real HTTP request, for example in integration tests.
        When the HTTP request does not match any of the configured predicates, it would throw an error, including in the unrelated integration tests.
        In this version MSW is configured to bypass instead of throw an error when HTTP requests do not match the configured predicates.
      type: fix
  createdAt: "2025-06-05"
  irVersion: 58

- version: 1.3.0
  changelogEntry:
    - summary: Add support for generating the full project when using the filesystem output mode.
      type: feat
  createdAt: "2025-06-04"
  irVersion: 58

- version: 1.2.4
  changelogEntry:
    - summary: |
        Generate tests to verify the SDK sends and receives HTTP requests as expected.
        You can turn of these tests by setting `generateWireTests` to `false` in the `config` of your generator configuration.
      type: feat
  createdAt: "2025-06-03"
  irVersion: 58

- version: 1.1.1
  changelogEntry:
    - summary: Fix an issue where attempting to access a property with an invalid property name would lead to a broken output SDK.
      type: fix
  createdAt: "2025-06-04"
  irVersion: 58

- version: 1.1.0
  changelogEntry:
    - summary: Add support for HEAD HTTP method.
      type: feat
  createdAt: "2025-06-03"
  irVersion: 58

- version: 1.0.1
  changelogEntry:
    - summary: Fix property lookup in inherited schemas during snippet generation for object schemas.
      type: fix
  createdAt: "2025-05-14"
  irVersion: 57

- version: 1.0.0
  changelogEntry:
    - summary: |
        This release changes the defaults for the following custom configuration in _generators.yml_.

        | Option | Before | Now |
        |--------|--------|-----|
        | `inlineFileProperties` | `false` | `true` |
        | `inlinePathParameters` | `false` | `true` |
        | `enableInlineTypes` | `false` | `true` |
        | `noSerdeLayer` | `false` | `true` |
        | `omitUndefined` | `false` | `true` |
        | `skipResponseValidation` | `false` | `true` |
        | `useLegacyExports` | `true` | `false` |

        To avoid breaking changes, explicitly set the options above with the `Before` values in the `config` of your generator
        in _generators.yml_.
      type: feat
    - summary: |
        When generating properties for interfaces and classes, we only surround the property name with quotes if necessary.
        In some cases where the property name wasn't a valid identifier before, we now surround it with quotes too.
      type: fix
  createdAt: "2025-05-14"
  irVersion: 57

- version: 0.51.7
  changelogEntry:
    - summary: If an object extends an alias, the generator now visits the alias that is being extended (instead of throwing an error).
      type: fix
  createdAt: "2025-05-14"
  irVersion: 57

- version: 0.51.6
  changelogEntry:
    - summary: Add support for the custom introduction setting in the generated README.md.
      type: fix
  createdAt: "2025-05-13"
  irVersion: 57

- version: 0.51.5
  changelogEntry:
    - summary: Fixed an issue with ts-morph where creating an ifStatement with empty conditions array caused errors in multipart form data handling.
      type: fix
  createdAt: "2025-05-03"
  irVersion: 57

- version: 0.51.4
  changelogEntry:
    - summary: Fix issue where the _runtime.ts_ file was missing when other files were trying to import it.
      type: fix
  createdAt: "2025-04-22"
  irVersion: 57

- version: 0.51.3
  changelogEntry:
    - summary: Fix minor type issue for polyfilling Headers in Node 16 and below.
      type: fix
  createdAt: "2025-04-21"
  irVersion: 57

- version: 0.51.2
  changelogEntry:
    - summary: |
        When uploading files, extract the filename from the `path` property if present on the given object.
        This will extract the filename for `fs.createReadStream()` for example.
      type: fix
  createdAt: "2025-04-21"
  irVersion: 57

- version: 0.51.1
  changelogEntry:
    - summary: |
        Fallback to a custom `Headers` class implementation if the native `Headers` class is not available.
        Versions of Node 16 and below do not support the native `Headers` class, so this fallback is necessary to ensure compatibility.
      type: fix
  createdAt: "2025-04-21"
  irVersion: 57

- version: 0.51.0
  changelogEntry:
    - summary: |
        Add `rawResponse` property to JavaScript errors.

        ```ts
        try {
          const fooBar = await client.foo.bar("id", options);
        } catch (e) {
          if (error instanceof FooError) {
            console.log(error.rawResponse);
          } else {
            // ...
          }
        }
        ```
      type: feat
  createdAt: "2025-04-14"
  irVersion: 57

- version: 0.50.1
  changelogEntry:
    - summary: |
        Add `"packageManager": "yarn@1.22.22"` to _package.json_.
      type: feat
  createdAt: "2025-04-08"
  irVersion: 57

- version: 0.50.0
  changelogEntry:
    - summary: |
        All endpoint functions now return an `HttpResponsePromise<T>` instead of a `Promise<T>`.
        Using `await`, `.then()`, `.catch()`, and `.finally()` on these promises behave the same as before,
        but you can call `.withRawResponse()` to get a promise that includes the parsed response and the raw response.
        The raw response let's you retrieve the response headers, status code, etc.

        ```ts
        const fooBar = await client.foo.bar("id", options);
        const { data: alsoFooBar, rawResponse } = await client.foo.bar("id", options).withRawResponse();
        const {
            headers,
            status,
            url,
            ...
        } = rawResponse;
        ```
      type: feat
  createdAt: "2025-04-07"
  irVersion: 57

- version: 0.49.7
  changelogEntry:
    - summary: |
        Significantly improve performance of SDK generation when the `useLegacyExports` config is `false`. For a large spec like Square, the generation went from 10+ minutes to almost 1 minute.
      type: fix
  createdAt: "2025-03-27"
  irVersion: 57

- version: 0.49.6
  changelogEntry:
    - summary: Support arbitrary websocket headers during connect handshake.
      type: feat
  createdAt: "2025-03-27"
  irVersion: 57

- version: 0.49.5
  changelogEntry:
    - summary: Improvements to Websocket code generation quality.
      type: feat
  createdAt: "2025-03-27"
  irVersion: 57

- version: 0.49.4
  changelogEntry:
    - summary: Increase the timeout used in the generated `webpack.test.ts` file.
      type: fix
  createdAt: "2025-03-19"
  irVersion: 57

- version: 0.49.3
  changelogEntry:
    - summary: Increase the timeout used in the generated `webpack.test.ts` file.
      type: fix
  createdAt: "2025-03-19"
  irVersion: 57

- version: 0.49.2
  changelogEntry:
    - summary: Fix issue where IdempotentRequestOptions is not generated in the client namespace.
      type: fix
  createdAt: "2025-03-18"
  irVersion: 57

- version: 0.49.1
  changelogEntry:
    - summary: This PR includes several fixes to the generated `Socket.ts` file when websocket client code generation is enabled.
      type: fix
  createdAt: "2025-03-10"
  irVersion: 57

- version: 0.49.0
  changelogEntry:
    - summary: |
        This PR enables the Typescript generator to produce Websocket SDK endpoints. This can be enabled by adding the option `shouldGenerateWebsocketClients: true` to the Typescript generator config.
      type: feat
  createdAt: "2025-03-06"
  irVersion: 57

- version: 0.48.7
  changelogEntry:
    - summary: |
        Form data encoding now correctly handles array and object values by encoding each property value as a separate key-value pair, rather than trying to encode the entire object as a single value. This ensures proper handling of complex data structures in multipart form requests.
      type: fix
  createdAt: "2025-01-28"
  irVersion: 55

- version: 0.48.6
  changelogEntry:
    - summary: Support form-encoded form data parameters by using `qs` to properly encode array and object values with the `repeat` array format.
      type: fix
  createdAt: "2025-01-28"
  irVersion: 55

- version: 0.48.5
  changelogEntry:
    - summary: Don't double wrap a blob if a user uploads a blob to a multi-part form. Otherwise file's content-type is lost in Deno.
      type: fix
  createdAt: "2025-01-28"
  irVersion: 55

- version: 0.48.4
  changelogEntry:
    - summary: When custom config `useBigInt` is `true`, generate examples and snippets with `BigInt("123")`.
      type: fix
  createdAt: "2025-01-21"
  irVersion: 55

- version: 0.48.3
  changelogEntry:
    - summary: The SDK now supports reading the basic auth username and password values from environment variables.
      type: fix
  createdAt: "2025-01-16"
  irVersion: 55

- version: 0.48.2
  changelogEntry:
    - summary: This updates the retrier logic to stop retrying on HTTP conflict (409). This was an oversight that we've meant to remove for a while (similar to other Fern SDKs).
      type: fix
  createdAt: "2025-01-16"
  irVersion: 55

- version: 0.48.1
  changelogEntry:
    - summary: Record types with `null` values are now correctly serialized.
      type: fix
  createdAt: "2025-01-16"
  irVersion: 55

- version: 0.48.0
  changelogEntry:
    - summary: |
        When `useBigInt` SDK configuration is set to `true`, a customized JSON serializer & deserializer is used that will preserve the precision of `bigint`'s, as opposed to the native `JSON.stringify` and `JSON.parse` function which converts `bigint`'s to `number`'s losing precision.

        When combining `useBigInt` with our serialization layer (`no-serde: false` (default)), both the request and response properties that are marked as `long` and `bigint` in OpenAPI/Fern spec, will consistently be `bigint`'s.
        However, when disabling the serialization layer (`no-serde: true`), they will be typed as `number | bigint`.

        Here's an overview of what to expect from the generated types when combining `useBigInt` and `noSerde` with the following Fern definition:

        **Fern definition**
        ```yml
        types:
          ObjectWithOptionalField:
            properties:
              longProp: long
              bigIntProp: bigint
        ```

        **TypeScript output**
        ```typescript
        // useBigInt: true
        // noSerde: false
        interface ObjectWithLongAndBigInt {
          longProp: bigint;
          bigIntProp: bigint;
        }

        // useBigInt: true
        // noSerde: true
        interface ObjectWithLongAndBigInt {
          longProp: bigint | number;
          bigIntProp: bigint | number;
        }

        // useBigInt: false
        // noSerde: false
        interface ObjectWithLongAndBigInt {
          longProp: number;
          bigIntProp: string;
        }

        // useBigInt: false
        // noSerde: true
        interface ObjectWithLongAndBigInt {
          longProp: number;
          bigIntProp: string;
        }
        ```
      type: feat
  createdAt: "2025-01-16"
  irVersion: 55

- version: 0.47.1
  changelogEntry:
    - summary: |
        Resolves an issue where nullable query parameters were not null-safe in their method invocations. The
        generated code now appropriately guard against `null` values like so:

        ```typescript
        const _queryParams: Record< ... >;
        if (value !== undefined) {
            _queryParams["value"] = value?.toString() ?? null;
        }
        ```
      type: fix
  createdAt: "2025-01-15"
  irVersion: 55

- version: 0.47.0
  changelogEntry:
    - summary: |
        Add support for `nullable` properties. Users can now specify explicit `null` values
        for types that specify `nullable` properties like so:

        ```typescript
        await client.users.update({ username: "john.doe", metadata: null });
        ```
      type: feat
  createdAt: "2025-01-14"
  irVersion: 55

- version: 0.46.11
  changelogEntry:
    - summary: |
        Don't double check whether an optional string literal alias (see example below) is a string when using serializer to build query string parameters.

        ```yml
        types:
          LiteralAliasExample: literal<"MyLiteralValue">

        service:
          endpoints:
            foo:
              path: /bar
              method: POST
              request:
                name: FooBarRequest
                query-parameters:
                  optional_alias_literal: optional<LiteralAliasExample>
        ```

        ```ts
        // before
        if (optionalAliasLiteral != null) {
            _queryParams["optional_alias_literal"] = typeof serializers.LiteralAliasExample.jsonOrThrow(optionalAliasLiteral, {
                unrecognizedObjectKeys: "strip",
            }) === "string" ? serializers.LiteralAliasExample.jsonOrThrow(optionalAliasLiteral, {
                unrecognizedObjectKeys: "strip",
            }) : JSON.stringify(serializers.LiteralAliasExample.jsonOrThrow(optionalAliasLiteral, {
                unrecognizedObjectKeys: "strip",
            }));
        }

        // after
        if (optionalAliasLiteral != null) {
            _queryParams["optional_alias_literal"] = serializers.LiteralAliasExample.jsonOrThrow(optionalAliasLiteral, {
                unrecognizedObjectKeys: "strip",
            });
        }
        ```
      type: fix
  createdAt: "2025-01-14"
  irVersion: 53

- version: 0.46.10
  changelogEntry:
    - summary: Use serialization layer to convert types to JSON strings when enabled.
      type: fix
  createdAt: "2025-01-14"
  irVersion: 53

- version: 0.46.9
  changelogEntry:
    - summary: Expose `baseUrl` as a default Client constructor option and construct URL correctly.
      type: fix
  createdAt: "2025-01-13"
  irVersion: 53

- version: 0.46.8
  changelogEntry:
    - summary: Generate the `version.ts` file correctly
      type: fix
  createdAt: "2025-01-13"
  irVersion: 53

- version: 0.46.7
  changelogEntry:
    - summary: Simplify runtime detection to reduce the chance of using an unsupported API like `process.` Detect Edge Runtime by Vercel.
      type: fix
  createdAt: "2025-01-09"
  irVersion: 53

- version: 0.46.6
  changelogEntry:
    - summary: Update `@types/node` to `18+`, required for the generated `Node18UniversalStreamWrapper` test.
      type: fix
  createdAt: "2025-01-09"
  irVersion: 53

- version: 0.46.5
  changelogEntry:
    - summary: Fix the webpack test to work with .js/.jsx extensions in TypeScript
      type: fix
    - summary: Only map .js modules in Jest, not .json files.
      type: fix
  createdAt: "2025-01-09"
  irVersion: 53

- version: 0.46.4
  changelogEntry:
    - summary: Fix packageJson custom configuration & package.json types field.
      type: fix
  createdAt: "2025-01-09"
  irVersion: 53

- version: 0.46.3
  changelogEntry:
    - summary: Revert to using legacy exports by default.
      type: fix
  createdAt: "2025-01-09"
  irVersion: 53

- version: 0.46.2
  changelogEntry:
    - summary: Fix Jest to work with files imported using `.js` extension.
      type: fix
    - summary: Make sure Jest loads Jest configuration regardless of package.json type.
      type: fix
  createdAt: "2025-01-09"
  irVersion: 53

- version: 0.46.1
  changelogEntry:
    - summary: ESModule output is fixed to be compatible with Node.js ESM loading.
      type: fix
  createdAt: "2025-01-08"
  irVersion: 53

- version: 0.46.0
  changelogEntry:
    - summary: SDKs are now built and exported in both CommonJS (legacy) and ESModule format.
      type: feat
    - summary: |
        Export `serialization` code from root package export.
        ```ts
        import { serialization } from `@packageName`;
        ```

        The serialization code is also exported as `@packageName/serialization`.
        ```ts
        import * as serialization from `@packageName/serialization`;
        ```
      type: feat
    - summary: |
        `package.json` itself is exported in `package.json` to allow consumers to easily read metadata about the package they are consuming.
      type: feat
  createdAt: "2025-01-06"
  irVersion: 53

- version: 0.45.2
  changelogEntry:
    - summary: TS generated snippets now respect proper parameter casing when noSerdeLayer is enabled.
      type: fix
  createdAt: "2024-12-31"
  irVersion: 53

- version: 0.45.1
  changelogEntry:
    - summary: |
        Export everything inside of TypeScript namespaces that used to be ambient.

        For the `enableInlineTypes` feature, some namespaces were no longer declared (ambient), and types and interfaces inside the namespace would no longer be automatically exported without the `export` keyword. This fix exports everything that's inside these namespaces and also declared namespaces for good measure (in case they are not declared in the future).
      type: fix
  createdAt: "2024-12-27"
  irVersion: 53

- version: 0.45.0
  changelogEntry:
    - summary: Update dependencies of the generated TS SDK and Express generator. TypeScript has been updated to 5.7.2 which is a major version upgrade from 4.6.4.
      type: feat
  createdAt: "2024-12-26"
  irVersion: 53

- version: 0.44.5
  changelogEntry:
    - summary: Fix a bug where we attempt to parse an empty terminator when receiving streaming JSON responses.
      type: fix
  createdAt: "2024-12-23"
  irVersion: 53

- version: 0.44.4
  changelogEntry:
    - summary: Use specified defaults for pagination offset parameters during SDK generation.
      type: feat
  createdAt: "2024-12-20"
  irVersion: 53

- version: 0.44.3
  changelogEntry:
    - summary: Fix a bug where client would send request wrapper instead of the body of the request wrapper, when the request has inline path parameters and a body property.
      type: fix
  createdAt: "2024-12-18"
  irVersion: 53

- version: 0.44.2
  changelogEntry:
    - summary: Inline path parameters will use their original name when `retainOriginalName` or `noSerdeLayer` is enabled.
      type: fix
  createdAt: "2024-12-17"
  irVersion: 53

- version: 0.44.1
  changelogEntry:
    - summary: When there is an environment variable set, you do not need to pass in any parameters to the client constructor.
      type: fix
  createdAt: "2024-12-16"
  irVersion: 53

- version: 0.44.0
  changelogEntry:
    - summary: |
        Inline path parameters into request types by setting `inlinePathParameters` to `true` in the generator config.

        Here's an example of how users would use the same endpoint method without and with `inlinePathParameters` set to `true`.

        Without `inlinePathParameters`:

        ```ts
        await service.getFoo("pathParamValue", { id: "SOME_ID" });
        ```

        With `inlinePathParameters`:

        ```ts
        await service.getFoo({ pathParamName: "pathParamValue", id: "SOME_ID" });
        ```
      type: feat
  createdAt: "2024-12-13"
  irVersion: 53

- version: 0.43.1
  changelogEntry:
    - summary: When `noSerdeLayer` is enabled, streaming endpoints were failing to compile because they assumed that the serialization layer existed. This is now fixed.
      type: fix
  createdAt: "2024-12-11"
  irVersion: 53

- version: 0.43.0
  changelogEntry:
    - summary: |
        Generate inline types for inline schemas by setting `enableInlineTypes` to `true` in the generator config.
        When enabled, the inline schemas will be generated as nested types in TypeScript.
        This results in cleaner type names and a more intuitive developer experience.

        Before:

        ```ts
        // MyRootType.ts
        import * as MySdk from "...";

        export interface MyRootType {
          foo: MySdk.MyRootTypeFoo;
        }

        // MyRootTypeFoo.ts
        import * as MySdk from "...";

        export interface MyRootTypeFoo {
          bar: MySdk.MyRootTypeFooBar;
        }

        // MyRootTypeFooBar.ts
        import * as MySdk from "...";

        export interface MyRootTypeFooBar {}
        ```

        After:

        ```ts
        // MyRootType.ts
        import * as MySdk from "...";

        export interface MyRootType {
          foo: MyRootType.Foo;
        }

        export namespace MyRootType {
          export interface Foo {
            bar: Foo.Bar;
          }

          export namespace Foo {
            export interface Bar {}
          }
        }
        ```

        Now users can get the deep nested `Bar` type as follows:

        ```ts
        import { MyRootType } from MySdk;

        const bar: MyRootType.Foo.Bar = {};
        ```
      type: feat
  createdAt: "2024-12-11"
  irVersion: 53

- version: 0.42.7
  changelogEntry:
    - summary: |
        Support `additionalProperties` in OpenAPI or `extra-properties` in the Fern Defnition. Now
        an object that has additionalProperties marked as true will generate the following interface:

        ```ts
        interface User {
          propertyOne: string;
          [key: string]: any;
        }
        ```
      type: feat
  createdAt: "2024-12-03"
  irVersion: 53

- version: 0.42.6
  changelogEntry:
    - summary: Remove the generated `APIPromise` since it is not compatible on certain node versions.
      type: fix
  createdAt: "2024-11-23"
  irVersion: 53

- version: 0.42.5
  changelogEntry:
    - summary: Remove extraneous import in pagination snippets.
      type: fix
  createdAt: "2024-11-23"
  irVersion: 53

- version: 0.42.4
  changelogEntry:
    - summary: Improve `GeneratedTimeoutSdkError` error to include endpoint name in message.
      type: fix
  createdAt: "2024-11-21"
  irVersion: 53

- version: 0.42.3
  changelogEntry:
    - summary: Fixed issue with snippets used for pagination endpoints.
      type: fix
  createdAt: "2024-11-22"
  irVersion: 53

- version: 0.42.2
  changelogEntry:
    - summary: |
        Added documentation for pagination in the README. The snippet below will
        now show up on generated READMEs.

        ```typescript
        // Iterate through all items
        const response = await client.users.list();
        for await (const item of response) {
          console.log(item);
        }

        // Or manually paginate
        let page = await client.users.list();
        while (page.hasNextPage()) {
          page = await page.getNextPage();
        }
        ```
      type: feat
  createdAt: "2024-11-21"
  irVersion: 53

- version: 0.42.1
  changelogEntry:
    - summary: |
        Added support for passing additional headers in request options. For example:

        ```ts
        const response = await client.someEndpoint(..., {
          headers: {
            'X-Custom-Header': 'custom value'
          }
        });
        ```
      type: feat
  createdAt: "2024-11-20"
  irVersion: 53

- version: 0.42.0
  changelogEntry:
    - summary: |
        Added support for `.asRaw()` which allows users to access raw response data including headers. For example:

        ```ts
        const response = await client.someEndpoint().asRaw();
        console.log(response.headers["X-My-Header"]);
        console.log(response.body);
        ```
      type: feat
  createdAt: "2024-11-15"
  irVersion: 53

- version: 0.41.2
  changelogEntry:
    - summary: Actually remove `jest-fetch-mock` from package.json.
      type: fix
  createdAt: "2024-11-18"
  irVersion: 53

- version: 0.41.1
  changelogEntry:
    - summary: Remove dev dependency on `jest-fetch-mock`.
      type: fix
  createdAt: "2024-11-02"
  irVersion: 53

- version: 0.41.0
  changelogEntry:
    - summary: Add a variable jitter to the exponential backoff and retry.
      type: feat
  createdAt: "2024-10-08"
  irVersion: 53

- version: 0.41.0-rc2
  changelogEntry:
    - summary: Generated READMEs now include improved usage snippets for pagination and streaming endpoints.
      type: feat
  createdAt: "2024-10-08"
  irVersion: 53

- version: 0.41.0-rc1
  changelogEntry:
    - summary: Fixes a broken unit test introduced in 0.41.0-rc0.
      type: fix
  createdAt: "2024-10-08"
  irVersion: 53

- version: 0.41.0-rc0
  changelogEntry:
    - summary: The generated SDK now supports bytes (`application/octet-stream`) requests.
      type: feat
  createdAt: "2024-10-08"
  irVersion: 53

- version: 0.40.8
  changelogEntry:
    - summary: File array uploads now call `request.appendFile` instead of `request.append` which was causing form data to be in a corrupted state.
      type: fix
  createdAt: "2024-09-28"
  irVersion: 53

- version: 0.40.7
  changelogEntry:
    - summary: |
        The generated README will now have a section that links to the generated SDK Reference (in `reference.md`).

        ```md
        ## Reference

        A full reference for this library can be found [here](./reference.md).
        ```
      type: fix
  createdAt: "2024-09-28"
  irVersion: 53

- version: 0.40.6
  changelogEntry:
    - summary: The TypeScript SDK now supports specifying a custom contentType if one is specified.
      type: fix
  createdAt: "2024-09-18"
  irVersion: 53

- version: 0.40.5
  changelogEntry:
    - summary: The snippet templates for file upload are now accurate and also respect the feature flag `inlineFileProperties`.
      type: fix
  createdAt: "2024-09-18"
  irVersion: 53

- version: 0.40.4
  changelogEntry:
    - summary: Upgrades dependency `stream-json` which improves the performance when reading large API specs. This version will improve your `fern generate` performance.
      type: fix
  createdAt: "2024-09-12"
  irVersion: 53

- version: 0.40.3
  changelogEntry:
    - summary: |
        If the serde layer is enabled, then all the serializers are exported under the namespace `serializers`.

        ```ts
        import { serializers } from "@plantstore/sdk";

        export function main(): void {
          // serialize to json

          const json = serializers.Plant.toJson({
            name: "fern"
          });

          const parsed = serializers.Plant.parseOrThrow(`{ "name": "fern" }`);
        }
        ```
      type: fix
  createdAt: "2024-09-12"
  irVersion: 53

- version: 0.40.2
  changelogEntry:
    - summary: The generated SDK now handles reading IR JSONs that are larger than 500MB. In order to to this, the function `streamObjectFromFile` is used instead of `JSON.parse`.
      type: fix
  createdAt: "2024-09-12"
  irVersion: 53

- version: 0.40.1
  changelogEntry:
    - summary: The generated snippets now inline referenced request objects given they are not named, they need to be inlined.
      type: fix
  createdAt: "2024-09-12"
  irVersion: 53

- version: 0.40.0
  changelogEntry:
    - summary: |
        A new configuration flag has now been added that will automatically generate
        `BigInt` for `long` and `bigint` primitive types. To turn this flag on:

        ```yml
        groups:
          ts-sdk:
            name: fernapi/fern-typescript-sdk
            version: 0.40.0
            config:
              useBigInt: true
        ```
      type: feat
  createdAt: "2024-09-12"
  irVersion: 53

- version: 0.39.8
  changelogEntry:
    - summary: |
        The generated enum examples now reference the value of the enum directly instead
        of using the enum itself.

        ### Before

        ```ts
        {
          "genre": Imdb.Genre.Humor,
        }
        ```

        ### After

        ```ts
        {
          "genre": "humor"
        }
        ```
      type: fix
  createdAt: "2024-09-11"
  irVersion: 53

- version: 0.39.7
  changelogEntry:
    - summary: |
        The SDK now produces a `version.ts` file where we export a constant called `SDK_VERSION`.
        This constant can be used by different utilities to dynamically import in the version (for example, if someone wants to customize the user agent).
      type: chore
  createdAt: "2024-08-27"
  irVersion: 53

- version: 0.39.6
  changelogEntry:
    - summary: |
        Browser clients can now import streams, via `readable-streams` polyfill. Additionally adds a
        webpack unit test to verify that the core utilities can be compiled.
      type: fix
  createdAt: "2024-08-27"
  irVersion: 53

- version: 0.39.5
  changelogEntry:
    - summary: |
        If `noSerdeLayer` is enabled, then the generated TypeScript SDK snippets and wire tests
        will not use `Date` objects but instead use strings. Without this fix, the generated
        wire tests would result in failures.
      type: fix
  createdAt: "2024-08-20"
  irVersion: 53

- version: 0.39.4
  changelogEntry:
    - summary: Ensure that environment files don't generate, unless there is a valid environment available.
      type: fix
  createdAt: "2024-08-20"
  irVersion: 53

- version: 0.39.3
  changelogEntry:
    - summary: Multipart form data unit tests only get generated if the SDK has multipart form uploads.
      type: fix
  createdAt: "2024-08-16"
  irVersion: 53

- version: 0.39.2
  changelogEntry:
    - summary: |
        Allows filenames to be passed from underlying File objects in Node 18+ and browsers
        Users can now supply files like so, using a simple multipart upload API as an example:
        ```typescript
        client.file.upload(new File([...blobParts], 'filename.ext'), ...)
        ```
        `filename.ext` will be encoded into the upload.
      type: fix
  createdAt: "2024-08-16"
  irVersion: 53

- version: 0.39.1
  changelogEntry:
    - summary: |
        The SDK now supports looking directly at a `hasNextPage` property for offset pagination if configured.
        Previously the SDK would look if the number of items were empty, but this failed in certain edge cases.
      type: feat
  createdAt: "2024-08-07"
  irVersion: 53

- version: 0.38.6
  changelogEntry:
    - summary: |
        The SDK generator now sends a `User-Agent` header on each request that is set to
        `<package>/<version>`. For example if your package is called `imdb` and is versioned `0.1.0`, then
        the user agent header will be `imdb/0.1.0`.
      type: feat
  createdAt: "2024-08-07"
  irVersion: 53

- version: 0.38.5
  changelogEntry:
    - summary: Addressed fetcher unit test flakiness by using a mock fetcher
      type: fix
  createdAt: "2024-08-07"
  irVersion: 53

- version: 0.38.4
  changelogEntry:
    - summary: Literal templates are generated if they are union members
      type: fix
    - summary: Snippet templates no longer try to inline objects within containers
      type: fix
  createdAt: "2024-08-04"
  irVersion: 53

- version: 0.38.3
  changelogEntry:
    - summary: Adds async iterable to StreamWrapper implementation for easier use with downstream dependencies.
      type: fix
  createdAt: "2024-08-02"
  irVersion: 53

- version: 0.38.2
  changelogEntry:
    - summary: Refactors the `noScripts` feature flag to make sure that no `yarn install` commands can be accidentally triggered.
      type: fix
  createdAt: "2024-08-01"
  irVersion: 53

- version: 0.38.1
  changelogEntry:
    - summary: |
        A feature flag called `noScripts` has been introduced to prevent the generator from running any scripts such as `yarn format` or `yarn install`. If any of the scripts
        cause errors, toggling this option will allow you to receive the generated code.

        ```
        - name: fernapi/fern-typescript-sdk
          version: 0.38.1
          config:
            noScripts: true
        ```
      type: feat
  createdAt: "2024-08-01"
  irVersion: 53

- version: 0.38.0-rc0
  changelogEntry:
    - summary: Upgrade to IRv53.
      type: internal
    - summary: The generator now creates snippet templates for undiscriminated unions.
      type: chore
  createdAt: "2024-07-31"
  irVersion: 53

- version: 0.37.0-rc0
  changelogEntry:
    - summary: |
        The business plan Typescript SDK will now generate wire tests if the feature flag in the configuration is turned on.

        ```
        - name: fernapi/fern-typescript-sdk
          version: 0.37.0-rc0
          config:
            generateWireTests: true
        ```
      type: feat
  createdAt: "2024-07-29"
  irVersion: 50

- version: 0.36.6
  changelogEntry:
    - summary: Now import paths are correctly added to getResponseBody tests. CI checks also added.
      type: fix
  createdAt: "2024-07-29"
  irVersion: 50

- version: 0.36.5
  changelogEntry:
    - summary: Now, server sent events are treated differently as streaming responses, to ensure the correct wrapping happens.
      type: fix
  createdAt: "2024-07-29"
  irVersion: 50

- version: 0.36.4
  changelogEntry:
    - summary: Now, import paths are correctly added to stream wrapper tests.
      type: fix
  createdAt: "2024-07-26"
  irVersion: 50

- version: 0.36.3
  changelogEntry:
    - summary: Support starting the stream on `StreamWrapper.pipe(...)` for shorter syntax when dealing with `node:stream` primitives.
      type: fix
  createdAt: "2024-07-26"
  irVersion: 50

- version: 0.36.2
  changelogEntry:
    - summary: |
        This release comes with numerous improvements to streaming responses:

        1. Introduces new stream wrapper polyfills that implement the ability to stream to more streams, per environment.
        2. For `Node 18+`, stream responses can now be piped to `WritableStream`. They can also be streamed to `stream.Writable`, as possible before.
        3. For `< Node 18`, stream responses can be piped to `stream.Writeable`, as before.
        4. For `Browser` environments, stream responses can be piped to `WritableStream`.
        5. For `Cloudflare Workers`, stream responses can be piped to `WritableStream`.
      type: fix
    - summary: Now, there are generated unit tests for the `fetcher/stream-wrappers` core directory which makes sure that Fern's stream wrapping from responses work as expected!
      type: fix
  createdAt: "2024-07-26"
  irVersion: 50

- version: 0.36.1
  changelogEntry:
    - summary: Now, there are generated unit tests for the `auth` and `fetcher` core directory which makes sure that Fern's fetcher and authorization helpers work as expected!
      type: fix
  createdAt: "2024-07-16"
  irVersion: 50

- version: 0.36.0
  changelogEntry:
    - summary: Now, there are generated unit tests for the `schemas` core directory which makes sure that Fern's request + response validation will work as expected!
      type: fix
  createdAt: "2024-07-16"
  irVersion: 50

- version: 0.35.0
  changelogEntry:
    - summary: Support Multipart Form uploads where `fs.createReadStream` is passed. This requires coercing the stream into a `File`.
      type: fix
  createdAt: "2024-07-16"
  irVersion: 50

- version: 0.34.0
  changelogEntry:
    - summary: Upgrade to IRv50.
      type: internal
    - summary: |
        Add support for generating an API version scheme in `version.ts`.
        Consider the following `api.yml` configuration:

        ```yaml
        version:
          header: X-API-Version
          default: "1.0.0"
          values:
            - "1.0.0-alpha"
            - "1.0.0-beta"
            - "1.0.0"
        ```

        The following `version.ts` file is generated:

        ```typescript
        /**
        * This file was auto-generated by Fern from our API Definition.
        */

        /** The version of the API, sent as the X-API-Version header. */
        export type AcmeVersion = "1.0.0" | "2.0.0" | "latest";
        ```

        If a default value is specified, it is set on every request but can be overridden
        in either the client-level `Options` or call-specific `RequestOptions`. If a default
        value is _not_ specified, the value of the header is required on the generated `Options`.

        An example call is shown below:

        ```typescript
        import { AcmeClient } from "acme";

        const client = new AcmeClient({ apiKey: "YOUR_API_KEY", xApiVersion: "2.0.0" });
        await client.users.create({
          firstName: "john",
          lastName: "doe"
        });
        ```
      type: feat
  createdAt: "2024-07-16"
  irVersion: 50

- version: 0.33.0
  changelogEntry:
    - summary: |
        This release comes with numerous improvements to multipart uploads:

        1. `Fetcher.ts` no longer depends on form-data and formdata-node which reduces
          the size of the SDK for all consumers that are not leveraging multipart form
          data uploads.
        2. The SDK now accepts `fs.ReadStream`, `Blob` and `File` as inputs and handles
          parsing them appropriately.
        3. By accepting a `Blob` as a file parameter, the SDK now supports sending the
          filename when making a request.
      type: fix
  createdAt: "2024-07-16"
  irVersion: 48

- version: 0.32.0
  changelogEntry:
    - summary: The `reference.md` is now generated for every SDK.
      type: feat
    - summary: The `reference.md` is now generated by the `generator-cli`.
      type: feat
    - summary: The `reference.md` includes a single section for the _first_ example specified on the endpoint. Previously, a separate section was included for _every_ example.
      type: fix
  createdAt: "2024-07-15"
  irVersion: 48

- version: 0.31.0
  changelogEntry:
    - summary: |
        Add `omitUndefined` generator option. This is enabled with the following config:

        ```yaml
        groups:
          generators:
            - name: fernapi/fern-typscript-node-sdk
              version: 0.31.0
              ...
              config:
                omitUndefined: true
        ```

        When enabled, any property set to an explicit `undefined` is _not_ included
        in the serialized result. For example,

        ```typescript
        const request: Acme.CreateUserRequest = {
          firstName: "John",
          lastName: "Doe",
          email: undefined
        };
        ```

        By default, explicit `undefined` values are serialized as `null` like so:

        ```json
        {
          "firstName": "John",
          "lastName": "Doe",
          "email": null
        }
        ```

        When `omitUndefined` is enabled, the JSON object is instead serialized as:

        ```json
        {
          "firstName": "John",
          "lastName": "Doe"
        }
        ```
      type: feat
  createdAt: "2024-07-12"
  irVersion: 48

- version: 0.30.0
  changelogEntry:
    - summary: Client-level `Options` now supports overriding global headers like version.
      type: feat
  createdAt: "2024-07-11"
  irVersion: 48

- version: 0.29.2
  changelogEntry:
    - summary: Fix serialization of types with circular references
      type: fix
  createdAt: "2024-07-10"
  irVersion: 48

- version: 0.29.1
  changelogEntry:
    - summary: |
        Pagination endpoints that define nested offset/cursor properties are now functional.
        A new `setObjectProperty` helper is used to dynamically set the property, which is inspired
        by Lodash's `set` function (https://lodash.com/docs/4.17.15#set).

        The generated code now looks like the following:

        ```typescript
        let _offset = request?.pagination?.page != null ? request?.pagination?.page : 1;
        return new core.Pageable<SeedPagination.ListUsersPaginationResponse, SeedPagination.User>({
          response: await list(request),
          hasNextPage: (response) => (response?.data ?? []).length > 0,
          getItems: (response) => response?.data ?? [],
          loadPage: (_response) => {
            _offset += 1;
            return list(core.setObjectProperty(request, "pagination.page", _offset));
          }
        });
        ```
      type: fix
  createdAt: "2024-07-10"
  irVersion: 48

- version: 0.29.0
  changelogEntry:
    - summary: Upgrade to IRv48.
      type: internal
    - summary: Add support for pagination endpoints that require request body properties.
      type: feat
    - summary: |
        Add support for pagination with an offset step. This is useful for endpoints that page based on the element index rather than a page index (i.e. the 100th element vs. the 10th page).

        This feature shares the same UX as both the `offset` and `cursor` pagination variants.
      type: feat
  createdAt: "2024-07-09"
  irVersion: 48

- version: 0.29.0-rc0
  changelogEntry:
    - summary: All serializers in the generated SDK are now synchronous. This makes the serializers easier to use and improves the performance as well.
      type: fix
  createdAt: "2024-07-09"
  irVersion: 46

- version: 0.28.0-rc0
  changelogEntry:
    - summary: Add support for offset pagination, which uses the same pagination API introduced in `0.26.0-rc0`.
      type: feat
  createdAt: "2024-07-09"
  irVersion: 46

- version: 0.27.2
  changelogEntry:
    - summary: The generated readme now moves the sections for `AbortController`, `Runtime Compatibility` and `Custom Fetcher` under the Advanced section in the generated README.
      type: fix
  createdAt: "2024-07-08"
  irVersion: 46

- version: 0.27.1
  changelogEntry:
    - summary: |
        Support JSR publishing. If you would like your SDK to be published to JSR, there is now a configuration option called `publishToJsr: true`. When enabled, the generator will
        generate a `jsr.json` as well as a GitHub workflow to publish to JSR.

        ```yaml
        - name: fernapi/fern-typescript-sdk
          version: 0.27.1
          config:
            publishToJsr: true
        ```
      type: feat
  createdAt: "2024-07-08"
  irVersion: 46

- version: 0.27.0
  changelogEntry:
    - summary: Boolean literal headers can now be overridden via `RequestOptions`.
      type: fix
    - summary: |
        The generated `.github/workflows/ci.yml` file now supports NPM publishing with alpha/beta dist tags. If the selected version contains the `alpha` or `beta` substring,
        the associated dist tag will be added in the `npm publish` command like the following:

        ```sh
        # Version 1.0.0-beta
        npm publish --tag beta
        ```

        For more on NPM dist tags, see https://docs.npmjs.com/adding-dist-tags-to-packages
      type: feat
  createdAt: "2024-07-08"
  irVersion: 46

- version: 0.26.0-rc3
  changelogEntry:
    - summary: |
        The typescript generator now returns all `FormData` headers and Fetcher no longer stringifies stream.Readable type.
      type: fix
  createdAt: "2024-06-30"
  irVersion: 46

- version: 0.26.0-rc2
  changelogEntry:
    - summary: |
        `RequestOptions` now supports overriding global headers like authentication and version.
      type: feat
  createdAt: "2024-06-27"
  irVersion: 46

- version: 0.26.0-rc1
  changelogEntry:
    - summary: The generator was skipping auto pagination for item arrays that were optional. Now, those are safely handled as well.
      type: fix
  createdAt: "2024-06-27"
  irVersion: 46

- version: 0.26.0-rc0
  changelogEntry:
    - summary: |
        The TypeScript generator now supports cursor-based auto pagination. With auto pagination, a user can simply iterate over the results automatically:

        ```ts
        for (const user of client.users.list()) {
          consoler.log(user);
        }
        ```

        Users can also paginate over data manually

        ```ts
        const page = client.users.list();
        for (const user of page.data) {
          consoler.log(user);
        }

        // Helper methods for manually paginating:
        while (page.hasNextPage()) {
          page = page.getNextPage();
          // ...
        }
        ```
      type: feat
  createdAt: "2024-06-27"
  irVersion: 46

- version: 0.25.3
  changelogEntry:
    - summary: The generator is now upgraded to `v46.2.0` of the IR.
      type: internal
  createdAt: "2024-06-26"
  irVersion: 46

- version: 0.25.3
  changelogEntry:
    - summary: The generator is now upgraded to `v46.2.0` of the IR.
      type: internal
  createdAt: "2024-06-26"
  irVersion: 46

- version: 0.25.2
  changelogEntry:
    - summary: The generator now removes `fs`, `path`, and `os` dependencies from the browser runtime.
      type: fix
  createdAt: "2024-06-20"
  irVersion: 46

- version: 0.25.1
  changelogEntry:
    - summary: The generator now removes `fs`, `path`, and `os` dependencies from the browser runtime.
      type: fix
  createdAt: "2024-06-20"
  irVersion: 46

- version: 0.25.0
  changelogEntry:
    - summary: The generator now generates snippets for streaming endpoints. There is also a fix where literals are excluded from inlined requests.
      type: fix
  createdAt: "2024-06-19"
  irVersion: 46

- version: 0.25.0-rc0
  changelogEntry:
    - summary: The generator now merges the user's original `README.md` file (if any).
      type: feat
  createdAt: "2024-06-19"
  irVersion: 46

- version: 0.24.4
  changelogEntry:
    - summary: APIs that specify a default environment no longer include an unused environment import in their generated snippets.
      type: fix
  createdAt: "2024-06-19"
  irVersion: 46

- version: 0.24.3
  changelogEntry:
    - summary: The generator only adds a publish step in github actions if credentials are specified.
      type: fix
  createdAt: "2024-06-18"
  irVersion: 46

- version: 0.24.2
  changelogEntry:
    - summary: Remove the unnecessary client call from the request/response README.md section.
      type: feat
    - summary: |
        The generated README.md snippets now correctly referenced nested methods. For example,
        `client.users.create` (instead of `client.create`) in the following:

        ```ts
        import { AcmeClient } from "acme";

        const client = new AcmeClient({ apiKey: "YOUR_API_KEY" });
        await client.users.create({
          firstName: "john",
          lastName: "doe"
        });
        ```
      type: fix
  createdAt: "2024-06-19"
  irVersion: 46

- version: 0.24.1
  changelogEntry:
    - summary: |
        Dynamic snippets now support importing the client directly from the package.

        ```typescript
        import { MyClient } from "@org/sdk";

        const client = new MyClient({ ... });
        ```
      type: fix
  createdAt: "2024-06-19"
  irVersion: 46

- version: 0.24.0
  changelogEntry:
    - summary: Add dynamic client instantiation snippets
      type: feat
  createdAt: "2024-06-18"
  irVersion: 46

- version: 0.24.0-rc0
  changelogEntry:
    - summary: Dynamic client instantiation snippets are now generated. Note this only affects enterprise users that are using Fern's Snippets API.
      type: feat
  createdAt: "2024-06-18"
  irVersion: 46

- version: 0.23.3
  changelogEntry:
    - summary: The NPM publish job is _not_ generated if the token environment variable is not specified.
      type: fix
    - summary: |
        The snippets now use the `client` variable name like so:

        ```ts
        import { AcmeClient } from "acme";

        const client = new AcmeClient({ apiKey: "YOUR_API_KEY" });
        await client.users.create({
          firstName: "john",
          lastName: "doe"
        });
        ```
      type: feat
  createdAt: "2024-06-17"
  irVersion: 46

- version: 0.23.2
  changelogEntry:
    - summary: Client constructor snippets now include an `environment` property whenever it's required.
      type: fix
    - summary: The import paths included in the `README.md` exclusively use double quotes.
      type: fix
    - summary: When an NPM package name is not specified, the generated `README.md` will default to using the namespace export.
      type: fix
  createdAt: "2024-06-14"
  irVersion: 46

- version: 0.23.1
  changelogEntry:
    - summary: Undiscriminated unions used as map keys examples no longer return an error.
      type: fix
  createdAt: "2024-06-13"
  irVersion: 46

- version: 0.23.0
  changelogEntry:
    - summary: The latest version of the `generator-cli` (used to generate `README.md` files) is always installed.
      type: fix
  createdAt: "2024-06-12"
  irVersion: 46

- version: 0.23.0-rc1
  changelogEntry:
    - summary: |
        Introduce a custom configuration for arbitrary package json field. Now you can specify
        arbitrary key, value pairs that you want to be merged in the generated `package.json`.

        ```yml
        config:
          packageJson:
            dependencies:
              my-dep: "2.0.0"
            bin: "./index.js"
        ```
      type: fix
  createdAt: "2024-06-11"
  irVersion: 46

- version: 0.23.0-rc0
  changelogEntry:
    - summary: |
        Union snippet templates are fixed in 2 ways:
        1. The templates do not have a leading single quote (a typo from before)
        2. The templates now inline union properties (in certain cases)
      type: fix
  createdAt: "2024-06-07"
  irVersion: 46

- version: 0.22.0
  changelogEntry:
    - summary: Add support for higher quality `README.md` generation.
      type: feat
  createdAt: "2024-06-07"
  irVersion: 46

- version: 0.21.1
  changelogEntry:
    - summary: Detect `workerd` (Cloudflare) environments in `Runtime.ts`. The `Stream` class which is used for Server-Sent Events now prefers `TextDecoder` if it is present in the environment, to work in Cloudflare environments.
      type: feat
  createdAt: "2024-06-05"
  irVersion: 46

- version: 0.21.0
  changelogEntry:
    - summary: The generator now supports `bigint` types.
      type: feat
    - summary: Bump to IRv46.
      type: internal
  createdAt: "2024-06-05"
  irVersion: 46

- version: 0.20.9
  changelogEntry:
    - summary: TypeScript generator outputs code snippets that have `example-identifier` embedded.
      type: fix
  createdAt: "2024-06-02"
  irVersion: 43

- version: 0.20.8
  changelogEntry:
    - summary: TypeScript projects were skipping added peer dependencies in certain cases, now those are fixed.
      type: feat
  createdAt: "2024-06-02"
  irVersion: 43

- version: 0.20.7
  changelogEntry:
    - summary: Simplify the error handling introduced in `0.20.6` so that it more easily handles endpoints that include structured errors.
      type: fix
  createdAt: "2024-05-31"
  irVersion: 43

- version: 0.20.6
  changelogEntry:
    - summary: |
        This updates the behavior of the failure condition introduced in `0.20.2`; the SDK
        now throws an error whenever we fail to refresh an access token even if `neverThrowErrors`
        is set. We treat this failure as a systematic exception, so it's OK to throw in this case.
      type: fix
  createdAt: "2024-05-31"
  irVersion: 43

- version: 0.20.5
  changelogEntry:
    - summary: |
        Support setting `extraPeerDependencies` and `extraPeerDependenciesMeta` as
        configuration arguments. For example:

        ```yaml
        extraPeerDependencies:
          "openai": "^4.47.1"
        extraPeerDependenciesMeta:
          "openai":
            optional: true
        ```
      type: feat
  createdAt: "2024-05-30"
  irVersion: 43

- version: 0.20.4
  changelogEntry:
    - summary: Functionality to generate integration tests against a mock server has been disabled.
      type: fix
  createdAt: "2024-05-29"
  irVersion: 43

- version: 0.20.2
  changelogEntry:
    - summary: |
        The OAuth token provider supports SDKs that enable the `neverThrowErrors` setting.
        If the OAuth token provider fails to retrieve and/or refresh an access token, an error
        will _not_ be thrown. Instead, the original access token will be used and the user will be
        able to act upon an error available on the response. For example,

        ```ts
        const response = await client.user.get(...)
        if (!response.ok) {
          // Handle the response.error ...
        }
        ```
      type: fix
  createdAt: "2024-05-29"
  irVersion: 43

- version: 0.20.1
  changelogEntry:
    - summary: Remove instances of `node:stream` so that the generated SDK is Webpack + Next.js compatible.
      type: fix
  createdAt: "2024-05-29"
  irVersion: 43

- version: 0.20.1-rc0
  changelogEntry:
    - summary: URL encoded bodies are now appropriately encoded within the fetcher.
      type: fix
  createdAt: "2024-05-29"
  irVersion: 43

- version: 0.20.1
  changelogEntry:
    - summary: Remove node:stream imports for Webpack and Next.js compatibility
      type: fix
    - summary: Fix URL encoded body encoding in fetcher
      type: fix
  createdAt: "2024-05-29"
  irVersion: 43

- version: 0.20.0-rc1
  changelogEntry:
    - summary: |
        Pass `abortSignal` to `Stream` for server-sent-events and JSON streams so that the user can opt out and break from a stream.
      type: fix
  createdAt: "2024-05-24"
  irVersion: 43

- version: 0.20.0-rc1
  changelogEntry:
    - summary: |
        Pass `abortSignal` to `Stream` for server-sent-events and JSON streams so that the user can opt out and break from a stream.
      type: fix
  createdAt: "2024-05-24"
  irVersion: 43

- version: 0.20.0-rc0
  changelogEntry:
    - summary: |
        Add `abortSignal` to `RequestOptions`. SDK consumers can now specify an
        an arbitrary abort signal that can interrupt the API call.

        ```ts
        const controller = new AbortController();
        client.endpoint.call(..., {
          abortSignal: controller.signal,
        })
        ```
      type: feat
  createdAt: "2024-05-24"
  irVersion: 43

- version: 0.19.0
  changelogEntry:
    - summary: |
        Add `inlineFileProperties` configuration to support generating file upload properties
        as in-lined request properties (instead of positional parameters). Simply configure the following:

        ```yaml
        - name: fernapi/fern-typscript-node-sdk
          version: 0.19.0
          ...
          config:
            inlineFileProperties: true
        ```

        **Before**:

        ```ts
        /**
          * @param {File | fs.ReadStream} file
          * @param {File[] | fs.ReadStream[]} fileList
          * @param {File | fs.ReadStream | undefined} maybeFile
          * @param {File[] | fs.ReadStream[] | undefined} maybeFileList
          * @param {Acme.MyRequest} request
          * @param {Service.RequestOptions} requestOptions - Request-specific configuration.
          *
          * @example
          *     await client.service.post(fs.createReadStream("/path/to/your/file"), [fs.createReadStream("/path/to/your/file")], fs.createReadStream("/path/to/your/file"), [fs.createReadStream("/path/to/your/file")], {})
          */
        public async post(
            file: File | fs.ReadStream,
            fileList: File[] | fs.ReadStream[],
            maybeFile: File | fs.ReadStream | undefined,
            maybeFileList: File[] | fs.ReadStream[] | undefined,
            request: Acme.MyRequest,
            requestOptions?: Acme.RequestOptions
        ): Promise<void> {
          ...
        }
        ```

        **After**:

        ```ts
        /**
          * @param {Acme.MyRequest} request
          * @param {Service.RequestOptions} requestOptions - Request-specific configuration.
          *
          * @example
          *     await client.service.post({
          *        file: fs.createReadStream("/path/to/your/file"),
          *        fileList: [fs.createReadStream("/path/to/your/file")]
          *     })
          */
        public async post(
            request: Acme.MyRequest,
            requestOptions?: Service.RequestOptions
        ): Promise<void> {
          ...
        }
        ```
      type: feat
  createdAt: "2024-05-20"
  irVersion: 43

- version: 0.18.3
  changelogEntry:
    - summary: The generator now uses the latest FDR SDK.
      type: internal
  createdAt: "2024-05-17"
  irVersion: 43

- version: 0.18.2
  changelogEntry:
    - summary: |
        If OAuth is configured, the generated `getAuthorizationHeader` helper now treats the
        bearer token as optional. This prevents us from sending the `Authorization` header
        when retrieving the access token.
      type: fix
  createdAt: "2024-05-15"
  irVersion: 43

- version: 0.18.1
  changelogEntry:
    - summary: |
        If OAuth environment variables are specified, the `clientId` and `clientSecret` parameters
        are optional.

        ```ts
        export declare namespace Client {
          interface Options {
              ...
              clientId?: core.Supplier<string>;
              clientSecret?: core.Supplier<string>;
          }
          ...
        }
        ```
      type: fix
  createdAt: "2024-05-14"
  irVersion: 43

- version: 0.18.0
  changelogEntry:
    - summary: |
        Add support for the OAuth client credentials flow. The new `OAuthTokenProvider` automatically
        resolves the access token and refreshes it as needed. The resolved access token is then used as the
        bearer token in all client requests.
      type: feat
  createdAt: "2024-05-13"
  irVersion: 43

- version: 0.17.1
  changelogEntry:
    - summary: Multipart form data requests are now compatible across browser and Node.js runtimes.
      type: fix
  createdAt: "2024-05-06"
  irVersion: 43

- version: 0.17.0
  changelogEntry:
    - summary: Bump to v43 of IR which means that you will need `0.26.1` of the Fern CLI version. To bump your CLI version, please run `fern upgrade`.
      type: internal
  createdAt: "2024-05-06"
  irVersion: 43

- version: 0.16.0-rc8
  changelogEntry:
    - summary: |
        The SDK generator now supports upload endpoints that specify an array of files like so:

        ```ts
        /**
          * @param {File[] | fs.ReadStream[]} files
          * @param {Acme.UploadFileRequest} request
          * @param {Service.RequestOptions} requestOptions - Request-specific configuration.
          */
        public async post(
            files: File[] | fs.ReadStream[],
            request: Acme.UploadFileRequest,
            requestOptions?: Service.RequestOptions
        ): Promise<void> {
            const _request = new FormData();
            for (const _file of files) {
              _request.append("files", _file);
            }
            ...
        }
        ```
      type: feat
  createdAt: "2024-05-06"
  irVersion: 38

- version: 0.16.0-rc7
  changelogEntry:
    - summary: |
        The SDK generator now supports `@param` JSDoc comments for endpoint parameters.
        The generator now arranges JSDoc in a few separate groups, one for each of `@param`, `@throws`,
        and `@examples` like so:

        ```ts
          /**
          * This endpoint checks the health of a resource.
          *
          * @param {string} id - A unique identifier.
          * @param {Service.RequestOptions} requestOptions - Request-specific configuration.
          *
          * @throws {@link Acme.UnauthorizedRequest}
          * @throws {@link Acme.BadRequest}
          *
          * @example
          *     await testSdk.health.service.check("id-2sdx82h")
          */
          public async check(id: string, requestOptions?: Service.RequestOptions): Promise<void> {
            ...
          }
        ```
      type: feat
    - summary: |
        The generator will only include user-provided examples if they exist, and otherwise
        only include a single generated example, like so:

        ```ts
          /**
          * This endpoint checks the health of a resource.
          *
          * @example
          *     await testSdk.health.service.check("id-2sdx82h")
          */
          public async check(id: string, requestOptions?: Service.RequestOptions): Promise<void> {
            ...
          }
        ```
      type: feat
    - summary: |
        The SDK generator now escapes path parameters that would previously create invalid
        URLs (e.g. "\\example"). Method implementations will now have references to
        `encodeURIComponent` like the following:

        ```ts
        const _response = await core.fetcher({
          url: urlJoin(
            (await core.Supplier.get(this._options.environment)) ?? environments.AcmeEnvironment.Prod,
            `/users/${encodeURIComponent(userId)}`
          ),
          ...
        });
        ```
      type: fix
  createdAt: "2024-04-30"
  irVersion: 38

- version: 0.16.0-rc6
  changelogEntry:
    - summary: snippet templates now move file upload parameters to unnamed args
      type: fix
  createdAt: "2024-04-30"
  irVersion: 38

- version: 0.16.0-rc5
  changelogEntry:
    - summary: remove duplicate quotation marks in snippet templates
      type: fix
  createdAt: "2024-04-30"
  irVersion: 38

- version: 0.16.0-rc4
  changelogEntry:
    - summary: fixes to styling of the SDK code snippet templates.
      type: fix
  createdAt: "2024-04-25"
  irVersion: 38

- version: 0.16.0-rc0
  changelogEntry:
    - summary: The generator now registers snippet templates which can be used for dynamic SDK code snippet generation.
      type: feat
  createdAt: "2024-04-24"
  irVersion: 38

- version: 0.15.1-rc1
  changelogEntry:
    - summary: |
        Earlier for inlined request exports, we were doing the following:

        ```ts
        export { MyRequest } from "./MyRequest";
        ```

        In an effort to make the generated code JSR compatible, the TS generator
        will now append the `type` explicitly for request exports.

        ```ts
        export { type MyRequest } from "./MyRequest";
        ```
      type: feat
  createdAt: "2024-04-24"
  irVersion: 38

- version: 0.15.1-rc0
  changelogEntry:
    - summary: plain text responses are now supported in the TypeScript generator.
      type: feat
  createdAt: "2024-04-22"
  irVersion: 38

- version: 0.15.0-rc1
  changelogEntry:
    - summary: |
        Minor fixes to SSE processing. In particular, stream terminal characters are now
        respected like `[DONE]` and JSON parsed data is sent to the deserialize function.
      type: fix
  createdAt: "2024-04-22"
  irVersion: 38

- version: 0.15.0-rc0
  changelogEntry:
    - summary: |
        Bump to v38 of IR and support server-sent events where the events are sent
        with a `data: ` prefix and terminated with a new line.
      type: feat
  createdAt: "2024-04-19"
  irVersion: 38

- version: 0.14.1-rc5
  changelogEntry:
    - summary: Code snippets are generated for file upload endpoints using `fs.readStream`. Previously, generation for these endpoints was being skipped.
      type: fix
    - summary: If integration tests are not enabled, simple jest tests with a `yarn test` script will be created.
      type: fix
    - summary: |
        In an effort to make the generated code JSR compatible, the generator now
        directly imports from files instead of using directory imports.
      type: feat
    - summary: |
        In an effort to make the generated code JSR compatible, we make sure all methods
        are strongly typed with return signatures (in this case `_getAuthorizationHeader()`).
      type: feat
    - summary: Generate code snippet for FileDownload endpoint
      type: fix
    - summary: |
        Import for `node-fetch` in `Fetcher.ts` uses a dynamic import instead of `require` which
        so that the SDK works in ESM environments (that are using local file output). When the
        `outputEsm` config flag is turned on, the dynamic import will be turned into an ESM specific import.
      type: fix
    - summary: |
        The test job in `ci.yml` works even if you have not configured Fern to
        generate integration tests.

        Without integration tests the test job will run `yarn && yarn test`. With the
        integration tests, the test job will delegate to the fern cli `fern yarn test`.
      type: fix
    - summary: |
        Add `allowExtraFields` option to permit extra fields in the serialized request.

        ```yaml
        - name: fernapi/fern-typscript-node-sdk
          version: 0.14.0-rc0
          ...
          config:
            allowExtraFields: true
        ```
      type: feat
  createdAt: "2024-04-17"
  irVersion: 37

- version: 0.13.0
  changelogEntry:
    - summary: Support V37 of the IR.
      type: internal
  createdAt: "2024-04-09"
  irVersion: 37

- version: 0.13.0-rc0
  changelogEntry:
    - summary: |
        Add `retainOriginalCasing` option to preserve the naming convention expressed in the API.
        For example, the following Fern definition will generate a type like so:

        ```yaml
        types:
          GetUsersRequest
            properties:
              group_id: string
        ```

        **Before**

        ```typescript
        export interface GetUsersRequest {
          groupId: string;
        }

        export interface GetUsersRequest = core.serialization.object({
        groupId: core.serialization.string("group_id")
        })

        export namespace GetUsersRequest {
          interface Raw {
            group_id: string
          }
        }
        ```

        **After**

        ```typescript
        export interface GetUsersRequest {
          group_id: string;
        }

        export interface GetUsersRequest = core.serialization.object({
        group_id: core.serialization.string()
        })

        export namespace GetUsersRequest {
          interface Raw {
            group_id: string
          }
        }
        ```
      type: feat
  createdAt: "2024-04-02"
  irVersion: 33

- version: 0.12.9
  changelogEntry:
    - summary: The generator stopped working for remote code generation starting in `0.12.7`. This is now fixed.
      type: fix
  createdAt: "2024-03-22"
  irVersion: 33

- version: 0.12.8
  changelogEntry:
    - summary: Enhance serde performance by reducing reliance on async behavior and lazy async dynamic imports.
      type: feat
    - summary: Shared generator notification and config parsing logic.
      type: internal
  createdAt: "2024-03-22"
  irVersion: 33

- version: 0.12.8-rc0
  changelogEntry:
    - summary: Enhance serde performance by reducing reliance on async behavior and lazy async dynamic imports.
      type: feat
  createdAt: "2024-03-18"
  irVersion: 33

- version: 0.12.7
  changelogEntry:
    - summary: |
        the SDK will now leverage environment variable defaults, where specified, for authentication variables, such as bearer tokens, api keys, custom headers, etc.

        Previously, the SDK would only leverage these defaults for bearer token auth IF auth was mandatory throughout the SDK.
      type: feat
  createdAt: "2024-03-14"
  irVersion: 33

- version: 0.12.6
  changelogEntry:
    - summary: |
        In Node.js environments the SDK will default to using `node-fetch`. The
        SDK depends on v2 of node-fetch to stay CJS compatible.

        Previously the SDK was doing `require("node-fetch")` but it should be
        `require("node-fetch").default` based on
        https://github.com/node-fetch/node-fetch/issues/450#issuecomment-387045223.
      type: fix
  createdAt: "2024-02-27"
  irVersion: 33

- version: 0.12.5
  changelogEntry:
    - summary: |
        Introduce a custom configuration called `tolerateRepublish` which supports running
        npm publish with the flag `--tolerateRepublish`. This flag allows you to publish
        on top of an existing npm package.

        To turn on this flag, update your generators.yml:

        ```yaml
        groups:
          generators:
            - name: fernapi/fern-typscript-node-sdk
              version: 0.12.5
              ...
              config:
                tolerateRepublish: true
        ```
      type: feat
  createdAt: "2024-02-27"
  irVersion: 33

- version: 0.12.4
  changelogEntry:
    - summary: |
        Previously reference.md was just leveraging the function name for the reference, now it leverages the full package-scoped path, mirroring how the function would be used in reality.

        ```ts
        seedExamples.getException(...)

        // is now

        seedExamples.file.notification.service.getException(...)
        ```
      type: fix
    - summary: Previously SDK code snippets would not support generation with undiscriminated unions. Now, it does.
      type: fix
  createdAt: "2024-02-27"
  irVersion: 33

- version: 0.12.2
  changelogEntry:
    - summary: |
        Previously SDK code snippets would not take into account default parameter values
        and would always include a `{}`. This was odd and didn't represent how a developer
        would use the SDK. Now, the snippets check for default parameter values and omit
        if there are no fields specified.

        ```ts
        // Before
        client.users.list({});

        // After
        client.users.list();
        ```
      type: fix
  createdAt: "2024-02-27"
  irVersion: 33

- version: 0.12.1
  changelogEntry:
    - summary: |
        Optional objects in deep query parameters were previously being incorrectly
        serialized. Before this change, optional objects were just being JSON.stringified
        which would send the incorrect contents over the wire.

        ```ts
        // Before
        if (foo != null) {
          _queryParams["foo"] = JSON.stringify(foo);
        }

        // After
        if (foo != null) {
          _queryParams["foo"] = foo;
        }

        // After (with serde layer)
        if (foo != null) {
          _queryParams["foo"] = serializers.Foo.jsonOrThrow(foo, {
            skipValidation: false,
            breadcrumbs: ["request", "foo"]
          });
        }
        ```
      type: fix
  createdAt: "2024-02-27"
  irVersion: 33

- version: 0.12.0
  changelogEntry:
    - summary: |
        support deep object query parameter serialization. If, query parameters are
        objects then Fern will support serializing them.

        ```yaml
        MyFoo:
          properties:
            bar: optional<string>

        query-parameters:
          foo: MyFoo
        ```

        will now be serialized as `?foo[bar]="...` and appear in the SDK as a regular object

        ```ts
        client.doThing({
          foo: {
            bar: "..."
          }
        });
        ```
      type: feat
  createdAt: "2024-02-26"
  irVersion: 33

- version: 0.11.5
  changelogEntry:
    - summary: |
        Previously `core.Stream` would not work in the Browser. Now the generated Fern SDK
        includes a polyfill for `ReadableStream` and uses `TextDecoder` instead of `Buffer`.
      type: fix
    - summary: |
        add in a reference markdown file, this shows a quick outline of the available endpoints,
        it's documentation, code snippet, and parameters.

        This feature is currently behind a feature flag called `includeApiReference` and can be used

        ```yaml
        config:
          includeApiReference: true
        ```
      type: feat
  createdAt: "2024-02-15"
  irVersion: 31

- version: 0.11.4
  changelogEntry:
    - summary: |
        The `Fetcher` now supports sending binary as a request body. This is important
        for APIs that intake `application/octet-stream` content types or for folks that have
        .fernignored their and added custom utilities that leverage the fetcher.
      type: fix
  createdAt: "2024-02-15"
  irVersion: 31

- version: 0.11.3
  changelogEntry:
    - summary: |
        ensure SDK generator always uses `node-fetch` in Node.js environments. There is an experimental
        fetch packaged with newer versions of Node.js, however it causes unexpected behavior with
        file uploads.
      type: fix
  createdAt: "2024-02-13"
  irVersion: 31

- version: 0.11.2
  changelogEntry:
    - summary: |
        ensure SDK generator does not drop additional parameters from requests that perform file upload. Previously, if an endpoint had `file` inputs without additional `body` parameters, query parameters were erroneously ignored.
      type: fix
  createdAt: "2024-02-13"
  irVersion: 31

- version: 0.11.1
  changelogEntry:
    - summary: The SDK generator no longer generates a `tsconfig.json` with `noUnusedParameters` enabled. This check was too strict.
      type: fix
  createdAt: "2024-02-13"
  irVersion: 31

- version: 0.11.0
  changelogEntry:
    - summary: |
        The SDK generator now forwards information about the runtime that it is being
        used in. The header `X-Fern-Runtime` will report the runtime (e.g. `browser`, `node`, `deno`)
        and the header `X-Fern-Runtime-Version` will report the version.
      type: feat
  createdAt: "2024-02-13"
  irVersion: 31

- version: 0.10.0
  changelogEntry:
    - summary: |
        The SDK generator now supports whitelabelling. When this is turned on,
        there will be no mention of Fern in the generated code.

        **Note**: You must be on the enterprise tier to enable this mode.
      type: feat
  createdAt: "2024-02-11"
  irVersion: 31

- version: 0.9.7
  changelogEntry:
    - summary: Initialize this changelog
      type: chore
  createdAt: "2024-02-11"
  irVersion: 31<|MERGE_RESOLUTION|>--- conflicted
+++ resolved
@@ -1,5 +1,4 @@
 # yaml-language-server: $schema=../../../fern-versions-yml.schema.json
-<<<<<<< HEAD
 - version: 3.21.0
   changelogEntry:
     - summary: |
@@ -7,8 +6,8 @@
         This is a beta feature and not officially supported yet.
       type: feat
   createdAt: "2025-11-03"
-  irVersion: 60
-=======
+  irVersion: 61
+
 - version: 3.20.0
   changelogEntry:
     - summary: |
@@ -16,7 +15,6 @@
       type: feat
   createdAt: "2025-11-03"
   irVersion: 61
->>>>>>> b2bcca23
 
 - version: 3.19.1
   changelogEntry:
