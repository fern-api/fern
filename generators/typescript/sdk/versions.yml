# yaml-language-server: $schema=../../../fern-versions-yml.schema.json
<<<<<<< HEAD
- version: 3.2.0
  changelogEntry:
    - summary: |
        Add `generateEndpointMetadata` configuration to generate endpoint metadata for each endpoints.
        When you use a callback function to generate headers or auth tokens, the endpoint metadata will be passed to the callback.
        ```ts
        const client = new Foo({
            ...,
            token: ({ endpointMetadata }) => {
                // generate token based on endpoint metadata
            }
        });
        ```

        To enable this, set `generateEndpointMetadata` to `true` in the `config` of your generator configuration.
        ```yml
        # In generators.yml
        groups:
          ts-sdk:
            generators:
              - name: fernapi/fern-typescript-sdk
                config:
                  generateEndpointMetadata: true
        ```
      type: feat
  createdAt: "2025-09-24"
=======
- version: 3.1.1
  changelogEntry:
    - summary: |
        Rely on the version of pnpm in _package.json_ instead of hardcoding the version in GitHub workflows.
      type: fix
  createdAt: "2025-09-23"
>>>>>>> 84cc9eed
  irVersion: 60

- version: 3.1.0
  changelogEntry:
    - summary: |
        `consolidateTypeFiles` consolidates all folders of type files into a single file.
      type: feat
  createdAt: "2025-09-19"
  irVersion: 60

- version: 3.0.2
  changelogEntry:
    - summary: Update `exportAllRequestsAtRoot` to create an aggregate request file instead of adding imports.
      type: fix
  createdAt: "2025-09-19"
  irVersion: 60

- version: 3.0.1
  changelogEntry:
    - summary: Fix incorrect pnpm commands inside of ci.yml
      type: fix
    - summary: Delete browser specific tests.
      type: fix
    - summary: Make tests more robust across Jest and Vitest.
      type: fix
  createdAt: "2025-09-18"
  irVersion: 60

- version: 3.0.0
  changelogEntry:
    - summary: |
        Change defaults configuration in _generators.yml_ to use pnpm package manager and vitest test framework.
        To avoid breaking changes, explicitly set the options above with the `Before` values in the `config` of your generator in _generators.yml_.

        | Option | Before | Now |
        |--------|--------|-----|
        | `packageManager` | `yarn` | `pnpm` |
        | `testFramework` | `jest` | `vitest` |

        `testFramework: vitest` is not supported alongside `useBigInt: true`, `streamType: wrapper`, or `packagePath`.
      type: feat
  createdAt: "2025-09-18"
  irVersion: 60

- version: 2.13.0
  changelogEntry:
    - summary: |
        Use Vitest instead of Jest for running tests.
        Enable Vitest by setting `testFramework` to `vitest` in the `config` of your generator configuration.
      type: feat
  createdAt: "2025-09-17"
  irVersion: 60

- version: 2.12.3
  changelogEntry:
    - summary: Updated retry strategy; in particular, don't jitter for `retry-after` header.
      type: chore
  createdAt: "2025-09-17"
  irVersion: 60

- version: 2.12.2
  changelogEntry:
    - summary: Generate correct types for pagination with inline types.
      type: fix
  createdAt: "2025-09-16"
  irVersion: 60

- version: 2.12.1
  changelogEntry:
    - summary: |
        Generate property accessors for auth and pagination with `?.` if the property is optional or nullable, and `.` if the property is required and non-nullable.
      type: fix
  createdAt: "2025-09-16"
  irVersion: 60

- version: 2.12.0
  changelogEntry:
    - summary: |
        Add support for custom sections in the README.md via `customSections` config option.
      type: feat
  createdAt: "2025-09-16"
  irVersion: 59

- version: 2.11.2
  changelogEntry:
    - summary: |
        Websocket client generation compiles when there are no query parameters and when the auth
        scheme has custom authentication headers.
      type: fix

  createdAt: "2025-09-16"
  irVersion: 59

- version: 2.11.1
  changelogEntry:
    - summary: |
        The `_getAuthorizationHeader` method now returns `Promise<string | undefined>` when oauth is enabled.
        This prevents compilation errors in the TypeScript SDK.
      type: fix
  createdAt: "2025-09-15"
  irVersion: 59

- version: 2.11.0
  changelogEntry:
    - summary: |
        Generate `Request` and `Response` types variations for types that have readonly and/or writeonly properties.
        For example, a type `User` will have a `User.Request` type that omits readonly properties and a `User.Response` type that omits writeonly properties.

        Set `experimentalGenerateReadWriteOnlyTypes` to `true` in the `config` of your generator configuration to enable this feature.
        ```ts
        import { User, FooClient } from "foo";

        const client = new FooClient(...);
        const createUser: User.Request = {
          name: "Jon",
          // id: "123", // Error: id is read-only and thus omitted
        };
        const createdUser: User.Response = await client.createUser(createUser);
        // createdUser.id is available here
        ```
      type: feat
  createdAt: "2025-09-15"
  irVersion: 59

- version: 2.10.4
  changelogEntry:
    - summary: Use cached `prettier` to format project instead of yarn/pnpm installing all dependencies during generation.
      type: feat
    - summary: Generate lockfile without installing dependencies and using `--prefer-offline` to avoid network requests.
      type: feat
  createdAt: "2025-09-12"
  irVersion: 59

- version: 2.10.3
  changelogEntry:
    - summary: Retries now check `Retry-After` and `X-RateLimit-Reset` before defaulting to exponential backoff.
      type: feat
  createdAt: "2025-09-09"
  irVersion: 59

- version: 2.10.2
  changelogEntry:
    - summary: Allow `null` values in headers in addition to `undefined` to explicitly unset a header.
      type: fix
  createdAt: "2025-09-05"
  irVersion: 59

- version: 2.10.1
  changelogEntry:
    - summary: Use autogenerated error examples if user does not provide error examples for generating wire tests.
      type: fix
  createdAt: "2025-09-03"
  irVersion: 59

- version: 2.10.0
  changelogEntry:
    - summary: Do not set a default `Content-Type` header when creating a HTTP response for wire test mocking.
      type: fix
    - summary: Generate wire tests for HTTP endpoint error examples.
      type: feat
  createdAt: "2025-09-03"
  irVersion: 59

- version: 2.9.5
  changelogEntry:
    - summary: |
        Introduce a custom configuration called `exportAllRequestsAtRoot` which exposes all request
        types through the root-level namespace.
      type: feat
  createdAt: "2025-09-02"
  irVersion: 59

- version: 2.9.4
  changelogEntry:
    - summary: |
        Grab overrideable root header value from Client as default.
      type: fix
  createdAt: "2025-08-28"
  irVersion: 59

- version: 2.9.3
  changelogEntry:
    - summary: |
        Add support for autogenerating simple tests for pagination endpoints.
      type: feat
  createdAt: "2025-08-27"
  irVersion: 59

- version: 2.9.2
  changelogEntry:
    - summary: |
        Do not throw an error if example properties are mismatched with the schema definition.
      type: fix
  createdAt: "2025-08-28"
  irVersion: 59

- version: 2.9.1
  changelogEntry:
    - summary: |
        Introduce a custom configuration called `flattenRequestParameters` which collapses referenced bodies into the
        request instead of nesting under a body key.

        **Before**:
        ```ts
        client.users.create({
          userId: "...",
          body: {
            "name": "Joe Scott"
          }
        });
        ```

        **After**
        ```ts
        client.users.create({
          userId: "...",
          "name": "Joe Scott"
        });
        ```
      type: fix
  createdAt: "2025-08-22"
  irVersion: 59

- version: 2.9.0
  changelogEntry:
    - summary: Generator passes readme configs apiName, disabledSections, and whiteLabel
      type: feat
  createdAt: "2025-08-26"
  irVersion: 59

- version: 2.8.4
  changelogEntry:
    - summary: |
        Add `flattenRequestParameters` to the SDK generator config.
        `flattenRequestParameters` is a boolean that controls whether to flatten request parameters.
        When `false` (default), the legacy flattening logic is used.
        When `true`, the new flattening logic is used.

        ```yml
        # In generators.yml
        groups:
          ts-sdk:
            generators:
              - name: fernapi/fern-typescript-sdk
                config:
                  flattenRequestParameters: true
        ```
      type: feat
  createdAt: "2025-08-21"
  irVersion: 59

- version: 2.8.3
  changelogEntry:
    - summary: |
        Set `Authorization` header for WebSocket connects when auth is available on the generated SDK client.
        This will happen regardless of whether the AsyncAPI server or channel is marked for auth.
      type: fix
    - summary: |
        Add support for inferred bearer authentication in WebSocket connects.
      type: fix
  createdAt: "2025-08-21"
  irVersion: 59

- version: 2.8.2
  changelogEntry:
    - summary: |
        Log warning when `noSerdeLayer` is `false` and `enableInlineTypes` is `true`.
      type: feat
  createdAt: "2025-08-15"
  irVersion: 59

- version: 2.8.1
  changelogEntry:
    - summary: |
        Properly assert responses in wire tests when the `neverThrowErrors` flag is enabled.
      type: fix
  createdAt: "2025-08-15"
  irVersion: 59

- version: 2.8.0
  changelogEntry:
    - summary: |
        Choose to use `pnpm` or `yarn` as the package manager for the generated SDK.
        Configure this in _generators.yml_ like so:
        ```yml
        # In generators.yml
        groups:
          ts-sdk:
            generators:
              - name: fernapi/fern-typescript-sdk
                config:
                  packageManager: pnpm
        ```
        The default is `yarn`.
      type: feat
  createdAt: "2025-08-13"
  irVersion: 59

- version: 2.7.0
  changelogEntry:
    - summary: Implement inferred bearer authentication.
      type: feat
  createdAt: "2025-08-12"
  irVersion: 59

- version: 2.6.8
  changelogEntry:
    - summary: Export BinaryResponse using `export type { BinaryResponse } ...` syntax to fix an issue with the SWC compiler.
      type: fix
  createdAt: "2025-08-06"
  irVersion: 58

- version: 2.6.7
  changelogEntry:
    - summary: Improve logging inside of wire tests for when a JSON body fails to parse to JSON.
      type: feat
  createdAt: "2025-08-01"
  irVersion: 58

- version: 2.6.6
  changelogEntry:
    - summary: Requests and responses with no body should not be asserted as JSON in wire tests.
      type: fix
  createdAt: "2025-08-04"
  irVersion: 58

- version: 2.6.5
  changelogEntry:
    - summary: If an enum wire value is not found, use the first enum value as a fallback.
      type: fix
  createdAt: "2025-08-01"
  irVersion: 58

- version: 2.6.4
  changelogEntry:
    - summary: Fix inline types inside of multipart-form requests
      type: fix
  createdAt: "2025-07-30"
  irVersion: 58

- version: 2.6.3
  changelogEntry:
    - summary: |
        Include root variables in code snippet generation for client instantiation.
      type: fix
  createdAt: "2025-07-25"
  irVersion: 58

- version: 2.6.2
  changelogEntry:
    - summary: |
        Update form-data version to 4.0.4 to avoid vulnerability.
      type: chore
  createdAt: "2025-07-24"
  irVersion: 58

- version: 2.6.1
  changelogEntry:
    - summary: |
        Add additional query string parameters section to the generated README.md file.
      type: chore
  createdAt: "2025-07-23"
  irVersion: 58

- version: 2.6.0
  changelogEntry:
    - summary: |
        Users can now pass in `queryParams` as part of the request options.
        ```ts
        await client.foo.bar(..., {
          queryParams: {
            foo: "bar"
          }
        });
        ```
      type: feat
  createdAt: "2025-07-23"
  irVersion: 58

- version: 2.5.1
  changelogEntry:
    - summary: Update README.md generation to be more accurate
      type: chore
  createdAt: "2025-07-22"
  irVersion: 58

- version: 2.5.0
  changelogEntry:
    - summary: |
        Support uploading file-like types for binary upload endpoints (not multipart-form):
        * Buffered types: `Buffer`, `Blob`, `File`, `ArrayBuffer`, `ArrayBufferView`, and `Uint8Array`
        * Stream types: `fs.ReadStream`, `stream.Readable`, and `ReadableStream`
      type: feat
    - summary: |
        Users can configure metadata when uploading a file to a binary upload endpoint using the `Uploadable.WithMetadata` type:
        ```typescript
        import { createReadStream } from "fs";

        await client.upload({
            data: createReadStream("path/to/file"),
            filename: "my-file",
            contentType: "audio/mpeg",
            contentLength: 1949,
        });
        ```
        The `filename`, `contentType`, and `contentLength` properties are optional.

        Alternatively, users can use the `Uploadable.FromPath` type to upload directly from a file path:
        ```typescript
        await client.upload({
            path: "path/to/file",
            filename: "my-file",
            contentType: "audio/mpeg",
            contentLength: 1949,
        });
        ```

        The metadata is used to set the `Content-Length`, `Content-Type`, and `Content-Disposition` headers. If not provided, the client will attempt to determine them automatically.
        For example, `fs.ReadStream` has a `path` property which the SDK uses to retrieve the file size from the filesystem without loading it into memory:
        ```typescript
        import { createReadStream } from "fs";

        await client.upload(createReadStream("path/to/file"));
        ```
      type: feat
  createdAt: "2025-07-17"
  irVersion: 58

- version: 2.4.11
  changelogEntry:
    - summary: Bump the docker image for the generator to node:22.12-alpine3.20
      type: chore
  createdAt: "2025-07-18"
  irVersion: 58

- version: 2.4.10
  changelogEntry:
    - summary: Escape strings containing `*/` inside of JSDoc comments to avoid premature JSDoc block ending.
      type: fix
  createdAt: "2025-07-15"
  irVersion: 58

- version: 2.4.9
  changelogEntry:
    - summary: Preserve trailing slash of URL and path if present
      type: fix
  createdAt: "2025-07-15"
  irVersion: 58

- version: 2.4.8
  changelogEntry:
    - summary: |
        Fix ts readme snippet where const was reassigned. Changed to let.
      type: fix
  createdAt: "2025-07-10"
  irVersion: 58

- version: 2.4.7
  changelogEntry:
    - summary: |
        Make sure `extraDependencies`, `extraPeerDependencies`, `extraPeerDependenciesMeta`, and `extraDevDependencies` are always merged into _package.json_.
        This was previously fixed for `shouldBundle: true`, but not for `shouldBundle: false` (default).
        All dependencies should now come through.
      type: fix
  createdAt: "2025-07-10"
  irVersion: 58

- version: 2.4.6
  changelogEntry:
    - summary: |
        Parse HTTP error bodies as JSON if the response content-type header is JSON, otherwise fallback to text.
      type: fix
    - summary: |
        Fix `bytes` fetcher test.
      type: fix
    - summary: |
        Fix Jest configuration when a `packagePath` is specified in _generators.yml_ config.
      type: fix
  createdAt: "2025-07-09"
  irVersion: 58

- version: 2.4.5
  changelogEntry:
    - summary: |
        Make sure `extraDependencies`, `extraPeerDependencies`, `extraPeerDependenciesMeta`, and `extraDevDependencies` are always merged into _package.json_.
      type: fix
  createdAt: "2025-07-09"
  irVersion: 58

- version: 2.4.4
  changelogEntry:
    - summary: |
        Make the `BinaryResponse.bytes` function optional because some versions of runtimes do not support the function on fetch `Response`.
      type: fix
  createdAt: "2025-07-09"
  irVersion: 58

- version: 2.4.3
  changelogEntry:
    - summary: |
        Fix an issue where a property set to `undefined` would not match with a property that is missing in the `withJson` MSW predicate.
      type: fix
  createdAt: "2025-07-08"
  irVersion: 58

- version: 2.4.2
  changelogEntry:
    - summary: |
        Fixes a compile issue when WebSocket connect methods require query parameters with special characters.
        Fixes response deserialization in websockets to respect skipping validation.
      type: fix
  createdAt: "2025-07-04"
  irVersion: 58

- version: 2.4.1
  changelogEntry:
    - summary: |
        When serde layer is enabled, WebSocket channels now pass through unrecognized properties
        instead of stripping them to preserve forwards compatibility.
      type: fix
  createdAt: "2025-07-04"
  irVersion: 58

- version: 2.4.0
  changelogEntry:
    - summary: Fixes bug with query parameter and path parameter serialization in URL for WebSocket channels.
      type: fix
  createdAt: "2025-07-03"
  irVersion: 58

- version: 2.3.3
  changelogEntry:
    - summary: Bump version to test Docker image rename to `fernapi/fern-typescript-sdk`
      type: internal
  createdAt: "2025-07-03"
  irVersion: 58
- version: 2.3.2
  changelogEntry:
    - summary: |
        Remove ".js" extension from ESM imports in the source generator code.
        If `useLegacyExports` is `true`, you will not see ".js" extensions in ESM imports.
        If `useLegacyExports` is `false` (default), a post process step will add the `.js` extension, so you won't see a difference.

        We're doing this because Jest has a bug where it doesn't properly load TypeScript modules even though the TypeScript and imports are valid.
      type: fix
  createdAt: "2025-07-03"
  irVersion: 58
- version: 2.3.1
  changelogEntry:
    - summary: |
        Fixes an issue where OAuth clients would not compile when variables were configured
        in the SDK. Now, the oauth client is instantiated with any global path parameters or headers.
      type: fix
  createdAt: "2025-07-03"
  irVersion: 58

- version: 2.3.0
  changelogEntry:
    - summary: |
        Change the `outputSourceFiles` default from `false` to `true`.
        This will affect the output when you generate the SDK to the local file system.
      type: feat
  createdAt: "2025-07-03"
  irVersion: 58
- version: 2.2.1
  changelogEntry:
    - summary: |
        Ensure _tests/wire_ is generated even when there are no wire tests generated.
        Otherwise, Jest throws an error because the wire test project `roots` doesn't exist.
      type: fix
  createdAt: "2025-07-03"
  irVersion: 58
- version: 2.2.0
  changelogEntry:
    - summary: |
        Improve generated package.json files:
        * Add `engines` field to specify minimum Node.js version supported as Node.js 18.
        * Add `sideEffects: false`
        * Add `README.md` and `LICENSE` to `files` array
        * Use GitHub shorthand for `repository` field.

        You can override these fields using the `packageJson` config:
        ```yml
        # In generators.yml
        groups:
          ts-sdk:
            generators:
              - name: fernapi/fern-typescript-sdk
                config:
                  packageJson:
                    engines:
                      node: ">=16.0.0"
        ```
      type: feat
  createdAt: "2025-07-03"
  irVersion: 58

- version: 2.1.0
  changelogEntry:
    - summary: |
        Split up Jest configuration into multiple projects.
        You can now run the following command to run tests:
        * `yarn test`: runs all tests
        * `yarn test:unit`: runs unit tests (any non-browser and non-wire tests)
        * `yarn test:browser`: runs browser only tests inside of `js-dom`
        * `yarn test:wire`: runs wire tests

        You can now pass in paths and patterns as an argument to the above commands to filter down to specific tests.
        For example: `yarn test tests/unit/fetcher`
      type: feat
  createdAt: "2025-07-02"
  irVersion: 58
- version: 2.0.0
  changelogEntry:
    - summary: |
        The TypeScript generator has received a large amount of improvements, but to maintain backwards compatibility, they require you to opt in using feature flags.
        The 2.0.0 release now has these feature flags enabled by default. Here's an overview of the `config` defaults that have changed in _generators.yml_.

        | Option | Before | Now |
        |--------|--------|-----|
        | `streamType` | `"wrapper"` | `"web"` |
        | `fileResponseType` | `"stream"` | `"binary-response"` |
        | `formDataSupport` | `"Node16"` | `"Node18"` |
        | `fetchSupport` | `"node-fetch"` | `"native"` |

        To avoid breaking changes, explicitly set the options above with the `Before` values in the `config` of your generator
        in _generators.yml_.

        With these defaults, the generated SDKs will have _**ZERO**_ dependencies (excluding devDependencies and `ws` in case of WebSocket generation).
        As a result, the SDKs are smaller, faster, more secure, and easier to use.
      type: feat
  createdAt: "2025-07-02"
  irVersion: 58

- version: 1.10.6
  changelogEntry:
    - summary: |
        Publish multi-platform builds of the TypeScript SDK docker container.
      type: fix
  createdAt: "2025-07-02"
  irVersion: 58

- version: 1.10.5
  changelogEntry:
    - summary: |
        Add default values to request parameters.
        For example, if you have a query parameter `foo` with a default value of `bar`, the generated request parameter will have a default value of `bar`.

        To enable this, set `useDefaultRequestParameterValues` to `true` in the `config` of your generator configuration.
        ```yml
        # In generators.yml
        groups:
          ts-sdk:
            generators:
              - name: fernapi/fern-typescript-sdk
                config:
                  useDefaultRequestParameterValues: true
        ```
      type: feat
  createdAt: "2025-06-30"
  irVersion: 58
- version: 1.10.4
  changelogEntry:
    - summary: |
        Add `omitFernHeaders` configuration to omit Fern headers from the generated SDK.
      type: fix
  createdAt: "2025-07-01"
  irVersion: 58
- version: 1.10.3
  changelogEntry:
    - summary: |
        Remove `qs` dependency.
      type: fix
  createdAt: "2025-07-01"
  irVersion: 58
- version: 1.10.2
  changelogEntry:
    - summary: |
        Remove `js-base64` dependency in favor of using native implementations.
      type: fix
  createdAt: "2025-07-01"
  irVersion: 58
- version: 1.10.1
  changelogEntry:
    - summary: |
        Remove `url-join` dependency in favor of a handwritten `joinUrl` function.
      type: fix
  createdAt: "2025-06-30"
  irVersion: 58
- version: 1.10.0
  changelogEntry:
    - summary: |
        Add `fetchSupport` configuration which lets you choose between `node-fetch` and `native`.
        The default is `node-fetch`. If you choose `native`, the `node-fetch` dependency will be removed.
      type: feat
  createdAt: "2025-06-27"
  irVersion: 58
- version: 1.9.1
  changelogEntry:
    - summary: Improve auto-pagination logic to consider empty strings in response as null cursors and stop paging.
      type: fix
  createdAt: "2025-06-27"
  irVersion: 58
- version: 1.9.0
  changelogEntry:
    - summary: |
        Add `formDataSupport` configuration which lets you choose between `Node16` and `Node18`.
        The default is `Node16`. If you choose `Node18`, the `form-data`, `formdata-node`, and `form-data-encoder` dependencies will be removed.
        `formDataSupport: Node18` supports uploading files from the following types:
        * `Buffer`
        * `File`
        * `Blob`
        * `Readable` (includes Readstream)
        * `ReadableStream`
        * `ArrayBuffer`
        * `Uint8Array`
      type: feat
  createdAt: "2025-06-22"
  irVersion: 58
- version: 1.8.2
  changelogEntry:
    - summary: |
        When a multipart form part is explicitly marked as JSON, serialize the data as JSON regardless of type.
        This also means arrays, maps, etc. will not be split into multiple parts, but serialized to JSON as a single part.
      type: fix
  createdAt: "2025-06-22"
  irVersion: 58
- version: 1.8.1
  changelogEntry:
    - summary: Fix binary response README.md examples
      type: fix
  createdAt: "2025-06-22"
  irVersion: 58
- version: 1.8.0
  changelogEntry:
    - summary: |
        You can now specify whether to return the `BinaryResponse` type for binary response endpoints.
        Change the response type by setting `fileResponseType` to `stream` or `binary-response` in the `config` of your generator configuration.
        The default is `stream` for backwards compatibility, but we recommend using `binary-response`.

        Here's how you users can interact with the `BinaryResponse`:
        ```ts
        const response = await client.getFile(...);
        const stream = response.stream();
        // const arrayBuffer = await response.arrayBuffer();
        // const blob = await response.blob();
        // const bytes = await response.bytes();
        const bodyUsed = response.bodyUsed;
        ```
        The user can choose how to consume the binary data.
      type: feat
  createdAt: "2025-06-19"
  irVersion: 58

- version: 1.7.2
  changelogEntry:
    - summary: |
        Fix bug where duplicate file generation was silently allowed instead of failing. The `withSourceFile` method now properly
        handles the `overwrite` option to prevent unintended file overwrites.
      type: fix
  createdAt: "2025-06-19"
  irVersion: 58
- version: 1.7.1
  changelogEntry:
    - summary: |
        __jest.config.mjs__ now only maps relative path modules that end on `.js` to their `.ts` equivalent.
      type: fix
  createdAt: "2025-06-18"
  irVersion: 58
- version: 1.7.0
  changelogEntry:
    - summary: |
        Allow users to specify the path they'd like to generate the SDK to.

        Here's an example of how to implement this in generators.yml:
        ```yml
        # In generators.yml
        groups:
          ts-sdk:
            generators:
              - name: fernapi/fern-typescript-sdk
                config:
                  packagePath: src/package-path
        ```
      type: feat
  createdAt: "2025-06-16"
  irVersion: 58
- version: 1.6.0
  changelogEntry:
    - summary: |
        You can now specify whether to return streams using the stream wrapper, or return the web standard stream.
        Change the type of stream returned by setting `streamType` to `wrapper` or `web` in the `config` of your generator configuration.
        The default is `wrapper`.
      type: feat
    - summary: |
        `tests/unit/zurg` are moved to `tests/unit/schemas` to match the name in `src/core/schemas` which is what the tests are verifying.
      type: internal
  createdAt: "2025-06-13"
  irVersion: 58

- version: 1.5.0
  changelogEntry:
    - summary: Add support for websocket connect methods with path parameters in the TypeScript generator
      type: feat
  createdAt: "2025-06-11"
  irVersion: 58

- version: 1.4.0
  changelogEntry:
    - summary: You can now pass in headers to the root client. These headers will be merged with service and endpoint specific headers.
      type: feat
    - summary: Reduce duplicate code generation by passing headers from the root client down to the subpackage clients.
      type: internal
  createdAt: "2025-06-05"
  irVersion: 58

- version: 1.3.2
  changelogEntry:
    - summary: Fix dynamic imports in the built dist/esm code.
      type: fix
  createdAt: "2025-06-05"
  irVersion: 58

- version: 1.3.1
  changelogEntry:
    - summary: |
        MSW is used for generated wire tests, but inadvertently also captures real HTTP request, for example in integration tests.
        When the HTTP request does not match any of the configured predicates, it would throw an error, including in the unrelated integration tests.
        In this version MSW is configured to bypass instead of throw an error when HTTP requests do not match the configured predicates.
      type: fix
  createdAt: "2025-06-05"
  irVersion: 58

- version: 1.3.0
  changelogEntry:
    - summary: Add support for generating the full project when using the filesystem output mode.
      type: feat
  createdAt: "2025-06-04"
  irVersion: 58

- version: 1.2.4
  changelogEntry:
    - summary: |
        Generate tests to verify the SDK sends and receives HTTP requests as expected.
        You can turn of these tests by setting `generateWireTests` to `false` in the `config` of your generator configuration.
      type: feat
  createdAt: "2025-06-03"
  irVersion: 58

- version: 1.1.1
  changelogEntry:
    - summary: Fix an issue where attempting to access a property with an invalid property name would lead to a broken output SDK.
      type: fix
  createdAt: "2025-06-04"
  irVersion: 58

- version: 1.1.0
  changelogEntry:
    - summary: Add support for HEAD HTTP method.
      type: feat
  createdAt: "2025-06-03"
  irVersion: 58

- version: 1.0.1
  changelogEntry:
    - summary: Fix property lookup in inherited schemas during snippet generation for object schemas.
      type: fix
  createdAt: "2025-05-14"
  irVersion: 57

- version: 1.0.0
  changelogEntry:
    - summary: |
        This release changes the defaults for the following custom configuration in _generators.yml_.

        | Option | Before | Now |
        |--------|--------|-----|
        | `inlineFileProperties` | `false` | `true` |
        | `inlinePathParameters` | `false` | `true` |
        | `enableInlineTypes` | `false` | `true` |
        | `noSerdeLayer` | `false` | `true` |
        | `omitUndefined` | `false` | `true` |
        | `skipResponseValidation` | `false` | `true` |
        | `useLegacyExports` | `true` | `false` |

        To avoid breaking changes, explicitly set the options above with the `Before` values in the `config` of your generator
        in _generators.yml_.
      type: feat
    - summary: |
        When generating properties for interfaces and classes, we only surround the property name with quotes if necessary.
        In some cases where the property name wasn't a valid identifier before, we now surround it with quotes too.
      type: fix
  createdAt: "2025-05-14"
  irVersion: 57

- version: 0.51.7
  changelogEntry:
    - summary: If an object extends an alias, the generator now visits the alias that is being extended (instead of throwing an error).
      type: fix
  createdAt: "2025-05-14"
  irVersion: 57

- version: 0.51.6
  changelogEntry:
    - summary: Add support for the custom introduction setting in the generated README.md.
      type: fix
  createdAt: "2025-05-13"
  irVersion: 57

- version: 0.51.5
  changelogEntry:
    - summary: Fixed an issue with ts-morph where creating an ifStatement with empty conditions array caused errors in multipart form data handling.
      type: fix
  createdAt: "2025-05-03"
  irVersion: 57

- version: 0.51.4
  changelogEntry:
    - summary: Fix issue where the _runtime.ts_ file was missing when other files were trying to import it.
      type: fix
  createdAt: "2025-04-22"
  irVersion: 57

- version: 0.51.3
  changelogEntry:
    - summary: Fix minor type issue for polyfilling Headers in Node 16 and below.
      type: fix
  createdAt: "2025-04-21"
  irVersion: 57

- version: 0.51.2
  changelogEntry:
    - summary: |
        When uploading files, extract the filename from the `path` property if present on the given object.
        This will extract the filename for `fs.createReadStream()` for example.
      type: fix
  createdAt: "2025-04-21"
  irVersion: 57

- version: 0.51.1
  changelogEntry:
    - summary: |
        Fallback to a custom `Headers` class implementation if the native `Headers` class is not available.
        Versions of Node 16 and below do not support the native `Headers` class, so this fallback is necessary to ensure compatibility.
      type: fix
  createdAt: "2025-04-21"
  irVersion: 57

- version: 0.51.0
  changelogEntry:
    - summary: |
        Add `rawResponse` property to JavaScript errors.

        ```ts
        try {
          const fooBar = await client.foo.bar("id", options);
        } catch (e) {
          if (error instanceof FooError) {
            console.log(error.rawResponse);
          } else {
            // ...
          }
        }
        ```
      type: feat
  createdAt: "2025-04-14"
  irVersion: 57

- version: 0.50.1
  changelogEntry:
    - summary: |
        Add `"packageManager": "yarn@1.22.22"` to _package.json_.
      type: feat
  createdAt: "2025-04-08"
  irVersion: 57

- version: 0.50.0
  changelogEntry:
    - summary: |
        All endpoint functions now return an `HttpResponsePromise<T>` instead of a `Promise<T>`.
        Using `await`, `.then()`, `.catch()`, and `.finally()` on these promises behave the same as before,
        but you can call `.withRawResponse()` to get a promise that includes the parsed response and the raw response.
        The raw response let's you retrieve the response headers, status code, etc.

        ```ts
        const fooBar = await client.foo.bar("id", options);
        const { data: alsoFooBar, rawResponse } = await client.foo.bar("id", options).withRawResponse();
        const {
            headers,
            status,
            url,
            ...
        } = rawResponse;
        ```
      type: feat
  createdAt: "2025-04-07"
  irVersion: 57

- version: 0.49.7
  changelogEntry:
    - summary: |
        Significantly improve performance of SDK generation when the `useLegacyExports` config is `false`. For a large spec like Square, the generation went from 10+ minutes to almost 1 minute.
      type: fix
  createdAt: "2025-03-27"
  irVersion: 57

- version: 0.49.6
  changelogEntry:
    - summary: Support arbitrary websocket headers during connect handshake.
      type: feat
  createdAt: "2025-03-27"
  irVersion: 57

- version: 0.49.5
  changelogEntry:
    - summary: Improvements to Websocket code generation quality.
      type: feat
  createdAt: "2025-03-27"
  irVersion: 57

- version: 0.49.4
  changelogEntry:
    - summary: Increase the timeout used in the generated `webpack.test.ts` file.
      type: fix
  createdAt: "2025-03-19"
  irVersion: 57

- version: 0.49.3
  changelogEntry:
    - summary: Increase the timeout used in the generated `webpack.test.ts` file.
      type: fix
  createdAt: "2025-03-19"
  irVersion: 57

- version: 0.49.2
  changelogEntry:
    - summary: Fix issue where IdempotentRequestOptions is not generated in the client namespace.
      type: fix
  createdAt: "2025-03-18"
  irVersion: 57

- version: 0.49.1
  changelogEntry:
    - summary: This PR includes several fixes to the generated `Socket.ts` file when websocket client code generation is enabled.
      type: fix
  createdAt: "2025-03-10"
  irVersion: 57

- version: 0.49.0
  changelogEntry:
    - summary: |
        This PR enables the Typescript generator to produce Websocket SDK endpoints. This can be enabled by adding the option `shouldGenerateWebsocketClients: true` to the Typescript generator config.
      type: feat
  createdAt: "2025-03-06"
  irVersion: 57

- version: 0.48.7
  changelogEntry:
    - summary: |
        Form data encoding now correctly handles array and object values by encoding each property value as a separate key-value pair, rather than trying to encode the entire object as a single value. This ensures proper handling of complex data structures in multipart form requests.
      type: fix
  createdAt: "2025-01-28"
  irVersion: 55

- version: 0.48.6
  changelogEntry:
    - summary: Support form-encoded form data parameters by using `qs` to properly encode array and object values with the `repeat` array format.
      type: fix
  createdAt: "2025-01-28"
  irVersion: 55

- version: 0.48.5
  changelogEntry:
    - summary: Don't double wrap a blob if a user uploads a blob to a multi-part form. Otherwise file's content-type is lost in Deno.
      type: fix
  createdAt: "2025-01-28"
  irVersion: 55

- version: 0.48.4
  changelogEntry:
    - summary: When custom config `useBigInt` is `true`, generate examples and snippets with `BigInt("123")`.
      type: fix
  createdAt: "2025-01-21"
  irVersion: 55

- version: 0.48.3
  changelogEntry:
    - summary: The SDK now supports reading the basic auth username and password values from environment variables.
      type: fix
  createdAt: "2025-01-16"
  irVersion: 55

- version: 0.48.2
  changelogEntry:
    - summary: This updates the retrier logic to stop retrying on HTTP conflict (409). This was an oversight that we've meant to remove for a while (similar to other Fern SDKs).
      type: fix
  createdAt: "2025-01-16"
  irVersion: 55

- version: 0.48.1
  changelogEntry:
    - summary: Record types with `null` values are now correctly serialized.
      type: fix
  createdAt: "2025-01-16"
  irVersion: 55

- version: 0.48.0
  changelogEntry:
    - summary: |
        When `useBigInt` SDK configuration is set to `true`, a customized JSON serializer & deserializer is used that will preserve the precision of `bigint`'s, as opposed to the native `JSON.stringify` and `JSON.parse` function which converts `bigint`'s to `number`'s losing precision.

        When combining `useBigInt` with our serialization layer (`no-serde: false` (default)), both the request and response properties that are marked as `long` and `bigint` in OpenAPI/Fern spec, will consistently be `bigint`'s.
        However, when disabling the serialization layer (`no-serde: true`), they will be typed as `number | bigint`.

        Here's an overview of what to expect from the generated types when combining `useBigInt` and `noSerde` with the following Fern definition:

        **Fern definition**
        ```yml
        types:
          ObjectWithOptionalField:
            properties:
              longProp: long
              bigIntProp: bigint
        ```

        **TypeScript output**
        ```typescript
        // useBigInt: true
        // noSerde: false
        interface ObjectWithLongAndBigInt {
          longProp: bigint;
          bigIntProp: bigint;
        }

        // useBigInt: true
        // noSerde: true
        interface ObjectWithLongAndBigInt {
          longProp: bigint | number;
          bigIntProp: bigint | number;
        }

        // useBigInt: false
        // noSerde: false
        interface ObjectWithLongAndBigInt {
          longProp: number;
          bigIntProp: string;
        }

        // useBigInt: false
        // noSerde: true
        interface ObjectWithLongAndBigInt {
          longProp: number;
          bigIntProp: string;
        }
        ```
      type: feat
  createdAt: "2025-01-16"
  irVersion: 55

- version: 0.47.1
  changelogEntry:
    - summary: |
        Resolves an issue where nullable query parameters were not null-safe in their method invocations. The
        generated code now appropriately guard against `null` values like so:

        ```typescript
        const _queryParams: Record< ... >;
        if (value !== undefined) {
            _queryParams["value"] = value?.toString() ?? null;
        }
        ```
      type: fix
  createdAt: "2025-01-15"
  irVersion: 55

- version: 0.47.0
  changelogEntry:
    - summary: |
        Add support for `nullable` properties. Users can now specify explicit `null` values
        for types that specify `nullable` properties like so:

        ```typescript
        await client.users.update({ username: "john.doe", metadata: null });
        ```
      type: feat
  createdAt: "2025-01-14"
  irVersion: 55

- version: 0.46.11
  changelogEntry:
    - summary: |
        Don't double check whether an optional string literal alias (see example below) is a string when using serializer to build query string parameters.

        ```yml
        types:
          LiteralAliasExample: literal<"MyLiteralValue">

        service:
          endpoints:
            foo:
              path: /bar
              method: POST
              request:
                name: FooBarRequest
                query-parameters:
                  optional_alias_literal: optional<LiteralAliasExample>
        ```

        ```ts
        // before
        if (optionalAliasLiteral != null) {
            _queryParams["optional_alias_literal"] = typeof serializers.LiteralAliasExample.jsonOrThrow(optionalAliasLiteral, {
                unrecognizedObjectKeys: "strip",
            }) === "string" ? serializers.LiteralAliasExample.jsonOrThrow(optionalAliasLiteral, {
                unrecognizedObjectKeys: "strip",
            }) : JSON.stringify(serializers.LiteralAliasExample.jsonOrThrow(optionalAliasLiteral, {
                unrecognizedObjectKeys: "strip",
            }));
        }

        // after
        if (optionalAliasLiteral != null) {
            _queryParams["optional_alias_literal"] = serializers.LiteralAliasExample.jsonOrThrow(optionalAliasLiteral, {
                unrecognizedObjectKeys: "strip",
            });
        }
        ```
      type: fix
  createdAt: "2025-01-14"
  irVersion: 53

- version: 0.46.10
  changelogEntry:
    - summary: Use serialization layer to convert types to JSON strings when enabled.
      type: fix
  createdAt: "2025-01-14"
  irVersion: 53

- version: 0.46.9
  changelogEntry:
    - summary: Expose `baseUrl` as a default Client constructor option and construct URL correctly.
      type: fix
  createdAt: "2025-01-13"
  irVersion: 53

- version: 0.46.8
  changelogEntry:
    - summary: Generate the `version.ts` file correctly
      type: fix
  createdAt: "2025-01-13"
  irVersion: 53

- version: 0.46.7
  changelogEntry:
    - summary: Simplify runtime detection to reduce the chance of using an unsupported API like `process.` Detect Edge Runtime by Vercel.
      type: fix
  createdAt: "2025-01-09"
  irVersion: 53

- version: 0.46.6
  changelogEntry:
    - summary: Update `@types/node` to `18+`, required for the generated `Node18UniversalStreamWrapper` test.
      type: fix
  createdAt: "2025-01-09"
  irVersion: 53

- version: 0.46.5
  changelogEntry:
    - summary: Fix the webpack test to work with .js/.jsx extensions in TypeScript
      type: fix
    - summary: Only map .js modules in Jest, not .json files.
      type: fix
  createdAt: "2025-01-09"
  irVersion: 53

- version: 0.46.4
  changelogEntry:
    - summary: Fix packageJson custom configuration & package.json types field.
      type: fix
  createdAt: "2025-01-09"
  irVersion: 53

- version: 0.46.3
  changelogEntry:
    - summary: Revert to using legacy exports by default.
      type: fix
  createdAt: "2025-01-09"
  irVersion: 53

- version: 0.46.2
  changelogEntry:
    - summary: Fix Jest to work with files imported using `.js` extension.
      type: fix
    - summary: Make sure Jest loads Jest configuration regardless of package.json type.
      type: fix
  createdAt: "2025-01-09"
  irVersion: 53

- version: 0.46.1
  changelogEntry:
    - summary: ESModule output is fixed to be compatible with Node.js ESM loading.
      type: fix
  createdAt: "2025-01-08"
  irVersion: 53

- version: 0.46.0
  changelogEntry:
    - summary: SDKs are now built and exported in both CommonJS (legacy) and ESModule format.
      type: feat
    - summary: |
        Export `serialization` code from root package export.
        ```ts
        import { serialization } from `@packageName`;
        ```

        The serialization code is also exported as `@packageName/serialization`.
        ```ts
        import * as serialization from `@packageName/serialization`;
        ```
      type: feat
    - summary: |
        `package.json` itself is exported in `package.json` to allow consumers to easily read metadata about the package they are consuming.
      type: feat
  createdAt: "2025-01-06"
  irVersion: 53

- version: 0.45.2
  changelogEntry:
    - summary: TS generated snippets now respect proper parameter casing when noSerdeLayer is enabled.
      type: fix
  createdAt: "2024-12-31"
  irVersion: 53

- version: 0.45.1
  changelogEntry:
    - summary: |
        Export everything inside of TypeScript namespaces that used to be ambient.

        For the `enableInlineTypes` feature, some namespaces were no longer declared (ambient), and types and interfaces inside the namespace would no longer be automatically exported without the `export` keyword. This fix exports everything that's inside these namespaces and also declared namespaces for good measure (in case they are not declared in the future).
      type: fix
  createdAt: "2024-12-27"
  irVersion: 53

- version: 0.45.0
  changelogEntry:
    - summary: Update dependencies of the generated TS SDK and Express generator. TypeScript has been updated to 5.7.2 which is a major version upgrade from 4.6.4.
      type: feat
  createdAt: "2024-12-26"
  irVersion: 53

- version: 0.44.5
  changelogEntry:
    - summary: Fix a bug where we attempt to parse an empty terminator when receiving streaming JSON responses.
      type: fix
  createdAt: "2024-12-23"
  irVersion: 53

- version: 0.44.4
  changelogEntry:
    - summary: Use specified defaults for pagination offset parameters during SDK generation.
      type: feat
  createdAt: "2024-12-20"
  irVersion: 53

- version: 0.44.3
  changelogEntry:
    - summary: Fix a bug where client would send request wrapper instead of the body of the request wrapper, when the request has inline path parameters and a body property.
      type: fix
  createdAt: "2024-12-18"
  irVersion: 53

- version: 0.44.2
  changelogEntry:
    - summary: Inline path parameters will use their original name when `retainOriginalName` or `noSerdeLayer` is enabled.
      type: fix
  createdAt: "2024-12-17"
  irVersion: 53

- version: 0.44.1
  changelogEntry:
    - summary: When there is an environment variable set, you do not need to pass in any parameters to the client constructor.
      type: fix
  createdAt: "2024-12-16"
  irVersion: 53

- version: 0.44.0
  changelogEntry:
    - summary: |
        Inline path parameters into request types by setting `inlinePathParameters` to `true` in the generator config.

        Here's an example of how users would use the same endpoint method without and with `inlinePathParameters` set to `true`.

        Without `inlinePathParameters`:

        ```ts
        await service.getFoo("pathParamValue", { id: "SOME_ID" });
        ```

        With `inlinePathParameters`:

        ```ts
        await service.getFoo({ pathParamName: "pathParamValue", id: "SOME_ID" });
        ```
      type: feat
  createdAt: "2024-12-13"
  irVersion: 53

- version: 0.43.1
  changelogEntry:
    - summary: When `noSerdeLayer` is enabled, streaming endpoints were failing to compile because they assumed that the serialization layer existed. This is now fixed.
      type: fix
  createdAt: "2024-12-11"
  irVersion: 53

- version: 0.43.0
  changelogEntry:
    - summary: |
        Generate inline types for inline schemas by setting `enableInlineTypes` to `true` in the generator config.
        When enabled, the inline schemas will be generated as nested types in TypeScript.
        This results in cleaner type names and a more intuitive developer experience.

        Before:

        ```ts
        // MyRootType.ts
        import * as MySdk from "...";

        export interface MyRootType {
          foo: MySdk.MyRootTypeFoo;
        }

        // MyRootTypeFoo.ts
        import * as MySdk from "...";

        export interface MyRootTypeFoo {
          bar: MySdk.MyRootTypeFooBar;
        }

        // MyRootTypeFooBar.ts
        import * as MySdk from "...";

        export interface MyRootTypeFooBar {}
        ```

        After:

        ```ts
        // MyRootType.ts
        import * as MySdk from "...";

        export interface MyRootType {
          foo: MyRootType.Foo;
        }

        export namespace MyRootType {
          export interface Foo {
            bar: Foo.Bar;
          }

          export namespace Foo {
            export interface Bar {}
          }
        }
        ```

        Now users can get the deep nested `Bar` type as follows:

        ```ts
        import { MyRootType } from MySdk;

        const bar: MyRootType.Foo.Bar = {};
        ```
      type: feat
  createdAt: "2024-12-11"
  irVersion: 53

- version: 0.42.7
  changelogEntry:
    - summary: |
        Support `additionalProperties` in OpenAPI or `extra-properties` in the Fern Defnition. Now
        an object that has additionalProperties marked as true will generate the following interface:

        ```ts
        interface User {
          propertyOne: string;
          [key: string]: any;
        }
        ```
      type: feat
  createdAt: "2024-12-03"
  irVersion: 53

- version: 0.42.6
  changelogEntry:
    - summary: Remove the generated `APIPromise` since it is not compatible on certain node versions.
      type: fix
  createdAt: "2024-11-23"
  irVersion: 53

- version: 0.42.5
  changelogEntry:
    - summary: Remove extraneous import in pagination snippets.
      type: fix
  createdAt: "2024-11-23"
  irVersion: 53

- version: 0.42.4
  changelogEntry:
    - summary: Improve `GeneratedTimeoutSdkError` error to include endpoint name in message.
      type: fix
  createdAt: "2024-11-21"
  irVersion: 53

- version: 0.42.3
  changelogEntry:
    - summary: Fixed issue with snippets used for pagination endpoints.
      type: fix
  createdAt: "2024-11-22"
  irVersion: 53

- version: 0.42.2
  changelogEntry:
    - summary: |
        Added documentation for pagination in the README. The snippet below will
        now show up on generated READMEs.

        ```typescript
        // Iterate through all items
        const response = await client.users.list();
        for await (const item of response) {
          console.log(item);
        }

        // Or manually paginate
        let page = await client.users.list();
        while (page.hasNextPage()) {
          page = await page.getNextPage();
        }
        ```
      type: feat
  createdAt: "2024-11-21"
  irVersion: 53

- version: 0.42.1
  changelogEntry:
    - summary: |
        Added support for passing additional headers in request options. For example:

        ```ts
        const response = await client.someEndpoint(..., {
          headers: {
            'X-Custom-Header': 'custom value'
          }
        });
        ```
      type: feat
  createdAt: "2024-11-20"
  irVersion: 53

- version: 0.42.0
  changelogEntry:
    - summary: |
        Added support for `.asRaw()` which allows users to access raw response data including headers. For example:

        ```ts
        const response = await client.someEndpoint().asRaw();
        console.log(response.headers["X-My-Header"]);
        console.log(response.body);
        ```
      type: feat
  createdAt: "2024-11-15"
  irVersion: 53

- version: 0.41.2
  changelogEntry:
    - summary: Actually remove `jest-fetch-mock` from package.json.
      type: fix
  createdAt: "2024-11-18"
  irVersion: 53

- version: 0.41.1
  changelogEntry:
    - summary: Remove dev dependency on `jest-fetch-mock`.
      type: fix
  createdAt: "2024-11-02"
  irVersion: 53

- version: 0.41.0
  changelogEntry:
    - summary: Add a variable jitter to the exponential backoff and retry.
      type: feat
  createdAt: "2024-10-08"
  irVersion: 53

- version: 0.41.0-rc2
  changelogEntry:
    - summary: Generated READMEs now include improved usage snippets for pagination and streaming endpoints.
      type: feat
  createdAt: "2024-10-08"
  irVersion: 53

- version: 0.41.0-rc1
  changelogEntry:
    - summary: Fixes a broken unit test introduced in 0.41.0-rc0.
      type: fix
  createdAt: "2024-10-08"
  irVersion: 53

- version: 0.41.0-rc0
  changelogEntry:
    - summary: The generated SDK now supports bytes (`application/octet-stream`) requests.
      type: feat
  createdAt: "2024-10-08"
  irVersion: 53

- version: 0.40.8
  changelogEntry:
    - summary: File array uploads now call `request.appendFile` instead of `request.append` which was causing form data to be in a corrupted state.
      type: fix
  createdAt: "2024-09-28"
  irVersion: 53

- version: 0.40.7
  changelogEntry:
    - summary: |
        The generated README will now have a section that links to the generated SDK Reference (in `reference.md`).

        ```md
        ## Reference

        A full reference for this library can be found [here](./reference.md).
        ```
      type: fix
  createdAt: "2024-09-28"
  irVersion: 53

- version: 0.40.6
  changelogEntry:
    - summary: The TypeScript SDK now supports specifying a custom contentType if one is specified.
      type: fix
  createdAt: "2024-09-18"
  irVersion: 53

- version: 0.40.5
  changelogEntry:
    - summary: The snippet templates for file upload are now accurate and also respect the feature flag `inlineFileProperties`.
      type: fix
  createdAt: "2024-09-18"
  irVersion: 53

- version: 0.40.4
  changelogEntry:
    - summary: Upgrades dependency `stream-json` which improves the performance when reading large API specs. This version will improve your `fern generate` performance.
      type: fix
  createdAt: "2024-09-12"
  irVersion: 53

- version: 0.40.3
  changelogEntry:
    - summary: |
        If the serde layer is enabled, then all the serializers are exported under the namespace `serializers`.

        ```ts
        import { serializers } from "@plantstore/sdk";

        export function main(): void {
          // serialize to json

          const json = serializers.Plant.toJson({
            name: "fern"
          });

          const parsed = serializers.Plant.parseOrThrow(`{ "name": "fern" }`);
        }
        ```
      type: fix
  createdAt: "2024-09-12"
  irVersion: 53

- version: 0.40.2
  changelogEntry:
    - summary: The generated SDK now handles reading IR JSONs that are larger than 500MB. In order to to this, the function `streamObjectFromFile` is used instead of `JSON.parse`.
      type: fix
  createdAt: "2024-09-12"
  irVersion: 53

- version: 0.40.1
  changelogEntry:
    - summary: The generated snippets now inline referenced request objects given they are not named, they need to be inlined.
      type: fix
  createdAt: "2024-09-12"
  irVersion: 53

- version: 0.40.0
  changelogEntry:
    - summary: |
        A new configuration flag has now been added that will automatically generate
        `BigInt` for `long` and `bigint` primitive types. To turn this flag on:

        ```yml
        groups:
          ts-sdk:
            name: fernapi/fern-typescript-sdk
            version: 0.40.0
            config:
              useBigInt: true
        ```
      type: feat
  createdAt: "2024-09-12"
  irVersion: 53

- version: 0.39.8
  changelogEntry:
    - summary: |
        The generated enum examples now reference the value of the enum directly instead
        of using the enum itself.

        ### Before

        ```ts
        {
          "genre": Imdb.Genre.Humor,
        }
        ```

        ### After

        ```ts
        {
          "genre": "humor"
        }
        ```
      type: fix
  createdAt: "2024-09-11"
  irVersion: 53

- version: 0.39.7
  changelogEntry:
    - summary: |
        The SDK now produces a `version.ts` file where we export a constant called `SDK_VERSION`.
        This constant can be used by different utilities to dynamically import in the version (for example, if someone wants to customize the user agent).
      type: chore
  createdAt: "2024-08-27"
  irVersion: 53

- version: 0.39.6
  changelogEntry:
    - summary: |
        Browser clients can now import streams, via `readable-streams` polyfill. Additionally adds a
        webpack unit test to verify that the core utilities can be compiled.
      type: fix
  createdAt: "2024-08-27"
  irVersion: 53

- version: 0.39.5
  changelogEntry:
    - summary: |
        If `noSerdeLayer` is enabled, then the generated TypeScript SDK snippets and wire tests
        will not use `Date` objects but instead use strings. Without this fix, the generated
        wire tests would result in failures.
      type: fix
  createdAt: "2024-08-20"
  irVersion: 53

- version: 0.39.4
  changelogEntry:
    - summary: Ensure that environment files don't generate, unless there is a valid environment available.
      type: fix
  createdAt: "2024-08-20"
  irVersion: 53

- version: 0.39.3
  changelogEntry:
    - summary: Multipart form data unit tests only get generated if the SDK has multipart form uploads.
      type: fix
  createdAt: "2024-08-16"
  irVersion: 53

- version: 0.39.2
  changelogEntry:
    - summary: |
        Allows filenames to be passed from underlying File objects in Node 18+ and browsers
        Users can now supply files like so, using a simple multipart upload API as an example:
        ```typescript
        client.file.upload(new File([...blobParts], 'filename.ext'), ...)
        ```
        `filename.ext` will be encoded into the upload.
      type: fix
  createdAt: "2024-08-16"
  irVersion: 53

- version: 0.39.1
  changelogEntry:
    - summary: |
        The SDK now supports looking directly at a `hasNextPage` property for offset pagination if configured.
        Previously the SDK would look if the number of items were empty, but this failed in certain edge cases.
      type: feat
  createdAt: "2024-08-07"
  irVersion: 53

- version: 0.38.6
  changelogEntry:
    - summary: |
        The SDK generator now sends a `User-Agent` header on each request that is set to
        `<package>/<version>`. For example if your package is called `imdb` and is versioned `0.1.0`, then
        the user agent header will be `imdb/0.1.0`.
      type: feat
  createdAt: "2024-08-07"
  irVersion: 53

- version: 0.38.5
  changelogEntry:
    - summary: Addressed fetcher unit test flakiness by using a mock fetcher
      type: fix
  createdAt: "2024-08-07"
  irVersion: 53

- version: 0.38.4
  changelogEntry:
    - summary: Literal templates are generated if they are union members
      type: fix
    - summary: Snippet templates no longer try to inline objects within containers
      type: fix
  createdAt: "2024-08-04"
  irVersion: 53

- version: 0.38.3
  changelogEntry:
    - summary: Adds async iterable to StreamWrapper implementation for easier use with downstream dependencies.
      type: fix
  createdAt: "2024-08-02"
  irVersion: 53

- version: 0.38.2
  changelogEntry:
    - summary: Refactors the `noScripts` feature flag to make sure that no `yarn install` commands can be accidentally triggered.
      type: fix
  createdAt: "2024-08-01"
  irVersion: 53

- version: 0.38.1
  changelogEntry:
    - summary: |
        A feature flag called `noScripts` has been introduced to prevent the generator from running any scripts such as `yarn format` or `yarn install`. If any of the scripts
        cause errors, toggling this option will allow you to receive the generated code.

        ```
        - name: fernapi/fern-typescript-sdk
          version: 0.38.1
          config:
            noScripts: true
        ```
      type: feat
  createdAt: "2024-08-01"
  irVersion: 53

- version: 0.38.0-rc0
  changelogEntry:
    - summary: Upgrade to IRv53.
      type: internal
    - summary: The generator now creates snippet templates for undiscriminated unions.
      type: chore
  createdAt: "2024-07-31"
  irVersion: 53

- version: 0.37.0-rc0
  changelogEntry:
    - summary: |
        The business plan Typescript SDK will now generate wire tests if the feature flag in the configuration is turned on.

        ```
        - name: fernapi/fern-typescript-sdk
          version: 0.37.0-rc0
          config:
            generateWireTests: true
        ```
      type: feat
  createdAt: "2024-07-29"
  irVersion: 50

- version: 0.36.6
  changelogEntry:
    - summary: Now import paths are correctly added to getResponseBody tests. CI checks also added.
      type: fix
  createdAt: "2024-07-29"
  irVersion: 50

- version: 0.36.5
  changelogEntry:
    - summary: Now, server sent events are treated differently as streaming responses, to ensure the correct wrapping happens.
      type: fix
  createdAt: "2024-07-29"
  irVersion: 50

- version: 0.36.4
  changelogEntry:
    - summary: Now, import paths are correctly added to stream wrapper tests.
      type: fix
  createdAt: "2024-07-26"
  irVersion: 50

- version: 0.36.3
  changelogEntry:
    - summary: Support starting the stream on `StreamWrapper.pipe(...)` for shorter syntax when dealing with `node:stream` primitives.
      type: fix
  createdAt: "2024-07-26"
  irVersion: 50

- version: 0.36.2
  changelogEntry:
    - summary: |
        This release comes with numerous improvements to streaming responses:

        1. Introduces new stream wrapper polyfills that implement the ability to stream to more streams, per environment.
        2. For `Node 18+`, stream responses can now be piped to `WritableStream`. They can also be streamed to `stream.Writable`, as possible before.
        3. For `< Node 18`, stream responses can be piped to `stream.Writeable`, as before.
        4. For `Browser` environments, stream responses can be piped to `WritableStream`.
        5. For `Cloudflare Workers`, stream responses can be piped to `WritableStream`.
      type: fix
    - summary: Now, there are generated unit tests for the `fetcher/stream-wrappers` core directory which makes sure that Fern's stream wrapping from responses work as expected!
      type: fix
  createdAt: "2024-07-26"
  irVersion: 50

- version: 0.36.1
  changelogEntry:
    - summary: Now, there are generated unit tests for the `auth` and `fetcher` core directory which makes sure that Fern's fetcher and authorization helpers work as expected!
      type: fix
  createdAt: "2024-07-16"
  irVersion: 50

- version: 0.36.0
  changelogEntry:
    - summary: Now, there are generated unit tests for the `schemas` core directory which makes sure that Fern's request + response validation will work as expected!
      type: fix
  createdAt: "2024-07-16"
  irVersion: 50

- version: 0.35.0
  changelogEntry:
    - summary: Support Multipart Form uploads where `fs.createReadStream` is passed. This requires coercing the stream into a `File`.
      type: fix
  createdAt: "2024-07-16"
  irVersion: 50

- version: 0.34.0
  changelogEntry:
    - summary: Upgrade to IRv50.
      type: internal
    - summary: |
        Add support for generating an API version scheme in `version.ts`.
        Consider the following `api.yml` configuration:

        ```yaml
        version:
          header: X-API-Version
          default: "1.0.0"
          values:
            - "1.0.0-alpha"
            - "1.0.0-beta"
            - "1.0.0"
        ```

        The following `version.ts` file is generated:

        ```typescript
        /**
        * This file was auto-generated by Fern from our API Definition.
        */

        /** The version of the API, sent as the X-API-Version header. */
        export type AcmeVersion = "1.0.0" | "2.0.0" | "latest";
        ```

        If a default value is specified, it is set on every request but can be overridden
        in either the client-level `Options` or call-specific `RequestOptions`. If a default
        value is _not_ specified, the value of the header is required on the generated `Options`.

        An example call is shown below:

        ```typescript
        import { AcmeClient } from "acme";

        const client = new AcmeClient({ apiKey: "YOUR_API_KEY", xApiVersion: "2.0.0" });
        await client.users.create({
          firstName: "john",
          lastName: "doe"
        });
        ```
      type: feat
  createdAt: "2024-07-16"
  irVersion: 50

- version: 0.33.0
  changelogEntry:
    - summary: |
        This release comes with numerous improvements to multipart uploads:

        1. `Fetcher.ts` no longer depends on form-data and formdata-node which reduces
          the size of the SDK for all consumers that are not leveraging multipart form
          data uploads.
        2. The SDK now accepts `fs.ReadStream`, `Blob` and `File` as inputs and handles
          parsing them appropriately.
        3. By accepting a `Blob` as a file parameter, the SDK now supports sending the
          filename when making a request.
      type: fix
  createdAt: "2024-07-16"
  irVersion: 48

- version: 0.32.0
  changelogEntry:
    - summary: The `reference.md` is now generated for every SDK.
      type: feat
    - summary: The `reference.md` is now generated by the `generator-cli`.
      type: feat
    - summary: The `reference.md` includes a single section for the _first_ example specified on the endpoint. Previously, a separate section was included for _every_ example.
      type: fix
  createdAt: "2024-07-15"
  irVersion: 48

- version: 0.31.0
  changelogEntry:
    - summary: |
        Add `omitUndefined` generator option. This is enabled with the following config:

        ```yaml
        groups:
          generators:
            - name: fernapi/fern-typscript-node-sdk
              version: 0.31.0
              ...
              config:
                omitUndefined: true
        ```

        When enabled, any property set to an explicit `undefined` is _not_ included
        in the serialized result. For example,

        ```typescript
        const request: Acme.CreateUserRequest = {
          firstName: "John",
          lastName: "Doe",
          email: undefined
        };
        ```

        By default, explicit `undefined` values are serialized as `null` like so:

        ```json
        {
          "firstName": "John",
          "lastName": "Doe",
          "email": null
        }
        ```

        When `omitUndefined` is enabled, the JSON object is instead serialized as:

        ```json
        {
          "firstName": "John",
          "lastName": "Doe"
        }
        ```
      type: feat
  createdAt: "2024-07-12"
  irVersion: 48

- version: 0.30.0
  changelogEntry:
    - summary: Client-level `Options` now supports overriding global headers like version.
      type: feat
  createdAt: "2024-07-11"
  irVersion: 48

- version: 0.29.2
  changelogEntry:
    - summary: Fix serialization of types with circular references
      type: fix
  createdAt: "2024-07-10"
  irVersion: 48

- version: 0.29.1
  changelogEntry:
    - summary: |
        Pagination endpoints that define nested offset/cursor properties are now functional.
        A new `setObjectProperty` helper is used to dynamically set the property, which is inspired
        by Lodash's `set` function (https://lodash.com/docs/4.17.15#set).

        The generated code now looks like the following:

        ```typescript
        let _offset = request?.pagination?.page != null ? request?.pagination?.page : 1;
        return new core.Pageable<SeedPagination.ListUsersPaginationResponse, SeedPagination.User>({
          response: await list(request),
          hasNextPage: (response) => (response?.data ?? []).length > 0,
          getItems: (response) => response?.data ?? [],
          loadPage: (_response) => {
            _offset += 1;
            return list(core.setObjectProperty(request, "pagination.page", _offset));
          }
        });
        ```
      type: fix
  createdAt: "2024-07-10"
  irVersion: 48

- version: 0.29.0
  changelogEntry:
    - summary: Upgrade to IRv48.
      type: internal
    - summary: Add support for pagination endpoints that require request body properties.
      type: feat
    - summary: |
        Add support for pagination with an offset step. This is useful for endpoints that page based on the element index rather than a page index (i.e. the 100th element vs. the 10th page).

        This feature shares the same UX as both the `offset` and `cursor` pagination variants.
      type: feat
  createdAt: "2024-07-09"
  irVersion: 48

- version: 0.29.0-rc0
  changelogEntry:
    - summary: All serializers in the generated SDK are now synchronous. This makes the serializers easier to use and improves the performance as well.
      type: fix
  createdAt: "2024-07-09"
  irVersion: 46

- version: 0.28.0-rc0
  changelogEntry:
    - summary: Add support for offset pagination, which uses the same pagination API introduced in `0.26.0-rc0`.
      type: feat
  createdAt: "2024-07-09"
  irVersion: 46

- version: 0.27.2
  changelogEntry:
    - summary: The generated readme now moves the sections for `AbortController`, `Runtime Compatibility` and `Custom Fetcher` under the Advanced section in the generated README.
      type: fix
  createdAt: "2024-07-08"
  irVersion: 46

- version: 0.27.1
  changelogEntry:
    - summary: |
        Support JSR publishing. If you would like your SDK to be published to JSR, there is now a configuration option called `publishToJsr: true`. When enabled, the generator will
        generate a `jsr.json` as well as a GitHub workflow to publish to JSR.

        ```yaml
        - name: fernapi/fern-typescript-sdk
          version: 0.27.1
          config:
            publishToJsr: true
        ```
      type: feat
  createdAt: "2024-07-08"
  irVersion: 46

- version: 0.27.0
  changelogEntry:
    - summary: Boolean literal headers can now be overridden via `RequestOptions`.
      type: fix
    - summary: |
        The generated `.github/workflows/ci.yml` file now supports NPM publishing with alpha/beta dist tags. If the selected version contains the `alpha` or `beta` substring,
        the associated dist tag will be added in the `npm publish` command like the following:

        ```sh
        # Version 1.0.0-beta
        npm publish --tag beta
        ```

        For more on NPM dist tags, see https://docs.npmjs.com/adding-dist-tags-to-packages
      type: feat
  createdAt: "2024-07-08"
  irVersion: 46

- version: 0.26.0-rc3
  changelogEntry:
    - summary: |
        The typescript generator now returns all `FormData` headers and Fetcher no longer stringifies stream.Readable type.
      type: fix
  createdAt: "2024-06-30"
  irVersion: 46

- version: 0.26.0-rc2
  changelogEntry:
    - summary: |
        `RequestOptions` now supports overriding global headers like authentication and version.
      type: feat
  createdAt: "2024-06-27"
  irVersion: 46

- version: 0.26.0-rc1
  changelogEntry:
    - summary: The generator was skipping auto pagination for item arrays that were optional. Now, those are safely handled as well.
      type: fix
  createdAt: "2024-06-27"
  irVersion: 46

- version: 0.26.0-rc0
  changelogEntry:
    - summary: |
        The TypeScript generator now supports cursor-based auto pagination. With auto pagination, a user can simply iterate over the results automatically:

        ```ts
        for (const user of client.users.list()) {
          consoler.log(user);
        }
        ```

        Users can also paginate over data manually

        ```ts
        const page = client.users.list();
        for (const user of page.data) {
          consoler.log(user);
        }

        // Helper methods for manually paginating:
        while (page.hasNextPage()) {
          page = page.getNextPage();
          // ...
        }
        ```
      type: feat
  createdAt: "2024-06-27"
  irVersion: 46

- version: 0.25.3
  changelogEntry:
    - summary: The generator is now upgraded to `v46.2.0` of the IR.
      type: internal
  createdAt: "2024-06-26"
  irVersion: 46

- version: 0.25.3
  changelogEntry:
    - summary: The generator is now upgraded to `v46.2.0` of the IR.
      type: internal
  createdAt: "2024-06-26"
  irVersion: 46

- version: 0.25.2
  changelogEntry:
    - summary: The generator now removes `fs`, `path`, and `os` dependencies from the browser runtime.
      type: fix
  createdAt: "2024-06-20"
  irVersion: 46

- version: 0.25.1
  changelogEntry:
    - summary: The generator now removes `fs`, `path`, and `os` dependencies from the browser runtime.
      type: fix
  createdAt: "2024-06-20"
  irVersion: 46

- version: 0.25.0
  changelogEntry:
    - summary: The generator now generates snippets for streaming endpoints. There is also a fix where literals are excluded from inlined requests.
      type: fix
  createdAt: "2024-06-19"
  irVersion: 46

- version: 0.25.0-rc0
  changelogEntry:
    - summary: The generator now merges the user's original `README.md` file (if any).
      type: feat
  createdAt: "2024-06-19"
  irVersion: 46

- version: 0.24.4
  changelogEntry:
    - summary: APIs that specify a default environment no longer include an unused environment import in their generated snippets.
      type: fix
  createdAt: "2024-06-19"
  irVersion: 46

- version: 0.24.3
  changelogEntry:
    - summary: The generator only adds a publish step in github actions if credentials are specified.
      type: fix
  createdAt: "2024-06-18"
  irVersion: 46

- version: 0.24.2
  changelogEntry:
    - summary: Remove the unnecessary client call from the request/response README.md section.
      type: feat
    - summary: |
        The generated README.md snippets now correctly referenced nested methods. For example,
        `client.users.create` (instead of `client.create`) in the following:

        ```ts
        import { AcmeClient } from "acme";

        const client = new AcmeClient({ apiKey: "YOUR_API_KEY" });
        await client.users.create({
          firstName: "john",
          lastName: "doe"
        });
        ```
      type: fix
  createdAt: "2024-06-19"
  irVersion: 46

- version: 0.24.1
  changelogEntry:
    - summary: |
        Dynamic snippets now support importing the client directly from the package.

        ```typescript
        import { MyClient } from "@org/sdk";

        const client = new MyClient({ ... });
        ```
      type: fix
  createdAt: "2024-06-19"
  irVersion: 46

- version: 0.24.0
  changelogEntry:
    - summary: Add dynamic client instantiation snippets
      type: feat
  createdAt: "2024-06-18"
  irVersion: 46

- version: 0.24.0-rc0
  changelogEntry:
    - summary: Dynamic client instantiation snippets are now generated. Note this only affects enterprise users that are using Fern's Snippets API.
      type: feat
  createdAt: "2024-06-18"
  irVersion: 46

- version: 0.23.3
  changelogEntry:
    - summary: The NPM publish job is _not_ generated if the token environment variable is not specified.
      type: fix
    - summary: |
        The snippets now use the `client` variable name like so:

        ```ts
        import { AcmeClient } from "acme";

        const client = new AcmeClient({ apiKey: "YOUR_API_KEY" });
        await client.users.create({
          firstName: "john",
          lastName: "doe"
        });
        ```
      type: feat
  createdAt: "2024-06-17"
  irVersion: 46

- version: 0.23.2
  changelogEntry:
    - summary: Client constructor snippets now include an `environment` property whenever it's required.
      type: fix
    - summary: The import paths included in the `README.md` exclusively use double quotes.
      type: fix
    - summary: When an NPM package name is not specified, the generated `README.md` will default to using the namespace export.
      type: fix
  createdAt: "2024-06-14"
  irVersion: 46

- version: 0.23.1
  changelogEntry:
    - summary: Undiscriminated unions used as map keys examples no longer return an error.
      type: fix
  createdAt: "2024-06-13"
  irVersion: 46

- version: 0.23.0
  changelogEntry:
    - summary: The latest version of the `generator-cli` (used to generate `README.md` files) is always installed.
      type: fix
  createdAt: "2024-06-12"
  irVersion: 46

- version: 0.23.0-rc1
  changelogEntry:
    - summary: |
        Introduce a custom configuration for arbitrary package json field. Now you can specify
        arbitrary key, value pairs that you want to be merged in the generated `package.json`.

        ```yml
        config:
          packageJson:
            dependencies:
              my-dep: "2.0.0"
            bin: "./index.js"
        ```
      type: fix
  createdAt: "2024-06-11"
  irVersion: 46

- version: 0.23.0-rc0
  changelogEntry:
    - summary: |
        Union snippet templates are fixed in 2 ways:
        1. The templates do not have a leading single quote (a typo from before)
        2. The templates now inline union properties (in certain cases)
      type: fix
  createdAt: "2024-06-07"
  irVersion: 46

- version: 0.22.0
  changelogEntry:
    - summary: Add support for higher quality `README.md` generation.
      type: feat
  createdAt: "2024-06-07"
  irVersion: 46

- version: 0.21.1
  changelogEntry:
    - summary: Detect `workerd` (Cloudflare) environments in `Runtime.ts`. The `Stream` class which is used for Server-Sent Events now prefers `TextDecoder` if it is present in the environment, to work in Cloudflare environments.
      type: feat
  createdAt: "2024-06-05"
  irVersion: 46

- version: 0.21.0
  changelogEntry:
    - summary: The generator now supports `bigint` types.
      type: feat
    - summary: Bump to IRv46.
      type: internal
  createdAt: "2024-06-05"
  irVersion: 46

- version: 0.20.9
  changelogEntry:
    - summary: TypeScript generator outputs code snippets that have `example-identifier` embedded.
      type: fix
  createdAt: "2024-06-02"
  irVersion: 43

- version: 0.20.8
  changelogEntry:
    - summary: TypeScript projects were skipping added peer dependencies in certain cases, now those are fixed.
      type: feat
  createdAt: "2024-06-02"
  irVersion: 43

- version: 0.20.7
  changelogEntry:
    - summary: Simplify the error handling introduced in `0.20.6` so that it more easily handles endpoints that include structured errors.
      type: fix
  createdAt: "2024-05-31"
  irVersion: 43

- version: 0.20.6
  changelogEntry:
    - summary: |
        This updates the behavior of the failure condition introduced in `0.20.2`; the SDK
        now throws an error whenever we fail to refresh an access token even if `neverThrowErrors`
        is set. We treat this failure as a systematic exception, so it's OK to throw in this case.
      type: fix
  createdAt: "2024-05-31"
  irVersion: 43

- version: 0.20.5
  changelogEntry:
    - summary: |
        Support setting `extraPeerDependencies` and `extraPeerDependenciesMeta` as
        configuration arguments. For example:

        ```yaml
        extraPeerDependencies:
          "openai": "^4.47.1"
        extraPeerDependenciesMeta:
          "openai":
            optional: true
        ```
      type: feat
  createdAt: "2024-05-30"
  irVersion: 43

- version: 0.20.4
  changelogEntry:
    - summary: Functionality to generate integration tests against a mock server has been disabled.
      type: fix
  createdAt: "2024-05-29"
  irVersion: 43

- version: 0.20.2
  changelogEntry:
    - summary: |
        The OAuth token provider supports SDKs that enable the `neverThrowErrors` setting.
        If the OAuth token provider fails to retrieve and/or refresh an access token, an error
        will _not_ be thrown. Instead, the original access token will be used and the user will be
        able to act upon an error available on the response. For example,

        ```ts
        const response = await client.user.get(...)
        if (!response.ok) {
          // Handle the response.error ...
        }
        ```
      type: fix
  createdAt: "2024-05-29"
  irVersion: 43

- version: 0.20.1
  changelogEntry:
    - summary: Remove instances of `node:stream` so that the generated SDK is Webpack + Next.js compatible.
      type: fix
  createdAt: "2024-05-29"
  irVersion: 43

- version: 0.20.1-rc0
  changelogEntry:
    - summary: URL encoded bodies are now appropriately encoded within the fetcher.
      type: fix
  createdAt: "2024-05-29"
  irVersion: 43

- version: 0.20.1
  changelogEntry:
    - summary: Remove node:stream imports for Webpack and Next.js compatibility
      type: fix
    - summary: Fix URL encoded body encoding in fetcher
      type: fix
  createdAt: "2024-05-29"
  irVersion: 43

- version: 0.20.0-rc1
  changelogEntry:
    - summary: |
        Pass `abortSignal` to `Stream` for server-sent-events and JSON streams so that the user can opt out and break from a stream.
      type: fix
  createdAt: "2024-05-24"
  irVersion: 43

- version: 0.20.0-rc1
  changelogEntry:
    - summary: |
        Pass `abortSignal` to `Stream` for server-sent-events and JSON streams so that the user can opt out and break from a stream.
      type: fix
  createdAt: "2024-05-24"
  irVersion: 43

- version: 0.20.0-rc0
  changelogEntry:
    - summary: |
        Add `abortSignal` to `RequestOptions`. SDK consumers can now specify an
        an arbitrary abort signal that can interrupt the API call.

        ```ts
        const controller = new AbortController();
        client.endpoint.call(..., {
          abortSignal: controller.signal,
        })
        ```
      type: feat
  createdAt: "2024-05-24"
  irVersion: 43

- version: 0.19.0
  changelogEntry:
    - summary: |
        Add `inlineFileProperties` configuration to support generating file upload properties
        as in-lined request properties (instead of positional parameters). Simply configure the following:

        ```yaml
        - name: fernapi/fern-typscript-node-sdk
          version: 0.19.0
          ...
          config:
            inlineFileProperties: true
        ```

        **Before**:

        ```ts
        /**
          * @param {File | fs.ReadStream} file
          * @param {File[] | fs.ReadStream[]} fileList
          * @param {File | fs.ReadStream | undefined} maybeFile
          * @param {File[] | fs.ReadStream[] | undefined} maybeFileList
          * @param {Acme.MyRequest} request
          * @param {Service.RequestOptions} requestOptions - Request-specific configuration.
          *
          * @example
          *     await client.service.post(fs.createReadStream("/path/to/your/file"), [fs.createReadStream("/path/to/your/file")], fs.createReadStream("/path/to/your/file"), [fs.createReadStream("/path/to/your/file")], {})
          */
        public async post(
            file: File | fs.ReadStream,
            fileList: File[] | fs.ReadStream[],
            maybeFile: File | fs.ReadStream | undefined,
            maybeFileList: File[] | fs.ReadStream[] | undefined,
            request: Acme.MyRequest,
            requestOptions?: Acme.RequestOptions
        ): Promise<void> {
          ...
        }
        ```

        **After**:

        ```ts
        /**
          * @param {Acme.MyRequest} request
          * @param {Service.RequestOptions} requestOptions - Request-specific configuration.
          *
          * @example
          *     await client.service.post({
          *        file: fs.createReadStream("/path/to/your/file"),
          *        fileList: [fs.createReadStream("/path/to/your/file")]
          *     })
          */
        public async post(
            request: Acme.MyRequest,
            requestOptions?: Service.RequestOptions
        ): Promise<void> {
          ...
        }
        ```
      type: feat
  createdAt: "2024-05-20"
  irVersion: 43

- version: 0.18.3
  changelogEntry:
    - summary: The generator now uses the latest FDR SDK.
      type: internal
  createdAt: "2024-05-17"
  irVersion: 43

- version: 0.18.2
  changelogEntry:
    - summary: |
        If OAuth is configured, the generated `getAuthorizationHeader` helper now treats the
        bearer token as optional. This prevents us from sending the `Authorization` header
        when retrieving the access token.
      type: fix
  createdAt: "2024-05-15"
  irVersion: 43

- version: 0.18.1
  changelogEntry:
    - summary: |
        If OAuth environment variables are specified, the `clientId` and `clientSecret` parameters
        are optional.

        ```ts
        export declare namespace Client {
          interface Options {
              ...
              clientId?: core.Supplier<string>;
              clientSecret?: core.Supplier<string>;
          }
          ...
        }
        ```
      type: fix
  createdAt: "2024-05-14"
  irVersion: 43

- version: 0.18.0
  changelogEntry:
    - summary: |
        Add support for the OAuth client credentials flow. The new `OAuthTokenProvider` automatically
        resolves the access token and refreshes it as needed. The resolved access token is then used as the
        bearer token in all client requests.
      type: feat
  createdAt: "2024-05-13"
  irVersion: 43

- version: 0.17.1
  changelogEntry:
    - summary: Multipart form data requests are now compatible across browser and Node.js runtimes.
      type: fix
  createdAt: "2024-05-06"
  irVersion: 43

- version: 0.17.0
  changelogEntry:
    - summary: Bump to v43 of IR which means that you will need `0.26.1` of the Fern CLI version. To bump your CLI version, please run `fern upgrade`.
      type: internal
  createdAt: "2024-05-06"
  irVersion: 43

- version: 0.16.0-rc8
  changelogEntry:
    - summary: |
        The SDK generator now supports upload endpoints that specify an array of files like so:

        ```ts
        /**
          * @param {File[] | fs.ReadStream[]} files
          * @param {Acme.UploadFileRequest} request
          * @param {Service.RequestOptions} requestOptions - Request-specific configuration.
          */
        public async post(
            files: File[] | fs.ReadStream[],
            request: Acme.UploadFileRequest,
            requestOptions?: Service.RequestOptions
        ): Promise<void> {
            const _request = new FormData();
            for (const _file of files) {
              _request.append("files", _file);
            }
            ...
        }
        ```
      type: feat
  createdAt: "2024-05-06"
  irVersion: 38

- version: 0.16.0-rc7
  changelogEntry:
    - summary: |
        The SDK generator now supports `@param` JSDoc comments for endpoint parameters.
        The generator now arranges JSDoc in a few separate groups, one for each of `@param`, `@throws`,
        and `@examples` like so:

        ```ts
          /**
          * This endpoint checks the health of a resource.
          *
          * @param {string} id - A unique identifier.
          * @param {Service.RequestOptions} requestOptions - Request-specific configuration.
          *
          * @throws {@link Acme.UnauthorizedRequest}
          * @throws {@link Acme.BadRequest}
          *
          * @example
          *     await testSdk.health.service.check("id-2sdx82h")
          */
          public async check(id: string, requestOptions?: Service.RequestOptions): Promise<void> {
            ...
          }
        ```
      type: feat
    - summary: |
        The generator will only include user-provided examples if they exist, and otherwise
        only include a single generated example, like so:

        ```ts
          /**
          * This endpoint checks the health of a resource.
          *
          * @example
          *     await testSdk.health.service.check("id-2sdx82h")
          */
          public async check(id: string, requestOptions?: Service.RequestOptions): Promise<void> {
            ...
          }
        ```
      type: feat
    - summary: |
        The SDK generator now escapes path parameters that would previously create invalid
        URLs (e.g. "\\example"). Method implementations will now have references to
        `encodeURIComponent` like the following:

        ```ts
        const _response = await core.fetcher({
          url: urlJoin(
            (await core.Supplier.get(this._options.environment)) ?? environments.AcmeEnvironment.Prod,
            `/users/${encodeURIComponent(userId)}`
          ),
          ...
        });
        ```
      type: fix
  createdAt: "2024-04-30"
  irVersion: 38

- version: 0.16.0-rc6
  changelogEntry:
    - summary: snippet templates now move file upload parameters to unnamed args
      type: fix
  createdAt: "2024-04-30"
  irVersion: 38

- version: 0.16.0-rc5
  changelogEntry:
    - summary: remove duplicate quotation marks in snippet templates
      type: fix
  createdAt: "2024-04-30"
  irVersion: 38

- version: 0.16.0-rc4
  changelogEntry:
    - summary: fixes to styling of the SDK code snippet templates.
      type: fix
  createdAt: "2024-04-25"
  irVersion: 38

- version: 0.16.0-rc0
  changelogEntry:
    - summary: The generator now registers snippet templates which can be used for dynamic SDK code snippet generation.
      type: feat
  createdAt: "2024-04-24"
  irVersion: 38

- version: 0.15.1-rc1
  changelogEntry:
    - summary: |
        Earlier for inlined request exports, we were doing the following:

        ```ts
        export { MyRequest } from "./MyRequest";
        ```

        In an effort to make the generated code JSR compatible, the TS generator
        will now append the `type` explicitly for request exports.

        ```ts
        export { type MyRequest } from "./MyRequest";
        ```
      type: feat
  createdAt: "2024-04-24"
  irVersion: 38

- version: 0.15.1-rc0
  changelogEntry:
    - summary: plain text responses are now supported in the TypeScript generator.
      type: feat
  createdAt: "2024-04-22"
  irVersion: 38

- version: 0.15.0-rc1
  changelogEntry:
    - summary: |
        Minor fixes to SSE processing. In particular, stream terminal characters are now
        respected like `[DONE]` and JSON parsed data is sent to the deserialize function.
      type: fix
  createdAt: "2024-04-22"
  irVersion: 38

- version: 0.15.0-rc0
  changelogEntry:
    - summary: |
        Bump to v38 of IR and support server-sent events where the events are sent
        with a `data: ` prefix and terminated with a new line.
      type: feat
  createdAt: "2024-04-19"
  irVersion: 38

- version: 0.14.1-rc5
  changelogEntry:
    - summary: Code snippets are generated for file upload endpoints using `fs.readStream`. Previously, generation for these endpoints was being skipped.
      type: fix
    - summary: If integration tests are not enabled, simple jest tests with a `yarn test` script will be created.
      type: fix
    - summary: |
        In an effort to make the generated code JSR compatible, the generator now
        directly imports from files instead of using directory imports.
      type: feat
    - summary: |
        In an effort to make the generated code JSR compatible, we make sure all methods
        are strongly typed with return signatures (in this case `_getAuthorizationHeader()`).
      type: feat
    - summary: Generate code snippet for FileDownload endpoint
      type: fix
    - summary: |
        Import for `node-fetch` in `Fetcher.ts` uses a dynamic import instead of `require` which
        so that the SDK works in ESM environments (that are using local file output). When the
        `outputEsm` config flag is turned on, the dynamic import will be turned into an ESM specific import.
      type: fix
    - summary: |
        The test job in `ci.yml` works even if you have not configured Fern to
        generate integration tests.

        Without integration tests the test job will run `yarn && yarn test`. With the
        integration tests, the test job will delegate to the fern cli `fern yarn test`.
      type: fix
    - summary: |
        Add `allowExtraFields` option to permit extra fields in the serialized request.

        ```yaml
        - name: fernapi/fern-typscript-node-sdk
          version: 0.14.0-rc0
          ...
          config:
            allowExtraFields: true
        ```
      type: feat
  createdAt: "2024-04-17"
  irVersion: 37

- version: 0.13.0
  changelogEntry:
    - summary: Support V37 of the IR.
      type: internal
  createdAt: "2024-04-09"
  irVersion: 37

- version: 0.13.0-rc0
  changelogEntry:
    - summary: |
        Add `retainOriginalCasing` option to preserve the naming convention expressed in the API.
        For example, the following Fern definition will generate a type like so:

        ```yaml
        types:
          GetUsersRequest
            properties:
              group_id: string
        ```

        **Before**

        ```typescript
        export interface GetUsersRequest {
          groupId: string;
        }

        export interface GetUsersRequest = core.serialization.object({
        groupId: core.serialization.string("group_id")
        })

        export namespace GetUsersRequest {
          interface Raw {
            group_id: string
          }
        }
        ```

        **After**

        ```typescript
        export interface GetUsersRequest {
          group_id: string;
        }

        export interface GetUsersRequest = core.serialization.object({
        group_id: core.serialization.string()
        })

        export namespace GetUsersRequest {
          interface Raw {
            group_id: string
          }
        }
        ```
      type: feat
  createdAt: "2024-04-02"
  irVersion: 33

- version: 0.12.9
  changelogEntry:
    - summary: The generator stopped working for remote code generation starting in `0.12.7`. This is now fixed.
      type: fix
  createdAt: "2024-03-22"
  irVersion: 33

- version: 0.12.8
  changelogEntry:
    - summary: Enhance serde performance by reducing reliance on async behavior and lazy async dynamic imports.
      type: feat
    - summary: Shared generator notification and config parsing logic.
      type: internal
  createdAt: "2024-03-22"
  irVersion: 33

- version: 0.12.8-rc0
  changelogEntry:
    - summary: Enhance serde performance by reducing reliance on async behavior and lazy async dynamic imports.
      type: feat
  createdAt: "2024-03-18"
  irVersion: 33

- version: 0.12.7
  changelogEntry:
    - summary: |
        the SDK will now leverage environment variable defaults, where specified, for authentication variables, such as bearer tokens, api keys, custom headers, etc.

        Previously, the SDK would only leverage these defaults for bearer token auth IF auth was mandatory throughout the SDK.
      type: feat
  createdAt: "2024-03-14"
  irVersion: 33

- version: 0.12.6
  changelogEntry:
    - summary: |
        In Node.js environments the SDK will default to using `node-fetch`. The
        SDK depends on v2 of node-fetch to stay CJS compatible.

        Previously the SDK was doing `require("node-fetch")` but it should be
        `require("node-fetch").default` based on
        https://github.com/node-fetch/node-fetch/issues/450#issuecomment-387045223.
      type: fix
  createdAt: "2024-02-27"
  irVersion: 33

- version: 0.12.5
  changelogEntry:
    - summary: |
        Introduce a custom configuration called `tolerateRepublish` which supports running
        npm publish with the flag `--tolerateRepublish`. This flag allows you to publish
        on top of an existing npm package.

        To turn on this flag, update your generators.yml:

        ```yaml
        groups:
          generators:
            - name: fernapi/fern-typscript-node-sdk
              version: 0.12.5
              ...
              config:
                tolerateRepublish: true
        ```
      type: feat
  createdAt: "2024-02-27"
  irVersion: 33

- version: 0.12.4
  changelogEntry:
    - summary: |
        Previously reference.md was just leveraging the function name for the reference, now it leverages the full package-scoped path, mirroring how the function would be used in reality.

        ```ts
        seedExamples.getException(...)

        // is now

        seedExamples.file.notification.service.getException(...)
        ```
      type: fix
    - summary: Previously SDK code snippets would not support generation with undiscriminated unions. Now, it does.
      type: fix
  createdAt: "2024-02-27"
  irVersion: 33

- version: 0.12.2
  changelogEntry:
    - summary: |
        Previously SDK code snippets would not take into account default parameter values
        and would always include a `{}`. This was odd and didn't represent how a developer
        would use the SDK. Now, the snippets check for default parameter values and omit
        if there are no fields specified.

        ```ts
        // Before
        client.users.list({});

        // After
        client.users.list();
        ```
      type: fix
  createdAt: "2024-02-27"
  irVersion: 33

- version: 0.12.1
  changelogEntry:
    - summary: |
        Optional objects in deep query parameters were previously being incorrectly
        serialized. Before this change, optional objects were just being JSON.stringified
        which would send the incorrect contents over the wire.

        ```ts
        // Before
        if (foo != null) {
          _queryParams["foo"] = JSON.stringify(foo);
        }

        // After
        if (foo != null) {
          _queryParams["foo"] = foo;
        }

        // After (with serde layer)
        if (foo != null) {
          _queryParams["foo"] = serializers.Foo.jsonOrThrow(foo, {
            skipValidation: false,
            breadcrumbs: ["request", "foo"]
          });
        }
        ```
      type: fix
  createdAt: "2024-02-27"
  irVersion: 33

- version: 0.12.0
  changelogEntry:
    - summary: |
        support deep object query parameter serialization. If, query parameters are
        objects then Fern will support serializing them.

        ```yaml
        MyFoo:
          properties:
            bar: optional<string>

        query-parameters:
          foo: MyFoo
        ```

        will now be serialized as `?foo[bar]="...` and appear in the SDK as a regular object

        ```ts
        client.doThing({
          foo: {
            bar: "..."
          }
        });
        ```
      type: feat
  createdAt: "2024-02-26"
  irVersion: 33

- version: 0.11.5
  changelogEntry:
    - summary: |
        Previously `core.Stream` would not work in the Browser. Now the generated Fern SDK
        includes a polyfill for `ReadableStream` and uses `TextDecoder` instead of `Buffer`.
      type: fix
    - summary: |
        add in a reference markdown file, this shows a quick outline of the available endpoints,
        it's documentation, code snippet, and parameters.

        This feature is currently behind a feature flag called `includeApiReference` and can be used

        ```yaml
        config:
          includeApiReference: true
        ```
      type: feat
  createdAt: "2024-02-15"
  irVersion: 31

- version: 0.11.4
  changelogEntry:
    - summary: |
        The `Fetcher` now supports sending binary as a request body. This is important
        for APIs that intake `application/octet-stream` content types or for folks that have
        .fernignored their and added custom utilities that leverage the fetcher.
      type: fix
  createdAt: "2024-02-15"
  irVersion: 31

- version: 0.11.3
  changelogEntry:
    - summary: |
        ensure SDK generator always uses `node-fetch` in Node.js environments. There is an experimental
        fetch packaged with newer versions of Node.js, however it causes unexpected behavior with
        file uploads.
      type: fix
  createdAt: "2024-02-13"
  irVersion: 31

- version: 0.11.2
  changelogEntry:
    - summary: |
        ensure SDK generator does not drop additional parameters from requests that perform file upload. Previously, if an endpoint had `file` inputs without additional `body` parameters, query parameters were erroneously ignored.
      type: fix
  createdAt: "2024-02-13"
  irVersion: 31

- version: 0.11.1
  changelogEntry:
    - summary: The SDK generator no longer generates a `tsconfig.json` with `noUnusedParameters` enabled. This check was too strict.
      type: fix
  createdAt: "2024-02-13"
  irVersion: 31

- version: 0.11.0
  changelogEntry:
    - summary: |
        The SDK generator now forwards information about the runtime that it is being
        used in. The header `X-Fern-Runtime` will report the runtime (e.g. `browser`, `node`, `deno`)
        and the header `X-Fern-Runtime-Version` will report the version.
      type: feat
  createdAt: "2024-02-13"
  irVersion: 31

- version: 0.10.0
  changelogEntry:
    - summary: |
        The SDK generator now supports whitelabelling. When this is turned on,
        there will be no mention of Fern in the generated code.

        **Note**: You must be on the enterprise tier to enable this mode.
      type: feat
  createdAt: "2024-02-11"
  irVersion: 31

- version: 0.9.7
  changelogEntry:
    - summary: Initialize this changelog
      type: chore
  createdAt: "2024-02-11"
  irVersion: 31<|MERGE_RESOLUTION|>--- conflicted
+++ resolved
@@ -1,5 +1,4 @@
 # yaml-language-server: $schema=../../../fern-versions-yml.schema.json
-<<<<<<< HEAD
 - version: 3.2.0
   changelogEntry:
     - summary: |
@@ -26,14 +25,14 @@
         ```
       type: feat
   createdAt: "2025-09-24"
-=======
+  irVersion: 60
+
 - version: 3.1.1
   changelogEntry:
     - summary: |
         Rely on the version of pnpm in _package.json_ instead of hardcoding the version in GitHub workflows.
       type: fix
   createdAt: "2025-09-23"
->>>>>>> 84cc9eed
   irVersion: 60
 
 - version: 3.1.0
