# yaml-language-server: $schema=../../../fern-versions-yml.schema.json
- version: 3.31.3
  changelogEntry:
<<<<<<< HEAD
    - summary: Default to mock an endpoint once when using `msw` for wire tests.
      type: fix
  createdAt: "2025-11-18"
=======
    - summary: Generate wire tests with `maxRetries` set to 0.
      type: fix
  createdAt: "2025-11-19"
  irVersion: 61

- version: 3.31.2
  changelogEntry:
    - summary: Bump generator CLI version to publish new Docker image.
      type: chore
  createdAt: "2025-11-19"
  irVersion: 61

- version: 3.31.1
  changelogEntry:
    - summary: |
        Fix generator to not generate CONTRIBUTING.md file if config.whitelabel is true.
      type: fix
  createdAt: "2025-11-17"
>>>>>>> f53eefac
  irVersion: 61

- version: 3.31.0
  changelogEntry:
    - summary: |
        Add `generateSubpackageExports` configuration option to enable direct imports of subpackage clients. 
        This allows JavaScript bundlers to tree-shake and include only the imported subpackage code, resulting in much smaller bundle sizes.

        Example:
        ```ts
        import { BarClient } from '@acme/sdk/foo/bar';

        const client = new BarClient({...});
        ```

        To enable this feature, add the following configuration to your _generators.yml_ file:
        ```yaml
        # In generators.yml
        groups:
          generators:
            - name: fernapi/fern-typescript-sdk
              config:
                generateSubpackageExports: true
        ```
      type: feat
  createdAt: "2025-11-17"
  irVersion: 61

- version: 3.30.0
  changelogEntry:
    - summary: |
        Add `offsetSemantics` flag, which changes how the `step` attribute in `x-fern-pagination` is interpreted.
        When `offsetSemantics` is `item-index` (the default), offset is understood as an item index that increases by the number of entities fetched.
        When `offsetSemantics` is `page-index`, offset is understood as a page index that increases by 1 each time.
      type: feat
  createdAt: "2025-11-14"
  irVersion: 61

- version: 3.29.2
  changelogEntry:
    - summary: Improve SDK generation performance.
      type: fix
  createdAt: "2025-11-13"
  irVersion: 61

- version: 3.29.1
  changelogEntry:
    - summary: |
        When generating `hasNextPage`, use `Math.Floor` to ensure an integer comparison against the number of entities.
      type: fix
  createdAt: "2025-11-13"
  irVersion: 61
- version: 3.29.0
  changelogEntry:
    - summary: |
        Add `parameterNaming` configuration option to control how parameter names are generated in the SDK.
        The available options are:
        - `originalName`: Use the original name from the OpenAPI spec.
        - `wireValue`: Use the wire value from the OpenAPI spec, falling back to the original name if not present.
        - `camelCase`: Convert the name to camelCase.
        - `snakeCase`: Convert the name to snake_case.
        - `default`: Use the default naming strategy.
      type: feat
  createdAt: "2025-11-11"
  irVersion: 61

- version: 3.28.11
  changelogEntry:
    - summary: |
        Do not generate a _snippet-templates.json_ file in the generated TypeScript SDK.
      type: fix
  createdAt: "2025-11-11"
  irVersion: 61

- version: 3.28.12
  changelogEntry:
    - summary: |
        Include more files and folders in .npmignore:
        * .mock
        * .fern
        * dist
        * scripts
        * jest.config.*
        * vitest.config.*
      type: fix
    - summary: |
        Only generate _.npmignore_ when `useLegacyExports: true`.
        When `useLegacyExports: false`, we generate a _package.json_ with `"files"` field which makes _.npmignore_ redundant.
      type: fix
  createdAt: "2025-11-11"
  irVersion: 61

- version: 3.28.11
  changelogEntry:
    - summary: |
        Do not generate a _snippet-templates.json_ file in the generated TypeScript SDK.
      type: fix
  createdAt: "2025-11-11"
  irVersion: 61

- version: 3.28.10
  changelogEntry:
    - summary: |
        Set `Accept` header for JSON (`application/json`), text (`text/plain`), and other (`*/*`) response types.
        This ensures that the `Accept` header is set consistently across runtimes.
        Unlike all other runtimes, Cloudflare Workers and Vercel Edge Runtime do not set a default `Accept` header in their `fetch` implementations.
      type: fix
  createdAt: "2025-11-10"
  irVersion: 61

- version: 3.28.9
  changelogEntry:
    - summary: Fix `Error._visit` to pass the correct type (`core.Fetcher.Error`) to the `_other` callback.
      type: fix
  createdAt: "2025-11-10"
  irVersion: 61

- version: 3.28.8
  changelogEntry:
    - summary: Clean up imports for requestWithRetries.test.ts.
      type: fix
  createdAt: "2025-11-10"
  irVersion: 61

- version: 3.28.7
  changelogEntry:
    - summary: |
        Fix circular type alias errors (TS2456) in undiscriminated unions containing self-recursive Record types where the value is a union of itself with null and/or undefined.
      type: fix
  createdAt: "2025-11-08"
  irVersion: 61

- version: 3.28.6
  changelogEntry:
    - summary: |
        Fix circular type alias errors (TS2456) in undiscriminated unions containing self-recursive Record types.
      type: fix
  createdAt: "2025-11-07"
  irVersion: 61

- version: 3.28.5
  changelogEntry:
    - summary: Fix issue where logs were logged even when the respective log level was disabled.
      type: fix
    - summary: Add tests for logging and the fetcher's redaction functionality.
      type: chore
    - summary: Improve unit test performance and refactor code to reduce duplication.
      type: chore
  createdAt: "2025-11-06"
  irVersion: 61

- version: 3.28.4
  changelogEntry:
    - summary: Fix a compilation error when a websocket channel has no send or receive messages.
      type: fix
  createdAt: "2025-11-06"
  irVersion: 61

- version: 3.28.3
  changelogEntry:
    - summary: |
        Fix local GitHub generation to match remote generation.
      type: fix
  createdAt: "2025-11-06"
  irVersion: 61

- version: 3.28.2
  changelogEntry:
    - summary: |
        Fix inconsistent path parameter casing in the WebSocket connect options.
        The casing now follows the same rules as other HTTP path parameters:
        - `retainOriginalCasing: true`: use the original casing from the OpenAPI spec, regardless of the `noSerdeLayer` setting.
        - `noSerdeLayer: true`: use the original casing from the OpenAPI spec.
        - `noSerdeLayer: false`: use camelCase for path parameters.
      type: fix
  createdAt: "2025-11-06"
  irVersion: 61

- version: 3.28.1
  changelogEntry:
    - summary: |
        Always use vitest.config.mts for consistency across all generated SDKs. This ensures Vitest v3 can load the config as ESM in both CommonJS and ESM packages.
      type: fix
  createdAt: "2025-11-05"
  irVersion: 61

- version: 3.28.0
  changelogEntry:
    - summary: |
        Added Generation Metadata file to output.
      type: feat
  createdAt: "2025-11-04"
  irVersion: 61

- version: 3.27.0
  changelogEntry:
    - summary: Add support for variables in wire tests.
      type: feat
  createdAt: "2025-11-05"
  irVersion: 61

- version: 3.26.0
  changelogEntry:
    - summary: |
        Include `"dependencies": {}` in package.json when generating a TypeScript SDK without dependencies.
      type: feat
  createdAt: "2025-11-05"
  irVersion: 61

- version: 3.25.0
  changelogEntry:
    - summary: |
        Add support for logging to the generated SDK.
        Users can configure the logger by passing in a `logging` object to the client options.

        ```ts
        import { FooClient, logging } from "foo";

        const client = new FooClient({
            logging: {
               level: logging.LogLevel.Info, // LogLevel.Info is the default
               logger: new logging.ConsoleLogger(), // ConsoleLogger is the default
               silent: false, // true is the default, set to false to enable logging
            }
        });
        ```

        The `logging` object can have the following properties:
        - `level`: The log level to use. Defaults to `logging.LogLevel.Info`.
        - `logger`: The logger to use. Defaults to `logging.ConsoleLogger`.
        - `silent`: Whether to silence the logger. Defaults to `true`.

        The `level` property can be one of the following values:
        - `logging.LogLevel.Debug`
        - `logging.LogLevel.Info`
        - `logging.LogLevel.Warn`
        - `logging.LogLevel.Error`

        To provide a custom logger, users can pass in a custom logger implementation that implements the `logging.ILogger` interface.

      type: feat
  createdAt: "2025-11-04"
  irVersion: 61

- version: 3.24.0
  changelogEntry:
    - summary: |
        Add support for forward-compatible enums.
        To enable forward-compatible enums, add the following configuration to your _generators.yml_ file:
        ```yaml
        # In generators.yml
        groups:
          generators:
            - name: fernapi/fern-typescript-sdk
              config:
                enableForwardCompatibleEnums: true
        ```
      type: feat
  createdAt: "2025-11-03"
  irVersion: 61

- version: 3.23.0
  changelogEntry:
    - summary: |
        Add support for bytes download responses.
      type: feat
  createdAt: "2025-11-03"
  irVersion: 61

- version: 3.22.0
  changelogEntry:
    - summary: |
        Add support for oxfmt as the formatter.
        This is a beta feature and not officially supported yet.
      type: feat
  createdAt: "2025-11-03"
  irVersion: 61

- version: 3.21.0
  changelogEntry:
    - summary: |
        Add support for oxlint as the linter.
        This is a beta feature and not officially supported yet.
      type: feat
  createdAt: "2025-11-03"
  irVersion: 61

- version: 3.20.0
  changelogEntry:
    - summary: |
        Implement base and extend properties in discriminated union examples.
      type: feat
  createdAt: "2025-11-03"
  irVersion: 61

- version: 3.19.1
  changelogEntry:
    - summary: |
        `mergeHeaders()` and `mergeOnlyDefinedHeaders()` are now case-insensitive.
      type: fix
  createdAt: "2025-11-03"
  irVersion: 60

- version: 3.19.0
  changelogEntry:
    - summary: |
        Add support for application/x-www-form-urlencoded request bodies.
      type: feat
  createdAt: "2025-11-03"
  irVersion: 60

- version: 3.18.0
  changelogEntry:
    - summary: |
        Users can now pass in a custom `fetch` function to the client options.
      type: feat
  createdAt: "2025-11-03"
  irVersion: 60

- version: 3.17.1
  changelogEntry:
    - summary: |
        `hasNextPage()` now factors in `offset.step` if provided for offset-based pagination
        such that `hasNextPage` now returns `false` if the returned page was not as large as requested.
      type: fix
  createdAt: "2025-10-31"
  irVersion: 60

- version: 3.17.0
  changelogEntry:
    - summary: |
        Add `Page` to the top-level `exports.ts` files, which allows for `import { Page } from '...';` to work.
        Remove `Pageable`, and use only `core.Page` for pagination everywhere.
      type: feat
  createdAt: "2025-10-29"
  irVersion: 60

- version: 3.16.0
  changelogEntry:
    - summary: |
        Generate a CONTRIBUTING.md file.
      type: feat
  createdAt: "2025-10-29"
  irVersion: 60

- version: 3.15.0
  changelogEntry:
    - summary: |
        Export types for `ReconnectingWebSocket`, `ReconnectingWebSocket.Event`, `ReconnectingWebSocket.CloseEvent`, and `ReconnectingWebSocket.ErrorEvent`.
      type: feat
  createdAt: "2025-10-29"
  irVersion: 60

- version: 3.14.0
  changelogEntry:
    - summary: |
        Expose the underlying response on the `Page` type.
      type: feat
  createdAt: "2025-10-29"
  irVersion: 60

- version: 3.13.0
  changelogEntry:
    - summary: |
        Improve pnpm and yarn caching in generator Docker images.
      type: feat
  createdAt: "2025-10-28"
  irVersion: 60

- version: 3.12.3
  changelogEntry:
    - summary: Fix `.github/workflows/ci.yml` file when using OIDC for npm publishing.
      type: fix
  createdAt: "2025-10-28"
  irVersion: 60

- version: 3.12.2
  changelogEntry:
    - summary: |
        Add streaming tests; fix custom message terminators in streams; fix multi-byte character handling across chunk breaks in streams.
      type: fix
  createdAt: "2025-10-28"
  irVersion: 60

- version: 3.12.1
  changelogEntry:
    - summary: Update Biome to 2.3.1
      type: chore
  createdAt: "2025-10-28"
  irVersion: 60

- version: 3.12.0
  changelogEntry:
    - summary: |
        Add support for [publishing to npmjs.org using OIDC from GitHub Actions](https://docs.npmjs.com/trusted-publishers).

        To use OIDC for publishing to npmjs.org, you need to follow two steps:
        1. Follow the instructions in ["Step 1: Add a trusted publisher on npmjs.com"](https://docs.npmjs.com/trusted-publishers#step-1-add-a-trusted-publisher-on-npmjscom).
        2. Set the `output.token` field to `OIDC` in _generators.yml_ to enable this feature:

            ```yml
            # In generators.yml
            groups:
              ts-sdk:
                generators:
                  - name: fernapi/fern-typescript-sdk
                    output:
                      location: npm
                      package-name: your-package-name
                      token: OIDC # previously this would be set to something like ${NPM_TOKEN}
                    ...
            ```

            This will take care of ["Step 2: Configure your CI/CD workflow"](https://docs.npmjs.com/trusted-publishers#step-2-configure-your-cicd-workflow).

        For local generation, you'll need Fern CLI version 0.94.0 or later.
      type: feat
    - summary: |
        Update GitHub Actions `setup-node` action to v4 in the generated CI workflow.
      type: feat
  createdAt: "2025-10-21"
  irVersion: 60

- version: 3.11.1
  changelogEntry:
    - summary: |
        Generate streaming response section in README.md for streaming response endpoints.
      type: fix
  createdAt: "2025-10-21"
  irVersion: 60

- version: 3.11.0
  changelogEntry:
    - summary: |
        Add `linter` and `formatter` configuration options to configure code linters and formatters for the generated SDK.
        - `linter`:
          - `biome`: Use Biome as the code linter. This is the default.
          - `none`: Do not include a code linter.
        - `formatter`:
          - `biome`: Use Biome as the code formatter. This is the default.
          - `prettier`: Use Prettier as the code formatter.

        For consistency, the _package.json_ scripts will always include the following scripts:
        - `lint`: Run the configured linter.
        - `lint:fix`: Run the configured linter with auto-fix.
        - `format`: Run the configured formatter.
        - `format:check`: Run the configured formatter in check mode.
        - `check`: Run both the linter and formatter in check mode.
        - `check:fix`: Run both the linter and formatter with auto-fix.
        When the `linter` is set to `none`, `lint` and `lint:fix` scripts will echo a message indicating that no linter is configured.
      type: feat
  createdAt: "2025-10-21"
  irVersion: 60

- version: 3.10.0
  changelogEntry:
    - summary: |
        Generate file upload section in README.md for multipart-form file uploads.
      type: feat
  createdAt: "2025-10-20"
  irVersion: 60

- version: 3.9.3
  changelogEntry:
    - summary: |
        Fix a compilation error when a path parameter is nullable or optional.
      type: fix
  createdAt: "2025-10-17"
  irVersion: 60

- version: 3.9.2
  changelogEntry:
    - summary: |
        Match the logic in wire test generation where the static example generation omits the request parameter for empty objects when optional.
        This fixes some wire tests that were failing due to mismatched request bodies.
      type: fix
    - summary: |
        Return `undefined` when passing in `undefined` to `toJson` when `useBigInt` is enabled.
      type: fix
  createdAt: "2025-10-17"
  irVersion: 60

- version: 3.9.1
  changelogEntry:
    - summary: |
        Improve the performance of JSON serialization and parsing when `useBigInt` is enabled.
      type: fix
  createdAt: "2025-10-16"
  irVersion: 60

- version: 3.9.0
  changelogEntry:
    - summary: |
        Add support for the `Uploadable.FromPath` and `Uploadable.WithMetadata` types to upload files with metadata to multipart-form endpoints.

        Users can configure metadata when uploading a file to a multipart-form upload endpoint using the `Uploadable.WithMetadata` type:
        ```typescript
        import { createReadStream } from "fs";

        await client.upload({
            file: {
              data: createReadStream("path/to/file"),
              filename: "my-file",
              contentType: "audio/mpeg",
            },
            otherField: "other value",
        });
        ```
        The `filename`, `contentType`, and `contentLength` properties are optional.

        Alternatively, users can use the `Uploadable.FromPath` type to upload directly from a file path:
        ```typescript
        await client.upload({
            file: {
                path: "path/to/file",
                filename: "my-file",
                contentType: "audio/mpeg",
            },
            otherField: "other value",
        });
        ```

        The metadata is used to set the `Content-Type` and `Content-Disposition` headers. If not provided, the client will attempt to determine them automatically.
        ```
      type: feat
  createdAt: "2025-10-14"
  irVersion: 60

- version: 3.8.0
  changelogEntry:
    - summary: |
        Use Biome for formatting instead of Prettier, and also use Biome to check (fix) the generated code.
      type: feat
  createdAt: "2025-10-08"
  irVersion: 60

- version: 3.7.3
  changelogEntry:
    - summary: |
        Fix default request parameter value unwrapping for `nullable<>`.
      type: fix
  createdAt: "2025-10-13"
  irVersion: 60

- version: 3.7.2
  changelogEntry:
    - summary: |
        Include `extra-properties` (aka. `additionalProperties`) when generating examples for objects and inlined request bodies.
      type: fix
    - summary: |
        Allow arbitrary properties in inlined request bodies when `extra-properties` (aka. `additionalProperties`) is set to true.
      type: fix
  createdAt: "2025-10-10"
  irVersion: 61

- version: 3.7.1
  changelogEntry:
    - summary: |
        Filter out `undefined` from lists, maps, sets, and object properties when generating examples.
      type: fix
    - summary: |
        Restore missing test scripts in package.json when using `useLegacyExports: true`.
      type: fix
  createdAt: "2025-10-09"
  irVersion: 60

- version: 3.7.0
  changelogEntry:
    - summary: |
        Generate a `BaseClientOptions`, `BaseRequestOptions`, and `BaseIdempotentRequestOptions` interface and extend from these in the generated client `Options`, `RequestOptions`, and `IdempotentRequestOptions` interfaces.
        This reduces a large amount of duplicate code in the generated SDK.
      type: feat
  createdAt: "2025-10-08"
  irVersion: 60

- version: 3.6.1
  changelogEntry:
    - summary: |
        Add missing test scripts when `bundle: true`.
      type: fix
  createdAt: "2025-10-08"
  irVersion: 60

- version: 3.6.0
  changelogEntry:
    - summary: |
        Allow for configuring `timeoutMs` and `maxRetries` request options at the client-level as well as the request level.
      type: feat
  createdAt: "2025-10-08"
  irVersion: 60

- version: 3.5.0
  changelogEntry:
    - summary: |
        Enable `verbatimModuleSyntax` in _tsconfig.esm.json_ to increase TypeScript performance for the ESM build (not CJS).
        You may need to update your custom TypeScript code to comply with this setting.
      type: feat
  createdAt: "2025-10-07"
  irVersion: 60

- version: 3.4.0
  changelogEntry:
    - summary: |
        Add `wireTestsFallbackToAutoGeneratedErrorExamples` configuration option to control whether to use autogenerated error examples if user does not provide error examples for generating wire tests.
      type: feat
  createdAt: "2025-10-07"
  irVersion: 60

- version: 3.3.9
  changelogEntry:
    - summary: |
        Use `// ... file header ...` file header instead of `/** ... file header ... */`.
        The latter is considered a JSDoc comment and may cause issues with some tools.
        The TypeScript compiler will remove `//` but not `/** */` comments.
      type: fix
  createdAt: "2025-10-03"
  irVersion: 60

- version: 3.3.7
  changelogEntry:
    - summary: |
        Dynamically build type for enums based on the const to reduce generated code.

        Before:
        ```ts
        export type Operand =
            | ">"
            | "="
            | "<";
        export const Operand = {
            GreaterThan: ">",
            EqualTo: "=",
            LessThan: "<",
        } as const;
        ```
        After:
        ```ts
        export const Operand = {
            GreaterThan: ">",
            EqualTo: "=",
            LessThan: "<",
        } as const;
        export type Operand = (typeof Operand)[keyof typeof Operand];
        ```
      type: fix
  createdAt: "2025-10-03"
  irVersion: 60

- version: 3.3.6
  changelogEntry:
    - summary: Fix basic auth password parsing to support colons in passwords.
      type: fix
  createdAt: "2025-10-03"
  irVersion: 60

- version: 3.3.5
  changelogEntry:
    - summary: |
        Log error when `testFramework: vitest` is used alongside `useBigInt: true`, `streamType: wrapper`, or `packagePath: path/to/package`.
      type: feat
  createdAt: "2025-10-01"
  irVersion: 60

- version: 3.3.4
  changelogEntry:
    - summary: |
        Upgrade generator-cli dependency to fix local generation handling of .fernignore files.
      type: fix
  createdAt: "2025-09-30"
  irVersion: 60

- version: 3.3.3
  changelogEntry:
    - summary: |
        If `useLegacyExports` is `true`, reference `../tsconfig.json` instead of `../tsconfig.base.json` in `tests/tsconfig.json`.
      type: fix
  createdAt: "2025-09-29"
  irVersion: 60

- version: 3.3.2
  changelogEntry:
    - summary: Fix non-GitHub output modes.
      type: fix
    - summary: Format GitHub Actions workflow files using prettier.
      type: fix
    - summary: Add .prettierignore to ensure dist and temporary files are not formatted.
      type: fix
  createdAt: "2025-09-29"
  irVersion: 60

- version: 3.3.2-rc1
  changelogEntry:
    - summary: Fix npm publish output mode
      type: fix
  createdAt: "2025-09-29"
  irVersion: 60

- version: 3.3.2-rc0
  changelogEntry:
    - summary: Format GitHub Actions workflow files using prettier.
      type: fix
    - summary: Add .prettierignore to ensure dist and temporary files are not formatted.
      type: fix
    - summary: Fix non-GitHub output modes.
      type: fix
  createdAt: "2025-09-26"
  irVersion: 60

- version: 3.3.1
  changelogEntry:
    - summary: |
        Fix `bundle: true` mode
      type: fix
  createdAt: "2025-09-25"
  irVersion: 60

- version: 3.3.0
  changelogEntry:
    - summary: |
        Add support for PR mode for self-hosted/local sdk generation
      type: feat
  createdAt: "2025-09-25"
  irVersion: 60

- version: 3.2.1
  changelogEntry:
    - summary: |
        Set `compilerOptions.isolatedModules` and `compilerOptions.isolatedDeclarations` to `true` in _tsconfig.json_, and update the TypeScript code to comply with this setting.
        Users that enable `isolatedModules` can now use the SDK without any TypeScript compilation errors.
        While `isolatedModules` is not turned on by default in TypeScript, more frameworks and tools enable it by default.

        **Warning**: If you have custom code, this may cause compilation errors. Please refer to the TypeScript documentation to learn more about these settings:
        * [Isolated Declarations](https://www.typescriptlang.org/tsconfig#isolatedDeclarations)
        * [Isolated Modules](https://www.typescriptlang.org/tsconfig#isolatedModules)
      type: fix
  createdAt: "2025-09-25"
  irVersion: 60

- version: 3.2.0
  changelogEntry:
    - summary: |
        Add `generateEndpointMetadata` configuration to generate endpoint metadata for each endpoints.
        When you use a callback function to generate headers or auth tokens, the endpoint metadata will be passed to the callback.
        ```ts
        const client = new Foo({
            ...,
            token: ({ endpointMetadata }) => {
                // generate token based on endpoint metadata
            }
        });
        ```

        To enable this, set `generateEndpointMetadata` to `true` in the `config` of your generator configuration.
        ```yml
        # In generators.yml
        groups:
          ts-sdk:
            generators:
              - name: fernapi/fern-typescript-sdk
                config:
                  generateEndpointMetadata: true
        ```
      type: feat
  createdAt: "2025-09-24"
  irVersion: 60

- version: 3.1.2
  changelogEntry:
    - summary: |
        Pin `msw` dependency to `2.11.2` because newer version introduces jest/vitest compatibility issues.
      type: fix
  createdAt: "2025-09-24"
  irVersion: 60

- version: 3.1.1
  changelogEntry:
    - summary: |
        Rely on the version of pnpm in _package.json_ instead of hardcoding the version in GitHub workflows.
      type: fix
  createdAt: "2025-09-23"
  irVersion: 60

- version: 3.1.0
  changelogEntry:
    - summary: |
        `consolidateTypeFiles` consolidates all folders of type files into a single file.
      type: feat
  createdAt: "2025-09-19"
  irVersion: 60

- version: 3.0.2
  changelogEntry:
    - summary: Update `exportAllRequestsAtRoot` to create an aggregate request file instead of adding imports.
      type: fix
  createdAt: "2025-09-19"
  irVersion: 60

- version: 3.0.1
  changelogEntry:
    - summary: Fix incorrect pnpm commands inside of ci.yml
      type: fix
    - summary: Delete browser specific tests.
      type: fix
    - summary: Make tests more robust across Jest and Vitest.
      type: fix
  createdAt: "2025-09-18"
  irVersion: 60

- version: 3.0.0
  changelogEntry:
    - summary: |
        Change defaults configuration in _generators.yml_ to use pnpm package manager and vitest test framework.
        To avoid breaking changes, explicitly set the options above with the `Before` values in the `config` of your generator in _generators.yml_.

        | Option | Before | Now |
        |--------|--------|-----|
        | `packageManager` | `yarn` | `pnpm` |
        | `testFramework` | `jest` | `vitest` |

        `testFramework: vitest` is not supported alongside `useBigInt: true`, `streamType: wrapper`, or `packagePath`.
      type: feat
  createdAt: "2025-09-18"
  irVersion: 60

- version: 2.13.0
  changelogEntry:
    - summary: |
        Use Vitest instead of Jest for running tests.
        Enable Vitest by setting `testFramework` to `vitest` in the `config` of your generator configuration.
      type: feat
  createdAt: "2025-09-17"
  irVersion: 60

- version: 2.12.3
  changelogEntry:
    - summary: Updated retry strategy; in particular, don't jitter for `retry-after` header.
      type: chore
  createdAt: "2025-09-17"
  irVersion: 60

- version: 2.12.2
  changelogEntry:
    - summary: Generate correct types for pagination with inline types.
      type: fix
  createdAt: "2025-09-16"
  irVersion: 60

- version: 2.12.1
  changelogEntry:
    - summary: |
        Generate property accessors for auth and pagination with `?.` if the property is optional or nullable, and `.` if the property is required and non-nullable.
      type: fix
  createdAt: "2025-09-16"
  irVersion: 60

- version: 2.12.0
  changelogEntry:
    - summary: |
        Add support for custom sections in the README.md via `customSections` config option.
      type: feat
  createdAt: "2025-09-16"
  irVersion: 59

- version: 2.11.2
  changelogEntry:
    - summary: |
        Websocket client generation compiles when there are no query parameters and when the auth
        scheme has custom authentication headers.
      type: fix

  createdAt: "2025-09-16"
  irVersion: 59

- version: 2.11.1
  changelogEntry:
    - summary: |
        The `_getAuthorizationHeader` method now returns `Promise<string | undefined>` when oauth is enabled.
        This prevents compilation errors in the TypeScript SDK.
      type: fix
  createdAt: "2025-09-15"
  irVersion: 59

- version: 2.11.0
  changelogEntry:
    - summary: |
        Generate `Request` and `Response` types variations for types that have readonly and/or writeonly properties.
        For example, a type `User` will have a `User.Request` type that omits readonly properties and a `User.Response` type that omits writeonly properties.

        Set `experimentalGenerateReadWriteOnlyTypes` to `true` in the `config` of your generator configuration to enable this feature.
        ```ts
        import { User, FooClient } from "foo";

        const client = new FooClient(...);
        const createUser: User.Request = {
          name: "Jon",
          // id: "123", // Error: id is read-only and thus omitted
        };
        const createdUser: User.Response = await client.createUser(createUser);
        // createdUser.id is available here
        ```
      type: feat
  createdAt: "2025-09-15"
  irVersion: 59

- version: 2.10.4
  changelogEntry:
    - summary: Use cached `prettier` to format project instead of yarn/pnpm installing all dependencies during generation.
      type: feat
    - summary: Generate lockfile without installing dependencies and using `--prefer-offline` to avoid network requests.
      type: feat
  createdAt: "2025-09-12"
  irVersion: 59

- version: 2.10.3
  changelogEntry:
    - summary: Retries now check `Retry-After` and `X-RateLimit-Reset` before defaulting to exponential backoff.
      type: feat
  createdAt: "2025-09-09"
  irVersion: 59

- version: 2.10.2
  changelogEntry:
    - summary: Allow `null` values in headers in addition to `undefined` to explicitly unset a header.
      type: fix
  createdAt: "2025-09-05"
  irVersion: 59

- version: 2.10.1
  changelogEntry:
    - summary: Use autogenerated error examples if user does not provide error examples for generating wire tests.
      type: fix
  createdAt: "2025-09-03"
  irVersion: 59

- version: 2.10.0
  changelogEntry:
    - summary: Do not set a default `Content-Type` header when creating a HTTP response for wire test mocking.
      type: fix
    - summary: Generate wire tests for HTTP endpoint error examples.
      type: feat
  createdAt: "2025-09-03"
  irVersion: 59

- version: 2.9.5
  changelogEntry:
    - summary: |
        Introduce a custom configuration called `exportAllRequestsAtRoot` which exposes all request
        types through the root-level namespace.
      type: feat
  createdAt: "2025-09-02"
  irVersion: 59

- version: 2.9.4
  changelogEntry:
    - summary: |
        Grab overrideable root header value from Client as default.
      type: fix
  createdAt: "2025-08-28"
  irVersion: 59

- version: 2.9.3
  changelogEntry:
    - summary: |
        Add support for autogenerating simple tests for pagination endpoints.
      type: feat
  createdAt: "2025-08-27"
  irVersion: 59

- version: 2.9.2
  changelogEntry:
    - summary: |
        Do not throw an error if example properties are mismatched with the schema definition.
      type: fix
  createdAt: "2025-08-28"
  irVersion: 59

- version: 2.9.1
  changelogEntry:
    - summary: |
        Introduce a custom configuration called `flattenRequestParameters` which collapses referenced bodies into the
        request instead of nesting under a body key.

        **Before**:
        ```ts
        client.users.create({
          userId: "...",
          body: {
            "name": "Joe Scott"
          }
        });
        ```

        **After**
        ```ts
        client.users.create({
          userId: "...",
          "name": "Joe Scott"
        });
        ```
      type: fix
  createdAt: "2025-08-22"
  irVersion: 59

- version: 2.9.0
  changelogEntry:
    - summary: Generator passes readme configs apiName, disabledSections, and whiteLabel
      type: feat
  createdAt: "2025-08-26"
  irVersion: 59

- version: 2.8.4
  changelogEntry:
    - summary: |
        Add `flattenRequestParameters` to the SDK generator config.
        `flattenRequestParameters` is a boolean that controls whether to flatten request parameters.
        When `false` (default), the legacy flattening logic is used.
        When `true`, the new flattening logic is used.

        ```yml
        # In generators.yml
        groups:
          ts-sdk:
            generators:
              - name: fernapi/fern-typescript-sdk
                config:
                  flattenRequestParameters: true
        ```
      type: feat
  createdAt: "2025-08-21"
  irVersion: 59

- version: 2.8.3
  changelogEntry:
    - summary: |
        Set `Authorization` header for WebSocket connects when auth is available on the generated SDK client.
        This will happen regardless of whether the AsyncAPI server or channel is marked for auth.
      type: fix
    - summary: |
        Add support for inferred bearer authentication in WebSocket connects.
      type: fix
  createdAt: "2025-08-21"
  irVersion: 59

- version: 2.8.2
  changelogEntry:
    - summary: |
        Log warning when `noSerdeLayer` is `false` and `enableInlineTypes` is `true`.
      type: feat
  createdAt: "2025-08-15"
  irVersion: 59

- version: 2.8.1
  changelogEntry:
    - summary: |
        Properly assert responses in wire tests when the `neverThrowErrors` flag is enabled.
      type: fix
  createdAt: "2025-08-15"
  irVersion: 59

- version: 2.8.0
  changelogEntry:
    - summary: |
        Choose to use `pnpm` or `yarn` as the package manager for the generated SDK.
        Configure this in _generators.yml_ like so:
        ```yml
        # In generators.yml
        groups:
          ts-sdk:
            generators:
              - name: fernapi/fern-typescript-sdk
                config:
                  packageManager: pnpm
        ```
        The default is `yarn`.
      type: feat
  createdAt: "2025-08-13"
  irVersion: 59

- version: 2.7.0
  changelogEntry:
    - summary: Implement inferred bearer authentication.
      type: feat
  createdAt: "2025-08-12"
  irVersion: 59

- version: 2.6.8
  changelogEntry:
    - summary: Export BinaryResponse using `export type { BinaryResponse } ...` syntax to fix an issue with the SWC compiler.
      type: fix
  createdAt: "2025-08-06"
  irVersion: 58

- version: 2.6.7
  changelogEntry:
    - summary: Improve logging inside of wire tests for when a JSON body fails to parse to JSON.
      type: feat
  createdAt: "2025-08-01"
  irVersion: 58

- version: 2.6.6
  changelogEntry:
    - summary: Requests and responses with no body should not be asserted as JSON in wire tests.
      type: fix
  createdAt: "2025-08-04"
  irVersion: 58

- version: 2.6.5
  changelogEntry:
    - summary: If an enum wire value is not found, use the first enum value as a fallback.
      type: fix
  createdAt: "2025-08-01"
  irVersion: 58

- version: 2.6.4
  changelogEntry:
    - summary: Fix inline types inside of multipart-form requests
      type: fix
  createdAt: "2025-07-30"
  irVersion: 58

- version: 2.6.3
  changelogEntry:
    - summary: |
        Include root variables in code snippet generation for client instantiation.
      type: fix
  createdAt: "2025-07-25"
  irVersion: 58

- version: 2.6.2
  changelogEntry:
    - summary: |
        Update form-data version to 4.0.4 to avoid vulnerability.
      type: chore
  createdAt: "2025-07-24"
  irVersion: 58

- version: 2.6.1
  changelogEntry:
    - summary: |
        Add additional query string parameters section to the generated README.md file.
      type: chore
  createdAt: "2025-07-23"
  irVersion: 58

- version: 2.6.0
  changelogEntry:
    - summary: |
        Users can now pass in `queryParams` as part of the request options.
        ```ts
        await client.foo.bar(..., {
          queryParams: {
            foo: "bar"
          }
        });
        ```
      type: feat
  createdAt: "2025-07-23"
  irVersion: 58

- version: 2.5.1
  changelogEntry:
    - summary: Update README.md generation to be more accurate
      type: chore
  createdAt: "2025-07-22"
  irVersion: 58

- version: 2.5.0
  changelogEntry:
    - summary: |
        Support uploading file-like types for binary upload endpoints (not multipart-form):
        * Buffered types: `Buffer`, `Blob`, `File`, `ArrayBuffer`, `ArrayBufferView`, and `Uint8Array`
        * Stream types: `fs.ReadStream`, `stream.Readable`, and `ReadableStream`
      type: feat
    - summary: |
        Users can configure metadata when uploading a file to a binary upload endpoint using the `Uploadable.WithMetadata` type:
        ```typescript
        import { createReadStream } from "fs";

        await client.upload({
            data: createReadStream("path/to/file"),
            filename: "my-file",
            contentType: "audio/mpeg",
            contentLength: 1949,
        });
        ```
        The `filename`, `contentType`, and `contentLength` properties are optional.

        Alternatively, users can use the `Uploadable.FromPath` type to upload directly from a file path:
        ```typescript
        await client.upload({
            path: "path/to/file",
            filename: "my-file",
            contentType: "audio/mpeg",
            contentLength: 1949,
        });
        ```

        The metadata is used to set the `Content-Length`, `Content-Type`, and `Content-Disposition` headers. If not provided, the client will attempt to determine them automatically.
        For example, `fs.ReadStream` has a `path` property which the SDK uses to retrieve the file size from the filesystem without loading it into memory:
        ```typescript
        import { createReadStream } from "fs";

        await client.upload(createReadStream("path/to/file"));
        ```
      type: feat
  createdAt: "2025-07-17"
  irVersion: 58

- version: 2.4.11
  changelogEntry:
    - summary: Bump the docker image for the generator to node:22.12-alpine3.20
      type: chore
  createdAt: "2025-07-18"
  irVersion: 58

- version: 2.4.10
  changelogEntry:
    - summary: Escape strings containing `*/` inside of JSDoc comments to avoid premature JSDoc block ending.
      type: fix
  createdAt: "2025-07-15"
  irVersion: 58

- version: 2.4.9
  changelogEntry:
    - summary: Preserve trailing slash of URL and path if present
      type: fix
  createdAt: "2025-07-15"
  irVersion: 58

- version: 2.4.8
  changelogEntry:
    - summary: |
        Fix ts readme snippet where const was reassigned. Changed to let.
      type: fix
  createdAt: "2025-07-10"
  irVersion: 58

- version: 2.4.7
  changelogEntry:
    - summary: |
        Make sure `extraDependencies`, `extraPeerDependencies`, `extraPeerDependenciesMeta`, and `extraDevDependencies` are always merged into _package.json_.
        This was previously fixed for `bundle: true`, but not for `bundle: false` (default).
        All dependencies should now come through.
      type: fix
  createdAt: "2025-07-10"
  irVersion: 58

- version: 2.4.6
  changelogEntry:
    - summary: |
        Parse HTTP error bodies as JSON if the response content-type header is JSON, otherwise fallback to text.
      type: fix
    - summary: |
        Fix `bytes` fetcher test.
      type: fix
    - summary: |
        Fix Jest configuration when a `packagePath` is specified in _generators.yml_ config.
      type: fix
  createdAt: "2025-07-09"
  irVersion: 58

- version: 2.4.5
  changelogEntry:
    - summary: |
        Make sure `extraDependencies`, `extraPeerDependencies`, `extraPeerDependenciesMeta`, and `extraDevDependencies` are always merged into _package.json_.
      type: fix
  createdAt: "2025-07-09"
  irVersion: 58

- version: 2.4.4
  changelogEntry:
    - summary: |
        Make the `BinaryResponse.bytes` function optional because some versions of runtimes do not support the function on fetch `Response`.
      type: fix
  createdAt: "2025-07-09"
  irVersion: 58

- version: 2.4.3
  changelogEntry:
    - summary: |
        Fix an issue where a property set to `undefined` would not match with a property that is missing in the `withJson` MSW predicate.
      type: fix
  createdAt: "2025-07-08"
  irVersion: 58

- version: 2.4.2
  changelogEntry:
    - summary: |
        Fixes a compile issue when WebSocket connect methods require query parameters with special characters.
        Fixes response deserialization in websockets to respect skipping validation.
      type: fix
  createdAt: "2025-07-04"
  irVersion: 58

- version: 2.4.1
  changelogEntry:
    - summary: |
        When serde layer is enabled, WebSocket channels now pass through unrecognized properties
        instead of stripping them to preserve forwards compatibility.
      type: fix
  createdAt: "2025-07-04"
  irVersion: 58

- version: 2.4.0
  changelogEntry:
    - summary: Fixes bug with query parameter and path parameter serialization in URL for WebSocket channels.
      type: fix
  createdAt: "2025-07-03"
  irVersion: 58

- version: 2.3.3
  changelogEntry:
    - summary: Bump version to test Docker image rename to `fernapi/fern-typescript-sdk`
      type: internal
  createdAt: "2025-07-03"
  irVersion: 58
- version: 2.3.2
  changelogEntry:
    - summary: |
        Remove ".js" extension from ESM imports in the source generator code.
        If `useLegacyExports` is `true`, you will not see ".js" extensions in ESM imports.
        If `useLegacyExports` is `false` (default), a post process step will add the `.js` extension, so you won't see a difference.

        We're doing this because Jest has a bug where it doesn't properly load TypeScript modules even though the TypeScript and imports are valid.
      type: fix
  createdAt: "2025-07-03"
  irVersion: 58
- version: 2.3.1
  changelogEntry:
    - summary: |
        Fixes an issue where OAuth clients would not compile when variables were configured
        in the SDK. Now, the oauth client is instantiated with any global path parameters or headers.
      type: fix
  createdAt: "2025-07-03"
  irVersion: 58

- version: 2.3.0
  changelogEntry:
    - summary: |
        Change the `outputSourceFiles` default from `false` to `true`.
        This will affect the output when you generate the SDK to the local file system.
      type: feat
  createdAt: "2025-07-03"
  irVersion: 58
- version: 2.2.1
  changelogEntry:
    - summary: |
        Ensure _tests/wire_ is generated even when there are no wire tests generated.
        Otherwise, Jest throws an error because the wire test project `roots` doesn't exist.
      type: fix
  createdAt: "2025-07-03"
  irVersion: 58
- version: 2.2.0
  changelogEntry:
    - summary: |
        Improve generated package.json files:
        * Add `engines` field to specify minimum Node.js version supported as Node.js 18.
        * Add `sideEffects: false`
        * Add `README.md` and `LICENSE` to `files` array
        * Use GitHub shorthand for `repository` field.

        You can override these fields using the `packageJson` config:
        ```yml
        # In generators.yml
        groups:
          ts-sdk:
            generators:
              - name: fernapi/fern-typescript-sdk
                config:
                  packageJson:
                    engines:
                      node: ">=16.0.0"
        ```
      type: feat
  createdAt: "2025-07-03"
  irVersion: 58

- version: 2.1.0
  changelogEntry:
    - summary: |
        Split up Jest configuration into multiple projects.
        You can now run the following command to run tests:
        * `yarn test`: runs all tests
        * `yarn test:unit`: runs unit tests (any non-browser and non-wire tests)
        * `yarn test:browser`: runs browser only tests inside of `js-dom`
        * `yarn test:wire`: runs wire tests

        You can now pass in paths and patterns as an argument to the above commands to filter down to specific tests.
        For example: `yarn test tests/unit/fetcher`
      type: feat
  createdAt: "2025-07-02"
  irVersion: 58
- version: 2.0.0
  changelogEntry:
    - summary: |
        The TypeScript generator has received a large amount of improvements, but to maintain backwards compatibility, they require you to opt in using feature flags.
        The 2.0.0 release now has these feature flags enabled by default. Here's an overview of the `config` defaults that have changed in _generators.yml_.

        | Option | Before | Now |
        |--------|--------|-----|
        | `streamType` | `"wrapper"` | `"web"` |
        | `fileResponseType` | `"stream"` | `"binary-response"` |
        | `formDataSupport` | `"Node16"` | `"Node18"` |
        | `fetchSupport` | `"node-fetch"` | `"native"` |

        To avoid breaking changes, explicitly set the options above with the `Before` values in the `config` of your generator
        in _generators.yml_.

        With these defaults, the generated SDKs will have _**ZERO**_ dependencies (excluding devDependencies and `ws` in case of WebSocket generation).
        As a result, the SDKs are smaller, faster, more secure, and easier to use.
      type: feat
  createdAt: "2025-07-02"
  irVersion: 58

- version: 1.10.6
  changelogEntry:
    - summary: |
        Publish multi-platform builds of the TypeScript SDK docker container.
      type: fix
  createdAt: "2025-07-02"
  irVersion: 58

- version: 1.10.5
  changelogEntry:
    - summary: |
        Add default values to request parameters.
        For example, if you have a query parameter `foo` with a default value of `bar`, the generated request parameter will have a default value of `bar`.

        To enable this, set `useDefaultRequestParameterValues` to `true` in the `config` of your generator configuration.
        ```yml
        # In generators.yml
        groups:
          ts-sdk:
            generators:
              - name: fernapi/fern-typescript-sdk
                config:
                  useDefaultRequestParameterValues: true
        ```
      type: feat
  createdAt: "2025-06-30"
  irVersion: 58
- version: 1.10.4
  changelogEntry:
    - summary: |
        Add `omitFernHeaders` configuration to omit Fern headers from the generated SDK.
      type: fix
  createdAt: "2025-07-01"
  irVersion: 58
- version: 1.10.3
  changelogEntry:
    - summary: |
        Remove `qs` dependency.
      type: fix
  createdAt: "2025-07-01"
  irVersion: 58
- version: 1.10.2
  changelogEntry:
    - summary: |
        Remove `js-base64` dependency in favor of using native implementations.
      type: fix
  createdAt: "2025-07-01"
  irVersion: 58
- version: 1.10.1
  changelogEntry:
    - summary: |
        Remove `url-join` dependency in favor of a handwritten `joinUrl` function.
      type: fix
  createdAt: "2025-06-30"
  irVersion: 58
- version: 1.10.0
  changelogEntry:
    - summary: |
        Add `fetchSupport` configuration which lets you choose between `node-fetch` and `native`.
        The default is `node-fetch`. If you choose `native`, the `node-fetch` dependency will be removed.
      type: feat
  createdAt: "2025-06-27"
  irVersion: 58
- version: 1.9.1
  changelogEntry:
    - summary: Improve auto-pagination logic to consider empty strings in response as null cursors and stop paging.
      type: fix
  createdAt: "2025-06-27"
  irVersion: 58
- version: 1.9.0
  changelogEntry:
    - summary: |
        Add `formDataSupport` configuration which lets you choose between `Node16` and `Node18`.
        The default is `Node16`. If you choose `Node18`, the `form-data`, `formdata-node`, and `form-data-encoder` dependencies will be removed.
        `formDataSupport: Node18` supports uploading files from the following types:
        * `Buffer`
        * `File`
        * `Blob`
        * `Readable` (includes Readstream)
        * `ReadableStream`
        * `ArrayBuffer`
        * `Uint8Array`
      type: feat
  createdAt: "2025-06-22"
  irVersion: 58
- version: 1.8.2
  changelogEntry:
    - summary: |
        When a multipart form part is explicitly marked as JSON, serialize the data as JSON regardless of type.
        This also means arrays, maps, etc. will not be split into multiple parts, but serialized to JSON as a single part.
      type: fix
  createdAt: "2025-06-22"
  irVersion: 58
- version: 1.8.1
  changelogEntry:
    - summary: Fix binary response README.md examples
      type: fix
  createdAt: "2025-06-22"
  irVersion: 58
- version: 1.8.0
  changelogEntry:
    - summary: |
        You can now specify whether to return the `BinaryResponse` type for binary response endpoints.
        Change the response type by setting `fileResponseType` to `stream` or `binary-response` in the `config` of your generator configuration.
        The default is `stream` for backwards compatibility, but we recommend using `binary-response`.

        Here's how you users can interact with the `BinaryResponse`:
        ```ts
        const response = await client.getFile(...);
        const stream = response.stream();
        // const arrayBuffer = await response.arrayBuffer();
        // const blob = await response.blob();
        // const bytes = await response.bytes();
        const bodyUsed = response.bodyUsed;
        ```
        The user can choose how to consume the binary data.
      type: feat
  createdAt: "2025-06-19"
  irVersion: 58

- version: 1.7.2
  changelogEntry:
    - summary: |
        Fix bug where duplicate file generation was silently allowed instead of failing. The `withSourceFile` method now properly
        handles the `overwrite` option to prevent unintended file overwrites.
      type: fix
  createdAt: "2025-06-19"
  irVersion: 58
- version: 1.7.1
  changelogEntry:
    - summary: |
        __jest.config.mjs__ now only maps relative path modules that end on `.js` to their `.ts` equivalent.
      type: fix
  createdAt: "2025-06-18"
  irVersion: 58
- version: 1.7.0
  changelogEntry:
    - summary: |
        Allow users to specify the path they'd like to generate the SDK to.

        Here's an example of how to implement this in generators.yml:
        ```yml
        # In generators.yml
        groups:
          ts-sdk:
            generators:
              - name: fernapi/fern-typescript-sdk
                config:
                  packagePath: src/package-path
        ```
      type: feat
  createdAt: "2025-06-16"
  irVersion: 58
- version: 1.6.0
  changelogEntry:
    - summary: |
        You can now specify whether to return streams using the stream wrapper, or return the web standard stream.
        Change the type of stream returned by setting `streamType` to `wrapper` or `web` in the `config` of your generator configuration.
        The default is `wrapper`.
      type: feat
    - summary: |
        `tests/unit/zurg` are moved to `tests/unit/schemas` to match the name in `src/core/schemas` which is what the tests are verifying.
      type: internal
  createdAt: "2025-06-13"
  irVersion: 58

- version: 1.5.0
  changelogEntry:
    - summary: Add support for websocket connect methods with path parameters in the TypeScript generator
      type: feat
  createdAt: "2025-06-11"
  irVersion: 58

- version: 1.4.0
  changelogEntry:
    - summary: You can now pass in headers to the root client. These headers will be merged with service and endpoint specific headers.
      type: feat
    - summary: Reduce duplicate code generation by passing headers from the root client down to the subpackage clients.
      type: internal
  createdAt: "2025-06-05"
  irVersion: 58

- version: 1.3.2
  changelogEntry:
    - summary: Fix dynamic imports in the built dist/esm code.
      type: fix
  createdAt: "2025-06-05"
  irVersion: 58

- version: 1.3.1
  changelogEntry:
    - summary: |
        MSW is used for generated wire tests, but inadvertently also captures real HTTP request, for example in integration tests.
        When the HTTP request does not match any of the configured predicates, it would throw an error, including in the unrelated integration tests.
        In this version MSW is configured to bypass instead of throw an error when HTTP requests do not match the configured predicates.
      type: fix
  createdAt: "2025-06-05"
  irVersion: 58

- version: 1.3.0
  changelogEntry:
    - summary: Add support for generating the full project when using the filesystem output mode.
      type: feat
  createdAt: "2025-06-04"
  irVersion: 58

- version: 1.2.4
  changelogEntry:
    - summary: |
        Generate tests to verify the SDK sends and receives HTTP requests as expected.
        You can turn of these tests by setting `generateWireTests` to `false` in the `config` of your generator configuration.
      type: feat
  createdAt: "2025-06-03"
  irVersion: 58

- version: 1.1.1
  changelogEntry:
    - summary: Fix an issue where attempting to access a property with an invalid property name would lead to a broken output SDK.
      type: fix
  createdAt: "2025-06-04"
  irVersion: 58

- version: 1.1.0
  changelogEntry:
    - summary: Add support for HEAD HTTP method.
      type: feat
  createdAt: "2025-06-03"
  irVersion: 58

- version: 1.0.1
  changelogEntry:
    - summary: Fix property lookup in inherited schemas during snippet generation for object schemas.
      type: fix
  createdAt: "2025-05-14"
  irVersion: 57

- version: 1.0.0
  changelogEntry:
    - summary: |
        This release changes the defaults for the following custom configuration in _generators.yml_.

        | Option | Before | Now |
        |--------|--------|-----|
        | `inlineFileProperties` | `false` | `true` |
        | `inlinePathParameters` | `false` | `true` |
        | `enableInlineTypes` | `false` | `true` |
        | `noSerdeLayer` | `false` | `true` |
        | `omitUndefined` | `false` | `true` |
        | `skipResponseValidation` | `false` | `true` |
        | `useLegacyExports` | `true` | `false` |

        To avoid breaking changes, explicitly set the options above with the `Before` values in the `config` of your generator
        in _generators.yml_.
      type: feat
    - summary: |
        When generating properties for interfaces and classes, we only surround the property name with quotes if necessary.
        In some cases where the property name wasn't a valid identifier before, we now surround it with quotes too.
      type: fix
  createdAt: "2025-05-14"
  irVersion: 57

- version: 0.51.7
  changelogEntry:
    - summary: If an object extends an alias, the generator now visits the alias that is being extended (instead of throwing an error).
      type: fix
  createdAt: "2025-05-14"
  irVersion: 57

- version: 0.51.6
  changelogEntry:
    - summary: Add support for the custom introduction setting in the generated README.md.
      type: fix
  createdAt: "2025-05-13"
  irVersion: 57

- version: 0.51.5
  changelogEntry:
    - summary: Fixed an issue with ts-morph where creating an ifStatement with empty conditions array caused errors in multipart form data handling.
      type: fix
  createdAt: "2025-05-03"
  irVersion: 57

- version: 0.51.4
  changelogEntry:
    - summary: Fix issue where the _runtime.ts_ file was missing when other files were trying to import it.
      type: fix
  createdAt: "2025-04-22"
  irVersion: 57

- version: 0.51.3
  changelogEntry:
    - summary: Fix minor type issue for polyfilling Headers in Node 16 and below.
      type: fix
  createdAt: "2025-04-21"
  irVersion: 57

- version: 0.51.2
  changelogEntry:
    - summary: |
        When uploading files, extract the filename from the `path` property if present on the given object.
        This will extract the filename for `fs.createReadStream()` for example.
      type: fix
  createdAt: "2025-04-21"
  irVersion: 57

- version: 0.51.1
  changelogEntry:
    - summary: |
        Fallback to a custom `Headers` class implementation if the native `Headers` class is not available.
        Versions of Node 16 and below do not support the native `Headers` class, so this fallback is necessary to ensure compatibility.
      type: fix
  createdAt: "2025-04-21"
  irVersion: 57

- version: 0.51.0
  changelogEntry:
    - summary: |
        Add `rawResponse` property to JavaScript errors.

        ```ts
        try {
          const fooBar = await client.foo.bar("id", options);
        } catch (e) {
          if (error instanceof FooError) {
            console.log(error.rawResponse);
          } else {
            // ...
          }
        }
        ```
      type: feat
  createdAt: "2025-04-14"
  irVersion: 57

- version: 0.50.1
  changelogEntry:
    - summary: |
        Add `"packageManager": "yarn@1.22.22"` to _package.json_.
      type: feat
  createdAt: "2025-04-08"
  irVersion: 57

- version: 0.50.0
  changelogEntry:
    - summary: |
        All endpoint functions now return an `HttpResponsePromise<T>` instead of a `Promise<T>`.
        Using `await`, `.then()`, `.catch()`, and `.finally()` on these promises behave the same as before,
        but you can call `.withRawResponse()` to get a promise that includes the parsed response and the raw response.
        The raw response let's you retrieve the response headers, status code, etc.

        ```ts
        const fooBar = await client.foo.bar("id", options);
        const { data: alsoFooBar, rawResponse } = await client.foo.bar("id", options).withRawResponse();
        const {
            headers,
            status,
            url,
            ...
        } = rawResponse;
        ```
      type: feat
  createdAt: "2025-04-07"
  irVersion: 57

- version: 0.49.7
  changelogEntry:
    - summary: |
        Significantly improve performance of SDK generation when the `useLegacyExports` config is `false`. For a large spec like Square, the generation went from 10+ minutes to almost 1 minute.
      type: fix
  createdAt: "2025-03-27"
  irVersion: 57

- version: 0.49.6
  changelogEntry:
    - summary: Support arbitrary websocket headers during connect handshake.
      type: feat
  createdAt: "2025-03-27"
  irVersion: 57

- version: 0.49.5
  changelogEntry:
    - summary: Improvements to Websocket code generation quality.
      type: feat
  createdAt: "2025-03-27"
  irVersion: 57

- version: 0.49.4
  changelogEntry:
    - summary: Increase the timeout used in the generated `webpack.test.ts` file.
      type: fix
  createdAt: "2025-03-19"
  irVersion: 57

- version: 0.49.3
  changelogEntry:
    - summary: Increase the timeout used in the generated `webpack.test.ts` file.
      type: fix
  createdAt: "2025-03-19"
  irVersion: 57

- version: 0.49.2
  changelogEntry:
    - summary: Fix issue where IdempotentRequestOptions is not generated in the client namespace.
      type: fix
  createdAt: "2025-03-18"
  irVersion: 57

- version: 0.49.1
  changelogEntry:
    - summary: This PR includes several fixes to the generated `Socket.ts` file when websocket client code generation is enabled.
      type: fix
  createdAt: "2025-03-10"
  irVersion: 57

- version: 0.49.0
  changelogEntry:
    - summary: |
        This PR enables the Typescript generator to produce Websocket SDK endpoints. This can be enabled by adding the option `shouldGenerateWebsocketClients: true` to the Typescript generator config.
      type: feat
  createdAt: "2025-03-06"
  irVersion: 57

- version: 0.48.7
  changelogEntry:
    - summary: |
        Form data encoding now correctly handles array and object values by encoding each property value as a separate key-value pair, rather than trying to encode the entire object as a single value. This ensures proper handling of complex data structures in multipart form requests.
      type: fix
  createdAt: "2025-01-28"
  irVersion: 55

- version: 0.48.6
  changelogEntry:
    - summary: Support form-encoded form data parameters by using `qs` to properly encode array and object values with the `repeat` array format.
      type: fix
  createdAt: "2025-01-28"
  irVersion: 55

- version: 0.48.5
  changelogEntry:
    - summary: Don't double wrap a blob if a user uploads a blob to a multi-part form. Otherwise file's content-type is lost in Deno.
      type: fix
  createdAt: "2025-01-28"
  irVersion: 55

- version: 0.48.4
  changelogEntry:
    - summary: When custom config `useBigInt` is `true`, generate examples and snippets with `BigInt("123")`.
      type: fix
  createdAt: "2025-01-21"
  irVersion: 55

- version: 0.48.3
  changelogEntry:
    - summary: The SDK now supports reading the basic auth username and password values from environment variables.
      type: fix
  createdAt: "2025-01-16"
  irVersion: 55

- version: 0.48.2
  changelogEntry:
    - summary: This updates the retrier logic to stop retrying on HTTP conflict (409). This was an oversight that we've meant to remove for a while (similar to other Fern SDKs).
      type: fix
  createdAt: "2025-01-16"
  irVersion: 55

- version: 0.48.1
  changelogEntry:
    - summary: Record types with `null` values are now correctly serialized.
      type: fix
  createdAt: "2025-01-16"
  irVersion: 55

- version: 0.48.0
  changelogEntry:
    - summary: |
        When `useBigInt` SDK configuration is set to `true`, a customized JSON serializer & deserializer is used that will preserve the precision of `bigint`'s, as opposed to the native `JSON.stringify` and `JSON.parse` function which converts `bigint`'s to `number`'s losing precision.

        When combining `useBigInt` with our serialization layer (`no-serde: false` (default)), both the request and response properties that are marked as `long` and `bigint` in OpenAPI/Fern spec, will consistently be `bigint`'s.
        However, when disabling the serialization layer (`no-serde: true`), they will be typed as `number | bigint`.

        Here's an overview of what to expect from the generated types when combining `useBigInt` and `noSerde` with the following Fern definition:

        **Fern definition**
        ```yml
        types:
          ObjectWithOptionalField:
            properties:
              longProp: long
              bigIntProp: bigint
        ```

        **TypeScript output**
        ```typescript
        // useBigInt: true
        // noSerde: false
        interface ObjectWithLongAndBigInt {
          longProp: bigint;
          bigIntProp: bigint;
        }

        // useBigInt: true
        // noSerde: true
        interface ObjectWithLongAndBigInt {
          longProp: bigint | number;
          bigIntProp: bigint | number;
        }

        // useBigInt: false
        // noSerde: false
        interface ObjectWithLongAndBigInt {
          longProp: number;
          bigIntProp: string;
        }

        // useBigInt: false
        // noSerde: true
        interface ObjectWithLongAndBigInt {
          longProp: number;
          bigIntProp: string;
        }
        ```
      type: feat
  createdAt: "2025-01-16"
  irVersion: 55

- version: 0.47.1
  changelogEntry:
    - summary: |
        Resolves an issue where nullable query parameters were not null-safe in their method invocations. The
        generated code now appropriately guard against `null` values like so:

        ```typescript
        const _queryParams: Record< ... >;
        if (value !== undefined) {
            _queryParams["value"] = value?.toString() ?? null;
        }
        ```
      type: fix
  createdAt: "2025-01-15"
  irVersion: 55

- version: 0.47.0
  changelogEntry:
    - summary: |
        Add support for `nullable` properties. Users can now specify explicit `null` values
        for types that specify `nullable` properties like so:

        ```typescript
        await client.users.update({ username: "john.doe", metadata: null });
        ```
      type: feat
  createdAt: "2025-01-14"
  irVersion: 55

- version: 0.46.11
  changelogEntry:
    - summary: |
        Don't double check whether an optional string literal alias (see example below) is a string when using serializer to build query string parameters.

        ```yml
        types:
          LiteralAliasExample: literal<"MyLiteralValue">

        service:
          endpoints:
            foo:
              path: /bar
              method: POST
              request:
                name: FooBarRequest
                query-parameters:
                  optional_alias_literal: optional<LiteralAliasExample>
        ```

        ```ts
        // before
        if (optionalAliasLiteral != null) {
            _queryParams["optional_alias_literal"] = typeof serializers.LiteralAliasExample.jsonOrThrow(optionalAliasLiteral, {
                unrecognizedObjectKeys: "strip",
            }) === "string" ? serializers.LiteralAliasExample.jsonOrThrow(optionalAliasLiteral, {
                unrecognizedObjectKeys: "strip",
            }) : JSON.stringify(serializers.LiteralAliasExample.jsonOrThrow(optionalAliasLiteral, {
                unrecognizedObjectKeys: "strip",
            }));
        }

        // after
        if (optionalAliasLiteral != null) {
            _queryParams["optional_alias_literal"] = serializers.LiteralAliasExample.jsonOrThrow(optionalAliasLiteral, {
                unrecognizedObjectKeys: "strip",
            });
        }
        ```
      type: fix
  createdAt: "2025-01-14"
  irVersion: 53

- version: 0.46.10
  changelogEntry:
    - summary: Use serialization layer to convert types to JSON strings when enabled.
      type: fix
  createdAt: "2025-01-14"
  irVersion: 53

- version: 0.46.9
  changelogEntry:
    - summary: Expose `baseUrl` as a default Client constructor option and construct URL correctly.
      type: fix
  createdAt: "2025-01-13"
  irVersion: 53

- version: 0.46.8
  changelogEntry:
    - summary: Generate the `version.ts` file correctly
      type: fix
  createdAt: "2025-01-13"
  irVersion: 53

- version: 0.46.7
  changelogEntry:
    - summary: Simplify runtime detection to reduce the chance of using an unsupported API like `process.` Detect Edge Runtime by Vercel.
      type: fix
  createdAt: "2025-01-09"
  irVersion: 53

- version: 0.46.6
  changelogEntry:
    - summary: Update `@types/node` to `18+`, required for the generated `Node18UniversalStreamWrapper` test.
      type: fix
  createdAt: "2025-01-09"
  irVersion: 53

- version: 0.46.5
  changelogEntry:
    - summary: Fix the webpack test to work with .js/.jsx extensions in TypeScript
      type: fix
    - summary: Only map .js modules in Jest, not .json files.
      type: fix
  createdAt: "2025-01-09"
  irVersion: 53

- version: 0.46.4
  changelogEntry:
    - summary: Fix packageJson custom configuration & package.json types field.
      type: fix
  createdAt: "2025-01-09"
  irVersion: 53

- version: 0.46.3
  changelogEntry:
    - summary: Revert to using legacy exports by default.
      type: fix
  createdAt: "2025-01-09"
  irVersion: 53

- version: 0.46.2
  changelogEntry:
    - summary: Fix Jest to work with files imported using `.js` extension.
      type: fix
    - summary: Make sure Jest loads Jest configuration regardless of package.json type.
      type: fix
  createdAt: "2025-01-09"
  irVersion: 53

- version: 0.46.1
  changelogEntry:
    - summary: ESModule output is fixed to be compatible with Node.js ESM loading.
      type: fix
  createdAt: "2025-01-08"
  irVersion: 53

- version: 0.46.0
  changelogEntry:
    - summary: SDKs are now built and exported in both CommonJS (legacy) and ESModule format.
      type: feat
    - summary: |
        Export `serialization` code from root package export.
        ```ts
        import { serialization } from `@packageName`;
        ```

        The serialization code is also exported as `@packageName/serialization`.
        ```ts
        import * as serialization from `@packageName/serialization`;
        ```
      type: feat
    - summary: |
        `package.json` itself is exported in `package.json` to allow consumers to easily read metadata about the package they are consuming.
      type: feat
  createdAt: "2025-01-06"
  irVersion: 53

- version: 0.45.2
  changelogEntry:
    - summary: TS generated snippets now respect proper parameter casing when noSerdeLayer is enabled.
      type: fix
  createdAt: "2024-12-31"
  irVersion: 53

- version: 0.45.1
  changelogEntry:
    - summary: |
        Export everything inside of TypeScript namespaces that used to be ambient.

        For the `enableInlineTypes` feature, some namespaces were no longer declared (ambient), and types and interfaces inside the namespace would no longer be automatically exported without the `export` keyword. This fix exports everything that's inside these namespaces and also declared namespaces for good measure (in case they are not declared in the future).
      type: fix
  createdAt: "2024-12-27"
  irVersion: 53

- version: 0.45.0
  changelogEntry:
    - summary: Update dependencies of the generated TS SDK and Express generator. TypeScript has been updated to 5.7.2 which is a major version upgrade from 4.6.4.
      type: feat
  createdAt: "2024-12-26"
  irVersion: 53

- version: 0.44.5
  changelogEntry:
    - summary: Fix a bug where we attempt to parse an empty terminator when receiving streaming JSON responses.
      type: fix
  createdAt: "2024-12-23"
  irVersion: 53

- version: 0.44.4
  changelogEntry:
    - summary: Use specified defaults for pagination offset parameters during SDK generation.
      type: feat
  createdAt: "2024-12-20"
  irVersion: 53

- version: 0.44.3
  changelogEntry:
    - summary: Fix a bug where client would send request wrapper instead of the body of the request wrapper, when the request has inline path parameters and a body property.
      type: fix
  createdAt: "2024-12-18"
  irVersion: 53

- version: 0.44.2
  changelogEntry:
    - summary: Inline path parameters will use their original name when `retainOriginalName` or `noSerdeLayer` is enabled.
      type: fix
  createdAt: "2024-12-17"
  irVersion: 53

- version: 0.44.1
  changelogEntry:
    - summary: When there is an environment variable set, you do not need to pass in any parameters to the client constructor.
      type: fix
  createdAt: "2024-12-16"
  irVersion: 53

- version: 0.44.0
  changelogEntry:
    - summary: |
        Inline path parameters into request types by setting `inlinePathParameters` to `true` in the generator config.

        Here's an example of how users would use the same endpoint method without and with `inlinePathParameters` set to `true`.

        Without `inlinePathParameters`:

        ```ts
        await service.getFoo("pathParamValue", { id: "SOME_ID" });
        ```

        With `inlinePathParameters`:

        ```ts
        await service.getFoo({ pathParamName: "pathParamValue", id: "SOME_ID" });
        ```
      type: feat
  createdAt: "2024-12-13"
  irVersion: 53

- version: 0.43.1
  changelogEntry:
    - summary: When `noSerdeLayer` is enabled, streaming endpoints were failing to compile because they assumed that the serialization layer existed. This is now fixed.
      type: fix
  createdAt: "2024-12-11"
  irVersion: 53

- version: 0.43.0
  changelogEntry:
    - summary: |
        Generate inline types for inline schemas by setting `enableInlineTypes` to `true` in the generator config.
        When enabled, the inline schemas will be generated as nested types in TypeScript.
        This results in cleaner type names and a more intuitive developer experience.

        Before:

        ```ts
        // MyRootType.ts
        import * as MySdk from "...";

        export interface MyRootType {
          foo: MySdk.MyRootTypeFoo;
        }

        // MyRootTypeFoo.ts
        import * as MySdk from "...";

        export interface MyRootTypeFoo {
          bar: MySdk.MyRootTypeFooBar;
        }

        // MyRootTypeFooBar.ts
        import * as MySdk from "...";

        export interface MyRootTypeFooBar {}
        ```

        After:

        ```ts
        // MyRootType.ts
        import * as MySdk from "...";

        export interface MyRootType {
          foo: MyRootType.Foo;
        }

        export namespace MyRootType {
          export interface Foo {
            bar: Foo.Bar;
          }

          export namespace Foo {
            export interface Bar {}
          }
        }
        ```

        Now users can get the deep nested `Bar` type as follows:

        ```ts
        import { MyRootType } from MySdk;

        const bar: MyRootType.Foo.Bar = {};
        ```
      type: feat
  createdAt: "2024-12-11"
  irVersion: 53

- version: 0.42.7
  changelogEntry:
    - summary: |
        Support `additionalProperties` in OpenAPI or `extra-properties` in the Fern Defnition. Now
        an object that has additionalProperties marked as true will generate the following interface:

        ```ts
        interface User {
          propertyOne: string;
          [key: string]: any;
        }
        ```
      type: feat
  createdAt: "2024-12-03"
  irVersion: 53

- version: 0.42.6
  changelogEntry:
    - summary: Remove the generated `APIPromise` since it is not compatible on certain node versions.
      type: fix
  createdAt: "2024-11-23"
  irVersion: 53

- version: 0.42.5
  changelogEntry:
    - summary: Remove extraneous import in pagination snippets.
      type: fix
  createdAt: "2024-11-23"
  irVersion: 53

- version: 0.42.4
  changelogEntry:
    - summary: Improve `GeneratedTimeoutSdkError` error to include endpoint name in message.
      type: fix
  createdAt: "2024-11-21"
  irVersion: 53

- version: 0.42.3
  changelogEntry:
    - summary: Fixed issue with snippets used for pagination endpoints.
      type: fix
  createdAt: "2024-11-22"
  irVersion: 53

- version: 0.42.2
  changelogEntry:
    - summary: |
        Added documentation for pagination in the README. The snippet below will
        now show up on generated READMEs.

        ```typescript
        // Iterate through all items
        const response = await client.users.list();
        for await (const item of response) {
          console.log(item);
        }

        // Or manually paginate
        let page = await client.users.list();
        while (page.hasNextPage()) {
          page = await page.getNextPage();
        }
        ```
      type: feat
  createdAt: "2024-11-21"
  irVersion: 53

- version: 0.42.1
  changelogEntry:
    - summary: |
        Added support for passing additional headers in request options. For example:

        ```ts
        const response = await client.someEndpoint(..., {
          headers: {
            'X-Custom-Header': 'custom value'
          }
        });
        ```
      type: feat
  createdAt: "2024-11-20"
  irVersion: 53

- version: 0.42.0
  changelogEntry:
    - summary: |
        Added support for `.asRaw()` which allows users to access raw response data including headers. For example:

        ```ts
        const response = await client.someEndpoint().asRaw();
        console.log(response.headers["X-My-Header"]);
        console.log(response.body);
        ```
      type: feat
  createdAt: "2024-11-15"
  irVersion: 53

- version: 0.41.2
  changelogEntry:
    - summary: Actually remove `jest-fetch-mock` from package.json.
      type: fix
  createdAt: "2024-11-18"
  irVersion: 53

- version: 0.41.1
  changelogEntry:
    - summary: Remove dev dependency on `jest-fetch-mock`.
      type: fix
  createdAt: "2024-11-02"
  irVersion: 53

- version: 0.41.0
  changelogEntry:
    - summary: Add a variable jitter to the exponential backoff and retry.
      type: feat
  createdAt: "2024-10-08"
  irVersion: 53

- version: 0.41.0-rc2
  changelogEntry:
    - summary: Generated READMEs now include improved usage snippets for pagination and streaming endpoints.
      type: feat
  createdAt: "2024-10-08"
  irVersion: 53

- version: 0.41.0-rc1
  changelogEntry:
    - summary: Fixes a broken unit test introduced in 0.41.0-rc0.
      type: fix
  createdAt: "2024-10-08"
  irVersion: 53

- version: 0.41.0-rc0
  changelogEntry:
    - summary: The generated SDK now supports bytes (`application/octet-stream`) requests.
      type: feat
  createdAt: "2024-10-08"
  irVersion: 53

- version: 0.40.8
  changelogEntry:
    - summary: File array uploads now call `request.appendFile` instead of `request.append` which was causing form data to be in a corrupted state.
      type: fix
  createdAt: "2024-09-28"
  irVersion: 53

- version: 0.40.7
  changelogEntry:
    - summary: |
        The generated README will now have a section that links to the generated SDK Reference (in `reference.md`).

        ```md
        ## Reference

        A full reference for this library can be found [here](./reference.md).
        ```
      type: fix
  createdAt: "2024-09-28"
  irVersion: 53

- version: 0.40.6
  changelogEntry:
    - summary: The TypeScript SDK now supports specifying a custom contentType if one is specified.
      type: fix
  createdAt: "2024-09-18"
  irVersion: 53

- version: 0.40.5
  changelogEntry:
    - summary: The snippet templates for file upload are now accurate and also respect the feature flag `inlineFileProperties`.
      type: fix
  createdAt: "2024-09-18"
  irVersion: 53

- version: 0.40.4
  changelogEntry:
    - summary: Upgrades dependency `stream-json` which improves the performance when reading large API specs. This version will improve your `fern generate` performance.
      type: fix
  createdAt: "2024-09-12"
  irVersion: 53

- version: 0.40.3
  changelogEntry:
    - summary: |
        If the serde layer is enabled, then all the serializers are exported under the namespace `serializers`.

        ```ts
        import { serializers } from "@plantstore/sdk";

        export function main(): void {
          // serialize to json

          const json = serializers.Plant.toJson({
            name: "fern"
          });

          const parsed = serializers.Plant.parseOrThrow(`{ "name": "fern" }`);
        }
        ```
      type: fix
  createdAt: "2024-09-12"
  irVersion: 53

- version: 0.40.2
  changelogEntry:
    - summary: The generated SDK now handles reading IR JSONs that are larger than 500MB. In order to to this, the function `streamObjectFromFile` is used instead of `JSON.parse`.
      type: fix
  createdAt: "2024-09-12"
  irVersion: 53

- version: 0.40.1
  changelogEntry:
    - summary: The generated snippets now inline referenced request objects given they are not named, they need to be inlined.
      type: fix
  createdAt: "2024-09-12"
  irVersion: 53

- version: 0.40.0
  changelogEntry:
    - summary: |
        A new configuration flag has now been added that will automatically generate
        `BigInt` for `long` and `bigint` primitive types. To turn this flag on:

        ```yml
        groups:
          ts-sdk:
            name: fernapi/fern-typescript-sdk
            version: 0.40.0
            config:
              useBigInt: true
        ```
      type: feat
  createdAt: "2024-09-12"
  irVersion: 53

- version: 0.39.8
  changelogEntry:
    - summary: |
        The generated enum examples now reference the value of the enum directly instead
        of using the enum itself.

        ### Before

        ```ts
        {
          "genre": Imdb.Genre.Humor,
        }
        ```

        ### After

        ```ts
        {
          "genre": "humor"
        }
        ```
      type: fix
  createdAt: "2024-09-11"
  irVersion: 53

- version: 0.39.7
  changelogEntry:
    - summary: |
        The SDK now produces a `version.ts` file where we export a constant called `SDK_VERSION`.
        This constant can be used by different utilities to dynamically import in the version (for example, if someone wants to customize the user agent).
      type: chore
  createdAt: "2024-08-27"
  irVersion: 53

- version: 0.39.6
  changelogEntry:
    - summary: |
        Browser clients can now import streams, via `readable-streams` polyfill. Additionally adds a
        webpack unit test to verify that the core utilities can be compiled.
      type: fix
  createdAt: "2024-08-27"
  irVersion: 53

- version: 0.39.5
  changelogEntry:
    - summary: |
        If `noSerdeLayer` is enabled, then the generated TypeScript SDK snippets and wire tests
        will not use `Date` objects but instead use strings. Without this fix, the generated
        wire tests would result in failures.
      type: fix
  createdAt: "2024-08-20"
  irVersion: 53

- version: 0.39.4
  changelogEntry:
    - summary: Ensure that environment files don't generate, unless there is a valid environment available.
      type: fix
  createdAt: "2024-08-20"
  irVersion: 53

- version: 0.39.3
  changelogEntry:
    - summary: Multipart form data unit tests only get generated if the SDK has multipart form uploads.
      type: fix
  createdAt: "2024-08-16"
  irVersion: 53

- version: 0.39.2
  changelogEntry:
    - summary: |
        Allows filenames to be passed from underlying File objects in Node 18+ and browsers
        Users can now supply files like so, using a simple multipart upload API as an example:
        ```typescript
        client.file.upload(new File([...blobParts], 'filename.ext'), ...)
        ```
        `filename.ext` will be encoded into the upload.
      type: fix
  createdAt: "2024-08-16"
  irVersion: 53

- version: 0.39.1
  changelogEntry:
    - summary: |
        The SDK now supports looking directly at a `hasNextPage` property for offset pagination if configured.
        Previously the SDK would look if the number of items were empty, but this failed in certain edge cases.
      type: feat
  createdAt: "2024-08-07"
  irVersion: 53

- version: 0.38.6
  changelogEntry:
    - summary: |
        The SDK generator now sends a `User-Agent` header on each request that is set to
        `<package>/<version>`. For example if your package is called `imdb` and is versioned `0.1.0`, then
        the user agent header will be `imdb/0.1.0`.
      type: feat
  createdAt: "2024-08-07"
  irVersion: 53

- version: 0.38.5
  changelogEntry:
    - summary: Addressed fetcher unit test flakiness by using a mock fetcher
      type: fix
  createdAt: "2024-08-07"
  irVersion: 53

- version: 0.38.4
  changelogEntry:
    - summary: Literal templates are generated if they are union members
      type: fix
    - summary: Snippet templates no longer try to inline objects within containers
      type: fix
  createdAt: "2024-08-04"
  irVersion: 53

- version: 0.38.3
  changelogEntry:
    - summary: Adds async iterable to StreamWrapper implementation for easier use with downstream dependencies.
      type: fix
  createdAt: "2024-08-02"
  irVersion: 53

- version: 0.38.2
  changelogEntry:
    - summary: Refactors the `noScripts` feature flag to make sure that no `yarn install` commands can be accidentally triggered.
      type: fix
  createdAt: "2024-08-01"
  irVersion: 53

- version: 0.38.1
  changelogEntry:
    - summary: |
        A feature flag called `noScripts` has been introduced to prevent the generator from running any scripts such as `yarn format` or `yarn install`. If any of the scripts
        cause errors, toggling this option will allow you to receive the generated code.

        ```
        - name: fernapi/fern-typescript-sdk
          version: 0.38.1
          config:
            noScripts: true
        ```
      type: feat
  createdAt: "2024-08-01"
  irVersion: 53

- version: 0.38.0-rc0
  changelogEntry:
    - summary: Upgrade to IRv53.
      type: internal
    - summary: The generator now creates snippet templates for undiscriminated unions.
      type: chore
  createdAt: "2024-07-31"
  irVersion: 53

- version: 0.37.0-rc0
  changelogEntry:
    - summary: |
        The business plan Typescript SDK will now generate wire tests if the feature flag in the configuration is turned on.

        ```
        - name: fernapi/fern-typescript-sdk
          version: 0.37.0-rc0
          config:
            generateWireTests: true
        ```
      type: feat
  createdAt: "2024-07-29"
  irVersion: 50

- version: 0.36.6
  changelogEntry:
    - summary: Now import paths are correctly added to getResponseBody tests. CI checks also added.
      type: fix
  createdAt: "2024-07-29"
  irVersion: 50

- version: 0.36.5
  changelogEntry:
    - summary: Now, server sent events are treated differently as streaming responses, to ensure the correct wrapping happens.
      type: fix
  createdAt: "2024-07-29"
  irVersion: 50

- version: 0.36.4
  changelogEntry:
    - summary: Now, import paths are correctly added to stream wrapper tests.
      type: fix
  createdAt: "2024-07-26"
  irVersion: 50

- version: 0.36.3
  changelogEntry:
    - summary: Support starting the stream on `StreamWrapper.pipe(...)` for shorter syntax when dealing with `node:stream` primitives.
      type: fix
  createdAt: "2024-07-26"
  irVersion: 50

- version: 0.36.2
  changelogEntry:
    - summary: |
        This release comes with numerous improvements to streaming responses:

        1. Introduces new stream wrapper polyfills that implement the ability to stream to more streams, per environment.
        2. For `Node 18+`, stream responses can now be piped to `WritableStream`. They can also be streamed to `stream.Writable`, as possible before.
        3. For `< Node 18`, stream responses can be piped to `stream.Writeable`, as before.
        4. For `Browser` environments, stream responses can be piped to `WritableStream`.
        5. For `Cloudflare Workers`, stream responses can be piped to `WritableStream`.
      type: fix
    - summary: Now, there are generated unit tests for the `fetcher/stream-wrappers` core directory which makes sure that Fern's stream wrapping from responses work as expected!
      type: fix
  createdAt: "2024-07-26"
  irVersion: 50

- version: 0.36.1
  changelogEntry:
    - summary: Now, there are generated unit tests for the `auth` and `fetcher` core directory which makes sure that Fern's fetcher and authorization helpers work as expected!
      type: fix
  createdAt: "2024-07-16"
  irVersion: 50

- version: 0.36.0
  changelogEntry:
    - summary: Now, there are generated unit tests for the `schemas` core directory which makes sure that Fern's request + response validation will work as expected!
      type: fix
  createdAt: "2024-07-16"
  irVersion: 50

- version: 0.35.0
  changelogEntry:
    - summary: Support Multipart Form uploads where `fs.createReadStream` is passed. This requires coercing the stream into a `File`.
      type: fix
  createdAt: "2024-07-16"
  irVersion: 50

- version: 0.34.0
  changelogEntry:
    - summary: Upgrade to IRv50.
      type: internal
    - summary: |
        Add support for generating an API version scheme in `version.ts`.
        Consider the following `api.yml` configuration:

        ```yaml
        version:
          header: X-API-Version
          default: "1.0.0"
          values:
            - "1.0.0-alpha"
            - "1.0.0-beta"
            - "1.0.0"
        ```

        The following `version.ts` file is generated:

        ```typescript
        /**
        * This file was auto-generated by Fern from our API Definition.
        */

        /** The version of the API, sent as the X-API-Version header. */
        export type AcmeVersion = "1.0.0" | "2.0.0" | "latest";
        ```

        If a default value is specified, it is set on every request but can be overridden
        in either the client-level `Options` or call-specific `RequestOptions`. If a default
        value is _not_ specified, the value of the header is required on the generated `Options`.

        An example call is shown below:

        ```typescript
        import { AcmeClient } from "acme";

        const client = new AcmeClient({ apiKey: "YOUR_API_KEY", xApiVersion: "2.0.0" });
        await client.users.create({
          firstName: "john",
          lastName: "doe"
        });
        ```
      type: feat
  createdAt: "2024-07-16"
  irVersion: 50

- version: 0.33.0
  changelogEntry:
    - summary: |
        This release comes with numerous improvements to multipart uploads:

        1. `Fetcher.ts` no longer depends on form-data and formdata-node which reduces
          the size of the SDK for all consumers that are not leveraging multipart form
          data uploads.
        2. The SDK now accepts `fs.ReadStream`, `Blob` and `File` as inputs and handles
          parsing them appropriately.
        3. By accepting a `Blob` as a file parameter, the SDK now supports sending the
          filename when making a request.
      type: fix
  createdAt: "2024-07-16"
  irVersion: 48

- version: 0.32.0
  changelogEntry:
    - summary: The `reference.md` is now generated for every SDK.
      type: feat
    - summary: The `reference.md` is now generated by the `generator-cli`.
      type: feat
    - summary: The `reference.md` includes a single section for the _first_ example specified on the endpoint. Previously, a separate section was included for _every_ example.
      type: fix
  createdAt: "2024-07-15"
  irVersion: 48

- version: 0.31.0
  changelogEntry:
    - summary: |
        Add `omitUndefined` generator option. This is enabled with the following config:

        ```yaml
        groups:
          generators:
            - name: fernapi/fern-typscript-node-sdk
              version: 0.31.0
              ...
              config:
                omitUndefined: true
        ```

        When enabled, any property set to an explicit `undefined` is _not_ included
        in the serialized result. For example,

        ```typescript
        const request: Acme.CreateUserRequest = {
          firstName: "John",
          lastName: "Doe",
          email: undefined
        };
        ```

        By default, explicit `undefined` values are serialized as `null` like so:

        ```json
        {
          "firstName": "John",
          "lastName": "Doe",
          "email": null
        }
        ```

        When `omitUndefined` is enabled, the JSON object is instead serialized as:

        ```json
        {
          "firstName": "John",
          "lastName": "Doe"
        }
        ```
      type: feat
  createdAt: "2024-07-12"
  irVersion: 48

- version: 0.30.0
  changelogEntry:
    - summary: Client-level `Options` now supports overriding global headers like version.
      type: feat
  createdAt: "2024-07-11"
  irVersion: 48

- version: 0.29.2
  changelogEntry:
    - summary: Fix serialization of types with circular references
      type: fix
  createdAt: "2024-07-10"
  irVersion: 48

- version: 0.29.1
  changelogEntry:
    - summary: |
        Pagination endpoints that define nested offset/cursor properties are now functional.
        A new `setObjectProperty` helper is used to dynamically set the property, which is inspired
        by Lodash's `set` function (https://lodash.com/docs/4.17.15#set).

        The generated code now looks like the following:

        ```typescript
        let _offset = request?.pagination?.page != null ? request?.pagination?.page : 1;
        return new core.Pageable<SeedPagination.ListUsersPaginationResponse, SeedPagination.User>({
          response: await list(request),
          hasNextPage: (response) => (response?.data ?? []).length > 0,
          getItems: (response) => response?.data ?? [],
          loadPage: (_response) => {
            _offset += 1;
            return list(core.setObjectProperty(request, "pagination.page", _offset));
          }
        });
        ```
      type: fix
  createdAt: "2024-07-10"
  irVersion: 48

- version: 0.29.0
  changelogEntry:
    - summary: Upgrade to IRv48.
      type: internal
    - summary: Add support for pagination endpoints that require request body properties.
      type: feat
    - summary: |
        Add support for pagination with an offset step. This is useful for endpoints that page based on the element index rather than a page index (i.e. the 100th element vs. the 10th page).

        This feature shares the same UX as both the `offset` and `cursor` pagination variants.
      type: feat
  createdAt: "2024-07-09"
  irVersion: 48

- version: 0.29.0-rc0
  changelogEntry:
    - summary: All serializers in the generated SDK are now synchronous. This makes the serializers easier to use and improves the performance as well.
      type: fix
  createdAt: "2024-07-09"
  irVersion: 46

- version: 0.28.0-rc0
  changelogEntry:
    - summary: Add support for offset pagination, which uses the same pagination API introduced in `0.26.0-rc0`.
      type: feat
  createdAt: "2024-07-09"
  irVersion: 46

- version: 0.27.2
  changelogEntry:
    - summary: The generated readme now moves the sections for `AbortController`, `Runtime Compatibility` and `Custom Fetcher` under the Advanced section in the generated README.
      type: fix
  createdAt: "2024-07-08"
  irVersion: 46

- version: 0.27.1
  changelogEntry:
    - summary: |
        Support JSR publishing. If you would like your SDK to be published to JSR, there is now a configuration option called `publishToJsr: true`. When enabled, the generator will
        generate a `jsr.json` as well as a GitHub workflow to publish to JSR.

        ```yaml
        - name: fernapi/fern-typescript-sdk
          version: 0.27.1
          config:
            publishToJsr: true
        ```
      type: feat
  createdAt: "2024-07-08"
  irVersion: 46

- version: 0.27.0
  changelogEntry:
    - summary: Boolean literal headers can now be overridden via `RequestOptions`.
      type: fix
    - summary: |
        The generated `.github/workflows/ci.yml` file now supports NPM publishing with alpha/beta dist tags. If the selected version contains the `alpha` or `beta` substring,
        the associated dist tag will be added in the `npm publish` command like the following:

        ```sh
        # Version 1.0.0-beta
        npm publish --tag beta
        ```

        For more on NPM dist tags, see https://docs.npmjs.com/adding-dist-tags-to-packages
      type: feat
  createdAt: "2024-07-08"
  irVersion: 46

- version: 0.26.0-rc3
  changelogEntry:
    - summary: |
        The typescript generator now returns all `FormData` headers and Fetcher no longer stringifies stream.Readable type.
      type: fix
  createdAt: "2024-06-30"
  irVersion: 46

- version: 0.26.0-rc2
  changelogEntry:
    - summary: |
        `RequestOptions` now supports overriding global headers like authentication and version.
      type: feat
  createdAt: "2024-06-27"
  irVersion: 46

- version: 0.26.0-rc1
  changelogEntry:
    - summary: The generator was skipping auto pagination for item arrays that were optional. Now, those are safely handled as well.
      type: fix
  createdAt: "2024-06-27"
  irVersion: 46

- version: 0.26.0-rc0
  changelogEntry:
    - summary: |
        The TypeScript generator now supports cursor-based auto pagination. With auto pagination, a user can simply iterate over the results automatically:

        ```ts
        for (const user of client.users.list()) {
          consoler.log(user);
        }
        ```

        Users can also paginate over data manually

        ```ts
        const page = client.users.list();
        for (const user of page.data) {
          consoler.log(user);
        }

        // Helper methods for manually paginating:
        while (page.hasNextPage()) {
          page = page.getNextPage();
          // ...
        }
        ```
      type: feat
  createdAt: "2024-06-27"
  irVersion: 46

- version: 0.25.3
  changelogEntry:
    - summary: The generator is now upgraded to `v46.2.0` of the IR.
      type: internal
  createdAt: "2024-06-26"
  irVersion: 46

- version: 0.25.3
  changelogEntry:
    - summary: The generator is now upgraded to `v46.2.0` of the IR.
      type: internal
  createdAt: "2024-06-26"
  irVersion: 46

- version: 0.25.2
  changelogEntry:
    - summary: The generator now removes `fs`, `path`, and `os` dependencies from the browser runtime.
      type: fix
  createdAt: "2024-06-20"
  irVersion: 46

- version: 0.25.1
  changelogEntry:
    - summary: The generator now removes `fs`, `path`, and `os` dependencies from the browser runtime.
      type: fix
  createdAt: "2024-06-20"
  irVersion: 46

- version: 0.25.0
  changelogEntry:
    - summary: The generator now generates snippets for streaming endpoints. There is also a fix where literals are excluded from inlined requests.
      type: fix
  createdAt: "2024-06-19"
  irVersion: 46

- version: 0.25.0-rc0
  changelogEntry:
    - summary: The generator now merges the user's original `README.md` file (if any).
      type: feat
  createdAt: "2024-06-19"
  irVersion: 46

- version: 0.24.4
  changelogEntry:
    - summary: APIs that specify a default environment no longer include an unused environment import in their generated snippets.
      type: fix
  createdAt: "2024-06-19"
  irVersion: 46

- version: 0.24.3
  changelogEntry:
    - summary: The generator only adds a publish step in github actions if credentials are specified.
      type: fix
  createdAt: "2024-06-18"
  irVersion: 46

- version: 0.24.2
  changelogEntry:
    - summary: Remove the unnecessary client call from the request/response README.md section.
      type: feat
    - summary: |
        The generated README.md snippets now correctly referenced nested methods. For example,
        `client.users.create` (instead of `client.create`) in the following:

        ```ts
        import { AcmeClient } from "acme";

        const client = new AcmeClient({ apiKey: "YOUR_API_KEY" });
        await client.users.create({
          firstName: "john",
          lastName: "doe"
        });
        ```
      type: fix
  createdAt: "2024-06-19"
  irVersion: 46

- version: 0.24.1
  changelogEntry:
    - summary: |
        Dynamic snippets now support importing the client directly from the package.

        ```typescript
        import { MyClient } from "@org/sdk";

        const client = new MyClient({ ... });
        ```
      type: fix
  createdAt: "2024-06-19"
  irVersion: 46

- version: 0.24.0
  changelogEntry:
    - summary: Add dynamic client instantiation snippets
      type: feat
  createdAt: "2024-06-18"
  irVersion: 46

- version: 0.24.0-rc0
  changelogEntry:
    - summary: Dynamic client instantiation snippets are now generated. Note this only affects enterprise users that are using Fern's Snippets API.
      type: feat
  createdAt: "2024-06-18"
  irVersion: 46

- version: 0.23.3
  changelogEntry:
    - summary: The NPM publish job is _not_ generated if the token environment variable is not specified.
      type: fix
    - summary: |
        The snippets now use the `client` variable name like so:

        ```ts
        import { AcmeClient } from "acme";

        const client = new AcmeClient({ apiKey: "YOUR_API_KEY" });
        await client.users.create({
          firstName: "john",
          lastName: "doe"
        });
        ```
      type: feat
  createdAt: "2024-06-17"
  irVersion: 46

- version: 0.23.2
  changelogEntry:
    - summary: Client constructor snippets now include an `environment` property whenever it's required.
      type: fix
    - summary: The import paths included in the `README.md` exclusively use double quotes.
      type: fix
    - summary: When an NPM package name is not specified, the generated `README.md` will default to using the namespace export.
      type: fix
  createdAt: "2024-06-14"
  irVersion: 46

- version: 0.23.1
  changelogEntry:
    - summary: Undiscriminated unions used as map keys examples no longer return an error.
      type: fix
  createdAt: "2024-06-13"
  irVersion: 46

- version: 0.23.0
  changelogEntry:
    - summary: The latest version of the `generator-cli` (used to generate `README.md` files) is always installed.
      type: fix
  createdAt: "2024-06-12"
  irVersion: 46

- version: 0.23.0-rc1
  changelogEntry:
    - summary: |
        Introduce a custom configuration for arbitrary package json field. Now you can specify
        arbitrary key, value pairs that you want to be merged in the generated `package.json`.

        ```yml
        config:
          packageJson:
            dependencies:
              my-dep: "2.0.0"
            bin: "./index.js"
        ```
      type: fix
  createdAt: "2024-06-11"
  irVersion: 46

- version: 0.23.0-rc0
  changelogEntry:
    - summary: |
        Union snippet templates are fixed in 2 ways:
        1. The templates do not have a leading single quote (a typo from before)
        2. The templates now inline union properties (in certain cases)
      type: fix
  createdAt: "2024-06-07"
  irVersion: 46

- version: 0.22.0
  changelogEntry:
    - summary: Add support for higher quality `README.md` generation.
      type: feat
  createdAt: "2024-06-07"
  irVersion: 46

- version: 0.21.1
  changelogEntry:
    - summary: Detect `workerd` (Cloudflare) environments in `Runtime.ts`. The `Stream` class which is used for Server-Sent Events now prefers `TextDecoder` if it is present in the environment, to work in Cloudflare environments.
      type: feat
  createdAt: "2024-06-05"
  irVersion: 46

- version: 0.21.0
  changelogEntry:
    - summary: The generator now supports `bigint` types.
      type: feat
    - summary: Bump to IRv46.
      type: internal
  createdAt: "2024-06-05"
  irVersion: 46

- version: 0.20.9
  changelogEntry:
    - summary: TypeScript generator outputs code snippets that have `example-identifier` embedded.
      type: fix
  createdAt: "2024-06-02"
  irVersion: 43

- version: 0.20.8
  changelogEntry:
    - summary: TypeScript projects were skipping added peer dependencies in certain cases, now those are fixed.
      type: feat
  createdAt: "2024-06-02"
  irVersion: 43

- version: 0.20.7
  changelogEntry:
    - summary: Simplify the error handling introduced in `0.20.6` so that it more easily handles endpoints that include structured errors.
      type: fix
  createdAt: "2024-05-31"
  irVersion: 43

- version: 0.20.6
  changelogEntry:
    - summary: |
        This updates the behavior of the failure condition introduced in `0.20.2`; the SDK
        now throws an error whenever we fail to refresh an access token even if `neverThrowErrors`
        is set. We treat this failure as a systematic exception, so it's OK to throw in this case.
      type: fix
  createdAt: "2024-05-31"
  irVersion: 43

- version: 0.20.5
  changelogEntry:
    - summary: |
        Support setting `extraPeerDependencies` and `extraPeerDependenciesMeta` as
        configuration arguments. For example:

        ```yaml
        extraPeerDependencies:
          "openai": "^4.47.1"
        extraPeerDependenciesMeta:
          "openai":
            optional: true
        ```
      type: feat
  createdAt: "2024-05-30"
  irVersion: 43

- version: 0.20.4
  changelogEntry:
    - summary: Functionality to generate integration tests against a mock server has been disabled.
      type: fix
  createdAt: "2024-05-29"
  irVersion: 43

- version: 0.20.2
  changelogEntry:
    - summary: |
        The OAuth token provider supports SDKs that enable the `neverThrowErrors` setting.
        If the OAuth token provider fails to retrieve and/or refresh an access token, an error
        will _not_ be thrown. Instead, the original access token will be used and the user will be
        able to act upon an error available on the response. For example,

        ```ts
        const response = await client.user.get(...)
        if (!response.ok) {
          // Handle the response.error ...
        }
        ```
      type: fix
  createdAt: "2024-05-29"
  irVersion: 43

- version: 0.20.1
  changelogEntry:
    - summary: Remove instances of `node:stream` so that the generated SDK is Webpack + Next.js compatible.
      type: fix
  createdAt: "2024-05-29"
  irVersion: 43

- version: 0.20.1-rc0
  changelogEntry:
    - summary: URL encoded bodies are now appropriately encoded within the fetcher.
      type: fix
  createdAt: "2024-05-29"
  irVersion: 43

- version: 0.20.1
  changelogEntry:
    - summary: Remove node:stream imports for Webpack and Next.js compatibility
      type: fix
    - summary: Fix URL encoded body encoding in fetcher
      type: fix
  createdAt: "2024-05-29"
  irVersion: 43

- version: 0.20.0-rc1
  changelogEntry:
    - summary: |
        Pass `abortSignal` to `Stream` for server-sent-events and JSON streams so that the user can opt out and break from a stream.
      type: fix
  createdAt: "2024-05-24"
  irVersion: 43

- version: 0.20.0-rc1
  changelogEntry:
    - summary: |
        Pass `abortSignal` to `Stream` for server-sent-events and JSON streams so that the user can opt out and break from a stream.
      type: fix
  createdAt: "2024-05-24"
  irVersion: 43

- version: 0.20.0-rc0
  changelogEntry:
    - summary: |
        Add `abortSignal` to `RequestOptions`. SDK consumers can now specify an
        an arbitrary abort signal that can interrupt the API call.

        ```ts
        const controller = new AbortController();
        client.endpoint.call(..., {
          abortSignal: controller.signal,
        })
        ```
      type: feat
  createdAt: "2024-05-24"
  irVersion: 43

- version: 0.19.0
  changelogEntry:
    - summary: |
        Add `inlineFileProperties` configuration to support generating file upload properties
        as in-lined request properties (instead of positional parameters). Simply configure the following:

        ```yaml
        - name: fernapi/fern-typscript-node-sdk
          version: 0.19.0
          ...
          config:
            inlineFileProperties: true
        ```

        **Before**:

        ```ts
        /**
          * @param {File | fs.ReadStream} file
          * @param {File[] | fs.ReadStream[]} fileList
          * @param {File | fs.ReadStream | undefined} maybeFile
          * @param {File[] | fs.ReadStream[] | undefined} maybeFileList
          * @param {Acme.MyRequest} request
          * @param {Service.RequestOptions} requestOptions - Request-specific configuration.
          *
          * @example
          *     await client.service.post(fs.createReadStream("/path/to/your/file"), [fs.createReadStream("/path/to/your/file")], fs.createReadStream("/path/to/your/file"), [fs.createReadStream("/path/to/your/file")], {})
          */
        public async post(
            file: File | fs.ReadStream,
            fileList: File[] | fs.ReadStream[],
            maybeFile: File | fs.ReadStream | undefined,
            maybeFileList: File[] | fs.ReadStream[] | undefined,
            request: Acme.MyRequest,
            requestOptions?: Acme.RequestOptions
        ): Promise<void> {
          ...
        }
        ```

        **After**:

        ```ts
        /**
          * @param {Acme.MyRequest} request
          * @param {Service.RequestOptions} requestOptions - Request-specific configuration.
          *
          * @example
          *     await client.service.post({
          *        file: fs.createReadStream("/path/to/your/file"),
          *        fileList: [fs.createReadStream("/path/to/your/file")]
          *     })
          */
        public async post(
            request: Acme.MyRequest,
            requestOptions?: Service.RequestOptions
        ): Promise<void> {
          ...
        }
        ```
      type: feat
  createdAt: "2024-05-20"
  irVersion: 43

- version: 0.18.3
  changelogEntry:
    - summary: The generator now uses the latest FDR SDK.
      type: internal
  createdAt: "2024-05-17"
  irVersion: 43

- version: 0.18.2
  changelogEntry:
    - summary: |
        If OAuth is configured, the generated `getAuthorizationHeader` helper now treats the
        bearer token as optional. This prevents us from sending the `Authorization` header
        when retrieving the access token.
      type: fix
  createdAt: "2024-05-15"
  irVersion: 43

- version: 0.18.1
  changelogEntry:
    - summary: |
        If OAuth environment variables are specified, the `clientId` and `clientSecret` parameters
        are optional.

        ```ts
        export declare namespace Client {
          interface Options {
              ...
              clientId?: core.Supplier<string>;
              clientSecret?: core.Supplier<string>;
          }
          ...
        }
        ```
      type: fix
  createdAt: "2024-05-14"
  irVersion: 43

- version: 0.18.0
  changelogEntry:
    - summary: |
        Add support for the OAuth client credentials flow. The new `OAuthTokenProvider` automatically
        resolves the access token and refreshes it as needed. The resolved access token is then used as the
        bearer token in all client requests.
      type: feat
  createdAt: "2024-05-13"
  irVersion: 43

- version: 0.17.1
  changelogEntry:
    - summary: Multipart form data requests are now compatible across browser and Node.js runtimes.
      type: fix
  createdAt: "2024-05-06"
  irVersion: 43

- version: 0.17.0
  changelogEntry:
    - summary: Bump to v43 of IR which means that you will need `0.26.1` of the Fern CLI version. To bump your CLI version, please run `fern upgrade`.
      type: internal
  createdAt: "2024-05-06"
  irVersion: 43

- version: 0.16.0-rc8
  changelogEntry:
    - summary: |
        The SDK generator now supports upload endpoints that specify an array of files like so:

        ```ts
        /**
          * @param {File[] | fs.ReadStream[]} files
          * @param {Acme.UploadFileRequest} request
          * @param {Service.RequestOptions} requestOptions - Request-specific configuration.
          */
        public async post(
            files: File[] | fs.ReadStream[],
            request: Acme.UploadFileRequest,
            requestOptions?: Service.RequestOptions
        ): Promise<void> {
            const _request = new FormData();
            for (const _file of files) {
              _request.append("files", _file);
            }
            ...
        }
        ```
      type: feat
  createdAt: "2024-05-06"
  irVersion: 38

- version: 0.16.0-rc7
  changelogEntry:
    - summary: |
        The SDK generator now supports `@param` JSDoc comments for endpoint parameters.
        The generator now arranges JSDoc in a few separate groups, one for each of `@param`, `@throws`,
        and `@examples` like so:

        ```ts
          /**
          * This endpoint checks the health of a resource.
          *
          * @param {string} id - A unique identifier.
          * @param {Service.RequestOptions} requestOptions - Request-specific configuration.
          *
          * @throws {@link Acme.UnauthorizedRequest}
          * @throws {@link Acme.BadRequest}
          *
          * @example
          *     await testSdk.health.service.check("id-2sdx82h")
          */
          public async check(id: string, requestOptions?: Service.RequestOptions): Promise<void> {
            ...
          }
        ```
      type: feat
    - summary: |
        The generator will only include user-provided examples if they exist, and otherwise
        only include a single generated example, like so:

        ```ts
          /**
          * This endpoint checks the health of a resource.
          *
          * @example
          *     await testSdk.health.service.check("id-2sdx82h")
          */
          public async check(id: string, requestOptions?: Service.RequestOptions): Promise<void> {
            ...
          }
        ```
      type: feat
    - summary: |
        The SDK generator now escapes path parameters that would previously create invalid
        URLs (e.g. "\\example"). Method implementations will now have references to
        `encodeURIComponent` like the following:

        ```ts
        const _response = await core.fetcher({
          url: urlJoin(
            (await core.Supplier.get(this._options.environment)) ?? environments.AcmeEnvironment.Prod,
            `/users/${encodeURIComponent(userId)}`
          ),
          ...
        });
        ```
      type: fix
  createdAt: "2024-04-30"
  irVersion: 38

- version: 0.16.0-rc6
  changelogEntry:
    - summary: snippet templates now move file upload parameters to unnamed args
      type: fix
  createdAt: "2024-04-30"
  irVersion: 38

- version: 0.16.0-rc5
  changelogEntry:
    - summary: remove duplicate quotation marks in snippet templates
      type: fix
  createdAt: "2024-04-30"
  irVersion: 38

- version: 0.16.0-rc4
  changelogEntry:
    - summary: fixes to styling of the SDK code snippet templates.
      type: fix
  createdAt: "2024-04-25"
  irVersion: 38

- version: 0.16.0-rc0
  changelogEntry:
    - summary: The generator now registers snippet templates which can be used for dynamic SDK code snippet generation.
      type: feat
  createdAt: "2024-04-24"
  irVersion: 38

- version: 0.15.1-rc1
  changelogEntry:
    - summary: |
        Earlier for inlined request exports, we were doing the following:

        ```ts
        export { MyRequest } from "./MyRequest";
        ```

        In an effort to make the generated code JSR compatible, the TS generator
        will now append the `type` explicitly for request exports.

        ```ts
        export { type MyRequest } from "./MyRequest";
        ```
      type: feat
  createdAt: "2024-04-24"
  irVersion: 38

- version: 0.15.1-rc0
  changelogEntry:
    - summary: plain text responses are now supported in the TypeScript generator.
      type: feat
  createdAt: "2024-04-22"
  irVersion: 38

- version: 0.15.0-rc1
  changelogEntry:
    - summary: |
        Minor fixes to SSE processing. In particular, stream terminal characters are now
        respected like `[DONE]` and JSON parsed data is sent to the deserialize function.
      type: fix
  createdAt: "2024-04-22"
  irVersion: 38

- version: 0.15.0-rc0
  changelogEntry:
    - summary: |
        Bump to v38 of IR and support server-sent events where the events are sent
        with a `data: ` prefix and terminated with a new line.
      type: feat
  createdAt: "2024-04-19"
  irVersion: 38

- version: 0.14.1-rc5
  changelogEntry:
    - summary: Code snippets are generated for file upload endpoints using `fs.readStream`. Previously, generation for these endpoints was being skipped.
      type: fix
    - summary: If integration tests are not enabled, simple jest tests with a `yarn test` script will be created.
      type: fix
    - summary: |
        In an effort to make the generated code JSR compatible, the generator now
        directly imports from files instead of using directory imports.
      type: feat
    - summary: |
        In an effort to make the generated code JSR compatible, we make sure all methods
        are strongly typed with return signatures (in this case `_getAuthorizationHeader()`).
      type: feat
    - summary: Generate code snippet for FileDownload endpoint
      type: fix
    - summary: |
        Import for `node-fetch` in `Fetcher.ts` uses a dynamic import instead of `require` which
        so that the SDK works in ESM environments (that are using local file output). When the
        `outputEsm` config flag is turned on, the dynamic import will be turned into an ESM specific import.
      type: fix
    - summary: |
        The test job in `ci.yml` works even if you have not configured Fern to
        generate integration tests.

        Without integration tests the test job will run `yarn && yarn test`. With the
        integration tests, the test job will delegate to the fern cli `fern yarn test`.
      type: fix
    - summary: |
        Add `allowExtraFields` option to permit extra fields in the serialized request.

        ```yaml
        - name: fernapi/fern-typscript-node-sdk
          version: 0.14.0-rc0
          ...
          config:
            allowExtraFields: true
        ```
      type: feat
  createdAt: "2024-04-17"
  irVersion: 37

- version: 0.13.0
  changelogEntry:
    - summary: Support V37 of the IR.
      type: internal
  createdAt: "2024-04-09"
  irVersion: 37

- version: 0.13.0-rc0
  changelogEntry:
    - summary: |
        Add `retainOriginalCasing` option to preserve the naming convention expressed in the API.
        For example, the following Fern definition will generate a type like so:

        ```yaml
        types:
          GetUsersRequest
            properties:
              group_id: string
        ```

        **Before**

        ```typescript
        export interface GetUsersRequest {
          groupId: string;
        }

        export interface GetUsersRequest = core.serialization.object({
        groupId: core.serialization.string("group_id")
        })

        export namespace GetUsersRequest {
          interface Raw {
            group_id: string
          }
        }
        ```

        **After**

        ```typescript
        export interface GetUsersRequest {
          group_id: string;
        }

        export interface GetUsersRequest = core.serialization.object({
        group_id: core.serialization.string()
        })

        export namespace GetUsersRequest {
          interface Raw {
            group_id: string
          }
        }
        ```
      type: feat
  createdAt: "2024-04-02"
  irVersion: 33

- version: 0.12.9
  changelogEntry:
    - summary: The generator stopped working for remote code generation starting in `0.12.7`. This is now fixed.
      type: fix
  createdAt: "2024-03-22"
  irVersion: 33

- version: 0.12.8
  changelogEntry:
    - summary: Enhance serde performance by reducing reliance on async behavior and lazy async dynamic imports.
      type: feat
    - summary: Shared generator notification and config parsing logic.
      type: internal
  createdAt: "2024-03-22"
  irVersion: 33

- version: 0.12.8-rc0
  changelogEntry:
    - summary: Enhance serde performance by reducing reliance on async behavior and lazy async dynamic imports.
      type: feat
  createdAt: "2024-03-18"
  irVersion: 33

- version: 0.12.7
  changelogEntry:
    - summary: |
        the SDK will now leverage environment variable defaults, where specified, for authentication variables, such as bearer tokens, api keys, custom headers, etc.

        Previously, the SDK would only leverage these defaults for bearer token auth IF auth was mandatory throughout the SDK.
      type: feat
  createdAt: "2024-03-14"
  irVersion: 33

- version: 0.12.6
  changelogEntry:
    - summary: |
        In Node.js environments the SDK will default to using `node-fetch`. The
        SDK depends on v2 of node-fetch to stay CJS compatible.

        Previously the SDK was doing `require("node-fetch")` but it should be
        `require("node-fetch").default` based on
        https://github.com/node-fetch/node-fetch/issues/450#issuecomment-387045223.
      type: fix
  createdAt: "2024-02-27"
  irVersion: 33

- version: 0.12.5
  changelogEntry:
    - summary: |
        Introduce a custom configuration called `tolerateRepublish` which supports running
        npm publish with the flag `--tolerateRepublish`. This flag allows you to publish
        on top of an existing npm package.

        To turn on this flag, update your generators.yml:

        ```yaml
        groups:
          generators:
            - name: fernapi/fern-typscript-node-sdk
              version: 0.12.5
              ...
              config:
                tolerateRepublish: true
        ```
      type: feat
  createdAt: "2024-02-27"
  irVersion: 33

- version: 0.12.4
  changelogEntry:
    - summary: |
        Previously reference.md was just leveraging the function name for the reference, now it leverages the full package-scoped path, mirroring how the function would be used in reality.

        ```ts
        seedExamples.getException(...)

        // is now

        seedExamples.file.notification.service.getException(...)
        ```
      type: fix
    - summary: Previously SDK code snippets would not support generation with undiscriminated unions. Now, it does.
      type: fix
  createdAt: "2024-02-27"
  irVersion: 33

- version: 0.12.2
  changelogEntry:
    - summary: |
        Previously SDK code snippets would not take into account default parameter values
        and would always include a `{}`. This was odd and didn't represent how a developer
        would use the SDK. Now, the snippets check for default parameter values and omit
        if there are no fields specified.

        ```ts
        // Before
        client.users.list({});

        // After
        client.users.list();
        ```
      type: fix
  createdAt: "2024-02-27"
  irVersion: 33

- version: 0.12.1
  changelogEntry:
    - summary: |
        Optional objects in deep query parameters were previously being incorrectly
        serialized. Before this change, optional objects were just being JSON.stringified
        which would send the incorrect contents over the wire.

        ```ts
        // Before
        if (foo != null) {
          _queryParams["foo"] = JSON.stringify(foo);
        }

        // After
        if (foo != null) {
          _queryParams["foo"] = foo;
        }

        // After (with serde layer)
        if (foo != null) {
          _queryParams["foo"] = serializers.Foo.jsonOrThrow(foo, {
            skipValidation: false,
            breadcrumbs: ["request", "foo"]
          });
        }
        ```
      type: fix
  createdAt: "2024-02-27"
  irVersion: 33

- version: 0.12.0
  changelogEntry:
    - summary: |
        support deep object query parameter serialization. If, query parameters are
        objects then Fern will support serializing them.

        ```yaml
        MyFoo:
          properties:
            bar: optional<string>

        query-parameters:
          foo: MyFoo
        ```

        will now be serialized as `?foo[bar]="...` and appear in the SDK as a regular object

        ```ts
        client.doThing({
          foo: {
            bar: "..."
          }
        });
        ```
      type: feat
  createdAt: "2024-02-26"
  irVersion: 33

- version: 0.11.5
  changelogEntry:
    - summary: |
        Previously `core.Stream` would not work in the Browser. Now the generated Fern SDK
        includes a polyfill for `ReadableStream` and uses `TextDecoder` instead of `Buffer`.
      type: fix
    - summary: |
        add in a reference markdown file, this shows a quick outline of the available endpoints,
        it's documentation, code snippet, and parameters.

        This feature is currently behind a feature flag called `includeApiReference` and can be used

        ```yaml
        config:
          includeApiReference: true
        ```
      type: feat
  createdAt: "2024-02-15"
  irVersion: 31

- version: 0.11.4
  changelogEntry:
    - summary: |
        The `Fetcher` now supports sending binary as a request body. This is important
        for APIs that intake `application/octet-stream` content types or for folks that have
        .fernignored their and added custom utilities that leverage the fetcher.
      type: fix
  createdAt: "2024-02-15"
  irVersion: 31

- version: 0.11.3
  changelogEntry:
    - summary: |
        ensure SDK generator always uses `node-fetch` in Node.js environments. There is an experimental
        fetch packaged with newer versions of Node.js, however it causes unexpected behavior with
        file uploads.
      type: fix
  createdAt: "2024-02-13"
  irVersion: 31

- version: 0.11.2
  changelogEntry:
    - summary: |
        ensure SDK generator does not drop additional parameters from requests that perform file upload. Previously, if an endpoint had `file` inputs without additional `body` parameters, query parameters were erroneously ignored.
      type: fix
  createdAt: "2024-02-13"
  irVersion: 31

- version: 0.11.1
  changelogEntry:
    - summary: The SDK generator no longer generates a `tsconfig.json` with `noUnusedParameters` enabled. This check was too strict.
      type: fix
  createdAt: "2024-02-13"
  irVersion: 31

- version: 0.11.0
  changelogEntry:
    - summary: |
        The SDK generator now forwards information about the runtime that it is being
        used in. The header `X-Fern-Runtime` will report the runtime (e.g. `browser`, `node`, `deno`)
        and the header `X-Fern-Runtime-Version` will report the version.
      type: feat
  createdAt: "2024-02-13"
  irVersion: 31

- version: 0.10.0
  changelogEntry:
    - summary: |
        The SDK generator now supports whitelabelling. When this is turned on,
        there will be no mention of Fern in the generated code.

        **Note**: You must be on the enterprise tier to enable this mode.
      type: feat
  createdAt: "2024-02-11"
  irVersion: 31

- version: 0.9.7
  changelogEntry:
    - summary: Initialize this changelog
      type: chore
  createdAt: "2024-02-11"
  irVersion: 31<|MERGE_RESOLUTION|>--- conflicted
+++ resolved
@@ -1,21 +1,23 @@
 # yaml-language-server: $schema=../../../fern-versions-yml.schema.json
+- version: 3.31.4
+  changelogEntry:
+    - summary: Default to mock an endpoint once when using `msw` for wire tests.
+      type: fix
+  createdAt: "2025-11-18"
+  irVersion: 61
+
 - version: 3.31.3
   changelogEntry:
-<<<<<<< HEAD
-    - summary: Default to mock an endpoint once when using `msw` for wire tests.
+    - summary: Generate wire tests with `maxRetries` set to 0.
       type: fix
   createdAt: "2025-11-18"
-=======
-    - summary: Generate wire tests with `maxRetries` set to 0.
-      type: fix
-  createdAt: "2025-11-19"
   irVersion: 61
 
 - version: 3.31.2
   changelogEntry:
     - summary: Bump generator CLI version to publish new Docker image.
       type: chore
-  createdAt: "2025-11-19"
+  createdAt: "2025-11-18"
   irVersion: 61
 
 - version: 3.31.1
@@ -24,7 +26,6 @@
         Fix generator to not generate CONTRIBUTING.md file if config.whitelabel is true.
       type: fix
   createdAt: "2025-11-17"
->>>>>>> f53eefac
   irVersion: 61
 
 - version: 3.31.0
