--- conflicted
+++ resolved
@@ -1,11 +1,15 @@
 # yaml-language-server: $schema=../../../fern-versions-yml.schema.json
-- version: 2.2.0
-  changelogEntry:
-    - summary: |
-<<<<<<< HEAD
+- version: 2.3.0
+  changelogEntry:
+    - summary: |
         Change the `outputSourceFiles` default from `false` to `true`.
         This will affect the output when you generate the SDK to the local file system.
-=======
+      type: feat
+  createdAt: '2025-07-03'
+  irVersion: 58
+- version: 2.2.0
+  changelogEntry:
+    - summary: |
         Improve generated package.json files:
         * Add `engines` field to specify minimum Node.js version supported as Node.js 18.
         * Add `sideEffects: false`
@@ -24,7 +28,6 @@
                     engines:
                       node: ">=16.0.0"
         ```
->>>>>>> 70014076
       type: feat
   createdAt: '2025-07-03'
   irVersion: 58
