# yaml-language-server: $schema=../../../fern-versions-yml.schema.json
<<<<<<< HEAD
- version: 3.35.4
  changelogEntry:
    - summary: |
        Centralize non-status code error handling to a single reusable function in the generated SDK.
        This will reduce the amount of duplicated code and make it easier to maintain consistent error handling across all endpoints.
      type: fix
=======
- version: 3.35.2
  changelogEntry:
    - summary: |
        * Add --frozen-lockfile flag to pnpm and yarn install commands in generated ci.yml workflow.
        * Update actions/checkout to v6 and actions/setup-node to v6 in generated ci.yml workflow.
      type: chore
>>>>>>> 2b86bdf7
  createdAt: "2025-12-01"
  irVersion: 62

- version: 3.35.1
  changelogEntry:
    - summary: |
        Fix WebSocket query parameter destructuring for property names that are not valid JavaScript identifiers (e.g., `language-code`).
        The generated code now correctly uses renaming syntax in destructuring (e.g., `const { "language-code": languageCode } = args;`).
      type: fix
  createdAt: "2025-12-01"
  irVersion: 62

- version: 3.35.0
  changelogEntry:
    - summary: |
        Fix validateAndTransformExtendedObject to add null/undefined guard.
      type: fix
  createdAt: "2025-11-20"
  irVersion: 62

- version: 3.34.3
  changelogEntry:
    - summary: |
        Improve React Native compatibility in the SDK runtime and fetcher:
        * Move React Native detection before Node.js detection since React Native may have a process polyfill
        * Use `ReturnType<typeof setTimeout>` instead of `NodeJS.Timeout` for better cross-platform compatibility
        * Remove `ResponseWithBody` type guard that incorrectly failed in React Native environments where `response.body` may be null
        * Update `BinaryResponse` type to use Response types directly for better compatibility
        * Add structured error responses with `body-is-null` reason for SSE and streaming endpoints when `response.body` is unavailable
        * Simplify JSON parsing error handling to return consistent error structure with `non-json` reason
      type: fix
  createdAt: "2025-11-30"
  irVersion: 61
- version: 3.34.2
  changelogEntry:
    - summary: |
        Avoid infinite recursion when an auth client is incorrectly configured to use itself for authentication.
        To circumvent the infinite recursion, auth providers receive a no-op auth provider when constructing themselves.
      type: fix
  createdAt: "2025-11-26"
  irVersion: 61

- version: 3.34.1
  changelogEntry:
    - summary: |
        Remove error on null config in README generation.
      type: fix
  createdAt: "2025-11-26"
  irVersion: 61

- version: 3.34.0
  changelogEntry:
    - summary: |
        Implement auth provider architecture for all auth schemes, replacing inline auth logic.
        This reduces code duplication and improves maintainability.
        Each auth scheme now uses a dedicated `AuthProvider` class that implements the `AuthProvider` interface.
        The `AnyAuthProvider` class is used when multiple auth schemes are defined.
      type: feat
  createdAt: "2025-11-23"
  irVersion: 61

- version: 3.33.1
  changelogEntry:
    - summary: |
        Remove using generator-cli to push to GitHub for self-hosted SDKs; this is now handled in the local workspace runner.
      type: fix
  createdAt: "2025-11-21"
  irVersion: 61

- version: 3.33.0
  changelogEntry:
    - summary: |
        Implement auth provider architecture for basic auth, matching the pattern established by inferred auth. Basic auth now uses a dedicated `BasicAuthProvider` class that implements the `AuthProvider` interface, replacing inline auth logic.
      type: feat
  createdAt: "2025-11-20"
  irVersion: 61

- version: 3.32.1
  changelogEntry:
    - summary: Add contents:read permission to generated publish workflow for OIDC authentication to fix actions/checkout@v4 requirements.
      type: fix
  createdAt: "2025-11-20"
  irVersion: 61

- version: 3.32.0
  changelogEntry:
    - summary: Add support for OAuth and inferred auth in generated wire tests.
      type: feat
    - summary: |
        Respect the `auth: false` at the endpoint level when generating the endpoint function.
      type: feat
  createdAt: "2025-11-19"
  irVersion: 61

- version: 3.31.5
  changelogEntry:
    - summary: Include subpackage exports in generated README.md if `generateSubpackageExports` is enabled.
      type: chore
  createdAt: "2025-11-19"
  irVersion: 61

- version: 3.31.4
  changelogEntry:
    - summary: Default to mock an endpoint once when using `msw` for wire tests.
      type: fix
  createdAt: "2025-11-18"
  irVersion: 61

- version: 3.31.3
  changelogEntry:
    - summary: Generate wire tests with `maxRetries` set to 0.
      type: fix
  createdAt: "2025-11-18"
  irVersion: 61

- version: 3.31.2
  changelogEntry:
    - summary: Bump generator CLI version to publish new Docker image.
      type: chore
  createdAt: "2025-11-18"
  irVersion: 61

- version: 3.31.1
  changelogEntry:
    - summary: |
        Fix generator to not generate CONTRIBUTING.md file if config.whitelabel is true.
      type: fix
  createdAt: "2025-11-17"
  irVersion: 61

- version: 3.31.0
  changelogEntry:
    - summary: |
        Add `generateSubpackageExports` configuration option to enable direct imports of subpackage clients. 
        This allows JavaScript bundlers to tree-shake and include only the imported subpackage code, resulting in much smaller bundle sizes.

        Example:
        ```ts
        import { BarClient } from '@acme/sdk/foo/bar';

        const client = new BarClient({...});
        ```

        To enable this feature, add the following configuration to your _generators.yml_ file:
        ```yaml
        # In generators.yml
        groups:
          generators:
            - name: fernapi/fern-typescript-sdk
              config:
                generateSubpackageExports: true
        ```
      type: feat
  createdAt: "2025-11-17"
  irVersion: 61

- version: 3.30.0
  changelogEntry:
    - summary: |
        Add `offsetSemantics` flag, which changes how the `step` attribute in `x-fern-pagination` is interpreted.
        When `offsetSemantics` is `item-index` (the default), offset is understood as an item index that increases by the number of entities fetched.
        When `offsetSemantics` is `page-index`, offset is understood as a page index that increases by 1 each time.
      type: feat
  createdAt: "2025-11-14"
  irVersion: 61

- version: 3.29.2
  changelogEntry:
    - summary: Improve SDK generation performance.
      type: fix
  createdAt: "2025-11-13"
  irVersion: 61

- version: 3.29.1
  changelogEntry:
    - summary: |
        When generating `hasNextPage`, use `Math.Floor` to ensure an integer comparison against the number of entities.
      type: fix
  createdAt: "2025-11-13"
  irVersion: 61
- version: 3.29.0
  changelogEntry:
    - summary: |
        Add `parameterNaming` configuration option to control how parameter names are generated in the SDK.
        The available options are:
        - `originalName`: Use the original name from the OpenAPI spec.
        - `wireValue`: Use the wire value from the OpenAPI spec, falling back to the original name if not present.
        - `camelCase`: Convert the name to camelCase.
        - `snakeCase`: Convert the name to snake_case.
        - `default`: Use the default naming strategy.
      type: feat
  createdAt: "2025-11-11"
  irVersion: 61

- version: 3.28.11
  changelogEntry:
    - summary: |
        Do not generate a _snippet-templates.json_ file in the generated TypeScript SDK.
      type: fix
  createdAt: "2025-11-11"
  irVersion: 61

- version: 3.28.12
  changelogEntry:
    - summary: |
        Include more files and folders in .npmignore:
        * .mock
        * .fern
        * dist
        * scripts
        * jest.config.*
        * vitest.config.*
      type: fix
    - summary: |
        Only generate _.npmignore_ when `useLegacyExports: true`.
        When `useLegacyExports: false`, we generate a _package.json_ with `"files"` field which makes _.npmignore_ redundant.
      type: fix
  createdAt: "2025-11-11"
  irVersion: 61

- version: 3.28.11
  changelogEntry:
    - summary: |
        Do not generate a _snippet-templates.json_ file in the generated TypeScript SDK.
      type: fix
  createdAt: "2025-11-11"
  irVersion: 61

- version: 3.28.10
  changelogEntry:
    - summary: |
        Set `Accept` header for JSON (`application/json`), text (`text/plain`), and other (`*/*`) response types.
        This ensures that the `Accept` header is set consistently across runtimes.
        Unlike all other runtimes, Cloudflare Workers and Vercel Edge Runtime do not set a default `Accept` header in their `fetch` implementations.
      type: fix
  createdAt: "2025-11-10"
  irVersion: 61

- version: 3.28.9
  changelogEntry:
    - summary: Fix `Error._visit` to pass the correct type (`core.Fetcher.Error`) to the `_other` callback.
      type: fix
  createdAt: "2025-11-10"
  irVersion: 61

- version: 3.28.8
  changelogEntry:
    - summary: Clean up imports for requestWithRetries.test.ts.
      type: fix
  createdAt: "2025-11-10"
  irVersion: 61

- version: 3.28.7
  changelogEntry:
    - summary: |
        Fix circular type alias errors (TS2456) in undiscriminated unions containing self-recursive Record types where the value is a union of itself with null and/or undefined.
      type: fix
  createdAt: "2025-11-08"
  irVersion: 61

- version: 3.28.6
  changelogEntry:
    - summary: |
        Fix circular type alias errors (TS2456) in undiscriminated unions containing self-recursive Record types.
      type: fix
  createdAt: "2025-11-07"
  irVersion: 61

- version: 3.28.5
  changelogEntry:
    - summary: Fix issue where logs were logged even when the respective log level was disabled.
      type: fix
    - summary: Add tests for logging and the fetcher's redaction functionality.
      type: chore
    - summary: Improve unit test performance and refactor code to reduce duplication.
      type: chore
  createdAt: "2025-11-06"
  irVersion: 61

- version: 3.28.4
  changelogEntry:
    - summary: Fix a compilation error when a websocket channel has no send or receive messages.
      type: fix
  createdAt: "2025-11-06"
  irVersion: 61

- version: 3.28.3
  changelogEntry:
    - summary: |
        Fix local GitHub generation to match remote generation.
      type: fix
  createdAt: "2025-11-06"
  irVersion: 61

- version: 3.28.2
  changelogEntry:
    - summary: |
        Fix inconsistent path parameter casing in the WebSocket connect options.
        The casing now follows the same rules as other HTTP path parameters:
        - `retainOriginalCasing: true`: use the original casing from the OpenAPI spec, regardless of the `noSerdeLayer` setting.
        - `noSerdeLayer: true`: use the original casing from the OpenAPI spec.
        - `noSerdeLayer: false`: use camelCase for path parameters.
      type: fix
  createdAt: "2025-11-06"
  irVersion: 61

- version: 3.28.1
  changelogEntry:
    - summary: |
        Always use vitest.config.mts for consistency across all generated SDKs. This ensures Vitest v3 can load the config as ESM in both CommonJS and ESM packages.
      type: fix
  createdAt: "2025-11-05"
  irVersion: 61

- version: 3.28.0
  changelogEntry:
    - summary: |
        Added Generation Metadata file to output.
      type: feat
  createdAt: "2025-11-04"
  irVersion: 61

- version: 3.27.0
  changelogEntry:
    - summary: Add support for variables in wire tests.
      type: feat
  createdAt: "2025-11-05"
  irVersion: 61

- version: 3.26.0
  changelogEntry:
    - summary: |
        Include `"dependencies": {}` in package.json when generating a TypeScript SDK without dependencies.
      type: feat
  createdAt: "2025-11-05"
  irVersion: 61

- version: 3.25.0
  changelogEntry:
    - summary: |
        Add support for logging to the generated SDK.
        Users can configure the logger by passing in a `logging` object to the client options.

        ```ts
        import { FooClient, logging } from "foo";

        const client = new FooClient({
            logging: {
               level: logging.LogLevel.Info, // LogLevel.Info is the default
               logger: new logging.ConsoleLogger(), // ConsoleLogger is the default
               silent: false, // true is the default, set to false to enable logging
            }
        });
        ```

        The `logging` object can have the following properties:
        - `level`: The log level to use. Defaults to `logging.LogLevel.Info`.
        - `logger`: The logger to use. Defaults to `logging.ConsoleLogger`.
        - `silent`: Whether to silence the logger. Defaults to `true`.

        The `level` property can be one of the following values:
        - `logging.LogLevel.Debug`
        - `logging.LogLevel.Info`
        - `logging.LogLevel.Warn`
        - `logging.LogLevel.Error`

        To provide a custom logger, users can pass in a custom logger implementation that implements the `logging.ILogger` interface.

      type: feat
  createdAt: "2025-11-04"
  irVersion: 61

- version: 3.24.0
  changelogEntry:
    - summary: |
        Add support for forward-compatible enums.
        To enable forward-compatible enums, add the following configuration to your _generators.yml_ file:
        ```yaml
        # In generators.yml
        groups:
          generators:
            - name: fernapi/fern-typescript-sdk
              config:
                enableForwardCompatibleEnums: true
        ```
      type: feat
  createdAt: "2025-11-03"
  irVersion: 61

- version: 3.23.0
  changelogEntry:
    - summary: |
        Add support for bytes download responses.
      type: feat
  createdAt: "2025-11-03"
  irVersion: 61

- version: 3.22.0
  changelogEntry:
    - summary: |
        Add support for oxfmt as the formatter.
        This is a beta feature and not officially supported yet.
      type: feat
  createdAt: "2025-11-03"
  irVersion: 61

- version: 3.21.0
  changelogEntry:
    - summary: |
        Add support for oxlint as the linter.
        This is a beta feature and not officially supported yet.
      type: feat
  createdAt: "2025-11-03"
  irVersion: 61

- version: 3.20.0
  changelogEntry:
    - summary: |
        Implement base and extend properties in discriminated union examples.
      type: feat
  createdAt: "2025-11-03"
  irVersion: 61

- version: 3.19.1
  changelogEntry:
    - summary: |
        `mergeHeaders()` and `mergeOnlyDefinedHeaders()` are now case-insensitive.
      type: fix
  createdAt: "2025-11-03"
  irVersion: 60

- version: 3.19.0
  changelogEntry:
    - summary: |
        Add support for application/x-www-form-urlencoded request bodies.
      type: feat
  createdAt: "2025-11-03"
  irVersion: 60

- version: 3.18.0
  changelogEntry:
    - summary: |
        Users can now pass in a custom `fetch` function to the client options.
      type: feat
  createdAt: "2025-11-03"
  irVersion: 60

- version: 3.17.1
  changelogEntry:
    - summary: |
        `hasNextPage()` now factors in `offset.step` if provided for offset-based pagination
        such that `hasNextPage` now returns `false` if the returned page was not as large as requested.
      type: fix
  createdAt: "2025-10-31"
  irVersion: 60

- version: 3.17.0
  changelogEntry:
    - summary: |
        Add `Page` to the top-level `exports.ts` files, which allows for `import { Page } from '...';` to work.
        Remove `Pageable`, and use only `core.Page` for pagination everywhere.
      type: feat
  createdAt: "2025-10-29"
  irVersion: 60

- version: 3.16.0
  changelogEntry:
    - summary: |
        Generate a CONTRIBUTING.md file.
      type: feat
  createdAt: "2025-10-29"
  irVersion: 60

- version: 3.15.0
  changelogEntry:
    - summary: |
        Export types for `ReconnectingWebSocket`, `ReconnectingWebSocket.Event`, `ReconnectingWebSocket.CloseEvent`, and `ReconnectingWebSocket.ErrorEvent`.
      type: feat
  createdAt: "2025-10-29"
  irVersion: 60

- version: 3.14.0
  changelogEntry:
    - summary: |
        Expose the underlying response on the `Page` type.
      type: feat
  createdAt: "2025-10-29"
  irVersion: 60

- version: 3.13.0
  changelogEntry:
    - summary: |
        Improve pnpm and yarn caching in generator Docker images.
      type: feat
  createdAt: "2025-10-28"
  irVersion: 60

- version: 3.12.3
  changelogEntry:
    - summary: Fix `.github/workflows/ci.yml` file when using OIDC for npm publishing.
      type: fix
  createdAt: "2025-10-28"
  irVersion: 60

- version: 3.12.2
  changelogEntry:
    - summary: |
        Add streaming tests; fix custom message terminators in streams; fix multi-byte character handling across chunk breaks in streams.
      type: fix
  createdAt: "2025-10-28"
  irVersion: 60

- version: 3.12.1
  changelogEntry:
    - summary: Update Biome to 2.3.1
      type: chore
  createdAt: "2025-10-28"
  irVersion: 60

- version: 3.12.0
  changelogEntry:
    - summary: |
        Add support for [publishing to npmjs.org using OIDC from GitHub Actions](https://docs.npmjs.com/trusted-publishers).

        To use OIDC for publishing to npmjs.org, you need to follow two steps:
        1. Follow the instructions in ["Step 1: Add a trusted publisher on npmjs.com"](https://docs.npmjs.com/trusted-publishers#step-1-add-a-trusted-publisher-on-npmjscom).
        2. Set the `output.token` field to `OIDC` in _generators.yml_ to enable this feature:

            ```yml
            # In generators.yml
            groups:
              ts-sdk:
                generators:
                  - name: fernapi/fern-typescript-sdk
                    output:
                      location: npm
                      package-name: your-package-name
                      token: OIDC # previously this would be set to something like ${NPM_TOKEN}
                    ...
            ```

            This will take care of ["Step 2: Configure your CI/CD workflow"](https://docs.npmjs.com/trusted-publishers#step-2-configure-your-cicd-workflow).

        For local generation, you'll need Fern CLI version 0.94.0 or later.
      type: feat
    - summary: |
        Update GitHub Actions `setup-node` action to v4 in the generated CI workflow.
      type: feat
  createdAt: "2025-10-21"
  irVersion: 60

- version: 3.11.1
  changelogEntry:
    - summary: |
        Generate streaming response section in README.md for streaming response endpoints.
      type: fix
  createdAt: "2025-10-21"
  irVersion: 60

- version: 3.11.0
  changelogEntry:
    - summary: |
        Add `linter` and `formatter` configuration options to configure code linters and formatters for the generated SDK.
        - `linter`:
          - `biome`: Use Biome as the code linter. This is the default.
          - `none`: Do not include a code linter.
        - `formatter`:
          - `biome`: Use Biome as the code formatter. This is the default.
          - `prettier`: Use Prettier as the code formatter.

        For consistency, the _package.json_ scripts will always include the following scripts:
        - `lint`: Run the configured linter.
        - `lint:fix`: Run the configured linter with auto-fix.
        - `format`: Run the configured formatter.
        - `format:check`: Run the configured formatter in check mode.
        - `check`: Run both the linter and formatter in check mode.
        - `check:fix`: Run both the linter and formatter with auto-fix.
        When the `linter` is set to `none`, `lint` and `lint:fix` scripts will echo a message indicating that no linter is configured.
      type: feat
  createdAt: "2025-10-21"
  irVersion: 60

- version: 3.10.0
  changelogEntry:
    - summary: |
        Generate file upload section in README.md for multipart-form file uploads.
      type: feat
  createdAt: "2025-10-20"
  irVersion: 60

- version: 3.9.3
  changelogEntry:
    - summary: |
        Fix a compilation error when a path parameter is nullable or optional.
      type: fix
  createdAt: "2025-10-17"
  irVersion: 60

- version: 3.9.2
  changelogEntry:
    - summary: |
        Match the logic in wire test generation where the static example generation omits the request parameter for empty objects when optional.
        This fixes some wire tests that were failing due to mismatched request bodies.
      type: fix
    - summary: |
        Return `undefined` when passing in `undefined` to `toJson` when `useBigInt` is enabled.
      type: fix
  createdAt: "2025-10-17"
  irVersion: 60

- version: 3.9.1
  changelogEntry:
    - summary: |
        Improve the performance of JSON serialization and parsing when `useBigInt` is enabled.
      type: fix
  createdAt: "2025-10-16"
  irVersion: 60

- version: 3.9.0
  changelogEntry:
    - summary: |
        Add support for the `Uploadable.FromPath` and `Uploadable.WithMetadata` types to upload files with metadata to multipart-form endpoints.

        Users can configure metadata when uploading a file to a multipart-form upload endpoint using the `Uploadable.WithMetadata` type:
        ```typescript
        import { createReadStream } from "fs";

        await client.upload({
            file: {
              data: createReadStream("path/to/file"),
              filename: "my-file",
              contentType: "audio/mpeg",
            },
            otherField: "other value",
        });
        ```
        The `filename`, `contentType`, and `contentLength` properties are optional.

        Alternatively, users can use the `Uploadable.FromPath` type to upload directly from a file path:
        ```typescript
        await client.upload({
            file: {
                path: "path/to/file",
                filename: "my-file",
                contentType: "audio/mpeg",
            },
            otherField: "other value",
        });
        ```

        The metadata is used to set the `Content-Type` and `Content-Disposition` headers. If not provided, the client will attempt to determine them automatically.
        ```
      type: feat
  createdAt: "2025-10-14"
  irVersion: 60

- version: 3.8.0
  changelogEntry:
    - summary: |
        Use Biome for formatting instead of Prettier, and also use Biome to check (fix) the generated code.
      type: feat
  createdAt: "2025-10-08"
  irVersion: 60

- version: 3.7.3
  changelogEntry:
    - summary: |
        Fix default request parameter value unwrapping for `nullable<>`.
      type: fix
  createdAt: "2025-10-13"
  irVersion: 60

- version: 3.7.2
  changelogEntry:
    - summary: |
        Include `extra-properties` (aka. `additionalProperties`) when generating examples for objects and inlined request bodies.
      type: fix
    - summary: |
        Allow arbitrary properties in inlined request bodies when `extra-properties` (aka. `additionalProperties`) is set to true.
      type: fix
  createdAt: "2025-10-10"
  irVersion: 61

- version: 3.7.1
  changelogEntry:
    - summary: |
        Filter out `undefined` from lists, maps, sets, and object properties when generating examples.
      type: fix
    - summary: |
        Restore missing test scripts in package.json when using `useLegacyExports: true`.
      type: fix
  createdAt: "2025-10-09"
  irVersion: 60

- version: 3.7.0
  changelogEntry:
    - summary: |
        Generate a `BaseClientOptions`, `BaseRequestOptions`, and `BaseIdempotentRequestOptions` interface and extend from these in the generated client `Options`, `RequestOptions`, and `IdempotentRequestOptions` interfaces.
        This reduces a large amount of duplicate code in the generated SDK.
      type: feat
  createdAt: "2025-10-08"
  irVersion: 60

- version: 3.6.1
  changelogEntry:
    - summary: |
        Add missing test scripts when `bundle: true`.
      type: fix
  createdAt: "2025-10-08"
  irVersion: 60

- version: 3.6.0
  changelogEntry:
    - summary: |
        Allow for configuring `timeoutMs` and `maxRetries` request options at the client-level as well as the request level.
      type: feat
  createdAt: "2025-10-08"
  irVersion: 60

- version: 3.5.0
  changelogEntry:
    - summary: |
        Enable `verbatimModuleSyntax` in _tsconfig.esm.json_ to increase TypeScript performance for the ESM build (not CJS).
        You may need to update your custom TypeScript code to comply with this setting.
      type: feat
  createdAt: "2025-10-07"
  irVersion: 60

- version: 3.4.0
  changelogEntry:
    - summary: |
        Add `wireTestsFallbackToAutoGeneratedErrorExamples` configuration option to control whether to use autogenerated error examples if user does not provide error examples for generating wire tests.
      type: feat
  createdAt: "2025-10-07"
  irVersion: 60

- version: 3.3.9
  changelogEntry:
    - summary: |
        Use `// ... file header ...` file header instead of `/** ... file header ... */`.
        The latter is considered a JSDoc comment and may cause issues with some tools.
        The TypeScript compiler will remove `//` but not `/** */` comments.
      type: fix
  createdAt: "2025-10-03"
  irVersion: 60

- version: 3.3.7
  changelogEntry:
    - summary: |
        Dynamically build type for enums based on the const to reduce generated code.

        Before:
        ```ts
        export type Operand =
            | ">"
            | "="
            | "<";
        export const Operand = {
            GreaterThan: ">",
            EqualTo: "=",
            LessThan: "<",
        } as const;
        ```
        After:
        ```ts
        export const Operand = {
            GreaterThan: ">",
            EqualTo: "=",
            LessThan: "<",
        } as const;
        export type Operand = (typeof Operand)[keyof typeof Operand];
        ```
      type: fix
  createdAt: "2025-10-03"
  irVersion: 60

- version: 3.3.6
  changelogEntry:
    - summary: Fix basic auth password parsing to support colons in passwords.
      type: fix
  createdAt: "2025-10-03"
  irVersion: 60

- version: 3.3.5
  changelogEntry:
    - summary: |
        Log error when `testFramework: vitest` is used alongside `useBigInt: true`, `streamType: wrapper`, or `packagePath: path/to/package`.
      type: feat
  createdAt: "2025-10-01"
  irVersion: 60

- version: 3.3.4
  changelogEntry:
    - summary: |
        Upgrade generator-cli dependency to fix local generation handling of .fernignore files.
      type: fix
  createdAt: "2025-09-30"
  irVersion: 60

- version: 3.3.3
  changelogEntry:
    - summary: |
        If `useLegacyExports` is `true`, reference `../tsconfig.json` instead of `../tsconfig.base.json` in `tests/tsconfig.json`.
      type: fix
  createdAt: "2025-09-29"
  irVersion: 60

- version: 3.3.2
  changelogEntry:
    - summary: Fix non-GitHub output modes.
      type: fix
    - summary: Format GitHub Actions workflow files using prettier.
      type: fix
    - summary: Add .prettierignore to ensure dist and temporary files are not formatted.
      type: fix
  createdAt: "2025-09-29"
  irVersion: 60

- version: 3.3.2-rc1
  changelogEntry:
    - summary: Fix npm publish output mode
      type: fix
  createdAt: "2025-09-29"
  irVersion: 60

- version: 3.3.2-rc0
  changelogEntry:
    - summary: Format GitHub Actions workflow files using prettier.
      type: fix
    - summary: Add .prettierignore to ensure dist and temporary files are not formatted.
      type: fix
    - summary: Fix non-GitHub output modes.
      type: fix
  createdAt: "2025-09-26"
  irVersion: 60

- version: 3.3.1
  changelogEntry:
    - summary: |
        Fix `bundle: true` mode
      type: fix
  createdAt: "2025-09-25"
  irVersion: 60

- version: 3.3.0
  changelogEntry:
    - summary: |
        Add support for PR mode for self-hosted/local sdk generation
      type: feat
  createdAt: "2025-09-25"
  irVersion: 60

- version: 3.2.1
  changelogEntry:
    - summary: |
        Set `compilerOptions.isolatedModules` and `compilerOptions.isolatedDeclarations` to `true` in _tsconfig.json_, and update the TypeScript code to comply with this setting.
        Users that enable `isolatedModules` can now use the SDK without any TypeScript compilation errors.
        While `isolatedModules` is not turned on by default in TypeScript, more frameworks and tools enable it by default.

        **Warning**: If you have custom code, this may cause compilation errors. Please refer to the TypeScript documentation to learn more about these settings:
        * [Isolated Declarations](https://www.typescriptlang.org/tsconfig#isolatedDeclarations)
        * [Isolated Modules](https://www.typescriptlang.org/tsconfig#isolatedModules)
      type: fix
  createdAt: "2025-09-25"
  irVersion: 60

- version: 3.2.0
  changelogEntry:
    - summary: |
        Add `generateEndpointMetadata` configuration to generate endpoint metadata for each endpoints.
        When you use a callback function to generate headers or auth tokens, the endpoint metadata will be passed to the callback.
        ```ts
        const client = new Foo({
            ...,
            token: ({ endpointMetadata }) => {
                // generate token based on endpoint metadata
            }
        });
        ```

        To enable this, set `generateEndpointMetadata` to `true` in the `config` of your generator configuration.
        ```yml
        # In generators.yml
        groups:
          ts-sdk:
            generators:
              - name: fernapi/fern-typescript-sdk
                config:
                  generateEndpointMetadata: true
        ```
      type: feat
  createdAt: "2025-09-24"
  irVersion: 60

- version: 3.1.2
  changelogEntry:
    - summary: |
        Pin `msw` dependency to `2.11.2` because newer version introduces jest/vitest compatibility issues.
      type: fix
  createdAt: "2025-09-24"
  irVersion: 60

- version: 3.1.1
  changelogEntry:
    - summary: |
        Rely on the version of pnpm in _package.json_ instead of hardcoding the version in GitHub workflows.
      type: fix
  createdAt: "2025-09-23"
  irVersion: 60

- version: 3.1.0
  changelogEntry:
    - summary: |
        `consolidateTypeFiles` consolidates all folders of type files into a single file.
      type: feat
  createdAt: "2025-09-19"
  irVersion: 60

- version: 3.0.2
  changelogEntry:
    - summary: Update `exportAllRequestsAtRoot` to create an aggregate request file instead of adding imports.
      type: fix
  createdAt: "2025-09-19"
  irVersion: 60

- version: 3.0.1
  changelogEntry:
    - summary: Fix incorrect pnpm commands inside of ci.yml
      type: fix
    - summary: Delete browser specific tests.
      type: fix
    - summary: Make tests more robust across Jest and Vitest.
      type: fix
  createdAt: "2025-09-18"
  irVersion: 60

- version: 3.0.0
  changelogEntry:
    - summary: |
        Change defaults configuration in _generators.yml_ to use pnpm package manager and vitest test framework.
        To avoid breaking changes, explicitly set the options above with the `Before` values in the `config` of your generator in _generators.yml_.

        | Option | Before | Now |
        |--------|--------|-----|
        | `packageManager` | `yarn` | `pnpm` |
        | `testFramework` | `jest` | `vitest` |

        `testFramework: vitest` is not supported alongside `useBigInt: true`, `streamType: wrapper`, or `packagePath`.
      type: feat
  createdAt: "2025-09-18"
  irVersion: 60

- version: 2.13.0
  changelogEntry:
    - summary: |
        Use Vitest instead of Jest for running tests.
        Enable Vitest by setting `testFramework` to `vitest` in the `config` of your generator configuration.
      type: feat
  createdAt: "2025-09-17"
  irVersion: 60

- version: 2.12.3
  changelogEntry:
    - summary: Updated retry strategy; in particular, don't jitter for `retry-after` header.
      type: chore
  createdAt: "2025-09-17"
  irVersion: 60

- version: 2.12.2
  changelogEntry:
    - summary: Generate correct types for pagination with inline types.
      type: fix
  createdAt: "2025-09-16"
  irVersion: 60

- version: 2.12.1
  changelogEntry:
    - summary: |
        Generate property accessors for auth and pagination with `?.` if the property is optional or nullable, and `.` if the property is required and non-nullable.
      type: fix
  createdAt: "2025-09-16"
  irVersion: 60

- version: 2.12.0
  changelogEntry:
    - summary: |
        Add support for custom sections in the README.md via `customSections` config option.
      type: feat
  createdAt: "2025-09-16"
  irVersion: 59

- version: 2.11.2
  changelogEntry:
    - summary: |
        Websocket client generation compiles when there are no query parameters and when the auth
        scheme has custom authentication headers.
      type: fix

  createdAt: "2025-09-16"
  irVersion: 59

- version: 2.11.1
  changelogEntry:
    - summary: |
        The `_getAuthorizationHeader` method now returns `Promise<string | undefined>` when oauth is enabled.
        This prevents compilation errors in the TypeScript SDK.
      type: fix
  createdAt: "2025-09-15"
  irVersion: 59

- version: 2.11.0
  changelogEntry:
    - summary: |
        Generate `Request` and `Response` types variations for types that have readonly and/or writeonly properties.
        For example, a type `User` will have a `User.Request` type that omits readonly properties and a `User.Response` type that omits writeonly properties.

        Set `experimentalGenerateReadWriteOnlyTypes` to `true` in the `config` of your generator configuration to enable this feature.
        ```ts
        import { User, FooClient } from "foo";

        const client = new FooClient(...);
        const createUser: User.Request = {
          name: "Jon",
          // id: "123", // Error: id is read-only and thus omitted
        };
        const createdUser: User.Response = await client.createUser(createUser);
        // createdUser.id is available here
        ```
      type: feat
  createdAt: "2025-09-15"
  irVersion: 59

- version: 2.10.4
  changelogEntry:
    - summary: Use cached `prettier` to format project instead of yarn/pnpm installing all dependencies during generation.
      type: feat
    - summary: Generate lockfile without installing dependencies and using `--prefer-offline` to avoid network requests.
      type: feat
  createdAt: "2025-09-12"
  irVersion: 59

- version: 2.10.3
  changelogEntry:
    - summary: Retries now check `Retry-After` and `X-RateLimit-Reset` before defaulting to exponential backoff.
      type: feat
  createdAt: "2025-09-09"
  irVersion: 59

- version: 2.10.2
  changelogEntry:
    - summary: Allow `null` values in headers in addition to `undefined` to explicitly unset a header.
      type: fix
  createdAt: "2025-09-05"
  irVersion: 59

- version: 2.10.1
  changelogEntry:
    - summary: Use autogenerated error examples if user does not provide error examples for generating wire tests.
      type: fix
  createdAt: "2025-09-03"
  irVersion: 59

- version: 2.10.0
  changelogEntry:
    - summary: Do not set a default `Content-Type` header when creating a HTTP response for wire test mocking.
      type: fix
    - summary: Generate wire tests for HTTP endpoint error examples.
      type: feat
  createdAt: "2025-09-03"
  irVersion: 59

- version: 2.9.5
  changelogEntry:
    - summary: |
        Introduce a custom configuration called `exportAllRequestsAtRoot` which exposes all request
        types through the root-level namespace.
      type: feat
  createdAt: "2025-09-02"
  irVersion: 59

- version: 2.9.4
  changelogEntry:
    - summary: |
        Grab overrideable root header value from Client as default.
      type: fix
  createdAt: "2025-08-28"
  irVersion: 59

- version: 2.9.3
  changelogEntry:
    - summary: |
        Add support for autogenerating simple tests for pagination endpoints.
      type: feat
  createdAt: "2025-08-27"
  irVersion: 59

- version: 2.9.2
  changelogEntry:
    - summary: |
        Do not throw an error if example properties are mismatched with the schema definition.
      type: fix
  createdAt: "2025-08-28"
  irVersion: 59

- version: 2.9.1
  changelogEntry:
    - summary: |
        Introduce a custom configuration called `flattenRequestParameters` which collapses referenced bodies into the
        request instead of nesting under a body key.

        **Before**:
        ```ts
        client.users.create({
          userId: "...",
          body: {
            "name": "Joe Scott"
          }
        });
        ```

        **After**
        ```ts
        client.users.create({
          userId: "...",
          "name": "Joe Scott"
        });
        ```
      type: fix
  createdAt: "2025-08-22"
  irVersion: 59

- version: 2.9.0
  changelogEntry:
    - summary: Generator passes readme configs apiName, disabledSections, and whiteLabel
      type: feat
  createdAt: "2025-08-26"
  irVersion: 59

- version: 2.8.4
  changelogEntry:
    - summary: |
        Add `flattenRequestParameters` to the SDK generator config.
        `flattenRequestParameters` is a boolean that controls whether to flatten request parameters.
        When `false` (default), the legacy flattening logic is used.
        When `true`, the new flattening logic is used.

        ```yml
        # In generators.yml
        groups:
          ts-sdk:
            generators:
              - name: fernapi/fern-typescript-sdk
                config:
                  flattenRequestParameters: true
        ```
      type: feat
  createdAt: "2025-08-21"
  irVersion: 59

- version: 2.8.3
  changelogEntry:
    - summary: |
        Set `Authorization` header for WebSocket connects when auth is available on the generated SDK client.
        This will happen regardless of whether the AsyncAPI server or channel is marked for auth.
      type: fix
    - summary: |
        Add support for inferred bearer authentication in WebSocket connects.
      type: fix
  createdAt: "2025-08-21"
  irVersion: 59

- version: 2.8.2
  changelogEntry:
    - summary: |
        Log warning when `noSerdeLayer` is `false` and `enableInlineTypes` is `true`.
      type: feat
  createdAt: "2025-08-15"
  irVersion: 59

- version: 2.8.1
  changelogEntry:
    - summary: |
        Properly assert responses in wire tests when the `neverThrowErrors` flag is enabled.
      type: fix
  createdAt: "2025-08-15"
  irVersion: 59

- version: 2.8.0
  changelogEntry:
    - summary: |
        Choose to use `pnpm` or `yarn` as the package manager for the generated SDK.
        Configure this in _generators.yml_ like so:
        ```yml
        # In generators.yml
        groups:
          ts-sdk:
            generators:
              - name: fernapi/fern-typescript-sdk
                config:
                  packageManager: pnpm
        ```
        The default is `yarn`.
      type: feat
  createdAt: "2025-08-13"
  irVersion: 59

- version: 2.7.0
  changelogEntry:
    - summary: Implement inferred bearer authentication.
      type: feat
  createdAt: "2025-08-12"
  irVersion: 59

- version: 2.6.8
  changelogEntry:
    - summary: Export BinaryResponse using `export type { BinaryResponse } ...` syntax to fix an issue with the SWC compiler.
      type: fix
  createdAt: "2025-08-06"
  irVersion: 58

- version: 2.6.7
  changelogEntry:
    - summary: Improve logging inside of wire tests for when a JSON body fails to parse to JSON.
      type: feat
  createdAt: "2025-08-01"
  irVersion: 58

- version: 2.6.6
  changelogEntry:
    - summary: Requests and responses with no body should not be asserted as JSON in wire tests.
      type: fix
  createdAt: "2025-08-04"
  irVersion: 58

- version: 2.6.5
  changelogEntry:
    - summary: If an enum wire value is not found, use the first enum value as a fallback.
      type: fix
  createdAt: "2025-08-01"
  irVersion: 58

- version: 2.6.4
  changelogEntry:
    - summary: Fix inline types inside of multipart-form requests
      type: fix
  createdAt: "2025-07-30"
  irVersion: 58

- version: 2.6.3
  changelogEntry:
    - summary: |
        Include root variables in code snippet generation for client instantiation.
      type: fix
  createdAt: "2025-07-25"
  irVersion: 58

- version: 2.6.2
  changelogEntry:
    - summary: |
        Update form-data version to 4.0.4 to avoid vulnerability.
      type: chore
  createdAt: "2025-07-24"
  irVersion: 58

- version: 2.6.1
  changelogEntry:
    - summary: |
        Add additional query string parameters section to the generated README.md file.
      type: chore
  createdAt: "2025-07-23"
  irVersion: 58

- version: 2.6.0
  changelogEntry:
    - summary: |
        Users can now pass in `queryParams` as part of the request options.
        ```ts
        await client.foo.bar(..., {
          queryParams: {
            foo: "bar"
          }
        });
        ```
      type: feat
  createdAt: "2025-07-23"
  irVersion: 58

- version: 2.5.1
  changelogEntry:
    - summary: Update README.md generation to be more accurate
      type: chore
  createdAt: "2025-07-22"
  irVersion: 58

- version: 2.5.0
  changelogEntry:
    - summary: |
        Support uploading file-like types for binary upload endpoints (not multipart-form):
        * Buffered types: `Buffer`, `Blob`, `File`, `ArrayBuffer`, `ArrayBufferView`, and `Uint8Array`
        * Stream types: `fs.ReadStream`, `stream.Readable`, and `ReadableStream`
      type: feat
    - summary: |
        Users can configure metadata when uploading a file to a binary upload endpoint using the `Uploadable.WithMetadata` type:
        ```typescript
        import { createReadStream } from "fs";

        await client.upload({
            data: createReadStream("path/to/file"),
            filename: "my-file",
            contentType: "audio/mpeg",
            contentLength: 1949,
        });
        ```
        The `filename`, `contentType`, and `contentLength` properties are optional.

        Alternatively, users can use the `Uploadable.FromPath` type to upload directly from a file path:
        ```typescript
        await client.upload({
            path: "path/to/file",
            filename: "my-file",
            contentType: "audio/mpeg",
            contentLength: 1949,
        });
        ```

        The metadata is used to set the `Content-Length`, `Content-Type`, and `Content-Disposition` headers. If not provided, the client will attempt to determine them automatically.
        For example, `fs.ReadStream` has a `path` property which the SDK uses to retrieve the file size from the filesystem without loading it into memory:
        ```typescript
        import { createReadStream } from "fs";

        await client.upload(createReadStream("path/to/file"));
        ```
      type: feat
  createdAt: "2025-07-17"
  irVersion: 58

- version: 2.4.11
  changelogEntry:
    - summary: Bump the docker image for the generator to node:22.12-alpine3.20
      type: chore
  createdAt: "2025-07-18"
  irVersion: 58

- version: 2.4.10
  changelogEntry:
    - summary: Escape strings containing `*/` inside of JSDoc comments to avoid premature JSDoc block ending.
      type: fix
  createdAt: "2025-07-15"
  irVersion: 58

- version: 2.4.9
  changelogEntry:
    - summary: Preserve trailing slash of URL and path if present
      type: fix
  createdAt: "2025-07-15"
  irVersion: 58

- version: 2.4.8
  changelogEntry:
    - summary: |
        Fix ts readme snippet where const was reassigned. Changed to let.
      type: fix
  createdAt: "2025-07-10"
  irVersion: 58

- version: 2.4.7
  changelogEntry:
    - summary: |
        Make sure `extraDependencies`, `extraPeerDependencies`, `extraPeerDependenciesMeta`, and `extraDevDependencies` are always merged into _package.json_.
        This was previously fixed for `bundle: true`, but not for `bundle: false` (default).
        All dependencies should now come through.
      type: fix
  createdAt: "2025-07-10"
  irVersion: 58

- version: 2.4.6
  changelogEntry:
    - summary: |
        Parse HTTP error bodies as JSON if the response content-type header is JSON, otherwise fallback to text.
      type: fix
    - summary: |
        Fix `bytes` fetcher test.
      type: fix
    - summary: |
        Fix Jest configuration when a `packagePath` is specified in _generators.yml_ config.
      type: fix
  createdAt: "2025-07-09"
  irVersion: 58

- version: 2.4.5
  changelogEntry:
    - summary: |
        Make sure `extraDependencies`, `extraPeerDependencies`, `extraPeerDependenciesMeta`, and `extraDevDependencies` are always merged into _package.json_.
      type: fix
  createdAt: "2025-07-09"
  irVersion: 58

- version: 2.4.4
  changelogEntry:
    - summary: |
        Make the `BinaryResponse.bytes` function optional because some versions of runtimes do not support the function on fetch `Response`.
      type: fix
  createdAt: "2025-07-09"
  irVersion: 58

- version: 2.4.3
  changelogEntry:
    - summary: |
        Fix an issue where a property set to `undefined` would not match with a property that is missing in the `withJson` MSW predicate.
      type: fix
  createdAt: "2025-07-08"
  irVersion: 58

- version: 2.4.2
  changelogEntry:
    - summary: |
        Fixes a compile issue when WebSocket connect methods require query parameters with special characters.
        Fixes response deserialization in websockets to respect skipping validation.
      type: fix
  createdAt: "2025-07-04"
  irVersion: 58

- version: 2.4.1
  changelogEntry:
    - summary: |
        When serde layer is enabled, WebSocket channels now pass through unrecognized properties
        instead of stripping them to preserve forwards compatibility.
      type: fix
  createdAt: "2025-07-04"
  irVersion: 58

- version: 2.4.0
  changelogEntry:
    - summary: Fixes bug with query parameter and path parameter serialization in URL for WebSocket channels.
      type: fix
  createdAt: "2025-07-03"
  irVersion: 58

- version: 2.3.3
  changelogEntry:
    - summary: Bump version to test Docker image rename to `fernapi/fern-typescript-sdk`
      type: internal
  createdAt: "2025-07-03"
  irVersion: 58
- version: 2.3.2
  changelogEntry:
    - summary: |
        Remove ".js" extension from ESM imports in the source generator code.
        If `useLegacyExports` is `true`, you will not see ".js" extensions in ESM imports.
        If `useLegacyExports` is `false` (default), a post process step will add the `.js` extension, so you won't see a difference.

        We're doing this because Jest has a bug where it doesn't properly load TypeScript modules even though the TypeScript and imports are valid.
      type: fix
  createdAt: "2025-07-03"
  irVersion: 58
- version: 2.3.1
  changelogEntry:
    - summary: |
        Fixes an issue where OAuth clients would not compile when variables were configured
        in the SDK. Now, the oauth client is instantiated with any global path parameters or headers.
      type: fix
  createdAt: "2025-07-03"
  irVersion: 58

- version: 2.3.0
  changelogEntry:
    - summary: |
        Change the `outputSourceFiles` default from `false` to `true`.
        This will affect the output when you generate the SDK to the local file system.
      type: feat
  createdAt: "2025-07-03"
  irVersion: 58
- version: 2.2.1
  changelogEntry:
    - summary: |
        Ensure _tests/wire_ is generated even when there are no wire tests generated.
        Otherwise, Jest throws an error because the wire test project `roots` doesn't exist.
      type: fix
  createdAt: "2025-07-03"
  irVersion: 58
- version: 2.2.0
  changelogEntry:
    - summary: |
        Improve generated package.json files:
        * Add `engines` field to specify minimum Node.js version supported as Node.js 18.
        * Add `sideEffects: false`
        * Add `README.md` and `LICENSE` to `files` array
        * Use GitHub shorthand for `repository` field.

        You can override these fields using the `packageJson` config:
        ```yml
        # In generators.yml
        groups:
          ts-sdk:
            generators:
              - name: fernapi/fern-typescript-sdk
                config:
                  packageJson:
                    engines:
                      node: ">=16.0.0"
        ```
      type: feat
  createdAt: "2025-07-03"
  irVersion: 58

- version: 2.1.0
  changelogEntry:
    - summary: |
        Split up Jest configuration into multiple projects.
        You can now run the following command to run tests:
        * `yarn test`: runs all tests
        * `yarn test:unit`: runs unit tests (any non-browser and non-wire tests)
        * `yarn test:browser`: runs browser only tests inside of `js-dom`
        * `yarn test:wire`: runs wire tests

        You can now pass in paths and patterns as an argument to the above commands to filter down to specific tests.
        For example: `yarn test tests/unit/fetcher`
      type: feat
  createdAt: "2025-07-02"
  irVersion: 58
- version: 2.0.0
  changelogEntry:
    - summary: |
        The TypeScript generator has received a large amount of improvements, but to maintain backwards compatibility, they require you to opt in using feature flags.
        The 2.0.0 release now has these feature flags enabled by default. Here's an overview of the `config` defaults that have changed in _generators.yml_.

        | Option | Before | Now |
        |--------|--------|-----|
        | `streamType` | `"wrapper"` | `"web"` |
        | `fileResponseType` | `"stream"` | `"binary-response"` |
        | `formDataSupport` | `"Node16"` | `"Node18"` |
        | `fetchSupport` | `"node-fetch"` | `"native"` |

        To avoid breaking changes, explicitly set the options above with the `Before` values in the `config` of your generator
        in _generators.yml_.

        With these defaults, the generated SDKs will have _**ZERO**_ dependencies (excluding devDependencies and `ws` in case of WebSocket generation).
        As a result, the SDKs are smaller, faster, more secure, and easier to use.
      type: feat
  createdAt: "2025-07-02"
  irVersion: 58

- version: 1.10.6
  changelogEntry:
    - summary: |
        Publish multi-platform builds of the TypeScript SDK docker container.
      type: fix
  createdAt: "2025-07-02"
  irVersion: 58

- version: 1.10.5
  changelogEntry:
    - summary: |
        Add default values to request parameters.
        For example, if you have a query parameter `foo` with a default value of `bar`, the generated request parameter will have a default value of `bar`.

        To enable this, set `useDefaultRequestParameterValues` to `true` in the `config` of your generator configuration.
        ```yml
        # In generators.yml
        groups:
          ts-sdk:
            generators:
              - name: fernapi/fern-typescript-sdk
                config:
                  useDefaultRequestParameterValues: true
        ```
      type: feat
  createdAt: "2025-06-30"
  irVersion: 58
- version: 1.10.4
  changelogEntry:
    - summary: |
        Add `omitFernHeaders` configuration to omit Fern headers from the generated SDK.
      type: fix
  createdAt: "2025-07-01"
  irVersion: 58
- version: 1.10.3
  changelogEntry:
    - summary: |
        Remove `qs` dependency.
      type: fix
  createdAt: "2025-07-01"
  irVersion: 58
- version: 1.10.2
  changelogEntry:
    - summary: |
        Remove `js-base64` dependency in favor of using native implementations.
      type: fix
  createdAt: "2025-07-01"
  irVersion: 58
- version: 1.10.1
  changelogEntry:
    - summary: |
        Remove `url-join` dependency in favor of a handwritten `joinUrl` function.
      type: fix
  createdAt: "2025-06-30"
  irVersion: 58
- version: 1.10.0
  changelogEntry:
    - summary: |
        Add `fetchSupport` configuration which lets you choose between `node-fetch` and `native`.
        The default is `node-fetch`. If you choose `native`, the `node-fetch` dependency will be removed.
      type: feat
  createdAt: "2025-06-27"
  irVersion: 58
- version: 1.9.1
  changelogEntry:
    - summary: Improve auto-pagination logic to consider empty strings in response as null cursors and stop paging.
      type: fix
  createdAt: "2025-06-27"
  irVersion: 58
- version: 1.9.0
  changelogEntry:
    - summary: |
        Add `formDataSupport` configuration which lets you choose between `Node16` and `Node18`.
        The default is `Node16`. If you choose `Node18`, the `form-data`, `formdata-node`, and `form-data-encoder` dependencies will be removed.
        `formDataSupport: Node18` supports uploading files from the following types:
        * `Buffer`
        * `File`
        * `Blob`
        * `Readable` (includes Readstream)
        * `ReadableStream`
        * `ArrayBuffer`
        * `Uint8Array`
      type: feat
  createdAt: "2025-06-22"
  irVersion: 58
- version: 1.8.2
  changelogEntry:
    - summary: |
        When a multipart form part is explicitly marked as JSON, serialize the data as JSON regardless of type.
        This also means arrays, maps, etc. will not be split into multiple parts, but serialized to JSON as a single part.
      type: fix
  createdAt: "2025-06-22"
  irVersion: 58
- version: 1.8.1
  changelogEntry:
    - summary: Fix binary response README.md examples
      type: fix
  createdAt: "2025-06-22"
  irVersion: 58
- version: 1.8.0
  changelogEntry:
    - summary: |
        You can now specify whether to return the `BinaryResponse` type for binary response endpoints.
        Change the response type by setting `fileResponseType` to `stream` or `binary-response` in the `config` of your generator configuration.
        The default is `stream` for backwards compatibility, but we recommend using `binary-response`.

        Here's how you users can interact with the `BinaryResponse`:
        ```ts
        const response = await client.getFile(...);
        const stream = response.stream();
        // const arrayBuffer = await response.arrayBuffer();
        // const blob = await response.blob();
        // const bytes = await response.bytes();
        const bodyUsed = response.bodyUsed;
        ```
        The user can choose how to consume the binary data.
      type: feat
  createdAt: "2025-06-19"
  irVersion: 58

- version: 1.7.2
  changelogEntry:
    - summary: |
        Fix bug where duplicate file generation was silently allowed instead of failing. The `withSourceFile` method now properly
        handles the `overwrite` option to prevent unintended file overwrites.
      type: fix
  createdAt: "2025-06-19"
  irVersion: 58
- version: 1.7.1
  changelogEntry:
    - summary: |
        __jest.config.mjs__ now only maps relative path modules that end on `.js` to their `.ts` equivalent.
      type: fix
  createdAt: "2025-06-18"
  irVersion: 58
- version: 1.7.0
  changelogEntry:
    - summary: |
        Allow users to specify the path they'd like to generate the SDK to.

        Here's an example of how to implement this in generators.yml:
        ```yml
        # In generators.yml
        groups:
          ts-sdk:
            generators:
              - name: fernapi/fern-typescript-sdk
                config:
                  packagePath: src/package-path
        ```
      type: feat
  createdAt: "2025-06-16"
  irVersion: 58
- version: 1.6.0
  changelogEntry:
    - summary: |
        You can now specify whether to return streams using the stream wrapper, or return the web standard stream.
        Change the type of stream returned by setting `streamType` to `wrapper` or `web` in the `config` of your generator configuration.
        The default is `wrapper`.
      type: feat
    - summary: |
        `tests/unit/zurg` are moved to `tests/unit/schemas` to match the name in `src/core/schemas` which is what the tests are verifying.
      type: internal
  createdAt: "2025-06-13"
  irVersion: 58

- version: 1.5.0
  changelogEntry:
    - summary: Add support for websocket connect methods with path parameters in the TypeScript generator
      type: feat
  createdAt: "2025-06-11"
  irVersion: 58

- version: 1.4.0
  changelogEntry:
    - summary: You can now pass in headers to the root client. These headers will be merged with service and endpoint specific headers.
      type: feat
    - summary: Reduce duplicate code generation by passing headers from the root client down to the subpackage clients.
      type: internal
  createdAt: "2025-06-05"
  irVersion: 58

- version: 1.3.2
  changelogEntry:
    - summary: Fix dynamic imports in the built dist/esm code.
      type: fix
  createdAt: "2025-06-05"
  irVersion: 58

- version: 1.3.1
  changelogEntry:
    - summary: |
        MSW is used for generated wire tests, but inadvertently also captures real HTTP request, for example in integration tests.
        When the HTTP request does not match any of the configured predicates, it would throw an error, including in the unrelated integration tests.
        In this version MSW is configured to bypass instead of throw an error when HTTP requests do not match the configured predicates.
      type: fix
  createdAt: "2025-06-05"
  irVersion: 58

- version: 1.3.0
  changelogEntry:
    - summary: Add support for generating the full project when using the filesystem output mode.
      type: feat
  createdAt: "2025-06-04"
  irVersion: 58

- version: 1.2.4
  changelogEntry:
    - summary: |
        Generate tests to verify the SDK sends and receives HTTP requests as expected.
        You can turn of these tests by setting `generateWireTests` to `false` in the `config` of your generator configuration.
      type: feat
  createdAt: "2025-06-03"
  irVersion: 58

- version: 1.1.1
  changelogEntry:
    - summary: Fix an issue where attempting to access a property with an invalid property name would lead to a broken output SDK.
      type: fix
  createdAt: "2025-06-04"
  irVersion: 58

- version: 1.1.0
  changelogEntry:
    - summary: Add support for HEAD HTTP method.
      type: feat
  createdAt: "2025-06-03"
  irVersion: 58

- version: 1.0.1
  changelogEntry:
    - summary: Fix property lookup in inherited schemas during snippet generation for object schemas.
      type: fix
  createdAt: "2025-05-14"
  irVersion: 57

- version: 1.0.0
  changelogEntry:
    - summary: |
        This release changes the defaults for the following custom configuration in _generators.yml_.

        | Option | Before | Now |
        |--------|--------|-----|
        | `inlineFileProperties` | `false` | `true` |
        | `inlinePathParameters` | `false` | `true` |
        | `enableInlineTypes` | `false` | `true` |
        | `noSerdeLayer` | `false` | `true` |
        | `omitUndefined` | `false` | `true` |
        | `skipResponseValidation` | `false` | `true` |
        | `useLegacyExports` | `true` | `false` |

        To avoid breaking changes, explicitly set the options above with the `Before` values in the `config` of your generator
        in _generators.yml_.
      type: feat
    - summary: |
        When generating properties for interfaces and classes, we only surround the property name with quotes if necessary.
        In some cases where the property name wasn't a valid identifier before, we now surround it with quotes too.
      type: fix
  createdAt: "2025-05-14"
  irVersion: 57

- version: 0.51.7
  changelogEntry:
    - summary: If an object extends an alias, the generator now visits the alias that is being extended (instead of throwing an error).
      type: fix
  createdAt: "2025-05-14"
  irVersion: 57

- version: 0.51.6
  changelogEntry:
    - summary: Add support for the custom introduction setting in the generated README.md.
      type: fix
  createdAt: "2025-05-13"
  irVersion: 57

- version: 0.51.5
  changelogEntry:
    - summary: Fixed an issue with ts-morph where creating an ifStatement with empty conditions array caused errors in multipart form data handling.
      type: fix
  createdAt: "2025-05-03"
  irVersion: 57

- version: 0.51.4
  changelogEntry:
    - summary: Fix issue where the _runtime.ts_ file was missing when other files were trying to import it.
      type: fix
  createdAt: "2025-04-22"
  irVersion: 57

- version: 0.51.3
  changelogEntry:
    - summary: Fix minor type issue for polyfilling Headers in Node 16 and below.
      type: fix
  createdAt: "2025-04-21"
  irVersion: 57

- version: 0.51.2
  changelogEntry:
    - summary: |
        When uploading files, extract the filename from the `path` property if present on the given object.
        This will extract the filename for `fs.createReadStream()` for example.
      type: fix
  createdAt: "2025-04-21"
  irVersion: 57

- version: 0.51.1
  changelogEntry:
    - summary: |
        Fallback to a custom `Headers` class implementation if the native `Headers` class is not available.
        Versions of Node 16 and below do not support the native `Headers` class, so this fallback is necessary to ensure compatibility.
      type: fix
  createdAt: "2025-04-21"
  irVersion: 57

- version: 0.51.0
  changelogEntry:
    - summary: |
        Add `rawResponse` property to JavaScript errors.

        ```ts
        try {
          const fooBar = await client.foo.bar("id", options);
        } catch (e) {
          if (error instanceof FooError) {
            console.log(error.rawResponse);
          } else {
            // ...
          }
        }
        ```
      type: feat
  createdAt: "2025-04-14"
  irVersion: 57

- version: 0.50.1
  changelogEntry:
    - summary: |
        Add `"packageManager": "yarn@1.22.22"` to _package.json_.
      type: feat
  createdAt: "2025-04-08"
  irVersion: 57

- version: 0.50.0
  changelogEntry:
    - summary: |
        All endpoint functions now return an `HttpResponsePromise<T>` instead of a `Promise<T>`.
        Using `await`, `.then()`, `.catch()`, and `.finally()` on these promises behave the same as before,
        but you can call `.withRawResponse()` to get a promise that includes the parsed response and the raw response.
        The raw response let's you retrieve the response headers, status code, etc.

        ```ts
        const fooBar = await client.foo.bar("id", options);
        const { data: alsoFooBar, rawResponse } = await client.foo.bar("id", options).withRawResponse();
        const {
            headers,
            status,
            url,
            ...
        } = rawResponse;
        ```
      type: feat
  createdAt: "2025-04-07"
  irVersion: 57

- version: 0.49.7
  changelogEntry:
    - summary: |
        Significantly improve performance of SDK generation when the `useLegacyExports` config is `false`. For a large spec like Square, the generation went from 10+ minutes to almost 1 minute.
      type: fix
  createdAt: "2025-03-27"
  irVersion: 57

- version: 0.49.6
  changelogEntry:
    - summary: Support arbitrary websocket headers during connect handshake.
      type: feat
  createdAt: "2025-03-27"
  irVersion: 57

- version: 0.49.5
  changelogEntry:
    - summary: Improvements to Websocket code generation quality.
      type: feat
  createdAt: "2025-03-27"
  irVersion: 57

- version: 0.49.4
  changelogEntry:
    - summary: Increase the timeout used in the generated `webpack.test.ts` file.
      type: fix
  createdAt: "2025-03-19"
  irVersion: 57

- version: 0.49.3
  changelogEntry:
    - summary: Increase the timeout used in the generated `webpack.test.ts` file.
      type: fix
  createdAt: "2025-03-19"
  irVersion: 57

- version: 0.49.2
  changelogEntry:
    - summary: Fix issue where IdempotentRequestOptions is not generated in the client namespace.
      type: fix
  createdAt: "2025-03-18"
  irVersion: 57

- version: 0.49.1
  changelogEntry:
    - summary: This PR includes several fixes to the generated `Socket.ts` file when websocket client code generation is enabled.
      type: fix
  createdAt: "2025-03-10"
  irVersion: 57

- version: 0.49.0
  changelogEntry:
    - summary: |
        This PR enables the Typescript generator to produce Websocket SDK endpoints. This can be enabled by adding the option `shouldGenerateWebsocketClients: true` to the Typescript generator config.
      type: feat
  createdAt: "2025-03-06"
  irVersion: 57

- version: 0.48.7
  changelogEntry:
    - summary: |
        Form data encoding now correctly handles array and object values by encoding each property value as a separate key-value pair, rather than trying to encode the entire object as a single value. This ensures proper handling of complex data structures in multipart form requests.
      type: fix
  createdAt: "2025-01-28"
  irVersion: 55

- version: 0.48.6
  changelogEntry:
    - summary: Support form-encoded form data parameters by using `qs` to properly encode array and object values with the `repeat` array format.
      type: fix
  createdAt: "2025-01-28"
  irVersion: 55

- version: 0.48.5
  changelogEntry:
    - summary: Don't double wrap a blob if a user uploads a blob to a multi-part form. Otherwise file's content-type is lost in Deno.
      type: fix
  createdAt: "2025-01-28"
  irVersion: 55

- version: 0.48.4
  changelogEntry:
    - summary: When custom config `useBigInt` is `true`, generate examples and snippets with `BigInt("123")`.
      type: fix
  createdAt: "2025-01-21"
  irVersion: 55

- version: 0.48.3
  changelogEntry:
    - summary: The SDK now supports reading the basic auth username and password values from environment variables.
      type: fix
  createdAt: "2025-01-16"
  irVersion: 55

- version: 0.48.2
  changelogEntry:
    - summary: This updates the retrier logic to stop retrying on HTTP conflict (409). This was an oversight that we've meant to remove for a while (similar to other Fern SDKs).
      type: fix
  createdAt: "2025-01-16"
  irVersion: 55

- version: 0.48.1
  changelogEntry:
    - summary: Record types with `null` values are now correctly serialized.
      type: fix
  createdAt: "2025-01-16"
  irVersion: 55

- version: 0.48.0
  changelogEntry:
    - summary: |
        When `useBigInt` SDK configuration is set to `true`, a customized JSON serializer & deserializer is used that will preserve the precision of `bigint`'s, as opposed to the native `JSON.stringify` and `JSON.parse` function which converts `bigint`'s to `number`'s losing precision.

        When combining `useBigInt` with our serialization layer (`no-serde: false` (default)), both the request and response properties that are marked as `long` and `bigint` in OpenAPI/Fern spec, will consistently be `bigint`'s.
        However, when disabling the serialization layer (`no-serde: true`), they will be typed as `number | bigint`.

        Here's an overview of what to expect from the generated types when combining `useBigInt` and `noSerde` with the following Fern definition:

        **Fern definition**
        ```yml
        types:
          ObjectWithOptionalField:
            properties:
              longProp: long
              bigIntProp: bigint
        ```

        **TypeScript output**
        ```typescript
        // useBigInt: true
        // noSerde: false
        interface ObjectWithLongAndBigInt {
          longProp: bigint;
          bigIntProp: bigint;
        }

        // useBigInt: true
        // noSerde: true
        interface ObjectWithLongAndBigInt {
          longProp: bigint | number;
          bigIntProp: bigint | number;
        }

        // useBigInt: false
        // noSerde: false
        interface ObjectWithLongAndBigInt {
          longProp: number;
          bigIntProp: string;
        }

        // useBigInt: false
        // noSerde: true
        interface ObjectWithLongAndBigInt {
          longProp: number;
          bigIntProp: string;
        }
        ```
      type: feat
  createdAt: "2025-01-16"
  irVersion: 55

- version: 0.47.1
  changelogEntry:
    - summary: |
        Resolves an issue where nullable query parameters were not null-safe in their method invocations. The
        generated code now appropriately guard against `null` values like so:

        ```typescript
        const _queryParams: Record< ... >;
        if (value !== undefined) {
            _queryParams["value"] = value?.toString() ?? null;
        }
        ```
      type: fix
  createdAt: "2025-01-15"
  irVersion: 55

- version: 0.47.0
  changelogEntry:
    - summary: |
        Add support for `nullable` properties. Users can now specify explicit `null` values
        for types that specify `nullable` properties like so:

        ```typescript
        await client.users.update({ username: "john.doe", metadata: null });
        ```
      type: feat
  createdAt: "2025-01-14"
  irVersion: 55

- version: 0.46.11
  changelogEntry:
    - summary: |
        Don't double check whether an optional string literal alias (see example below) is a string when using serializer to build query string parameters.

        ```yml
        types:
          LiteralAliasExample: literal<"MyLiteralValue">

        service:
          endpoints:
            foo:
              path: /bar
              method: POST
              request:
                name: FooBarRequest
                query-parameters:
                  optional_alias_literal: optional<LiteralAliasExample>
        ```

        ```ts
        // before
        if (optionalAliasLiteral != null) {
            _queryParams["optional_alias_literal"] = typeof serializers.LiteralAliasExample.jsonOrThrow(optionalAliasLiteral, {
                unrecognizedObjectKeys: "strip",
            }) === "string" ? serializers.LiteralAliasExample.jsonOrThrow(optionalAliasLiteral, {
                unrecognizedObjectKeys: "strip",
            }) : JSON.stringify(serializers.LiteralAliasExample.jsonOrThrow(optionalAliasLiteral, {
                unrecognizedObjectKeys: "strip",
            }));
        }

        // after
        if (optionalAliasLiteral != null) {
            _queryParams["optional_alias_literal"] = serializers.LiteralAliasExample.jsonOrThrow(optionalAliasLiteral, {
                unrecognizedObjectKeys: "strip",
            });
        }
        ```
      type: fix
  createdAt: "2025-01-14"
  irVersion: 53

- version: 0.46.10
  changelogEntry:
    - summary: Use serialization layer to convert types to JSON strings when enabled.
      type: fix
  createdAt: "2025-01-14"
  irVersion: 53

- version: 0.46.9
  changelogEntry:
    - summary: Expose `baseUrl` as a default Client constructor option and construct URL correctly.
      type: fix
  createdAt: "2025-01-13"
  irVersion: 53

- version: 0.46.8
  changelogEntry:
    - summary: Generate the `version.ts` file correctly
      type: fix
  createdAt: "2025-01-13"
  irVersion: 53

- version: 0.46.7
  changelogEntry:
    - summary: Simplify runtime detection to reduce the chance of using an unsupported API like `process.` Detect Edge Runtime by Vercel.
      type: fix
  createdAt: "2025-01-09"
  irVersion: 53

- version: 0.46.6
  changelogEntry:
    - summary: Update `@types/node` to `18+`, required for the generated `Node18UniversalStreamWrapper` test.
      type: fix
  createdAt: "2025-01-09"
  irVersion: 53

- version: 0.46.5
  changelogEntry:
    - summary: Fix the webpack test to work with .js/.jsx extensions in TypeScript
      type: fix
    - summary: Only map .js modules in Jest, not .json files.
      type: fix
  createdAt: "2025-01-09"
  irVersion: 53

- version: 0.46.4
  changelogEntry:
    - summary: Fix packageJson custom configuration & package.json types field.
      type: fix
  createdAt: "2025-01-09"
  irVersion: 53

- version: 0.46.3
  changelogEntry:
    - summary: Revert to using legacy exports by default.
      type: fix
  createdAt: "2025-01-09"
  irVersion: 53

- version: 0.46.2
  changelogEntry:
    - summary: Fix Jest to work with files imported using `.js` extension.
      type: fix
    - summary: Make sure Jest loads Jest configuration regardless of package.json type.
      type: fix
  createdAt: "2025-01-09"
  irVersion: 53

- version: 0.46.1
  changelogEntry:
    - summary: ESModule output is fixed to be compatible with Node.js ESM loading.
      type: fix
  createdAt: "2025-01-08"
  irVersion: 53

- version: 0.46.0
  changelogEntry:
    - summary: SDKs are now built and exported in both CommonJS (legacy) and ESModule format.
      type: feat
    - summary: |
        Export `serialization` code from root package export.
        ```ts
        import { serialization } from `@packageName`;
        ```

        The serialization code is also exported as `@packageName/serialization`.
        ```ts
        import * as serialization from `@packageName/serialization`;
        ```
      type: feat
    - summary: |
        `package.json` itself is exported in `package.json` to allow consumers to easily read metadata about the package they are consuming.
      type: feat
  createdAt: "2025-01-06"
  irVersion: 53

- version: 0.45.2
  changelogEntry:
    - summary: TS generated snippets now respect proper parameter casing when noSerdeLayer is enabled.
      type: fix
  createdAt: "2024-12-31"
  irVersion: 53

- version: 0.45.1
  changelogEntry:
    - summary: |
        Export everything inside of TypeScript namespaces that used to be ambient.

        For the `enableInlineTypes` feature, some namespaces were no longer declared (ambient), and types and interfaces inside the namespace would no longer be automatically exported without the `export` keyword. This fix exports everything that's inside these namespaces and also declared namespaces for good measure (in case they are not declared in the future).
      type: fix
  createdAt: "2024-12-27"
  irVersion: 53

- version: 0.45.0
  changelogEntry:
    - summary: Update dependencies of the generated TS SDK and Express generator. TypeScript has been updated to 5.7.2 which is a major version upgrade from 4.6.4.
      type: feat
  createdAt: "2024-12-26"
  irVersion: 53

- version: 0.44.5
  changelogEntry:
    - summary: Fix a bug where we attempt to parse an empty terminator when receiving streaming JSON responses.
      type: fix
  createdAt: "2024-12-23"
  irVersion: 53

- version: 0.44.4
  changelogEntry:
    - summary: Use specified defaults for pagination offset parameters during SDK generation.
      type: feat
  createdAt: "2024-12-20"
  irVersion: 53

- version: 0.44.3
  changelogEntry:
    - summary: Fix a bug where client would send request wrapper instead of the body of the request wrapper, when the request has inline path parameters and a body property.
      type: fix
  createdAt: "2024-12-18"
  irVersion: 53

- version: 0.44.2
  changelogEntry:
    - summary: Inline path parameters will use their original name when `retainOriginalName` or `noSerdeLayer` is enabled.
      type: fix
  createdAt: "2024-12-17"
  irVersion: 53

- version: 0.44.1
  changelogEntry:
    - summary: When there is an environment variable set, you do not need to pass in any parameters to the client constructor.
      type: fix
  createdAt: "2024-12-16"
  irVersion: 53

- version: 0.44.0
  changelogEntry:
    - summary: |
        Inline path parameters into request types by setting `inlinePathParameters` to `true` in the generator config.

        Here's an example of how users would use the same endpoint method without and with `inlinePathParameters` set to `true`.

        Without `inlinePathParameters`:

        ```ts
        await service.getFoo("pathParamValue", { id: "SOME_ID" });
        ```

        With `inlinePathParameters`:

        ```ts
        await service.getFoo({ pathParamName: "pathParamValue", id: "SOME_ID" });
        ```
      type: feat
  createdAt: "2024-12-13"
  irVersion: 53

- version: 0.43.1
  changelogEntry:
    - summary: When `noSerdeLayer` is enabled, streaming endpoints were failing to compile because they assumed that the serialization layer existed. This is now fixed.
      type: fix
  createdAt: "2024-12-11"
  irVersion: 53

- version: 0.43.0
  changelogEntry:
    - summary: |
        Generate inline types for inline schemas by setting `enableInlineTypes` to `true` in the generator config.
        When enabled, the inline schemas will be generated as nested types in TypeScript.
        This results in cleaner type names and a more intuitive developer experience.

        Before:

        ```ts
        // MyRootType.ts
        import * as MySdk from "...";

        export interface MyRootType {
          foo: MySdk.MyRootTypeFoo;
        }

        // MyRootTypeFoo.ts
        import * as MySdk from "...";

        export interface MyRootTypeFoo {
          bar: MySdk.MyRootTypeFooBar;
        }

        // MyRootTypeFooBar.ts
        import * as MySdk from "...";

        export interface MyRootTypeFooBar {}
        ```

        After:

        ```ts
        // MyRootType.ts
        import * as MySdk from "...";

        export interface MyRootType {
          foo: MyRootType.Foo;
        }

        export namespace MyRootType {
          export interface Foo {
            bar: Foo.Bar;
          }

          export namespace Foo {
            export interface Bar {}
          }
        }
        ```

        Now users can get the deep nested `Bar` type as follows:

        ```ts
        import { MyRootType } from MySdk;

        const bar: MyRootType.Foo.Bar = {};
        ```
      type: feat
  createdAt: "2024-12-11"
  irVersion: 53

- version: 0.42.7
  changelogEntry:
    - summary: |
        Support `additionalProperties` in OpenAPI or `extra-properties` in the Fern Defnition. Now
        an object that has additionalProperties marked as true will generate the following interface:

        ```ts
        interface User {
          propertyOne: string;
          [key: string]: any;
        }
        ```
      type: feat
  createdAt: "2024-12-03"
  irVersion: 53

- version: 0.42.6
  changelogEntry:
    - summary: Remove the generated `APIPromise` since it is not compatible on certain node versions.
      type: fix
  createdAt: "2024-11-23"
  irVersion: 53

- version: 0.42.5
  changelogEntry:
    - summary: Remove extraneous import in pagination snippets.
      type: fix
  createdAt: "2024-11-23"
  irVersion: 53

- version: 0.42.4
  changelogEntry:
    - summary: Improve `GeneratedTimeoutSdkError` error to include endpoint name in message.
      type: fix
  createdAt: "2024-11-21"
  irVersion: 53

- version: 0.42.3
  changelogEntry:
    - summary: Fixed issue with snippets used for pagination endpoints.
      type: fix
  createdAt: "2024-11-22"
  irVersion: 53

- version: 0.42.2
  changelogEntry:
    - summary: |
        Added documentation for pagination in the README. The snippet below will
        now show up on generated READMEs.

        ```typescript
        // Iterate through all items
        const response = await client.users.list();
        for await (const item of response) {
          console.log(item);
        }

        // Or manually paginate
        let page = await client.users.list();
        while (page.hasNextPage()) {
          page = await page.getNextPage();
        }
        ```
      type: feat
  createdAt: "2024-11-21"
  irVersion: 53

- version: 0.42.1
  changelogEntry:
    - summary: |
        Added support for passing additional headers in request options. For example:

        ```ts
        const response = await client.someEndpoint(..., {
          headers: {
            'X-Custom-Header': 'custom value'
          }
        });
        ```
      type: feat
  createdAt: "2024-11-20"
  irVersion: 53

- version: 0.42.0
  changelogEntry:
    - summary: |
        Added support for `.asRaw()` which allows users to access raw response data including headers. For example:

        ```ts
        const response = await client.someEndpoint().asRaw();
        console.log(response.headers["X-My-Header"]);
        console.log(response.body);
        ```
      type: feat
  createdAt: "2024-11-15"
  irVersion: 53

- version: 0.41.2
  changelogEntry:
    - summary: Actually remove `jest-fetch-mock` from package.json.
      type: fix
  createdAt: "2024-11-18"
  irVersion: 53

- version: 0.41.1
  changelogEntry:
    - summary: Remove dev dependency on `jest-fetch-mock`.
      type: fix
  createdAt: "2024-11-02"
  irVersion: 53

- version: 0.41.0
  changelogEntry:
    - summary: Add a variable jitter to the exponential backoff and retry.
      type: feat
  createdAt: "2024-10-08"
  irVersion: 53

- version: 0.41.0-rc2
  changelogEntry:
    - summary: Generated READMEs now include improved usage snippets for pagination and streaming endpoints.
      type: feat
  createdAt: "2024-10-08"
  irVersion: 53

- version: 0.41.0-rc1
  changelogEntry:
    - summary: Fixes a broken unit test introduced in 0.41.0-rc0.
      type: fix
  createdAt: "2024-10-08"
  irVersion: 53

- version: 0.41.0-rc0
  changelogEntry:
    - summary: The generated SDK now supports bytes (`application/octet-stream`) requests.
      type: feat
  createdAt: "2024-10-08"
  irVersion: 53

- version: 0.40.8
  changelogEntry:
    - summary: File array uploads now call `request.appendFile` instead of `request.append` which was causing form data to be in a corrupted state.
      type: fix
  createdAt: "2024-09-28"
  irVersion: 53

- version: 0.40.7
  changelogEntry:
    - summary: |
        The generated README will now have a section that links to the generated SDK Reference (in `reference.md`).

        ```md
        ## Reference

        A full reference for this library can be found [here](./reference.md).
        ```
      type: fix
  createdAt: "2024-09-28"
  irVersion: 53

- version: 0.40.6
  changelogEntry:
    - summary: The TypeScript SDK now supports specifying a custom contentType if one is specified.
      type: fix
  createdAt: "2024-09-18"
  irVersion: 53

- version: 0.40.5
  changelogEntry:
    - summary: The snippet templates for file upload are now accurate and also respect the feature flag `inlineFileProperties`.
      type: fix
  createdAt: "2024-09-18"
  irVersion: 53

- version: 0.40.4
  changelogEntry:
    - summary: Upgrades dependency `stream-json` which improves the performance when reading large API specs. This version will improve your `fern generate` performance.
      type: fix
  createdAt: "2024-09-12"
  irVersion: 53

- version: 0.40.3
  changelogEntry:
    - summary: |
        If the serde layer is enabled, then all the serializers are exported under the namespace `serializers`.

        ```ts
        import { serializers } from "@plantstore/sdk";

        export function main(): void {
          // serialize to json

          const json = serializers.Plant.toJson({
            name: "fern"
          });

          const parsed = serializers.Plant.parseOrThrow(`{ "name": "fern" }`);
        }
        ```
      type: fix
  createdAt: "2024-09-12"
  irVersion: 53

- version: 0.40.2
  changelogEntry:
    - summary: The generated SDK now handles reading IR JSONs that are larger than 500MB. In order to to this, the function `streamObjectFromFile` is used instead of `JSON.parse`.
      type: fix
  createdAt: "2024-09-12"
  irVersion: 53

- version: 0.40.1
  changelogEntry:
    - summary: The generated snippets now inline referenced request objects given they are not named, they need to be inlined.
      type: fix
  createdAt: "2024-09-12"
  irVersion: 53

- version: 0.40.0
  changelogEntry:
    - summary: |
        A new configuration flag has now been added that will automatically generate
        `BigInt` for `long` and `bigint` primitive types. To turn this flag on:

        ```yml
        groups:
          ts-sdk:
            name: fernapi/fern-typescript-sdk
            version: 0.40.0
            config:
              useBigInt: true
        ```
      type: feat
  createdAt: "2024-09-12"
  irVersion: 53

- version: 0.39.8
  changelogEntry:
    - summary: |
        The generated enum examples now reference the value of the enum directly instead
        of using the enum itself.

        ### Before

        ```ts
        {
          "genre": Imdb.Genre.Humor,
        }
        ```

        ### After

        ```ts
        {
          "genre": "humor"
        }
        ```
      type: fix
  createdAt: "2024-09-11"
  irVersion: 53

- version: 0.39.7
  changelogEntry:
    - summary: |
        The SDK now produces a `version.ts` file where we export a constant called `SDK_VERSION`.
        This constant can be used by different utilities to dynamically import in the version (for example, if someone wants to customize the user agent).
      type: chore
  createdAt: "2024-08-27"
  irVersion: 53

- version: 0.39.6
  changelogEntry:
    - summary: |
        Browser clients can now import streams, via `readable-streams` polyfill. Additionally adds a
        webpack unit test to verify that the core utilities can be compiled.
      type: fix
  createdAt: "2024-08-27"
  irVersion: 53

- version: 0.39.5
  changelogEntry:
    - summary: |
        If `noSerdeLayer` is enabled, then the generated TypeScript SDK snippets and wire tests
        will not use `Date` objects but instead use strings. Without this fix, the generated
        wire tests would result in failures.
      type: fix
  createdAt: "2024-08-20"
  irVersion: 53

- version: 0.39.4
  changelogEntry:
    - summary: Ensure that environment files don't generate, unless there is a valid environment available.
      type: fix
  createdAt: "2024-08-20"
  irVersion: 53

- version: 0.39.3
  changelogEntry:
    - summary: Multipart form data unit tests only get generated if the SDK has multipart form uploads.
      type: fix
  createdAt: "2024-08-16"
  irVersion: 53

- version: 0.39.2
  changelogEntry:
    - summary: |
        Allows filenames to be passed from underlying File objects in Node 18+ and browsers
        Users can now supply files like so, using a simple multipart upload API as an example:
        ```typescript
        client.file.upload(new File([...blobParts], 'filename.ext'), ...)
        ```
        `filename.ext` will be encoded into the upload.
      type: fix
  createdAt: "2024-08-16"
  irVersion: 53

- version: 0.39.1
  changelogEntry:
    - summary: |
        The SDK now supports looking directly at a `hasNextPage` property for offset pagination if configured.
        Previously the SDK would look if the number of items were empty, but this failed in certain edge cases.
      type: feat
  createdAt: "2024-08-07"
  irVersion: 53

- version: 0.38.6
  changelogEntry:
    - summary: |
        The SDK generator now sends a `User-Agent` header on each request that is set to
        `<package>/<version>`. For example if your package is called `imdb` and is versioned `0.1.0`, then
        the user agent header will be `imdb/0.1.0`.
      type: feat
  createdAt: "2024-08-07"
  irVersion: 53

- version: 0.38.5
  changelogEntry:
    - summary: Addressed fetcher unit test flakiness by using a mock fetcher
      type: fix
  createdAt: "2024-08-07"
  irVersion: 53

- version: 0.38.4
  changelogEntry:
    - summary: Literal templates are generated if they are union members
      type: fix
    - summary: Snippet templates no longer try to inline objects within containers
      type: fix
  createdAt: "2024-08-04"
  irVersion: 53

- version: 0.38.3
  changelogEntry:
    - summary: Adds async iterable to StreamWrapper implementation for easier use with downstream dependencies.
      type: fix
  createdAt: "2024-08-02"
  irVersion: 53

- version: 0.38.2
  changelogEntry:
    - summary: Refactors the `noScripts` feature flag to make sure that no `yarn install` commands can be accidentally triggered.
      type: fix
  createdAt: "2024-08-01"
  irVersion: 53

- version: 0.38.1
  changelogEntry:
    - summary: |
        A feature flag called `noScripts` has been introduced to prevent the generator from running any scripts such as `yarn format` or `yarn install`. If any of the scripts
        cause errors, toggling this option will allow you to receive the generated code.

        ```
        - name: fernapi/fern-typescript-sdk
          version: 0.38.1
          config:
            noScripts: true
        ```
      type: feat
  createdAt: "2024-08-01"
  irVersion: 53

- version: 0.38.0-rc0
  changelogEntry:
    - summary: Upgrade to IRv53.
      type: internal
    - summary: The generator now creates snippet templates for undiscriminated unions.
      type: chore
  createdAt: "2024-07-31"
  irVersion: 53

- version: 0.37.0-rc0
  changelogEntry:
    - summary: |
        The business plan Typescript SDK will now generate wire tests if the feature flag in the configuration is turned on.

        ```
        - name: fernapi/fern-typescript-sdk
          version: 0.37.0-rc0
          config:
            generateWireTests: true
        ```
      type: feat
  createdAt: "2024-07-29"
  irVersion: 50

- version: 0.36.6
  changelogEntry:
    - summary: Now import paths are correctly added to getResponseBody tests. CI checks also added.
      type: fix
  createdAt: "2024-07-29"
  irVersion: 50

- version: 0.36.5
  changelogEntry:
    - summary: Now, server sent events are treated differently as streaming responses, to ensure the correct wrapping happens.
      type: fix
  createdAt: "2024-07-29"
  irVersion: 50

- version: 0.36.4
  changelogEntry:
    - summary: Now, import paths are correctly added to stream wrapper tests.
      type: fix
  createdAt: "2024-07-26"
  irVersion: 50

- version: 0.36.3
  changelogEntry:
    - summary: Support starting the stream on `StreamWrapper.pipe(...)` for shorter syntax when dealing with `node:stream` primitives.
      type: fix
  createdAt: "2024-07-26"
  irVersion: 50

- version: 0.36.2
  changelogEntry:
    - summary: |
        This release comes with numerous improvements to streaming responses:

        1. Introduces new stream wrapper polyfills that implement the ability to stream to more streams, per environment.
        2. For `Node 18+`, stream responses can now be piped to `WritableStream`. They can also be streamed to `stream.Writable`, as possible before.
        3. For `< Node 18`, stream responses can be piped to `stream.Writeable`, as before.
        4. For `Browser` environments, stream responses can be piped to `WritableStream`.
        5. For `Cloudflare Workers`, stream responses can be piped to `WritableStream`.
      type: fix
    - summary: Now, there are generated unit tests for the `fetcher/stream-wrappers` core directory which makes sure that Fern's stream wrapping from responses work as expected!
      type: fix
  createdAt: "2024-07-26"
  irVersion: 50

- version: 0.36.1
  changelogEntry:
    - summary: Now, there are generated unit tests for the `auth` and `fetcher` core directory which makes sure that Fern's fetcher and authorization helpers work as expected!
      type: fix
  createdAt: "2024-07-16"
  irVersion: 50

- version: 0.36.0
  changelogEntry:
    - summary: Now, there are generated unit tests for the `schemas` core directory which makes sure that Fern's request + response validation will work as expected!
      type: fix
  createdAt: "2024-07-16"
  irVersion: 50

- version: 0.35.0
  changelogEntry:
    - summary: Support Multipart Form uploads where `fs.createReadStream` is passed. This requires coercing the stream into a `File`.
      type: fix
  createdAt: "2024-07-16"
  irVersion: 50

- version: 0.34.0
  changelogEntry:
    - summary: Upgrade to IRv50.
      type: internal
    - summary: |
        Add support for generating an API version scheme in `version.ts`.
        Consider the following `api.yml` configuration:

        ```yaml
        version:
          header: X-API-Version
          default: "1.0.0"
          values:
            - "1.0.0-alpha"
            - "1.0.0-beta"
            - "1.0.0"
        ```

        The following `version.ts` file is generated:

        ```typescript
        /**
        * This file was auto-generated by Fern from our API Definition.
        */

        /** The version of the API, sent as the X-API-Version header. */
        export type AcmeVersion = "1.0.0" | "2.0.0" | "latest";
        ```

        If a default value is specified, it is set on every request but can be overridden
        in either the client-level `Options` or call-specific `RequestOptions`. If a default
        value is _not_ specified, the value of the header is required on the generated `Options`.

        An example call is shown below:

        ```typescript
        import { AcmeClient } from "acme";

        const client = new AcmeClient({ apiKey: "YOUR_API_KEY", xApiVersion: "2.0.0" });
        await client.users.create({
          firstName: "john",
          lastName: "doe"
        });
        ```
      type: feat
  createdAt: "2024-07-16"
  irVersion: 50

- version: 0.33.0
  changelogEntry:
    - summary: |
        This release comes with numerous improvements to multipart uploads:

        1. `Fetcher.ts` no longer depends on form-data and formdata-node which reduces
          the size of the SDK for all consumers that are not leveraging multipart form
          data uploads.
        2. The SDK now accepts `fs.ReadStream`, `Blob` and `File` as inputs and handles
          parsing them appropriately.
        3. By accepting a `Blob` as a file parameter, the SDK now supports sending the
          filename when making a request.
      type: fix
  createdAt: "2024-07-16"
  irVersion: 48

- version: 0.32.0
  changelogEntry:
    - summary: The `reference.md` is now generated for every SDK.
      type: feat
    - summary: The `reference.md` is now generated by the `generator-cli`.
      type: feat
    - summary: The `reference.md` includes a single section for the _first_ example specified on the endpoint. Previously, a separate section was included for _every_ example.
      type: fix
  createdAt: "2024-07-15"
  irVersion: 48

- version: 0.31.0
  changelogEntry:
    - summary: |
        Add `omitUndefined` generator option. This is enabled with the following config:

        ```yaml
        groups:
          generators:
            - name: fernapi/fern-typscript-node-sdk
              version: 0.31.0
              ...
              config:
                omitUndefined: true
        ```

        When enabled, any property set to an explicit `undefined` is _not_ included
        in the serialized result. For example,

        ```typescript
        const request: Acme.CreateUserRequest = {
          firstName: "John",
          lastName: "Doe",
          email: undefined
        };
        ```

        By default, explicit `undefined` values are serialized as `null` like so:

        ```json
        {
          "firstName": "John",
          "lastName": "Doe",
          "email": null
        }
        ```

        When `omitUndefined` is enabled, the JSON object is instead serialized as:

        ```json
        {
          "firstName": "John",
          "lastName": "Doe"
        }
        ```
      type: feat
  createdAt: "2024-07-12"
  irVersion: 48

- version: 0.30.0
  changelogEntry:
    - summary: Client-level `Options` now supports overriding global headers like version.
      type: feat
  createdAt: "2024-07-11"
  irVersion: 48

- version: 0.29.2
  changelogEntry:
    - summary: Fix serialization of types with circular references
      type: fix
  createdAt: "2024-07-10"
  irVersion: 48

- version: 0.29.1
  changelogEntry:
    - summary: |
        Pagination endpoints that define nested offset/cursor properties are now functional.
        A new `setObjectProperty` helper is used to dynamically set the property, which is inspired
        by Lodash's `set` function (https://lodash.com/docs/4.17.15#set).

        The generated code now looks like the following:

        ```typescript
        let _offset = request?.pagination?.page != null ? request?.pagination?.page : 1;
        return new core.Pageable<SeedPagination.ListUsersPaginationResponse, SeedPagination.User>({
          response: await list(request),
          hasNextPage: (response) => (response?.data ?? []).length > 0,
          getItems: (response) => response?.data ?? [],
          loadPage: (_response) => {
            _offset += 1;
            return list(core.setObjectProperty(request, "pagination.page", _offset));
          }
        });
        ```
      type: fix
  createdAt: "2024-07-10"
  irVersion: 48

- version: 0.29.0
  changelogEntry:
    - summary: Upgrade to IRv48.
      type: internal
    - summary: Add support for pagination endpoints that require request body properties.
      type: feat
    - summary: |
        Add support for pagination with an offset step. This is useful for endpoints that page based on the element index rather than a page index (i.e. the 100th element vs. the 10th page).

        This feature shares the same UX as both the `offset` and `cursor` pagination variants.
      type: feat
  createdAt: "2024-07-09"
  irVersion: 48

- version: 0.29.0-rc0
  changelogEntry:
    - summary: All serializers in the generated SDK are now synchronous. This makes the serializers easier to use and improves the performance as well.
      type: fix
  createdAt: "2024-07-09"
  irVersion: 46

- version: 0.28.0-rc0
  changelogEntry:
    - summary: Add support for offset pagination, which uses the same pagination API introduced in `0.26.0-rc0`.
      type: feat
  createdAt: "2024-07-09"
  irVersion: 46

- version: 0.27.2
  changelogEntry:
    - summary: The generated readme now moves the sections for `AbortController`, `Runtime Compatibility` and `Custom Fetcher` under the Advanced section in the generated README.
      type: fix
  createdAt: "2024-07-08"
  irVersion: 46

- version: 0.27.1
  changelogEntry:
    - summary: |
        Support JSR publishing. If you would like your SDK to be published to JSR, there is now a configuration option called `publishToJsr: true`. When enabled, the generator will
        generate a `jsr.json` as well as a GitHub workflow to publish to JSR.

        ```yaml
        - name: fernapi/fern-typescript-sdk
          version: 0.27.1
          config:
            publishToJsr: true
        ```
      type: feat
  createdAt: "2024-07-08"
  irVersion: 46

- version: 0.27.0
  changelogEntry:
    - summary: Boolean literal headers can now be overridden via `RequestOptions`.
      type: fix
    - summary: |
        The generated `.github/workflows/ci.yml` file now supports NPM publishing with alpha/beta dist tags. If the selected version contains the `alpha` or `beta` substring,
        the associated dist tag will be added in the `npm publish` command like the following:

        ```sh
        # Version 1.0.0-beta
        npm publish --tag beta
        ```

        For more on NPM dist tags, see https://docs.npmjs.com/adding-dist-tags-to-packages
      type: feat
  createdAt: "2024-07-08"
  irVersion: 46

- version: 0.26.0-rc3
  changelogEntry:
    - summary: |
        The typescript generator now returns all `FormData` headers and Fetcher no longer stringifies stream.Readable type.
      type: fix
  createdAt: "2024-06-30"
  irVersion: 46

- version: 0.26.0-rc2
  changelogEntry:
    - summary: |
        `RequestOptions` now supports overriding global headers like authentication and version.
      type: feat
  createdAt: "2024-06-27"
  irVersion: 46

- version: 0.26.0-rc1
  changelogEntry:
    - summary: The generator was skipping auto pagination for item arrays that were optional. Now, those are safely handled as well.
      type: fix
  createdAt: "2024-06-27"
  irVersion: 46

- version: 0.26.0-rc0
  changelogEntry:
    - summary: |
        The TypeScript generator now supports cursor-based auto pagination. With auto pagination, a user can simply iterate over the results automatically:

        ```ts
        for (const user of client.users.list()) {
          consoler.log(user);
        }
        ```

        Users can also paginate over data manually

        ```ts
        const page = client.users.list();
        for (const user of page.data) {
          consoler.log(user);
        }

        // Helper methods for manually paginating:
        while (page.hasNextPage()) {
          page = page.getNextPage();
          // ...
        }
        ```
      type: feat
  createdAt: "2024-06-27"
  irVersion: 46

- version: 0.25.3
  changelogEntry:
    - summary: The generator is now upgraded to `v46.2.0` of the IR.
      type: internal
  createdAt: "2024-06-26"
  irVersion: 46

- version: 0.25.3
  changelogEntry:
    - summary: The generator is now upgraded to `v46.2.0` of the IR.
      type: internal
  createdAt: "2024-06-26"
  irVersion: 46

- version: 0.25.2
  changelogEntry:
    - summary: The generator now removes `fs`, `path`, and `os` dependencies from the browser runtime.
      type: fix
  createdAt: "2024-06-20"
  irVersion: 46

- version: 0.25.1
  changelogEntry:
    - summary: The generator now removes `fs`, `path`, and `os` dependencies from the browser runtime.
      type: fix
  createdAt: "2024-06-20"
  irVersion: 46

- version: 0.25.0
  changelogEntry:
    - summary: The generator now generates snippets for streaming endpoints. There is also a fix where literals are excluded from inlined requests.
      type: fix
  createdAt: "2024-06-19"
  irVersion: 46

- version: 0.25.0-rc0
  changelogEntry:
    - summary: The generator now merges the user's original `README.md` file (if any).
      type: feat
  createdAt: "2024-06-19"
  irVersion: 46

- version: 0.24.4
  changelogEntry:
    - summary: APIs that specify a default environment no longer include an unused environment import in their generated snippets.
      type: fix
  createdAt: "2024-06-19"
  irVersion: 46

- version: 0.24.3
  changelogEntry:
    - summary: The generator only adds a publish step in github actions if credentials are specified.
      type: fix
  createdAt: "2024-06-18"
  irVersion: 46

- version: 0.24.2
  changelogEntry:
    - summary: Remove the unnecessary client call from the request/response README.md section.
      type: feat
    - summary: |
        The generated README.md snippets now correctly referenced nested methods. For example,
        `client.users.create` (instead of `client.create`) in the following:

        ```ts
        import { AcmeClient } from "acme";

        const client = new AcmeClient({ apiKey: "YOUR_API_KEY" });
        await client.users.create({
          firstName: "john",
          lastName: "doe"
        });
        ```
      type: fix
  createdAt: "2024-06-19"
  irVersion: 46

- version: 0.24.1
  changelogEntry:
    - summary: |
        Dynamic snippets now support importing the client directly from the package.

        ```typescript
        import { MyClient } from "@org/sdk";

        const client = new MyClient({ ... });
        ```
      type: fix
  createdAt: "2024-06-19"
  irVersion: 46

- version: 0.24.0
  changelogEntry:
    - summary: Add dynamic client instantiation snippets
      type: feat
  createdAt: "2024-06-18"
  irVersion: 46

- version: 0.24.0-rc0
  changelogEntry:
    - summary: Dynamic client instantiation snippets are now generated. Note this only affects enterprise users that are using Fern's Snippets API.
      type: feat
  createdAt: "2024-06-18"
  irVersion: 46

- version: 0.23.3
  changelogEntry:
    - summary: The NPM publish job is _not_ generated if the token environment variable is not specified.
      type: fix
    - summary: |
        The snippets now use the `client` variable name like so:

        ```ts
        import { AcmeClient } from "acme";

        const client = new AcmeClient({ apiKey: "YOUR_API_KEY" });
        await client.users.create({
          firstName: "john",
          lastName: "doe"
        });
        ```
      type: feat
  createdAt: "2024-06-17"
  irVersion: 46

- version: 0.23.2
  changelogEntry:
    - summary: Client constructor snippets now include an `environment` property whenever it's required.
      type: fix
    - summary: The import paths included in the `README.md` exclusively use double quotes.
      type: fix
    - summary: When an NPM package name is not specified, the generated `README.md` will default to using the namespace export.
      type: fix
  createdAt: "2024-06-14"
  irVersion: 46

- version: 0.23.1
  changelogEntry:
    - summary: Undiscriminated unions used as map keys examples no longer return an error.
      type: fix
  createdAt: "2024-06-13"
  irVersion: 46

- version: 0.23.0
  changelogEntry:
    - summary: The latest version of the `generator-cli` (used to generate `README.md` files) is always installed.
      type: fix
  createdAt: "2024-06-12"
  irVersion: 46

- version: 0.23.0-rc1
  changelogEntry:
    - summary: |
        Introduce a custom configuration for arbitrary package json field. Now you can specify
        arbitrary key, value pairs that you want to be merged in the generated `package.json`.

        ```yml
        config:
          packageJson:
            dependencies:
              my-dep: "2.0.0"
            bin: "./index.js"
        ```
      type: fix
  createdAt: "2024-06-11"
  irVersion: 46

- version: 0.23.0-rc0
  changelogEntry:
    - summary: |
        Union snippet templates are fixed in 2 ways:
        1. The templates do not have a leading single quote (a typo from before)
        2. The templates now inline union properties (in certain cases)
      type: fix
  createdAt: "2024-06-07"
  irVersion: 46

- version: 0.22.0
  changelogEntry:
    - summary: Add support for higher quality `README.md` generation.
      type: feat
  createdAt: "2024-06-07"
  irVersion: 46

- version: 0.21.1
  changelogEntry:
    - summary: Detect `workerd` (Cloudflare) environments in `Runtime.ts`. The `Stream` class which is used for Server-Sent Events now prefers `TextDecoder` if it is present in the environment, to work in Cloudflare environments.
      type: feat
  createdAt: "2024-06-05"
  irVersion: 46

- version: 0.21.0
  changelogEntry:
    - summary: The generator now supports `bigint` types.
      type: feat
    - summary: Bump to IRv46.
      type: internal
  createdAt: "2024-06-05"
  irVersion: 46

- version: 0.20.9
  changelogEntry:
    - summary: TypeScript generator outputs code snippets that have `example-identifier` embedded.
      type: fix
  createdAt: "2024-06-02"
  irVersion: 43

- version: 0.20.8
  changelogEntry:
    - summary: TypeScript projects were skipping added peer dependencies in certain cases, now those are fixed.
      type: feat
  createdAt: "2024-06-02"
  irVersion: 43

- version: 0.20.7
  changelogEntry:
    - summary: Simplify the error handling introduced in `0.20.6` so that it more easily handles endpoints that include structured errors.
      type: fix
  createdAt: "2024-05-31"
  irVersion: 43

- version: 0.20.6
  changelogEntry:
    - summary: |
        This updates the behavior of the failure condition introduced in `0.20.2`; the SDK
        now throws an error whenever we fail to refresh an access token even if `neverThrowErrors`
        is set. We treat this failure as a systematic exception, so it's OK to throw in this case.
      type: fix
  createdAt: "2024-05-31"
  irVersion: 43

- version: 0.20.5
  changelogEntry:
    - summary: |
        Support setting `extraPeerDependencies` and `extraPeerDependenciesMeta` as
        configuration arguments. For example:

        ```yaml
        extraPeerDependencies:
          "openai": "^4.47.1"
        extraPeerDependenciesMeta:
          "openai":
            optional: true
        ```
      type: feat
  createdAt: "2024-05-30"
  irVersion: 43

- version: 0.20.4
  changelogEntry:
    - summary: Functionality to generate integration tests against a mock server has been disabled.
      type: fix
  createdAt: "2024-05-29"
  irVersion: 43

- version: 0.20.2
  changelogEntry:
    - summary: |
        The OAuth token provider supports SDKs that enable the `neverThrowErrors` setting.
        If the OAuth token provider fails to retrieve and/or refresh an access token, an error
        will _not_ be thrown. Instead, the original access token will be used and the user will be
        able to act upon an error available on the response. For example,

        ```ts
        const response = await client.user.get(...)
        if (!response.ok) {
          // Handle the response.error ...
        }
        ```
      type: fix
  createdAt: "2024-05-29"
  irVersion: 43

- version: 0.20.1
  changelogEntry:
    - summary: Remove instances of `node:stream` so that the generated SDK is Webpack + Next.js compatible.
      type: fix
  createdAt: "2024-05-29"
  irVersion: 43

- version: 0.20.1-rc0
  changelogEntry:
    - summary: URL encoded bodies are now appropriately encoded within the fetcher.
      type: fix
  createdAt: "2024-05-29"
  irVersion: 43

- version: 0.20.1
  changelogEntry:
    - summary: Remove node:stream imports for Webpack and Next.js compatibility
      type: fix
    - summary: Fix URL encoded body encoding in fetcher
      type: fix
  createdAt: "2024-05-29"
  irVersion: 43

- version: 0.20.0-rc1
  changelogEntry:
    - summary: |
        Pass `abortSignal` to `Stream` for server-sent-events and JSON streams so that the user can opt out and break from a stream.
      type: fix
  createdAt: "2024-05-24"
  irVersion: 43

- version: 0.20.0-rc1
  changelogEntry:
    - summary: |
        Pass `abortSignal` to `Stream` for server-sent-events and JSON streams so that the user can opt out and break from a stream.
      type: fix
  createdAt: "2024-05-24"
  irVersion: 43

- version: 0.20.0-rc0
  changelogEntry:
    - summary: |
        Add `abortSignal` to `RequestOptions`. SDK consumers can now specify an
        an arbitrary abort signal that can interrupt the API call.

        ```ts
        const controller = new AbortController();
        client.endpoint.call(..., {
          abortSignal: controller.signal,
        })
        ```
      type: feat
  createdAt: "2024-05-24"
  irVersion: 43

- version: 0.19.0
  changelogEntry:
    - summary: |
        Add `inlineFileProperties` configuration to support generating file upload properties
        as in-lined request properties (instead of positional parameters). Simply configure the following:

        ```yaml
        - name: fernapi/fern-typscript-node-sdk
          version: 0.19.0
          ...
          config:
            inlineFileProperties: true
        ```

        **Before**:

        ```ts
        /**
          * @param {File | fs.ReadStream} file
          * @param {File[] | fs.ReadStream[]} fileList
          * @param {File | fs.ReadStream | undefined} maybeFile
          * @param {File[] | fs.ReadStream[] | undefined} maybeFileList
          * @param {Acme.MyRequest} request
          * @param {Service.RequestOptions} requestOptions - Request-specific configuration.
          *
          * @example
          *     await client.service.post(fs.createReadStream("/path/to/your/file"), [fs.createReadStream("/path/to/your/file")], fs.createReadStream("/path/to/your/file"), [fs.createReadStream("/path/to/your/file")], {})
          */
        public async post(
            file: File | fs.ReadStream,
            fileList: File[] | fs.ReadStream[],
            maybeFile: File | fs.ReadStream | undefined,
            maybeFileList: File[] | fs.ReadStream[] | undefined,
            request: Acme.MyRequest,
            requestOptions?: Acme.RequestOptions
        ): Promise<void> {
          ...
        }
        ```

        **After**:

        ```ts
        /**
          * @param {Acme.MyRequest} request
          * @param {Service.RequestOptions} requestOptions - Request-specific configuration.
          *
          * @example
          *     await client.service.post({
          *        file: fs.createReadStream("/path/to/your/file"),
          *        fileList: [fs.createReadStream("/path/to/your/file")]
          *     })
          */
        public async post(
            request: Acme.MyRequest,
            requestOptions?: Service.RequestOptions
        ): Promise<void> {
          ...
        }
        ```
      type: feat
  createdAt: "2024-05-20"
  irVersion: 43

- version: 0.18.3
  changelogEntry:
    - summary: The generator now uses the latest FDR SDK.
      type: internal
  createdAt: "2024-05-17"
  irVersion: 43

- version: 0.18.2
  changelogEntry:
    - summary: |
        If OAuth is configured, the generated `getAuthorizationHeader` helper now treats the
        bearer token as optional. This prevents us from sending the `Authorization` header
        when retrieving the access token.
      type: fix
  createdAt: "2024-05-15"
  irVersion: 43

- version: 0.18.1
  changelogEntry:
    - summary: |
        If OAuth environment variables are specified, the `clientId` and `clientSecret` parameters
        are optional.

        ```ts
        export declare namespace Client {
          interface Options {
              ...
              clientId?: core.Supplier<string>;
              clientSecret?: core.Supplier<string>;
          }
          ...
        }
        ```
      type: fix
  createdAt: "2024-05-14"
  irVersion: 43

- version: 0.18.0
  changelogEntry:
    - summary: |
        Add support for the OAuth client credentials flow. The new `OAuthTokenProvider` automatically
        resolves the access token and refreshes it as needed. The resolved access token is then used as the
        bearer token in all client requests.
      type: feat
  createdAt: "2024-05-13"
  irVersion: 43

- version: 0.17.1
  changelogEntry:
    - summary: Multipart form data requests are now compatible across browser and Node.js runtimes.
      type: fix
  createdAt: "2024-05-06"
  irVersion: 43

- version: 0.17.0
  changelogEntry:
    - summary: Bump to v43 of IR which means that you will need `0.26.1` of the Fern CLI version. To bump your CLI version, please run `fern upgrade`.
      type: internal
  createdAt: "2024-05-06"
  irVersion: 43

- version: 0.16.0-rc8
  changelogEntry:
    - summary: |
        The SDK generator now supports upload endpoints that specify an array of files like so:

        ```ts
        /**
          * @param {File[] | fs.ReadStream[]} files
          * @param {Acme.UploadFileRequest} request
          * @param {Service.RequestOptions} requestOptions - Request-specific configuration.
          */
        public async post(
            files: File[] | fs.ReadStream[],
            request: Acme.UploadFileRequest,
            requestOptions?: Service.RequestOptions
        ): Promise<void> {
            const _request = new FormData();
            for (const _file of files) {
              _request.append("files", _file);
            }
            ...
        }
        ```
      type: feat
  createdAt: "2024-05-06"
  irVersion: 38

- version: 0.16.0-rc7
  changelogEntry:
    - summary: |
        The SDK generator now supports `@param` JSDoc comments for endpoint parameters.
        The generator now arranges JSDoc in a few separate groups, one for each of `@param`, `@throws`,
        and `@examples` like so:

        ```ts
          /**
          * This endpoint checks the health of a resource.
          *
          * @param {string} id - A unique identifier.
          * @param {Service.RequestOptions} requestOptions - Request-specific configuration.
          *
          * @throws {@link Acme.UnauthorizedRequest}
          * @throws {@link Acme.BadRequest}
          *
          * @example
          *     await testSdk.health.service.check("id-2sdx82h")
          */
          public async check(id: string, requestOptions?: Service.RequestOptions): Promise<void> {
            ...
          }
        ```
      type: feat
    - summary: |
        The generator will only include user-provided examples if they exist, and otherwise
        only include a single generated example, like so:

        ```ts
          /**
          * This endpoint checks the health of a resource.
          *
          * @example
          *     await testSdk.health.service.check("id-2sdx82h")
          */
          public async check(id: string, requestOptions?: Service.RequestOptions): Promise<void> {
            ...
          }
        ```
      type: feat
    - summary: |
        The SDK generator now escapes path parameters that would previously create invalid
        URLs (e.g. "\\example"). Method implementations will now have references to
        `encodeURIComponent` like the following:

        ```ts
        const _response = await core.fetcher({
          url: urlJoin(
            (await core.Supplier.get(this._options.environment)) ?? environments.AcmeEnvironment.Prod,
            `/users/${encodeURIComponent(userId)}`
          ),
          ...
        });
        ```
      type: fix
  createdAt: "2024-04-30"
  irVersion: 38

- version: 0.16.0-rc6
  changelogEntry:
    - summary: snippet templates now move file upload parameters to unnamed args
      type: fix
  createdAt: "2024-04-30"
  irVersion: 38

- version: 0.16.0-rc5
  changelogEntry:
    - summary: remove duplicate quotation marks in snippet templates
      type: fix
  createdAt: "2024-04-30"
  irVersion: 38

- version: 0.16.0-rc4
  changelogEntry:
    - summary: fixes to styling of the SDK code snippet templates.
      type: fix
  createdAt: "2024-04-25"
  irVersion: 38

- version: 0.16.0-rc0
  changelogEntry:
    - summary: The generator now registers snippet templates which can be used for dynamic SDK code snippet generation.
      type: feat
  createdAt: "2024-04-24"
  irVersion: 38

- version: 0.15.1-rc1
  changelogEntry:
    - summary: |
        Earlier for inlined request exports, we were doing the following:

        ```ts
        export { MyRequest } from "./MyRequest";
        ```

        In an effort to make the generated code JSR compatible, the TS generator
        will now append the `type` explicitly for request exports.

        ```ts
        export { type MyRequest } from "./MyRequest";
        ```
      type: feat
  createdAt: "2024-04-24"
  irVersion: 38

- version: 0.15.1-rc0
  changelogEntry:
    - summary: plain text responses are now supported in the TypeScript generator.
      type: feat
  createdAt: "2024-04-22"
  irVersion: 38

- version: 0.15.0-rc1
  changelogEntry:
    - summary: |
        Minor fixes to SSE processing. In particular, stream terminal characters are now
        respected like `[DONE]` and JSON parsed data is sent to the deserialize function.
      type: fix
  createdAt: "2024-04-22"
  irVersion: 38

- version: 0.15.0-rc0
  changelogEntry:
    - summary: |
        Bump to v38 of IR and support server-sent events where the events are sent
        with a `data: ` prefix and terminated with a new line.
      type: feat
  createdAt: "2024-04-19"
  irVersion: 38

- version: 0.14.1-rc5
  changelogEntry:
    - summary: Code snippets are generated for file upload endpoints using `fs.readStream`. Previously, generation for these endpoints was being skipped.
      type: fix
    - summary: If integration tests are not enabled, simple jest tests with a `yarn test` script will be created.
      type: fix
    - summary: |
        In an effort to make the generated code JSR compatible, the generator now
        directly imports from files instead of using directory imports.
      type: feat
    - summary: |
        In an effort to make the generated code JSR compatible, we make sure all methods
        are strongly typed with return signatures (in this case `_getAuthorizationHeader()`).
      type: feat
    - summary: Generate code snippet for FileDownload endpoint
      type: fix
    - summary: |
        Import for `node-fetch` in `Fetcher.ts` uses a dynamic import instead of `require` which
        so that the SDK works in ESM environments (that are using local file output). When the
        `outputEsm` config flag is turned on, the dynamic import will be turned into an ESM specific import.
      type: fix
    - summary: |
        The test job in `ci.yml` works even if you have not configured Fern to
        generate integration tests.

        Without integration tests the test job will run `yarn && yarn test`. With the
        integration tests, the test job will delegate to the fern cli `fern yarn test`.
      type: fix
    - summary: |
        Add `allowExtraFields` option to permit extra fields in the serialized request.

        ```yaml
        - name: fernapi/fern-typscript-node-sdk
          version: 0.14.0-rc0
          ...
          config:
            allowExtraFields: true
        ```
      type: feat
  createdAt: "2024-04-17"
  irVersion: 37

- version: 0.13.0
  changelogEntry:
    - summary: Support V37 of the IR.
      type: internal
  createdAt: "2024-04-09"
  irVersion: 37

- version: 0.13.0-rc0
  changelogEntry:
    - summary: |
        Add `retainOriginalCasing` option to preserve the naming convention expressed in the API.
        For example, the following Fern definition will generate a type like so:

        ```yaml
        types:
          GetUsersRequest
            properties:
              group_id: string
        ```

        **Before**

        ```typescript
        export interface GetUsersRequest {
          groupId: string;
        }

        export interface GetUsersRequest = core.serialization.object({
        groupId: core.serialization.string("group_id")
        })

        export namespace GetUsersRequest {
          interface Raw {
            group_id: string
          }
        }
        ```

        **After**

        ```typescript
        export interface GetUsersRequest {
          group_id: string;
        }

        export interface GetUsersRequest = core.serialization.object({
        group_id: core.serialization.string()
        })

        export namespace GetUsersRequest {
          interface Raw {
            group_id: string
          }
        }
        ```
      type: feat
  createdAt: "2024-04-02"
  irVersion: 33

- version: 0.12.9
  changelogEntry:
    - summary: The generator stopped working for remote code generation starting in `0.12.7`. This is now fixed.
      type: fix
  createdAt: "2024-03-22"
  irVersion: 33

- version: 0.12.8
  changelogEntry:
    - summary: Enhance serde performance by reducing reliance on async behavior and lazy async dynamic imports.
      type: feat
    - summary: Shared generator notification and config parsing logic.
      type: internal
  createdAt: "2024-03-22"
  irVersion: 33

- version: 0.12.8-rc0
  changelogEntry:
    - summary: Enhance serde performance by reducing reliance on async behavior and lazy async dynamic imports.
      type: feat
  createdAt: "2024-03-18"
  irVersion: 33

- version: 0.12.7
  changelogEntry:
    - summary: |
        the SDK will now leverage environment variable defaults, where specified, for authentication variables, such as bearer tokens, api keys, custom headers, etc.

        Previously, the SDK would only leverage these defaults for bearer token auth IF auth was mandatory throughout the SDK.
      type: feat
  createdAt: "2024-03-14"
  irVersion: 33

- version: 0.12.6
  changelogEntry:
    - summary: |
        In Node.js environments the SDK will default to using `node-fetch`. The
        SDK depends on v2 of node-fetch to stay CJS compatible.

        Previously the SDK was doing `require("node-fetch")` but it should be
        `require("node-fetch").default` based on
        https://github.com/node-fetch/node-fetch/issues/450#issuecomment-387045223.
      type: fix
  createdAt: "2024-02-27"
  irVersion: 33

- version: 0.12.5
  changelogEntry:
    - summary: |
        Introduce a custom configuration called `tolerateRepublish` which supports running
        npm publish with the flag `--tolerateRepublish`. This flag allows you to publish
        on top of an existing npm package.

        To turn on this flag, update your generators.yml:

        ```yaml
        groups:
          generators:
            - name: fernapi/fern-typscript-node-sdk
              version: 0.12.5
              ...
              config:
                tolerateRepublish: true
        ```
      type: feat
  createdAt: "2024-02-27"
  irVersion: 33

- version: 0.12.4
  changelogEntry:
    - summary: |
        Previously reference.md was just leveraging the function name for the reference, now it leverages the full package-scoped path, mirroring how the function would be used in reality.

        ```ts
        seedExamples.getException(...)

        // is now

        seedExamples.file.notification.service.getException(...)
        ```
      type: fix
    - summary: Previously SDK code snippets would not support generation with undiscriminated unions. Now, it does.
      type: fix
  createdAt: "2024-02-27"
  irVersion: 33

- version: 0.12.2
  changelogEntry:
    - summary: |
        Previously SDK code snippets would not take into account default parameter values
        and would always include a `{}`. This was odd and didn't represent how a developer
        would use the SDK. Now, the snippets check for default parameter values and omit
        if there are no fields specified.

        ```ts
        // Before
        client.users.list({});

        // After
        client.users.list();
        ```
      type: fix
  createdAt: "2024-02-27"
  irVersion: 33

- version: 0.12.1
  changelogEntry:
    - summary: |
        Optional objects in deep query parameters were previously being incorrectly
        serialized. Before this change, optional objects were just being JSON.stringified
        which would send the incorrect contents over the wire.

        ```ts
        // Before
        if (foo != null) {
          _queryParams["foo"] = JSON.stringify(foo);
        }

        // After
        if (foo != null) {
          _queryParams["foo"] = foo;
        }

        // After (with serde layer)
        if (foo != null) {
          _queryParams["foo"] = serializers.Foo.jsonOrThrow(foo, {
            skipValidation: false,
            breadcrumbs: ["request", "foo"]
          });
        }
        ```
      type: fix
  createdAt: "2024-02-27"
  irVersion: 33

- version: 0.12.0
  changelogEntry:
    - summary: |
        support deep object query parameter serialization. If, query parameters are
        objects then Fern will support serializing them.

        ```yaml
        MyFoo:
          properties:
            bar: optional<string>

        query-parameters:
          foo: MyFoo
        ```

        will now be serialized as `?foo[bar]="...` and appear in the SDK as a regular object

        ```ts
        client.doThing({
          foo: {
            bar: "..."
          }
        });
        ```
      type: feat
  createdAt: "2024-02-26"
  irVersion: 33

- version: 0.11.5
  changelogEntry:
    - summary: |
        Previously `core.Stream` would not work in the Browser. Now the generated Fern SDK
        includes a polyfill for `ReadableStream` and uses `TextDecoder` instead of `Buffer`.
      type: fix
    - summary: |
        add in a reference markdown file, this shows a quick outline of the available endpoints,
        it's documentation, code snippet, and parameters.

        This feature is currently behind a feature flag called `includeApiReference` and can be used

        ```yaml
        config:
          includeApiReference: true
        ```
      type: feat
  createdAt: "2024-02-15"
  irVersion: 31

- version: 0.11.4
  changelogEntry:
    - summary: |
        The `Fetcher` now supports sending binary as a request body. This is important
        for APIs that intake `application/octet-stream` content types or for folks that have
        .fernignored their and added custom utilities that leverage the fetcher.
      type: fix
  createdAt: "2024-02-15"
  irVersion: 31

- version: 0.11.3
  changelogEntry:
    - summary: |
        ensure SDK generator always uses `node-fetch` in Node.js environments. There is an experimental
        fetch packaged with newer versions of Node.js, however it causes unexpected behavior with
        file uploads.
      type: fix
  createdAt: "2024-02-13"
  irVersion: 31

- version: 0.11.2
  changelogEntry:
    - summary: |
        ensure SDK generator does not drop additional parameters from requests that perform file upload. Previously, if an endpoint had `file` inputs without additional `body` parameters, query parameters were erroneously ignored.
      type: fix
  createdAt: "2024-02-13"
  irVersion: 31

- version: 0.11.1
  changelogEntry:
    - summary: The SDK generator no longer generates a `tsconfig.json` with `noUnusedParameters` enabled. This check was too strict.
      type: fix
  createdAt: "2024-02-13"
  irVersion: 31

- version: 0.11.0
  changelogEntry:
    - summary: |
        The SDK generator now forwards information about the runtime that it is being
        used in. The header `X-Fern-Runtime` will report the runtime (e.g. `browser`, `node`, `deno`)
        and the header `X-Fern-Runtime-Version` will report the version.
      type: feat
  createdAt: "2024-02-13"
  irVersion: 31

- version: 0.10.0
  changelogEntry:
    - summary: |
        The SDK generator now supports whitelabelling. When this is turned on,
        there will be no mention of Fern in the generated code.

        **Note**: You must be on the enterprise tier to enable this mode.
      type: feat
  createdAt: "2024-02-11"
  irVersion: 31

- version: 0.9.7
  changelogEntry:
    - summary: Initialize this changelog
      type: chore
  createdAt: "2024-02-11"
  irVersion: 31<|MERGE_RESOLUTION|>--- conflicted
+++ resolved
@@ -1,19 +1,19 @@
 # yaml-language-server: $schema=../../../fern-versions-yml.schema.json
-<<<<<<< HEAD
-- version: 3.35.4
+- version: 3.35.3
   changelogEntry:
     - summary: |
         Centralize non-status code error handling to a single reusable function in the generated SDK.
         This will reduce the amount of duplicated code and make it easier to maintain consistent error handling across all endpoints.
       type: fix
-=======
+  createdAt: "2025-12-01"
+  irVersion: 62
+
 - version: 3.35.2
   changelogEntry:
     - summary: |
         * Add --frozen-lockfile flag to pnpm and yarn install commands in generated ci.yml workflow.
         * Update actions/checkout to v6 and actions/setup-node to v6 in generated ci.yml workflow.
       type: chore
->>>>>>> 2b86bdf7
   createdAt: "2025-12-01"
   irVersion: 62
 
