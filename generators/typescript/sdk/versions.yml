# yaml-language-server: $schema=../../../fern-versions-yml.schema.json
<<<<<<< HEAD
- version: 3.28.5
  changelogEntry:
    - summary: Fix issue where logs were logged even when the respective log level was disabled.
      type: fix
    - summary: Add tests for logging and the fetcher's redaction functionality.
      type: chore
    - summary: Improve unit test performance and refactor code to reduce duplication.
      type: chore
=======
- version: 3.28.4
  changelogEntry:
    - summary: Fix a compilation error when a websocket channel has no send or receive messages.
      type: fix
>>>>>>> 46a29388
  createdAt: "2025-11-06"
  irVersion: 61

- version: 3.28.3
  changelogEntry:
    - summary: |
        Fix local GitHub generation to match remote generation.
      type: fix
  createdAt: "2025-11-06"
  irVersion: 61

- version: 3.28.2
  changelogEntry:
    - summary: |
        Fix inconsistent path parameter casing in the WebSocket connect options.
        The casing now follows the same rules as other HTTP path parameters:
        - `retainOriginalCasing: true`: use the original casing from the OpenAPI spec, regardless of the `noSerdeLayer` setting.
        - `noSerdeLayer: true`: use the original casing from the OpenAPI spec.
        - `noSerdeLayer: false`: use camelCase for path parameters.
      type: fix
  createdAt: "2025-11-06"
  irVersion: 61

- version: 3.28.1
  changelogEntry:
    - summary: |
        Always use vitest.config.mts for consistency across all generated SDKs. This ensures Vitest v3 can load the config as ESM in both CommonJS and ESM packages.
      type: fix
  createdAt: "2025-11-05"
  irVersion: 61

- version: 3.28.0
  changelogEntry:
    - summary: |
        Added Generation Metadata file to output.
      type: feat
  createdAt: "2025-11-04"
  irVersion: 61

- version: 3.27.0
  changelogEntry:
    - summary: Add support for variables in wire tests.
      type: feat
  createdAt: "2025-11-05"
  irVersion: 61

- version: 3.26.0
  changelogEntry:
    - summary: |
        Include `"dependencies": {}` in package.json when generating a TypeScript SDK without dependencies.
      type: feat
  createdAt: "2025-11-05"
  irVersion: 61

- version: 3.25.0
  changelogEntry:
    - summary: |
        Add support for logging to the generated SDK.
        Users can configure the logger by passing in a `logging` object to the client options.

        ```ts
        import { FooClient, logging } from "foo";

        const client = new FooClient({
            logging: {
               level: logging.LogLevel.Info, // LogLevel.Info is the default
               logger: new logging.ConsoleLogger(), // ConsoleLogger is the default
               silent: false, // true is the default, set to false to enable logging
            }
        });
        ```

        The `logging` object can have the following properties:
        - `level`: The log level to use. Defaults to `logging.LogLevel.Info`.
        - `logger`: The logger to use. Defaults to `logging.ConsoleLogger`.
        - `silent`: Whether to silence the logger. Defaults to `true`.

        The `level` property can be one of the following values:
        - `logging.LogLevel.Debug`
        - `logging.LogLevel.Info`
        - `logging.LogLevel.Warn`
        - `logging.LogLevel.Error`

        To provide a custom logger, users can pass in a custom logger implementation that implements the `logging.ILogger` interface.

      type: feat
  createdAt: "2025-11-04"
  irVersion: 61

- version: 3.24.0
  changelogEntry:
    - summary: |
        Add support for forward-compatible enums.
        To enable forward-compatible enums, add the following configuration to your _generators.yml_ file:
        ```yaml
        # In generators.yml
        groups:
          generators:
            - name: fernapi/fern-typescript-sdk
              config:
                enableForwardCompatibleEnums: true
        ```
      type: feat
  createdAt: "2025-11-03"
  irVersion: 61

- version: 3.23.0
  changelogEntry:
    - summary: |
        Add support for bytes download responses.
      type: feat
  createdAt: "2025-11-03"
  irVersion: 61

- version: 3.22.0
  changelogEntry:
    - summary: |
        Add support for oxfmt as the formatter.
        This is a beta feature and not officially supported yet.
      type: feat
  createdAt: "2025-11-03"
  irVersion: 61

- version: 3.21.0
  changelogEntry:
    - summary: |
        Add support for oxlint as the linter.
        This is a beta feature and not officially supported yet.
      type: feat
  createdAt: "2025-11-03"
  irVersion: 61

- version: 3.20.0
  changelogEntry:
    - summary: |
        Implement base and extend properties in discriminated union examples.
      type: feat
  createdAt: "2025-11-03"
  irVersion: 61

- version: 3.19.1
  changelogEntry:
    - summary: |
        `mergeHeaders()` and `mergeOnlyDefinedHeaders()` are now case-insensitive.
      type: fix
  createdAt: "2025-11-03"
  irVersion: 60

- version: 3.19.0
  changelogEntry:
    - summary: |
        Add support for application/x-www-form-urlencoded request bodies.
      type: feat
  createdAt: "2025-11-03"
  irVersion: 60

- version: 3.18.0
  changelogEntry:
    - summary: |
        Users can now pass in a custom `fetch` function to the client options.
      type: feat
  createdAt: "2025-11-03"
  irVersion: 60

- version: 3.17.1
  changelogEntry:
    - summary: |
        `hasNextPage()` now factors in `offset.step` if provided for offset-based pagination
        such that `hasNextPage` now returns `false` if the returned page was not as large as requested.
      type: fix
  createdAt: "2025-10-31"
  irVersion: 60

- version: 3.17.0
  changelogEntry:
    - summary: |
        Add `Page` to the top-level `exports.ts` files, which allows for `import { Page } from '...';` to work.
        Remove `Pageable`, and use only `core.Page` for pagination everywhere.
      type: feat
  createdAt: "2025-10-29"
  irVersion: 60

- version: 3.16.0
  changelogEntry:
    - summary: |
        Generate a CONTRIBUTING.md file.
      type: feat
  createdAt: "2025-10-29"
  irVersion: 60

- version: 3.15.0
  changelogEntry:
    - summary: |
        Export types for `ReconnectingWebSocket`, `ReconnectingWebSocket.Event`, `ReconnectingWebSocket.CloseEvent`, and `ReconnectingWebSocket.ErrorEvent`.
      type: feat
  createdAt: "2025-10-29"
  irVersion: 60

- version: 3.14.0
  changelogEntry:
    - summary: |
        Expose the underlying response on the `Page` type.
      type: feat
  createdAt: "2025-10-29"
  irVersion: 60

- version: 3.13.0
  changelogEntry:
    - summary: |
        Improve pnpm and yarn caching in generator Docker images.
      type: feat
  createdAt: "2025-10-28"
  irVersion: 60

- version: 3.12.3
  changelogEntry:
    - summary: Fix `.github/workflows/ci.yml` file when using OIDC for npm publishing.
      type: fix
  createdAt: "2025-10-28"
  irVersion: 60

- version: 3.12.2
  changelogEntry:
    - summary: |
        Add streaming tests; fix custom message terminators in streams; fix multi-byte character handling across chunk breaks in streams.
      type: fix
  createdAt: "2025-10-28"
  irVersion: 60

- version: 3.12.1
  changelogEntry:
    - summary: Update Biome to 2.3.1
      type: chore
  createdAt: "2025-10-28"
  irVersion: 60

- version: 3.12.0
  changelogEntry:
    - summary: |
        Add support for [publishing to npmjs.org using OIDC from GitHub Actions](https://docs.npmjs.com/trusted-publishers).

        To use OIDC for publishing to npmjs.org, you need to follow two steps:
        1. Follow the instructions in ["Step 1: Add a trusted publisher on npmjs.com"](https://docs.npmjs.com/trusted-publishers#step-1-add-a-trusted-publisher-on-npmjscom).
        2. Set the `output.token` field to `OIDC` in _generators.yml_ to enable this feature:

            ```yml
            # In generators.yml
            groups:
              ts-sdk:
                generators:
                  - name: fernapi/fern-typescript-sdk
                    output:
                      location: npm
                      package-name: your-package-name
                      token: OIDC # previously this would be set to something like ${NPM_TOKEN}
                    ...
            ```

            This will take care of ["Step 2: Configure your CI/CD workflow"](https://docs.npmjs.com/trusted-publishers#step-2-configure-your-cicd-workflow).

        For local generation, you'll need Fern CLI version 0.94.0 or later.
      type: feat
    - summary: |
        Update GitHub Actions `setup-node` action to v4 in the generated CI workflow.
      type: feat
  createdAt: "2025-10-21"
  irVersion: 60

- version: 3.11.1
  changelogEntry:
    - summary: |
        Generate streaming response section in README.md for streaming response endpoints.
      type: fix
  createdAt: "2025-10-21"
  irVersion: 60

- version: 3.11.0
  changelogEntry:
    - summary: |
        Add `linter` and `formatter` configuration options to configure code linters and formatters for the generated SDK.
        - `linter`:
          - `biome`: Use Biome as the code linter. This is the default.
          - `none`: Do not include a code linter.
        - `formatter`:
          - `biome`: Use Biome as the code formatter. This is the default.
          - `prettier`: Use Prettier as the code formatter.

        For consistency, the _package.json_ scripts will always include the following scripts:
        - `lint`: Run the configured linter.
        - `lint:fix`: Run the configured linter with auto-fix.
        - `format`: Run the configured formatter.
        - `format:check`: Run the configured formatter in check mode.
        - `check`: Run both the linter and formatter in check mode.
        - `check:fix`: Run both the linter and formatter with auto-fix.
        When the `linter` is set to `none`, `lint` and `lint:fix` scripts will echo a message indicating that no linter is configured.
      type: feat
  createdAt: "2025-10-21"
  irVersion: 60

- version: 3.10.0
  changelogEntry:
    - summary: |
        Generate file upload section in README.md for multipart-form file uploads.
      type: feat
  createdAt: "2025-10-20"
  irVersion: 60

- version: 3.9.3
  changelogEntry:
    - summary: |
        Fix a compilation error when a path parameter is nullable or optional.
      type: fix
  createdAt: "2025-10-17"
  irVersion: 60

- version: 3.9.2
  changelogEntry:
    - summary: |
        Match the logic in wire test generation where the static example generation omits the request parameter for empty objects when optional.
        This fixes some wire tests that were failing due to mismatched request bodies.
      type: fix
    - summary: |
        Return `undefined` when passing in `undefined` to `toJson` when `useBigInt` is enabled.
      type: fix
  createdAt: "2025-10-17"
  irVersion: 60

- version: 3.9.1
  changelogEntry:
    - summary: |
        Improve the performance of JSON serialization and parsing when `useBigInt` is enabled.
      type: fix
  createdAt: "2025-10-16"
  irVersion: 60

- version: 3.9.0
  changelogEntry:
    - summary: |
        Add support for the `Uploadable.FromPath` and `Uploadable.WithMetadata` types to upload files with metadata to multipart-form endpoints.

        Users can configure metadata when uploading a file to a multipart-form upload endpoint using the `Uploadable.WithMetadata` type:
        ```typescript
        import { createReadStream } from "fs";

        await client.upload({
            file: {
              data: createReadStream("path/to/file"),
              filename: "my-file",
              contentType: "audio/mpeg",
            },
            otherField: "other value",
        });
        ```
        The `filename`, `contentType`, and `contentLength` properties are optional.

        Alternatively, users can use the `Uploadable.FromPath` type to upload directly from a file path:
        ```typescript
        await client.upload({
            file: {
                path: "path/to/file",
                filename: "my-file",
                contentType: "audio/mpeg",
            },
            otherField: "other value",
        });
        ```

        The metadata is used to set the `Content-Type` and `Content-Disposition` headers. If not provided, the client will attempt to determine them automatically.
        ```
      type: feat
  createdAt: "2025-10-14"
  irVersion: 60

- version: 3.8.0
  changelogEntry:
    - summary: |
        Use Biome for formatting instead of Prettier, and also use Biome to check (fix) the generated code.
      type: feat
  createdAt: "2025-10-08"
  irVersion: 60

- version: 3.7.3
  changelogEntry:
    - summary: |
        Fix default request parameter value unwrapping for `nullable<>`.
      type: fix
  createdAt: "2025-10-13"
  irVersion: 60

- version: 3.7.2
  changelogEntry:
    - summary: |
        Include `extra-properties` (aka. `additionalProperties`) when generating examples for objects and inlined request bodies.
      type: fix
    - summary: |
        Allow arbitrary properties in inlined request bodies when `extra-properties` (aka. `additionalProperties`) is set to true.
      type: fix
  createdAt: "2025-10-10"
  irVersion: 61

- version: 3.7.1
  changelogEntry:
    - summary: |
        Filter out `undefined` from lists, maps, sets, and object properties when generating examples.
      type: fix
    - summary: |
        Restore missing test scripts in package.json when using `useLegacyExports: true`.
      type: fix
  createdAt: "2025-10-09"
  irVersion: 60

- version: 3.7.0
  changelogEntry:
    - summary: |
        Generate a `BaseClientOptions`, `BaseRequestOptions`, and `BaseIdempotentRequestOptions` interface and extend from these in the generated client `Options`, `RequestOptions`, and `IdempotentRequestOptions` interfaces.
        This reduces a large amount of duplicate code in the generated SDK.
      type: feat
  createdAt: "2025-10-08"
  irVersion: 60

- version: 3.6.1
  changelogEntry:
    - summary: |
        Add missing test scripts when `bundle: true`.
      type: fix
  createdAt: "2025-10-08"
  irVersion: 60

- version: 3.6.0
  changelogEntry:
    - summary: |
        Allow for configuring `timeoutMs` and `maxRetries` request options at the client-level as well as the request level.
      type: feat
  createdAt: "2025-10-08"
  irVersion: 60

- version: 3.5.0
  changelogEntry:
    - summary: |
        Enable `verbatimModuleSyntax` in _tsconfig.esm.json_ to increase TypeScript performance for the ESM build (not CJS).
        You may need to update your custom TypeScript code to comply with this setting.
      type: feat
  createdAt: "2025-10-07"
  irVersion: 60

- version: 3.4.0
  changelogEntry:
    - summary: |
        Add `wireTestsFallbackToAutoGeneratedErrorExamples` configuration option to control whether to use autogenerated error examples if user does not provide error examples for generating wire tests.
      type: feat
  createdAt: "2025-10-07"
  irVersion: 60

- version: 3.3.9
  changelogEntry:
    - summary: |
        Use `// ... file header ...` file header instead of `/** ... file header ... */`.
        The latter is considered a JSDoc comment and may cause issues with some tools.
        The TypeScript compiler will remove `//` but not `/** */` comments.
      type: fix
  createdAt: "2025-10-03"
  irVersion: 60

- version: 3.3.7
  changelogEntry:
    - summary: |
        Dynamically build type for enums based on the const to reduce generated code.

        Before:
        ```ts
        export type Operand =
            | ">"
            | "="
            | "<";
        export const Operand = {
            GreaterThan: ">",
            EqualTo: "=",
            LessThan: "<",
        } as const;
        ```
        After:
        ```ts
        export const Operand = {
            GreaterThan: ">",
            EqualTo: "=",
            LessThan: "<",
        } as const;
        export type Operand = (typeof Operand)[keyof typeof Operand];
        ```
      type: fix
  createdAt: "2025-10-03"
  irVersion: 60

- version: 3.3.6
  changelogEntry:
    - summary: Fix basic auth password parsing to support colons in passwords.
      type: fix
  createdAt: "2025-10-03"
  irVersion: 60

- version: 3.3.5
  changelogEntry:
    - summary: |
        Log error when `testFramework: vitest` is used alongside `useBigInt: true`, `streamType: wrapper`, or `packagePath: path/to/package`.
      type: feat
  createdAt: "2025-10-01"
  irVersion: 60

- version: 3.3.4
  changelogEntry:
    - summary: |
        Upgrade generator-cli dependency to fix local generation handling of .fernignore files.
      type: fix
  createdAt: "2025-09-30"
  irVersion: 60

- version: 3.3.3
  changelogEntry:
    - summary: |
        If `useLegacyExports` is `true`, reference `../tsconfig.json` instead of `../tsconfig.base.json` in `tests/tsconfig.json`.
      type: fix
  createdAt: "2025-09-29"
  irVersion: 60

- version: 3.3.2
  changelogEntry:
    - summary: Fix non-GitHub output modes.
      type: fix
    - summary: Format GitHub Actions workflow files using prettier.
      type: fix
    - summary: Add .prettierignore to ensure dist and temporary files are not formatted.
      type: fix
  createdAt: "2025-09-29"
  irVersion: 60

- version: 3.3.2-rc1
  changelogEntry:
    - summary: Fix npm publish output mode
      type: fix
  createdAt: "2025-09-29"
  irVersion: 60

- version: 3.3.2-rc0
  changelogEntry:
    - summary: Format GitHub Actions workflow files using prettier.
      type: fix
    - summary: Add .prettierignore to ensure dist and temporary files are not formatted.
      type: fix
    - summary: Fix non-GitHub output modes.
      type: fix
  createdAt: "2025-09-26"
  irVersion: 60

- version: 3.3.1
  changelogEntry:
    - summary: |
        Fix `bundle: true` mode
      type: fix
  createdAt: "2025-09-25"
  irVersion: 60

- version: 3.3.0
  changelogEntry:
    - summary: |
        Add support for PR mode for self-hosted/local sdk generation
      type: feat
  createdAt: "2025-09-25"
  irVersion: 60

- version: 3.2.1
  changelogEntry:
    - summary: |
        Set `compilerOptions.isolatedModules` and `compilerOptions.isolatedDeclarations` to `true` in _tsconfig.json_, and update the TypeScript code to comply with this setting.
        Users that enable `isolatedModules` can now use the SDK without any TypeScript compilation errors.
        While `isolatedModules` is not turned on by default in TypeScript, more frameworks and tools enable it by default.

        **Warning**: If you have custom code, this may cause compilation errors. Please refer to the TypeScript documentation to learn more about these settings:
        * [Isolated Declarations](https://www.typescriptlang.org/tsconfig#isolatedDeclarations)
        * [Isolated Modules](https://www.typescriptlang.org/tsconfig#isolatedModules)
      type: fix
  createdAt: "2025-09-25"
  irVersion: 60

- version: 3.2.0
  changelogEntry:
    - summary: |
        Add `generateEndpointMetadata` configuration to generate endpoint metadata for each endpoints.
        When you use a callback function to generate headers or auth tokens, the endpoint metadata will be passed to the callback.
        ```ts
        const client = new Foo({
            ...,
            token: ({ endpointMetadata }) => {
                // generate token based on endpoint metadata
            }
        });
        ```

        To enable this, set `generateEndpointMetadata` to `true` in the `config` of your generator configuration.
        ```yml
        # In generators.yml
        groups:
          ts-sdk:
            generators:
              - name: fernapi/fern-typescript-sdk
                config:
                  generateEndpointMetadata: true
        ```
      type: feat
  createdAt: "2025-09-24"
  irVersion: 60

- version: 3.1.2
  changelogEntry:
    - summary: |
        Pin `msw` dependency to `2.11.2` because newer version introduces jest/vitest compatibility issues.
      type: fix
  createdAt: "2025-09-24"
  irVersion: 60

- version: 3.1.1
  changelogEntry:
    - summary: |
        Rely on the version of pnpm in _package.json_ instead of hardcoding the version in GitHub workflows.
      type: fix
  createdAt: "2025-09-23"
  irVersion: 60

- version: 3.1.0
  changelogEntry:
    - summary: |
        `consolidateTypeFiles` consolidates all folders of type files into a single file.
      type: feat
  createdAt: "2025-09-19"
  irVersion: 60

- version: 3.0.2
  changelogEntry:
    - summary: Update `exportAllRequestsAtRoot` to create an aggregate request file instead of adding imports.
      type: fix
  createdAt: "2025-09-19"
  irVersion: 60

- version: 3.0.1
  changelogEntry:
    - summary: Fix incorrect pnpm commands inside of ci.yml
      type: fix
    - summary: Delete browser specific tests.
      type: fix
    - summary: Make tests more robust across Jest and Vitest.
      type: fix
  createdAt: "2025-09-18"
  irVersion: 60

- version: 3.0.0
  changelogEntry:
    - summary: |
        Change defaults configuration in _generators.yml_ to use pnpm package manager and vitest test framework.
        To avoid breaking changes, explicitly set the options above with the `Before` values in the `config` of your generator in _generators.yml_.

        | Option | Before | Now |
        |--------|--------|-----|
        | `packageManager` | `yarn` | `pnpm` |
        | `testFramework` | `jest` | `vitest` |

        `testFramework: vitest` is not supported alongside `useBigInt: true`, `streamType: wrapper`, or `packagePath`.
      type: feat
  createdAt: "2025-09-18"
  irVersion: 60

- version: 2.13.0
  changelogEntry:
    - summary: |
        Use Vitest instead of Jest for running tests.
        Enable Vitest by setting `testFramework` to `vitest` in the `config` of your generator configuration.
      type: feat
  createdAt: "2025-09-17"
  irVersion: 60

- version: 2.12.3
  changelogEntry:
    - summary: Updated retry strategy; in particular, don't jitter for `retry-after` header.
      type: chore
  createdAt: "2025-09-17"
  irVersion: 60

- version: 2.12.2
  changelogEntry:
    - summary: Generate correct types for pagination with inline types.
      type: fix
  createdAt: "2025-09-16"
  irVersion: 60

- version: 2.12.1
  changelogEntry:
    - summary: |
        Generate property accessors for auth and pagination with `?.` if the property is optional or nullable, and `.` if the property is required and non-nullable.
      type: fix
  createdAt: "2025-09-16"
  irVersion: 60

- version: 2.12.0
  changelogEntry:
    - summary: |
        Add support for custom sections in the README.md via `customSections` config option.
      type: feat
  createdAt: "2025-09-16"
  irVersion: 59

- version: 2.11.2
  changelogEntry:
    - summary: |
        Websocket client generation compiles when there are no query parameters and when the auth
        scheme has custom authentication headers.
      type: fix

  createdAt: "2025-09-16"
  irVersion: 59

- version: 2.11.1
  changelogEntry:
    - summary: |
        The `_getAuthorizationHeader` method now returns `Promise<string | undefined>` when oauth is enabled.
        This prevents compilation errors in the TypeScript SDK.
      type: fix
  createdAt: "2025-09-15"
  irVersion: 59

- version: 2.11.0
  changelogEntry:
    - summary: |
        Generate `Request` and `Response` types variations for types that have readonly and/or writeonly properties.
        For example, a type `User` will have a `User.Request` type that omits readonly properties and a `User.Response` type that omits writeonly properties.

        Set `experimentalGenerateReadWriteOnlyTypes` to `true` in the `config` of your generator configuration to enable this feature.
        ```ts
        import { User, FooClient } from "foo";

        const client = new FooClient(...);
        const createUser: User.Request = {
          name: "Jon",
          // id: "123", // Error: id is read-only and thus omitted
        };
        const createdUser: User.Response = await client.createUser(createUser);
        // createdUser.id is available here
        ```
      type: feat
  createdAt: "2025-09-15"
  irVersion: 59

- version: 2.10.4
  changelogEntry:
    - summary: Use cached `prettier` to format project instead of yarn/pnpm installing all dependencies during generation.
      type: feat
    - summary: Generate lockfile without installing dependencies and using `--prefer-offline` to avoid network requests.
      type: feat
  createdAt: "2025-09-12"
  irVersion: 59

- version: 2.10.3
  changelogEntry:
    - summary: Retries now check `Retry-After` and `X-RateLimit-Reset` before defaulting to exponential backoff.
      type: feat
  createdAt: "2025-09-09"
  irVersion: 59

- version: 2.10.2
  changelogEntry:
    - summary: Allow `null` values in headers in addition to `undefined` to explicitly unset a header.
      type: fix
  createdAt: "2025-09-05"
  irVersion: 59

- version: 2.10.1
  changelogEntry:
    - summary: Use autogenerated error examples if user does not provide error examples for generating wire tests.
      type: fix
  createdAt: "2025-09-03"
  irVersion: 59

- version: 2.10.0
  changelogEntry:
    - summary: Do not set a default `Content-Type` header when creating a HTTP response for wire test mocking.
      type: fix
    - summary: Generate wire tests for HTTP endpoint error examples.
      type: feat
  createdAt: "2025-09-03"
  irVersion: 59

- version: 2.9.5
  changelogEntry:
    - summary: |
        Introduce a custom configuration called `exportAllRequestsAtRoot` which exposes all request
        types through the root-level namespace.
      type: feat
  createdAt: "2025-09-02"
  irVersion: 59

- version: 2.9.4
  changelogEntry:
    - summary: |
        Grab overrideable root header value from Client as default.
      type: fix
  createdAt: "2025-08-28"
  irVersion: 59

- version: 2.9.3
  changelogEntry:
    - summary: |
        Add support for autogenerating simple tests for pagination endpoints.
      type: feat
  createdAt: "2025-08-27"
  irVersion: 59

- version: 2.9.2
  changelogEntry:
    - summary: |
        Do not throw an error if example properties are mismatched with the schema definition.
      type: fix
  createdAt: "2025-08-28"
  irVersion: 59

- version: 2.9.1
  changelogEntry:
    - summary: |
        Introduce a custom configuration called `flattenRequestParameters` which collapses referenced bodies into the
        request instead of nesting under a body key.

        **Before**:
        ```ts
        client.users.create({
          userId: "...",
          body: {
            "name": "Joe Scott"
          }
        });
        ```

        **After**
        ```ts
        client.users.create({
          userId: "...",
          "name": "Joe Scott"
        });
        ```
      type: fix
  createdAt: "2025-08-22"
  irVersion: 59

- version: 2.9.0
  changelogEntry:
    - summary: Generator passes readme configs apiName, disabledSections, and whiteLabel
      type: feat
  createdAt: "2025-08-26"
  irVersion: 59

- version: 2.8.4
  changelogEntry:
    - summary: |
        Add `flattenRequestParameters` to the SDK generator config.
        `flattenRequestParameters` is a boolean that controls whether to flatten request parameters.
        When `false` (default), the legacy flattening logic is used.
        When `true`, the new flattening logic is used.

        ```yml
        # In generators.yml
        groups:
          ts-sdk:
            generators:
              - name: fernapi/fern-typescript-sdk
                config:
                  flattenRequestParameters: true
        ```
      type: feat
  createdAt: "2025-08-21"
  irVersion: 59

- version: 2.8.3
  changelogEntry:
    - summary: |
        Set `Authorization` header for WebSocket connects when auth is available on the generated SDK client.
        This will happen regardless of whether the AsyncAPI server or channel is marked for auth.
      type: fix
    - summary: |
        Add support for inferred bearer authentication in WebSocket connects.
      type: fix
  createdAt: "2025-08-21"
  irVersion: 59

- version: 2.8.2
  changelogEntry:
    - summary: |
        Log warning when `noSerdeLayer` is `false` and `enableInlineTypes` is `true`.
      type: feat
  createdAt: "2025-08-15"
  irVersion: 59

- version: 2.8.1
  changelogEntry:
    - summary: |
        Properly assert responses in wire tests when the `neverThrowErrors` flag is enabled.
      type: fix
  createdAt: "2025-08-15"
  irVersion: 59

- version: 2.8.0
  changelogEntry:
    - summary: |
        Choose to use `pnpm` or `yarn` as the package manager for the generated SDK.
        Configure this in _generators.yml_ like so:
        ```yml
        # In generators.yml
        groups:
          ts-sdk:
            generators:
              - name: fernapi/fern-typescript-sdk
                config:
                  packageManager: pnpm
        ```
        The default is `yarn`.
      type: feat
  createdAt: "2025-08-13"
  irVersion: 59

- version: 2.7.0
  changelogEntry:
    - summary: Implement inferred bearer authentication.
      type: feat
  createdAt: "2025-08-12"
  irVersion: 59

- version: 2.6.8
  changelogEntry:
    - summary: Export BinaryResponse using `export type { BinaryResponse } ...` syntax to fix an issue with the SWC compiler.
      type: fix
  createdAt: "2025-08-06"
  irVersion: 58

- version: 2.6.7
  changelogEntry:
    - summary: Improve logging inside of wire tests for when a JSON body fails to parse to JSON.
      type: feat
  createdAt: "2025-08-01"
  irVersion: 58

- version: 2.6.6
  changelogEntry:
    - summary: Requests and responses with no body should not be asserted as JSON in wire tests.
      type: fix
  createdAt: "2025-08-04"
  irVersion: 58

- version: 2.6.5
  changelogEntry:
    - summary: If an enum wire value is not found, use the first enum value as a fallback.
      type: fix
  createdAt: "2025-08-01"
  irVersion: 58

- version: 2.6.4
  changelogEntry:
    - summary: Fix inline types inside of multipart-form requests
      type: fix
  createdAt: "2025-07-30"
  irVersion: 58

- version: 2.6.3
  changelogEntry:
    - summary: |
        Include root variables in code snippet generation for client instantiation.
      type: fix
  createdAt: "2025-07-25"
  irVersion: 58

- version: 2.6.2
  changelogEntry:
    - summary: |
        Update form-data version to 4.0.4 to avoid vulnerability.
      type: chore
  createdAt: "2025-07-24"
  irVersion: 58

- version: 2.6.1
  changelogEntry:
    - summary: |
        Add additional query string parameters section to the generated README.md file.
      type: chore
  createdAt: "2025-07-23"
  irVersion: 58

- version: 2.6.0
  changelogEntry:
    - summary: |
        Users can now pass in `queryParams` as part of the request options.
        ```ts
        await client.foo.bar(..., {
          queryParams: {
            foo: "bar"
          }
        });
        ```
      type: feat
  createdAt: "2025-07-23"
  irVersion: 58

- version: 2.5.1
  changelogEntry:
    - summary: Update README.md generation to be more accurate
      type: chore
  createdAt: "2025-07-22"
  irVersion: 58

- version: 2.5.0
  changelogEntry:
    - summary: |
        Support uploading file-like types for binary upload endpoints (not multipart-form):
        * Buffered types: `Buffer`, `Blob`, `File`, `ArrayBuffer`, `ArrayBufferView`, and `Uint8Array`
        * Stream types: `fs.ReadStream`, `stream.Readable`, and `ReadableStream`
      type: feat
    - summary: |
        Users can configure metadata when uploading a file to a binary upload endpoint using the `Uploadable.WithMetadata` type:
        ```typescript
        import { createReadStream } from "fs";

        await client.upload({
            data: createReadStream("path/to/file"),
            filename: "my-file",
            contentType: "audio/mpeg",
            contentLength: 1949,
        });
        ```
        The `filename`, `contentType`, and `contentLength` properties are optional.

        Alternatively, users can use the `Uploadable.FromPath` type to upload directly from a file path:
        ```typescript
        await client.upload({
            path: "path/to/file",
            filename: "my-file",
            contentType: "audio/mpeg",
            contentLength: 1949,
        });
        ```

        The metadata is used to set the `Content-Length`, `Content-Type`, and `Content-Disposition` headers. If not provided, the client will attempt to determine them automatically.
        For example, `fs.ReadStream` has a `path` property which the SDK uses to retrieve the file size from the filesystem without loading it into memory:
        ```typescript
        import { createReadStream } from "fs";

        await client.upload(createReadStream("path/to/file"));
        ```
      type: feat
  createdAt: "2025-07-17"
  irVersion: 58

- version: 2.4.11
  changelogEntry:
    - summary: Bump the docker image for the generator to node:22.12-alpine3.20
      type: chore
  createdAt: "2025-07-18"
  irVersion: 58

- version: 2.4.10
  changelogEntry:
    - summary: Escape strings containing `*/` inside of JSDoc comments to avoid premature JSDoc block ending.
      type: fix
  createdAt: "2025-07-15"
  irVersion: 58

- version: 2.4.9
  changelogEntry:
    - summary: Preserve trailing slash of URL and path if present
      type: fix
  createdAt: "2025-07-15"
  irVersion: 58

- version: 2.4.8
  changelogEntry:
    - summary: |
        Fix ts readme snippet where const was reassigned. Changed to let.
      type: fix
  createdAt: "2025-07-10"
  irVersion: 58

- version: 2.4.7
  changelogEntry:
    - summary: |
        Make sure `extraDependencies`, `extraPeerDependencies`, `extraPeerDependenciesMeta`, and `extraDevDependencies` are always merged into _package.json_.
        This was previously fixed for `bundle: true`, but not for `bundle: false` (default).
        All dependencies should now come through.
      type: fix
  createdAt: "2025-07-10"
  irVersion: 58

- version: 2.4.6
  changelogEntry:
    - summary: |
        Parse HTTP error bodies as JSON if the response content-type header is JSON, otherwise fallback to text.
      type: fix
    - summary: |
        Fix `bytes` fetcher test.
      type: fix
    - summary: |
        Fix Jest configuration when a `packagePath` is specified in _generators.yml_ config.
      type: fix
  createdAt: "2025-07-09"
  irVersion: 58

- version: 2.4.5
  changelogEntry:
    - summary: |
        Make sure `extraDependencies`, `extraPeerDependencies`, `extraPeerDependenciesMeta`, and `extraDevDependencies` are always merged into _package.json_.
      type: fix
  createdAt: "2025-07-09"
  irVersion: 58

- version: 2.4.4
  changelogEntry:
    - summary: |
        Make the `BinaryResponse.bytes` function optional because some versions of runtimes do not support the function on fetch `Response`.
      type: fix
  createdAt: "2025-07-09"
  irVersion: 58

- version: 2.4.3
  changelogEntry:
    - summary: |
        Fix an issue where a property set to `undefined` would not match with a property that is missing in the `withJson` MSW predicate.
      type: fix
  createdAt: "2025-07-08"
  irVersion: 58

- version: 2.4.2
  changelogEntry:
    - summary: |
        Fixes a compile issue when WebSocket connect methods require query parameters with special characters.
        Fixes response deserialization in websockets to respect skipping validation.
      type: fix
  createdAt: "2025-07-04"
  irVersion: 58

- version: 2.4.1
  changelogEntry:
    - summary: |
        When serde layer is enabled, WebSocket channels now pass through unrecognized properties
        instead of stripping them to preserve forwards compatibility.
      type: fix
  createdAt: "2025-07-04"
  irVersion: 58

- version: 2.4.0
  changelogEntry:
    - summary: Fixes bug with query parameter and path parameter serialization in URL for WebSocket channels.
      type: fix
  createdAt: "2025-07-03"
  irVersion: 58

- version: 2.3.3
  changelogEntry:
    - summary: Bump version to test Docker image rename to `fernapi/fern-typescript-sdk`
      type: internal
  createdAt: "2025-07-03"
  irVersion: 58
- version: 2.3.2
  changelogEntry:
    - summary: |
        Remove ".js" extension from ESM imports in the source generator code.
        If `useLegacyExports` is `true`, you will not see ".js" extensions in ESM imports.
        If `useLegacyExports` is `false` (default), a post process step will add the `.js` extension, so you won't see a difference.

        We're doing this because Jest has a bug where it doesn't properly load TypeScript modules even though the TypeScript and imports are valid.
      type: fix
  createdAt: "2025-07-03"
  irVersion: 58
- version: 2.3.1
  changelogEntry:
    - summary: |
        Fixes an issue where OAuth clients would not compile when variables were configured
        in the SDK. Now, the oauth client is instantiated with any global path parameters or headers.
      type: fix
  createdAt: "2025-07-03"
  irVersion: 58

- version: 2.3.0
  changelogEntry:
    - summary: |
        Change the `outputSourceFiles` default from `false` to `true`.
        This will affect the output when you generate the SDK to the local file system.
      type: feat
  createdAt: "2025-07-03"
  irVersion: 58
- version: 2.2.1
  changelogEntry:
    - summary: |
        Ensure _tests/wire_ is generated even when there are no wire tests generated.
        Otherwise, Jest throws an error because the wire test project `roots` doesn't exist.
      type: fix
  createdAt: "2025-07-03"
  irVersion: 58
- version: 2.2.0
  changelogEntry:
    - summary: |
        Improve generated package.json files:
        * Add `engines` field to specify minimum Node.js version supported as Node.js 18.
        * Add `sideEffects: false`
        * Add `README.md` and `LICENSE` to `files` array
        * Use GitHub shorthand for `repository` field.

        You can override these fields using the `packageJson` config:
        ```yml
        # In generators.yml
        groups:
          ts-sdk:
            generators:
              - name: fernapi/fern-typescript-sdk
                config:
                  packageJson:
                    engines:
                      node: ">=16.0.0"
        ```
      type: feat
  createdAt: "2025-07-03"
  irVersion: 58

- version: 2.1.0
  changelogEntry:
    - summary: |
        Split up Jest configuration into multiple projects.
        You can now run the following command to run tests:
        * `yarn test`: runs all tests
        * `yarn test:unit`: runs unit tests (any non-browser and non-wire tests)
        * `yarn test:browser`: runs browser only tests inside of `js-dom`
        * `yarn test:wire`: runs wire tests

        You can now pass in paths and patterns as an argument to the above commands to filter down to specific tests.
        For example: `yarn test tests/unit/fetcher`
      type: feat
  createdAt: "2025-07-02"
  irVersion: 58
- version: 2.0.0
  changelogEntry:
    - summary: |
        The TypeScript generator has received a large amount of improvements, but to maintain backwards compatibility, they require you to opt in using feature flags.
        The 2.0.0 release now has these feature flags enabled by default. Here's an overview of the `config` defaults that have changed in _generators.yml_.

        | Option | Before | Now |
        |--------|--------|-----|
        | `streamType` | `"wrapper"` | `"web"` |
        | `fileResponseType` | `"stream"` | `"binary-response"` |
        | `formDataSupport` | `"Node16"` | `"Node18"` |
        | `fetchSupport` | `"node-fetch"` | `"native"` |

        To avoid breaking changes, explicitly set the options above with the `Before` values in the `config` of your generator
        in _generators.yml_.

        With these defaults, the generated SDKs will have _**ZERO**_ dependencies (excluding devDependencies and `ws` in case of WebSocket generation).
        As a result, the SDKs are smaller, faster, more secure, and easier to use.
      type: feat
  createdAt: "2025-07-02"
  irVersion: 58

- version: 1.10.6
  changelogEntry:
    - summary: |
        Publish multi-platform builds of the TypeScript SDK docker container.
      type: fix
  createdAt: "2025-07-02"
  irVersion: 58

- version: 1.10.5
  changelogEntry:
    - summary: |
        Add default values to request parameters.
        For example, if you have a query parameter `foo` with a default value of `bar`, the generated request parameter will have a default value of `bar`.

        To enable this, set `useDefaultRequestParameterValues` to `true` in the `config` of your generator configuration.
        ```yml
        # In generators.yml
        groups:
          ts-sdk:
            generators:
              - name: fernapi/fern-typescript-sdk
                config:
                  useDefaultRequestParameterValues: true
        ```
      type: feat
  createdAt: "2025-06-30"
  irVersion: 58
- version: 1.10.4
  changelogEntry:
    - summary: |
        Add `omitFernHeaders` configuration to omit Fern headers from the generated SDK.
      type: fix
  createdAt: "2025-07-01"
  irVersion: 58
- version: 1.10.3
  changelogEntry:
    - summary: |
        Remove `qs` dependency.
      type: fix
  createdAt: "2025-07-01"
  irVersion: 58
- version: 1.10.2
  changelogEntry:
    - summary: |
        Remove `js-base64` dependency in favor of using native implementations.
      type: fix
  createdAt: "2025-07-01"
  irVersion: 58
- version: 1.10.1
  changelogEntry:
    - summary: |
        Remove `url-join` dependency in favor of a handwritten `joinUrl` function.
      type: fix
  createdAt: "2025-06-30"
  irVersion: 58
- version: 1.10.0
  changelogEntry:
    - summary: |
        Add `fetchSupport` configuration which lets you choose between `node-fetch` and `native`.
        The default is `node-fetch`. If you choose `native`, the `node-fetch` dependency will be removed.
      type: feat
  createdAt: "2025-06-27"
  irVersion: 58
- version: 1.9.1
  changelogEntry:
    - summary: Improve auto-pagination logic to consider empty strings in response as null cursors and stop paging.
      type: fix
  createdAt: "2025-06-27"
  irVersion: 58
- version: 1.9.0
  changelogEntry:
    - summary: |
        Add `formDataSupport` configuration which lets you choose between `Node16` and `Node18`.
        The default is `Node16`. If you choose `Node18`, the `form-data`, `formdata-node`, and `form-data-encoder` dependencies will be removed.
        `formDataSupport: Node18` supports uploading files from the following types:
        * `Buffer`
        * `File`
        * `Blob`
        * `Readable` (includes Readstream)
        * `ReadableStream`
        * `ArrayBuffer`
        * `Uint8Array`
      type: feat
  createdAt: "2025-06-22"
  irVersion: 58
- version: 1.8.2
  changelogEntry:
    - summary: |
        When a multipart form part is explicitly marked as JSON, serialize the data as JSON regardless of type.
        This also means arrays, maps, etc. will not be split into multiple parts, but serialized to JSON as a single part.
      type: fix
  createdAt: "2025-06-22"
  irVersion: 58
- version: 1.8.1
  changelogEntry:
    - summary: Fix binary response README.md examples
      type: fix
  createdAt: "2025-06-22"
  irVersion: 58
- version: 1.8.0
  changelogEntry:
    - summary: |
        You can now specify whether to return the `BinaryResponse` type for binary response endpoints.
        Change the response type by setting `fileResponseType` to `stream` or `binary-response` in the `config` of your generator configuration.
        The default is `stream` for backwards compatibility, but we recommend using `binary-response`.

        Here's how you users can interact with the `BinaryResponse`:
        ```ts
        const response = await client.getFile(...);
        const stream = response.stream();
        // const arrayBuffer = await response.arrayBuffer();
        // const blob = await response.blob();
        // const bytes = await response.bytes();
        const bodyUsed = response.bodyUsed;
        ```
        The user can choose how to consume the binary data.
      type: feat
  createdAt: "2025-06-19"
  irVersion: 58

- version: 1.7.2
  changelogEntry:
    - summary: |
        Fix bug where duplicate file generation was silently allowed instead of failing. The `withSourceFile` method now properly
        handles the `overwrite` option to prevent unintended file overwrites.
      type: fix
  createdAt: "2025-06-19"
  irVersion: 58
- version: 1.7.1
  changelogEntry:
    - summary: |
        __jest.config.mjs__ now only maps relative path modules that end on `.js` to their `.ts` equivalent.
      type: fix
  createdAt: "2025-06-18"
  irVersion: 58
- version: 1.7.0
  changelogEntry:
    - summary: |
        Allow users to specify the path they'd like to generate the SDK to.

        Here's an example of how to implement this in generators.yml:
        ```yml
        # In generators.yml
        groups:
          ts-sdk:
            generators:
              - name: fernapi/fern-typescript-sdk
                config:
                  packagePath: src/package-path
        ```
      type: feat
  createdAt: "2025-06-16"
  irVersion: 58
- version: 1.6.0
  changelogEntry:
    - summary: |
        You can now specify whether to return streams using the stream wrapper, or return the web standard stream.
        Change the type of stream returned by setting `streamType` to `wrapper` or `web` in the `config` of your generator configuration.
        The default is `wrapper`.
      type: feat
    - summary: |
        `tests/unit/zurg` are moved to `tests/unit/schemas` to match the name in `src/core/schemas` which is what the tests are verifying.
      type: internal
  createdAt: "2025-06-13"
  irVersion: 58

- version: 1.5.0
  changelogEntry:
    - summary: Add support for websocket connect methods with path parameters in the TypeScript generator
      type: feat
  createdAt: "2025-06-11"
  irVersion: 58

- version: 1.4.0
  changelogEntry:
    - summary: You can now pass in headers to the root client. These headers will be merged with service and endpoint specific headers.
      type: feat
    - summary: Reduce duplicate code generation by passing headers from the root client down to the subpackage clients.
      type: internal
  createdAt: "2025-06-05"
  irVersion: 58

- version: 1.3.2
  changelogEntry:
    - summary: Fix dynamic imports in the built dist/esm code.
      type: fix
  createdAt: "2025-06-05"
  irVersion: 58

- version: 1.3.1
  changelogEntry:
    - summary: |
        MSW is used for generated wire tests, but inadvertently also captures real HTTP request, for example in integration tests.
        When the HTTP request does not match any of the configured predicates, it would throw an error, including in the unrelated integration tests.
        In this version MSW is configured to bypass instead of throw an error when HTTP requests do not match the configured predicates.
      type: fix
  createdAt: "2025-06-05"
  irVersion: 58

- version: 1.3.0
  changelogEntry:
    - summary: Add support for generating the full project when using the filesystem output mode.
      type: feat
  createdAt: "2025-06-04"
  irVersion: 58

- version: 1.2.4
  changelogEntry:
    - summary: |
        Generate tests to verify the SDK sends and receives HTTP requests as expected.
        You can turn of these tests by setting `generateWireTests` to `false` in the `config` of your generator configuration.
      type: feat
  createdAt: "2025-06-03"
  irVersion: 58

- version: 1.1.1
  changelogEntry:
    - summary: Fix an issue where attempting to access a property with an invalid property name would lead to a broken output SDK.
      type: fix
  createdAt: "2025-06-04"
  irVersion: 58

- version: 1.1.0
  changelogEntry:
    - summary: Add support for HEAD HTTP method.
      type: feat
  createdAt: "2025-06-03"
  irVersion: 58

- version: 1.0.1
  changelogEntry:
    - summary: Fix property lookup in inherited schemas during snippet generation for object schemas.
      type: fix
  createdAt: "2025-05-14"
  irVersion: 57

- version: 1.0.0
  changelogEntry:
    - summary: |
        This release changes the defaults for the following custom configuration in _generators.yml_.

        | Option | Before | Now |
        |--------|--------|-----|
        | `inlineFileProperties` | `false` | `true` |
        | `inlinePathParameters` | `false` | `true` |
        | `enableInlineTypes` | `false` | `true` |
        | `noSerdeLayer` | `false` | `true` |
        | `omitUndefined` | `false` | `true` |
        | `skipResponseValidation` | `false` | `true` |
        | `useLegacyExports` | `true` | `false` |

        To avoid breaking changes, explicitly set the options above with the `Before` values in the `config` of your generator
        in _generators.yml_.
      type: feat
    - summary: |
        When generating properties for interfaces and classes, we only surround the property name with quotes if necessary.
        In some cases where the property name wasn't a valid identifier before, we now surround it with quotes too.
      type: fix
  createdAt: "2025-05-14"
  irVersion: 57

- version: 0.51.7
  changelogEntry:
    - summary: If an object extends an alias, the generator now visits the alias that is being extended (instead of throwing an error).
      type: fix
  createdAt: "2025-05-14"
  irVersion: 57

- version: 0.51.6
  changelogEntry:
    - summary: Add support for the custom introduction setting in the generated README.md.
      type: fix
  createdAt: "2025-05-13"
  irVersion: 57

- version: 0.51.5
  changelogEntry:
    - summary: Fixed an issue with ts-morph where creating an ifStatement with empty conditions array caused errors in multipart form data handling.
      type: fix
  createdAt: "2025-05-03"
  irVersion: 57

- version: 0.51.4
  changelogEntry:
    - summary: Fix issue where the _runtime.ts_ file was missing when other files were trying to import it.
      type: fix
  createdAt: "2025-04-22"
  irVersion: 57

- version: 0.51.3
  changelogEntry:
    - summary: Fix minor type issue for polyfilling Headers in Node 16 and below.
      type: fix
  createdAt: "2025-04-21"
  irVersion: 57

- version: 0.51.2
  changelogEntry:
    - summary: |
        When uploading files, extract the filename from the `path` property if present on the given object.
        This will extract the filename for `fs.createReadStream()` for example.
      type: fix
  createdAt: "2025-04-21"
  irVersion: 57

- version: 0.51.1
  changelogEntry:
    - summary: |
        Fallback to a custom `Headers` class implementation if the native `Headers` class is not available.
        Versions of Node 16 and below do not support the native `Headers` class, so this fallback is necessary to ensure compatibility.
      type: fix
  createdAt: "2025-04-21"
  irVersion: 57

- version: 0.51.0
  changelogEntry:
    - summary: |
        Add `rawResponse` property to JavaScript errors.

        ```ts
        try {
          const fooBar = await client.foo.bar("id", options);
        } catch (e) {
          if (error instanceof FooError) {
            console.log(error.rawResponse);
          } else {
            // ...
          }
        }
        ```
      type: feat
  createdAt: "2025-04-14"
  irVersion: 57

- version: 0.50.1
  changelogEntry:
    - summary: |
        Add `"packageManager": "yarn@1.22.22"` to _package.json_.
      type: feat
  createdAt: "2025-04-08"
  irVersion: 57

- version: 0.50.0
  changelogEntry:
    - summary: |
        All endpoint functions now return an `HttpResponsePromise<T>` instead of a `Promise<T>`.
        Using `await`, `.then()`, `.catch()`, and `.finally()` on these promises behave the same as before,
        but you can call `.withRawResponse()` to get a promise that includes the parsed response and the raw response.
        The raw response let's you retrieve the response headers, status code, etc.

        ```ts
        const fooBar = await client.foo.bar("id", options);
        const { data: alsoFooBar, rawResponse } = await client.foo.bar("id", options).withRawResponse();
        const {
            headers,
            status,
            url,
            ...
        } = rawResponse;
        ```
      type: feat
  createdAt: "2025-04-07"
  irVersion: 57

- version: 0.49.7
  changelogEntry:
    - summary: |
        Significantly improve performance of SDK generation when the `useLegacyExports` config is `false`. For a large spec like Square, the generation went from 10+ minutes to almost 1 minute.
      type: fix
  createdAt: "2025-03-27"
  irVersion: 57

- version: 0.49.6
  changelogEntry:
    - summary: Support arbitrary websocket headers during connect handshake.
      type: feat
  createdAt: "2025-03-27"
  irVersion: 57

- version: 0.49.5
  changelogEntry:
    - summary: Improvements to Websocket code generation quality.
      type: feat
  createdAt: "2025-03-27"
  irVersion: 57

- version: 0.49.4
  changelogEntry:
    - summary: Increase the timeout used in the generated `webpack.test.ts` file.
      type: fix
  createdAt: "2025-03-19"
  irVersion: 57

- version: 0.49.3
  changelogEntry:
    - summary: Increase the timeout used in the generated `webpack.test.ts` file.
      type: fix
  createdAt: "2025-03-19"
  irVersion: 57

- version: 0.49.2
  changelogEntry:
    - summary: Fix issue where IdempotentRequestOptions is not generated in the client namespace.
      type: fix
  createdAt: "2025-03-18"
  irVersion: 57

- version: 0.49.1
  changelogEntry:
    - summary: This PR includes several fixes to the generated `Socket.ts` file when websocket client code generation is enabled.
      type: fix
  createdAt: "2025-03-10"
  irVersion: 57

- version: 0.49.0
  changelogEntry:
    - summary: |
        This PR enables the Typescript generator to produce Websocket SDK endpoints. This can be enabled by adding the option `shouldGenerateWebsocketClients: true` to the Typescript generator config.
      type: feat
  createdAt: "2025-03-06"
  irVersion: 57

- version: 0.48.7
  changelogEntry:
    - summary: |
        Form data encoding now correctly handles array and object values by encoding each property value as a separate key-value pair, rather than trying to encode the entire object as a single value. This ensures proper handling of complex data structures in multipart form requests.
      type: fix
  createdAt: "2025-01-28"
  irVersion: 55

- version: 0.48.6
  changelogEntry:
    - summary: Support form-encoded form data parameters by using `qs` to properly encode array and object values with the `repeat` array format.
      type: fix
  createdAt: "2025-01-28"
  irVersion: 55

- version: 0.48.5
  changelogEntry:
    - summary: Don't double wrap a blob if a user uploads a blob to a multi-part form. Otherwise file's content-type is lost in Deno.
      type: fix
  createdAt: "2025-01-28"
  irVersion: 55

- version: 0.48.4
  changelogEntry:
    - summary: When custom config `useBigInt` is `true`, generate examples and snippets with `BigInt("123")`.
      type: fix
  createdAt: "2025-01-21"
  irVersion: 55

- version: 0.48.3
  changelogEntry:
    - summary: The SDK now supports reading the basic auth username and password values from environment variables.
      type: fix
  createdAt: "2025-01-16"
  irVersion: 55

- version: 0.48.2
  changelogEntry:
    - summary: This updates the retrier logic to stop retrying on HTTP conflict (409). This was an oversight that we've meant to remove for a while (similar to other Fern SDKs).
      type: fix
  createdAt: "2025-01-16"
  irVersion: 55

- version: 0.48.1
  changelogEntry:
    - summary: Record types with `null` values are now correctly serialized.
      type: fix
  createdAt: "2025-01-16"
  irVersion: 55

- version: 0.48.0
  changelogEntry:
    - summary: |
        When `useBigInt` SDK configuration is set to `true`, a customized JSON serializer & deserializer is used that will preserve the precision of `bigint`'s, as opposed to the native `JSON.stringify` and `JSON.parse` function which converts `bigint`'s to `number`'s losing precision.

        When combining `useBigInt` with our serialization layer (`no-serde: false` (default)), both the request and response properties that are marked as `long` and `bigint` in OpenAPI/Fern spec, will consistently be `bigint`'s.
        However, when disabling the serialization layer (`no-serde: true`), they will be typed as `number | bigint`.

        Here's an overview of what to expect from the generated types when combining `useBigInt` and `noSerde` with the following Fern definition:

        **Fern definition**
        ```yml
        types:
          ObjectWithOptionalField:
            properties:
              longProp: long
              bigIntProp: bigint
        ```

        **TypeScript output**
        ```typescript
        // useBigInt: true
        // noSerde: false
        interface ObjectWithLongAndBigInt {
          longProp: bigint;
          bigIntProp: bigint;
        }

        // useBigInt: true
        // noSerde: true
        interface ObjectWithLongAndBigInt {
          longProp: bigint | number;
          bigIntProp: bigint | number;
        }

        // useBigInt: false
        // noSerde: false
        interface ObjectWithLongAndBigInt {
          longProp: number;
          bigIntProp: string;
        }

        // useBigInt: false
        // noSerde: true
        interface ObjectWithLongAndBigInt {
          longProp: number;
          bigIntProp: string;
        }
        ```
      type: feat
  createdAt: "2025-01-16"
  irVersion: 55

- version: 0.47.1
  changelogEntry:
    - summary: |
        Resolves an issue where nullable query parameters were not null-safe in their method invocations. The
        generated code now appropriately guard against `null` values like so:

        ```typescript
        const _queryParams: Record< ... >;
        if (value !== undefined) {
            _queryParams["value"] = value?.toString() ?? null;
        }
        ```
      type: fix
  createdAt: "2025-01-15"
  irVersion: 55

- version: 0.47.0
  changelogEntry:
    - summary: |
        Add support for `nullable` properties. Users can now specify explicit `null` values
        for types that specify `nullable` properties like so:

        ```typescript
        await client.users.update({ username: "john.doe", metadata: null });
        ```
      type: feat
  createdAt: "2025-01-14"
  irVersion: 55

- version: 0.46.11
  changelogEntry:
    - summary: |
        Don't double check whether an optional string literal alias (see example below) is a string when using serializer to build query string parameters.

        ```yml
        types:
          LiteralAliasExample: literal<"MyLiteralValue">

        service:
          endpoints:
            foo:
              path: /bar
              method: POST
              request:
                name: FooBarRequest
                query-parameters:
                  optional_alias_literal: optional<LiteralAliasExample>
        ```

        ```ts
        // before
        if (optionalAliasLiteral != null) {
            _queryParams["optional_alias_literal"] = typeof serializers.LiteralAliasExample.jsonOrThrow(optionalAliasLiteral, {
                unrecognizedObjectKeys: "strip",
            }) === "string" ? serializers.LiteralAliasExample.jsonOrThrow(optionalAliasLiteral, {
                unrecognizedObjectKeys: "strip",
            }) : JSON.stringify(serializers.LiteralAliasExample.jsonOrThrow(optionalAliasLiteral, {
                unrecognizedObjectKeys: "strip",
            }));
        }

        // after
        if (optionalAliasLiteral != null) {
            _queryParams["optional_alias_literal"] = serializers.LiteralAliasExample.jsonOrThrow(optionalAliasLiteral, {
                unrecognizedObjectKeys: "strip",
            });
        }
        ```
      type: fix
  createdAt: "2025-01-14"
  irVersion: 53

- version: 0.46.10
  changelogEntry:
    - summary: Use serialization layer to convert types to JSON strings when enabled.
      type: fix
  createdAt: "2025-01-14"
  irVersion: 53

- version: 0.46.9
  changelogEntry:
    - summary: Expose `baseUrl` as a default Client constructor option and construct URL correctly.
      type: fix
  createdAt: "2025-01-13"
  irVersion: 53

- version: 0.46.8
  changelogEntry:
    - summary: Generate the `version.ts` file correctly
      type: fix
  createdAt: "2025-01-13"
  irVersion: 53

- version: 0.46.7
  changelogEntry:
    - summary: Simplify runtime detection to reduce the chance of using an unsupported API like `process.` Detect Edge Runtime by Vercel.
      type: fix
  createdAt: "2025-01-09"
  irVersion: 53

- version: 0.46.6
  changelogEntry:
    - summary: Update `@types/node` to `18+`, required for the generated `Node18UniversalStreamWrapper` test.
      type: fix
  createdAt: "2025-01-09"
  irVersion: 53

- version: 0.46.5
  changelogEntry:
    - summary: Fix the webpack test to work with .js/.jsx extensions in TypeScript
      type: fix
    - summary: Only map .js modules in Jest, not .json files.
      type: fix
  createdAt: "2025-01-09"
  irVersion: 53

- version: 0.46.4
  changelogEntry:
    - summary: Fix packageJson custom configuration & package.json types field.
      type: fix
  createdAt: "2025-01-09"
  irVersion: 53

- version: 0.46.3
  changelogEntry:
    - summary: Revert to using legacy exports by default.
      type: fix
  createdAt: "2025-01-09"
  irVersion: 53

- version: 0.46.2
  changelogEntry:
    - summary: Fix Jest to work with files imported using `.js` extension.
      type: fix
    - summary: Make sure Jest loads Jest configuration regardless of package.json type.
      type: fix
  createdAt: "2025-01-09"
  irVersion: 53

- version: 0.46.1
  changelogEntry:
    - summary: ESModule output is fixed to be compatible with Node.js ESM loading.
      type: fix
  createdAt: "2025-01-08"
  irVersion: 53

- version: 0.46.0
  changelogEntry:
    - summary: SDKs are now built and exported in both CommonJS (legacy) and ESModule format.
      type: feat
    - summary: |
        Export `serialization` code from root package export.
        ```ts
        import { serialization } from `@packageName`;
        ```

        The serialization code is also exported as `@packageName/serialization`.
        ```ts
        import * as serialization from `@packageName/serialization`;
        ```
      type: feat
    - summary: |
        `package.json` itself is exported in `package.json` to allow consumers to easily read metadata about the package they are consuming.
      type: feat
  createdAt: "2025-01-06"
  irVersion: 53

- version: 0.45.2
  changelogEntry:
    - summary: TS generated snippets now respect proper parameter casing when noSerdeLayer is enabled.
      type: fix
  createdAt: "2024-12-31"
  irVersion: 53

- version: 0.45.1
  changelogEntry:
    - summary: |
        Export everything inside of TypeScript namespaces that used to be ambient.

        For the `enableInlineTypes` feature, some namespaces were no longer declared (ambient), and types and interfaces inside the namespace would no longer be automatically exported without the `export` keyword. This fix exports everything that's inside these namespaces and also declared namespaces for good measure (in case they are not declared in the future).
      type: fix
  createdAt: "2024-12-27"
  irVersion: 53

- version: 0.45.0
  changelogEntry:
    - summary: Update dependencies of the generated TS SDK and Express generator. TypeScript has been updated to 5.7.2 which is a major version upgrade from 4.6.4.
      type: feat
  createdAt: "2024-12-26"
  irVersion: 53

- version: 0.44.5
  changelogEntry:
    - summary: Fix a bug where we attempt to parse an empty terminator when receiving streaming JSON responses.
      type: fix
  createdAt: "2024-12-23"
  irVersion: 53

- version: 0.44.4
  changelogEntry:
    - summary: Use specified defaults for pagination offset parameters during SDK generation.
      type: feat
  createdAt: "2024-12-20"
  irVersion: 53

- version: 0.44.3
  changelogEntry:
    - summary: Fix a bug where client would send request wrapper instead of the body of the request wrapper, when the request has inline path parameters and a body property.
      type: fix
  createdAt: "2024-12-18"
  irVersion: 53

- version: 0.44.2
  changelogEntry:
    - summary: Inline path parameters will use their original name when `retainOriginalName` or `noSerdeLayer` is enabled.
      type: fix
  createdAt: "2024-12-17"
  irVersion: 53

- version: 0.44.1
  changelogEntry:
    - summary: When there is an environment variable set, you do not need to pass in any parameters to the client constructor.
      type: fix
  createdAt: "2024-12-16"
  irVersion: 53

- version: 0.44.0
  changelogEntry:
    - summary: |
        Inline path parameters into request types by setting `inlinePathParameters` to `true` in the generator config.

        Here's an example of how users would use the same endpoint method without and with `inlinePathParameters` set to `true`.

        Without `inlinePathParameters`:

        ```ts
        await service.getFoo("pathParamValue", { id: "SOME_ID" });
        ```

        With `inlinePathParameters`:

        ```ts
        await service.getFoo({ pathParamName: "pathParamValue", id: "SOME_ID" });
        ```
      type: feat
  createdAt: "2024-12-13"
  irVersion: 53

- version: 0.43.1
  changelogEntry:
    - summary: When `noSerdeLayer` is enabled, streaming endpoints were failing to compile because they assumed that the serialization layer existed. This is now fixed.
      type: fix
  createdAt: "2024-12-11"
  irVersion: 53

- version: 0.43.0
  changelogEntry:
    - summary: |
        Generate inline types for inline schemas by setting `enableInlineTypes` to `true` in the generator config.
        When enabled, the inline schemas will be generated as nested types in TypeScript.
        This results in cleaner type names and a more intuitive developer experience.

        Before:

        ```ts
        // MyRootType.ts
        import * as MySdk from "...";

        export interface MyRootType {
          foo: MySdk.MyRootTypeFoo;
        }

        // MyRootTypeFoo.ts
        import * as MySdk from "...";

        export interface MyRootTypeFoo {
          bar: MySdk.MyRootTypeFooBar;
        }

        // MyRootTypeFooBar.ts
        import * as MySdk from "...";

        export interface MyRootTypeFooBar {}
        ```

        After:

        ```ts
        // MyRootType.ts
        import * as MySdk from "...";

        export interface MyRootType {
          foo: MyRootType.Foo;
        }

        export namespace MyRootType {
          export interface Foo {
            bar: Foo.Bar;
          }

          export namespace Foo {
            export interface Bar {}
          }
        }
        ```

        Now users can get the deep nested `Bar` type as follows:

        ```ts
        import { MyRootType } from MySdk;

        const bar: MyRootType.Foo.Bar = {};
        ```
      type: feat
  createdAt: "2024-12-11"
  irVersion: 53

- version: 0.42.7
  changelogEntry:
    - summary: |
        Support `additionalProperties` in OpenAPI or `extra-properties` in the Fern Defnition. Now
        an object that has additionalProperties marked as true will generate the following interface:

        ```ts
        interface User {
          propertyOne: string;
          [key: string]: any;
        }
        ```
      type: feat
  createdAt: "2024-12-03"
  irVersion: 53

- version: 0.42.6
  changelogEntry:
    - summary: Remove the generated `APIPromise` since it is not compatible on certain node versions.
      type: fix
  createdAt: "2024-11-23"
  irVersion: 53

- version: 0.42.5
  changelogEntry:
    - summary: Remove extraneous import in pagination snippets.
      type: fix
  createdAt: "2024-11-23"
  irVersion: 53

- version: 0.42.4
  changelogEntry:
    - summary: Improve `GeneratedTimeoutSdkError` error to include endpoint name in message.
      type: fix
  createdAt: "2024-11-21"
  irVersion: 53

- version: 0.42.3
  changelogEntry:
    - summary: Fixed issue with snippets used for pagination endpoints.
      type: fix
  createdAt: "2024-11-22"
  irVersion: 53

- version: 0.42.2
  changelogEntry:
    - summary: |
        Added documentation for pagination in the README. The snippet below will
        now show up on generated READMEs.

        ```typescript
        // Iterate through all items
        const response = await client.users.list();
        for await (const item of response) {
          console.log(item);
        }

        // Or manually paginate
        let page = await client.users.list();
        while (page.hasNextPage()) {
          page = await page.getNextPage();
        }
        ```
      type: feat
  createdAt: "2024-11-21"
  irVersion: 53

- version: 0.42.1
  changelogEntry:
    - summary: |
        Added support for passing additional headers in request options. For example:

        ```ts
        const response = await client.someEndpoint(..., {
          headers: {
            'X-Custom-Header': 'custom value'
          }
        });
        ```
      type: feat
  createdAt: "2024-11-20"
  irVersion: 53

- version: 0.42.0
  changelogEntry:
    - summary: |
        Added support for `.asRaw()` which allows users to access raw response data including headers. For example:

        ```ts
        const response = await client.someEndpoint().asRaw();
        console.log(response.headers["X-My-Header"]);
        console.log(response.body);
        ```
      type: feat
  createdAt: "2024-11-15"
  irVersion: 53

- version: 0.41.2
  changelogEntry:
    - summary: Actually remove `jest-fetch-mock` from package.json.
      type: fix
  createdAt: "2024-11-18"
  irVersion: 53

- version: 0.41.1
  changelogEntry:
    - summary: Remove dev dependency on `jest-fetch-mock`.
      type: fix
  createdAt: "2024-11-02"
  irVersion: 53

- version: 0.41.0
  changelogEntry:
    - summary: Add a variable jitter to the exponential backoff and retry.
      type: feat
  createdAt: "2024-10-08"
  irVersion: 53

- version: 0.41.0-rc2
  changelogEntry:
    - summary: Generated READMEs now include improved usage snippets for pagination and streaming endpoints.
      type: feat
  createdAt: "2024-10-08"
  irVersion: 53

- version: 0.41.0-rc1
  changelogEntry:
    - summary: Fixes a broken unit test introduced in 0.41.0-rc0.
      type: fix
  createdAt: "2024-10-08"
  irVersion: 53

- version: 0.41.0-rc0
  changelogEntry:
    - summary: The generated SDK now supports bytes (`application/octet-stream`) requests.
      type: feat
  createdAt: "2024-10-08"
  irVersion: 53

- version: 0.40.8
  changelogEntry:
    - summary: File array uploads now call `request.appendFile` instead of `request.append` which was causing form data to be in a corrupted state.
      type: fix
  createdAt: "2024-09-28"
  irVersion: 53

- version: 0.40.7
  changelogEntry:
    - summary: |
        The generated README will now have a section that links to the generated SDK Reference (in `reference.md`).

        ```md
        ## Reference

        A full reference for this library can be found [here](./reference.md).
        ```
      type: fix
  createdAt: "2024-09-28"
  irVersion: 53

- version: 0.40.6
  changelogEntry:
    - summary: The TypeScript SDK now supports specifying a custom contentType if one is specified.
      type: fix
  createdAt: "2024-09-18"
  irVersion: 53

- version: 0.40.5
  changelogEntry:
    - summary: The snippet templates for file upload are now accurate and also respect the feature flag `inlineFileProperties`.
      type: fix
  createdAt: "2024-09-18"
  irVersion: 53

- version: 0.40.4
  changelogEntry:
    - summary: Upgrades dependency `stream-json` which improves the performance when reading large API specs. This version will improve your `fern generate` performance.
      type: fix
  createdAt: "2024-09-12"
  irVersion: 53

- version: 0.40.3
  changelogEntry:
    - summary: |
        If the serde layer is enabled, then all the serializers are exported under the namespace `serializers`.

        ```ts
        import { serializers } from "@plantstore/sdk";

        export function main(): void {
          // serialize to json

          const json = serializers.Plant.toJson({
            name: "fern"
          });

          const parsed = serializers.Plant.parseOrThrow(`{ "name": "fern" }`);
        }
        ```
      type: fix
  createdAt: "2024-09-12"
  irVersion: 53

- version: 0.40.2
  changelogEntry:
    - summary: The generated SDK now handles reading IR JSONs that are larger than 500MB. In order to to this, the function `streamObjectFromFile` is used instead of `JSON.parse`.
      type: fix
  createdAt: "2024-09-12"
  irVersion: 53

- version: 0.40.1
  changelogEntry:
    - summary: The generated snippets now inline referenced request objects given they are not named, they need to be inlined.
      type: fix
  createdAt: "2024-09-12"
  irVersion: 53

- version: 0.40.0
  changelogEntry:
    - summary: |
        A new configuration flag has now been added that will automatically generate
        `BigInt` for `long` and `bigint` primitive types. To turn this flag on:

        ```yml
        groups:
          ts-sdk:
            name: fernapi/fern-typescript-sdk
            version: 0.40.0
            config:
              useBigInt: true
        ```
      type: feat
  createdAt: "2024-09-12"
  irVersion: 53

- version: 0.39.8
  changelogEntry:
    - summary: |
        The generated enum examples now reference the value of the enum directly instead
        of using the enum itself.

        ### Before

        ```ts
        {
          "genre": Imdb.Genre.Humor,
        }
        ```

        ### After

        ```ts
        {
          "genre": "humor"
        }
        ```
      type: fix
  createdAt: "2024-09-11"
  irVersion: 53

- version: 0.39.7
  changelogEntry:
    - summary: |
        The SDK now produces a `version.ts` file where we export a constant called `SDK_VERSION`.
        This constant can be used by different utilities to dynamically import in the version (for example, if someone wants to customize the user agent).
      type: chore
  createdAt: "2024-08-27"
  irVersion: 53

- version: 0.39.6
  changelogEntry:
    - summary: |
        Browser clients can now import streams, via `readable-streams` polyfill. Additionally adds a
        webpack unit test to verify that the core utilities can be compiled.
      type: fix
  createdAt: "2024-08-27"
  irVersion: 53

- version: 0.39.5
  changelogEntry:
    - summary: |
        If `noSerdeLayer` is enabled, then the generated TypeScript SDK snippets and wire tests
        will not use `Date` objects but instead use strings. Without this fix, the generated
        wire tests would result in failures.
      type: fix
  createdAt: "2024-08-20"
  irVersion: 53

- version: 0.39.4
  changelogEntry:
    - summary: Ensure that environment files don't generate, unless there is a valid environment available.
      type: fix
  createdAt: "2024-08-20"
  irVersion: 53

- version: 0.39.3
  changelogEntry:
    - summary: Multipart form data unit tests only get generated if the SDK has multipart form uploads.
      type: fix
  createdAt: "2024-08-16"
  irVersion: 53

- version: 0.39.2
  changelogEntry:
    - summary: |
        Allows filenames to be passed from underlying File objects in Node 18+ and browsers
        Users can now supply files like so, using a simple multipart upload API as an example:
        ```typescript
        client.file.upload(new File([...blobParts], 'filename.ext'), ...)
        ```
        `filename.ext` will be encoded into the upload.
      type: fix
  createdAt: "2024-08-16"
  irVersion: 53

- version: 0.39.1
  changelogEntry:
    - summary: |
        The SDK now supports looking directly at a `hasNextPage` property for offset pagination if configured.
        Previously the SDK would look if the number of items were empty, but this failed in certain edge cases.
      type: feat
  createdAt: "2024-08-07"
  irVersion: 53

- version: 0.38.6
  changelogEntry:
    - summary: |
        The SDK generator now sends a `User-Agent` header on each request that is set to
        `<package>/<version>`. For example if your package is called `imdb` and is versioned `0.1.0`, then
        the user agent header will be `imdb/0.1.0`.
      type: feat
  createdAt: "2024-08-07"
  irVersion: 53

- version: 0.38.5
  changelogEntry:
    - summary: Addressed fetcher unit test flakiness by using a mock fetcher
      type: fix
  createdAt: "2024-08-07"
  irVersion: 53

- version: 0.38.4
  changelogEntry:
    - summary: Literal templates are generated if they are union members
      type: fix
    - summary: Snippet templates no longer try to inline objects within containers
      type: fix
  createdAt: "2024-08-04"
  irVersion: 53

- version: 0.38.3
  changelogEntry:
    - summary: Adds async iterable to StreamWrapper implementation for easier use with downstream dependencies.
      type: fix
  createdAt: "2024-08-02"
  irVersion: 53

- version: 0.38.2
  changelogEntry:
    - summary: Refactors the `noScripts` feature flag to make sure that no `yarn install` commands can be accidentally triggered.
      type: fix
  createdAt: "2024-08-01"
  irVersion: 53

- version: 0.38.1
  changelogEntry:
    - summary: |
        A feature flag called `noScripts` has been introduced to prevent the generator from running any scripts such as `yarn format` or `yarn install`. If any of the scripts
        cause errors, toggling this option will allow you to receive the generated code.

        ```
        - name: fernapi/fern-typescript-sdk
          version: 0.38.1
          config:
            noScripts: true
        ```
      type: feat
  createdAt: "2024-08-01"
  irVersion: 53

- version: 0.38.0-rc0
  changelogEntry:
    - summary: Upgrade to IRv53.
      type: internal
    - summary: The generator now creates snippet templates for undiscriminated unions.
      type: chore
  createdAt: "2024-07-31"
  irVersion: 53

- version: 0.37.0-rc0
  changelogEntry:
    - summary: |
        The business plan Typescript SDK will now generate wire tests if the feature flag in the configuration is turned on.

        ```
        - name: fernapi/fern-typescript-sdk
          version: 0.37.0-rc0
          config:
            generateWireTests: true
        ```
      type: feat
  createdAt: "2024-07-29"
  irVersion: 50

- version: 0.36.6
  changelogEntry:
    - summary: Now import paths are correctly added to getResponseBody tests. CI checks also added.
      type: fix
  createdAt: "2024-07-29"
  irVersion: 50

- version: 0.36.5
  changelogEntry:
    - summary: Now, server sent events are treated differently as streaming responses, to ensure the correct wrapping happens.
      type: fix
  createdAt: "2024-07-29"
  irVersion: 50

- version: 0.36.4
  changelogEntry:
    - summary: Now, import paths are correctly added to stream wrapper tests.
      type: fix
  createdAt: "2024-07-26"
  irVersion: 50

- version: 0.36.3
  changelogEntry:
    - summary: Support starting the stream on `StreamWrapper.pipe(...)` for shorter syntax when dealing with `node:stream` primitives.
      type: fix
  createdAt: "2024-07-26"
  irVersion: 50

- version: 0.36.2
  changelogEntry:
    - summary: |
        This release comes with numerous improvements to streaming responses:

        1. Introduces new stream wrapper polyfills that implement the ability to stream to more streams, per environment.
        2. For `Node 18+`, stream responses can now be piped to `WritableStream`. They can also be streamed to `stream.Writable`, as possible before.
        3. For `< Node 18`, stream responses can be piped to `stream.Writeable`, as before.
        4. For `Browser` environments, stream responses can be piped to `WritableStream`.
        5. For `Cloudflare Workers`, stream responses can be piped to `WritableStream`.
      type: fix
    - summary: Now, there are generated unit tests for the `fetcher/stream-wrappers` core directory which makes sure that Fern's stream wrapping from responses work as expected!
      type: fix
  createdAt: "2024-07-26"
  irVersion: 50

- version: 0.36.1
  changelogEntry:
    - summary: Now, there are generated unit tests for the `auth` and `fetcher` core directory which makes sure that Fern's fetcher and authorization helpers work as expected!
      type: fix
  createdAt: "2024-07-16"
  irVersion: 50

- version: 0.36.0
  changelogEntry:
    - summary: Now, there are generated unit tests for the `schemas` core directory which makes sure that Fern's request + response validation will work as expected!
      type: fix
  createdAt: "2024-07-16"
  irVersion: 50

- version: 0.35.0
  changelogEntry:
    - summary: Support Multipart Form uploads where `fs.createReadStream` is passed. This requires coercing the stream into a `File`.
      type: fix
  createdAt: "2024-07-16"
  irVersion: 50

- version: 0.34.0
  changelogEntry:
    - summary: Upgrade to IRv50.
      type: internal
    - summary: |
        Add support for generating an API version scheme in `version.ts`.
        Consider the following `api.yml` configuration:

        ```yaml
        version:
          header: X-API-Version
          default: "1.0.0"
          values:
            - "1.0.0-alpha"
            - "1.0.0-beta"
            - "1.0.0"
        ```

        The following `version.ts` file is generated:

        ```typescript
        /**
        * This file was auto-generated by Fern from our API Definition.
        */

        /** The version of the API, sent as the X-API-Version header. */
        export type AcmeVersion = "1.0.0" | "2.0.0" | "latest";
        ```

        If a default value is specified, it is set on every request but can be overridden
        in either the client-level `Options` or call-specific `RequestOptions`. If a default
        value is _not_ specified, the value of the header is required on the generated `Options`.

        An example call is shown below:

        ```typescript
        import { AcmeClient } from "acme";

        const client = new AcmeClient({ apiKey: "YOUR_API_KEY", xApiVersion: "2.0.0" });
        await client.users.create({
          firstName: "john",
          lastName: "doe"
        });
        ```
      type: feat
  createdAt: "2024-07-16"
  irVersion: 50

- version: 0.33.0
  changelogEntry:
    - summary: |
        This release comes with numerous improvements to multipart uploads:

        1. `Fetcher.ts` no longer depends on form-data and formdata-node which reduces
          the size of the SDK for all consumers that are not leveraging multipart form
          data uploads.
        2. The SDK now accepts `fs.ReadStream`, `Blob` and `File` as inputs and handles
          parsing them appropriately.
        3. By accepting a `Blob` as a file parameter, the SDK now supports sending the
          filename when making a request.
      type: fix
  createdAt: "2024-07-16"
  irVersion: 48

- version: 0.32.0
  changelogEntry:
    - summary: The `reference.md` is now generated for every SDK.
      type: feat
    - summary: The `reference.md` is now generated by the `generator-cli`.
      type: feat
    - summary: The `reference.md` includes a single section for the _first_ example specified on the endpoint. Previously, a separate section was included for _every_ example.
      type: fix
  createdAt: "2024-07-15"
  irVersion: 48

- version: 0.31.0
  changelogEntry:
    - summary: |
        Add `omitUndefined` generator option. This is enabled with the following config:

        ```yaml
        groups:
          generators:
            - name: fernapi/fern-typscript-node-sdk
              version: 0.31.0
              ...
              config:
                omitUndefined: true
        ```

        When enabled, any property set to an explicit `undefined` is _not_ included
        in the serialized result. For example,

        ```typescript
        const request: Acme.CreateUserRequest = {
          firstName: "John",
          lastName: "Doe",
          email: undefined
        };
        ```

        By default, explicit `undefined` values are serialized as `null` like so:

        ```json
        {
          "firstName": "John",
          "lastName": "Doe",
          "email": null
        }
        ```

        When `omitUndefined` is enabled, the JSON object is instead serialized as:

        ```json
        {
          "firstName": "John",
          "lastName": "Doe"
        }
        ```
      type: feat
  createdAt: "2024-07-12"
  irVersion: 48

- version: 0.30.0
  changelogEntry:
    - summary: Client-level `Options` now supports overriding global headers like version.
      type: feat
  createdAt: "2024-07-11"
  irVersion: 48

- version: 0.29.2
  changelogEntry:
    - summary: Fix serialization of types with circular references
      type: fix
  createdAt: "2024-07-10"
  irVersion: 48

- version: 0.29.1
  changelogEntry:
    - summary: |
        Pagination endpoints that define nested offset/cursor properties are now functional.
        A new `setObjectProperty` helper is used to dynamically set the property, which is inspired
        by Lodash's `set` function (https://lodash.com/docs/4.17.15#set).

        The generated code now looks like the following:

        ```typescript
        let _offset = request?.pagination?.page != null ? request?.pagination?.page : 1;
        return new core.Pageable<SeedPagination.ListUsersPaginationResponse, SeedPagination.User>({
          response: await list(request),
          hasNextPage: (response) => (response?.data ?? []).length > 0,
          getItems: (response) => response?.data ?? [],
          loadPage: (_response) => {
            _offset += 1;
            return list(core.setObjectProperty(request, "pagination.page", _offset));
          }
        });
        ```
      type: fix
  createdAt: "2024-07-10"
  irVersion: 48

- version: 0.29.0
  changelogEntry:
    - summary: Upgrade to IRv48.
      type: internal
    - summary: Add support for pagination endpoints that require request body properties.
      type: feat
    - summary: |
        Add support for pagination with an offset step. This is useful for endpoints that page based on the element index rather than a page index (i.e. the 100th element vs. the 10th page).

        This feature shares the same UX as both the `offset` and `cursor` pagination variants.
      type: feat
  createdAt: "2024-07-09"
  irVersion: 48

- version: 0.29.0-rc0
  changelogEntry:
    - summary: All serializers in the generated SDK are now synchronous. This makes the serializers easier to use and improves the performance as well.
      type: fix
  createdAt: "2024-07-09"
  irVersion: 46

- version: 0.28.0-rc0
  changelogEntry:
    - summary: Add support for offset pagination, which uses the same pagination API introduced in `0.26.0-rc0`.
      type: feat
  createdAt: "2024-07-09"
  irVersion: 46

- version: 0.27.2
  changelogEntry:
    - summary: The generated readme now moves the sections for `AbortController`, `Runtime Compatibility` and `Custom Fetcher` under the Advanced section in the generated README.
      type: fix
  createdAt: "2024-07-08"
  irVersion: 46

- version: 0.27.1
  changelogEntry:
    - summary: |
        Support JSR publishing. If you would like your SDK to be published to JSR, there is now a configuration option called `publishToJsr: true`. When enabled, the generator will
        generate a `jsr.json` as well as a GitHub workflow to publish to JSR.

        ```yaml
        - name: fernapi/fern-typescript-sdk
          version: 0.27.1
          config:
            publishToJsr: true
        ```
      type: feat
  createdAt: "2024-07-08"
  irVersion: 46

- version: 0.27.0
  changelogEntry:
    - summary: Boolean literal headers can now be overridden via `RequestOptions`.
      type: fix
    - summary: |
        The generated `.github/workflows/ci.yml` file now supports NPM publishing with alpha/beta dist tags. If the selected version contains the `alpha` or `beta` substring,
        the associated dist tag will be added in the `npm publish` command like the following:

        ```sh
        # Version 1.0.0-beta
        npm publish --tag beta
        ```

        For more on NPM dist tags, see https://docs.npmjs.com/adding-dist-tags-to-packages
      type: feat
  createdAt: "2024-07-08"
  irVersion: 46

- version: 0.26.0-rc3
  changelogEntry:
    - summary: |
        The typescript generator now returns all `FormData` headers and Fetcher no longer stringifies stream.Readable type.
      type: fix
  createdAt: "2024-06-30"
  irVersion: 46

- version: 0.26.0-rc2
  changelogEntry:
    - summary: |
        `RequestOptions` now supports overriding global headers like authentication and version.
      type: feat
  createdAt: "2024-06-27"
  irVersion: 46

- version: 0.26.0-rc1
  changelogEntry:
    - summary: The generator was skipping auto pagination for item arrays that were optional. Now, those are safely handled as well.
      type: fix
  createdAt: "2024-06-27"
  irVersion: 46

- version: 0.26.0-rc0
  changelogEntry:
    - summary: |
        The TypeScript generator now supports cursor-based auto pagination. With auto pagination, a user can simply iterate over the results automatically:

        ```ts
        for (const user of client.users.list()) {
          consoler.log(user);
        }
        ```

        Users can also paginate over data manually

        ```ts
        const page = client.users.list();
        for (const user of page.data) {
          consoler.log(user);
        }

        // Helper methods for manually paginating:
        while (page.hasNextPage()) {
          page = page.getNextPage();
          // ...
        }
        ```
      type: feat
  createdAt: "2024-06-27"
  irVersion: 46

- version: 0.25.3
  changelogEntry:
    - summary: The generator is now upgraded to `v46.2.0` of the IR.
      type: internal
  createdAt: "2024-06-26"
  irVersion: 46

- version: 0.25.3
  changelogEntry:
    - summary: The generator is now upgraded to `v46.2.0` of the IR.
      type: internal
  createdAt: "2024-06-26"
  irVersion: 46

- version: 0.25.2
  changelogEntry:
    - summary: The generator now removes `fs`, `path`, and `os` dependencies from the browser runtime.
      type: fix
  createdAt: "2024-06-20"
  irVersion: 46

- version: 0.25.1
  changelogEntry:
    - summary: The generator now removes `fs`, `path`, and `os` dependencies from the browser runtime.
      type: fix
  createdAt: "2024-06-20"
  irVersion: 46

- version: 0.25.0
  changelogEntry:
    - summary: The generator now generates snippets for streaming endpoints. There is also a fix where literals are excluded from inlined requests.
      type: fix
  createdAt: "2024-06-19"
  irVersion: 46

- version: 0.25.0-rc0
  changelogEntry:
    - summary: The generator now merges the user's original `README.md` file (if any).
      type: feat
  createdAt: "2024-06-19"
  irVersion: 46

- version: 0.24.4
  changelogEntry:
    - summary: APIs that specify a default environment no longer include an unused environment import in their generated snippets.
      type: fix
  createdAt: "2024-06-19"
  irVersion: 46

- version: 0.24.3
  changelogEntry:
    - summary: The generator only adds a publish step in github actions if credentials are specified.
      type: fix
  createdAt: "2024-06-18"
  irVersion: 46

- version: 0.24.2
  changelogEntry:
    - summary: Remove the unnecessary client call from the request/response README.md section.
      type: feat
    - summary: |
        The generated README.md snippets now correctly referenced nested methods. For example,
        `client.users.create` (instead of `client.create`) in the following:

        ```ts
        import { AcmeClient } from "acme";

        const client = new AcmeClient({ apiKey: "YOUR_API_KEY" });
        await client.users.create({
          firstName: "john",
          lastName: "doe"
        });
        ```
      type: fix
  createdAt: "2024-06-19"
  irVersion: 46

- version: 0.24.1
  changelogEntry:
    - summary: |
        Dynamic snippets now support importing the client directly from the package.

        ```typescript
        import { MyClient } from "@org/sdk";

        const client = new MyClient({ ... });
        ```
      type: fix
  createdAt: "2024-06-19"
  irVersion: 46

- version: 0.24.0
  changelogEntry:
    - summary: Add dynamic client instantiation snippets
      type: feat
  createdAt: "2024-06-18"
  irVersion: 46

- version: 0.24.0-rc0
  changelogEntry:
    - summary: Dynamic client instantiation snippets are now generated. Note this only affects enterprise users that are using Fern's Snippets API.
      type: feat
  createdAt: "2024-06-18"
  irVersion: 46

- version: 0.23.3
  changelogEntry:
    - summary: The NPM publish job is _not_ generated if the token environment variable is not specified.
      type: fix
    - summary: |
        The snippets now use the `client` variable name like so:

        ```ts
        import { AcmeClient } from "acme";

        const client = new AcmeClient({ apiKey: "YOUR_API_KEY" });
        await client.users.create({
          firstName: "john",
          lastName: "doe"
        });
        ```
      type: feat
  createdAt: "2024-06-17"
  irVersion: 46

- version: 0.23.2
  changelogEntry:
    - summary: Client constructor snippets now include an `environment` property whenever it's required.
      type: fix
    - summary: The import paths included in the `README.md` exclusively use double quotes.
      type: fix
    - summary: When an NPM package name is not specified, the generated `README.md` will default to using the namespace export.
      type: fix
  createdAt: "2024-06-14"
  irVersion: 46

- version: 0.23.1
  changelogEntry:
    - summary: Undiscriminated unions used as map keys examples no longer return an error.
      type: fix
  createdAt: "2024-06-13"
  irVersion: 46

- version: 0.23.0
  changelogEntry:
    - summary: The latest version of the `generator-cli` (used to generate `README.md` files) is always installed.
      type: fix
  createdAt: "2024-06-12"
  irVersion: 46

- version: 0.23.0-rc1
  changelogEntry:
    - summary: |
        Introduce a custom configuration for arbitrary package json field. Now you can specify
        arbitrary key, value pairs that you want to be merged in the generated `package.json`.

        ```yml
        config:
          packageJson:
            dependencies:
              my-dep: "2.0.0"
            bin: "./index.js"
        ```
      type: fix
  createdAt: "2024-06-11"
  irVersion: 46

- version: 0.23.0-rc0
  changelogEntry:
    - summary: |
        Union snippet templates are fixed in 2 ways:
        1. The templates do not have a leading single quote (a typo from before)
        2. The templates now inline union properties (in certain cases)
      type: fix
  createdAt: "2024-06-07"
  irVersion: 46

- version: 0.22.0
  changelogEntry:
    - summary: Add support for higher quality `README.md` generation.
      type: feat
  createdAt: "2024-06-07"
  irVersion: 46

- version: 0.21.1
  changelogEntry:
    - summary: Detect `workerd` (Cloudflare) environments in `Runtime.ts`. The `Stream` class which is used for Server-Sent Events now prefers `TextDecoder` if it is present in the environment, to work in Cloudflare environments.
      type: feat
  createdAt: "2024-06-05"
  irVersion: 46

- version: 0.21.0
  changelogEntry:
    - summary: The generator now supports `bigint` types.
      type: feat
    - summary: Bump to IRv46.
      type: internal
  createdAt: "2024-06-05"
  irVersion: 46

- version: 0.20.9
  changelogEntry:
    - summary: TypeScript generator outputs code snippets that have `example-identifier` embedded.
      type: fix
  createdAt: "2024-06-02"
  irVersion: 43

- version: 0.20.8
  changelogEntry:
    - summary: TypeScript projects were skipping added peer dependencies in certain cases, now those are fixed.
      type: feat
  createdAt: "2024-06-02"
  irVersion: 43

- version: 0.20.7
  changelogEntry:
    - summary: Simplify the error handling introduced in `0.20.6` so that it more easily handles endpoints that include structured errors.
      type: fix
  createdAt: "2024-05-31"
  irVersion: 43

- version: 0.20.6
  changelogEntry:
    - summary: |
        This updates the behavior of the failure condition introduced in `0.20.2`; the SDK
        now throws an error whenever we fail to refresh an access token even if `neverThrowErrors`
        is set. We treat this failure as a systematic exception, so it's OK to throw in this case.
      type: fix
  createdAt: "2024-05-31"
  irVersion: 43

- version: 0.20.5
  changelogEntry:
    - summary: |
        Support setting `extraPeerDependencies` and `extraPeerDependenciesMeta` as
        configuration arguments. For example:

        ```yaml
        extraPeerDependencies:
          "openai": "^4.47.1"
        extraPeerDependenciesMeta:
          "openai":
            optional: true
        ```
      type: feat
  createdAt: "2024-05-30"
  irVersion: 43

- version: 0.20.4
  changelogEntry:
    - summary: Functionality to generate integration tests against a mock server has been disabled.
      type: fix
  createdAt: "2024-05-29"
  irVersion: 43

- version: 0.20.2
  changelogEntry:
    - summary: |
        The OAuth token provider supports SDKs that enable the `neverThrowErrors` setting.
        If the OAuth token provider fails to retrieve and/or refresh an access token, an error
        will _not_ be thrown. Instead, the original access token will be used and the user will be
        able to act upon an error available on the response. For example,

        ```ts
        const response = await client.user.get(...)
        if (!response.ok) {
          // Handle the response.error ...
        }
        ```
      type: fix
  createdAt: "2024-05-29"
  irVersion: 43

- version: 0.20.1
  changelogEntry:
    - summary: Remove instances of `node:stream` so that the generated SDK is Webpack + Next.js compatible.
      type: fix
  createdAt: "2024-05-29"
  irVersion: 43

- version: 0.20.1-rc0
  changelogEntry:
    - summary: URL encoded bodies are now appropriately encoded within the fetcher.
      type: fix
  createdAt: "2024-05-29"
  irVersion: 43

- version: 0.20.1
  changelogEntry:
    - summary: Remove node:stream imports for Webpack and Next.js compatibility
      type: fix
    - summary: Fix URL encoded body encoding in fetcher
      type: fix
  createdAt: "2024-05-29"
  irVersion: 43

- version: 0.20.0-rc1
  changelogEntry:
    - summary: |
        Pass `abortSignal` to `Stream` for server-sent-events and JSON streams so that the user can opt out and break from a stream.
      type: fix
  createdAt: "2024-05-24"
  irVersion: 43

- version: 0.20.0-rc1
  changelogEntry:
    - summary: |
        Pass `abortSignal` to `Stream` for server-sent-events and JSON streams so that the user can opt out and break from a stream.
      type: fix
  createdAt: "2024-05-24"
  irVersion: 43

- version: 0.20.0-rc0
  changelogEntry:
    - summary: |
        Add `abortSignal` to `RequestOptions`. SDK consumers can now specify an
        an arbitrary abort signal that can interrupt the API call.

        ```ts
        const controller = new AbortController();
        client.endpoint.call(..., {
          abortSignal: controller.signal,
        })
        ```
      type: feat
  createdAt: "2024-05-24"
  irVersion: 43

- version: 0.19.0
  changelogEntry:
    - summary: |
        Add `inlineFileProperties` configuration to support generating file upload properties
        as in-lined request properties (instead of positional parameters). Simply configure the following:

        ```yaml
        - name: fernapi/fern-typscript-node-sdk
          version: 0.19.0
          ...
          config:
            inlineFileProperties: true
        ```

        **Before**:

        ```ts
        /**
          * @param {File | fs.ReadStream} file
          * @param {File[] | fs.ReadStream[]} fileList
          * @param {File | fs.ReadStream | undefined} maybeFile
          * @param {File[] | fs.ReadStream[] | undefined} maybeFileList
          * @param {Acme.MyRequest} request
          * @param {Service.RequestOptions} requestOptions - Request-specific configuration.
          *
          * @example
          *     await client.service.post(fs.createReadStream("/path/to/your/file"), [fs.createReadStream("/path/to/your/file")], fs.createReadStream("/path/to/your/file"), [fs.createReadStream("/path/to/your/file")], {})
          */
        public async post(
            file: File | fs.ReadStream,
            fileList: File[] | fs.ReadStream[],
            maybeFile: File | fs.ReadStream | undefined,
            maybeFileList: File[] | fs.ReadStream[] | undefined,
            request: Acme.MyRequest,
            requestOptions?: Acme.RequestOptions
        ): Promise<void> {
          ...
        }
        ```

        **After**:

        ```ts
        /**
          * @param {Acme.MyRequest} request
          * @param {Service.RequestOptions} requestOptions - Request-specific configuration.
          *
          * @example
          *     await client.service.post({
          *        file: fs.createReadStream("/path/to/your/file"),
          *        fileList: [fs.createReadStream("/path/to/your/file")]
          *     })
          */
        public async post(
            request: Acme.MyRequest,
            requestOptions?: Service.RequestOptions
        ): Promise<void> {
          ...
        }
        ```
      type: feat
  createdAt: "2024-05-20"
  irVersion: 43

- version: 0.18.3
  changelogEntry:
    - summary: The generator now uses the latest FDR SDK.
      type: internal
  createdAt: "2024-05-17"
  irVersion: 43

- version: 0.18.2
  changelogEntry:
    - summary: |
        If OAuth is configured, the generated `getAuthorizationHeader` helper now treats the
        bearer token as optional. This prevents us from sending the `Authorization` header
        when retrieving the access token.
      type: fix
  createdAt: "2024-05-15"
  irVersion: 43

- version: 0.18.1
  changelogEntry:
    - summary: |
        If OAuth environment variables are specified, the `clientId` and `clientSecret` parameters
        are optional.

        ```ts
        export declare namespace Client {
          interface Options {
              ...
              clientId?: core.Supplier<string>;
              clientSecret?: core.Supplier<string>;
          }
          ...
        }
        ```
      type: fix
  createdAt: "2024-05-14"
  irVersion: 43

- version: 0.18.0
  changelogEntry:
    - summary: |
        Add support for the OAuth client credentials flow. The new `OAuthTokenProvider` automatically
        resolves the access token and refreshes it as needed. The resolved access token is then used as the
        bearer token in all client requests.
      type: feat
  createdAt: "2024-05-13"
  irVersion: 43

- version: 0.17.1
  changelogEntry:
    - summary: Multipart form data requests are now compatible across browser and Node.js runtimes.
      type: fix
  createdAt: "2024-05-06"
  irVersion: 43

- version: 0.17.0
  changelogEntry:
    - summary: Bump to v43 of IR which means that you will need `0.26.1` of the Fern CLI version. To bump your CLI version, please run `fern upgrade`.
      type: internal
  createdAt: "2024-05-06"
  irVersion: 43

- version: 0.16.0-rc8
  changelogEntry:
    - summary: |
        The SDK generator now supports upload endpoints that specify an array of files like so:

        ```ts
        /**
          * @param {File[] | fs.ReadStream[]} files
          * @param {Acme.UploadFileRequest} request
          * @param {Service.RequestOptions} requestOptions - Request-specific configuration.
          */
        public async post(
            files: File[] | fs.ReadStream[],
            request: Acme.UploadFileRequest,
            requestOptions?: Service.RequestOptions
        ): Promise<void> {
            const _request = new FormData();
            for (const _file of files) {
              _request.append("files", _file);
            }
            ...
        }
        ```
      type: feat
  createdAt: "2024-05-06"
  irVersion: 38

- version: 0.16.0-rc7
  changelogEntry:
    - summary: |
        The SDK generator now supports `@param` JSDoc comments for endpoint parameters.
        The generator now arranges JSDoc in a few separate groups, one for each of `@param`, `@throws`,
        and `@examples` like so:

        ```ts
          /**
          * This endpoint checks the health of a resource.
          *
          * @param {string} id - A unique identifier.
          * @param {Service.RequestOptions} requestOptions - Request-specific configuration.
          *
          * @throws {@link Acme.UnauthorizedRequest}
          * @throws {@link Acme.BadRequest}
          *
          * @example
          *     await testSdk.health.service.check("id-2sdx82h")
          */
          public async check(id: string, requestOptions?: Service.RequestOptions): Promise<void> {
            ...
          }
        ```
      type: feat
    - summary: |
        The generator will only include user-provided examples if they exist, and otherwise
        only include a single generated example, like so:

        ```ts
          /**
          * This endpoint checks the health of a resource.
          *
          * @example
          *     await testSdk.health.service.check("id-2sdx82h")
          */
          public async check(id: string, requestOptions?: Service.RequestOptions): Promise<void> {
            ...
          }
        ```
      type: feat
    - summary: |
        The SDK generator now escapes path parameters that would previously create invalid
        URLs (e.g. "\\example"). Method implementations will now have references to
        `encodeURIComponent` like the following:

        ```ts
        const _response = await core.fetcher({
          url: urlJoin(
            (await core.Supplier.get(this._options.environment)) ?? environments.AcmeEnvironment.Prod,
            `/users/${encodeURIComponent(userId)}`
          ),
          ...
        });
        ```
      type: fix
  createdAt: "2024-04-30"
  irVersion: 38

- version: 0.16.0-rc6
  changelogEntry:
    - summary: snippet templates now move file upload parameters to unnamed args
      type: fix
  createdAt: "2024-04-30"
  irVersion: 38

- version: 0.16.0-rc5
  changelogEntry:
    - summary: remove duplicate quotation marks in snippet templates
      type: fix
  createdAt: "2024-04-30"
  irVersion: 38

- version: 0.16.0-rc4
  changelogEntry:
    - summary: fixes to styling of the SDK code snippet templates.
      type: fix
  createdAt: "2024-04-25"
  irVersion: 38

- version: 0.16.0-rc0
  changelogEntry:
    - summary: The generator now registers snippet templates which can be used for dynamic SDK code snippet generation.
      type: feat
  createdAt: "2024-04-24"
  irVersion: 38

- version: 0.15.1-rc1
  changelogEntry:
    - summary: |
        Earlier for inlined request exports, we were doing the following:

        ```ts
        export { MyRequest } from "./MyRequest";
        ```

        In an effort to make the generated code JSR compatible, the TS generator
        will now append the `type` explicitly for request exports.

        ```ts
        export { type MyRequest } from "./MyRequest";
        ```
      type: feat
  createdAt: "2024-04-24"
  irVersion: 38

- version: 0.15.1-rc0
  changelogEntry:
    - summary: plain text responses are now supported in the TypeScript generator.
      type: feat
  createdAt: "2024-04-22"
  irVersion: 38

- version: 0.15.0-rc1
  changelogEntry:
    - summary: |
        Minor fixes to SSE processing. In particular, stream terminal characters are now
        respected like `[DONE]` and JSON parsed data is sent to the deserialize function.
      type: fix
  createdAt: "2024-04-22"
  irVersion: 38

- version: 0.15.0-rc0
  changelogEntry:
    - summary: |
        Bump to v38 of IR and support server-sent events where the events are sent
        with a `data: ` prefix and terminated with a new line.
      type: feat
  createdAt: "2024-04-19"
  irVersion: 38

- version: 0.14.1-rc5
  changelogEntry:
    - summary: Code snippets are generated for file upload endpoints using `fs.readStream`. Previously, generation for these endpoints was being skipped.
      type: fix
    - summary: If integration tests are not enabled, simple jest tests with a `yarn test` script will be created.
      type: fix
    - summary: |
        In an effort to make the generated code JSR compatible, the generator now
        directly imports from files instead of using directory imports.
      type: feat
    - summary: |
        In an effort to make the generated code JSR compatible, we make sure all methods
        are strongly typed with return signatures (in this case `_getAuthorizationHeader()`).
      type: feat
    - summary: Generate code snippet for FileDownload endpoint
      type: fix
    - summary: |
        Import for `node-fetch` in `Fetcher.ts` uses a dynamic import instead of `require` which
        so that the SDK works in ESM environments (that are using local file output). When the
        `outputEsm` config flag is turned on, the dynamic import will be turned into an ESM specific import.
      type: fix
    - summary: |
        The test job in `ci.yml` works even if you have not configured Fern to
        generate integration tests.

        Without integration tests the test job will run `yarn && yarn test`. With the
        integration tests, the test job will delegate to the fern cli `fern yarn test`.
      type: fix
    - summary: |
        Add `allowExtraFields` option to permit extra fields in the serialized request.

        ```yaml
        - name: fernapi/fern-typscript-node-sdk
          version: 0.14.0-rc0
          ...
          config:
            allowExtraFields: true
        ```
      type: feat
  createdAt: "2024-04-17"
  irVersion: 37

- version: 0.13.0
  changelogEntry:
    - summary: Support V37 of the IR.
      type: internal
  createdAt: "2024-04-09"
  irVersion: 37

- version: 0.13.0-rc0
  changelogEntry:
    - summary: |
        Add `retainOriginalCasing` option to preserve the naming convention expressed in the API.
        For example, the following Fern definition will generate a type like so:

        ```yaml
        types:
          GetUsersRequest
            properties:
              group_id: string
        ```

        **Before**

        ```typescript
        export interface GetUsersRequest {
          groupId: string;
        }

        export interface GetUsersRequest = core.serialization.object({
        groupId: core.serialization.string("group_id")
        })

        export namespace GetUsersRequest {
          interface Raw {
            group_id: string
          }
        }
        ```

        **After**

        ```typescript
        export interface GetUsersRequest {
          group_id: string;
        }

        export interface GetUsersRequest = core.serialization.object({
        group_id: core.serialization.string()
        })

        export namespace GetUsersRequest {
          interface Raw {
            group_id: string
          }
        }
        ```
      type: feat
  createdAt: "2024-04-02"
  irVersion: 33

- version: 0.12.9
  changelogEntry:
    - summary: The generator stopped working for remote code generation starting in `0.12.7`. This is now fixed.
      type: fix
  createdAt: "2024-03-22"
  irVersion: 33

- version: 0.12.8
  changelogEntry:
    - summary: Enhance serde performance by reducing reliance on async behavior and lazy async dynamic imports.
      type: feat
    - summary: Shared generator notification and config parsing logic.
      type: internal
  createdAt: "2024-03-22"
  irVersion: 33

- version: 0.12.8-rc0
  changelogEntry:
    - summary: Enhance serde performance by reducing reliance on async behavior and lazy async dynamic imports.
      type: feat
  createdAt: "2024-03-18"
  irVersion: 33

- version: 0.12.7
  changelogEntry:
    - summary: |
        the SDK will now leverage environment variable defaults, where specified, for authentication variables, such as bearer tokens, api keys, custom headers, etc.

        Previously, the SDK would only leverage these defaults for bearer token auth IF auth was mandatory throughout the SDK.
      type: feat
  createdAt: "2024-03-14"
  irVersion: 33

- version: 0.12.6
  changelogEntry:
    - summary: |
        In Node.js environments the SDK will default to using `node-fetch`. The
        SDK depends on v2 of node-fetch to stay CJS compatible.

        Previously the SDK was doing `require("node-fetch")` but it should be
        `require("node-fetch").default` based on
        https://github.com/node-fetch/node-fetch/issues/450#issuecomment-387045223.
      type: fix
  createdAt: "2024-02-27"
  irVersion: 33

- version: 0.12.5
  changelogEntry:
    - summary: |
        Introduce a custom configuration called `tolerateRepublish` which supports running
        npm publish with the flag `--tolerateRepublish`. This flag allows you to publish
        on top of an existing npm package.

        To turn on this flag, update your generators.yml:

        ```yaml
        groups:
          generators:
            - name: fernapi/fern-typscript-node-sdk
              version: 0.12.5
              ...
              config:
                tolerateRepublish: true
        ```
      type: feat
  createdAt: "2024-02-27"
  irVersion: 33

- version: 0.12.4
  changelogEntry:
    - summary: |
        Previously reference.md was just leveraging the function name for the reference, now it leverages the full package-scoped path, mirroring how the function would be used in reality.

        ```ts
        seedExamples.getException(...)

        // is now

        seedExamples.file.notification.service.getException(...)
        ```
      type: fix
    - summary: Previously SDK code snippets would not support generation with undiscriminated unions. Now, it does.
      type: fix
  createdAt: "2024-02-27"
  irVersion: 33

- version: 0.12.2
  changelogEntry:
    - summary: |
        Previously SDK code snippets would not take into account default parameter values
        and would always include a `{}`. This was odd and didn't represent how a developer
        would use the SDK. Now, the snippets check for default parameter values and omit
        if there are no fields specified.

        ```ts
        // Before
        client.users.list({});

        // After
        client.users.list();
        ```
      type: fix
  createdAt: "2024-02-27"
  irVersion: 33

- version: 0.12.1
  changelogEntry:
    - summary: |
        Optional objects in deep query parameters were previously being incorrectly
        serialized. Before this change, optional objects were just being JSON.stringified
        which would send the incorrect contents over the wire.

        ```ts
        // Before
        if (foo != null) {
          _queryParams["foo"] = JSON.stringify(foo);
        }

        // After
        if (foo != null) {
          _queryParams["foo"] = foo;
        }

        // After (with serde layer)
        if (foo != null) {
          _queryParams["foo"] = serializers.Foo.jsonOrThrow(foo, {
            skipValidation: false,
            breadcrumbs: ["request", "foo"]
          });
        }
        ```
      type: fix
  createdAt: "2024-02-27"
  irVersion: 33

- version: 0.12.0
  changelogEntry:
    - summary: |
        support deep object query parameter serialization. If, query parameters are
        objects then Fern will support serializing them.

        ```yaml
        MyFoo:
          properties:
            bar: optional<string>

        query-parameters:
          foo: MyFoo
        ```

        will now be serialized as `?foo[bar]="...` and appear in the SDK as a regular object

        ```ts
        client.doThing({
          foo: {
            bar: "..."
          }
        });
        ```
      type: feat
  createdAt: "2024-02-26"
  irVersion: 33

- version: 0.11.5
  changelogEntry:
    - summary: |
        Previously `core.Stream` would not work in the Browser. Now the generated Fern SDK
        includes a polyfill for `ReadableStream` and uses `TextDecoder` instead of `Buffer`.
      type: fix
    - summary: |
        add in a reference markdown file, this shows a quick outline of the available endpoints,
        it's documentation, code snippet, and parameters.

        This feature is currently behind a feature flag called `includeApiReference` and can be used

        ```yaml
        config:
          includeApiReference: true
        ```
      type: feat
  createdAt: "2024-02-15"
  irVersion: 31

- version: 0.11.4
  changelogEntry:
    - summary: |
        The `Fetcher` now supports sending binary as a request body. This is important
        for APIs that intake `application/octet-stream` content types or for folks that have
        .fernignored their and added custom utilities that leverage the fetcher.
      type: fix
  createdAt: "2024-02-15"
  irVersion: 31

- version: 0.11.3
  changelogEntry:
    - summary: |
        ensure SDK generator always uses `node-fetch` in Node.js environments. There is an experimental
        fetch packaged with newer versions of Node.js, however it causes unexpected behavior with
        file uploads.
      type: fix
  createdAt: "2024-02-13"
  irVersion: 31

- version: 0.11.2
  changelogEntry:
    - summary: |
        ensure SDK generator does not drop additional parameters from requests that perform file upload. Previously, if an endpoint had `file` inputs without additional `body` parameters, query parameters were erroneously ignored.
      type: fix
  createdAt: "2024-02-13"
  irVersion: 31

- version: 0.11.1
  changelogEntry:
    - summary: The SDK generator no longer generates a `tsconfig.json` with `noUnusedParameters` enabled. This check was too strict.
      type: fix
  createdAt: "2024-02-13"
  irVersion: 31

- version: 0.11.0
  changelogEntry:
    - summary: |
        The SDK generator now forwards information about the runtime that it is being
        used in. The header `X-Fern-Runtime` will report the runtime (e.g. `browser`, `node`, `deno`)
        and the header `X-Fern-Runtime-Version` will report the version.
      type: feat
  createdAt: "2024-02-13"
  irVersion: 31

- version: 0.10.0
  changelogEntry:
    - summary: |
        The SDK generator now supports whitelabelling. When this is turned on,
        there will be no mention of Fern in the generated code.

        **Note**: You must be on the enterprise tier to enable this mode.
      type: feat
  createdAt: "2024-02-11"
  irVersion: 31

- version: 0.9.7
  changelogEntry:
    - summary: Initialize this changelog
      type: chore
  createdAt: "2024-02-11"
  irVersion: 31<|MERGE_RESOLUTION|>--- conflicted
+++ resolved
@@ -1,5 +1,4 @@
 # yaml-language-server: $schema=../../../fern-versions-yml.schema.json
-<<<<<<< HEAD
 - version: 3.28.5
   changelogEntry:
     - summary: Fix issue where logs were logged even when the respective log level was disabled.
@@ -8,12 +7,13 @@
       type: chore
     - summary: Improve unit test performance and refactor code to reduce duplication.
       type: chore
-=======
+  createdAt: "2025-11-06"
+  irVersion: 61
+
 - version: 3.28.4
   changelogEntry:
     - summary: Fix a compilation error when a websocket channel has no send or receive messages.
       type: fix
->>>>>>> 46a29388
   createdAt: "2025-11-06"
   irVersion: 61
 
