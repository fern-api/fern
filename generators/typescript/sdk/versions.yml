# yaml-language-server: $schema=../../../fern-versions-yml.schema.json
- version: 3.37.1
  changelogEntry:
    - summary: |
<<<<<<< HEAD
        Update oxfmt to 0.17.0, oxlint to 1.32.0, and oxlint-tsgolint to 0.8.4.
      type: chore
=======
        Fixed a possible type issue in Fetcher.test.ts.
      type: fix
>>>>>>> 13bf4421
  createdAt: "2025-12-08"
  irVersion: 62

- version: 3.37.0
  changelogEntry:
    - summary: |
        Add support for OAuth token override, allowing users to skip the OAuth flow by providing a pre-generated bearer token directly.
        This is useful when users already have a valid token and don't need to go through the OAuth client credentials flow.

        To enable this feature, add the `oauthTokenOverride` configuration to your _generators.yml_ file:
        ```yaml
        # In generators.yml
        groups:
          generators:
            - name: fernapi/fern-typescript-sdk
              config:
                oauthTokenOverride: true
        ```

        Users can then instantiate the client with either OAuth credentials or a pre-generated token:
        ```ts
        // Option 1: OAuth flow (existing behavior)
        const client = new Client({
          clientId: "YOUR_CLIENT_ID",
          clientSecret: "YOUR_CLIENT_SECRET",
          ...
        });

        // Option 2: Direct bearer token override (new capability)
        const client = new Client({
          token: "my-pre-generated-bearer-token",
          ...
        });
        ```
      type: feat
  createdAt: "2025-12-04"
  irVersion: 62

- version: 3.36.0
  changelogEntry:
    - summary: |
        Refactor auth options to be defined in individual AuthProvider classes instead of directly in BaseClientOptions.
        BaseClientOptions is now a type alias that intersects with the auth provider's AuthOptions interface.
        This improves code organization and makes auth options more discoverable.
      type: feat
  createdAt: "2025-12-05"
  irVersion: 62

- version: 3.35.9
  changelogEntry:
    - summary: |
        Fix generated error classes to correctly set the prototype chain, capture stack traces, and set the error name so `instanceof` checks behave as expected.
        Error classes now use `new.target.prototype` instead of the static class name for `Object.setPrototypeOf`,
        conditionally call `Error.captureStackTrace` for V8 environments, and set `this.name` dynamically.
      type: fix
  createdAt: "2025-12-04"
  irVersion: 62

- version: 3.35.8
  changelogEntry:
    - summary: |
        Added `writeUnitTests` config option to control unit test generation. Both `writeUnitTests` and `generateWireTests` now default to `true` and operate independently.
      type: chore
  createdAt: "2025-12-02"
  irVersion: 62

- version: 3.35.7
  changelogEntry:
    - summary: |
        Wire tests are now controlled entirely by the `generateWireTests` custom config option,
        no longer falling back to the CLI's `writeUnitTests` flag.
      type: fix
  createdAt: "2025-12-02"
  irVersion: 62

- version: 3.35.6
  changelogEntry:
    - summary: |
        Remove noisy IR services log from inferred auth provider generation.
      type: chore
  createdAt: "2025-12-02"
  irVersion: 62

- version: 3.35.5
  changelogEntry:
    - summary: |
        Fix WebSocket client to only generate auth code when the channel has `auth: true`.
        Previously, auth code was generated whenever the API had auth schemes defined, even if the WebSocket channel didn't require auth.
        This caused a mismatch where the client used `NormalizedClientOptions` but the connect method tried to access `authProvider`.
      type: fix
  createdAt: "2025-12-01"
  irVersion: 62

- version: 3.35.4
  changelogEntry:
    - summary: |
        Centralize non-status code error handling to a single reusable function in the generated SDK.
        This will reduce the amount of duplicated code and make it easier to maintain consistent error handling across all endpoints.
      type: fix
  createdAt: "2025-12-01"
  irVersion: 62

- version: 3.35.3
  changelogEntry:
    - summary: |
        Fix WebSocket client `ConnectArgs` interface to correctly handle `allow-multiple: true` query parameters.
        Previously, query parameters with `allow-multiple: true` were typed as `T | undefined` instead of `T | T[] | undefined`.
      type: fix
  createdAt: "2025-12-01"
  irVersion: 62

- version: 3.35.2
  changelogEntry:
    - summary: |
        * Add --frozen-lockfile flag to pnpm and yarn install commands in generated ci.yml workflow.
        * Update actions/checkout to v6 and actions/setup-node to v6 in generated ci.yml workflow.
      type: chore
  createdAt: "2025-12-01"
  irVersion: 62

- version: 3.35.1
  changelogEntry:
    - summary: |
        Fix WebSocket query parameter destructuring for property names that are not valid JavaScript identifiers (e.g., `language-code`).
        The generated code now correctly uses renaming syntax in destructuring (e.g., `const { "language-code": languageCode } = args;`).
      type: fix
  createdAt: "2025-12-01"
  irVersion: 62

- version: 3.35.0
  changelogEntry:
    - summary: |
        Fix validateAndTransformExtendedObject to add null/undefined guard.
      type: fix
  createdAt: "2025-11-20"
  irVersion: 62

- version: 3.34.3
  changelogEntry:
    - summary: |
        Improve React Native compatibility in the SDK runtime and fetcher:
        * Move React Native detection before Node.js detection since React Native may have a process polyfill
        * Use `ReturnType<typeof setTimeout>` instead of `NodeJS.Timeout` for better cross-platform compatibility
        * Remove `ResponseWithBody` type guard that incorrectly failed in React Native environments where `response.body` may be null
        * Update `BinaryResponse` type to use Response types directly for better compatibility
        * Add structured error responses with `body-is-null` reason for SSE and streaming endpoints when `response.body` is unavailable
        * Simplify JSON parsing error handling to return consistent error structure with `non-json` reason
      type: fix
  createdAt: "2025-11-30"
  irVersion: 61
- version: 3.34.2
  changelogEntry:
    - summary: |
        Avoid infinite recursion when an auth client is incorrectly configured to use itself for authentication.
        To circumvent the infinite recursion, auth providers receive a no-op auth provider when constructing themselves.
      type: fix
  createdAt: "2025-11-26"
  irVersion: 61

- version: 3.34.1
  changelogEntry:
    - summary: |
        Remove error on null config in README generation.
      type: fix
  createdAt: "2025-11-26"
  irVersion: 61

- version: 3.34.0
  changelogEntry:
    - summary: |
        Implement auth provider architecture for all auth schemes, replacing inline auth logic.
        This reduces code duplication and improves maintainability.
        Each auth scheme now uses a dedicated `AuthProvider` class that implements the `AuthProvider` interface.
        The `AnyAuthProvider` class is used when multiple auth schemes are defined.
      type: feat
  createdAt: "2025-11-23"
  irVersion: 61

- version: 3.33.1
  changelogEntry:
    - summary: |
        Remove using generator-cli to push to GitHub for self-hosted SDKs; this is now handled in the local workspace runner.
      type: fix
  createdAt: "2025-11-21"
  irVersion: 61

- version: 3.33.0
  changelogEntry:
    - summary: |
        Implement auth provider architecture for basic auth, matching the pattern established by inferred auth. Basic auth now uses a dedicated `BasicAuthProvider` class that implements the `AuthProvider` interface, replacing inline auth logic.
      type: feat
  createdAt: "2025-11-20"
  irVersion: 61

- version: 3.32.1
  changelogEntry:
    - summary: Add contents:read permission to generated publish workflow for OIDC authentication to fix actions/checkout@v4 requirements.
      type: fix
  createdAt: "2025-11-20"
  irVersion: 61

- version: 3.32.0
  changelogEntry:
    - summary: Add support for OAuth and inferred auth in generated wire tests.
      type: feat
    - summary: |
        Respect the `auth: false` at the endpoint level when generating the endpoint function.
      type: feat
  createdAt: "2025-11-19"
  irVersion: 61

- version: 3.31.5
  changelogEntry:
    - summary: Include subpackage exports in generated README.md if `generateSubpackageExports` is enabled.
      type: chore
  createdAt: "2025-11-19"
  irVersion: 61

- version: 3.31.4
  changelogEntry:
    - summary: Default to mock an endpoint once when using `msw` for wire tests.
      type: fix
  createdAt: "2025-11-18"
  irVersion: 61

- version: 3.31.3
  changelogEntry:
    - summary: Generate wire tests with `maxRetries` set to 0.
      type: fix
  createdAt: "2025-11-18"
  irVersion: 61

- version: 3.31.2
  changelogEntry:
    - summary: Bump generator CLI version to publish new Docker image.
      type: chore
  createdAt: "2025-11-18"
  irVersion: 61

- version: 3.31.1
  changelogEntry:
    - summary: |
        Fix generator to not generate CONTRIBUTING.md file if config.whitelabel is true.
      type: fix
  createdAt: "2025-11-17"
  irVersion: 61

- version: 3.31.0
  changelogEntry:
    - summary: |
        Add `generateSubpackageExports` configuration option to enable direct imports of subpackage clients.
        This allows JavaScript bundlers to tree-shake and include only the imported subpackage code, resulting in much smaller bundle sizes.

        Example:
        ```ts
        import { BarClient } from '@acme/sdk/foo/bar';

        const client = new BarClient({...});
        ```

        To enable this feature, add the following configuration to your _generators.yml_ file:
        ```yaml
        # In generators.yml
        groups:
          generators:
            - name: fernapi/fern-typescript-sdk
              config:
                generateSubpackageExports: true
        ```
      type: feat
  createdAt: "2025-11-17"
  irVersion: 61

- version: 3.30.0
  changelogEntry:
    - summary: |
        Add `offsetSemantics` flag, which changes how the `step` attribute in `x-fern-pagination` is interpreted.
        When `offsetSemantics` is `item-index` (the default), offset is understood as an item index that increases by the number of entities fetched.
        When `offsetSemantics` is `page-index`, offset is understood as a page index that increases by 1 each time.
      type: feat
  createdAt: "2025-11-14"
  irVersion: 61

- version: 3.29.2
  changelogEntry:
    - summary: Improve SDK generation performance.
      type: fix
  createdAt: "2025-11-13"
  irVersion: 61

- version: 3.29.1
  changelogEntry:
    - summary: |
        When generating `hasNextPage`, use `Math.Floor` to ensure an integer comparison against the number of entities.
      type: fix
  createdAt: "2025-11-13"
  irVersion: 61
- version: 3.29.0
  changelogEntry:
    - summary: |
        Add `parameterNaming` configuration option to control how parameter names are generated in the SDK.
        The available options are:
        - `originalName`: Use the original name from the OpenAPI spec.
        - `wireValue`: Use the wire value from the OpenAPI spec, falling back to the original name if not present.
        - `camelCase`: Convert the name to camelCase.
        - `snakeCase`: Convert the name to snake_case.
        - `default`: Use the default naming strategy.
      type: feat
  createdAt: "2025-11-11"
  irVersion: 61

- version: 3.28.11
  changelogEntry:
    - summary: |
        Do not generate a _snippet-templates.json_ file in the generated TypeScript SDK.
      type: fix
  createdAt: "2025-11-11"
  irVersion: 61

- version: 3.28.12
  changelogEntry:
    - summary: |
        Include more files and folders in .npmignore:
        * .mock
        * .fern
        * dist
        * scripts
        * jest.config.*
        * vitest.config.*
      type: fix
    - summary: |
        Only generate _.npmignore_ when `useLegacyExports: true`.
        When `useLegacyExports: false`, we generate a _package.json_ with `"files"` field which makes _.npmignore_ redundant.
      type: fix
  createdAt: "2025-11-11"
  irVersion: 61

- version: 3.28.11
  changelogEntry:
    - summary: |
        Do not generate a _snippet-templates.json_ file in the generated TypeScript SDK.
      type: fix
  createdAt: "2025-11-11"
  irVersion: 61

- version: 3.28.10
  changelogEntry:
    - summary: |
        Set `Accept` header for JSON (`application/json`), text (`text/plain`), and other (`*/*`) response types.
        This ensures that the `Accept` header is set consistently across runtimes.
        Unlike all other runtimes, Cloudflare Workers and Vercel Edge Runtime do not set a default `Accept` header in their `fetch` implementations.
      type: fix
  createdAt: "2025-11-10"
  irVersion: 61

- version: 3.28.9
  changelogEntry:
    - summary: Fix `Error._visit` to pass the correct type (`core.Fetcher.Error`) to the `_other` callback.
      type: fix
  createdAt: "2025-11-10"
  irVersion: 61

- version: 3.28.8
  changelogEntry:
    - summary: Clean up imports for requestWithRetries.test.ts.
      type: fix
  createdAt: "2025-11-10"
  irVersion: 61

- version: 3.28.7
  changelogEntry:
    - summary: |
        Fix circular type alias errors (TS2456) in undiscriminated unions containing self-recursive Record types where the value is a union of itself with null and/or undefined.
      type: fix
  createdAt: "2025-11-08"
  irVersion: 61

- version: 3.28.6
  changelogEntry:
    - summary: |
        Fix circular type alias errors (TS2456) in undiscriminated unions containing self-recursive Record types.
      type: fix
  createdAt: "2025-11-07"
  irVersion: 61

- version: 3.28.5
  changelogEntry:
    - summary: Fix issue where logs were logged even when the respective log level was disabled.
      type: fix
    - summary: Add tests for logging and the fetcher's redaction functionality.
      type: chore
    - summary: Improve unit test performance and refactor code to reduce duplication.
      type: chore
  createdAt: "2025-11-06"
  irVersion: 61

- version: 3.28.4
  changelogEntry:
    - summary: Fix a compilation error when a websocket channel has no send or receive messages.
      type: fix
  createdAt: "2025-11-06"
  irVersion: 61

- version: 3.28.3
  changelogEntry:
    - summary: |
        Fix local GitHub generation to match remote generation.
      type: fix
  createdAt: "2025-11-06"
  irVersion: 61

- version: 3.28.2
  changelogEntry:
    - summary: |
        Fix inconsistent path parameter casing in the WebSocket connect options.
        The casing now follows the same rules as other HTTP path parameters:
        - `retainOriginalCasing: true`: use the original casing from the OpenAPI spec, regardless of the `noSerdeLayer` setting.
        - `noSerdeLayer: true`: use the original casing from the OpenAPI spec.
        - `noSerdeLayer: false`: use camelCase for path parameters.
      type: fix
  createdAt: "2025-11-06"
  irVersion: 61

- version: 3.28.1
  changelogEntry:
    - summary: |
        Always use vitest.config.mts for consistency across all generated SDKs. This ensures Vitest v3 can load the config as ESM in both CommonJS and ESM packages.
      type: fix
  createdAt: "2025-11-05"
  irVersion: 61

- version: 3.28.0
  changelogEntry:
    - summary: |
        Added Generation Metadata file to output.
      type: feat
  createdAt: "2025-11-04"
  irVersion: 61

- version: 3.27.0
  changelogEntry:
    - summary: Add support for variables in wire tests.
      type: feat
  createdAt: "2025-11-05"
  irVersion: 61

- version: 3.26.0
  changelogEntry:
    - summary: |
        Include `"dependencies": {}` in package.json when generating a TypeScript SDK without dependencies.
      type: feat
  createdAt: "2025-11-05"
  irVersion: 61

- version: 3.25.0
  changelogEntry:
    - summary: |
        Add support for logging to the generated SDK.
        Users can configure the logger by passing in a `logging` object to the client options.

        ```ts
        import { FooClient, logging } from "foo";

        const client = new FooClient({
            logging: {
               level: logging.LogLevel.Info, // LogLevel.Info is the default
               logger: new logging.ConsoleLogger(), // ConsoleLogger is the default
               silent: false, // true is the default, set to false to enable logging
            }
        });
        ```

        The `logging` object can have the following properties:
        - `level`: The log level to use. Defaults to `logging.LogLevel.Info`.
        - `logger`: The logger to use. Defaults to `logging.ConsoleLogger`.
        - `silent`: Whether to silence the logger. Defaults to `true`.

        The `level` property can be one of the following values:
        - `logging.LogLevel.Debug`
        - `logging.LogLevel.Info`
        - `logging.LogLevel.Warn`
        - `logging.LogLevel.Error`

        To provide a custom logger, users can pass in a custom logger implementation that implements the `logging.ILogger` interface.

      type: feat
  createdAt: "2025-11-04"
  irVersion: 61

- version: 3.24.0
  changelogEntry:
    - summary: |
        Add support for forward-compatible enums.
        To enable forward-compatible enums, add the following configuration to your _generators.yml_ file:
        ```yaml
        # In generators.yml
        groups:
          generators:
            - name: fernapi/fern-typescript-sdk
              config:
                enableForwardCompatibleEnums: true
        ```
      type: feat
  createdAt: "2025-11-03"
  irVersion: 61

- version: 3.23.0
  changelogEntry:
    - summary: |
        Add support for bytes download responses.
      type: feat
  createdAt: "2025-11-03"
  irVersion: 61

- version: 3.22.0
  changelogEntry:
    - summary: |
        Add support for oxfmt as the formatter.
        This is a beta feature and not officially supported yet.
      type: feat
  createdAt: "2025-11-03"
  irVersion: 61

- version: 3.21.0
  changelogEntry:
    - summary: |
        Add support for oxlint as the linter.
        This is a beta feature and not officially supported yet.
      type: feat
  createdAt: "2025-11-03"
  irVersion: 61

- version: 3.20.0
  changelogEntry:
    - summary: |
        Implement base and extend properties in discriminated union examples.
      type: feat
  createdAt: "2025-11-03"
  irVersion: 61

- version: 3.19.1
  changelogEntry:
    - summary: |
        `mergeHeaders()` and `mergeOnlyDefinedHeaders()` are now case-insensitive.
      type: fix
  createdAt: "2025-11-03"
  irVersion: 60

- version: 3.19.0
  changelogEntry:
    - summary: |
        Add support for application/x-www-form-urlencoded request bodies.
      type: feat
  createdAt: "2025-11-03"
  irVersion: 60

- version: 3.18.0
  changelogEntry:
    - summary: |
        Users can now pass in a custom `fetch` function to the client options.
      type: feat
  createdAt: "2025-11-03"
  irVersion: 60

- version: 3.17.1
  changelogEntry:
    - summary: |
        `hasNextPage()` now factors in `offset.step` if provided for offset-based pagination
        such that `hasNextPage` now returns `false` if the returned page was not as large as requested.
      type: fix
  createdAt: "2025-10-31"
  irVersion: 60

- version: 3.17.0
  changelogEntry:
    - summary: |
        Add `Page` to the top-level `exports.ts` files, which allows for `import { Page } from '...';` to work.
        Remove `Pageable`, and use only `core.Page` for pagination everywhere.
      type: feat
  createdAt: "2025-10-29"
  irVersion: 60

- version: 3.16.0
  changelogEntry:
    - summary: |
        Generate a CONTRIBUTING.md file.
      type: feat
  createdAt: "2025-10-29"
  irVersion: 60

- version: 3.15.0
  changelogEntry:
    - summary: |
        Export types for `ReconnectingWebSocket`, `ReconnectingWebSocket.Event`, `ReconnectingWebSocket.CloseEvent`, and `ReconnectingWebSocket.ErrorEvent`.
      type: feat
  createdAt: "2025-10-29"
  irVersion: 60

- version: 3.14.0
  changelogEntry:
    - summary: |
        Expose the underlying response on the `Page` type.
      type: feat
  createdAt: "2025-10-29"
  irVersion: 60

- version: 3.13.0
  changelogEntry:
    - summary: |
        Improve pnpm and yarn caching in generator Docker images.
      type: feat
  createdAt: "2025-10-28"
  irVersion: 60

- version: 3.12.3
  changelogEntry:
    - summary: Fix `.github/workflows/ci.yml` file when using OIDC for npm publishing.
      type: fix
  createdAt: "2025-10-28"
  irVersion: 60

- version: 3.12.2
  changelogEntry:
    - summary: |
        Add streaming tests; fix custom message terminators in streams; fix multi-byte character handling across chunk breaks in streams.
      type: fix
  createdAt: "2025-10-28"
  irVersion: 60

- version: 3.12.1
  changelogEntry:
    - summary: Update Biome to 2.3.1
      type: chore
  createdAt: "2025-10-28"
  irVersion: 60

- version: 3.12.0
  changelogEntry:
    - summary: |
        Add support for [publishing to npmjs.org using OIDC from GitHub Actions](https://docs.npmjs.com/trusted-publishers).

        To use OIDC for publishing to npmjs.org, you need to follow two steps:
        1. Follow the instructions in ["Step 1: Add a trusted publisher on npmjs.com"](https://docs.npmjs.com/trusted-publishers#step-1-add-a-trusted-publisher-on-npmjscom).
        2. Set the `output.token` field to `OIDC` in _generators.yml_ to enable this feature:

            ```yml
            # In generators.yml
            groups:
              ts-sdk:
                generators:
                  - name: fernapi/fern-typescript-sdk
                    output:
                      location: npm
                      package-name: your-package-name
                      token: OIDC # previously this would be set to something like ${NPM_TOKEN}
                    ...
            ```

            This will take care of ["Step 2: Configure your CI/CD workflow"](https://docs.npmjs.com/trusted-publishers#step-2-configure-your-cicd-workflow).

        For local generation, you'll need Fern CLI version 0.94.0 or later.
      type: feat
    - summary: |
        Update GitHub Actions `setup-node` action to v4 in the generated CI workflow.
      type: feat
  createdAt: "2025-10-21"
  irVersion: 60

- version: 3.11.1
  changelogEntry:
    - summary: |
        Generate streaming response section in README.md for streaming response endpoints.
      type: fix
  createdAt: "2025-10-21"
  irVersion: 60

- version: 3.11.0
  changelogEntry:
    - summary: |
        Add `linter` and `formatter` configuration options to configure code linters and formatters for the generated SDK.
        - `linter`:
          - `biome`: Use Biome as the code linter. This is the default.
          - `none`: Do not include a code linter.
        - `formatter`:
          - `biome`: Use Biome as the code formatter. This is the default.
          - `prettier`: Use Prettier as the code formatter.

        For consistency, the _package.json_ scripts will always include the following scripts:
        - `lint`: Run the configured linter.
        - `lint:fix`: Run the configured linter with auto-fix.
        - `format`: Run the configured formatter.
        - `format:check`: Run the configured formatter in check mode.
        - `check`: Run both the linter and formatter in check mode.
        - `check:fix`: Run both the linter and formatter with auto-fix.
        When the `linter` is set to `none`, `lint` and `lint:fix` scripts will echo a message indicating that no linter is configured.
      type: feat
  createdAt: "2025-10-21"
  irVersion: 60

- version: 3.10.0
  changelogEntry:
    - summary: |
        Generate file upload section in README.md for multipart-form file uploads.
      type: feat
  createdAt: "2025-10-20"
  irVersion: 60

- version: 3.9.3
  changelogEntry:
    - summary: |
        Fix a compilation error when a path parameter is nullable or optional.
      type: fix
  createdAt: "2025-10-17"
  irVersion: 60

- version: 3.9.2
  changelogEntry:
    - summary: |
        Match the logic in wire test generation where the static example generation omits the request parameter for empty objects when optional.
        This fixes some wire tests that were failing due to mismatched request bodies.
      type: fix
    - summary: |
        Return `undefined` when passing in `undefined` to `toJson` when `useBigInt` is enabled.
      type: fix
  createdAt: "2025-10-17"
  irVersion: 60

- version: 3.9.1
  changelogEntry:
    - summary: |
        Improve the performance of JSON serialization and parsing when `useBigInt` is enabled.
      type: fix
  createdAt: "2025-10-16"
  irVersion: 60

- version: 3.9.0
  changelogEntry:
    - summary: |
        Add support for the `Uploadable.FromPath` and `Uploadable.WithMetadata` types to upload files with metadata to multipart-form endpoints.

        Users can configure metadata when uploading a file to a multipart-form upload endpoint using the `Uploadable.WithMetadata` type:
        ```typescript
        import { createReadStream } from "fs";

        await client.upload({
            file: {
              data: createReadStream("path/to/file"),
              filename: "my-file",
              contentType: "audio/mpeg",
            },
            otherField: "other value",
        });
        ```
        The `filename`, `contentType`, and `contentLength` properties are optional.

        Alternatively, users can use the `Uploadable.FromPath` type to upload directly from a file path:
        ```typescript
        await client.upload({
            file: {
                path: "path/to/file",
                filename: "my-file",
                contentType: "audio/mpeg",
            },
            otherField: "other value",
        });
        ```

        The metadata is used to set the `Content-Type` and `Content-Disposition` headers. If not provided, the client will attempt to determine them automatically.
        ```
      type: feat
  createdAt: "2025-10-14"
  irVersion: 60

- version: 3.8.0
  changelogEntry:
    - summary: |
        Use Biome for formatting instead of Prettier, and also use Biome to check (fix) the generated code.
      type: feat
  createdAt: "2025-10-08"
  irVersion: 60

- version: 3.7.3
  changelogEntry:
    - summary: |
        Fix default request parameter value unwrapping for `nullable<>`.
      type: fix
  createdAt: "2025-10-13"
  irVersion: 60

- version: 3.7.2
  changelogEntry:
    - summary: |
        Include `extra-properties` (aka. `additionalProperties`) when generating examples for objects and inlined request bodies.
      type: fix
    - summary: |
        Allow arbitrary properties in inlined request bodies when `extra-properties` (aka. `additionalProperties`) is set to true.
      type: fix
  createdAt: "2025-10-10"
  irVersion: 61

- version: 3.7.1
  changelogEntry:
    - summary: |
        Filter out `undefined` from lists, maps, sets, and object properties when generating examples.
      type: fix
    - summary: |
        Restore missing test scripts in package.json when using `useLegacyExports: true`.
      type: fix
  createdAt: "2025-10-09"
  irVersion: 60

- version: 3.7.0
  changelogEntry:
    - summary: |
        Generate a `BaseClientOptions`, `BaseRequestOptions`, and `BaseIdempotentRequestOptions` interface and extend from these in the generated client `Options`, `RequestOptions`, and `IdempotentRequestOptions` interfaces.
        This reduces a large amount of duplicate code in the generated SDK.
      type: feat
  createdAt: "2025-10-08"
  irVersion: 60

- version: 3.6.1
  changelogEntry:
    - summary: |
        Add missing test scripts when `bundle: true`.
      type: fix
  createdAt: "2025-10-08"
  irVersion: 60

- version: 3.6.0
  changelogEntry:
    - summary: |
        Allow for configuring `timeoutMs` and `maxRetries` request options at the client-level as well as the request level.
      type: feat
  createdAt: "2025-10-08"
  irVersion: 60

- version: 3.5.0
  changelogEntry:
    - summary: |
        Enable `verbatimModuleSyntax` in _tsconfig.esm.json_ to increase TypeScript performance for the ESM build (not CJS).
        You may need to update your custom TypeScript code to comply with this setting.
      type: feat
  createdAt: "2025-10-07"
  irVersion: 60

- version: 3.4.0
  changelogEntry:
    - summary: |
        Add `wireTestsFallbackToAutoGeneratedErrorExamples` configuration option to control whether to use autogenerated error examples if user does not provide error examples for generating wire tests.
      type: feat
  createdAt: "2025-10-07"
  irVersion: 60

- version: 3.3.9
  changelogEntry:
    - summary: |
        Use `// ... file header ...` file header instead of `/** ... file header ... */`.
        The latter is considered a JSDoc comment and may cause issues with some tools.
        The TypeScript compiler will remove `//` but not `/** */` comments.
      type: fix
  createdAt: "2025-10-03"
  irVersion: 60

- version: 3.3.7
  changelogEntry:
    - summary: |
        Dynamically build type for enums based on the const to reduce generated code.

        Before:
        ```ts
        export type Operand =
            | ">"
            | "="
            | "<";
        export const Operand = {
            GreaterThan: ">",
            EqualTo: "=",
            LessThan: "<",
        } as const;
        ```
        After:
        ```ts
        export const Operand = {
            GreaterThan: ">",
            EqualTo: "=",
            LessThan: "<",
        } as const;
        export type Operand = (typeof Operand)[keyof typeof Operand];
        ```
      type: fix
  createdAt: "2025-10-03"
  irVersion: 60

- version: 3.3.6
  changelogEntry:
    - summary: Fix basic auth password parsing to support colons in passwords.
      type: fix
  createdAt: "2025-10-03"
  irVersion: 60

- version: 3.3.5
  changelogEntry:
    - summary: |
        Log error when `testFramework: vitest` is used alongside `useBigInt: true`, `streamType: wrapper`, or `packagePath: path/to/package`.
      type: feat
  createdAt: "2025-10-01"
  irVersion: 60

- version: 3.3.4
  changelogEntry:
    - summary: |
        Upgrade generator-cli dependency to fix local generation handling of .fernignore files.
      type: fix
  createdAt: "2025-09-30"
  irVersion: 60

- version: 3.3.3
  changelogEntry:
    - summary: |
        If `useLegacyExports` is `true`, reference `../tsconfig.json` instead of `../tsconfig.base.json` in `tests/tsconfig.json`.
      type: fix
  createdAt: "2025-09-29"
  irVersion: 60

- version: 3.3.2
  changelogEntry:
    - summary: Fix non-GitHub output modes.
      type: fix
    - summary: Format GitHub Actions workflow files using prettier.
      type: fix
    - summary: Add .prettierignore to ensure dist and temporary files are not formatted.
      type: fix
  createdAt: "2025-09-29"
  irVersion: 60

- version: 3.3.2-rc1
  changelogEntry:
    - summary: Fix npm publish output mode
      type: fix
  createdAt: "2025-09-29"
  irVersion: 60

- version: 3.3.2-rc0
  changelogEntry:
    - summary: Format GitHub Actions workflow files using prettier.
      type: fix
    - summary: Add .prettierignore to ensure dist and temporary files are not formatted.
      type: fix
    - summary: Fix non-GitHub output modes.
      type: fix
  createdAt: "2025-09-26"
  irVersion: 60

- version: 3.3.1
  changelogEntry:
    - summary: |
        Fix `bundle: true` mode
      type: fix
  createdAt: "2025-09-25"
  irVersion: 60

- version: 3.3.0
  changelogEntry:
    - summary: |
        Add support for PR mode for self-hosted/local sdk generation
      type: feat
  createdAt: "2025-09-25"
  irVersion: 60

- version: 3.2.1
  changelogEntry:
    - summary: |
        Set `compilerOptions.isolatedModules` and `compilerOptions.isolatedDeclarations` to `true` in _tsconfig.json_, and update the TypeScript code to comply with this setting.
        Users that enable `isolatedModules` can now use the SDK without any TypeScript compilation errors.
        While `isolatedModules` is not turned on by default in TypeScript, more frameworks and tools enable it by default.

        **Warning**: If you have custom code, this may cause compilation errors. Please refer to the TypeScript documentation to learn more about these settings:
        * [Isolated Declarations](https://www.typescriptlang.org/tsconfig#isolatedDeclarations)
        * [Isolated Modules](https://www.typescriptlang.org/tsconfig#isolatedModules)
      type: fix
  createdAt: "2025-09-25"
  irVersion: 60

- version: 3.2.0
  changelogEntry:
    - summary: |
        Add `generateEndpointMetadata` configuration to generate endpoint metadata for each endpoints.
        When you use a callback function to generate headers or auth tokens, the endpoint metadata will be passed to the callback.
        ```ts
        const client = new Foo({
            ...,
            token: ({ endpointMetadata }) => {
                // generate token based on endpoint metadata
            }
        });
        ```

        To enable this, set `generateEndpointMetadata` to `true` in the `config` of your generator configuration.
        ```yml
        # In generators.yml
        groups:
          ts-sdk:
            generators:
              - name: fernapi/fern-typescript-sdk
                config:
                  generateEndpointMetadata: true
        ```
      type: feat
  createdAt: "2025-09-24"
  irVersion: 60

- version: 3.1.2
  changelogEntry:
    - summary: |
        Pin `msw` dependency to `2.11.2` because newer version introduces jest/vitest compatibility issues.
      type: fix
  createdAt: "2025-09-24"
  irVersion: 60

- version: 3.1.1
  changelogEntry:
    - summary: |
        Rely on the version of pnpm in _package.json_ instead of hardcoding the version in GitHub workflows.
      type: fix
  createdAt: "2025-09-23"
  irVersion: 60

- version: 3.1.0
  changelogEntry:
    - summary: |
        `consolidateTypeFiles` consolidates all folders of type files into a single file.
      type: feat
  createdAt: "2025-09-19"
  irVersion: 60

- version: 3.0.2
  changelogEntry:
    - summary: Update `exportAllRequestsAtRoot` to create an aggregate request file instead of adding imports.
      type: fix
  createdAt: "2025-09-19"
  irVersion: 60

- version: 3.0.1
  changelogEntry:
    - summary: Fix incorrect pnpm commands inside of ci.yml
      type: fix
    - summary: Delete browser specific tests.
      type: fix
    - summary: Make tests more robust across Jest and Vitest.
      type: fix
  createdAt: "2025-09-18"
  irVersion: 60

- version: 3.0.0
  changelogEntry:
    - summary: |
        Change defaults configuration in _generators.yml_ to use pnpm package manager and vitest test framework.
        To avoid breaking changes, explicitly set the options above with the `Before` values in the `config` of your generator in _generators.yml_.

        | Option | Before | Now |
        |--------|--------|-----|
        | `packageManager` | `yarn` | `pnpm` |
        | `testFramework` | `jest` | `vitest` |

        `testFramework: vitest` is not supported alongside `useBigInt: true`, `streamType: wrapper`, or `packagePath`.
      type: feat
  createdAt: "2025-09-18"
  irVersion: 60

- version: 2.13.0
  changelogEntry:
    - summary: |
        Use Vitest instead of Jest for running tests.
        Enable Vitest by setting `testFramework` to `vitest` in the `config` of your generator configuration.
      type: feat
  createdAt: "2025-09-17"
  irVersion: 60

- version: 2.12.3
  changelogEntry:
    - summary: Updated retry strategy; in particular, don't jitter for `retry-after` header.
      type: chore
  createdAt: "2025-09-17"
  irVersion: 60

- version: 2.12.2
  changelogEntry:
    - summary: Generate correct types for pagination with inline types.
      type: fix
  createdAt: "2025-09-16"
  irVersion: 60

- version: 2.12.1
  changelogEntry:
    - summary: |
        Generate property accessors for auth and pagination with `?.` if the property is optional or nullable, and `.` if the property is required and non-nullable.
      type: fix
  createdAt: "2025-09-16"
  irVersion: 60

- version: 2.12.0
  changelogEntry:
    - summary: |
        Add support for custom sections in the README.md via `customSections` config option.
      type: feat
  createdAt: "2025-09-16"
  irVersion: 59

- version: 2.11.2
  changelogEntry:
    - summary: |
        Websocket client generation compiles when there are no query parameters and when the auth
        scheme has custom authentication headers.
      type: fix

  createdAt: "2025-09-16"
  irVersion: 59

- version: 2.11.1
  changelogEntry:
    - summary: |
        The `_getAuthorizationHeader` method now returns `Promise<string | undefined>` when oauth is enabled.
        This prevents compilation errors in the TypeScript SDK.
      type: fix
  createdAt: "2025-09-15"
  irVersion: 59

- version: 2.11.0
  changelogEntry:
    - summary: |
        Generate `Request` and `Response` types variations for types that have readonly and/or writeonly properties.
        For example, a type `User` will have a `User.Request` type that omits readonly properties and a `User.Response` type that omits writeonly properties.

        Set `experimentalGenerateReadWriteOnlyTypes` to `true` in the `config` of your generator configuration to enable this feature.
        ```ts
        import { User, FooClient } from "foo";

        const client = new FooClient(...);
        const createUser: User.Request = {
          name: "Jon",
          // id: "123", // Error: id is read-only and thus omitted
        };
        const createdUser: User.Response = await client.createUser(createUser);
        // createdUser.id is available here
        ```
      type: feat
  createdAt: "2025-09-15"
  irVersion: 59

- version: 2.10.4
  changelogEntry:
    - summary: Use cached `prettier` to format project instead of yarn/pnpm installing all dependencies during generation.
      type: feat
    - summary: Generate lockfile without installing dependencies and using `--prefer-offline` to avoid network requests.
      type: feat
  createdAt: "2025-09-12"
  irVersion: 59

- version: 2.10.3
  changelogEntry:
    - summary: Retries now check `Retry-After` and `X-RateLimit-Reset` before defaulting to exponential backoff.
      type: feat
  createdAt: "2025-09-09"
  irVersion: 59

- version: 2.10.2
  changelogEntry:
    - summary: Allow `null` values in headers in addition to `undefined` to explicitly unset a header.
      type: fix
  createdAt: "2025-09-05"
  irVersion: 59

- version: 2.10.1
  changelogEntry:
    - summary: Use autogenerated error examples if user does not provide error examples for generating wire tests.
      type: fix
  createdAt: "2025-09-03"
  irVersion: 59

- version: 2.10.0
  changelogEntry:
    - summary: Do not set a default `Content-Type` header when creating a HTTP response for wire test mocking.
      type: fix
    - summary: Generate wire tests for HTTP endpoint error examples.
      type: feat
  createdAt: "2025-09-03"
  irVersion: 59

- version: 2.9.5
  changelogEntry:
    - summary: |
        Introduce a custom configuration called `exportAllRequestsAtRoot` which exposes all request
        types through the root-level namespace.
      type: feat
  createdAt: "2025-09-02"
  irVersion: 59

- version: 2.9.4
  changelogEntry:
    - summary: |
        Grab overrideable root header value from Client as default.
      type: fix
  createdAt: "2025-08-28"
  irVersion: 59

- version: 2.9.3
  changelogEntry:
    - summary: |
        Add support for autogenerating simple tests for pagination endpoints.
      type: feat
  createdAt: "2025-08-27"
  irVersion: 59

- version: 2.9.2
  changelogEntry:
    - summary: |
        Do not throw an error if example properties are mismatched with the schema definition.
      type: fix
  createdAt: "2025-08-28"
  irVersion: 59

- version: 2.9.1
  changelogEntry:
    - summary: |
        Introduce a custom configuration called `flattenRequestParameters` which collapses referenced bodies into the
        request instead of nesting under a body key.

        **Before**:
        ```ts
        client.users.create({
          userId: "...",
          body: {
            "name": "Joe Scott"
          }
        });
        ```

        **After**
        ```ts
        client.users.create({
          userId: "...",
          "name": "Joe Scott"
        });
        ```
      type: fix
  createdAt: "2025-08-22"
  irVersion: 59

- version: 2.9.0
  changelogEntry:
    - summary: Generator passes readme configs apiName, disabledSections, and whiteLabel
      type: feat
  createdAt: "2025-08-26"
  irVersion: 59

- version: 2.8.4
  changelogEntry:
    - summary: |
        Add `flattenRequestParameters` to the SDK generator config.
        `flattenRequestParameters` is a boolean that controls whether to flatten request parameters.
        When `false` (default), the legacy flattening logic is used.
        When `true`, the new flattening logic is used.

        ```yml
        # In generators.yml
        groups:
          ts-sdk:
            generators:
              - name: fernapi/fern-typescript-sdk
                config:
                  flattenRequestParameters: true
        ```
      type: feat
  createdAt: "2025-08-21"
  irVersion: 59

- version: 2.8.3
  changelogEntry:
    - summary: |
        Set `Authorization` header for WebSocket connects when auth is available on the generated SDK client.
        This will happen regardless of whether the AsyncAPI server or channel is marked for auth.
      type: fix
    - summary: |
        Add support for inferred bearer authentication in WebSocket connects.
      type: fix
  createdAt: "2025-08-21"
  irVersion: 59

- version: 2.8.2
  changelogEntry:
    - summary: |
        Log warning when `noSerdeLayer` is `false` and `enableInlineTypes` is `true`.
      type: feat
  createdAt: "2025-08-15"
  irVersion: 59

- version: 2.8.1
  changelogEntry:
    - summary: |
        Properly assert responses in wire tests when the `neverThrowErrors` flag is enabled.
      type: fix
  createdAt: "2025-08-15"
  irVersion: 59

- version: 2.8.0
  changelogEntry:
    - summary: |
        Choose to use `pnpm` or `yarn` as the package manager for the generated SDK.
        Configure this in _generators.yml_ like so:
        ```yml
        # In generators.yml
        groups:
          ts-sdk:
            generators:
              - name: fernapi/fern-typescript-sdk
                config:
                  packageManager: pnpm
        ```
        The default is `yarn`.
      type: feat
  createdAt: "2025-08-13"
  irVersion: 59

- version: 2.7.0
  changelogEntry:
    - summary: Implement inferred bearer authentication.
      type: feat
  createdAt: "2025-08-12"
  irVersion: 59

- version: 2.6.8
  changelogEntry:
    - summary: Export BinaryResponse using `export type { BinaryResponse } ...` syntax to fix an issue with the SWC compiler.
      type: fix
  createdAt: "2025-08-06"
  irVersion: 58

- version: 2.6.7
  changelogEntry:
    - summary: Improve logging inside of wire tests for when a JSON body fails to parse to JSON.
      type: feat
  createdAt: "2025-08-01"
  irVersion: 58

- version: 2.6.6
  changelogEntry:
    - summary: Requests and responses with no body should not be asserted as JSON in wire tests.
      type: fix
  createdAt: "2025-08-04"
  irVersion: 58

- version: 2.6.5
  changelogEntry:
    - summary: If an enum wire value is not found, use the first enum value as a fallback.
      type: fix
  createdAt: "2025-08-01"
  irVersion: 58

- version: 2.6.4
  changelogEntry:
    - summary: Fix inline types inside of multipart-form requests
      type: fix
  createdAt: "2025-07-30"
  irVersion: 58

- version: 2.6.3
  changelogEntry:
    - summary: |
        Include root variables in code snippet generation for client instantiation.
      type: fix
  createdAt: "2025-07-25"
  irVersion: 58

- version: 2.6.2
  changelogEntry:
    - summary: |
        Update form-data version to 4.0.4 to avoid vulnerability.
      type: chore
  createdAt: "2025-07-24"
  irVersion: 58

- version: 2.6.1
  changelogEntry:
    - summary: |
        Add additional query string parameters section to the generated README.md file.
      type: chore
  createdAt: "2025-07-23"
  irVersion: 58

- version: 2.6.0
  changelogEntry:
    - summary: |
        Users can now pass in `queryParams` as part of the request options.
        ```ts
        await client.foo.bar(..., {
          queryParams: {
            foo: "bar"
          }
        });
        ```
      type: feat
  createdAt: "2025-07-23"
  irVersion: 58

- version: 2.5.1
  changelogEntry:
    - summary: Update README.md generation to be more accurate
      type: chore
  createdAt: "2025-07-22"
  irVersion: 58

- version: 2.5.0
  changelogEntry:
    - summary: |
        Support uploading file-like types for binary upload endpoints (not multipart-form):
        * Buffered types: `Buffer`, `Blob`, `File`, `ArrayBuffer`, `ArrayBufferView`, and `Uint8Array`
        * Stream types: `fs.ReadStream`, `stream.Readable`, and `ReadableStream`
      type: feat
    - summary: |
        Users can configure metadata when uploading a file to a binary upload endpoint using the `Uploadable.WithMetadata` type:
        ```typescript
        import { createReadStream } from "fs";

        await client.upload({
            data: createReadStream("path/to/file"),
            filename: "my-file",
            contentType: "audio/mpeg",
            contentLength: 1949,
        });
        ```
        The `filename`, `contentType`, and `contentLength` properties are optional.

        Alternatively, users can use the `Uploadable.FromPath` type to upload directly from a file path:
        ```typescript
        await client.upload({
            path: "path/to/file",
            filename: "my-file",
            contentType: "audio/mpeg",
            contentLength: 1949,
        });
        ```

        The metadata is used to set the `Content-Length`, `Content-Type`, and `Content-Disposition` headers. If not provided, the client will attempt to determine them automatically.
        For example, `fs.ReadStream` has a `path` property which the SDK uses to retrieve the file size from the filesystem without loading it into memory:
        ```typescript
        import { createReadStream } from "fs";

        await client.upload(createReadStream("path/to/file"));
        ```
      type: feat
  createdAt: "2025-07-17"
  irVersion: 58

- version: 2.4.11
  changelogEntry:
    - summary: Bump the docker image for the generator to node:22.12-alpine3.20
      type: chore
  createdAt: "2025-07-18"
  irVersion: 58

- version: 2.4.10
  changelogEntry:
    - summary: Escape strings containing `*/` inside of JSDoc comments to avoid premature JSDoc block ending.
      type: fix
  createdAt: "2025-07-15"
  irVersion: 58

- version: 2.4.9
  changelogEntry:
    - summary: Preserve trailing slash of URL and path if present
      type: fix
  createdAt: "2025-07-15"
  irVersion: 58

- version: 2.4.8
  changelogEntry:
    - summary: |
        Fix ts readme snippet where const was reassigned. Changed to let.
      type: fix
  createdAt: "2025-07-10"
  irVersion: 58

- version: 2.4.7
  changelogEntry:
    - summary: |
        Make sure `extraDependencies`, `extraPeerDependencies`, `extraPeerDependenciesMeta`, and `extraDevDependencies` are always merged into _package.json_.
        This was previously fixed for `bundle: true`, but not for `bundle: false` (default).
        All dependencies should now come through.
      type: fix
  createdAt: "2025-07-10"
  irVersion: 58

- version: 2.4.6
  changelogEntry:
    - summary: |
        Parse HTTP error bodies as JSON if the response content-type header is JSON, otherwise fallback to text.
      type: fix
    - summary: |
        Fix `bytes` fetcher test.
      type: fix
    - summary: |
        Fix Jest configuration when a `packagePath` is specified in _generators.yml_ config.
      type: fix
  createdAt: "2025-07-09"
  irVersion: 58

- version: 2.4.5
  changelogEntry:
    - summary: |
        Make sure `extraDependencies`, `extraPeerDependencies`, `extraPeerDependenciesMeta`, and `extraDevDependencies` are always merged into _package.json_.
      type: fix
  createdAt: "2025-07-09"
  irVersion: 58

- version: 2.4.4
  changelogEntry:
    - summary: |
        Make the `BinaryResponse.bytes` function optional because some versions of runtimes do not support the function on fetch `Response`.
      type: fix
  createdAt: "2025-07-09"
  irVersion: 58

- version: 2.4.3
  changelogEntry:
    - summary: |
        Fix an issue where a property set to `undefined` would not match with a property that is missing in the `withJson` MSW predicate.
      type: fix
  createdAt: "2025-07-08"
  irVersion: 58

- version: 2.4.2
  changelogEntry:
    - summary: |
        Fixes a compile issue when WebSocket connect methods require query parameters with special characters.
        Fixes response deserialization in websockets to respect skipping validation.
      type: fix
  createdAt: "2025-07-04"
  irVersion: 58

- version: 2.4.1
  changelogEntry:
    - summary: |
        When serde layer is enabled, WebSocket channels now pass through unrecognized properties
        instead of stripping them to preserve forwards compatibility.
      type: fix
  createdAt: "2025-07-04"
  irVersion: 58

- version: 2.4.0
  changelogEntry:
    - summary: Fixes bug with query parameter and path parameter serialization in URL for WebSocket channels.
      type: fix
  createdAt: "2025-07-03"
  irVersion: 58

- version: 2.3.3
  changelogEntry:
    - summary: Bump version to test Docker image rename to `fernapi/fern-typescript-sdk`
      type: internal
  createdAt: "2025-07-03"
  irVersion: 58
- version: 2.3.2
  changelogEntry:
    - summary: |
        Remove ".js" extension from ESM imports in the source generator code.
        If `useLegacyExports` is `true`, you will not see ".js" extensions in ESM imports.
        If `useLegacyExports` is `false` (default), a post process step will add the `.js` extension, so you won't see a difference.

        We're doing this because Jest has a bug where it doesn't properly load TypeScript modules even though the TypeScript and imports are valid.
      type: fix
  createdAt: "2025-07-03"
  irVersion: 58
- version: 2.3.1
  changelogEntry:
    - summary: |
        Fixes an issue where OAuth clients would not compile when variables were configured
        in the SDK. Now, the oauth client is instantiated with any global path parameters or headers.
      type: fix
  createdAt: "2025-07-03"
  irVersion: 58

- version: 2.3.0
  changelogEntry:
    - summary: |
        Change the `outputSourceFiles` default from `false` to `true`.
        This will affect the output when you generate the SDK to the local file system.
      type: feat
  createdAt: "2025-07-03"
  irVersion: 58
- version: 2.2.1
  changelogEntry:
    - summary: |
        Ensure _tests/wire_ is generated even when there are no wire tests generated.
        Otherwise, Jest throws an error because the wire test project `roots` doesn't exist.
      type: fix
  createdAt: "2025-07-03"
  irVersion: 58
- version: 2.2.0
  changelogEntry:
    - summary: |
        Improve generated package.json files:
        * Add `engines` field to specify minimum Node.js version supported as Node.js 18.
        * Add `sideEffects: false`
        * Add `README.md` and `LICENSE` to `files` array
        * Use GitHub shorthand for `repository` field.

        You can override these fields using the `packageJson` config:
        ```yml
        # In generators.yml
        groups:
          ts-sdk:
            generators:
              - name: fernapi/fern-typescript-sdk
                config:
                  packageJson:
                    engines:
                      node: ">=16.0.0"
        ```
      type: feat
  createdAt: "2025-07-03"
  irVersion: 58

- version: 2.1.0
  changelogEntry:
    - summary: |
        Split up Jest configuration into multiple projects.
        You can now run the following command to run tests:
        * `yarn test`: runs all tests
        * `yarn test:unit`: runs unit tests (any non-browser and non-wire tests)
        * `yarn test:browser`: runs browser only tests inside of `js-dom`
        * `yarn test:wire`: runs wire tests

        You can now pass in paths and patterns as an argument to the above commands to filter down to specific tests.
        For example: `yarn test tests/unit/fetcher`
      type: feat
  createdAt: "2025-07-02"
  irVersion: 58
- version: 2.0.0
  changelogEntry:
    - summary: |
        The TypeScript generator has received a large amount of improvements, but to maintain backwards compatibility, they require you to opt in using feature flags.
        The 2.0.0 release now has these feature flags enabled by default. Here's an overview of the `config` defaults that have changed in _generators.yml_.

        | Option | Before | Now |
        |--------|--------|-----|
        | `streamType` | `"wrapper"` | `"web"` |
        | `fileResponseType` | `"stream"` | `"binary-response"` |
        | `formDataSupport` | `"Node16"` | `"Node18"` |
        | `fetchSupport` | `"node-fetch"` | `"native"` |

        To avoid breaking changes, explicitly set the options above with the `Before` values in the `config` of your generator
        in _generators.yml_.

        With these defaults, the generated SDKs will have _**ZERO**_ dependencies (excluding devDependencies and `ws` in case of WebSocket generation).
        As a result, the SDKs are smaller, faster, more secure, and easier to use.
      type: feat
  createdAt: "2025-07-02"
  irVersion: 58

- version: 1.10.6
  changelogEntry:
    - summary: |
        Publish multi-platform builds of the TypeScript SDK docker container.
      type: fix
  createdAt: "2025-07-02"
  irVersion: 58

- version: 1.10.5
  changelogEntry:
    - summary: |
        Add default values to request parameters.
        For example, if you have a query parameter `foo` with a default value of `bar`, the generated request parameter will have a default value of `bar`.

        To enable this, set `useDefaultRequestParameterValues` to `true` in the `config` of your generator configuration.
        ```yml
        # In generators.yml
        groups:
          ts-sdk:
            generators:
              - name: fernapi/fern-typescript-sdk
                config:
                  useDefaultRequestParameterValues: true
        ```
      type: feat
  createdAt: "2025-06-30"
  irVersion: 58
- version: 1.10.4
  changelogEntry:
    - summary: |
        Add `omitFernHeaders` configuration to omit Fern headers from the generated SDK.
      type: fix
  createdAt: "2025-07-01"
  irVersion: 58
- version: 1.10.3
  changelogEntry:
    - summary: |
        Remove `qs` dependency.
      type: fix
  createdAt: "2025-07-01"
  irVersion: 58
- version: 1.10.2
  changelogEntry:
    - summary: |
        Remove `js-base64` dependency in favor of using native implementations.
      type: fix
  createdAt: "2025-07-01"
  irVersion: 58
- version: 1.10.1
  changelogEntry:
    - summary: |
        Remove `url-join` dependency in favor of a handwritten `joinUrl` function.
      type: fix
  createdAt: "2025-06-30"
  irVersion: 58
- version: 1.10.0
  changelogEntry:
    - summary: |
        Add `fetchSupport` configuration which lets you choose between `node-fetch` and `native`.
        The default is `node-fetch`. If you choose `native`, the `node-fetch` dependency will be removed.
      type: feat
  createdAt: "2025-06-27"
  irVersion: 58
- version: 1.9.1
  changelogEntry:
    - summary: Improve auto-pagination logic to consider empty strings in response as null cursors and stop paging.
      type: fix
  createdAt: "2025-06-27"
  irVersion: 58
- version: 1.9.0
  changelogEntry:
    - summary: |
        Add `formDataSupport` configuration which lets you choose between `Node16` and `Node18`.
        The default is `Node16`. If you choose `Node18`, the `form-data`, `formdata-node`, and `form-data-encoder` dependencies will be removed.
        `formDataSupport: Node18` supports uploading files from the following types:
        * `Buffer`
        * `File`
        * `Blob`
        * `Readable` (includes Readstream)
        * `ReadableStream`
        * `ArrayBuffer`
        * `Uint8Array`
      type: feat
  createdAt: "2025-06-22"
  irVersion: 58
- version: 1.8.2
  changelogEntry:
    - summary: |
        When a multipart form part is explicitly marked as JSON, serialize the data as JSON regardless of type.
        This also means arrays, maps, etc. will not be split into multiple parts, but serialized to JSON as a single part.
      type: fix
  createdAt: "2025-06-22"
  irVersion: 58
- version: 1.8.1
  changelogEntry:
    - summary: Fix binary response README.md examples
      type: fix
  createdAt: "2025-06-22"
  irVersion: 58
- version: 1.8.0
  changelogEntry:
    - summary: |
        You can now specify whether to return the `BinaryResponse` type for binary response endpoints.
        Change the response type by setting `fileResponseType` to `stream` or `binary-response` in the `config` of your generator configuration.
        The default is `stream` for backwards compatibility, but we recommend using `binary-response`.

        Here's how you users can interact with the `BinaryResponse`:
        ```ts
        const response = await client.getFile(...);
        const stream = response.stream();
        // const arrayBuffer = await response.arrayBuffer();
        // const blob = await response.blob();
        // const bytes = await response.bytes();
        const bodyUsed = response.bodyUsed;
        ```
        The user can choose how to consume the binary data.
      type: feat
  createdAt: "2025-06-19"
  irVersion: 58

- version: 1.7.2
  changelogEntry:
    - summary: |
        Fix bug where duplicate file generation was silently allowed instead of failing. The `withSourceFile` method now properly
        handles the `overwrite` option to prevent unintended file overwrites.
      type: fix
  createdAt: "2025-06-19"
  irVersion: 58
- version: 1.7.1
  changelogEntry:
    - summary: |
        __jest.config.mjs__ now only maps relative path modules that end on `.js` to their `.ts` equivalent.
      type: fix
  createdAt: "2025-06-18"
  irVersion: 58
- version: 1.7.0
  changelogEntry:
    - summary: |
        Allow users to specify the path they'd like to generate the SDK to.

        Here's an example of how to implement this in generators.yml:
        ```yml
        # In generators.yml
        groups:
          ts-sdk:
            generators:
              - name: fernapi/fern-typescript-sdk
                config:
                  packagePath: src/package-path
        ```
      type: feat
  createdAt: "2025-06-16"
  irVersion: 58
- version: 1.6.0
  changelogEntry:
    - summary: |
        You can now specify whether to return streams using the stream wrapper, or return the web standard stream.
        Change the type of stream returned by setting `streamType` to `wrapper` or `web` in the `config` of your generator configuration.
        The default is `wrapper`.
      type: feat
    - summary: |
        `tests/unit/zurg` are moved to `tests/unit/schemas` to match the name in `src/core/schemas` which is what the tests are verifying.
      type: internal
  createdAt: "2025-06-13"
  irVersion: 58

- version: 1.5.0
  changelogEntry:
    - summary: Add support for websocket connect methods with path parameters in the TypeScript generator
      type: feat
  createdAt: "2025-06-11"
  irVersion: 58

- version: 1.4.0
  changelogEntry:
    - summary: You can now pass in headers to the root client. These headers will be merged with service and endpoint specific headers.
      type: feat
    - summary: Reduce duplicate code generation by passing headers from the root client down to the subpackage clients.
      type: internal
  createdAt: "2025-06-05"
  irVersion: 58

- version: 1.3.2
  changelogEntry:
    - summary: Fix dynamic imports in the built dist/esm code.
      type: fix
  createdAt: "2025-06-05"
  irVersion: 58

- version: 1.3.1
  changelogEntry:
    - summary: |
        MSW is used for generated wire tests, but inadvertently also captures real HTTP request, for example in integration tests.
        When the HTTP request does not match any of the configured predicates, it would throw an error, including in the unrelated integration tests.
        In this version MSW is configured to bypass instead of throw an error when HTTP requests do not match the configured predicates.
      type: fix
  createdAt: "2025-06-05"
  irVersion: 58

- version: 1.3.0
  changelogEntry:
    - summary: Add support for generating the full project when using the filesystem output mode.
      type: feat
  createdAt: "2025-06-04"
  irVersion: 58

- version: 1.2.4
  changelogEntry:
    - summary: |
        Generate tests to verify the SDK sends and receives HTTP requests as expected.
        You can turn of these tests by setting `generateWireTests` to `false` in the `config` of your generator configuration.
      type: feat
  createdAt: "2025-06-03"
  irVersion: 58

- version: 1.1.1
  changelogEntry:
    - summary: Fix an issue where attempting to access a property with an invalid property name would lead to a broken output SDK.
      type: fix
  createdAt: "2025-06-04"
  irVersion: 58

- version: 1.1.0
  changelogEntry:
    - summary: Add support for HEAD HTTP method.
      type: feat
  createdAt: "2025-06-03"
  irVersion: 58

- version: 1.0.1
  changelogEntry:
    - summary: Fix property lookup in inherited schemas during snippet generation for object schemas.
      type: fix
  createdAt: "2025-05-14"
  irVersion: 57

- version: 1.0.0
  changelogEntry:
    - summary: |
        This release changes the defaults for the following custom configuration in _generators.yml_.

        | Option | Before | Now |
        |--------|--------|-----|
        | `inlineFileProperties` | `false` | `true` |
        | `inlinePathParameters` | `false` | `true` |
        | `enableInlineTypes` | `false` | `true` |
        | `noSerdeLayer` | `false` | `true` |
        | `omitUndefined` | `false` | `true` |
        | `skipResponseValidation` | `false` | `true` |
        | `useLegacyExports` | `true` | `false` |

        To avoid breaking changes, explicitly set the options above with the `Before` values in the `config` of your generator
        in _generators.yml_.
      type: feat
    - summary: |
        When generating properties for interfaces and classes, we only surround the property name with quotes if necessary.
        In some cases where the property name wasn't a valid identifier before, we now surround it with quotes too.
      type: fix
  createdAt: "2025-05-14"
  irVersion: 57

- version: 0.51.7
  changelogEntry:
    - summary: If an object extends an alias, the generator now visits the alias that is being extended (instead of throwing an error).
      type: fix
  createdAt: "2025-05-14"
  irVersion: 57

- version: 0.51.6
  changelogEntry:
    - summary: Add support for the custom introduction setting in the generated README.md.
      type: fix
  createdAt: "2025-05-13"
  irVersion: 57

- version: 0.51.5
  changelogEntry:
    - summary: Fixed an issue with ts-morph where creating an ifStatement with empty conditions array caused errors in multipart form data handling.
      type: fix
  createdAt: "2025-05-03"
  irVersion: 57

- version: 0.51.4
  changelogEntry:
    - summary: Fix issue where the _runtime.ts_ file was missing when other files were trying to import it.
      type: fix
  createdAt: "2025-04-22"
  irVersion: 57

- version: 0.51.3
  changelogEntry:
    - summary: Fix minor type issue for polyfilling Headers in Node 16 and below.
      type: fix
  createdAt: "2025-04-21"
  irVersion: 57

- version: 0.51.2
  changelogEntry:
    - summary: |
        When uploading files, extract the filename from the `path` property if present on the given object.
        This will extract the filename for `fs.createReadStream()` for example.
      type: fix
  createdAt: "2025-04-21"
  irVersion: 57

- version: 0.51.1
  changelogEntry:
    - summary: |
        Fallback to a custom `Headers` class implementation if the native `Headers` class is not available.
        Versions of Node 16 and below do not support the native `Headers` class, so this fallback is necessary to ensure compatibility.
      type: fix
  createdAt: "2025-04-21"
  irVersion: 57

- version: 0.51.0
  changelogEntry:
    - summary: |
        Add `rawResponse` property to JavaScript errors.

        ```ts
        try {
          const fooBar = await client.foo.bar("id", options);
        } catch (e) {
          if (error instanceof FooError) {
            console.log(error.rawResponse);
          } else {
            // ...
          }
        }
        ```
      type: feat
  createdAt: "2025-04-14"
  irVersion: 57

- version: 0.50.1
  changelogEntry:
    - summary: |
        Add `"packageManager": "yarn@1.22.22"` to _package.json_.
      type: feat
  createdAt: "2025-04-08"
  irVersion: 57

- version: 0.50.0
  changelogEntry:
    - summary: |
        All endpoint functions now return an `HttpResponsePromise<T>` instead of a `Promise<T>`.
        Using `await`, `.then()`, `.catch()`, and `.finally()` on these promises behave the same as before,
        but you can call `.withRawResponse()` to get a promise that includes the parsed response and the raw response.
        The raw response let's you retrieve the response headers, status code, etc.

        ```ts
        const fooBar = await client.foo.bar("id", options);
        const { data: alsoFooBar, rawResponse } = await client.foo.bar("id", options).withRawResponse();
        const {
            headers,
            status,
            url,
            ...
        } = rawResponse;
        ```
      type: feat
  createdAt: "2025-04-07"
  irVersion: 57

- version: 0.49.7
  changelogEntry:
    - summary: |
        Significantly improve performance of SDK generation when the `useLegacyExports` config is `false`. For a large spec like Square, the generation went from 10+ minutes to almost 1 minute.
      type: fix
  createdAt: "2025-03-27"
  irVersion: 57

- version: 0.49.6
  changelogEntry:
    - summary: Support arbitrary websocket headers during connect handshake.
      type: feat
  createdAt: "2025-03-27"
  irVersion: 57

- version: 0.49.5
  changelogEntry:
    - summary: Improvements to Websocket code generation quality.
      type: feat
  createdAt: "2025-03-27"
  irVersion: 57

- version: 0.49.4
  changelogEntry:
    - summary: Increase the timeout used in the generated `webpack.test.ts` file.
      type: fix
  createdAt: "2025-03-19"
  irVersion: 57

- version: 0.49.3
  changelogEntry:
    - summary: Increase the timeout used in the generated `webpack.test.ts` file.
      type: fix
  createdAt: "2025-03-19"
  irVersion: 57

- version: 0.49.2
  changelogEntry:
    - summary: Fix issue where IdempotentRequestOptions is not generated in the client namespace.
      type: fix
  createdAt: "2025-03-18"
  irVersion: 57

- version: 0.49.1
  changelogEntry:
    - summary: This PR includes several fixes to the generated `Socket.ts` file when websocket client code generation is enabled.
      type: fix
  createdAt: "2025-03-10"
  irVersion: 57

- version: 0.49.0
  changelogEntry:
    - summary: |
        This PR enables the Typescript generator to produce Websocket SDK endpoints. This can be enabled by adding the option `shouldGenerateWebsocketClients: true` to the Typescript generator config.
      type: feat
  createdAt: "2025-03-06"
  irVersion: 57

- version: 0.48.7
  changelogEntry:
    - summary: |
        Form data encoding now correctly handles array and object values by encoding each property value as a separate key-value pair, rather than trying to encode the entire object as a single value. This ensures proper handling of complex data structures in multipart form requests.
      type: fix
  createdAt: "2025-01-28"
  irVersion: 55

- version: 0.48.6
  changelogEntry:
    - summary: Support form-encoded form data parameters by using `qs` to properly encode array and object values with the `repeat` array format.
      type: fix
  createdAt: "2025-01-28"
  irVersion: 55

- version: 0.48.5
  changelogEntry:
    - summary: Don't double wrap a blob if a user uploads a blob to a multi-part form. Otherwise file's content-type is lost in Deno.
      type: fix
  createdAt: "2025-01-28"
  irVersion: 55

- version: 0.48.4
  changelogEntry:
    - summary: When custom config `useBigInt` is `true`, generate examples and snippets with `BigInt("123")`.
      type: fix
  createdAt: "2025-01-21"
  irVersion: 55

- version: 0.48.3
  changelogEntry:
    - summary: The SDK now supports reading the basic auth username and password values from environment variables.
      type: fix
  createdAt: "2025-01-16"
  irVersion: 55

- version: 0.48.2
  changelogEntry:
    - summary: This updates the retrier logic to stop retrying on HTTP conflict (409). This was an oversight that we've meant to remove for a while (similar to other Fern SDKs).
      type: fix
  createdAt: "2025-01-16"
  irVersion: 55

- version: 0.48.1
  changelogEntry:
    - summary: Record types with `null` values are now correctly serialized.
      type: fix
  createdAt: "2025-01-16"
  irVersion: 55

- version: 0.48.0
  changelogEntry:
    - summary: |
        When `useBigInt` SDK configuration is set to `true`, a customized JSON serializer & deserializer is used that will preserve the precision of `bigint`'s, as opposed to the native `JSON.stringify` and `JSON.parse` function which converts `bigint`'s to `number`'s losing precision.

        When combining `useBigInt` with our serialization layer (`no-serde: false` (default)), both the request and response properties that are marked as `long` and `bigint` in OpenAPI/Fern spec, will consistently be `bigint`'s.
        However, when disabling the serialization layer (`no-serde: true`), they will be typed as `number | bigint`.

        Here's an overview of what to expect from the generated types when combining `useBigInt` and `noSerde` with the following Fern definition:

        **Fern definition**
        ```yml
        types:
          ObjectWithOptionalField:
            properties:
              longProp: long
              bigIntProp: bigint
        ```

        **TypeScript output**
        ```typescript
        // useBigInt: true
        // noSerde: false
        interface ObjectWithLongAndBigInt {
          longProp: bigint;
          bigIntProp: bigint;
        }

        // useBigInt: true
        // noSerde: true
        interface ObjectWithLongAndBigInt {
          longProp: bigint | number;
          bigIntProp: bigint | number;
        }

        // useBigInt: false
        // noSerde: false
        interface ObjectWithLongAndBigInt {
          longProp: number;
          bigIntProp: string;
        }

        // useBigInt: false
        // noSerde: true
        interface ObjectWithLongAndBigInt {
          longProp: number;
          bigIntProp: string;
        }
        ```
      type: feat
  createdAt: "2025-01-16"
  irVersion: 55

- version: 0.47.1
  changelogEntry:
    - summary: |
        Resolves an issue where nullable query parameters were not null-safe in their method invocations. The
        generated code now appropriately guard against `null` values like so:

        ```typescript
        const _queryParams: Record< ... >;
        if (value !== undefined) {
            _queryParams["value"] = value?.toString() ?? null;
        }
        ```
      type: fix
  createdAt: "2025-01-15"
  irVersion: 55

- version: 0.47.0
  changelogEntry:
    - summary: |
        Add support for `nullable` properties. Users can now specify explicit `null` values
        for types that specify `nullable` properties like so:

        ```typescript
        await client.users.update({ username: "john.doe", metadata: null });
        ```
      type: feat
  createdAt: "2025-01-14"
  irVersion: 55

- version: 0.46.11
  changelogEntry:
    - summary: |
        Don't double check whether an optional string literal alias (see example below) is a string when using serializer to build query string parameters.

        ```yml
        types:
          LiteralAliasExample: literal<"MyLiteralValue">

        service:
          endpoints:
            foo:
              path: /bar
              method: POST
              request:
                name: FooBarRequest
                query-parameters:
                  optional_alias_literal: optional<LiteralAliasExample>
        ```

        ```ts
        // before
        if (optionalAliasLiteral != null) {
            _queryParams["optional_alias_literal"] = typeof serializers.LiteralAliasExample.jsonOrThrow(optionalAliasLiteral, {
                unrecognizedObjectKeys: "strip",
            }) === "string" ? serializers.LiteralAliasExample.jsonOrThrow(optionalAliasLiteral, {
                unrecognizedObjectKeys: "strip",
            }) : JSON.stringify(serializers.LiteralAliasExample.jsonOrThrow(optionalAliasLiteral, {
                unrecognizedObjectKeys: "strip",
            }));
        }

        // after
        if (optionalAliasLiteral != null) {
            _queryParams["optional_alias_literal"] = serializers.LiteralAliasExample.jsonOrThrow(optionalAliasLiteral, {
                unrecognizedObjectKeys: "strip",
            });
        }
        ```
      type: fix
  createdAt: "2025-01-14"
  irVersion: 53

- version: 0.46.10
  changelogEntry:
    - summary: Use serialization layer to convert types to JSON strings when enabled.
      type: fix
  createdAt: "2025-01-14"
  irVersion: 53

- version: 0.46.9
  changelogEntry:
    - summary: Expose `baseUrl` as a default Client constructor option and construct URL correctly.
      type: fix
  createdAt: "2025-01-13"
  irVersion: 53

- version: 0.46.8
  changelogEntry:
    - summary: Generate the `version.ts` file correctly
      type: fix
  createdAt: "2025-01-13"
  irVersion: 53

- version: 0.46.7
  changelogEntry:
    - summary: Simplify runtime detection to reduce the chance of using an unsupported API like `process.` Detect Edge Runtime by Vercel.
      type: fix
  createdAt: "2025-01-09"
  irVersion: 53

- version: 0.46.6
  changelogEntry:
    - summary: Update `@types/node` to `18+`, required for the generated `Node18UniversalStreamWrapper` test.
      type: fix
  createdAt: "2025-01-09"
  irVersion: 53

- version: 0.46.5
  changelogEntry:
    - summary: Fix the webpack test to work with .js/.jsx extensions in TypeScript
      type: fix
    - summary: Only map .js modules in Jest, not .json files.
      type: fix
  createdAt: "2025-01-09"
  irVersion: 53

- version: 0.46.4
  changelogEntry:
    - summary: Fix packageJson custom configuration & package.json types field.
      type: fix
  createdAt: "2025-01-09"
  irVersion: 53

- version: 0.46.3
  changelogEntry:
    - summary: Revert to using legacy exports by default.
      type: fix
  createdAt: "2025-01-09"
  irVersion: 53

- version: 0.46.2
  changelogEntry:
    - summary: Fix Jest to work with files imported using `.js` extension.
      type: fix
    - summary: Make sure Jest loads Jest configuration regardless of package.json type.
      type: fix
  createdAt: "2025-01-09"
  irVersion: 53

- version: 0.46.1
  changelogEntry:
    - summary: ESModule output is fixed to be compatible with Node.js ESM loading.
      type: fix
  createdAt: "2025-01-08"
  irVersion: 53

- version: 0.46.0
  changelogEntry:
    - summary: SDKs are now built and exported in both CommonJS (legacy) and ESModule format.
      type: feat
    - summary: |
        Export `serialization` code from root package export.
        ```ts
        import { serialization } from `@packageName`;
        ```

        The serialization code is also exported as `@packageName/serialization`.
        ```ts
        import * as serialization from `@packageName/serialization`;
        ```
      type: feat
    - summary: |
        `package.json` itself is exported in `package.json` to allow consumers to easily read metadata about the package they are consuming.
      type: feat
  createdAt: "2025-01-06"
  irVersion: 53

- version: 0.45.2
  changelogEntry:
    - summary: TS generated snippets now respect proper parameter casing when noSerdeLayer is enabled.
      type: fix
  createdAt: "2024-12-31"
  irVersion: 53

- version: 0.45.1
  changelogEntry:
    - summary: |
        Export everything inside of TypeScript namespaces that used to be ambient.

        For the `enableInlineTypes` feature, some namespaces were no longer declared (ambient), and types and interfaces inside the namespace would no longer be automatically exported without the `export` keyword. This fix exports everything that's inside these namespaces and also declared namespaces for good measure (in case they are not declared in the future).
      type: fix
  createdAt: "2024-12-27"
  irVersion: 53

- version: 0.45.0
  changelogEntry:
    - summary: Update dependencies of the generated TS SDK and Express generator. TypeScript has been updated to 5.7.2 which is a major version upgrade from 4.6.4.
      type: feat
  createdAt: "2024-12-26"
  irVersion: 53

- version: 0.44.5
  changelogEntry:
    - summary: Fix a bug where we attempt to parse an empty terminator when receiving streaming JSON responses.
      type: fix
  createdAt: "2024-12-23"
  irVersion: 53

- version: 0.44.4
  changelogEntry:
    - summary: Use specified defaults for pagination offset parameters during SDK generation.
      type: feat
  createdAt: "2024-12-20"
  irVersion: 53

- version: 0.44.3
  changelogEntry:
    - summary: Fix a bug where client would send request wrapper instead of the body of the request wrapper, when the request has inline path parameters and a body property.
      type: fix
  createdAt: "2024-12-18"
  irVersion: 53

- version: 0.44.2
  changelogEntry:
    - summary: Inline path parameters will use their original name when `retainOriginalName` or `noSerdeLayer` is enabled.
      type: fix
  createdAt: "2024-12-17"
  irVersion: 53

- version: 0.44.1
  changelogEntry:
    - summary: When there is an environment variable set, you do not need to pass in any parameters to the client constructor.
      type: fix
  createdAt: "2024-12-16"
  irVersion: 53

- version: 0.44.0
  changelogEntry:
    - summary: |
        Inline path parameters into request types by setting `inlinePathParameters` to `true` in the generator config.

        Here's an example of how users would use the same endpoint method without and with `inlinePathParameters` set to `true`.

        Without `inlinePathParameters`:

        ```ts
        await service.getFoo("pathParamValue", { id: "SOME_ID" });
        ```

        With `inlinePathParameters`:

        ```ts
        await service.getFoo({ pathParamName: "pathParamValue", id: "SOME_ID" });
        ```
      type: feat
  createdAt: "2024-12-13"
  irVersion: 53

- version: 0.43.1
  changelogEntry:
    - summary: When `noSerdeLayer` is enabled, streaming endpoints were failing to compile because they assumed that the serialization layer existed. This is now fixed.
      type: fix
  createdAt: "2024-12-11"
  irVersion: 53

- version: 0.43.0
  changelogEntry:
    - summary: |
        Generate inline types for inline schemas by setting `enableInlineTypes` to `true` in the generator config.
        When enabled, the inline schemas will be generated as nested types in TypeScript.
        This results in cleaner type names and a more intuitive developer experience.

        Before:

        ```ts
        // MyRootType.ts
        import * as MySdk from "...";

        export interface MyRootType {
          foo: MySdk.MyRootTypeFoo;
        }

        // MyRootTypeFoo.ts
        import * as MySdk from "...";

        export interface MyRootTypeFoo {
          bar: MySdk.MyRootTypeFooBar;
        }

        // MyRootTypeFooBar.ts
        import * as MySdk from "...";

        export interface MyRootTypeFooBar {}
        ```

        After:

        ```ts
        // MyRootType.ts
        import * as MySdk from "...";

        export interface MyRootType {
          foo: MyRootType.Foo;
        }

        export namespace MyRootType {
          export interface Foo {
            bar: Foo.Bar;
          }

          export namespace Foo {
            export interface Bar {}
          }
        }
        ```

        Now users can get the deep nested `Bar` type as follows:

        ```ts
        import { MyRootType } from MySdk;

        const bar: MyRootType.Foo.Bar = {};
        ```
      type: feat
  createdAt: "2024-12-11"
  irVersion: 53

- version: 0.42.7
  changelogEntry:
    - summary: |
        Support `additionalProperties` in OpenAPI or `extra-properties` in the Fern Defnition. Now
        an object that has additionalProperties marked as true will generate the following interface:

        ```ts
        interface User {
          propertyOne: string;
          [key: string]: any;
        }
        ```
      type: feat
  createdAt: "2024-12-03"
  irVersion: 53

- version: 0.42.6
  changelogEntry:
    - summary: Remove the generated `APIPromise` since it is not compatible on certain node versions.
      type: fix
  createdAt: "2024-11-23"
  irVersion: 53

- version: 0.42.5
  changelogEntry:
    - summary: Remove extraneous import in pagination snippets.
      type: fix
  createdAt: "2024-11-23"
  irVersion: 53

- version: 0.42.4
  changelogEntry:
    - summary: Improve `GeneratedTimeoutSdkError` error to include endpoint name in message.
      type: fix
  createdAt: "2024-11-21"
  irVersion: 53

- version: 0.42.3
  changelogEntry:
    - summary: Fixed issue with snippets used for pagination endpoints.
      type: fix
  createdAt: "2024-11-22"
  irVersion: 53

- version: 0.42.2
  changelogEntry:
    - summary: |
        Added documentation for pagination in the README. The snippet below will
        now show up on generated READMEs.

        ```typescript
        // Iterate through all items
        const response = await client.users.list();
        for await (const item of response) {
          console.log(item);
        }

        // Or manually paginate
        let page = await client.users.list();
        while (page.hasNextPage()) {
          page = await page.getNextPage();
        }
        ```
      type: feat
  createdAt: "2024-11-21"
  irVersion: 53

- version: 0.42.1
  changelogEntry:
    - summary: |
        Added support for passing additional headers in request options. For example:

        ```ts
        const response = await client.someEndpoint(..., {
          headers: {
            'X-Custom-Header': 'custom value'
          }
        });
        ```
      type: feat
  createdAt: "2024-11-20"
  irVersion: 53

- version: 0.42.0
  changelogEntry:
    - summary: |
        Added support for `.asRaw()` which allows users to access raw response data including headers. For example:

        ```ts
        const response = await client.someEndpoint().asRaw();
        console.log(response.headers["X-My-Header"]);
        console.log(response.body);
        ```
      type: feat
  createdAt: "2024-11-15"
  irVersion: 53

- version: 0.41.2
  changelogEntry:
    - summary: Actually remove `jest-fetch-mock` from package.json.
      type: fix
  createdAt: "2024-11-18"
  irVersion: 53

- version: 0.41.1
  changelogEntry:
    - summary: Remove dev dependency on `jest-fetch-mock`.
      type: fix
  createdAt: "2024-11-02"
  irVersion: 53

- version: 0.41.0
  changelogEntry:
    - summary: Add a variable jitter to the exponential backoff and retry.
      type: feat
  createdAt: "2024-10-08"
  irVersion: 53

- version: 0.41.0-rc2
  changelogEntry:
    - summary: Generated READMEs now include improved usage snippets for pagination and streaming endpoints.
      type: feat
  createdAt: "2024-10-08"
  irVersion: 53

- version: 0.41.0-rc1
  changelogEntry:
    - summary: Fixes a broken unit test introduced in 0.41.0-rc0.
      type: fix
  createdAt: "2024-10-08"
  irVersion: 53

- version: 0.41.0-rc0
  changelogEntry:
    - summary: The generated SDK now supports bytes (`application/octet-stream`) requests.
      type: feat
  createdAt: "2024-10-08"
  irVersion: 53

- version: 0.40.8
  changelogEntry:
    - summary: File array uploads now call `request.appendFile` instead of `request.append` which was causing form data to be in a corrupted state.
      type: fix
  createdAt: "2024-09-28"
  irVersion: 53

- version: 0.40.7
  changelogEntry:
    - summary: |
        The generated README will now have a section that links to the generated SDK Reference (in `reference.md`).

        ```md
        ## Reference

        A full reference for this library can be found [here](./reference.md).
        ```
      type: fix
  createdAt: "2024-09-28"
  irVersion: 53

- version: 0.40.6
  changelogEntry:
    - summary: The TypeScript SDK now supports specifying a custom contentType if one is specified.
      type: fix
  createdAt: "2024-09-18"
  irVersion: 53

- version: 0.40.5
  changelogEntry:
    - summary: The snippet templates for file upload are now accurate and also respect the feature flag `inlineFileProperties`.
      type: fix
  createdAt: "2024-09-18"
  irVersion: 53

- version: 0.40.4
  changelogEntry:
    - summary: Upgrades dependency `stream-json` which improves the performance when reading large API specs. This version will improve your `fern generate` performance.
      type: fix
  createdAt: "2024-09-12"
  irVersion: 53

- version: 0.40.3
  changelogEntry:
    - summary: |
        If the serde layer is enabled, then all the serializers are exported under the namespace `serializers`.

        ```ts
        import { serializers } from "@plantstore/sdk";

        export function main(): void {
          // serialize to json

          const json = serializers.Plant.toJson({
            name: "fern"
          });

          const parsed = serializers.Plant.parseOrThrow(`{ "name": "fern" }`);
        }
        ```
      type: fix
  createdAt: "2024-09-12"
  irVersion: 53

- version: 0.40.2
  changelogEntry:
    - summary: The generated SDK now handles reading IR JSONs that are larger than 500MB. In order to to this, the function `streamObjectFromFile` is used instead of `JSON.parse`.
      type: fix
  createdAt: "2024-09-12"
  irVersion: 53

- version: 0.40.1
  changelogEntry:
    - summary: The generated snippets now inline referenced request objects given they are not named, they need to be inlined.
      type: fix
  createdAt: "2024-09-12"
  irVersion: 53

- version: 0.40.0
  changelogEntry:
    - summary: |
        A new configuration flag has now been added that will automatically generate
        `BigInt` for `long` and `bigint` primitive types. To turn this flag on:

        ```yml
        groups:
          ts-sdk:
            name: fernapi/fern-typescript-sdk
            version: 0.40.0
            config:
              useBigInt: true
        ```
      type: feat
  createdAt: "2024-09-12"
  irVersion: 53

- version: 0.39.8
  changelogEntry:
    - summary: |
        The generated enum examples now reference the value of the enum directly instead
        of using the enum itself.

        ### Before

        ```ts
        {
          "genre": Imdb.Genre.Humor,
        }
        ```

        ### After

        ```ts
        {
          "genre": "humor"
        }
        ```
      type: fix
  createdAt: "2024-09-11"
  irVersion: 53

- version: 0.39.7
  changelogEntry:
    - summary: |
        The SDK now produces a `version.ts` file where we export a constant called `SDK_VERSION`.
        This constant can be used by different utilities to dynamically import in the version (for example, if someone wants to customize the user agent).
      type: chore
  createdAt: "2024-08-27"
  irVersion: 53

- version: 0.39.6
  changelogEntry:
    - summary: |
        Browser clients can now import streams, via `readable-streams` polyfill. Additionally adds a
        webpack unit test to verify that the core utilities can be compiled.
      type: fix
  createdAt: "2024-08-27"
  irVersion: 53

- version: 0.39.5
  changelogEntry:
    - summary: |
        If `noSerdeLayer` is enabled, then the generated TypeScript SDK snippets and wire tests
        will not use `Date` objects but instead use strings. Without this fix, the generated
        wire tests would result in failures.
      type: fix
  createdAt: "2024-08-20"
  irVersion: 53

- version: 0.39.4
  changelogEntry:
    - summary: Ensure that environment files don't generate, unless there is a valid environment available.
      type: fix
  createdAt: "2024-08-20"
  irVersion: 53

- version: 0.39.3
  changelogEntry:
    - summary: Multipart form data unit tests only get generated if the SDK has multipart form uploads.
      type: fix
  createdAt: "2024-08-16"
  irVersion: 53

- version: 0.39.2
  changelogEntry:
    - summary: |
        Allows filenames to be passed from underlying File objects in Node 18+ and browsers
        Users can now supply files like so, using a simple multipart upload API as an example:
        ```typescript
        client.file.upload(new File([...blobParts], 'filename.ext'), ...)
        ```
        `filename.ext` will be encoded into the upload.
      type: fix
  createdAt: "2024-08-16"
  irVersion: 53

- version: 0.39.1
  changelogEntry:
    - summary: |
        The SDK now supports looking directly at a `hasNextPage` property for offset pagination if configured.
        Previously the SDK would look if the number of items were empty, but this failed in certain edge cases.
      type: feat
  createdAt: "2024-08-07"
  irVersion: 53

- version: 0.38.6
  changelogEntry:
    - summary: |
        The SDK generator now sends a `User-Agent` header on each request that is set to
        `<package>/<version>`. For example if your package is called `imdb` and is versioned `0.1.0`, then
        the user agent header will be `imdb/0.1.0`.
      type: feat
  createdAt: "2024-08-07"
  irVersion: 53

- version: 0.38.5
  changelogEntry:
    - summary: Addressed fetcher unit test flakiness by using a mock fetcher
      type: fix
  createdAt: "2024-08-07"
  irVersion: 53

- version: 0.38.4
  changelogEntry:
    - summary: Literal templates are generated if they are union members
      type: fix
    - summary: Snippet templates no longer try to inline objects within containers
      type: fix
  createdAt: "2024-08-04"
  irVersion: 53

- version: 0.38.3
  changelogEntry:
    - summary: Adds async iterable to StreamWrapper implementation for easier use with downstream dependencies.
      type: fix
  createdAt: "2024-08-02"
  irVersion: 53

- version: 0.38.2
  changelogEntry:
    - summary: Refactors the `noScripts` feature flag to make sure that no `yarn install` commands can be accidentally triggered.
      type: fix
  createdAt: "2024-08-01"
  irVersion: 53

- version: 0.38.1
  changelogEntry:
    - summary: |
        A feature flag called `noScripts` has been introduced to prevent the generator from running any scripts such as `yarn format` or `yarn install`. If any of the scripts
        cause errors, toggling this option will allow you to receive the generated code.

        ```
        - name: fernapi/fern-typescript-sdk
          version: 0.38.1
          config:
            noScripts: true
        ```
      type: feat
  createdAt: "2024-08-01"
  irVersion: 53

- version: 0.38.0-rc0
  changelogEntry:
    - summary: Upgrade to IRv53.
      type: internal
    - summary: The generator now creates snippet templates for undiscriminated unions.
      type: chore
  createdAt: "2024-07-31"
  irVersion: 53

- version: 0.37.0-rc0
  changelogEntry:
    - summary: |
        The business plan Typescript SDK will now generate wire tests if the feature flag in the configuration is turned on.

        ```
        - name: fernapi/fern-typescript-sdk
          version: 0.37.0-rc0
          config:
            generateWireTests: true
        ```
      type: feat
  createdAt: "2024-07-29"
  irVersion: 50

- version: 0.36.6
  changelogEntry:
    - summary: Now import paths are correctly added to getResponseBody tests. CI checks also added.
      type: fix
  createdAt: "2024-07-29"
  irVersion: 50

- version: 0.36.5
  changelogEntry:
    - summary: Now, server sent events are treated differently as streaming responses, to ensure the correct wrapping happens.
      type: fix
  createdAt: "2024-07-29"
  irVersion: 50

- version: 0.36.4
  changelogEntry:
    - summary: Now, import paths are correctly added to stream wrapper tests.
      type: fix
  createdAt: "2024-07-26"
  irVersion: 50

- version: 0.36.3
  changelogEntry:
    - summary: Support starting the stream on `StreamWrapper.pipe(...)` for shorter syntax when dealing with `node:stream` primitives.
      type: fix
  createdAt: "2024-07-26"
  irVersion: 50

- version: 0.36.2
  changelogEntry:
    - summary: |
        This release comes with numerous improvements to streaming responses:

        1. Introduces new stream wrapper polyfills that implement the ability to stream to more streams, per environment.
        2. For `Node 18+`, stream responses can now be piped to `WritableStream`. They can also be streamed to `stream.Writable`, as possible before.
        3. For `< Node 18`, stream responses can be piped to `stream.Writeable`, as before.
        4. For `Browser` environments, stream responses can be piped to `WritableStream`.
        5. For `Cloudflare Workers`, stream responses can be piped to `WritableStream`.
      type: fix
    - summary: Now, there are generated unit tests for the `fetcher/stream-wrappers` core directory which makes sure that Fern's stream wrapping from responses work as expected!
      type: fix
  createdAt: "2024-07-26"
  irVersion: 50

- version: 0.36.1
  changelogEntry:
    - summary: Now, there are generated unit tests for the `auth` and `fetcher` core directory which makes sure that Fern's fetcher and authorization helpers work as expected!
      type: fix
  createdAt: "2024-07-16"
  irVersion: 50

- version: 0.36.0
  changelogEntry:
    - summary: Now, there are generated unit tests for the `schemas` core directory which makes sure that Fern's request + response validation will work as expected!
      type: fix
  createdAt: "2024-07-16"
  irVersion: 50

- version: 0.35.0
  changelogEntry:
    - summary: Support Multipart Form uploads where `fs.createReadStream` is passed. This requires coercing the stream into a `File`.
      type: fix
  createdAt: "2024-07-16"
  irVersion: 50

- version: 0.34.0
  changelogEntry:
    - summary: Upgrade to IRv50.
      type: internal
    - summary: |
        Add support for generating an API version scheme in `version.ts`.
        Consider the following `api.yml` configuration:

        ```yaml
        version:
          header: X-API-Version
          default: "1.0.0"
          values:
            - "1.0.0-alpha"
            - "1.0.0-beta"
            - "1.0.0"
        ```

        The following `version.ts` file is generated:

        ```typescript
        /**
        * This file was auto-generated by Fern from our API Definition.
        */

        /** The version of the API, sent as the X-API-Version header. */
        export type AcmeVersion = "1.0.0" | "2.0.0" | "latest";
        ```

        If a default value is specified, it is set on every request but can be overridden
        in either the client-level `Options` or call-specific `RequestOptions`. If a default
        value is _not_ specified, the value of the header is required on the generated `Options`.

        An example call is shown below:

        ```typescript
        import { AcmeClient } from "acme";

        const client = new AcmeClient({ apiKey: "YOUR_API_KEY", xApiVersion: "2.0.0" });
        await client.users.create({
          firstName: "john",
          lastName: "doe"
        });
        ```
      type: feat
  createdAt: "2024-07-16"
  irVersion: 50

- version: 0.33.0
  changelogEntry:
    - summary: |
        This release comes with numerous improvements to multipart uploads:

        1. `Fetcher.ts` no longer depends on form-data and formdata-node which reduces
          the size of the SDK for all consumers that are not leveraging multipart form
          data uploads.
        2. The SDK now accepts `fs.ReadStream`, `Blob` and `File` as inputs and handles
          parsing them appropriately.
        3. By accepting a `Blob` as a file parameter, the SDK now supports sending the
          filename when making a request.
      type: fix
  createdAt: "2024-07-16"
  irVersion: 48

- version: 0.32.0
  changelogEntry:
    - summary: The `reference.md` is now generated for every SDK.
      type: feat
    - summary: The `reference.md` is now generated by the `generator-cli`.
      type: feat
    - summary: The `reference.md` includes a single section for the _first_ example specified on the endpoint. Previously, a separate section was included for _every_ example.
      type: fix
  createdAt: "2024-07-15"
  irVersion: 48

- version: 0.31.0
  changelogEntry:
    - summary: |
        Add `omitUndefined` generator option. This is enabled with the following config:

        ```yaml
        groups:
          generators:
            - name: fernapi/fern-typscript-node-sdk
              version: 0.31.0
              ...
              config:
                omitUndefined: true
        ```

        When enabled, any property set to an explicit `undefined` is _not_ included
        in the serialized result. For example,

        ```typescript
        const request: Acme.CreateUserRequest = {
          firstName: "John",
          lastName: "Doe",
          email: undefined
        };
        ```

        By default, explicit `undefined` values are serialized as `null` like so:

        ```json
        {
          "firstName": "John",
          "lastName": "Doe",
          "email": null
        }
        ```

        When `omitUndefined` is enabled, the JSON object is instead serialized as:

        ```json
        {
          "firstName": "John",
          "lastName": "Doe"
        }
        ```
      type: feat
  createdAt: "2024-07-12"
  irVersion: 48

- version: 0.30.0
  changelogEntry:
    - summary: Client-level `Options` now supports overriding global headers like version.
      type: feat
  createdAt: "2024-07-11"
  irVersion: 48

- version: 0.29.2
  changelogEntry:
    - summary: Fix serialization of types with circular references
      type: fix
  createdAt: "2024-07-10"
  irVersion: 48

- version: 0.29.1
  changelogEntry:
    - summary: |
        Pagination endpoints that define nested offset/cursor properties are now functional.
        A new `setObjectProperty` helper is used to dynamically set the property, which is inspired
        by Lodash's `set` function (https://lodash.com/docs/4.17.15#set).

        The generated code now looks like the following:

        ```typescript
        let _offset = request?.pagination?.page != null ? request?.pagination?.page : 1;
        return new core.Pageable<SeedPagination.ListUsersPaginationResponse, SeedPagination.User>({
          response: await list(request),
          hasNextPage: (response) => (response?.data ?? []).length > 0,
          getItems: (response) => response?.data ?? [],
          loadPage: (_response) => {
            _offset += 1;
            return list(core.setObjectProperty(request, "pagination.page", _offset));
          }
        });
        ```
      type: fix
  createdAt: "2024-07-10"
  irVersion: 48

- version: 0.29.0
  changelogEntry:
    - summary: Upgrade to IRv48.
      type: internal
    - summary: Add support for pagination endpoints that require request body properties.
      type: feat
    - summary: |
        Add support for pagination with an offset step. This is useful for endpoints that page based on the element index rather than a page index (i.e. the 100th element vs. the 10th page).

        This feature shares the same UX as both the `offset` and `cursor` pagination variants.
      type: feat
  createdAt: "2024-07-09"
  irVersion: 48

- version: 0.29.0-rc0
  changelogEntry:
    - summary: All serializers in the generated SDK are now synchronous. This makes the serializers easier to use and improves the performance as well.
      type: fix
  createdAt: "2024-07-09"
  irVersion: 46

- version: 0.28.0-rc0
  changelogEntry:
    - summary: Add support for offset pagination, which uses the same pagination API introduced in `0.26.0-rc0`.
      type: feat
  createdAt: "2024-07-09"
  irVersion: 46

- version: 0.27.2
  changelogEntry:
    - summary: The generated readme now moves the sections for `AbortController`, `Runtime Compatibility` and `Custom Fetcher` under the Advanced section in the generated README.
      type: fix
  createdAt: "2024-07-08"
  irVersion: 46

- version: 0.27.1
  changelogEntry:
    - summary: |
        Support JSR publishing. If you would like your SDK to be published to JSR, there is now a configuration option called `publishToJsr: true`. When enabled, the generator will
        generate a `jsr.json` as well as a GitHub workflow to publish to JSR.

        ```yaml
        - name: fernapi/fern-typescript-sdk
          version: 0.27.1
          config:
            publishToJsr: true
        ```
      type: feat
  createdAt: "2024-07-08"
  irVersion: 46

- version: 0.27.0
  changelogEntry:
    - summary: Boolean literal headers can now be overridden via `RequestOptions`.
      type: fix
    - summary: |
        The generated `.github/workflows/ci.yml` file now supports NPM publishing with alpha/beta dist tags. If the selected version contains the `alpha` or `beta` substring,
        the associated dist tag will be added in the `npm publish` command like the following:

        ```sh
        # Version 1.0.0-beta
        npm publish --tag beta
        ```

        For more on NPM dist tags, see https://docs.npmjs.com/adding-dist-tags-to-packages
      type: feat
  createdAt: "2024-07-08"
  irVersion: 46

- version: 0.26.0-rc3
  changelogEntry:
    - summary: |
        The typescript generator now returns all `FormData` headers and Fetcher no longer stringifies stream.Readable type.
      type: fix
  createdAt: "2024-06-30"
  irVersion: 46

- version: 0.26.0-rc2
  changelogEntry:
    - summary: |
        `RequestOptions` now supports overriding global headers like authentication and version.
      type: feat
  createdAt: "2024-06-27"
  irVersion: 46

- version: 0.26.0-rc1
  changelogEntry:
    - summary: The generator was skipping auto pagination for item arrays that were optional. Now, those are safely handled as well.
      type: fix
  createdAt: "2024-06-27"
  irVersion: 46

- version: 0.26.0-rc0
  changelogEntry:
    - summary: |
        The TypeScript generator now supports cursor-based auto pagination. With auto pagination, a user can simply iterate over the results automatically:

        ```ts
        for (const user of client.users.list()) {
          consoler.log(user);
        }
        ```

        Users can also paginate over data manually

        ```ts
        const page = client.users.list();
        for (const user of page.data) {
          consoler.log(user);
        }

        // Helper methods for manually paginating:
        while (page.hasNextPage()) {
          page = page.getNextPage();
          // ...
        }
        ```
      type: feat
  createdAt: "2024-06-27"
  irVersion: 46

- version: 0.25.3
  changelogEntry:
    - summary: The generator is now upgraded to `v46.2.0` of the IR.
      type: internal
  createdAt: "2024-06-26"
  irVersion: 46

- version: 0.25.3
  changelogEntry:
    - summary: The generator is now upgraded to `v46.2.0` of the IR.
      type: internal
  createdAt: "2024-06-26"
  irVersion: 46

- version: 0.25.2
  changelogEntry:
    - summary: The generator now removes `fs`, `path`, and `os` dependencies from the browser runtime.
      type: fix
  createdAt: "2024-06-20"
  irVersion: 46

- version: 0.25.1
  changelogEntry:
    - summary: The generator now removes `fs`, `path`, and `os` dependencies from the browser runtime.
      type: fix
  createdAt: "2024-06-20"
  irVersion: 46

- version: 0.25.0
  changelogEntry:
    - summary: The generator now generates snippets for streaming endpoints. There is also a fix where literals are excluded from inlined requests.
      type: fix
  createdAt: "2024-06-19"
  irVersion: 46

- version: 0.25.0-rc0
  changelogEntry:
    - summary: The generator now merges the user's original `README.md` file (if any).
      type: feat
  createdAt: "2024-06-19"
  irVersion: 46

- version: 0.24.4
  changelogEntry:
    - summary: APIs that specify a default environment no longer include an unused environment import in their generated snippets.
      type: fix
  createdAt: "2024-06-19"
  irVersion: 46

- version: 0.24.3
  changelogEntry:
    - summary: The generator only adds a publish step in github actions if credentials are specified.
      type: fix
  createdAt: "2024-06-18"
  irVersion: 46

- version: 0.24.2
  changelogEntry:
    - summary: Remove the unnecessary client call from the request/response README.md section.
      type: feat
    - summary: |
        The generated README.md snippets now correctly referenced nested methods. For example,
        `client.users.create` (instead of `client.create`) in the following:

        ```ts
        import { AcmeClient } from "acme";

        const client = new AcmeClient({ apiKey: "YOUR_API_KEY" });
        await client.users.create({
          firstName: "john",
          lastName: "doe"
        });
        ```
      type: fix
  createdAt: "2024-06-19"
  irVersion: 46

- version: 0.24.1
  changelogEntry:
    - summary: |
        Dynamic snippets now support importing the client directly from the package.

        ```typescript
        import { MyClient } from "@org/sdk";

        const client = new MyClient({ ... });
        ```
      type: fix
  createdAt: "2024-06-19"
  irVersion: 46

- version: 0.24.0
  changelogEntry:
    - summary: Add dynamic client instantiation snippets
      type: feat
  createdAt: "2024-06-18"
  irVersion: 46

- version: 0.24.0-rc0
  changelogEntry:
    - summary: Dynamic client instantiation snippets are now generated. Note this only affects enterprise users that are using Fern's Snippets API.
      type: feat
  createdAt: "2024-06-18"
  irVersion: 46

- version: 0.23.3
  changelogEntry:
    - summary: The NPM publish job is _not_ generated if the token environment variable is not specified.
      type: fix
    - summary: |
        The snippets now use the `client` variable name like so:

        ```ts
        import { AcmeClient } from "acme";

        const client = new AcmeClient({ apiKey: "YOUR_API_KEY" });
        await client.users.create({
          firstName: "john",
          lastName: "doe"
        });
        ```
      type: feat
  createdAt: "2024-06-17"
  irVersion: 46

- version: 0.23.2
  changelogEntry:
    - summary: Client constructor snippets now include an `environment` property whenever it's required.
      type: fix
    - summary: The import paths included in the `README.md` exclusively use double quotes.
      type: fix
    - summary: When an NPM package name is not specified, the generated `README.md` will default to using the namespace export.
      type: fix
  createdAt: "2024-06-14"
  irVersion: 46

- version: 0.23.1
  changelogEntry:
    - summary: Undiscriminated unions used as map keys examples no longer return an error.
      type: fix
  createdAt: "2024-06-13"
  irVersion: 46

- version: 0.23.0
  changelogEntry:
    - summary: The latest version of the `generator-cli` (used to generate `README.md` files) is always installed.
      type: fix
  createdAt: "2024-06-12"
  irVersion: 46

- version: 0.23.0-rc1
  changelogEntry:
    - summary: |
        Introduce a custom configuration for arbitrary package json field. Now you can specify
        arbitrary key, value pairs that you want to be merged in the generated `package.json`.

        ```yml
        config:
          packageJson:
            dependencies:
              my-dep: "2.0.0"
            bin: "./index.js"
        ```
      type: fix
  createdAt: "2024-06-11"
  irVersion: 46

- version: 0.23.0-rc0
  changelogEntry:
    - summary: |
        Union snippet templates are fixed in 2 ways:
        1. The templates do not have a leading single quote (a typo from before)
        2. The templates now inline union properties (in certain cases)
      type: fix
  createdAt: "2024-06-07"
  irVersion: 46

- version: 0.22.0
  changelogEntry:
    - summary: Add support for higher quality `README.md` generation.
      type: feat
  createdAt: "2024-06-07"
  irVersion: 46

- version: 0.21.1
  changelogEntry:
    - summary: Detect `workerd` (Cloudflare) environments in `Runtime.ts`. The `Stream` class which is used for Server-Sent Events now prefers `TextDecoder` if it is present in the environment, to work in Cloudflare environments.
      type: feat
  createdAt: "2024-06-05"
  irVersion: 46

- version: 0.21.0
  changelogEntry:
    - summary: The generator now supports `bigint` types.
      type: feat
    - summary: Bump to IRv46.
      type: internal
  createdAt: "2024-06-05"
  irVersion: 46

- version: 0.20.9
  changelogEntry:
    - summary: TypeScript generator outputs code snippets that have `example-identifier` embedded.
      type: fix
  createdAt: "2024-06-02"
  irVersion: 43

- version: 0.20.8
  changelogEntry:
    - summary: TypeScript projects were skipping added peer dependencies in certain cases, now those are fixed.
      type: feat
  createdAt: "2024-06-02"
  irVersion: 43

- version: 0.20.7
  changelogEntry:
    - summary: Simplify the error handling introduced in `0.20.6` so that it more easily handles endpoints that include structured errors.
      type: fix
  createdAt: "2024-05-31"
  irVersion: 43

- version: 0.20.6
  changelogEntry:
    - summary: |
        This updates the behavior of the failure condition introduced in `0.20.2`; the SDK
        now throws an error whenever we fail to refresh an access token even if `neverThrowErrors`
        is set. We treat this failure as a systematic exception, so it's OK to throw in this case.
      type: fix
  createdAt: "2024-05-31"
  irVersion: 43

- version: 0.20.5
  changelogEntry:
    - summary: |
        Support setting `extraPeerDependencies` and `extraPeerDependenciesMeta` as
        configuration arguments. For example:

        ```yaml
        extraPeerDependencies:
          "openai": "^4.47.1"
        extraPeerDependenciesMeta:
          "openai":
            optional: true
        ```
      type: feat
  createdAt: "2024-05-30"
  irVersion: 43

- version: 0.20.4
  changelogEntry:
    - summary: Functionality to generate integration tests against a mock server has been disabled.
      type: fix
  createdAt: "2024-05-29"
  irVersion: 43

- version: 0.20.2
  changelogEntry:
    - summary: |
        The OAuth token provider supports SDKs that enable the `neverThrowErrors` setting.
        If the OAuth token provider fails to retrieve and/or refresh an access token, an error
        will _not_ be thrown. Instead, the original access token will be used and the user will be
        able to act upon an error available on the response. For example,

        ```ts
        const response = await client.user.get(...)
        if (!response.ok) {
          // Handle the response.error ...
        }
        ```
      type: fix
  createdAt: "2024-05-29"
  irVersion: 43

- version: 0.20.1
  changelogEntry:
    - summary: Remove instances of `node:stream` so that the generated SDK is Webpack + Next.js compatible.
      type: fix
  createdAt: "2024-05-29"
  irVersion: 43

- version: 0.20.1-rc0
  changelogEntry:
    - summary: URL encoded bodies are now appropriately encoded within the fetcher.
      type: fix
  createdAt: "2024-05-29"
  irVersion: 43

- version: 0.20.1
  changelogEntry:
    - summary: Remove node:stream imports for Webpack and Next.js compatibility
      type: fix
    - summary: Fix URL encoded body encoding in fetcher
      type: fix
  createdAt: "2024-05-29"
  irVersion: 43

- version: 0.20.0-rc1
  changelogEntry:
    - summary: |
        Pass `abortSignal` to `Stream` for server-sent-events and JSON streams so that the user can opt out and break from a stream.
      type: fix
  createdAt: "2024-05-24"
  irVersion: 43

- version: 0.20.0-rc1
  changelogEntry:
    - summary: |
        Pass `abortSignal` to `Stream` for server-sent-events and JSON streams so that the user can opt out and break from a stream.
      type: fix
  createdAt: "2024-05-24"
  irVersion: 43

- version: 0.20.0-rc0
  changelogEntry:
    - summary: |
        Add `abortSignal` to `RequestOptions`. SDK consumers can now specify an
        an arbitrary abort signal that can interrupt the API call.

        ```ts
        const controller = new AbortController();
        client.endpoint.call(..., {
          abortSignal: controller.signal,
        })
        ```
      type: feat
  createdAt: "2024-05-24"
  irVersion: 43

- version: 0.19.0
  changelogEntry:
    - summary: |
        Add `inlineFileProperties` configuration to support generating file upload properties
        as in-lined request properties (instead of positional parameters). Simply configure the following:

        ```yaml
        - name: fernapi/fern-typscript-node-sdk
          version: 0.19.0
          ...
          config:
            inlineFileProperties: true
        ```

        **Before**:

        ```ts
        /**
          * @param {File | fs.ReadStream} file
          * @param {File[] | fs.ReadStream[]} fileList
          * @param {File | fs.ReadStream | undefined} maybeFile
          * @param {File[] | fs.ReadStream[] | undefined} maybeFileList
          * @param {Acme.MyRequest} request
          * @param {Service.RequestOptions} requestOptions - Request-specific configuration.
          *
          * @example
          *     await client.service.post(fs.createReadStream("/path/to/your/file"), [fs.createReadStream("/path/to/your/file")], fs.createReadStream("/path/to/your/file"), [fs.createReadStream("/path/to/your/file")], {})
          */
        public async post(
            file: File | fs.ReadStream,
            fileList: File[] | fs.ReadStream[],
            maybeFile: File | fs.ReadStream | undefined,
            maybeFileList: File[] | fs.ReadStream[] | undefined,
            request: Acme.MyRequest,
            requestOptions?: Acme.RequestOptions
        ): Promise<void> {
          ...
        }
        ```

        **After**:

        ```ts
        /**
          * @param {Acme.MyRequest} request
          * @param {Service.RequestOptions} requestOptions - Request-specific configuration.
          *
          * @example
          *     await client.service.post({
          *        file: fs.createReadStream("/path/to/your/file"),
          *        fileList: [fs.createReadStream("/path/to/your/file")]
          *     })
          */
        public async post(
            request: Acme.MyRequest,
            requestOptions?: Service.RequestOptions
        ): Promise<void> {
          ...
        }
        ```
      type: feat
  createdAt: "2024-05-20"
  irVersion: 43

- version: 0.18.3
  changelogEntry:
    - summary: The generator now uses the latest FDR SDK.
      type: internal
  createdAt: "2024-05-17"
  irVersion: 43

- version: 0.18.2
  changelogEntry:
    - summary: |
        If OAuth is configured, the generated `getAuthorizationHeader` helper now treats the
        bearer token as optional. This prevents us from sending the `Authorization` header
        when retrieving the access token.
      type: fix
  createdAt: "2024-05-15"
  irVersion: 43

- version: 0.18.1
  changelogEntry:
    - summary: |
        If OAuth environment variables are specified, the `clientId` and `clientSecret` parameters
        are optional.

        ```ts
        export declare namespace Client {
          interface Options {
              ...
              clientId?: core.Supplier<string>;
              clientSecret?: core.Supplier<string>;
          }
          ...
        }
        ```
      type: fix
  createdAt: "2024-05-14"
  irVersion: 43

- version: 0.18.0
  changelogEntry:
    - summary: |
        Add support for the OAuth client credentials flow. The new `OAuthTokenProvider` automatically
        resolves the access token and refreshes it as needed. The resolved access token is then used as the
        bearer token in all client requests.
      type: feat
  createdAt: "2024-05-13"
  irVersion: 43

- version: 0.17.1
  changelogEntry:
    - summary: Multipart form data requests are now compatible across browser and Node.js runtimes.
      type: fix
  createdAt: "2024-05-06"
  irVersion: 43

- version: 0.17.0
  changelogEntry:
    - summary: Bump to v43 of IR which means that you will need `0.26.1` of the Fern CLI version. To bump your CLI version, please run `fern upgrade`.
      type: internal
  createdAt: "2024-05-06"
  irVersion: 43

- version: 0.16.0-rc8
  changelogEntry:
    - summary: |
        The SDK generator now supports upload endpoints that specify an array of files like so:

        ```ts
        /**
          * @param {File[] | fs.ReadStream[]} files
          * @param {Acme.UploadFileRequest} request
          * @param {Service.RequestOptions} requestOptions - Request-specific configuration.
          */
        public async post(
            files: File[] | fs.ReadStream[],
            request: Acme.UploadFileRequest,
            requestOptions?: Service.RequestOptions
        ): Promise<void> {
            const _request = new FormData();
            for (const _file of files) {
              _request.append("files", _file);
            }
            ...
        }
        ```
      type: feat
  createdAt: "2024-05-06"
  irVersion: 38

- version: 0.16.0-rc7
  changelogEntry:
    - summary: |
        The SDK generator now supports `@param` JSDoc comments for endpoint parameters.
        The generator now arranges JSDoc in a few separate groups, one for each of `@param`, `@throws`,
        and `@examples` like so:

        ```ts
          /**
          * This endpoint checks the health of a resource.
          *
          * @param {string} id - A unique identifier.
          * @param {Service.RequestOptions} requestOptions - Request-specific configuration.
          *
          * @throws {@link Acme.UnauthorizedRequest}
          * @throws {@link Acme.BadRequest}
          *
          * @example
          *     await testSdk.health.service.check("id-2sdx82h")
          */
          public async check(id: string, requestOptions?: Service.RequestOptions): Promise<void> {
            ...
          }
        ```
      type: feat
    - summary: |
        The generator will only include user-provided examples if they exist, and otherwise
        only include a single generated example, like so:

        ```ts
          /**
          * This endpoint checks the health of a resource.
          *
          * @example
          *     await testSdk.health.service.check("id-2sdx82h")
          */
          public async check(id: string, requestOptions?: Service.RequestOptions): Promise<void> {
            ...
          }
        ```
      type: feat
    - summary: |
        The SDK generator now escapes path parameters that would previously create invalid
        URLs (e.g. "\\example"). Method implementations will now have references to
        `encodeURIComponent` like the following:

        ```ts
        const _response = await core.fetcher({
          url: urlJoin(
            (await core.Supplier.get(this._options.environment)) ?? environments.AcmeEnvironment.Prod,
            `/users/${encodeURIComponent(userId)}`
          ),
          ...
        });
        ```
      type: fix
  createdAt: "2024-04-30"
  irVersion: 38

- version: 0.16.0-rc6
  changelogEntry:
    - summary: snippet templates now move file upload parameters to unnamed args
      type: fix
  createdAt: "2024-04-30"
  irVersion: 38

- version: 0.16.0-rc5
  changelogEntry:
    - summary: remove duplicate quotation marks in snippet templates
      type: fix
  createdAt: "2024-04-30"
  irVersion: 38

- version: 0.16.0-rc4
  changelogEntry:
    - summary: fixes to styling of the SDK code snippet templates.
      type: fix
  createdAt: "2024-04-25"
  irVersion: 38

- version: 0.16.0-rc0
  changelogEntry:
    - summary: The generator now registers snippet templates which can be used for dynamic SDK code snippet generation.
      type: feat
  createdAt: "2024-04-24"
  irVersion: 38

- version: 0.15.1-rc1
  changelogEntry:
    - summary: |
        Earlier for inlined request exports, we were doing the following:

        ```ts
        export { MyRequest } from "./MyRequest";
        ```

        In an effort to make the generated code JSR compatible, the TS generator
        will now append the `type` explicitly for request exports.

        ```ts
        export { type MyRequest } from "./MyRequest";
        ```
      type: feat
  createdAt: "2024-04-24"
  irVersion: 38

- version: 0.15.1-rc0
  changelogEntry:
    - summary: plain text responses are now supported in the TypeScript generator.
      type: feat
  createdAt: "2024-04-22"
  irVersion: 38

- version: 0.15.0-rc1
  changelogEntry:
    - summary: |
        Minor fixes to SSE processing. In particular, stream terminal characters are now
        respected like `[DONE]` and JSON parsed data is sent to the deserialize function.
      type: fix
  createdAt: "2024-04-22"
  irVersion: 38

- version: 0.15.0-rc0
  changelogEntry:
    - summary: |
        Bump to v38 of IR and support server-sent events where the events are sent
        with a `data: ` prefix and terminated with a new line.
      type: feat
  createdAt: "2024-04-19"
  irVersion: 38

- version: 0.14.1-rc5
  changelogEntry:
    - summary: Code snippets are generated for file upload endpoints using `fs.readStream`. Previously, generation for these endpoints was being skipped.
      type: fix
    - summary: If integration tests are not enabled, simple jest tests with a `yarn test` script will be created.
      type: fix
    - summary: |
        In an effort to make the generated code JSR compatible, the generator now
        directly imports from files instead of using directory imports.
      type: feat
    - summary: |
        In an effort to make the generated code JSR compatible, we make sure all methods
        are strongly typed with return signatures (in this case `_getAuthorizationHeader()`).
      type: feat
    - summary: Generate code snippet for FileDownload endpoint
      type: fix
    - summary: |
        Import for `node-fetch` in `Fetcher.ts` uses a dynamic import instead of `require` which
        so that the SDK works in ESM environments (that are using local file output). When the
        `outputEsm` config flag is turned on, the dynamic import will be turned into an ESM specific import.
      type: fix
    - summary: |
        The test job in `ci.yml` works even if you have not configured Fern to
        generate integration tests.

        Without integration tests the test job will run `yarn && yarn test`. With the
        integration tests, the test job will delegate to the fern cli `fern yarn test`.
      type: fix
    - summary: |
        Add `allowExtraFields` option to permit extra fields in the serialized request.

        ```yaml
        - name: fernapi/fern-typscript-node-sdk
          version: 0.14.0-rc0
          ...
          config:
            allowExtraFields: true
        ```
      type: feat
  createdAt: "2024-04-17"
  irVersion: 37

- version: 0.13.0
  changelogEntry:
    - summary: Support V37 of the IR.
      type: internal
  createdAt: "2024-04-09"
  irVersion: 37

- version: 0.13.0-rc0
  changelogEntry:
    - summary: |
        Add `retainOriginalCasing` option to preserve the naming convention expressed in the API.
        For example, the following Fern definition will generate a type like so:

        ```yaml
        types:
          GetUsersRequest
            properties:
              group_id: string
        ```

        **Before**

        ```typescript
        export interface GetUsersRequest {
          groupId: string;
        }

        export interface GetUsersRequest = core.serialization.object({
        groupId: core.serialization.string("group_id")
        })

        export namespace GetUsersRequest {
          interface Raw {
            group_id: string
          }
        }
        ```

        **After**

        ```typescript
        export interface GetUsersRequest {
          group_id: string;
        }

        export interface GetUsersRequest = core.serialization.object({
        group_id: core.serialization.string()
        })

        export namespace GetUsersRequest {
          interface Raw {
            group_id: string
          }
        }
        ```
      type: feat
  createdAt: "2024-04-02"
  irVersion: 33

- version: 0.12.9
  changelogEntry:
    - summary: The generator stopped working for remote code generation starting in `0.12.7`. This is now fixed.
      type: fix
  createdAt: "2024-03-22"
  irVersion: 33

- version: 0.12.8
  changelogEntry:
    - summary: Enhance serde performance by reducing reliance on async behavior and lazy async dynamic imports.
      type: feat
    - summary: Shared generator notification and config parsing logic.
      type: internal
  createdAt: "2024-03-22"
  irVersion: 33

- version: 0.12.8-rc0
  changelogEntry:
    - summary: Enhance serde performance by reducing reliance on async behavior and lazy async dynamic imports.
      type: feat
  createdAt: "2024-03-18"
  irVersion: 33

- version: 0.12.7
  changelogEntry:
    - summary: |
        the SDK will now leverage environment variable defaults, where specified, for authentication variables, such as bearer tokens, api keys, custom headers, etc.

        Previously, the SDK would only leverage these defaults for bearer token auth IF auth was mandatory throughout the SDK.
      type: feat
  createdAt: "2024-03-14"
  irVersion: 33

- version: 0.12.6
  changelogEntry:
    - summary: |
        In Node.js environments the SDK will default to using `node-fetch`. The
        SDK depends on v2 of node-fetch to stay CJS compatible.

        Previously the SDK was doing `require("node-fetch")` but it should be
        `require("node-fetch").default` based on
        https://github.com/node-fetch/node-fetch/issues/450#issuecomment-387045223.
      type: fix
  createdAt: "2024-02-27"
  irVersion: 33

- version: 0.12.5
  changelogEntry:
    - summary: |
        Introduce a custom configuration called `tolerateRepublish` which supports running
        npm publish with the flag `--tolerateRepublish`. This flag allows you to publish
        on top of an existing npm package.

        To turn on this flag, update your generators.yml:

        ```yaml
        groups:
          generators:
            - name: fernapi/fern-typscript-node-sdk
              version: 0.12.5
              ...
              config:
                tolerateRepublish: true
        ```
      type: feat
  createdAt: "2024-02-27"
  irVersion: 33

- version: 0.12.4
  changelogEntry:
    - summary: |
        Previously reference.md was just leveraging the function name for the reference, now it leverages the full package-scoped path, mirroring how the function would be used in reality.

        ```ts
        seedExamples.getException(...)

        // is now

        seedExamples.file.notification.service.getException(...)
        ```
      type: fix
    - summary: Previously SDK code snippets would not support generation with undiscriminated unions. Now, it does.
      type: fix
  createdAt: "2024-02-27"
  irVersion: 33

- version: 0.12.2
  changelogEntry:
    - summary: |
        Previously SDK code snippets would not take into account default parameter values
        and would always include a `{}`. This was odd and didn't represent how a developer
        would use the SDK. Now, the snippets check for default parameter values and omit
        if there are no fields specified.

        ```ts
        // Before
        client.users.list({});

        // After
        client.users.list();
        ```
      type: fix
  createdAt: "2024-02-27"
  irVersion: 33

- version: 0.12.1
  changelogEntry:
    - summary: |
        Optional objects in deep query parameters were previously being incorrectly
        serialized. Before this change, optional objects were just being JSON.stringified
        which would send the incorrect contents over the wire.

        ```ts
        // Before
        if (foo != null) {
          _queryParams["foo"] = JSON.stringify(foo);
        }

        // After
        if (foo != null) {
          _queryParams["foo"] = foo;
        }

        // After (with serde layer)
        if (foo != null) {
          _queryParams["foo"] = serializers.Foo.jsonOrThrow(foo, {
            skipValidation: false,
            breadcrumbs: ["request", "foo"]
          });
        }
        ```
      type: fix
  createdAt: "2024-02-27"
  irVersion: 33

- version: 0.12.0
  changelogEntry:
    - summary: |
        support deep object query parameter serialization. If, query parameters are
        objects then Fern will support serializing them.

        ```yaml
        MyFoo:
          properties:
            bar: optional<string>

        query-parameters:
          foo: MyFoo
        ```

        will now be serialized as `?foo[bar]="...` and appear in the SDK as a regular object

        ```ts
        client.doThing({
          foo: {
            bar: "..."
          }
        });
        ```
      type: feat
  createdAt: "2024-02-26"
  irVersion: 33

- version: 0.11.5
  changelogEntry:
    - summary: |
        Previously `core.Stream` would not work in the Browser. Now the generated Fern SDK
        includes a polyfill for `ReadableStream` and uses `TextDecoder` instead of `Buffer`.
      type: fix
    - summary: |
        add in a reference markdown file, this shows a quick outline of the available endpoints,
        it's documentation, code snippet, and parameters.

        This feature is currently behind a feature flag called `includeApiReference` and can be used

        ```yaml
        config:
          includeApiReference: true
        ```
      type: feat
  createdAt: "2024-02-15"
  irVersion: 31

- version: 0.11.4
  changelogEntry:
    - summary: |
        The `Fetcher` now supports sending binary as a request body. This is important
        for APIs that intake `application/octet-stream` content types or for folks that have
        .fernignored their and added custom utilities that leverage the fetcher.
      type: fix
  createdAt: "2024-02-15"
  irVersion: 31

- version: 0.11.3
  changelogEntry:
    - summary: |
        ensure SDK generator always uses `node-fetch` in Node.js environments. There is an experimental
        fetch packaged with newer versions of Node.js, however it causes unexpected behavior with
        file uploads.
      type: fix
  createdAt: "2024-02-13"
  irVersion: 31

- version: 0.11.2
  changelogEntry:
    - summary: |
        ensure SDK generator does not drop additional parameters from requests that perform file upload. Previously, if an endpoint had `file` inputs without additional `body` parameters, query parameters were erroneously ignored.
      type: fix
  createdAt: "2024-02-13"
  irVersion: 31

- version: 0.11.1
  changelogEntry:
    - summary: The SDK generator no longer generates a `tsconfig.json` with `noUnusedParameters` enabled. This check was too strict.
      type: fix
  createdAt: "2024-02-13"
  irVersion: 31

- version: 0.11.0
  changelogEntry:
    - summary: |
        The SDK generator now forwards information about the runtime that it is being
        used in. The header `X-Fern-Runtime` will report the runtime (e.g. `browser`, `node`, `deno`)
        and the header `X-Fern-Runtime-Version` will report the version.
      type: feat
  createdAt: "2024-02-13"
  irVersion: 31

- version: 0.10.0
  changelogEntry:
    - summary: |
        The SDK generator now supports whitelabelling. When this is turned on,
        there will be no mention of Fern in the generated code.

        **Note**: You must be on the enterprise tier to enable this mode.
      type: feat
  createdAt: "2024-02-11"
  irVersion: 31

- version: 0.9.7
  changelogEntry:
    - summary: Initialize this changelog
      type: chore
  createdAt: "2024-02-11"
  irVersion: 31<|MERGE_RESOLUTION|>--- conflicted
+++ resolved
@@ -1,14 +1,17 @@
 # yaml-language-server: $schema=../../../fern-versions-yml.schema.json
-- version: 3.37.1
-  changelogEntry:
-    - summary: |
-<<<<<<< HEAD
+- version: 3.37.2
+  changelogEntry:
+    - summary: |
         Update oxfmt to 0.17.0, oxlint to 1.32.0, and oxlint-tsgolint to 0.8.4.
       type: chore
-=======
+  createdAt: "2025-12-08"
+  irVersion: 62
+
+- version: 3.37.1
+  changelogEntry:
+    - summary: |
         Fixed a possible type issue in Fetcher.test.ts.
       type: fix
->>>>>>> 13bf4421
   createdAt: "2025-12-08"
   irVersion: 62
 
