--- conflicted
+++ resolved
@@ -1,5 +1,4 @@
 # yaml-language-server: $schema=../../../fern-versions-yml.schema.json
-<<<<<<< HEAD
 - version: 3.20.0
   changelogEntry:
     - summary: |
@@ -7,7 +6,7 @@
       type: feat
   createdAt: "2025-11-03"
   irVersion: 61
-=======
+
 - version: 3.19.1
   changelogEntry:
     - summary: |
@@ -15,7 +14,6 @@
       type: fix
   createdAt: "2025-11-03"
   irVersion: 60
->>>>>>> 81722da7
 
 - version: 3.19.0
   changelogEntry:
