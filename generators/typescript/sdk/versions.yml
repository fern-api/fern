# yaml-language-server: $schema=../../../fern-versions-yml.schema.json
<<<<<<< HEAD
- version: 3.39.3-rc0
  changelogEntry:
    - summary: |
        Run `npm pkg fix` after saving package.json to disk to normalize the package.json file.
        This is enabled by default and can be disabled by setting `skipNpmPkgFix: true` in the generator config.
      type: feat
  createdAt: "2025-12-12"
  irVersion: 62

- version: 3.39.2-rc0
=======
- version: 3.39.3
>>>>>>> 8a1483c2
  changelogEntry:
    - summary: Fix missing information in generated package.json.
      type: fix
  createdAt: "2025-12-12"
  irVersion: 62

- version: 3.39.2
  changelogEntry:
    - summary: |
        Fix reference.md generation for APIs with multiple root-level endpoints.
        Previously, only the last root endpoint appeared in the reference documentation because `addRootSection()` was called inside the endpoint loop, replacing the root section each time.
        The fix moves section creation before the endpoint loop, ensuring all root endpoints are included and removing the empty `##` section header that was being generated.
      type: fix
  createdAt: "2025-12-10"
  irVersion: 62

- version: 3.39.1
  changelogEntry:
    - summary: |
        Fix wire tests for paginated endpoints to expect an empty array `[]` instead of `undefined` when `response.data` is not present.
        This aligns with the paginator's behavior which uses `?? []` to return an empty array when the data property is undefined.
      type: fix
  createdAt: "2025-12-10"
  irVersion: 62

- version: 3.39.0
  changelogEntry:
    - summary: |
        Add support for custom pagination with a dedicated `CustomPager` class, similar to the C# SDK generator.
        The `CustomPager` class provides:
        - A `CustomPagerParser` callback type that SDK authors implement to define pagination logic
        - Support for both forward (`getNextPage`) and backward (`getPreviousPage`) pagination
        - `AsyncIterable` implementation for ergonomic consumption with `for await...of`
        - Access to raw response data via `response` and `rawResponse` properties

        The generated endpoint returns a `CustomPager` with a default parser that extracts items from the
        configured results property and sets `hasNextPage`/`hasPreviousPage` to `false`. SDK authors who need
        custom pagination logic can create their own wrapper/factory that calls `CustomPager.create()` with
        their own `CustomPagerParser` implementation.
      type: feat
  createdAt: "2025-12-09"
  irVersion: 62

- version: 3.38.3
  changelogEntry:
    - summary: |
        Sort imports and exports in generated TypeScript SDK files for consistent, deterministic output.
        This eliminates the need to rely on formatters like prettier, biome, or oxfmt to order imports and exports.
      type: chore
  createdAt: "2025-12-09"
  irVersion: 62

- version: 3.38.2
  changelogEntry:
    - summary: |
        Pre format and lint as is files and core utilities.
      type: chore
  createdAt: "2025-12-09"
  irVersion: 62

- version: 3.38.1
  changelogEntry:
    - summary: |
        `hasNextPage` employs the default for the `step` attribute on offset-based pagination endpoints if it's set.
      type: fix
  createdAt: "2025-12-09"
  irVersion: 62

- version: 3.38.0
  changelogEntry:
    - summary: |
        The `oauthTokenOverride` feature flag has been removed and is now always enabled.
        OAuth token override allows users to skip the OAuth flow by providing a pre-generated bearer token directly.
        This feature is now the default behavior and no longer requires configuration.
      type: feat
  createdAt: "2025-12-09"
  irVersion: 62

- version: 3.37.4
  changelogEntry:
    - summary: |
        The README now demonstrates how to pass custom headers to both the client constructor and individual endpoint invocations.
      type: chore
  createdAt: "2025-12-08"
  irVersion: 62

- version: 3.37.3
  changelogEntry:
    - summary: Update generator-cli to 0.5.0.
      type: chore
  createdAt: "2025-12-08"
  irVersion: 62

- version: 3.37.2
  changelogEntry:
    - summary: Update oxfmt to 0.17.0, oxlint to 1.32.0, and oxlint-tsgolint to 0.8.4.
      type: chore
  createdAt: "2025-12-08"
  irVersion: 62

- version: 3.37.1
  changelogEntry:
    - summary: Fixed a possible type issue in Fetcher.test.ts.
      type: fix
  createdAt: "2025-12-08"
  irVersion: 62

- version: 3.37.0
  changelogEntry:
    - summary: |
        Add support for OAuth token override, allowing users to skip the OAuth flow by providing a pre-generated bearer token directly.
        This is useful when users already have a valid token and don't need to go through the OAuth client credentials flow.

        To enable this feature, add the `oauthTokenOverride` configuration to your _generators.yml_ file:
        ```yaml
        # In generators.yml
        groups:
          generators:
            - name: fernapi/fern-typescript-sdk
              config:
                oauthTokenOverride: true
        ```

        Users can then instantiate the client with either OAuth credentials or a pre-generated token:
        ```ts
        // Option 1: OAuth flow (existing behavior)
        const client = new Client({
          clientId: "YOUR_CLIENT_ID",
          clientSecret: "YOUR_CLIENT_SECRET",
          ...
        });

        // Option 2: Direct bearer token override (new capability)
        const client = new Client({
          token: "my-pre-generated-bearer-token",
          ...
        });
        ```
      type: feat
  createdAt: "2025-12-04"
  irVersion: 62

- version: 3.36.0
  changelogEntry:
    - summary: |
        Refactor auth options to be defined in individual AuthProvider classes instead of directly in BaseClientOptions.
        BaseClientOptions is now a type alias that intersects with the auth provider's AuthOptions interface.
        This improves code organization and makes auth options more discoverable.
      type: feat
  createdAt: "2025-12-05"
  irVersion: 62

- version: 3.35.9
  changelogEntry:
    - summary: |
        Fix generated error classes to correctly set the prototype chain, capture stack traces, and set the error name so `instanceof` checks behave as expected.
        Error classes now use `new.target.prototype` instead of the static class name for `Object.setPrototypeOf`,
        conditionally call `Error.captureStackTrace` for V8 environments, and set `this.name` dynamically.
      type: fix
  createdAt: "2025-12-04"
  irVersion: 62

- version: 3.35.8
  changelogEntry:
    - summary: |
        Added `writeUnitTests` config option to control unit test generation. Both `writeUnitTests` and `generateWireTests` now default to `true` and operate independently.
      type: chore
  createdAt: "2025-12-02"
  irVersion: 62

- version: 3.35.7
  changelogEntry:
    - summary: |
        Wire tests are now controlled entirely by the `generateWireTests` custom config option,
        no longer falling back to the CLI's `writeUnitTests` flag.
      type: fix
  createdAt: "2025-12-02"
  irVersion: 62

- version: 3.35.6
  changelogEntry:
    - summary: |
        Remove noisy IR services log from inferred auth provider generation.
      type: chore
  createdAt: "2025-12-02"
  irVersion: 62

- version: 3.35.5
  changelogEntry:
    - summary: |
        Fix WebSocket client to only generate auth code when the channel has `auth: true`.
        Previously, auth code was generated whenever the API had auth schemes defined, even if the WebSocket channel didn't require auth.
        This caused a mismatch where the client used `NormalizedClientOptions` but the connect method tried to access `authProvider`.
      type: fix
  createdAt: "2025-12-01"
  irVersion: 62

- version: 3.35.4
  changelogEntry:
    - summary: |
        Centralize non-status code error handling to a single reusable function in the generated SDK.
        This will reduce the amount of duplicated code and make it easier to maintain consistent error handling across all endpoints.
      type: fix
  createdAt: "2025-12-01"
  irVersion: 62

- version: 3.35.3
  changelogEntry:
    - summary: |
        Fix WebSocket client `ConnectArgs` interface to correctly handle `allow-multiple: true` query parameters.
        Previously, query parameters with `allow-multiple: true` were typed as `T | undefined` instead of `T | T[] | undefined`.
      type: fix
  createdAt: "2025-12-01"
  irVersion: 62

- version: 3.35.2
  changelogEntry:
    - summary: |
        * Add --frozen-lockfile flag to pnpm and yarn install commands in generated ci.yml workflow.
        * Update actions/checkout to v6 and actions/setup-node to v6 in generated ci.yml workflow.
      type: chore
  createdAt: "2025-12-01"
  irVersion: 62

- version: 3.35.1
  changelogEntry:
    - summary: |
        Fix WebSocket query parameter destructuring for property names that are not valid JavaScript identifiers (e.g., `language-code`).
        The generated code now correctly uses renaming syntax in destructuring (e.g., `const { "language-code": languageCode } = args;`).
      type: fix
  createdAt: "2025-12-01"
  irVersion: 62

- version: 3.35.0
  changelogEntry:
    - summary: |
        Fix validateAndTransformExtendedObject to add null/undefined guard.
      type: fix
  createdAt: "2025-11-20"
  irVersion: 62

- version: 3.34.3
  changelogEntry:
    - summary: |
        Improve React Native compatibility in the SDK runtime and fetcher:
        * Move React Native detection before Node.js detection since React Native may have a process polyfill
        * Use `ReturnType<typeof setTimeout>` instead of `NodeJS.Timeout` for better cross-platform compatibility
        * Remove `ResponseWithBody` type guard that incorrectly failed in React Native environments where `response.body` may be null
        * Update `BinaryResponse` type to use Response types directly for better compatibility
        * Add structured error responses with `body-is-null` reason for SSE and streaming endpoints when `response.body` is unavailable
        * Simplify JSON parsing error handling to return consistent error structure with `non-json` reason
      type: fix
  createdAt: "2025-11-30"
  irVersion: 61
- version: 3.34.2
  changelogEntry:
    - summary: |
        Avoid infinite recursion when an auth client is incorrectly configured to use itself for authentication.
        To circumvent the infinite recursion, auth providers receive a no-op auth provider when constructing themselves.
      type: fix
  createdAt: "2025-11-26"
  irVersion: 61

- version: 3.34.1
  changelogEntry:
    - summary: |
        Remove error on null config in README generation.
      type: fix
  createdAt: "2025-11-26"
  irVersion: 61

- version: 3.34.0
  changelogEntry:
    - summary: |
        Implement auth provider architecture for all auth schemes, replacing inline auth logic.
        This reduces code duplication and improves maintainability.
        Each auth scheme now uses a dedicated `AuthProvider` class that implements the `AuthProvider` interface.
        The `AnyAuthProvider` class is used when multiple auth schemes are defined.
      type: feat
  createdAt: "2025-11-23"
  irVersion: 61

- version: 3.33.1
  changelogEntry:
    - summary: |
        Remove using generator-cli to push to GitHub for self-hosted SDKs; this is now handled in the local workspace runner.
      type: fix
  createdAt: "2025-11-21"
  irVersion: 61

- version: 3.33.0
  changelogEntry:
    - summary: |
        Implement auth provider architecture for basic auth, matching the pattern established by inferred auth. Basic auth now uses a dedicated `BasicAuthProvider` class that implements the `AuthProvider` interface, replacing inline auth logic.
      type: feat
  createdAt: "2025-11-20"
  irVersion: 61

- version: 3.32.1
  changelogEntry:
    - summary: Add contents:read permission to generated publish workflow for OIDC authentication to fix actions/checkout@v4 requirements.
      type: fix
  createdAt: "2025-11-20"
  irVersion: 61

- version: 3.32.0
  changelogEntry:
    - summary: Add support for OAuth and inferred auth in generated wire tests.
      type: feat
    - summary: |
        Respect the `auth: false` at the endpoint level when generating the endpoint function.
      type: feat
  createdAt: "2025-11-19"
  irVersion: 61

- version: 3.31.5
  changelogEntry:
    - summary: Include subpackage exports in generated README.md if `generateSubpackageExports` is enabled.
      type: chore
  createdAt: "2025-11-19"
  irVersion: 61

- version: 3.31.4
  changelogEntry:
    - summary: Default to mock an endpoint once when using `msw` for wire tests.
      type: fix
  createdAt: "2025-11-18"
  irVersion: 61

- version: 3.31.3
  changelogEntry:
    - summary: Generate wire tests with `maxRetries` set to 0.
      type: fix
  createdAt: "2025-11-18"
  irVersion: 61

- version: 3.31.2
  changelogEntry:
    - summary: Bump generator CLI version to publish new Docker image.
      type: chore
  createdAt: "2025-11-18"
  irVersion: 61

- version: 3.31.1
  changelogEntry:
    - summary: |
        Fix generator to not generate CONTRIBUTING.md file if config.whitelabel is true.
      type: fix
  createdAt: "2025-11-17"
  irVersion: 61

- version: 3.31.0
  changelogEntry:
    - summary: |
        Add `generateSubpackageExports` configuration option to enable direct imports of subpackage clients.
        This allows JavaScript bundlers to tree-shake and include only the imported subpackage code, resulting in much smaller bundle sizes.

        Example:
        ```ts
        import { BarClient } from '@acme/sdk/foo/bar';

        const client = new BarClient({...});
        ```

        To enable this feature, add the following configuration to your _generators.yml_ file:
        ```yaml
        # In generators.yml
        groups:
          generators:
            - name: fernapi/fern-typescript-sdk
              config:
                generateSubpackageExports: true
        ```
      type: feat
  createdAt: "2025-11-17"
  irVersion: 61

- version: 3.30.0
  changelogEntry:
    - summary: |
        Add `offsetSemantics` flag, which changes how the `step` attribute in `x-fern-pagination` is interpreted.
        When `offsetSemantics` is `item-index` (the default), offset is understood as an item index that increases by the number of entities fetched.
        When `offsetSemantics` is `page-index`, offset is understood as a page index that increases by 1 each time.
      type: feat
  createdAt: "2025-11-14"
  irVersion: 61

- version: 3.29.2
  changelogEntry:
    - summary: Improve SDK generation performance.
      type: fix
  createdAt: "2025-11-13"
  irVersion: 61

- version: 3.29.1
  changelogEntry:
    - summary: |
        When generating `hasNextPage`, use `Math.Floor` to ensure an integer comparison against the number of entities.
      type: fix
  createdAt: "2025-11-13"
  irVersion: 61
- version: 3.29.0
  changelogEntry:
    - summary: |
        Add `parameterNaming` configuration option to control how parameter names are generated in the SDK.
        The available options are:
        - `originalName`: Use the original name from the OpenAPI spec.
        - `wireValue`: Use the wire value from the OpenAPI spec, falling back to the original name if not present.
        - `camelCase`: Convert the name to camelCase.
        - `snakeCase`: Convert the name to snake_case.
        - `default`: Use the default naming strategy.
      type: feat
  createdAt: "2025-11-11"
  irVersion: 61

- version: 3.28.11
  changelogEntry:
    - summary: |
        Do not generate a _snippet-templates.json_ file in the generated TypeScript SDK.
      type: fix
  createdAt: "2025-11-11"
  irVersion: 61

- version: 3.28.12
  changelogEntry:
    - summary: |
        Include more files and folders in .npmignore:
        * .mock
        * .fern
        * dist
        * scripts
        * jest.config.*
        * vitest.config.*
      type: fix
    - summary: |
        Only generate _.npmignore_ when `useLegacyExports: true`.
        When `useLegacyExports: false`, we generate a _package.json_ with `"files"` field which makes _.npmignore_ redundant.
      type: fix
  createdAt: "2025-11-11"
  irVersion: 61

- version: 3.28.11
  changelogEntry:
    - summary: |
        Do not generate a _snippet-templates.json_ file in the generated TypeScript SDK.
      type: fix
  createdAt: "2025-11-11"
  irVersion: 61

- version: 3.28.10
  changelogEntry:
    - summary: |
        Set `Accept` header for JSON (`application/json`), text (`text/plain`), and other (`*/*`) response types.
        This ensures that the `Accept` header is set consistently across runtimes.
        Unlike all other runtimes, Cloudflare Workers and Vercel Edge Runtime do not set a default `Accept` header in their `fetch` implementations.
      type: fix
  createdAt: "2025-11-10"
  irVersion: 61

- version: 3.28.9
  changelogEntry:
    - summary: Fix `Error._visit` to pass the correct type (`core.Fetcher.Error`) to the `_other` callback.
      type: fix
  createdAt: "2025-11-10"
  irVersion: 61

- version: 3.28.8
  changelogEntry:
    - summary: Clean up imports for requestWithRetries.test.ts.
      type: fix
  createdAt: "2025-11-10"
  irVersion: 61

- version: 3.28.7
  changelogEntry:
    - summary: |
        Fix circular type alias errors (TS2456) in undiscriminated unions containing self-recursive Record types where the value is a union of itself with null and/or undefined.
      type: fix
  createdAt: "2025-11-08"
  irVersion: 61

- version: 3.28.6
  changelogEntry:
    - summary: |
        Fix circular type alias errors (TS2456) in undiscriminated unions containing self-recursive Record types.
      type: fix
  createdAt: "2025-11-07"
  irVersion: 61

- version: 3.28.5
  changelogEntry:
    - summary: Fix issue where logs were logged even when the respective log level was disabled.
      type: fix
    - summary: Add tests for logging and the fetcher's redaction functionality.
      type: chore
    - summary: Improve unit test performance and refactor code to reduce duplication.
      type: chore
  createdAt: "2025-11-06"
  irVersion: 61

- version: 3.28.4
  changelogEntry:
    - summary: Fix a compilation error when a websocket channel has no send or receive messages.
      type: fix
  createdAt: "2025-11-06"
  irVersion: 61

- version: 3.28.3
  changelogEntry:
    - summary: |
        Fix local GitHub generation to match remote generation.
      type: fix
  createdAt: "2025-11-06"
  irVersion: 61

- version: 3.28.2
  changelogEntry:
    - summary: |
        Fix inconsistent path parameter casing in the WebSocket connect options.
        The casing now follows the same rules as other HTTP path parameters:
        - `retainOriginalCasing: true`: use the original casing from the OpenAPI spec, regardless of the `noSerdeLayer` setting.
        - `noSerdeLayer: true`: use the original casing from the OpenAPI spec.
        - `noSerdeLayer: false`: use camelCase for path parameters.
      type: fix
  createdAt: "2025-11-06"
  irVersion: 61

- version: 3.28.1
  changelogEntry:
    - summary: |
        Always use vitest.config.mts for consistency across all generated SDKs. This ensures Vitest v3 can load the config as ESM in both CommonJS and ESM packages.
      type: fix
  createdAt: "2025-11-05"
  irVersion: 61

- version: 3.28.0
  changelogEntry:
    - summary: |
        Added Generation Metadata file to output.
      type: feat
  createdAt: "2025-11-04"
  irVersion: 61

- version: 3.27.0
  changelogEntry:
    - summary: Add support for variables in wire tests.
      type: feat
  createdAt: "2025-11-05"
  irVersion: 61

- version: 3.26.0
  changelogEntry:
    - summary: |
        Include `"dependencies": {}` in package.json when generating a TypeScript SDK without dependencies.
      type: feat
  createdAt: "2025-11-05"
  irVersion: 61

- version: 3.25.0
  changelogEntry:
    - summary: |
        Add support for logging to the generated SDK.
        Users can configure the logger by passing in a `logging` object to the client options.

        ```ts
        import { FooClient, logging } from "foo";

        const client = new FooClient({
            logging: {
               level: logging.LogLevel.Info, // LogLevel.Info is the default
               logger: new logging.ConsoleLogger(), // ConsoleLogger is the default
               silent: false, // true is the default, set to false to enable logging
            }
        });
        ```

        The `logging` object can have the following properties:
        - `level`: The log level to use. Defaults to `logging.LogLevel.Info`.
        - `logger`: The logger to use. Defaults to `logging.ConsoleLogger`.
        - `silent`: Whether to silence the logger. Defaults to `true`.

        The `level` property can be one of the following values:
        - `logging.LogLevel.Debug`
        - `logging.LogLevel.Info`
        - `logging.LogLevel.Warn`
        - `logging.LogLevel.Error`

        To provide a custom logger, users can pass in a custom logger implementation that implements the `logging.ILogger` interface.

      type: feat
  createdAt: "2025-11-04"
  irVersion: 61

- version: 3.24.0
  changelogEntry:
    - summary: |
        Add support for forward-compatible enums.
        To enable forward-compatible enums, add the following configuration to your _generators.yml_ file:
        ```yaml
        # In generators.yml
        groups:
          generators:
            - name: fernapi/fern-typescript-sdk
              config:
                enableForwardCompatibleEnums: true
        ```
      type: feat
  createdAt: "2025-11-03"
  irVersion: 61

- version: 3.23.0
  changelogEntry:
    - summary: |
        Add support for bytes download responses.
      type: feat
  createdAt: "2025-11-03"
  irVersion: 61

- version: 3.22.0
  changelogEntry:
    - summary: |
        Add support for oxfmt as the formatter.
        This is a beta feature and not officially supported yet.
      type: feat
  createdAt: "2025-11-03"
  irVersion: 61

- version: 3.21.0
  changelogEntry:
    - summary: |
        Add support for oxlint as the linter.
        This is a beta feature and not officially supported yet.
      type: feat
  createdAt: "2025-11-03"
  irVersion: 61

- version: 3.20.0
  changelogEntry:
    - summary: |
        Implement base and extend properties in discriminated union examples.
      type: feat
  createdAt: "2025-11-03"
  irVersion: 61

- version: 3.19.1
  changelogEntry:
    - summary: |
        `mergeHeaders()` and `mergeOnlyDefinedHeaders()` are now case-insensitive.
      type: fix
  createdAt: "2025-11-03"
  irVersion: 60

- version: 3.19.0
  changelogEntry:
    - summary: |
        Add support for application/x-www-form-urlencoded request bodies.
      type: feat
  createdAt: "2025-11-03"
  irVersion: 60

- version: 3.18.0
  changelogEntry:
    - summary: |
        Users can now pass in a custom `fetch` function to the client options.
      type: feat
  createdAt: "2025-11-03"
  irVersion: 60

- version: 3.17.1
  changelogEntry:
    - summary: |
        `hasNextPage()` now factors in `offset.step` if provided for offset-based pagination
        such that `hasNextPage` now returns `false` if the returned page was not as large as requested.
      type: fix
  createdAt: "2025-10-31"
  irVersion: 60

- version: 3.17.0
  changelogEntry:
    - summary: |
        Add `Page` to the top-level `exports.ts` files, which allows for `import { Page } from '...';` to work.
        Remove `Pageable`, and use only `core.Page` for pagination everywhere.
      type: feat
  createdAt: "2025-10-29"
  irVersion: 60

- version: 3.16.0
  changelogEntry:
    - summary: |
        Generate a CONTRIBUTING.md file.
      type: feat
  createdAt: "2025-10-29"
  irVersion: 60

- version: 3.15.0
  changelogEntry:
    - summary: |
        Export types for `ReconnectingWebSocket`, `ReconnectingWebSocket.Event`, `ReconnectingWebSocket.CloseEvent`, and `ReconnectingWebSocket.ErrorEvent`.
      type: feat
  createdAt: "2025-10-29"
  irVersion: 60

- version: 3.14.0
  changelogEntry:
    - summary: |
        Expose the underlying response on the `Page` type.
      type: feat
  createdAt: "2025-10-29"
  irVersion: 60

- version: 3.13.0
  changelogEntry:
    - summary: |
        Improve pnpm and yarn caching in generator Docker images.
      type: feat
  createdAt: "2025-10-28"
  irVersion: 60

- version: 3.12.3
  changelogEntry:
    - summary: Fix `.github/workflows/ci.yml` file when using OIDC for npm publishing.
      type: fix
  createdAt: "2025-10-28"
  irVersion: 60

- version: 3.12.2
  changelogEntry:
    - summary: |
        Add streaming tests; fix custom message terminators in streams; fix multi-byte character handling across chunk breaks in streams.
      type: fix
  createdAt: "2025-10-28"
  irVersion: 60

- version: 3.12.1
  changelogEntry:
    - summary: Update Biome to 2.3.1
      type: chore
  createdAt: "2025-10-28"
  irVersion: 60

- version: 3.12.0
  changelogEntry:
    - summary: |
        Add support for [publishing to npmjs.org using OIDC from GitHub Actions](https://docs.npmjs.com/trusted-publishers).

        To use OIDC for publishing to npmjs.org, you need to follow two steps:
        1. Follow the instructions in ["Step 1: Add a trusted publisher on npmjs.com"](https://docs.npmjs.com/trusted-publishers#step-1-add-a-trusted-publisher-on-npmjscom).
        2. Set the `output.token` field to `OIDC` in _generators.yml_ to enable this feature:

            ```yml
            # In generators.yml
            groups:
              ts-sdk:
                generators:
                  - name: fernapi/fern-typescript-sdk
                    output:
                      location: npm
                      package-name: your-package-name
                      token: OIDC # previously this would be set to something like ${NPM_TOKEN}
                    ...
            ```

            This will take care of ["Step 2: Configure your CI/CD workflow"](https://docs.npmjs.com/trusted-publishers#step-2-configure-your-cicd-workflow).

        For local generation, you'll need Fern CLI version 0.94.0 or later.
      type: feat
    - summary: |
        Update GitHub Actions `setup-node` action to v4 in the generated CI workflow.
      type: feat
  createdAt: "2025-10-21"
  irVersion: 60

- version: 3.11.1
  changelogEntry:
    - summary: |
        Generate streaming response section in README.md for streaming response endpoints.
      type: fix
  createdAt: "2025-10-21"
  irVersion: 60

- version: 3.11.0
  changelogEntry:
    - summary: |
        Add `linter` and `formatter` configuration options to configure code linters and formatters for the generated SDK.
        - `linter`:
          - `biome`: Use Biome as the code linter. This is the default.
          - `none`: Do not include a code linter.
        - `formatter`:
          - `biome`: Use Biome as the code formatter. This is the default.
          - `prettier`: Use Prettier as the code formatter.

        For consistency, the _package.json_ scripts will always include the following scripts:
        - `lint`: Run the configured linter.
        - `lint:fix`: Run the configured linter with auto-fix.
        - `format`: Run the configured formatter.
        - `format:check`: Run the configured formatter in check mode.
        - `check`: Run both the linter and formatter in check mode.
        - `check:fix`: Run both the linter and formatter with auto-fix.
        When the `linter` is set to `none`, `lint` and `lint:fix` scripts will echo a message indicating that no linter is configured.
      type: feat
  createdAt: "2025-10-21"
  irVersion: 60

- version: 3.10.0
  changelogEntry:
    - summary: |
        Generate file upload section in README.md for multipart-form file uploads.
      type: feat
  createdAt: "2025-10-20"
  irVersion: 60

- version: 3.9.3
  changelogEntry:
    - summary: |
        Fix a compilation error when a path parameter is nullable or optional.
      type: fix
  createdAt: "2025-10-17"
  irVersion: 60

- version: 3.9.2
  changelogEntry:
    - summary: |
        Match the logic in wire test generation where the static example generation omits the request parameter for empty objects when optional.
        This fixes some wire tests that were failing due to mismatched request bodies.
      type: fix
    - summary: |
        Return `undefined` when passing in `undefined` to `toJson` when `useBigInt` is enabled.
      type: fix
  createdAt: "2025-10-17"
  irVersion: 60

- version: 3.9.1
  changelogEntry:
    - summary: |
        Improve the performance of JSON serialization and parsing when `useBigInt` is enabled.
      type: fix
  createdAt: "2025-10-16"
  irVersion: 60

- version: 3.9.0
  changelogEntry:
    - summary: |
        Add support for the `Uploadable.FromPath` and `Uploadable.WithMetadata` types to upload files with metadata to multipart-form endpoints.

        Users can configure metadata when uploading a file to a multipart-form upload endpoint using the `Uploadable.WithMetadata` type:
        ```typescript
        import { createReadStream } from "fs";

        await client.upload({
            file: {
              data: createReadStream("path/to/file"),
              filename: "my-file",
              contentType: "audio/mpeg",
            },
            otherField: "other value",
        });
        ```
        The `filename`, `contentType`, and `contentLength` properties are optional.

        Alternatively, users can use the `Uploadable.FromPath` type to upload directly from a file path:
        ```typescript
        await client.upload({
            file: {
                path: "path/to/file",
                filename: "my-file",
                contentType: "audio/mpeg",
            },
            otherField: "other value",
        });
        ```

        The metadata is used to set the `Content-Type` and `Content-Disposition` headers. If not provided, the client will attempt to determine them automatically.
        ```
      type: feat
  createdAt: "2025-10-14"
  irVersion: 60

- version: 3.8.0
  changelogEntry:
    - summary: |
        Use Biome for formatting instead of Prettier, and also use Biome to check (fix) the generated code.
      type: feat
  createdAt: "2025-10-08"
  irVersion: 60

- version: 3.7.3
  changelogEntry:
    - summary: |
        Fix default request parameter value unwrapping for `nullable<>`.
      type: fix
  createdAt: "2025-10-13"
  irVersion: 60

- version: 3.7.2
  changelogEntry:
    - summary: |
        Include `extra-properties` (aka. `additionalProperties`) when generating examples for objects and inlined request bodies.
      type: fix
    - summary: |
        Allow arbitrary properties in inlined request bodies when `extra-properties` (aka. `additionalProperties`) is set to true.
      type: fix
  createdAt: "2025-10-10"
  irVersion: 61

- version: 3.7.1
  changelogEntry:
    - summary: |
        Filter out `undefined` from lists, maps, sets, and object properties when generating examples.
      type: fix
    - summary: |
        Restore missing test scripts in package.json when using `useLegacyExports: true`.
      type: fix
  createdAt: "2025-10-09"
  irVersion: 60

- version: 3.7.0
  changelogEntry:
    - summary: |
        Generate a `BaseClientOptions`, `BaseRequestOptions`, and `BaseIdempotentRequestOptions` interface and extend from these in the generated client `Options`, `RequestOptions`, and `IdempotentRequestOptions` interfaces.
        This reduces a large amount of duplicate code in the generated SDK.
      type: feat
  createdAt: "2025-10-08"
  irVersion: 60

- version: 3.6.1
  changelogEntry:
    - summary: |
        Add missing test scripts when `bundle: true`.
      type: fix
  createdAt: "2025-10-08"
  irVersion: 60

- version: 3.6.0
  changelogEntry:
    - summary: |
        Allow for configuring `timeoutMs` and `maxRetries` request options at the client-level as well as the request level.
      type: feat
  createdAt: "2025-10-08"
  irVersion: 60

- version: 3.5.0
  changelogEntry:
    - summary: |
        Enable `verbatimModuleSyntax` in _tsconfig.esm.json_ to increase TypeScript performance for the ESM build (not CJS).
        You may need to update your custom TypeScript code to comply with this setting.
      type: feat
  createdAt: "2025-10-07"
  irVersion: 60

- version: 3.4.0
  changelogEntry:
    - summary: |
        Add `wireTestsFallbackToAutoGeneratedErrorExamples` configuration option to control whether to use autogenerated error examples if user does not provide error examples for generating wire tests.
      type: feat
  createdAt: "2025-10-07"
  irVersion: 60

- version: 3.3.9
  changelogEntry:
    - summary: |
        Use `// ... file header ...` file header instead of `/** ... file header ... */`.
        The latter is considered a JSDoc comment and may cause issues with some tools.
        The TypeScript compiler will remove `//` but not `/** */` comments.
      type: fix
  createdAt: "2025-10-03"
  irVersion: 60

- version: 3.3.7
  changelogEntry:
    - summary: |
        Dynamically build type for enums based on the const to reduce generated code.

        Before:
        ```ts
        export type Operand =
            | ">"
            | "="
            | "<";
        export const Operand = {
            GreaterThan: ">",
            EqualTo: "=",
            LessThan: "<",
        } as const;
        ```
        After:
        ```ts
        export const Operand = {
            GreaterThan: ">",
            EqualTo: "=",
            LessThan: "<",
        } as const;
        export type Operand = (typeof Operand)[keyof typeof Operand];
        ```
      type: fix
  createdAt: "2025-10-03"
  irVersion: 60

- version: 3.3.6
  changelogEntry:
    - summary: Fix basic auth password parsing to support colons in passwords.
      type: fix
  createdAt: "2025-10-03"
  irVersion: 60

- version: 3.3.5
  changelogEntry:
    - summary: |
        Log error when `testFramework: vitest` is used alongside `useBigInt: true`, `streamType: wrapper`, or `packagePath: path/to/package`.
      type: feat
  createdAt: "2025-10-01"
  irVersion: 60

- version: 3.3.4
  changelogEntry:
    - summary: |
        Upgrade generator-cli dependency to fix local generation handling of .fernignore files.
      type: fix
  createdAt: "2025-09-30"
  irVersion: 60

- version: 3.3.3
  changelogEntry:
    - summary: |
        If `useLegacyExports` is `true`, reference `../tsconfig.json` instead of `../tsconfig.base.json` in `tests/tsconfig.json`.
      type: fix
  createdAt: "2025-09-29"
  irVersion: 60

- version: 3.3.2
  changelogEntry:
    - summary: Fix non-GitHub output modes.
      type: fix
    - summary: Format GitHub Actions workflow files using prettier.
      type: fix
    - summary: Add .prettierignore to ensure dist and temporary files are not formatted.
      type: fix
  createdAt: "2025-09-29"
  irVersion: 60

- version: 3.3.2-rc1
  changelogEntry:
    - summary: Fix npm publish output mode
      type: fix
  createdAt: "2025-09-29"
  irVersion: 60

- version: 3.3.2-rc0
  changelogEntry:
    - summary: Format GitHub Actions workflow files using prettier.
      type: fix
    - summary: Add .prettierignore to ensure dist and temporary files are not formatted.
      type: fix
    - summary: Fix non-GitHub output modes.
      type: fix
  createdAt: "2025-09-26"
  irVersion: 60

- version: 3.3.1
  changelogEntry:
    - summary: |
        Fix `bundle: true` mode
      type: fix
  createdAt: "2025-09-25"
  irVersion: 60

- version: 3.3.0
  changelogEntry:
    - summary: |
        Add support for PR mode for self-hosted/local sdk generation
      type: feat
  createdAt: "2025-09-25"
  irVersion: 60

- version: 3.2.1
  changelogEntry:
    - summary: |
        Set `compilerOptions.isolatedModules` and `compilerOptions.isolatedDeclarations` to `true` in _tsconfig.json_, and update the TypeScript code to comply with this setting.
        Users that enable `isolatedModules` can now use the SDK without any TypeScript compilation errors.
        While `isolatedModules` is not turned on by default in TypeScript, more frameworks and tools enable it by default.

        **Warning**: If you have custom code, this may cause compilation errors. Please refer to the TypeScript documentation to learn more about these settings:
        * [Isolated Declarations](https://www.typescriptlang.org/tsconfig#isolatedDeclarations)
        * [Isolated Modules](https://www.typescriptlang.org/tsconfig#isolatedModules)
      type: fix
  createdAt: "2025-09-25"
  irVersion: 60

- version: 3.2.0
  changelogEntry:
    - summary: |
        Add `generateEndpointMetadata` configuration to generate endpoint metadata for each endpoints.
        When you use a callback function to generate headers or auth tokens, the endpoint metadata will be passed to the callback.
        ```ts
        const client = new Foo({
            ...,
            token: ({ endpointMetadata }) => {
                // generate token based on endpoint metadata
            }
        });
        ```

        To enable this, set `generateEndpointMetadata` to `true` in the `config` of your generator configuration.
        ```yml
        # In generators.yml
        groups:
          ts-sdk:
            generators:
              - name: fernapi/fern-typescript-sdk
                config:
                  generateEndpointMetadata: true
        ```
      type: feat
  createdAt: "2025-09-24"
  irVersion: 60

- version: 3.1.2
  changelogEntry:
    - summary: |
        Pin `msw` dependency to `2.11.2` because newer version introduces jest/vitest compatibility issues.
      type: fix
  createdAt: "2025-09-24"
  irVersion: 60

- version: 3.1.1
  changelogEntry:
    - summary: |
        Rely on the version of pnpm in _package.json_ instead of hardcoding the version in GitHub workflows.
      type: fix
  createdAt: "2025-09-23"
  irVersion: 60

- version: 3.1.0
  changelogEntry:
    - summary: |
        `consolidateTypeFiles` consolidates all folders of type files into a single file.
      type: feat
  createdAt: "2025-09-19"
  irVersion: 60

- version: 3.0.2
  changelogEntry:
    - summary: Update `exportAllRequestsAtRoot` to create an aggregate request file instead of adding imports.
      type: fix
  createdAt: "2025-09-19"
  irVersion: 60

- version: 3.0.1
  changelogEntry:
    - summary: Fix incorrect pnpm commands inside of ci.yml
      type: fix
    - summary: Delete browser specific tests.
      type: fix
    - summary: Make tests more robust across Jest and Vitest.
      type: fix
  createdAt: "2025-09-18"
  irVersion: 60

- version: 3.0.0
  changelogEntry:
    - summary: |
        Change defaults configuration in _generators.yml_ to use pnpm package manager and vitest test framework.
        To avoid breaking changes, explicitly set the options above with the `Before` values in the `config` of your generator in _generators.yml_.

        | Option | Before | Now |
        |--------|--------|-----|
        | `packageManager` | `yarn` | `pnpm` |
        | `testFramework` | `jest` | `vitest` |

        `testFramework: vitest` is not supported alongside `useBigInt: true`, `streamType: wrapper`, or `packagePath`.
      type: feat
  createdAt: "2025-09-18"
  irVersion: 60

- version: 2.13.0
  changelogEntry:
    - summary: |
        Use Vitest instead of Jest for running tests.
        Enable Vitest by setting `testFramework` to `vitest` in the `config` of your generator configuration.
      type: feat
  createdAt: "2025-09-17"
  irVersion: 60

- version: 2.12.3
  changelogEntry:
    - summary: Updated retry strategy; in particular, don't jitter for `retry-after` header.
      type: chore
  createdAt: "2025-09-17"
  irVersion: 60

- version: 2.12.2
  changelogEntry:
    - summary: Generate correct types for pagination with inline types.
      type: fix
  createdAt: "2025-09-16"
  irVersion: 60

- version: 2.12.1
  changelogEntry:
    - summary: |
        Generate property accessors for auth and pagination with `?.` if the property is optional or nullable, and `.` if the property is required and non-nullable.
      type: fix
  createdAt: "2025-09-16"
  irVersion: 60

- version: 2.12.0
  changelogEntry:
    - summary: |
        Add support for custom sections in the README.md via `customSections` config option.
      type: feat
  createdAt: "2025-09-16"
  irVersion: 59

- version: 2.11.2
  changelogEntry:
    - summary: |
        Websocket client generation compiles when there are no query parameters and when the auth
        scheme has custom authentication headers.
      type: fix

  createdAt: "2025-09-16"
  irVersion: 59

- version: 2.11.1
  changelogEntry:
    - summary: |
        The `_getAuthorizationHeader` method now returns `Promise<string | undefined>` when oauth is enabled.
        This prevents compilation errors in the TypeScript SDK.
      type: fix
  createdAt: "2025-09-15"
  irVersion: 59

- version: 2.11.0
  changelogEntry:
    - summary: |
        Generate `Request` and `Response` types variations for types that have readonly and/or writeonly properties.
        For example, a type `User` will have a `User.Request` type that omits readonly properties and a `User.Response` type that omits writeonly properties.

        Set `experimentalGenerateReadWriteOnlyTypes` to `true` in the `config` of your generator configuration to enable this feature.
        ```ts
        import { User, FooClient } from "foo";

        const client = new FooClient(...);
        const createUser: User.Request = {
          name: "Jon",
          // id: "123", // Error: id is read-only and thus omitted
        };
        const createdUser: User.Response = await client.createUser(createUser);
        // createdUser.id is available here
        ```
      type: feat
  createdAt: "2025-09-15"
  irVersion: 59

- version: 2.10.4
  changelogEntry:
    - summary: Use cached `prettier` to format project instead of yarn/pnpm installing all dependencies during generation.
      type: feat
    - summary: Generate lockfile without installing dependencies and using `--prefer-offline` to avoid network requests.
      type: feat
  createdAt: "2025-09-12"
  irVersion: 59

- version: 2.10.3
  changelogEntry:
    - summary: Retries now check `Retry-After` and `X-RateLimit-Reset` before defaulting to exponential backoff.
      type: feat
  createdAt: "2025-09-09"
  irVersion: 59

- version: 2.10.2
  changelogEntry:
    - summary: Allow `null` values in headers in addition to `undefined` to explicitly unset a header.
      type: fix
  createdAt: "2025-09-05"
  irVersion: 59

- version: 2.10.1
  changelogEntry:
    - summary: Use autogenerated error examples if user does not provide error examples for generating wire tests.
      type: fix
  createdAt: "2025-09-03"
  irVersion: 59

- version: 2.10.0
  changelogEntry:
    - summary: Do not set a default `Content-Type` header when creating a HTTP response for wire test mocking.
      type: fix
    - summary: Generate wire tests for HTTP endpoint error examples.
      type: feat
  createdAt: "2025-09-03"
  irVersion: 59

- version: 2.9.5
  changelogEntry:
    - summary: |
        Introduce a custom configuration called `exportAllRequestsAtRoot` which exposes all request
        types through the root-level namespace.
      type: feat
  createdAt: "2025-09-02"
  irVersion: 59

- version: 2.9.4
  changelogEntry:
    - summary: |
        Grab overrideable root header value from Client as default.
      type: fix
  createdAt: "2025-08-28"
  irVersion: 59

- version: 2.9.3
  changelogEntry:
    - summary: |
        Add support for autogenerating simple tests for pagination endpoints.
      type: feat
  createdAt: "2025-08-27"
  irVersion: 59

- version: 2.9.2
  changelogEntry:
    - summary: |
        Do not throw an error if example properties are mismatched with the schema definition.
      type: fix
  createdAt: "2025-08-28"
  irVersion: 59

- version: 2.9.1
  changelogEntry:
    - summary: |
        Introduce a custom configuration called `flattenRequestParameters` which collapses referenced bodies into the
        request instead of nesting under a body key.

        **Before**:
        ```ts
        client.users.create({
          userId: "...",
          body: {
            "name": "Joe Scott"
          }
        });
        ```

        **After**
        ```ts
        client.users.create({
          userId: "...",
          "name": "Joe Scott"
        });
        ```
      type: fix
  createdAt: "2025-08-22"
  irVersion: 59

- version: 2.9.0
  changelogEntry:
    - summary: Generator passes readme configs apiName, disabledSections, and whiteLabel
      type: feat
  createdAt: "2025-08-26"
  irVersion: 59

- version: 2.8.4
  changelogEntry:
    - summary: |
        Add `flattenRequestParameters` to the SDK generator config.
        `flattenRequestParameters` is a boolean that controls whether to flatten request parameters.
        When `false` (default), the legacy flattening logic is used.
        When `true`, the new flattening logic is used.

        ```yml
        # In generators.yml
        groups:
          ts-sdk:
            generators:
              - name: fernapi/fern-typescript-sdk
                config:
                  flattenRequestParameters: true
        ```
      type: feat
  createdAt: "2025-08-21"
  irVersion: 59

- version: 2.8.3
  changelogEntry:
    - summary: |
        Set `Authorization` header for WebSocket connects when auth is available on the generated SDK client.
        This will happen regardless of whether the AsyncAPI server or channel is marked for auth.
      type: fix
    - summary: |
        Add support for inferred bearer authentication in WebSocket connects.
      type: fix
  createdAt: "2025-08-21"
  irVersion: 59

- version: 2.8.2
  changelogEntry:
    - summary: |
        Log warning when `noSerdeLayer` is `false` and `enableInlineTypes` is `true`.
      type: feat
  createdAt: "2025-08-15"
  irVersion: 59

- version: 2.8.1
  changelogEntry:
    - summary: |
        Properly assert responses in wire tests when the `neverThrowErrors` flag is enabled.
      type: fix
  createdAt: "2025-08-15"
  irVersion: 59

- version: 2.8.0
  changelogEntry:
    - summary: |
        Choose to use `pnpm` or `yarn` as the package manager for the generated SDK.
        Configure this in _generators.yml_ like so:
        ```yml
        # In generators.yml
        groups:
          ts-sdk:
            generators:
              - name: fernapi/fern-typescript-sdk
                config:
                  packageManager: pnpm
        ```
        The default is `yarn`.
      type: feat
  createdAt: "2025-08-13"
  irVersion: 59

- version: 2.7.0
  changelogEntry:
    - summary: Implement inferred bearer authentication.
      type: feat
  createdAt: "2025-08-12"
  irVersion: 59

- version: 2.6.8
  changelogEntry:
    - summary: Export BinaryResponse using `export type { BinaryResponse } ...` syntax to fix an issue with the SWC compiler.
      type: fix
  createdAt: "2025-08-06"
  irVersion: 58

- version: 2.6.7
  changelogEntry:
    - summary: Improve logging inside of wire tests for when a JSON body fails to parse to JSON.
      type: feat
  createdAt: "2025-08-01"
  irVersion: 58

- version: 2.6.6
  changelogEntry:
    - summary: Requests and responses with no body should not be asserted as JSON in wire tests.
      type: fix
  createdAt: "2025-08-04"
  irVersion: 58

- version: 2.6.5
  changelogEntry:
    - summary: If an enum wire value is not found, use the first enum value as a fallback.
      type: fix
  createdAt: "2025-08-01"
  irVersion: 58

- version: 2.6.4
  changelogEntry:
    - summary: Fix inline types inside of multipart-form requests
      type: fix
  createdAt: "2025-07-30"
  irVersion: 58

- version: 2.6.3
  changelogEntry:
    - summary: |
        Include root variables in code snippet generation for client instantiation.
      type: fix
  createdAt: "2025-07-25"
  irVersion: 58

- version: 2.6.2
  changelogEntry:
    - summary: |
        Update form-data version to 4.0.4 to avoid vulnerability.
      type: chore
  createdAt: "2025-07-24"
  irVersion: 58

- version: 2.6.1
  changelogEntry:
    - summary: |
        Add additional query string parameters section to the generated README.md file.
      type: chore
  createdAt: "2025-07-23"
  irVersion: 58

- version: 2.6.0
  changelogEntry:
    - summary: |
        Users can now pass in `queryParams` as part of the request options.
        ```ts
        await client.foo.bar(..., {
          queryParams: {
            foo: "bar"
          }
        });
        ```
      type: feat
  createdAt: "2025-07-23"
  irVersion: 58

- version: 2.5.1
  changelogEntry:
    - summary: Update README.md generation to be more accurate
      type: chore
  createdAt: "2025-07-22"
  irVersion: 58

- version: 2.5.0
  changelogEntry:
    - summary: |
        Support uploading file-like types for binary upload endpoints (not multipart-form):
        * Buffered types: `Buffer`, `Blob`, `File`, `ArrayBuffer`, `ArrayBufferView`, and `Uint8Array`
        * Stream types: `fs.ReadStream`, `stream.Readable`, and `ReadableStream`
      type: feat
    - summary: |
        Users can configure metadata when uploading a file to a binary upload endpoint using the `Uploadable.WithMetadata` type:
        ```typescript
        import { createReadStream } from "fs";

        await client.upload({
            data: createReadStream("path/to/file"),
            filename: "my-file",
            contentType: "audio/mpeg",
            contentLength: 1949,
        });
        ```
        The `filename`, `contentType`, and `contentLength` properties are optional.

        Alternatively, users can use the `Uploadable.FromPath` type to upload directly from a file path:
        ```typescript
        await client.upload({
            path: "path/to/file",
            filename: "my-file",
            contentType: "audio/mpeg",
            contentLength: 1949,
        });
        ```

        The metadata is used to set the `Content-Length`, `Content-Type`, and `Content-Disposition` headers. If not provided, the client will attempt to determine them automatically.
        For example, `fs.ReadStream` has a `path` property which the SDK uses to retrieve the file size from the filesystem without loading it into memory:
        ```typescript
        import { createReadStream } from "fs";

        await client.upload(createReadStream("path/to/file"));
        ```
      type: feat
  createdAt: "2025-07-17"
  irVersion: 58

- version: 2.4.11
  changelogEntry:
    - summary: Bump the docker image for the generator to node:22.12-alpine3.20
      type: chore
  createdAt: "2025-07-18"
  irVersion: 58

- version: 2.4.10
  changelogEntry:
    - summary: Escape strings containing `*/` inside of JSDoc comments to avoid premature JSDoc block ending.
      type: fix
  createdAt: "2025-07-15"
  irVersion: 58

- version: 2.4.9
  changelogEntry:
    - summary: Preserve trailing slash of URL and path if present
      type: fix
  createdAt: "2025-07-15"
  irVersion: 58

- version: 2.4.8
  changelogEntry:
    - summary: |
        Fix ts readme snippet where const was reassigned. Changed to let.
      type: fix
  createdAt: "2025-07-10"
  irVersion: 58

- version: 2.4.7
  changelogEntry:
    - summary: |
        Make sure `extraDependencies`, `extraPeerDependencies`, `extraPeerDependenciesMeta`, and `extraDevDependencies` are always merged into _package.json_.
        This was previously fixed for `bundle: true`, but not for `bundle: false` (default).
        All dependencies should now come through.
      type: fix
  createdAt: "2025-07-10"
  irVersion: 58

- version: 2.4.6
  changelogEntry:
    - summary: |
        Parse HTTP error bodies as JSON if the response content-type header is JSON, otherwise fallback to text.
      type: fix
    - summary: |
        Fix `bytes` fetcher test.
      type: fix
    - summary: |
        Fix Jest configuration when a `packagePath` is specified in _generators.yml_ config.
      type: fix
  createdAt: "2025-07-09"
  irVersion: 58

- version: 2.4.5
  changelogEntry:
    - summary: |
        Make sure `extraDependencies`, `extraPeerDependencies`, `extraPeerDependenciesMeta`, and `extraDevDependencies` are always merged into _package.json_.
      type: fix
  createdAt: "2025-07-09"
  irVersion: 58

- version: 2.4.4
  changelogEntry:
    - summary: |
        Make the `BinaryResponse.bytes` function optional because some versions of runtimes do not support the function on fetch `Response`.
      type: fix
  createdAt: "2025-07-09"
  irVersion: 58

- version: 2.4.3
  changelogEntry:
    - summary: |
        Fix an issue where a property set to `undefined` would not match with a property that is missing in the `withJson` MSW predicate.
      type: fix
  createdAt: "2025-07-08"
  irVersion: 58

- version: 2.4.2
  changelogEntry:
    - summary: |
        Fixes a compile issue when WebSocket connect methods require query parameters with special characters.
        Fixes response deserialization in websockets to respect skipping validation.
      type: fix
  createdAt: "2025-07-04"
  irVersion: 58

- version: 2.4.1
  changelogEntry:
    - summary: |
        When serde layer is enabled, WebSocket channels now pass through unrecognized properties
        instead of stripping them to preserve forwards compatibility.
      type: fix
  createdAt: "2025-07-04"
  irVersion: 58

- version: 2.4.0
  changelogEntry:
    - summary: Fixes bug with query parameter and path parameter serialization in URL for WebSocket channels.
      type: fix
  createdAt: "2025-07-03"
  irVersion: 58

- version: 2.3.3
  changelogEntry:
    - summary: Bump version to test Docker image rename to `fernapi/fern-typescript-sdk`
      type: internal
  createdAt: "2025-07-03"
  irVersion: 58
- version: 2.3.2
  changelogEntry:
    - summary: |
        Remove ".js" extension from ESM imports in the source generator code.
        If `useLegacyExports` is `true`, you will not see ".js" extensions in ESM imports.
        If `useLegacyExports` is `false` (default), a post process step will add the `.js` extension, so you won't see a difference.

        We're doing this because Jest has a bug where it doesn't properly load TypeScript modules even though the TypeScript and imports are valid.
      type: fix
  createdAt: "2025-07-03"
  irVersion: 58
- version: 2.3.1
  changelogEntry:
    - summary: |
        Fixes an issue where OAuth clients would not compile when variables were configured
        in the SDK. Now, the oauth client is instantiated with any global path parameters or headers.
      type: fix
  createdAt: "2025-07-03"
  irVersion: 58

- version: 2.3.0
  changelogEntry:
    - summary: |
        Change the `outputSourceFiles` default from `false` to `true`.
        This will affect the output when you generate the SDK to the local file system.
      type: feat
  createdAt: "2025-07-03"
  irVersion: 58
- version: 2.2.1
  changelogEntry:
    - summary: |
        Ensure _tests/wire_ is generated even when there are no wire tests generated.
        Otherwise, Jest throws an error because the wire test project `roots` doesn't exist.
      type: fix
  createdAt: "2025-07-03"
  irVersion: 58
- version: 2.2.0
  changelogEntry:
    - summary: |
        Improve generated package.json files:
        * Add `engines` field to specify minimum Node.js version supported as Node.js 18.
        * Add `sideEffects: false`
        * Add `README.md` and `LICENSE` to `files` array
        * Use GitHub shorthand for `repository` field.

        You can override these fields using the `packageJson` config:
        ```yml
        # In generators.yml
        groups:
          ts-sdk:
            generators:
              - name: fernapi/fern-typescript-sdk
                config:
                  packageJson:
                    engines:
                      node: ">=16.0.0"
        ```
      type: feat
  createdAt: "2025-07-03"
  irVersion: 58

- version: 2.1.0
  changelogEntry:
    - summary: |
        Split up Jest configuration into multiple projects.
        You can now run the following command to run tests:
        * `yarn test`: runs all tests
        * `yarn test:unit`: runs unit tests (any non-browser and non-wire tests)
        * `yarn test:browser`: runs browser only tests inside of `js-dom`
        * `yarn test:wire`: runs wire tests

        You can now pass in paths and patterns as an argument to the above commands to filter down to specific tests.
        For example: `yarn test tests/unit/fetcher`
      type: feat
  createdAt: "2025-07-02"
  irVersion: 58
- version: 2.0.0
  changelogEntry:
    - summary: |
        The TypeScript generator has received a large amount of improvements, but to maintain backwards compatibility, they require you to opt in using feature flags.
        The 2.0.0 release now has these feature flags enabled by default. Here's an overview of the `config` defaults that have changed in _generators.yml_.

        | Option | Before | Now |
        |--------|--------|-----|
        | `streamType` | `"wrapper"` | `"web"` |
        | `fileResponseType` | `"stream"` | `"binary-response"` |
        | `formDataSupport` | `"Node16"` | `"Node18"` |
        | `fetchSupport` | `"node-fetch"` | `"native"` |

        To avoid breaking changes, explicitly set the options above with the `Before` values in the `config` of your generator
        in _generators.yml_.

        With these defaults, the generated SDKs will have _**ZERO**_ dependencies (excluding devDependencies and `ws` in case of WebSocket generation).
        As a result, the SDKs are smaller, faster, more secure, and easier to use.
      type: feat
  createdAt: "2025-07-02"
  irVersion: 58

- version: 1.10.6
  changelogEntry:
    - summary: |
        Publish multi-platform builds of the TypeScript SDK docker container.
      type: fix
  createdAt: "2025-07-02"
  irVersion: 58

- version: 1.10.5
  changelogEntry:
    - summary: |
        Add default values to request parameters.
        For example, if you have a query parameter `foo` with a default value of `bar`, the generated request parameter will have a default value of `bar`.

        To enable this, set `useDefaultRequestParameterValues` to `true` in the `config` of your generator configuration.
        ```yml
        # In generators.yml
        groups:
          ts-sdk:
            generators:
              - name: fernapi/fern-typescript-sdk
                config:
                  useDefaultRequestParameterValues: true
        ```
      type: feat
  createdAt: "2025-06-30"
  irVersion: 58
- version: 1.10.4
  changelogEntry:
    - summary: |
        Add `omitFernHeaders` configuration to omit Fern headers from the generated SDK.
      type: fix
  createdAt: "2025-07-01"
  irVersion: 58
- version: 1.10.3
  changelogEntry:
    - summary: |
        Remove `qs` dependency.
      type: fix
  createdAt: "2025-07-01"
  irVersion: 58
- version: 1.10.2
  changelogEntry:
    - summary: |
        Remove `js-base64` dependency in favor of using native implementations.
      type: fix
  createdAt: "2025-07-01"
  irVersion: 58
- version: 1.10.1
  changelogEntry:
    - summary: |
        Remove `url-join` dependency in favor of a handwritten `joinUrl` function.
      type: fix
  createdAt: "2025-06-30"
  irVersion: 58
- version: 1.10.0
  changelogEntry:
    - summary: |
        Add `fetchSupport` configuration which lets you choose between `node-fetch` and `native`.
        The default is `node-fetch`. If you choose `native`, the `node-fetch` dependency will be removed.
      type: feat
  createdAt: "2025-06-27"
  irVersion: 58
- version: 1.9.1
  changelogEntry:
    - summary: Improve auto-pagination logic to consider empty strings in response as null cursors and stop paging.
      type: fix
  createdAt: "2025-06-27"
  irVersion: 58
- version: 1.9.0
  changelogEntry:
    - summary: |
        Add `formDataSupport` configuration which lets you choose between `Node16` and `Node18`.
        The default is `Node16`. If you choose `Node18`, the `form-data`, `formdata-node`, and `form-data-encoder` dependencies will be removed.
        `formDataSupport: Node18` supports uploading files from the following types:
        * `Buffer`
        * `File`
        * `Blob`
        * `Readable` (includes Readstream)
        * `ReadableStream`
        * `ArrayBuffer`
        * `Uint8Array`
      type: feat
  createdAt: "2025-06-22"
  irVersion: 58
- version: 1.8.2
  changelogEntry:
    - summary: |
        When a multipart form part is explicitly marked as JSON, serialize the data as JSON regardless of type.
        This also means arrays, maps, etc. will not be split into multiple parts, but serialized to JSON as a single part.
      type: fix
  createdAt: "2025-06-22"
  irVersion: 58
- version: 1.8.1
  changelogEntry:
    - summary: Fix binary response README.md examples
      type: fix
  createdAt: "2025-06-22"
  irVersion: 58
- version: 1.8.0
  changelogEntry:
    - summary: |
        You can now specify whether to return the `BinaryResponse` type for binary response endpoints.
        Change the response type by setting `fileResponseType` to `stream` or `binary-response` in the `config` of your generator configuration.
        The default is `stream` for backwards compatibility, but we recommend using `binary-response`.

        Here's how you users can interact with the `BinaryResponse`:
        ```ts
        const response = await client.getFile(...);
        const stream = response.stream();
        // const arrayBuffer = await response.arrayBuffer();
        // const blob = await response.blob();
        // const bytes = await response.bytes();
        const bodyUsed = response.bodyUsed;
        ```
        The user can choose how to consume the binary data.
      type: feat
  createdAt: "2025-06-19"
  irVersion: 58

- version: 1.7.2
  changelogEntry:
    - summary: |
        Fix bug where duplicate file generation was silently allowed instead of failing. The `withSourceFile` method now properly
        handles the `overwrite` option to prevent unintended file overwrites.
      type: fix
  createdAt: "2025-06-19"
  irVersion: 58
- version: 1.7.1
  changelogEntry:
    - summary: |
        __jest.config.mjs__ now only maps relative path modules that end on `.js` to their `.ts` equivalent.
      type: fix
  createdAt: "2025-06-18"
  irVersion: 58
- version: 1.7.0
  changelogEntry:
    - summary: |
        Allow users to specify the path they'd like to generate the SDK to.

        Here's an example of how to implement this in generators.yml:
        ```yml
        # In generators.yml
        groups:
          ts-sdk:
            generators:
              - name: fernapi/fern-typescript-sdk
                config:
                  packagePath: src/package-path
        ```
      type: feat
  createdAt: "2025-06-16"
  irVersion: 58
- version: 1.6.0
  changelogEntry:
    - summary: |
        You can now specify whether to return streams using the stream wrapper, or return the web standard stream.
        Change the type of stream returned by setting `streamType` to `wrapper` or `web` in the `config` of your generator configuration.
        The default is `wrapper`.
      type: feat
    - summary: |
        `tests/unit/zurg` are moved to `tests/unit/schemas` to match the name in `src/core/schemas` which is what the tests are verifying.
      type: internal
  createdAt: "2025-06-13"
  irVersion: 58

- version: 1.5.0
  changelogEntry:
    - summary: Add support for websocket connect methods with path parameters in the TypeScript generator
      type: feat
  createdAt: "2025-06-11"
  irVersion: 58

- version: 1.4.0
  changelogEntry:
    - summary: You can now pass in headers to the root client. These headers will be merged with service and endpoint specific headers.
      type: feat
    - summary: Reduce duplicate code generation by passing headers from the root client down to the subpackage clients.
      type: internal
  createdAt: "2025-06-05"
  irVersion: 58

- version: 1.3.2
  changelogEntry:
    - summary: Fix dynamic imports in the built dist/esm code.
      type: fix
  createdAt: "2025-06-05"
  irVersion: 58

- version: 1.3.1
  changelogEntry:
    - summary: |
        MSW is used for generated wire tests, but inadvertently also captures real HTTP request, for example in integration tests.
        When the HTTP request does not match any of the configured predicates, it would throw an error, including in the unrelated integration tests.
        In this version MSW is configured to bypass instead of throw an error when HTTP requests do not match the configured predicates.
      type: fix
  createdAt: "2025-06-05"
  irVersion: 58

- version: 1.3.0
  changelogEntry:
    - summary: Add support for generating the full project when using the filesystem output mode.
      type: feat
  createdAt: "2025-06-04"
  irVersion: 58

- version: 1.2.4
  changelogEntry:
    - summary: |
        Generate tests to verify the SDK sends and receives HTTP requests as expected.
        You can turn of these tests by setting `generateWireTests` to `false` in the `config` of your generator configuration.
      type: feat
  createdAt: "2025-06-03"
  irVersion: 58

- version: 1.1.1
  changelogEntry:
    - summary: Fix an issue where attempting to access a property with an invalid property name would lead to a broken output SDK.
      type: fix
  createdAt: "2025-06-04"
  irVersion: 58

- version: 1.1.0
  changelogEntry:
    - summary: Add support for HEAD HTTP method.
      type: feat
  createdAt: "2025-06-03"
  irVersion: 58

- version: 1.0.1
  changelogEntry:
    - summary: Fix property lookup in inherited schemas during snippet generation for object schemas.
      type: fix
  createdAt: "2025-05-14"
  irVersion: 57

- version: 1.0.0
  changelogEntry:
    - summary: |
        This release changes the defaults for the following custom configuration in _generators.yml_.

        | Option | Before | Now |
        |--------|--------|-----|
        | `inlineFileProperties` | `false` | `true` |
        | `inlinePathParameters` | `false` | `true` |
        | `enableInlineTypes` | `false` | `true` |
        | `noSerdeLayer` | `false` | `true` |
        | `omitUndefined` | `false` | `true` |
        | `skipResponseValidation` | `false` | `true` |
        | `useLegacyExports` | `true` | `false` |

        To avoid breaking changes, explicitly set the options above with the `Before` values in the `config` of your generator
        in _generators.yml_.
      type: feat
    - summary: |
        When generating properties for interfaces and classes, we only surround the property name with quotes if necessary.
        In some cases where the property name wasn't a valid identifier before, we now surround it with quotes too.
      type: fix
  createdAt: "2025-05-14"
  irVersion: 57

- version: 0.51.7
  changelogEntry:
    - summary: If an object extends an alias, the generator now visits the alias that is being extended (instead of throwing an error).
      type: fix
  createdAt: "2025-05-14"
  irVersion: 57

- version: 0.51.6
  changelogEntry:
    - summary: Add support for the custom introduction setting in the generated README.md.
      type: fix
  createdAt: "2025-05-13"
  irVersion: 57

- version: 0.51.5
  changelogEntry:
    - summary: Fixed an issue with ts-morph where creating an ifStatement with empty conditions array caused errors in multipart form data handling.
      type: fix
  createdAt: "2025-05-03"
  irVersion: 57

- version: 0.51.4
  changelogEntry:
    - summary: Fix issue where the _runtime.ts_ file was missing when other files were trying to import it.
      type: fix
  createdAt: "2025-04-22"
  irVersion: 57

- version: 0.51.3
  changelogEntry:
    - summary: Fix minor type issue for polyfilling Headers in Node 16 and below.
      type: fix
  createdAt: "2025-04-21"
  irVersion: 57

- version: 0.51.2
  changelogEntry:
    - summary: |
        When uploading files, extract the filename from the `path` property if present on the given object.
        This will extract the filename for `fs.createReadStream()` for example.
      type: fix
  createdAt: "2025-04-21"
  irVersion: 57

- version: 0.51.1
  changelogEntry:
    - summary: |
        Fallback to a custom `Headers` class implementation if the native `Headers` class is not available.
        Versions of Node 16 and below do not support the native `Headers` class, so this fallback is necessary to ensure compatibility.
      type: fix
  createdAt: "2025-04-21"
  irVersion: 57

- version: 0.51.0
  changelogEntry:
    - summary: |
        Add `rawResponse` property to JavaScript errors.

        ```ts
        try {
          const fooBar = await client.foo.bar("id", options);
        } catch (e) {
          if (error instanceof FooError) {
            console.log(error.rawResponse);
          } else {
            // ...
          }
        }
        ```
      type: feat
  createdAt: "2025-04-14"
  irVersion: 57

- version: 0.50.1
  changelogEntry:
    - summary: |
        Add `"packageManager": "yarn@1.22.22"` to _package.json_.
      type: feat
  createdAt: "2025-04-08"
  irVersion: 57

- version: 0.50.0
  changelogEntry:
    - summary: |
        All endpoint functions now return an `HttpResponsePromise<T>` instead of a `Promise<T>`.
        Using `await`, `.then()`, `.catch()`, and `.finally()` on these promises behave the same as before,
        but you can call `.withRawResponse()` to get a promise that includes the parsed response and the raw response.
        The raw response let's you retrieve the response headers, status code, etc.

        ```ts
        const fooBar = await client.foo.bar("id", options);
        const { data: alsoFooBar, rawResponse } = await client.foo.bar("id", options).withRawResponse();
        const {
            headers,
            status,
            url,
            ...
        } = rawResponse;
        ```
      type: feat
  createdAt: "2025-04-07"
  irVersion: 57

- version: 0.49.7
  changelogEntry:
    - summary: |
        Significantly improve performance of SDK generation when the `useLegacyExports` config is `false`. For a large spec like Square, the generation went from 10+ minutes to almost 1 minute.
      type: fix
  createdAt: "2025-03-27"
  irVersion: 57

- version: 0.49.6
  changelogEntry:
    - summary: Support arbitrary websocket headers during connect handshake.
      type: feat
  createdAt: "2025-03-27"
  irVersion: 57

- version: 0.49.5
  changelogEntry:
    - summary: Improvements to Websocket code generation quality.
      type: feat
  createdAt: "2025-03-27"
  irVersion: 57

- version: 0.49.4
  changelogEntry:
    - summary: Increase the timeout used in the generated `webpack.test.ts` file.
      type: fix
  createdAt: "2025-03-19"
  irVersion: 57

- version: 0.49.3
  changelogEntry:
    - summary: Increase the timeout used in the generated `webpack.test.ts` file.
      type: fix
  createdAt: "2025-03-19"
  irVersion: 57

- version: 0.49.2
  changelogEntry:
    - summary: Fix issue where IdempotentRequestOptions is not generated in the client namespace.
      type: fix
  createdAt: "2025-03-18"
  irVersion: 57

- version: 0.49.1
  changelogEntry:
    - summary: This PR includes several fixes to the generated `Socket.ts` file when websocket client code generation is enabled.
      type: fix
  createdAt: "2025-03-10"
  irVersion: 57

- version: 0.49.0
  changelogEntry:
    - summary: |
        This PR enables the Typescript generator to produce Websocket SDK endpoints. This can be enabled by adding the option `shouldGenerateWebsocketClients: true` to the Typescript generator config.
      type: feat
  createdAt: "2025-03-06"
  irVersion: 57

- version: 0.48.7
  changelogEntry:
    - summary: |
        Form data encoding now correctly handles array and object values by encoding each property value as a separate key-value pair, rather than trying to encode the entire object as a single value. This ensures proper handling of complex data structures in multipart form requests.
      type: fix
  createdAt: "2025-01-28"
  irVersion: 55

- version: 0.48.6
  changelogEntry:
    - summary: Support form-encoded form data parameters by using `qs` to properly encode array and object values with the `repeat` array format.
      type: fix
  createdAt: "2025-01-28"
  irVersion: 55

- version: 0.48.5
  changelogEntry:
    - summary: Don't double wrap a blob if a user uploads a blob to a multi-part form. Otherwise file's content-type is lost in Deno.
      type: fix
  createdAt: "2025-01-28"
  irVersion: 55

- version: 0.48.4
  changelogEntry:
    - summary: When custom config `useBigInt` is `true`, generate examples and snippets with `BigInt("123")`.
      type: fix
  createdAt: "2025-01-21"
  irVersion: 55

- version: 0.48.3
  changelogEntry:
    - summary: The SDK now supports reading the basic auth username and password values from environment variables.
      type: fix
  createdAt: "2025-01-16"
  irVersion: 55

- version: 0.48.2
  changelogEntry:
    - summary: This updates the retrier logic to stop retrying on HTTP conflict (409). This was an oversight that we've meant to remove for a while (similar to other Fern SDKs).
      type: fix
  createdAt: "2025-01-16"
  irVersion: 55

- version: 0.48.1
  changelogEntry:
    - summary: Record types with `null` values are now correctly serialized.
      type: fix
  createdAt: "2025-01-16"
  irVersion: 55

- version: 0.48.0
  changelogEntry:
    - summary: |
        When `useBigInt` SDK configuration is set to `true`, a customized JSON serializer & deserializer is used that will preserve the precision of `bigint`'s, as opposed to the native `JSON.stringify` and `JSON.parse` function which converts `bigint`'s to `number`'s losing precision.

        When combining `useBigInt` with our serialization layer (`no-serde: false` (default)), both the request and response properties that are marked as `long` and `bigint` in OpenAPI/Fern spec, will consistently be `bigint`'s.
        However, when disabling the serialization layer (`no-serde: true`), they will be typed as `number | bigint`.

        Here's an overview of what to expect from the generated types when combining `useBigInt` and `noSerde` with the following Fern definition:

        **Fern definition**
        ```yml
        types:
          ObjectWithOptionalField:
            properties:
              longProp: long
              bigIntProp: bigint
        ```

        **TypeScript output**
        ```typescript
        // useBigInt: true
        // noSerde: false
        interface ObjectWithLongAndBigInt {
          longProp: bigint;
          bigIntProp: bigint;
        }

        // useBigInt: true
        // noSerde: true
        interface ObjectWithLongAndBigInt {
          longProp: bigint | number;
          bigIntProp: bigint | number;
        }

        // useBigInt: false
        // noSerde: false
        interface ObjectWithLongAndBigInt {
          longProp: number;
          bigIntProp: string;
        }

        // useBigInt: false
        // noSerde: true
        interface ObjectWithLongAndBigInt {
          longProp: number;
          bigIntProp: string;
        }
        ```
      type: feat
  createdAt: "2025-01-16"
  irVersion: 55

- version: 0.47.1
  changelogEntry:
    - summary: |
        Resolves an issue where nullable query parameters were not null-safe in their method invocations. The
        generated code now appropriately guard against `null` values like so:

        ```typescript
        const _queryParams: Record< ... >;
        if (value !== undefined) {
            _queryParams["value"] = value?.toString() ?? null;
        }
        ```
      type: fix
  createdAt: "2025-01-15"
  irVersion: 55

- version: 0.47.0
  changelogEntry:
    - summary: |
        Add support for `nullable` properties. Users can now specify explicit `null` values
        for types that specify `nullable` properties like so:

        ```typescript
        await client.users.update({ username: "john.doe", metadata: null });
        ```
      type: feat
  createdAt: "2025-01-14"
  irVersion: 55

- version: 0.46.11
  changelogEntry:
    - summary: |
        Don't double check whether an optional string literal alias (see example below) is a string when using serializer to build query string parameters.

        ```yml
        types:
          LiteralAliasExample: literal<"MyLiteralValue">

        service:
          endpoints:
            foo:
              path: /bar
              method: POST
              request:
                name: FooBarRequest
                query-parameters:
                  optional_alias_literal: optional<LiteralAliasExample>
        ```

        ```ts
        // before
        if (optionalAliasLiteral != null) {
            _queryParams["optional_alias_literal"] = typeof serializers.LiteralAliasExample.jsonOrThrow(optionalAliasLiteral, {
                unrecognizedObjectKeys: "strip",
            }) === "string" ? serializers.LiteralAliasExample.jsonOrThrow(optionalAliasLiteral, {
                unrecognizedObjectKeys: "strip",
            }) : JSON.stringify(serializers.LiteralAliasExample.jsonOrThrow(optionalAliasLiteral, {
                unrecognizedObjectKeys: "strip",
            }));
        }

        // after
        if (optionalAliasLiteral != null) {
            _queryParams["optional_alias_literal"] = serializers.LiteralAliasExample.jsonOrThrow(optionalAliasLiteral, {
                unrecognizedObjectKeys: "strip",
            });
        }
        ```
      type: fix
  createdAt: "2025-01-14"
  irVersion: 53

- version: 0.46.10
  changelogEntry:
    - summary: Use serialization layer to convert types to JSON strings when enabled.
      type: fix
  createdAt: "2025-01-14"
  irVersion: 53

- version: 0.46.9
  changelogEntry:
    - summary: Expose `baseUrl` as a default Client constructor option and construct URL correctly.
      type: fix
  createdAt: "2025-01-13"
  irVersion: 53

- version: 0.46.8
  changelogEntry:
    - summary: Generate the `version.ts` file correctly
      type: fix
  createdAt: "2025-01-13"
  irVersion: 53

- version: 0.46.7
  changelogEntry:
    - summary: Simplify runtime detection to reduce the chance of using an unsupported API like `process.` Detect Edge Runtime by Vercel.
      type: fix
  createdAt: "2025-01-09"
  irVersion: 53

- version: 0.46.6
  changelogEntry:
    - summary: Update `@types/node` to `18+`, required for the generated `Node18UniversalStreamWrapper` test.
      type: fix
  createdAt: "2025-01-09"
  irVersion: 53

- version: 0.46.5
  changelogEntry:
    - summary: Fix the webpack test to work with .js/.jsx extensions in TypeScript
      type: fix
    - summary: Only map .js modules in Jest, not .json files.
      type: fix
  createdAt: "2025-01-09"
  irVersion: 53

- version: 0.46.4
  changelogEntry:
    - summary: Fix packageJson custom configuration & package.json types field.
      type: fix
  createdAt: "2025-01-09"
  irVersion: 53

- version: 0.46.3
  changelogEntry:
    - summary: Revert to using legacy exports by default.
      type: fix
  createdAt: "2025-01-09"
  irVersion: 53

- version: 0.46.2
  changelogEntry:
    - summary: Fix Jest to work with files imported using `.js` extension.
      type: fix
    - summary: Make sure Jest loads Jest configuration regardless of package.json type.
      type: fix
  createdAt: "2025-01-09"
  irVersion: 53

- version: 0.46.1
  changelogEntry:
    - summary: ESModule output is fixed to be compatible with Node.js ESM loading.
      type: fix
  createdAt: "2025-01-08"
  irVersion: 53

- version: 0.46.0
  changelogEntry:
    - summary: SDKs are now built and exported in both CommonJS (legacy) and ESModule format.
      type: feat
    - summary: |
        Export `serialization` code from root package export.
        ```ts
        import { serialization } from `@packageName`;
        ```

        The serialization code is also exported as `@packageName/serialization`.
        ```ts
        import * as serialization from `@packageName/serialization`;
        ```
      type: feat
    - summary: |
        `package.json` itself is exported in `package.json` to allow consumers to easily read metadata about the package they are consuming.
      type: feat
  createdAt: "2025-01-06"
  irVersion: 53

- version: 0.45.2
  changelogEntry:
    - summary: TS generated snippets now respect proper parameter casing when noSerdeLayer is enabled.
      type: fix
  createdAt: "2024-12-31"
  irVersion: 53

- version: 0.45.1
  changelogEntry:
    - summary: |
        Export everything inside of TypeScript namespaces that used to be ambient.

        For the `enableInlineTypes` feature, some namespaces were no longer declared (ambient), and types and interfaces inside the namespace would no longer be automatically exported without the `export` keyword. This fix exports everything that's inside these namespaces and also declared namespaces for good measure (in case they are not declared in the future).
      type: fix
  createdAt: "2024-12-27"
  irVersion: 53

- version: 0.45.0
  changelogEntry:
    - summary: Update dependencies of the generated TS SDK and Express generator. TypeScript has been updated to 5.7.2 which is a major version upgrade from 4.6.4.
      type: feat
  createdAt: "2024-12-26"
  irVersion: 53

- version: 0.44.5
  changelogEntry:
    - summary: Fix a bug where we attempt to parse an empty terminator when receiving streaming JSON responses.
      type: fix
  createdAt: "2024-12-23"
  irVersion: 53

- version: 0.44.4
  changelogEntry:
    - summary: Use specified defaults for pagination offset parameters during SDK generation.
      type: feat
  createdAt: "2024-12-20"
  irVersion: 53

- version: 0.44.3
  changelogEntry:
    - summary: Fix a bug where client would send request wrapper instead of the body of the request wrapper, when the request has inline path parameters and a body property.
      type: fix
  createdAt: "2024-12-18"
  irVersion: 53

- version: 0.44.2
  changelogEntry:
    - summary: Inline path parameters will use their original name when `retainOriginalName` or `noSerdeLayer` is enabled.
      type: fix
  createdAt: "2024-12-17"
  irVersion: 53

- version: 0.44.1
  changelogEntry:
    - summary: When there is an environment variable set, you do not need to pass in any parameters to the client constructor.
      type: fix
  createdAt: "2024-12-16"
  irVersion: 53

- version: 0.44.0
  changelogEntry:
    - summary: |
        Inline path parameters into request types by setting `inlinePathParameters` to `true` in the generator config.

        Here's an example of how users would use the same endpoint method without and with `inlinePathParameters` set to `true`.

        Without `inlinePathParameters`:

        ```ts
        await service.getFoo("pathParamValue", { id: "SOME_ID" });
        ```

        With `inlinePathParameters`:

        ```ts
        await service.getFoo({ pathParamName: "pathParamValue", id: "SOME_ID" });
        ```
      type: feat
  createdAt: "2024-12-13"
  irVersion: 53

- version: 0.43.1
  changelogEntry:
    - summary: When `noSerdeLayer` is enabled, streaming endpoints were failing to compile because they assumed that the serialization layer existed. This is now fixed.
      type: fix
  createdAt: "2024-12-11"
  irVersion: 53

- version: 0.43.0
  changelogEntry:
    - summary: |
        Generate inline types for inline schemas by setting `enableInlineTypes` to `true` in the generator config.
        When enabled, the inline schemas will be generated as nested types in TypeScript.
        This results in cleaner type names and a more intuitive developer experience.

        Before:

        ```ts
        // MyRootType.ts
        import * as MySdk from "...";

        export interface MyRootType {
          foo: MySdk.MyRootTypeFoo;
        }

        // MyRootTypeFoo.ts
        import * as MySdk from "...";

        export interface MyRootTypeFoo {
          bar: MySdk.MyRootTypeFooBar;
        }

        // MyRootTypeFooBar.ts
        import * as MySdk from "...";

        export interface MyRootTypeFooBar {}
        ```

        After:

        ```ts
        // MyRootType.ts
        import * as MySdk from "...";

        export interface MyRootType {
          foo: MyRootType.Foo;
        }

        export namespace MyRootType {
          export interface Foo {
            bar: Foo.Bar;
          }

          export namespace Foo {
            export interface Bar {}
          }
        }
        ```

        Now users can get the deep nested `Bar` type as follows:

        ```ts
        import { MyRootType } from MySdk;

        const bar: MyRootType.Foo.Bar = {};
        ```
      type: feat
  createdAt: "2024-12-11"
  irVersion: 53

- version: 0.42.7
  changelogEntry:
    - summary: |
        Support `additionalProperties` in OpenAPI or `extra-properties` in the Fern Defnition. Now
        an object that has additionalProperties marked as true will generate the following interface:

        ```ts
        interface User {
          propertyOne: string;
          [key: string]: any;
        }
        ```
      type: feat
  createdAt: "2024-12-03"
  irVersion: 53

- version: 0.42.6
  changelogEntry:
    - summary: Remove the generated `APIPromise` since it is not compatible on certain node versions.
      type: fix
  createdAt: "2024-11-23"
  irVersion: 53

- version: 0.42.5
  changelogEntry:
    - summary: Remove extraneous import in pagination snippets.
      type: fix
  createdAt: "2024-11-23"
  irVersion: 53

- version: 0.42.4
  changelogEntry:
    - summary: Improve `GeneratedTimeoutSdkError` error to include endpoint name in message.
      type: fix
  createdAt: "2024-11-21"
  irVersion: 53

- version: 0.42.3
  changelogEntry:
    - summary: Fixed issue with snippets used for pagination endpoints.
      type: fix
  createdAt: "2024-11-22"
  irVersion: 53

- version: 0.42.2
  changelogEntry:
    - summary: |
        Added documentation for pagination in the README. The snippet below will
        now show up on generated READMEs.

        ```typescript
        // Iterate through all items
        const response = await client.users.list();
        for await (const item of response) {
          console.log(item);
        }

        // Or manually paginate
        let page = await client.users.list();
        while (page.hasNextPage()) {
          page = await page.getNextPage();
        }
        ```
      type: feat
  createdAt: "2024-11-21"
  irVersion: 53

- version: 0.42.1
  changelogEntry:
    - summary: |
        Added support for passing additional headers in request options. For example:

        ```ts
        const response = await client.someEndpoint(..., {
          headers: {
            'X-Custom-Header': 'custom value'
          }
        });
        ```
      type: feat
  createdAt: "2024-11-20"
  irVersion: 53

- version: 0.42.0
  changelogEntry:
    - summary: |
        Added support for `.asRaw()` which allows users to access raw response data including headers. For example:

        ```ts
        const response = await client.someEndpoint().asRaw();
        console.log(response.headers["X-My-Header"]);
        console.log(response.body);
        ```
      type: feat
  createdAt: "2024-11-15"
  irVersion: 53

- version: 0.41.2
  changelogEntry:
    - summary: Actually remove `jest-fetch-mock` from package.json.
      type: fix
  createdAt: "2024-11-18"
  irVersion: 53

- version: 0.41.1
  changelogEntry:
    - summary: Remove dev dependency on `jest-fetch-mock`.
      type: fix
  createdAt: "2024-11-02"
  irVersion: 53

- version: 0.41.0
  changelogEntry:
    - summary: Add a variable jitter to the exponential backoff and retry.
      type: feat
  createdAt: "2024-10-08"
  irVersion: 53

- version: 0.41.0-rc2
  changelogEntry:
    - summary: Generated READMEs now include improved usage snippets for pagination and streaming endpoints.
      type: feat
  createdAt: "2024-10-08"
  irVersion: 53

- version: 0.41.0-rc1
  changelogEntry:
    - summary: Fixes a broken unit test introduced in 0.41.0-rc0.
      type: fix
  createdAt: "2024-10-08"
  irVersion: 53

- version: 0.41.0-rc0
  changelogEntry:
    - summary: The generated SDK now supports bytes (`application/octet-stream`) requests.
      type: feat
  createdAt: "2024-10-08"
  irVersion: 53

- version: 0.40.8
  changelogEntry:
    - summary: File array uploads now call `request.appendFile` instead of `request.append` which was causing form data to be in a corrupted state.
      type: fix
  createdAt: "2024-09-28"
  irVersion: 53

- version: 0.40.7
  changelogEntry:
    - summary: |
        The generated README will now have a section that links to the generated SDK Reference (in `reference.md`).

        ```md
        ## Reference

        A full reference for this library can be found [here](./reference.md).
        ```
      type: fix
  createdAt: "2024-09-28"
  irVersion: 53

- version: 0.40.6
  changelogEntry:
    - summary: The TypeScript SDK now supports specifying a custom contentType if one is specified.
      type: fix
  createdAt: "2024-09-18"
  irVersion: 53

- version: 0.40.5
  changelogEntry:
    - summary: The snippet templates for file upload are now accurate and also respect the feature flag `inlineFileProperties`.
      type: fix
  createdAt: "2024-09-18"
  irVersion: 53

- version: 0.40.4
  changelogEntry:
    - summary: Upgrades dependency `stream-json` which improves the performance when reading large API specs. This version will improve your `fern generate` performance.
      type: fix
  createdAt: "2024-09-12"
  irVersion: 53

- version: 0.40.3
  changelogEntry:
    - summary: |
        If the serde layer is enabled, then all the serializers are exported under the namespace `serializers`.

        ```ts
        import { serializers } from "@plantstore/sdk";

        export function main(): void {
          // serialize to json

          const json = serializers.Plant.toJson({
            name: "fern"
          });

          const parsed = serializers.Plant.parseOrThrow(`{ "name": "fern" }`);
        }
        ```
      type: fix
  createdAt: "2024-09-12"
  irVersion: 53

- version: 0.40.2
  changelogEntry:
    - summary: The generated SDK now handles reading IR JSONs that are larger than 500MB. In order to to this, the function `streamObjectFromFile` is used instead of `JSON.parse`.
      type: fix
  createdAt: "2024-09-12"
  irVersion: 53

- version: 0.40.1
  changelogEntry:
    - summary: The generated snippets now inline referenced request objects given they are not named, they need to be inlined.
      type: fix
  createdAt: "2024-09-12"
  irVersion: 53

- version: 0.40.0
  changelogEntry:
    - summary: |
        A new configuration flag has now been added that will automatically generate
        `BigInt` for `long` and `bigint` primitive types. To turn this flag on:

        ```yml
        groups:
          ts-sdk:
            name: fernapi/fern-typescript-sdk
            version: 0.40.0
            config:
              useBigInt: true
        ```
      type: feat
  createdAt: "2024-09-12"
  irVersion: 53

- version: 0.39.8
  changelogEntry:
    - summary: |
        The generated enum examples now reference the value of the enum directly instead
        of using the enum itself.

        ### Before

        ```ts
        {
          "genre": Imdb.Genre.Humor,
        }
        ```

        ### After

        ```ts
        {
          "genre": "humor"
        }
        ```
      type: fix
  createdAt: "2024-09-11"
  irVersion: 53

- version: 0.39.7
  changelogEntry:
    - summary: |
        The SDK now produces a `version.ts` file where we export a constant called `SDK_VERSION`.
        This constant can be used by different utilities to dynamically import in the version (for example, if someone wants to customize the user agent).
      type: chore
  createdAt: "2024-08-27"
  irVersion: 53

- version: 0.39.6
  changelogEntry:
    - summary: |
        Browser clients can now import streams, via `readable-streams` polyfill. Additionally adds a
        webpack unit test to verify that the core utilities can be compiled.
      type: fix
  createdAt: "2024-08-27"
  irVersion: 53

- version: 0.39.5
  changelogEntry:
    - summary: |
        If `noSerdeLayer` is enabled, then the generated TypeScript SDK snippets and wire tests
        will not use `Date` objects but instead use strings. Without this fix, the generated
        wire tests would result in failures.
      type: fix
  createdAt: "2024-08-20"
  irVersion: 53

- version: 0.39.4
  changelogEntry:
    - summary: Ensure that environment files don't generate, unless there is a valid environment available.
      type: fix
  createdAt: "2024-08-20"
  irVersion: 53

- version: 0.39.3
  changelogEntry:
    - summary: Multipart form data unit tests only get generated if the SDK has multipart form uploads.
      type: fix
  createdAt: "2024-08-16"
  irVersion: 53

- version: 0.39.2
  changelogEntry:
    - summary: |
        Allows filenames to be passed from underlying File objects in Node 18+ and browsers
        Users can now supply files like so, using a simple multipart upload API as an example:
        ```typescript
        client.file.upload(new File([...blobParts], 'filename.ext'), ...)
        ```
        `filename.ext` will be encoded into the upload.
      type: fix
  createdAt: "2024-08-16"
  irVersion: 53

- version: 0.39.1
  changelogEntry:
    - summary: |
        The SDK now supports looking directly at a `hasNextPage` property for offset pagination if configured.
        Previously the SDK would look if the number of items were empty, but this failed in certain edge cases.
      type: feat
  createdAt: "2024-08-07"
  irVersion: 53

- version: 0.38.6
  changelogEntry:
    - summary: |
        The SDK generator now sends a `User-Agent` header on each request that is set to
        `<package>/<version>`. For example if your package is called `imdb` and is versioned `0.1.0`, then
        the user agent header will be `imdb/0.1.0`.
      type: feat
  createdAt: "2024-08-07"
  irVersion: 53

- version: 0.38.5
  changelogEntry:
    - summary: Addressed fetcher unit test flakiness by using a mock fetcher
      type: fix
  createdAt: "2024-08-07"
  irVersion: 53

- version: 0.38.4
  changelogEntry:
    - summary: Literal templates are generated if they are union members
      type: fix
    - summary: Snippet templates no longer try to inline objects within containers
      type: fix
  createdAt: "2024-08-04"
  irVersion: 53

- version: 0.38.3
  changelogEntry:
    - summary: Adds async iterable to StreamWrapper implementation for easier use with downstream dependencies.
      type: fix
  createdAt: "2024-08-02"
  irVersion: 53

- version: 0.38.2
  changelogEntry:
    - summary: Refactors the `noScripts` feature flag to make sure that no `yarn install` commands can be accidentally triggered.
      type: fix
  createdAt: "2024-08-01"
  irVersion: 53

- version: 0.38.1
  changelogEntry:
    - summary: |
        A feature flag called `noScripts` has been introduced to prevent the generator from running any scripts such as `yarn format` or `yarn install`. If any of the scripts
        cause errors, toggling this option will allow you to receive the generated code.

        ```
        - name: fernapi/fern-typescript-sdk
          version: 0.38.1
          config:
            noScripts: true
        ```
      type: feat
  createdAt: "2024-08-01"
  irVersion: 53

- version: 0.38.0-rc0
  changelogEntry:
    - summary: Upgrade to IRv53.
      type: internal
    - summary: The generator now creates snippet templates for undiscriminated unions.
      type: chore
  createdAt: "2024-07-31"
  irVersion: 53

- version: 0.37.0-rc0
  changelogEntry:
    - summary: |
        The business plan Typescript SDK will now generate wire tests if the feature flag in the configuration is turned on.

        ```
        - name: fernapi/fern-typescript-sdk
          version: 0.37.0-rc0
          config:
            generateWireTests: true
        ```
      type: feat
  createdAt: "2024-07-29"
  irVersion: 50

- version: 0.36.6
  changelogEntry:
    - summary: Now import paths are correctly added to getResponseBody tests. CI checks also added.
      type: fix
  createdAt: "2024-07-29"
  irVersion: 50

- version: 0.36.5
  changelogEntry:
    - summary: Now, server sent events are treated differently as streaming responses, to ensure the correct wrapping happens.
      type: fix
  createdAt: "2024-07-29"
  irVersion: 50

- version: 0.36.4
  changelogEntry:
    - summary: Now, import paths are correctly added to stream wrapper tests.
      type: fix
  createdAt: "2024-07-26"
  irVersion: 50

- version: 0.36.3
  changelogEntry:
    - summary: Support starting the stream on `StreamWrapper.pipe(...)` for shorter syntax when dealing with `node:stream` primitives.
      type: fix
  createdAt: "2024-07-26"
  irVersion: 50

- version: 0.36.2
  changelogEntry:
    - summary: |
        This release comes with numerous improvements to streaming responses:

        1. Introduces new stream wrapper polyfills that implement the ability to stream to more streams, per environment.
        2. For `Node 18+`, stream responses can now be piped to `WritableStream`. They can also be streamed to `stream.Writable`, as possible before.
        3. For `< Node 18`, stream responses can be piped to `stream.Writeable`, as before.
        4. For `Browser` environments, stream responses can be piped to `WritableStream`.
        5. For `Cloudflare Workers`, stream responses can be piped to `WritableStream`.
      type: fix
    - summary: Now, there are generated unit tests for the `fetcher/stream-wrappers` core directory which makes sure that Fern's stream wrapping from responses work as expected!
      type: fix
  createdAt: "2024-07-26"
  irVersion: 50

- version: 0.36.1
  changelogEntry:
    - summary: Now, there are generated unit tests for the `auth` and `fetcher` core directory which makes sure that Fern's fetcher and authorization helpers work as expected!
      type: fix
  createdAt: "2024-07-16"
  irVersion: 50

- version: 0.36.0
  changelogEntry:
    - summary: Now, there are generated unit tests for the `schemas` core directory which makes sure that Fern's request + response validation will work as expected!
      type: fix
  createdAt: "2024-07-16"
  irVersion: 50

- version: 0.35.0
  changelogEntry:
    - summary: Support Multipart Form uploads where `fs.createReadStream` is passed. This requires coercing the stream into a `File`.
      type: fix
  createdAt: "2024-07-16"
  irVersion: 50

- version: 0.34.0
  changelogEntry:
    - summary: Upgrade to IRv50.
      type: internal
    - summary: |
        Add support for generating an API version scheme in `version.ts`.
        Consider the following `api.yml` configuration:

        ```yaml
        version:
          header: X-API-Version
          default: "1.0.0"
          values:
            - "1.0.0-alpha"
            - "1.0.0-beta"
            - "1.0.0"
        ```

        The following `version.ts` file is generated:

        ```typescript
        /**
        * This file was auto-generated by Fern from our API Definition.
        */

        /** The version of the API, sent as the X-API-Version header. */
        export type AcmeVersion = "1.0.0" | "2.0.0" | "latest";
        ```

        If a default value is specified, it is set on every request but can be overridden
        in either the client-level `Options` or call-specific `RequestOptions`. If a default
        value is _not_ specified, the value of the header is required on the generated `Options`.

        An example call is shown below:

        ```typescript
        import { AcmeClient } from "acme";

        const client = new AcmeClient({ apiKey: "YOUR_API_KEY", xApiVersion: "2.0.0" });
        await client.users.create({
          firstName: "john",
          lastName: "doe"
        });
        ```
      type: feat
  createdAt: "2024-07-16"
  irVersion: 50

- version: 0.33.0
  changelogEntry:
    - summary: |
        This release comes with numerous improvements to multipart uploads:

        1. `Fetcher.ts` no longer depends on form-data and formdata-node which reduces
          the size of the SDK for all consumers that are not leveraging multipart form
          data uploads.
        2. The SDK now accepts `fs.ReadStream`, `Blob` and `File` as inputs and handles
          parsing them appropriately.
        3. By accepting a `Blob` as a file parameter, the SDK now supports sending the
          filename when making a request.
      type: fix
  createdAt: "2024-07-16"
  irVersion: 48

- version: 0.32.0
  changelogEntry:
    - summary: The `reference.md` is now generated for every SDK.
      type: feat
    - summary: The `reference.md` is now generated by the `generator-cli`.
      type: feat
    - summary: The `reference.md` includes a single section for the _first_ example specified on the endpoint. Previously, a separate section was included for _every_ example.
      type: fix
  createdAt: "2024-07-15"
  irVersion: 48

- version: 0.31.0
  changelogEntry:
    - summary: |
        Add `omitUndefined` generator option. This is enabled with the following config:

        ```yaml
        groups:
          generators:
            - name: fernapi/fern-typscript-node-sdk
              version: 0.31.0
              ...
              config:
                omitUndefined: true
        ```

        When enabled, any property set to an explicit `undefined` is _not_ included
        in the serialized result. For example,

        ```typescript
        const request: Acme.CreateUserRequest = {
          firstName: "John",
          lastName: "Doe",
          email: undefined
        };
        ```

        By default, explicit `undefined` values are serialized as `null` like so:

        ```json
        {
          "firstName": "John",
          "lastName": "Doe",
          "email": null
        }
        ```

        When `omitUndefined` is enabled, the JSON object is instead serialized as:

        ```json
        {
          "firstName": "John",
          "lastName": "Doe"
        }
        ```
      type: feat
  createdAt: "2024-07-12"
  irVersion: 48

- version: 0.30.0
  changelogEntry:
    - summary: Client-level `Options` now supports overriding global headers like version.
      type: feat
  createdAt: "2024-07-11"
  irVersion: 48

- version: 0.29.2
  changelogEntry:
    - summary: Fix serialization of types with circular references
      type: fix
  createdAt: "2024-07-10"
  irVersion: 48

- version: 0.29.1
  changelogEntry:
    - summary: |
        Pagination endpoints that define nested offset/cursor properties are now functional.
        A new `setObjectProperty` helper is used to dynamically set the property, which is inspired
        by Lodash's `set` function (https://lodash.com/docs/4.17.15#set).

        The generated code now looks like the following:

        ```typescript
        let _offset = request?.pagination?.page != null ? request?.pagination?.page : 1;
        return new core.Pageable<SeedPagination.ListUsersPaginationResponse, SeedPagination.User>({
          response: await list(request),
          hasNextPage: (response) => (response?.data ?? []).length > 0,
          getItems: (response) => response?.data ?? [],
          loadPage: (_response) => {
            _offset += 1;
            return list(core.setObjectProperty(request, "pagination.page", _offset));
          }
        });
        ```
      type: fix
  createdAt: "2024-07-10"
  irVersion: 48

- version: 0.29.0
  changelogEntry:
    - summary: Upgrade to IRv48.
      type: internal
    - summary: Add support for pagination endpoints that require request body properties.
      type: feat
    - summary: |
        Add support for pagination with an offset step. This is useful for endpoints that page based on the element index rather than a page index (i.e. the 100th element vs. the 10th page).

        This feature shares the same UX as both the `offset` and `cursor` pagination variants.
      type: feat
  createdAt: "2024-07-09"
  irVersion: 48

- version: 0.29.0-rc0
  changelogEntry:
    - summary: All serializers in the generated SDK are now synchronous. This makes the serializers easier to use and improves the performance as well.
      type: fix
  createdAt: "2024-07-09"
  irVersion: 46

- version: 0.28.0-rc0
  changelogEntry:
    - summary: Add support for offset pagination, which uses the same pagination API introduced in `0.26.0-rc0`.
      type: feat
  createdAt: "2024-07-09"
  irVersion: 46

- version: 0.27.2
  changelogEntry:
    - summary: The generated readme now moves the sections for `AbortController`, `Runtime Compatibility` and `Custom Fetcher` under the Advanced section in the generated README.
      type: fix
  createdAt: "2024-07-08"
  irVersion: 46

- version: 0.27.1
  changelogEntry:
    - summary: |
        Support JSR publishing. If you would like your SDK to be published to JSR, there is now a configuration option called `publishToJsr: true`. When enabled, the generator will
        generate a `jsr.json` as well as a GitHub workflow to publish to JSR.

        ```yaml
        - name: fernapi/fern-typescript-sdk
          version: 0.27.1
          config:
            publishToJsr: true
        ```
      type: feat
  createdAt: "2024-07-08"
  irVersion: 46

- version: 0.27.0
  changelogEntry:
    - summary: Boolean literal headers can now be overridden via `RequestOptions`.
      type: fix
    - summary: |
        The generated `.github/workflows/ci.yml` file now supports NPM publishing with alpha/beta dist tags. If the selected version contains the `alpha` or `beta` substring,
        the associated dist tag will be added in the `npm publish` command like the following:

        ```sh
        # Version 1.0.0-beta
        npm publish --tag beta
        ```

        For more on NPM dist tags, see https://docs.npmjs.com/adding-dist-tags-to-packages
      type: feat
  createdAt: "2024-07-08"
  irVersion: 46

- version: 0.26.0-rc3
  changelogEntry:
    - summary: |
        The typescript generator now returns all `FormData` headers and Fetcher no longer stringifies stream.Readable type.
      type: fix
  createdAt: "2024-06-30"
  irVersion: 46

- version: 0.26.0-rc2
  changelogEntry:
    - summary: |
        `RequestOptions` now supports overriding global headers like authentication and version.
      type: feat
  createdAt: "2024-06-27"
  irVersion: 46

- version: 0.26.0-rc1
  changelogEntry:
    - summary: The generator was skipping auto pagination for item arrays that were optional. Now, those are safely handled as well.
      type: fix
  createdAt: "2024-06-27"
  irVersion: 46

- version: 0.26.0-rc0
  changelogEntry:
    - summary: |
        The TypeScript generator now supports cursor-based auto pagination. With auto pagination, a user can simply iterate over the results automatically:

        ```ts
        for (const user of client.users.list()) {
          consoler.log(user);
        }
        ```

        Users can also paginate over data manually

        ```ts
        const page = client.users.list();
        for (const user of page.data) {
          consoler.log(user);
        }

        // Helper methods for manually paginating:
        while (page.hasNextPage()) {
          page = page.getNextPage();
          // ...
        }
        ```
      type: feat
  createdAt: "2024-06-27"
  irVersion: 46

- version: 0.25.3
  changelogEntry:
    - summary: The generator is now upgraded to `v46.2.0` of the IR.
      type: internal
  createdAt: "2024-06-26"
  irVersion: 46

- version: 0.25.3
  changelogEntry:
    - summary: The generator is now upgraded to `v46.2.0` of the IR.
      type: internal
  createdAt: "2024-06-26"
  irVersion: 46

- version: 0.25.2
  changelogEntry:
    - summary: The generator now removes `fs`, `path`, and `os` dependencies from the browser runtime.
      type: fix
  createdAt: "2024-06-20"
  irVersion: 46

- version: 0.25.1
  changelogEntry:
    - summary: The generator now removes `fs`, `path`, and `os` dependencies from the browser runtime.
      type: fix
  createdAt: "2024-06-20"
  irVersion: 46

- version: 0.25.0
  changelogEntry:
    - summary: The generator now generates snippets for streaming endpoints. There is also a fix where literals are excluded from inlined requests.
      type: fix
  createdAt: "2024-06-19"
  irVersion: 46

- version: 0.25.0-rc0
  changelogEntry:
    - summary: The generator now merges the user's original `README.md` file (if any).
      type: feat
  createdAt: "2024-06-19"
  irVersion: 46

- version: 0.24.4
  changelogEntry:
    - summary: APIs that specify a default environment no longer include an unused environment import in their generated snippets.
      type: fix
  createdAt: "2024-06-19"
  irVersion: 46

- version: 0.24.3
  changelogEntry:
    - summary: The generator only adds a publish step in github actions if credentials are specified.
      type: fix
  createdAt: "2024-06-18"
  irVersion: 46

- version: 0.24.2
  changelogEntry:
    - summary: Remove the unnecessary client call from the request/response README.md section.
      type: feat
    - summary: |
        The generated README.md snippets now correctly referenced nested methods. For example,
        `client.users.create` (instead of `client.create`) in the following:

        ```ts
        import { AcmeClient } from "acme";

        const client = new AcmeClient({ apiKey: "YOUR_API_KEY" });
        await client.users.create({
          firstName: "john",
          lastName: "doe"
        });
        ```
      type: fix
  createdAt: "2024-06-19"
  irVersion: 46

- version: 0.24.1
  changelogEntry:
    - summary: |
        Dynamic snippets now support importing the client directly from the package.

        ```typescript
        import { MyClient } from "@org/sdk";

        const client = new MyClient({ ... });
        ```
      type: fix
  createdAt: "2024-06-19"
  irVersion: 46

- version: 0.24.0
  changelogEntry:
    - summary: Add dynamic client instantiation snippets
      type: feat
  createdAt: "2024-06-18"
  irVersion: 46

- version: 0.24.0-rc0
  changelogEntry:
    - summary: Dynamic client instantiation snippets are now generated. Note this only affects enterprise users that are using Fern's Snippets API.
      type: feat
  createdAt: "2024-06-18"
  irVersion: 46

- version: 0.23.3
  changelogEntry:
    - summary: The NPM publish job is _not_ generated if the token environment variable is not specified.
      type: fix
    - summary: |
        The snippets now use the `client` variable name like so:

        ```ts
        import { AcmeClient } from "acme";

        const client = new AcmeClient({ apiKey: "YOUR_API_KEY" });
        await client.users.create({
          firstName: "john",
          lastName: "doe"
        });
        ```
      type: feat
  createdAt: "2024-06-17"
  irVersion: 46

- version: 0.23.2
  changelogEntry:
    - summary: Client constructor snippets now include an `environment` property whenever it's required.
      type: fix
    - summary: The import paths included in the `README.md` exclusively use double quotes.
      type: fix
    - summary: When an NPM package name is not specified, the generated `README.md` will default to using the namespace export.
      type: fix
  createdAt: "2024-06-14"
  irVersion: 46

- version: 0.23.1
  changelogEntry:
    - summary: Undiscriminated unions used as map keys examples no longer return an error.
      type: fix
  createdAt: "2024-06-13"
  irVersion: 46

- version: 0.23.0
  changelogEntry:
    - summary: The latest version of the `generator-cli` (used to generate `README.md` files) is always installed.
      type: fix
  createdAt: "2024-06-12"
  irVersion: 46

- version: 0.23.0-rc1
  changelogEntry:
    - summary: |
        Introduce a custom configuration for arbitrary package json field. Now you can specify
        arbitrary key, value pairs that you want to be merged in the generated `package.json`.

        ```yml
        config:
          packageJson:
            dependencies:
              my-dep: "2.0.0"
            bin: "./index.js"
        ```
      type: fix
  createdAt: "2024-06-11"
  irVersion: 46

- version: 0.23.0-rc0
  changelogEntry:
    - summary: |
        Union snippet templates are fixed in 2 ways:
        1. The templates do not have a leading single quote (a typo from before)
        2. The templates now inline union properties (in certain cases)
      type: fix
  createdAt: "2024-06-07"
  irVersion: 46

- version: 0.22.0
  changelogEntry:
    - summary: Add support for higher quality `README.md` generation.
      type: feat
  createdAt: "2024-06-07"
  irVersion: 46

- version: 0.21.1
  changelogEntry:
    - summary: Detect `workerd` (Cloudflare) environments in `Runtime.ts`. The `Stream` class which is used for Server-Sent Events now prefers `TextDecoder` if it is present in the environment, to work in Cloudflare environments.
      type: feat
  createdAt: "2024-06-05"
  irVersion: 46

- version: 0.21.0
  changelogEntry:
    - summary: The generator now supports `bigint` types.
      type: feat
    - summary: Bump to IRv46.
      type: internal
  createdAt: "2024-06-05"
  irVersion: 46

- version: 0.20.9
  changelogEntry:
    - summary: TypeScript generator outputs code snippets that have `example-identifier` embedded.
      type: fix
  createdAt: "2024-06-02"
  irVersion: 43

- version: 0.20.8
  changelogEntry:
    - summary: TypeScript projects were skipping added peer dependencies in certain cases, now those are fixed.
      type: feat
  createdAt: "2024-06-02"
  irVersion: 43

- version: 0.20.7
  changelogEntry:
    - summary: Simplify the error handling introduced in `0.20.6` so that it more easily handles endpoints that include structured errors.
      type: fix
  createdAt: "2024-05-31"
  irVersion: 43

- version: 0.20.6
  changelogEntry:
    - summary: |
        This updates the behavior of the failure condition introduced in `0.20.2`; the SDK
        now throws an error whenever we fail to refresh an access token even if `neverThrowErrors`
        is set. We treat this failure as a systematic exception, so it's OK to throw in this case.
      type: fix
  createdAt: "2024-05-31"
  irVersion: 43

- version: 0.20.5
  changelogEntry:
    - summary: |
        Support setting `extraPeerDependencies` and `extraPeerDependenciesMeta` as
        configuration arguments. For example:

        ```yaml
        extraPeerDependencies:
          "openai": "^4.47.1"
        extraPeerDependenciesMeta:
          "openai":
            optional: true
        ```
      type: feat
  createdAt: "2024-05-30"
  irVersion: 43

- version: 0.20.4
  changelogEntry:
    - summary: Functionality to generate integration tests against a mock server has been disabled.
      type: fix
  createdAt: "2024-05-29"
  irVersion: 43

- version: 0.20.2
  changelogEntry:
    - summary: |
        The OAuth token provider supports SDKs that enable the `neverThrowErrors` setting.
        If the OAuth token provider fails to retrieve and/or refresh an access token, an error
        will _not_ be thrown. Instead, the original access token will be used and the user will be
        able to act upon an error available on the response. For example,

        ```ts
        const response = await client.user.get(...)
        if (!response.ok) {
          // Handle the response.error ...
        }
        ```
      type: fix
  createdAt: "2024-05-29"
  irVersion: 43

- version: 0.20.1
  changelogEntry:
    - summary: Remove instances of `node:stream` so that the generated SDK is Webpack + Next.js compatible.
      type: fix
  createdAt: "2024-05-29"
  irVersion: 43

- version: 0.20.1-rc0
  changelogEntry:
    - summary: URL encoded bodies are now appropriately encoded within the fetcher.
      type: fix
  createdAt: "2024-05-29"
  irVersion: 43

- version: 0.20.1
  changelogEntry:
    - summary: Remove node:stream imports for Webpack and Next.js compatibility
      type: fix
    - summary: Fix URL encoded body encoding in fetcher
      type: fix
  createdAt: "2024-05-29"
  irVersion: 43

- version: 0.20.0-rc1
  changelogEntry:
    - summary: |
        Pass `abortSignal` to `Stream` for server-sent-events and JSON streams so that the user can opt out and break from a stream.
      type: fix
  createdAt: "2024-05-24"
  irVersion: 43

- version: 0.20.0-rc1
  changelogEntry:
    - summary: |
        Pass `abortSignal` to `Stream` for server-sent-events and JSON streams so that the user can opt out and break from a stream.
      type: fix
  createdAt: "2024-05-24"
  irVersion: 43

- version: 0.20.0-rc0
  changelogEntry:
    - summary: |
        Add `abortSignal` to `RequestOptions`. SDK consumers can now specify an
        an arbitrary abort signal that can interrupt the API call.

        ```ts
        const controller = new AbortController();
        client.endpoint.call(..., {
          abortSignal: controller.signal,
        })
        ```
      type: feat
  createdAt: "2024-05-24"
  irVersion: 43

- version: 0.19.0
  changelogEntry:
    - summary: |
        Add `inlineFileProperties` configuration to support generating file upload properties
        as in-lined request properties (instead of positional parameters). Simply configure the following:

        ```yaml
        - name: fernapi/fern-typscript-node-sdk
          version: 0.19.0
          ...
          config:
            inlineFileProperties: true
        ```

        **Before**:

        ```ts
        /**
          * @param {File | fs.ReadStream} file
          * @param {File[] | fs.ReadStream[]} fileList
          * @param {File | fs.ReadStream | undefined} maybeFile
          * @param {File[] | fs.ReadStream[] | undefined} maybeFileList
          * @param {Acme.MyRequest} request
          * @param {Service.RequestOptions} requestOptions - Request-specific configuration.
          *
          * @example
          *     await client.service.post(fs.createReadStream("/path/to/your/file"), [fs.createReadStream("/path/to/your/file")], fs.createReadStream("/path/to/your/file"), [fs.createReadStream("/path/to/your/file")], {})
          */
        public async post(
            file: File | fs.ReadStream,
            fileList: File[] | fs.ReadStream[],
            maybeFile: File | fs.ReadStream | undefined,
            maybeFileList: File[] | fs.ReadStream[] | undefined,
            request: Acme.MyRequest,
            requestOptions?: Acme.RequestOptions
        ): Promise<void> {
          ...
        }
        ```

        **After**:

        ```ts
        /**
          * @param {Acme.MyRequest} request
          * @param {Service.RequestOptions} requestOptions - Request-specific configuration.
          *
          * @example
          *     await client.service.post({
          *        file: fs.createReadStream("/path/to/your/file"),
          *        fileList: [fs.createReadStream("/path/to/your/file")]
          *     })
          */
        public async post(
            request: Acme.MyRequest,
            requestOptions?: Service.RequestOptions
        ): Promise<void> {
          ...
        }
        ```
      type: feat
  createdAt: "2024-05-20"
  irVersion: 43

- version: 0.18.3
  changelogEntry:
    - summary: The generator now uses the latest FDR SDK.
      type: internal
  createdAt: "2024-05-17"
  irVersion: 43

- version: 0.18.2
  changelogEntry:
    - summary: |
        If OAuth is configured, the generated `getAuthorizationHeader` helper now treats the
        bearer token as optional. This prevents us from sending the `Authorization` header
        when retrieving the access token.
      type: fix
  createdAt: "2024-05-15"
  irVersion: 43

- version: 0.18.1
  changelogEntry:
    - summary: |
        If OAuth environment variables are specified, the `clientId` and `clientSecret` parameters
        are optional.

        ```ts
        export declare namespace Client {
          interface Options {
              ...
              clientId?: core.Supplier<string>;
              clientSecret?: core.Supplier<string>;
          }
          ...
        }
        ```
      type: fix
  createdAt: "2024-05-14"
  irVersion: 43

- version: 0.18.0
  changelogEntry:
    - summary: |
        Add support for the OAuth client credentials flow. The new `OAuthTokenProvider` automatically
        resolves the access token and refreshes it as needed. The resolved access token is then used as the
        bearer token in all client requests.
      type: feat
  createdAt: "2024-05-13"
  irVersion: 43

- version: 0.17.1
  changelogEntry:
    - summary: Multipart form data requests are now compatible across browser and Node.js runtimes.
      type: fix
  createdAt: "2024-05-06"
  irVersion: 43

- version: 0.17.0
  changelogEntry:
    - summary: Bump to v43 of IR which means that you will need `0.26.1` of the Fern CLI version. To bump your CLI version, please run `fern upgrade`.
      type: internal
  createdAt: "2024-05-06"
  irVersion: 43

- version: 0.16.0-rc8
  changelogEntry:
    - summary: |
        The SDK generator now supports upload endpoints that specify an array of files like so:

        ```ts
        /**
          * @param {File[] | fs.ReadStream[]} files
          * @param {Acme.UploadFileRequest} request
          * @param {Service.RequestOptions} requestOptions - Request-specific configuration.
          */
        public async post(
            files: File[] | fs.ReadStream[],
            request: Acme.UploadFileRequest,
            requestOptions?: Service.RequestOptions
        ): Promise<void> {
            const _request = new FormData();
            for (const _file of files) {
              _request.append("files", _file);
            }
            ...
        }
        ```
      type: feat
  createdAt: "2024-05-06"
  irVersion: 38

- version: 0.16.0-rc7
  changelogEntry:
    - summary: |
        The SDK generator now supports `@param` JSDoc comments for endpoint parameters.
        The generator now arranges JSDoc in a few separate groups, one for each of `@param`, `@throws`,
        and `@examples` like so:

        ```ts
          /**
          * This endpoint checks the health of a resource.
          *
          * @param {string} id - A unique identifier.
          * @param {Service.RequestOptions} requestOptions - Request-specific configuration.
          *
          * @throws {@link Acme.UnauthorizedRequest}
          * @throws {@link Acme.BadRequest}
          *
          * @example
          *     await testSdk.health.service.check("id-2sdx82h")
          */
          public async check(id: string, requestOptions?: Service.RequestOptions): Promise<void> {
            ...
          }
        ```
      type: feat
    - summary: |
        The generator will only include user-provided examples if they exist, and otherwise
        only include a single generated example, like so:

        ```ts
          /**
          * This endpoint checks the health of a resource.
          *
          * @example
          *     await testSdk.health.service.check("id-2sdx82h")
          */
          public async check(id: string, requestOptions?: Service.RequestOptions): Promise<void> {
            ...
          }
        ```
      type: feat
    - summary: |
        The SDK generator now escapes path parameters that would previously create invalid
        URLs (e.g. "\\example"). Method implementations will now have references to
        `encodeURIComponent` like the following:

        ```ts
        const _response = await core.fetcher({
          url: urlJoin(
            (await core.Supplier.get(this._options.environment)) ?? environments.AcmeEnvironment.Prod,
            `/users/${encodeURIComponent(userId)}`
          ),
          ...
        });
        ```
      type: fix
  createdAt: "2024-04-30"
  irVersion: 38

- version: 0.16.0-rc6
  changelogEntry:
    - summary: snippet templates now move file upload parameters to unnamed args
      type: fix
  createdAt: "2024-04-30"
  irVersion: 38

- version: 0.16.0-rc5
  changelogEntry:
    - summary: remove duplicate quotation marks in snippet templates
      type: fix
  createdAt: "2024-04-30"
  irVersion: 38

- version: 0.16.0-rc4
  changelogEntry:
    - summary: fixes to styling of the SDK code snippet templates.
      type: fix
  createdAt: "2024-04-25"
  irVersion: 38

- version: 0.16.0-rc0
  changelogEntry:
    - summary: The generator now registers snippet templates which can be used for dynamic SDK code snippet generation.
      type: feat
  createdAt: "2024-04-24"
  irVersion: 38

- version: 0.15.1-rc1
  changelogEntry:
    - summary: |
        Earlier for inlined request exports, we were doing the following:

        ```ts
        export { MyRequest } from "./MyRequest";
        ```

        In an effort to make the generated code JSR compatible, the TS generator
        will now append the `type` explicitly for request exports.

        ```ts
        export { type MyRequest } from "./MyRequest";
        ```
      type: feat
  createdAt: "2024-04-24"
  irVersion: 38

- version: 0.15.1-rc0
  changelogEntry:
    - summary: plain text responses are now supported in the TypeScript generator.
      type: feat
  createdAt: "2024-04-22"
  irVersion: 38

- version: 0.15.0-rc1
  changelogEntry:
    - summary: |
        Minor fixes to SSE processing. In particular, stream terminal characters are now
        respected like `[DONE]` and JSON parsed data is sent to the deserialize function.
      type: fix
  createdAt: "2024-04-22"
  irVersion: 38

- version: 0.15.0-rc0
  changelogEntry:
    - summary: |
        Bump to v38 of IR and support server-sent events where the events are sent
        with a `data: ` prefix and terminated with a new line.
      type: feat
  createdAt: "2024-04-19"
  irVersion: 38

- version: 0.14.1-rc5
  changelogEntry:
    - summary: Code snippets are generated for file upload endpoints using `fs.readStream`. Previously, generation for these endpoints was being skipped.
      type: fix
    - summary: If integration tests are not enabled, simple jest tests with a `yarn test` script will be created.
      type: fix
    - summary: |
        In an effort to make the generated code JSR compatible, the generator now
        directly imports from files instead of using directory imports.
      type: feat
    - summary: |
        In an effort to make the generated code JSR compatible, we make sure all methods
        are strongly typed with return signatures (in this case `_getAuthorizationHeader()`).
      type: feat
    - summary: Generate code snippet for FileDownload endpoint
      type: fix
    - summary: |
        Import for `node-fetch` in `Fetcher.ts` uses a dynamic import instead of `require` which
        so that the SDK works in ESM environments (that are using local file output). When the
        `outputEsm` config flag is turned on, the dynamic import will be turned into an ESM specific import.
      type: fix
    - summary: |
        The test job in `ci.yml` works even if you have not configured Fern to
        generate integration tests.

        Without integration tests the test job will run `yarn && yarn test`. With the
        integration tests, the test job will delegate to the fern cli `fern yarn test`.
      type: fix
    - summary: |
        Add `allowExtraFields` option to permit extra fields in the serialized request.

        ```yaml
        - name: fernapi/fern-typscript-node-sdk
          version: 0.14.0-rc0
          ...
          config:
            allowExtraFields: true
        ```
      type: feat
  createdAt: "2024-04-17"
  irVersion: 37

- version: 0.13.0
  changelogEntry:
    - summary: Support V37 of the IR.
      type: internal
  createdAt: "2024-04-09"
  irVersion: 37

- version: 0.13.0-rc0
  changelogEntry:
    - summary: |
        Add `retainOriginalCasing` option to preserve the naming convention expressed in the API.
        For example, the following Fern definition will generate a type like so:

        ```yaml
        types:
          GetUsersRequest
            properties:
              group_id: string
        ```

        **Before**

        ```typescript
        export interface GetUsersRequest {
          groupId: string;
        }

        export interface GetUsersRequest = core.serialization.object({
        groupId: core.serialization.string("group_id")
        })

        export namespace GetUsersRequest {
          interface Raw {
            group_id: string
          }
        }
        ```

        **After**

        ```typescript
        export interface GetUsersRequest {
          group_id: string;
        }

        export interface GetUsersRequest = core.serialization.object({
        group_id: core.serialization.string()
        })

        export namespace GetUsersRequest {
          interface Raw {
            group_id: string
          }
        }
        ```
      type: feat
  createdAt: "2024-04-02"
  irVersion: 33

- version: 0.12.9
  changelogEntry:
    - summary: The generator stopped working for remote code generation starting in `0.12.7`. This is now fixed.
      type: fix
  createdAt: "2024-03-22"
  irVersion: 33

- version: 0.12.8
  changelogEntry:
    - summary: Enhance serde performance by reducing reliance on async behavior and lazy async dynamic imports.
      type: feat
    - summary: Shared generator notification and config parsing logic.
      type: internal
  createdAt: "2024-03-22"
  irVersion: 33

- version: 0.12.8-rc0
  changelogEntry:
    - summary: Enhance serde performance by reducing reliance on async behavior and lazy async dynamic imports.
      type: feat
  createdAt: "2024-03-18"
  irVersion: 33

- version: 0.12.7
  changelogEntry:
    - summary: |
        the SDK will now leverage environment variable defaults, where specified, for authentication variables, such as bearer tokens, api keys, custom headers, etc.

        Previously, the SDK would only leverage these defaults for bearer token auth IF auth was mandatory throughout the SDK.
      type: feat
  createdAt: "2024-03-14"
  irVersion: 33

- version: 0.12.6
  changelogEntry:
    - summary: |
        In Node.js environments the SDK will default to using `node-fetch`. The
        SDK depends on v2 of node-fetch to stay CJS compatible.

        Previously the SDK was doing `require("node-fetch")` but it should be
        `require("node-fetch").default` based on
        https://github.com/node-fetch/node-fetch/issues/450#issuecomment-387045223.
      type: fix
  createdAt: "2024-02-27"
  irVersion: 33

- version: 0.12.5
  changelogEntry:
    - summary: |
        Introduce a custom configuration called `tolerateRepublish` which supports running
        npm publish with the flag `--tolerateRepublish`. This flag allows you to publish
        on top of an existing npm package.

        To turn on this flag, update your generators.yml:

        ```yaml
        groups:
          generators:
            - name: fernapi/fern-typscript-node-sdk
              version: 0.12.5
              ...
              config:
                tolerateRepublish: true
        ```
      type: feat
  createdAt: "2024-02-27"
  irVersion: 33

- version: 0.12.4
  changelogEntry:
    - summary: |
        Previously reference.md was just leveraging the function name for the reference, now it leverages the full package-scoped path, mirroring how the function would be used in reality.

        ```ts
        seedExamples.getException(...)

        // is now

        seedExamples.file.notification.service.getException(...)
        ```
      type: fix
    - summary: Previously SDK code snippets would not support generation with undiscriminated unions. Now, it does.
      type: fix
  createdAt: "2024-02-27"
  irVersion: 33

- version: 0.12.2
  changelogEntry:
    - summary: |
        Previously SDK code snippets would not take into account default parameter values
        and would always include a `{}`. This was odd and didn't represent how a developer
        would use the SDK. Now, the snippets check for default parameter values and omit
        if there are no fields specified.

        ```ts
        // Before
        client.users.list({});

        // After
        client.users.list();
        ```
      type: fix
  createdAt: "2024-02-27"
  irVersion: 33

- version: 0.12.1
  changelogEntry:
    - summary: |
        Optional objects in deep query parameters were previously being incorrectly
        serialized. Before this change, optional objects were just being JSON.stringified
        which would send the incorrect contents over the wire.

        ```ts
        // Before
        if (foo != null) {
          _queryParams["foo"] = JSON.stringify(foo);
        }

        // After
        if (foo != null) {
          _queryParams["foo"] = foo;
        }

        // After (with serde layer)
        if (foo != null) {
          _queryParams["foo"] = serializers.Foo.jsonOrThrow(foo, {
            skipValidation: false,
            breadcrumbs: ["request", "foo"]
          });
        }
        ```
      type: fix
  createdAt: "2024-02-27"
  irVersion: 33

- version: 0.12.0
  changelogEntry:
    - summary: |
        support deep object query parameter serialization. If, query parameters are
        objects then Fern will support serializing them.

        ```yaml
        MyFoo:
          properties:
            bar: optional<string>

        query-parameters:
          foo: MyFoo
        ```

        will now be serialized as `?foo[bar]="...` and appear in the SDK as a regular object

        ```ts
        client.doThing({
          foo: {
            bar: "..."
          }
        });
        ```
      type: feat
  createdAt: "2024-02-26"
  irVersion: 33

- version: 0.11.5
  changelogEntry:
    - summary: |
        Previously `core.Stream` would not work in the Browser. Now the generated Fern SDK
        includes a polyfill for `ReadableStream` and uses `TextDecoder` instead of `Buffer`.
      type: fix
    - summary: |
        add in a reference markdown file, this shows a quick outline of the available endpoints,
        it's documentation, code snippet, and parameters.

        This feature is currently behind a feature flag called `includeApiReference` and can be used

        ```yaml
        config:
          includeApiReference: true
        ```
      type: feat
  createdAt: "2024-02-15"
  irVersion: 31

- version: 0.11.4
  changelogEntry:
    - summary: |
        The `Fetcher` now supports sending binary as a request body. This is important
        for APIs that intake `application/octet-stream` content types or for folks that have
        .fernignored their and added custom utilities that leverage the fetcher.
      type: fix
  createdAt: "2024-02-15"
  irVersion: 31

- version: 0.11.3
  changelogEntry:
    - summary: |
        ensure SDK generator always uses `node-fetch` in Node.js environments. There is an experimental
        fetch packaged with newer versions of Node.js, however it causes unexpected behavior with
        file uploads.
      type: fix
  createdAt: "2024-02-13"
  irVersion: 31

- version: 0.11.2
  changelogEntry:
    - summary: |
        ensure SDK generator does not drop additional parameters from requests that perform file upload. Previously, if an endpoint had `file` inputs without additional `body` parameters, query parameters were erroneously ignored.
      type: fix
  createdAt: "2024-02-13"
  irVersion: 31

- version: 0.11.1
  changelogEntry:
    - summary: The SDK generator no longer generates a `tsconfig.json` with `noUnusedParameters` enabled. This check was too strict.
      type: fix
  createdAt: "2024-02-13"
  irVersion: 31

- version: 0.11.0
  changelogEntry:
    - summary: |
        The SDK generator now forwards information about the runtime that it is being
        used in. The header `X-Fern-Runtime` will report the runtime (e.g. `browser`, `node`, `deno`)
        and the header `X-Fern-Runtime-Version` will report the version.
      type: feat
  createdAt: "2024-02-13"
  irVersion: 31

- version: 0.10.0
  changelogEntry:
    - summary: |
        The SDK generator now supports whitelabelling. When this is turned on,
        there will be no mention of Fern in the generated code.

        **Note**: You must be on the enterprise tier to enable this mode.
      type: feat
  createdAt: "2024-02-11"
  irVersion: 31

- version: 0.9.7
  changelogEntry:
    - summary: Initialize this changelog
      type: chore
  createdAt: "2024-02-11"
  irVersion: 31<|MERGE_RESOLUTION|>--- conflicted
+++ resolved
@@ -1,6 +1,5 @@
 # yaml-language-server: $schema=../../../fern-versions-yml.schema.json
-<<<<<<< HEAD
-- version: 3.39.3-rc0
+- version: 3.39.4-rc0
   changelogEntry:
     - summary: |
         Run `npm pkg fix` after saving package.json to disk to normalize the package.json file.
@@ -9,10 +8,7 @@
   createdAt: "2025-12-12"
   irVersion: 62
 
-- version: 3.39.2-rc0
-=======
 - version: 3.39.3
->>>>>>> 8a1483c2
   changelogEntry:
     - summary: Fix missing information in generated package.json.
       type: fix
