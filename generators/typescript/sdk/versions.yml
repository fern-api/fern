--- conflicted
+++ resolved
@@ -1,5 +1,4 @@
 # yaml-language-server: $schema=../../../fern-versions-yml.schema.json
-<<<<<<< HEAD
 - version: 1.7.1
   changelogEntry:
     - summary: |
@@ -7,7 +6,6 @@
       type: fix
   createdAt: '2025-06-18'
   irVersion: 58
-=======
 - version: 1.7.0
   changelogEntry:
     - summary: |
@@ -26,8 +24,6 @@
       type: feat
   createdAt: '2025-06-16'
   irVersion: 58
-
->>>>>>> 2cf281ac
 - version: 1.6.0
   changelogEntry:
     - summary: |
