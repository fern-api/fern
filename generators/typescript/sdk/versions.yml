--- conflicted
+++ resolved
@@ -1,12 +1,4 @@
 # yaml-language-server: $schema=../../../fern-versions-yml.schema.json
-<<<<<<< HEAD
-- version: 3.17.2
-  changelogEntry:
-    - summary: |
-        Fix TypeScript SDK generator's local GitHub generation to match remote generation.
-      type: fix
-  createdAt: "2025-10-31"
-=======
 - version: 3.28.0
   changelogEntry:
     - summary: |
@@ -138,7 +130,6 @@
         Users can now pass in a custom `fetch` function to the client options.
       type: feat
   createdAt: "2025-11-03"
->>>>>>> 8fd5f260
   irVersion: 60
 
 - version: 3.17.1
