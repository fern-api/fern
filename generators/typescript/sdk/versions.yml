--- conflicted
+++ resolved
@@ -1,5 +1,4 @@
 # yaml-language-server: $schema=../../../fern-versions-yml.schema.json
-<<<<<<< HEAD
 - version: 2.1.1
   changelogEntry:
     - summary: |
@@ -8,8 +7,6 @@
       type: fix
   createdAt: '2025-07-03'
   irVersion: 58
-
-=======
 - version: 2.3.0
   changelogEntry:
     - summary: |
@@ -50,7 +47,7 @@
       type: feat
   createdAt: '2025-07-03'
   irVersion: 58
->>>>>>> 4c4e2886
+
 - version: 2.1.0
   changelogEntry:
     - summary: |
