--- conflicted
+++ resolved
@@ -1,5 +1,4 @@
 # yaml-language-server: $schema=../../../fern-versions-yml.schema.json
-<<<<<<< HEAD
 - version: 3.36.0
   changelogEntry:
     - summary: |
@@ -30,7 +29,9 @@
         });
         ```
       type: feat
-=======
+  createdAt: "2025-12-04"
+  irVersion: 62
+
 - version: 3.35.9
   changelogEntry:
     - summary: |
@@ -38,7 +39,6 @@
         Error classes now use `new.target.prototype` instead of the static class name for `Object.setPrototypeOf`,
         conditionally call `Error.captureStackTrace` for V8 environments, and set `this.name` dynamically.
       type: fix
->>>>>>> a9f1c49b
   createdAt: "2025-12-04"
   irVersion: 62
 
