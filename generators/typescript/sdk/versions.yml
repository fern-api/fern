# yaml-language-server: $schema=../../../fern-versions-yml.schema.json
<<<<<<< HEAD
- version: 1.10.3
  changelogEntry:
    - summary: |
        Remove `qs` dependency.
=======
- version: 1.10.2
  changelogEntry:
    - summary: |
        Remove `js-base64` dependency in favor of using native implementations.
>>>>>>> 665c078c
      type: fix
  createdAt: '2025-06-30'
  irVersion: 58
- version: 1.10.1
  changelogEntry:
    - summary: |
        Remove `url-join` dependency in favor of a handwritten `joinUrl` function.
      type: fix
  createdAt: '2025-06-30'
  irVersion: 58
- version: 1.10.0
  changelogEntry:
    - summary: |
        Add `fetchSupport` configuration which lets you choose between `node-fetch` and `native`.
        The default is `node-fetch`. If you choose `native`, the `node-fetch` dependency will be removed.
      type: feat
  createdAt: '2025-06-27'
  irVersion: 58
- version: 1.9.1
  changelogEntry:
    - summary: Improve auto-pagination logic to consider empty strings in response as null cursors and stop paging.
      type: fix
  createdAt: '2025-06-27'
  irVersion: 58
- version: 1.9.0
  changelogEntry:
    - summary: |
        Add `formDataSupport` configuration which lets you choose between `Node16` and `Node18`.
        The default is `Node16`. If you choose `Node18`, the `form-data`, `formdata-node`, and `form-data-encoder` dependencies will be removed.
        `formDataSupport: Node18` supports uploading files from the following types:
        * `Buffer`
        * `File`
        * `Blob`
        * `Readable` (includes Readstream)
        * `ReadableStream`
        * `ArrayBuffer`
        * `Uint8Array`
      type: feat
  createdAt: '2025-06-22'
  irVersion: 58
- version: 1.8.2
  changelogEntry:
    - summary: |
        When a multipart form part is explicitly marked as JSON, serialize the data as JSON regardless of type. 
        This also means arrays, maps, etc. will not be split into multiple parts, but serialized to JSON as a single part.
      type: fix
  createdAt: '2025-06-22'
  irVersion: 58
- version: 1.8.1
  changelogEntry:
    - summary: Fix binary response README.md examples
      type: fix
  createdAt: '2025-06-22'
  irVersion: 58
- version: 1.8.0
  changelogEntry:
    - summary: |
        You can now specify whether to return the `BinaryResponse` type for binary response endpoints.
        Change the response type by setting `fileResponseType` to `stream` or `binary-response` in the `config` of your generator configuration.
        The default is `stream` for backwards compatibility, but we recommend using `binary-response`.

        Here's how you users can interact with the `BinaryResponse`:
        ```ts
        const response = await client.getFile(...);
        const stream = response.stream();
        // const arrayBuffer = await response.arrayBuffer();
        // const blob = await response.blob();
        // const bytes = await response.bytes();
        const bodyUsed = response.bodyUsed;
        ```
        The user can choose how to consume the binary data.
      type: feat
  createdAt: '2025-06-19'
  irVersion: 58

- version: 1.7.2
  changelogEntry:
    - summary: |
        Fix bug where duplicate file generation was silently allowed instead of failing. The `withSourceFile` method now properly 
        handles the `overwrite` option to prevent unintended file overwrites.
      type: fix
  createdAt: '2025-06-19'
  irVersion: 58
- version: 1.7.1
  changelogEntry:
    - summary: |
        __jest.config.mjs__ now only maps relative path modules that end on `.js` to their `.ts` equivalent.
      type: fix
  createdAt: '2025-06-18'
  irVersion: 58
- version: 1.7.0
  changelogEntry:
    - summary: |
        Allow users to specify the path they'd like to generate the SDK to.

        Here's an example of how to implement this in generators.yml:
        ```yml
        # In generators.yml
        groups:
          ts-sdk:
            generators:
              - name: fernapi/fern-typescript-node-sdk
                config:
                  packagePath: src/package-path
        ```
      type: feat
  createdAt: '2025-06-16'
  irVersion: 58
- version: 1.6.0
  changelogEntry:
    - summary: |
        You can now specify whether to return streams using the stream wrapper, or return the web standard stream.
        Change the type of stream returned by setting `streamType` to `wrapper` or `web` in the `config` of your generator configuration.
        The default is `wrapper`.
      type: feat
    - summary: |
        `tests/unit/zurg` are moved to `tests/unit/schemas` to match the name in `src/core/schemas` which is what the tests are verifying. 
      type: internal
  createdAt: '2025-06-13'
  irVersion: 58

- version: 1.5.0
  changelogEntry:
    - summary: Add support for websocket connect methods with path parameters in the TypeScript generator
      type: feat
  createdAt: '2025-06-11'
  irVersion: 58

- version: 1.4.0
  changelogEntry:
    - summary: You can now pass in headers to the root client. These headers will be merged with service and endpoint specific headers.
      type: feat
    - summary: Reduce duplicate code generation by passing headers from the root client down to the subpackage clients.
      type: internal
  createdAt: '2025-06-05'
  irVersion: 58

- version: 1.3.2
  changelogEntry:
    - summary: Fix dynamic imports in the built dist/esm code.
      type: fix
  createdAt: '2025-06-05'
  irVersion: 58

- version: 1.3.1
  changelogEntry:
    - summary: |
        MSW is used for generated wire tests, but inadvertently also captures real HTTP request, for example in integration tests.
        When the HTTP request does not match any of the configured predicates, it would throw an error, including in the unrelated integration tests.
        In this version MSW is configured to bypass instead of throw an error when HTTP requests do not match the configured predicates.
      type: fix
  createdAt: '2025-06-05'
  irVersion: 58

- version: 1.3.0
  changelogEntry:
    - summary: Add support for generating the full project when using the filesystem output mode.
      type: feat
  createdAt: '2025-06-04'
  irVersion: 58

- version: 1.2.4
  changelogEntry:
    - summary: |
        Generate tests to verify the SDK sends and receives HTTP requests as expected.
        You can turn of these tests by setting `generateWireTests` to `false` in the `config` of your generator configuration.
      type: feat
  createdAt: '2025-06-03'
  irVersion: 58
  
- version: 1.1.1
  changelogEntry:
    - summary: Fix an issue where attempting to access a property with an invalid property name would lead to a broken output SDK.
      type: fix
  createdAt: '2025-06-04'
  irVersion: 58

- version: 1.1.0
  changelogEntry:
    - summary: Add support for HEAD HTTP method.
      type: feat
  createdAt: '2025-06-03'
  irVersion: 58

- version: 1.0.1
  changelogEntry:
    - summary: Fix property lookup in inherited schemas during snippet generation for object schemas.
      type: fix
  createdAt: '2025-05-14'
  irVersion: 57

- version: 1.0.0
  changelogEntry:
    - summary: |
        This release changes the defaults for the following custom configuration in _generators.yml_.

        | Option | Before | Now |
        |--------|--------|-----|
        | `inlineFileProperties` | `false` | `true` |
        | `inlinePathParameters` | `false` | `true` |
        | `enableInlineTypes` | `false` | `true` |
        | `noSerdeLayer` | `false` | `true` |
        | `omitUndefined` | `false` | `true` |
        | `skipResponseValidation` | `false` | `true` |
        | `useLegacyExports` | `true` | `false` |

        To avoid breaking changes, explicitly set the options above with the `Before` values in the `config` of your generator
        in _generators.yml_.
      type: feat
    - summary: |
        When generating properties for interfaces and classes, we only surround the property name with quotes if necessary.
        In some cases where the property name wasn't a valid identifier before, we now surround it with quotes too. 
      type: fix
  createdAt: '2025-05-14'
  irVersion: 57

- version: 0.51.7
  changelogEntry:
    - summary: If an object extends an alias, the generator now visits the alias that is being extended (instead of throwing an error).
      type: fix
  createdAt: '2025-05-14'
  irVersion: 57

- version: 0.51.6
  changelogEntry:
    - summary: Add support for the custom introduction setting in the generated README.md.
      type: fix
  createdAt: '2025-05-13'
  irVersion: 57

- version: 0.51.5
  changelogEntry:
    - summary: Fixed an issue with ts-morph where creating an ifStatement with empty conditions array caused errors in multipart form data handling.
      type: fix
  createdAt: '2025-05-03'
  irVersion: 57

- version: 0.51.4
  changelogEntry:
    - summary: Fix issue where the _runtime.ts_ file was missing when other files were trying to import it.
      type: fix
  createdAt: '2025-04-22'
  irVersion: 57

- version: 0.51.3
  changelogEntry:
    - summary: Fix minor type issue for polyfilling Headers in Node 16 and below.
      type: fix
  createdAt: '2025-04-21'
  irVersion: 57

- version: 0.51.2
  changelogEntry:
    - summary: |
        When uploading files, extract the filename from the `path` property if present on the given object.
        This will extract the filename for `fs.createReadStream()` for example.
      type: fix
  createdAt: '2025-04-21'
  irVersion: 57

- version: 0.51.1
  changelogEntry:
    - summary: |
        Fallback to a custom `Headers` class implementation if the native `Headers` class is not available.
        Versions of Node 16 and below do not support the native `Headers` class, so this fallback is necessary to ensure compatibility. 
      type: fix
  createdAt: '2025-04-21'
  irVersion: 57

- version: 0.51.0
  changelogEntry:
    - summary: |
        Add `rawResponse` property to JavaScript errors. 

        ```ts
        try {
          const fooBar = await client.foo.bar("id", options);
        } catch (e) {
          if (error instanceof FooError) {
            console.log(error.rawResponse);
          } else {
            // ...
          }
        }
        ```
      type: feat
  createdAt: '2025-04-14'
  irVersion: 57

- version: 0.50.1
  changelogEntry:
    - summary: |
        Add `"packageManager": "yarn@1.22.22"` to _package.json_.
      type: feat
  createdAt: '2025-04-08'
  irVersion: 57

- version: 0.50.0
  changelogEntry:
    - summary: |
        All endpoint functions now return an `HttpResponsePromise<T>` instead of a `Promise<T>`.
        Using `await`, `.then()`, `.catch()`, and `.finally()` on these promises behave the same as before,
        but you can call `.withRawResponse()` to get a promise that includes the parsed response and the raw response.
        The raw response let's you retrieve the response headers, status code, etc.

        ```ts
        const fooBar = await client.foo.bar("id", options);
        const { data: alsoFooBar, rawResponse } = await client.foo.bar("id", options).withRawResponse();
        const {
            headers,
            status,
            url,
            ...
        } = rawResponse;
        ```
      type: feat
  createdAt: '2025-04-07'
  irVersion: 57

- version: 0.49.7
  changelogEntry:
    - summary: |
        Significantly improve performance of SDK generation when the `useLegacyExports` config is `false`. For a large spec like Square, the generation went from 10+ minutes to almost 1 minute.
      type: fix
  createdAt: '2025-03-27'
  irVersion: 57

- version: 0.49.6
  changelogEntry:
    - summary: Support arbitrary websocket headers during connect handshake.
      type: feat
  createdAt: '2025-03-27'
  irVersion: 57

- version: 0.49.5
  changelogEntry:
    - summary: Improvements to Websocket code generation quality.
      type: feat
  createdAt: '2025-03-27'
  irVersion: 57

- version: 0.49.4
  changelogEntry:
    - summary: Increase the timeout used in the generated `webpack.test.ts` file.
      type: fix
  createdAt: '2025-03-19'
  irVersion: 57

- version: 0.49.3
  changelogEntry:
    - summary: Increase the timeout used in the generated `webpack.test.ts` file.
      type: fix
  createdAt: '2025-03-19'
  irVersion: 57

- version: 0.49.2
  changelogEntry:
    - summary: Fix issue where IdempotentRequestOptions is not generated in the client namespace.
      type: fix
  createdAt: '2025-03-18'
  irVersion: 57

- version: 0.49.1
  changelogEntry:
    - summary: This PR includes several fixes to the generated `Socket.ts` file when websocket client code generation is enabled.
      type: fix
  createdAt: '2025-03-10'
  irVersion: 57

- version: 0.49.0
  changelogEntry:
    - summary: |
        This PR enables the Typescript generator to produce Websocket SDK endpoints. This can be enabled by adding the option `shouldGenerateWebsocketClients: true` to the Typescript generator config.
      type: feat
  createdAt: '2025-03-06'
  irVersion: 57

- version: 0.48.7
  changelogEntry:
    - summary: |
        Form data encoding now correctly handles array and object values by encoding each property value as a separate key-value pair, rather than trying to encode the entire object as a single value. This ensures proper handling of complex data structures in multipart form requests.
      type: fix
  createdAt: '2025-01-28'
  irVersion: 55

- version: 0.48.6
  changelogEntry:
    - summary: Support form-encoded form data parameters by using `qs` to properly encode array and object values with the `repeat` array format.
      type: fix
  createdAt: '2025-01-28'
  irVersion: 55

- version: 0.48.5
  changelogEntry:
    - summary: Don't double wrap a blob if a user uploads a blob to a multi-part form. Otherwise file's content-type is lost in Deno.
      type: fix
  createdAt: '2025-01-28'
  irVersion: 55

- version: 0.48.4
  changelogEntry:
    - summary: When custom config `useBigInt` is `true`, generate examples and snippets with `BigInt("123")`.
      type: fix
  createdAt: '2025-01-21'
  irVersion: 55

- version: 0.48.3
  changelogEntry:
    - summary: The SDK now supports reading the basic auth username and password values from environment variables.
      type: fix
  createdAt: '2025-01-16'
  irVersion: 55

- version: 0.48.2
  changelogEntry:
    - summary: This updates the retrier logic to stop retrying on HTTP conflict (409). This was an oversight that we've meant to remove for a while (similar to other Fern SDKs).
      type: fix
  createdAt: '2025-01-16'
  irVersion: 55

- version: 0.48.1
  changelogEntry:
    - summary: Record types with `null` values are now correctly serialized.
      type: fix
  createdAt: '2025-01-16'
  irVersion: 55

- version: 0.48.0
  changelogEntry:
    - summary: |
        When `useBigInt` SDK configuration is set to `true`, a customized JSON serializer & deserializer is used that will preserve the precision of `bigint`'s, as opposed to the native `JSON.stringify` and `JSON.parse` function which converts `bigint`'s to `number`'s losing precision.

        When combining `useBigInt` with our serialization layer (`no-serde: false` (default)), both the request and response properties that are marked as `long` and `bigint` in OpenAPI/Fern spec, will consistently be `bigint`'s.
        However, when disabling the serialization layer (`no-serde: true`), they will be typed as `number | bigint`.

        Here's an overview of what to expect from the generated types when combining `useBigInt` and `noSerde` with the following Fern definition:

        **Fern definition**
        ```yml
        types:
          ObjectWithOptionalField:
            properties:
              longProp: long
              bigIntProp: bigint
        ```

        **TypeScript output**
        ```typescript
        // useBigInt: true
        // noSerde: false
        interface ObjectWithLongAndBigInt {
          longProp: bigint;
          bigIntProp: bigint;
        }

        // useBigInt: true
        // noSerde: true
        interface ObjectWithLongAndBigInt {
          longProp: bigint | number;
          bigIntProp: bigint | number;
        }

        // useBigInt: false
        // noSerde: false
        interface ObjectWithLongAndBigInt {
          longProp: number;
          bigIntProp: string;
        }

        // useBigInt: false
        // noSerde: true
        interface ObjectWithLongAndBigInt {
          longProp: number;
          bigIntProp: string;
        }
        ```
      type: feat
  createdAt: '2025-01-16'
  irVersion: 55

- version: 0.47.1
  changelogEntry:
    - summary: |
        Resolves an issue where nullable query parameters were not null-safe in their method invocations. The
        generated code now appropriately guard against `null` values like so:

        ```typescript
        const _queryParams: Record< ... >;
        if (value !== undefined) {
            _queryParams["value"] = value?.toString() ?? null;
        }
        ```
      type: fix
  createdAt: '2025-01-15'
  irVersion: 55

- version: 0.47.0
  changelogEntry:
    - summary: |
        Add support for `nullable` properties. Users can now specify explicit `null` values
        for types that specify `nullable` properties like so:

        ```typescript
        await client.users.update({ username: "john.doe", metadata: null });
        ```
      type: feat
  createdAt: '2025-01-14'
  irVersion: 55

- version: 0.46.11
  changelogEntry:
    - summary: |
        Don't double check whether an optional string literal alias (see example below) is a string when using serializer to build query string parameters.

        ```yml
        types:
          LiteralAliasExample: literal<"MyLiteralValue">

        service:
          endpoints:
            foo:
              path: /bar
              method: POST
              request:
                name: FooBarRequest
                query-parameters:
                  optional_alias_literal: optional<LiteralAliasExample>
        ```

        ```ts
        // before
        if (optionalAliasLiteral != null) {
            _queryParams["optional_alias_literal"] = typeof serializers.LiteralAliasExample.jsonOrThrow(optionalAliasLiteral, {
                unrecognizedObjectKeys: "strip",
            }) === "string" ? serializers.LiteralAliasExample.jsonOrThrow(optionalAliasLiteral, {
                unrecognizedObjectKeys: "strip",
            }) : JSON.stringify(serializers.LiteralAliasExample.jsonOrThrow(optionalAliasLiteral, {
                unrecognizedObjectKeys: "strip",
            }));
        }

        // after
        if (optionalAliasLiteral != null) {
            _queryParams["optional_alias_literal"] = serializers.LiteralAliasExample.jsonOrThrow(optionalAliasLiteral, {
                unrecognizedObjectKeys: "strip",
            });
        }
        ```
      type: fix
  createdAt: '2025-01-14'
  irVersion: 53

- version: 0.46.10
  changelogEntry:
    - summary: Use serialization layer to convert types to JSON strings when enabled.
      type: fix
  createdAt: '2025-01-14'
  irVersion: 53

- version: 0.46.9
  changelogEntry:
    - summary: Expose `baseUrl` as a default Client constructor option and construct URL correctly.
      type: fix
  createdAt: '2025-01-13'
  irVersion: 53

- version: 0.46.8
  changelogEntry:
    - summary: Generate the `version.ts` file correctly
      type: fix
  createdAt: '2025-01-13'
  irVersion: 53

- version: 0.46.7
  changelogEntry:
    - summary: Simplify runtime detection to reduce the chance of using an unsupported API like `process.` Detect Edge Runtime by Vercel.
      type: fix
  createdAt: '2025-01-09'
  irVersion: 53

- version: 0.46.6
  changelogEntry:
    - summary: Update `@types/node` to `18+`, required for the generated `Node18UniversalStreamWrapper` test.
      type: fix
  createdAt: '2025-01-09'
  irVersion: 53

- version: 0.46.5
  changelogEntry:
    - summary: Fix the webpack test to work with .js/.jsx extensions in TypeScript
      type: fix
    - summary: Only map .js modules in Jest, not .json files.
      type: fix
  createdAt: '2025-01-09'
  irVersion: 53

- version: 0.46.4
  changelogEntry:
    - summary: Fix packageJson custom configuration & package.json types field.
      type: fix
  createdAt: '2025-01-09'
  irVersion: 53

- version: 0.46.3
  changelogEntry:
    - summary: Revert to using legacy exports by default.
      type: fix
  createdAt: '2025-01-09'
  irVersion: 53

- version: 0.46.2
  changelogEntry:
    - summary: Fix Jest to work with files imported using `.js` extension.
      type: fix
    - summary: Make sure Jest loads Jest configuration regardless of package.json type.
      type: fix
  createdAt: '2025-01-09'
  irVersion: 53

- version: 0.46.1
  changelogEntry:
    - summary: ESModule output is fixed to be compatible with Node.js ESM loading.
      type: fix
  createdAt: '2025-01-08'
  irVersion: 53

- version: 0.46.0
  changelogEntry:
    - summary: SDKs are now built and exported in both CommonJS (legacy) and ESModule format.
      type: feat
    - summary: |
        Export `serialization` code from root package export.
        ```ts
        import { serialization } from `@packageName`;
        ```

        The serialization code is also exported as `@packageName/serialization`.
        ```ts
        import * as serialization from `@packageName/serialization`;
        ```
      type: feat
    - summary: |
        `package.json` itself is exported in `package.json` to allow consumers to easily read metadata about the package they are consuming.
      type: feat
  createdAt: '2025-01-06'
  irVersion: 53

- version: 0.45.2
  changelogEntry:
    - summary: TS generated snippets now respect proper parameter casing when noSerdeLayer is enabled.
      type: fix
  createdAt: '2024-12-31'
  irVersion: 53

- version: 0.45.1
  changelogEntry:
    - summary: |
        Export everything inside of TypeScript namespaces that used to be ambient.

        For the `enableInlineTypes` feature, some namespaces were no longer declared (ambient), and types and interfaces inside the namespace would no longer be automatically exported without the `export` keyword. This fix exports everything that's inside these namespaces and also declared namespaces for good measure (in case they are not declared in the future).
      type: fix
  createdAt: '2024-12-27'
  irVersion: 53

- version: 0.45.0
  changelogEntry:
    - summary: Update dependencies of the generated TS SDK and Express generator. TypeScript has been updated to 5.7.2 which is a major version upgrade from 4.6.4.
      type: feat
  createdAt: '2024-12-26'
  irVersion: 53

- version: 0.44.5
  changelogEntry:
    - summary: Fix a bug where we attempt to parse an empty terminator when receiving streaming JSON responses.
      type: fix
  createdAt: '2024-12-23'
  irVersion: 53

- version: 0.44.4
  changelogEntry:
    - summary: Use specified defaults for pagination offset parameters during SDK generation.
      type: feat
  createdAt: '2024-12-20'
  irVersion: 53

- version: 0.44.3
  changelogEntry:
    - summary: Fix a bug where client would send request wrapper instead of the body of the request wrapper, when the request has inline path parameters and a body property.
      type: fix
  createdAt: '2024-12-18'
  irVersion: 53

- version: 0.44.2
  changelogEntry:
    - summary: Inline path parameters will use their original name when `retainOriginalName` or `noSerdeLayer` is enabled.
      type: fix
  createdAt: '2024-12-17'
  irVersion: 53

- version: 0.44.1
  changelogEntry:
    - summary: When there is an environment variable set, you do not need to pass in any parameters to the client constructor.
      type: fix
  createdAt: '2024-12-16'
  irVersion: 53

- version: 0.44.0
  changelogEntry:
    - summary: |
        Inline path parameters into request types by setting `inlinePathParameters` to `true` in the generator config.

        Here's an example of how users would use the same endpoint method without and with `inlinePathParameters` set to `true`.

        Without `inlinePathParameters`:

        ```ts
        await service.getFoo("pathParamValue", { id: "SOME_ID" });
        ```

        With `inlinePathParameters`:

        ```ts
        await service.getFoo({ pathParamName: "pathParamValue", id: "SOME_ID" });
        ```
      type: feat
  createdAt: '2024-12-13'
  irVersion: 53

- version: 0.43.1
  changelogEntry:
    - summary: When `noSerdeLayer` is enabled, streaming endpoints were failing to compile because they assumed that the serialization layer existed. This is now fixed.
      type: fix
  createdAt: '2024-12-11'
  irVersion: 53

- version: 0.43.0
  changelogEntry:
    - summary: |
        Generate inline types for inline schemas by setting `enableInlineTypes` to `true` in the generator config.
        When enabled, the inline schemas will be generated as nested types in TypeScript.
        This results in cleaner type names and a more intuitive developer experience.

        Before:

        ```ts
        // MyRootType.ts
        import * as MySdk from "...";

        export interface MyRootType {
          foo: MySdk.MyRootTypeFoo;
        }

        // MyRootTypeFoo.ts
        import * as MySdk from "...";

        export interface MyRootTypeFoo {
          bar: MySdk.MyRootTypeFooBar;
        }

        // MyRootTypeFooBar.ts
        import * as MySdk from "...";

        export interface MyRootTypeFooBar {}
        ```

        After:

        ```ts
        // MyRootType.ts
        import * as MySdk from "...";

        export interface MyRootType {
          foo: MyRootType.Foo;
        }

        export namespace MyRootType {
          export interface Foo {
            bar: Foo.Bar;
          }

          export namespace Foo {
            export interface Bar {}
          }
        }
        ```

        Now users can get the deep nested `Bar` type as follows:

        ```ts
        import { MyRootType } from MySdk;

        const bar: MyRootType.Foo.Bar = {};
        ```
      type: feat
  createdAt: '2024-12-11'
  irVersion: 53

- version: 0.42.7
  changelogEntry:
    - summary: |
        Support `additionalProperties` in OpenAPI or `extra-properties` in the Fern Defnition. Now
        an object that has additionalProperties marked as true will generate the following interface:

        ```ts
        interface User {
          propertyOne: string;
          [key: string]: any;
        }
        ```
      type: feat
  createdAt: '2024-12-03'
  irVersion: 53

- version: 0.42.6
  changelogEntry:
    - summary: Remove the generated `APIPromise` since it is not compatible on certain node versions.
      type: fix
  createdAt: '2024-11-23'
  irVersion: 53

- version: 0.42.5
  changelogEntry:
    - summary: Remove extraneous import in pagination snippets.
      type: fix
  createdAt: '2024-11-23'
  irVersion: 53

- version: 0.42.4
  changelogEntry:
    - summary: Improve `GeneratedTimeoutSdkError` error to include endpoint name in message.
      type: fix
  createdAt: '2024-11-21'
  irVersion: 53

- version: 0.42.3
  changelogEntry:
    - summary: Fixed issue with snippets used for pagination endpoints.
      type: fix
  createdAt: '2024-11-22'
  irVersion: 53

- version: 0.42.2
  changelogEntry:
    - summary: |
        Added documentation for pagination in the README. The snippet below will
        now show up on generated READMEs.

        ```typescript
        // Iterate through all items
        const response = await client.users.list();
        for await (const item of response) {
          console.log(item);
        }

        // Or manually paginate
        let page = await client.users.list();
        while (page.hasNextPage()) {
          page = await page.getNextPage();
        }
        ```
      type: feat
  createdAt: '2024-11-21'
  irVersion: 53

- version: 0.42.1
  changelogEntry:
    - summary: |
        Added support for passing additional headers in request options. For example:

        ```ts
        const response = await client.someEndpoint(..., {
          headers: {
            'X-Custom-Header': 'custom value'
          }
        });
        ```
      type: feat
  createdAt: '2024-11-20'
  irVersion: 53

- version: 0.42.0
  changelogEntry:
    - summary: |
        Added support for `.asRaw()` which allows users to access raw response data including headers. For example:

        ```ts
        const response = await client.someEndpoint().asRaw();
        console.log(response.headers["X-My-Header"]);
        console.log(response.body);
        ```
      type: feat
  createdAt: '2024-11-15'
  irVersion: 53

- version: 0.41.2
  changelogEntry:
    - summary: Actually remove `jest-fetch-mock` from package.json.
      type: fix
  createdAt: '2024-11-18'
  irVersion: 53

- version: 0.41.1
  changelogEntry:
    - summary: Remove dev dependency on `jest-fetch-mock`.
      type: fix
  createdAt: '2024-11-02'
  irVersion: 53

- version: 0.41.0
  changelogEntry:
    - summary: Add a variable jitter to the exponential backoff and retry.
      type: feat
  createdAt: '2024-10-08'
  irVersion: 53

- version: 0.41.0-rc2
  changelogEntry:
    - summary: Generated READMEs now include improved usage snippets for pagination and streaming endpoints.
      type: feat
  createdAt: '2024-10-08'
  irVersion: 53

- version: 0.41.0-rc1
  changelogEntry:
    - summary: Fixes a broken unit test introduced in 0.41.0-rc0.
      type: fix
  createdAt: '2024-10-08'
  irVersion: 53

- version: 0.41.0-rc0
  changelogEntry:
    - summary: The generated SDK now supports bytes (`application/octet-stream`) requests.
      type: feat
  createdAt: '2024-10-08'
  irVersion: 53

- version: 0.40.8
  changelogEntry:
    - summary: File array uploads now call `request.appendFile` instead of `request.append` which was causing form data to be in a corrupted state.
      type: fix
  createdAt: '2024-09-28'
  irVersion: 53

- version: 0.40.7
  changelogEntry:
    - summary: |
        The generated README will now have a section that links to the generated SDK Reference (in `reference.md`).

        ```md
        ## Reference

        A full reference for this library can be found [here](./reference.md).
        ```
      type: fix
  createdAt: '2024-09-28'
  irVersion: 53

- version: 0.40.6
  changelogEntry:
    - summary: The TypeScript SDK now supports specifying a custom contentType if one is specified.
      type: fix
  createdAt: '2024-09-18'
  irVersion: 53

- version: 0.40.5
  changelogEntry:
    - summary: The snippet templates for file upload are now accurate and also respect the feature flag `inlineFileProperties`.
      type: fix
  createdAt: '2024-09-18'
  irVersion: 53

- version: 0.40.4
  changelogEntry:
    - summary: Upgrades dependency `stream-json` which improves the performance when reading large API specs. This version will improve your `fern generate` performance.
      type: fix
  createdAt: '2024-09-12'
  irVersion: 53

- version: 0.40.3
  changelogEntry:
    - summary: |
        If the serde layer is enabled, then all the serializers are exported under the namespace `serializers`.

        ```ts
        import { serializers } from "@plantstore/sdk";

        export function main(): void {
          // serialize to json

          const json = serializers.Plant.toJson({
            name: "fern"
          });

          const parsed = serializers.Plant.parseOrThrow(`{ "name": "fern" }`);
        }
        ```
      type: fix
  createdAt: '2024-09-12'
  irVersion: 53

- version: 0.40.2
  changelogEntry:
    - summary:  The generated SDK now handles reading IR JSONs that are larger than 500MB. In order to to this, the function `streamObjectFromFile` is used instead of `JSON.parse`.
      type: fix
  createdAt: '2024-09-12'
  irVersion: 53

- version: 0.40.1
  changelogEntry:
    - summary: The generated snippets now inline referenced request objects given they are not named, they need to be inlined.
      type: fix
  createdAt: '2024-09-12'
  irVersion: 53

- version: 0.40.0
  changelogEntry:
    - summary: |
        A new configuration flag has now been added that will automatically generate
        `BigInt` for `long` and `bigint` primitive types. To turn this flag on:

        ```yml
        groups:
          ts-sdk:
            name: fernapi/fern-typescript-node-sdk
            version: 0.40.0
            config:
              useBigInt: true
        ```
      type: feat
  createdAt: '2024-09-12'
  irVersion: 53

- version: 0.39.8
  changelogEntry:
    - summary: |
        The generated enum examples now reference the value of the enum directly instead
        of using the enum itself.

        ### Before

        ```ts
        {
          "genre": Imdb.Genre.Humor,
        }
        ```

        ### After

        ```ts
        {
          "genre": "humor"
        }
        ```
      type: fix
  createdAt: '2024-09-11'
  irVersion: 53

- version: 0.39.7
  changelogEntry:
    - summary: |
        The SDK now produces a `version.ts` file where we export a constant called `SDK_VERSION`.
        This constant can be used by different utilities to dynamically import in the version (for example, if someone wants to customize the user agent).
      type: chore
  createdAt: '2024-08-27'
  irVersion: 53

- version: 0.39.6
  changelogEntry:
    - summary: |
        Browser clients can now import streams, via `readable-streams` polyfill. Additionally adds a
        webpack unit test to verify that the core utilities can be compiled.
      type: fix
  createdAt: '2024-08-27'
  irVersion: 53

- version: 0.39.5
  changelogEntry:
    - summary: |
        If `noSerdeLayer` is enabled, then the generated TypeScript SDK snippets and wire tests
        will not use `Date` objects but instead use strings. Without this fix, the generated
        wire tests would result in failures.
      type: fix
  createdAt: '2024-08-20'
  irVersion: 53

- version: 0.39.4
  changelogEntry:
    - summary: Ensure that environment files don't generate, unless there is a valid environment available.
      type: fix
  createdAt: '2024-08-20'
  irVersion: 53

- version: 0.39.3
  changelogEntry:
    - summary: Multipart form data unit tests only get generated if the SDK has multipart form uploads.
      type: fix
  createdAt: '2024-08-16'
  irVersion: 53

- version: 0.39.2
  changelogEntry:
    - summary: |
        Allows filenames to be passed from underlying File objects in Node 18+ and browsers
        Users can now supply files like so, using a simple multipart upload API as an example:
        ```typescript
        client.file.upload(new File([...blobParts], 'filename.ext'), ...)
        ```
        `filename.ext` will be encoded into the upload.
      type: fix
  createdAt: '2024-08-16'
  irVersion: 53

- version: 0.39.1
  changelogEntry:
    - summary: |
        The SDK now supports looking directly at a `hasNextPage` property for offset pagination if configured.
        Previously the SDK would look if the number of items were empty, but this failed in certain edge cases.
      type: feat
  createdAt: '2024-08-07'
  irVersion: 53

- version: 0.38.6
  changelogEntry:
    - summary: |
        The SDK generator now sends a `User-Agent` header on each request that is set to
        `<package>/<version>`. For example if your package is called `imdb` and is versioned `0.1.0`, then
        the user agent header will be `imdb/0.1.0`.
      type: feat
  createdAt: '2024-08-07'
  irVersion: 53

- version: 0.38.5
  changelogEntry:
    - summary: Addressed fetcher unit test flakiness by using a mock fetcher
      type: fix
  createdAt: '2024-08-07'
  irVersion: 53

- version: 0.38.4
  changelogEntry:
    - summary: Literal templates are generated if they are union members
      type: fix
    - summary: Snippet templates no longer try to inline objects within containers
      type: fix
  createdAt: '2024-08-04'
  irVersion: 53

- version: 0.38.3
  changelogEntry:
    - summary: Adds async iterable to StreamWrapper implementation for easier use with downstream dependencies.
      type: fix
  createdAt: '2024-08-02'
  irVersion: 53

- version: 0.38.2
  changelogEntry:
    - summary: Refactors the `noScripts` feature flag to make sure that no `yarn install` commands can be accidentally triggered.
      type: fix
  createdAt: '2024-08-01'
  irVersion: 53

- version: 0.38.1
  changelogEntry:
    - summary: |
        A feature flag called `noScripts` has been introduced to prevent the generator from running any scripts such as `yarn format` or `yarn install`. If any of the scripts
        cause errors, toggling this option will allow you to receive the generated code.

        ```
        - name: fernapi/fern-typescript-node-sdk
          version: 0.38.1
          config:
            noScripts: true
        ```
      type: feat
  createdAt: '2024-08-01'
  irVersion: 53

- version: 0.38.0-rc0
  changelogEntry:
    - summary: Upgrade to IRv53.
      type: internal
    - summary: The generator now creates snippet templates for undiscriminated unions.
      type: chore
  createdAt: '2024-07-31'
  irVersion: 53

- version: 0.37.0-rc0
  changelogEntry:
    - summary: |
        The business plan Typescript SDK will now generate wire tests if the feature flag in the configuration is turned on.

        ```
        - name: fernapi/fern-typescript-node-sdk
          version: 0.37.0-rc0
          config:
            generateWireTests: true
        ```
      type: feat
  createdAt: '2024-07-29'
  irVersion: 50

- version: 0.36.6
  changelogEntry:
    - summary: Now import paths are correctly added to getResponseBody tests. CI checks also added.
      type: fix
  createdAt: '2024-07-29'
  irVersion: 50

- version: 0.36.5
  changelogEntry:
    - summary: Now, server sent events are treated differently as streaming responses, to ensure the correct wrapping happens.
      type: fix
  createdAt: '2024-07-29'
  irVersion: 50

- version: 0.36.4
  changelogEntry:
    - summary: Now, import paths are correctly added to stream wrapper tests.
      type: fix
  createdAt: '2024-07-26'
  irVersion: 50

- version: 0.36.3
  changelogEntry:
    - summary: Support starting the stream on `StreamWrapper.pipe(...)` for shorter syntax when dealing with `node:stream` primitives.
      type: fix
  createdAt: '2024-07-26'
  irVersion: 50

- version: 0.36.2
  changelogEntry:
    - summary: |
        This release comes with numerous improvements to streaming responses:

        1. Introduces new stream wrapper polyfills that implement the ability to stream to more streams, per environment.
        2. For `Node 18+`, stream responses can now be piped to `WritableStream`. They can also be streamed to `stream.Writable`, as possible before.
        3. For `< Node 18`, stream responses can be piped to `stream.Writeable`, as before.
        4. For `Browser` environments, stream responses can be piped to `WritableStream`.
        5. For `Cloudflare Workers`, stream responses can be piped to `WritableStream`.
      type: fix
    - summary: Now, there are generated unit tests for the `fetcher/stream-wrappers` core directory which makes sure that Fern's stream wrapping from responses work as expected!
      type: fix
  createdAt: '2024-07-26'
  irVersion: 50

- version: 0.36.1
  changelogEntry:
    - summary: Now, there are generated unit tests for the `auth` and `fetcher` core directory which makes sure that Fern's fetcher and authorization helpers work as expected!
      type: fix
  createdAt: '2024-07-16'
  irVersion: 50

- version: 0.36.0
  changelogEntry:
    - summary: Now, there are generated unit tests for the `schemas` core directory which makes sure that Fern's request + response validation will work as expected!
      type: fix
  createdAt: '2024-07-16'
  irVersion: 50

- version: 0.35.0
  changelogEntry:
    - summary: Support Multipart Form uploads where `fs.createReadStream` is passed. This requires coercing the stream into a `File`.
      type: fix
  createdAt: '2024-07-16'
  irVersion: 50

- version: 0.34.0
  changelogEntry:
    - summary: Upgrade to IRv50.
      type: internal
    - summary: |
        Add support for generating an API version scheme in `version.ts`.
        Consider the following `api.yml` configuration:

        ```yaml
        version:
          header: X-API-Version
          default: "1.0.0"
          values:
            - "1.0.0-alpha"
            - "1.0.0-beta"
            - "1.0.0"
        ```

        The following `version.ts` file is generated:

        ```typescript
        /**
        * This file was auto-generated by Fern from our API Definition.
        */

        /** The version of the API, sent as the X-API-Version header. */
        export type AcmeVersion = "1.0.0" | "2.0.0" | "latest";
        ```

        If a default value is specified, it is set on every request but can be overridden
        in either the client-level `Options` or call-specific `RequestOptions`. If a default
        value is _not_ specified, the value of the header is required on the generated `Options`.

        An example call is shown below:

        ```typescript
        import { AcmeClient } from "acme";

        const client = new AcmeClient({ apiKey: "YOUR_API_KEY", xApiVersion: "2.0.0" });
        await client.users.create({
          firstName: "john",
          lastName: "doe"
        });
        ```
      type: feat
  createdAt: '2024-07-16'
  irVersion: 50

- version: 0.33.0
  changelogEntry:
    - summary: |
        This release comes with numerous improvements to multipart uploads:

        1. `Fetcher.ts` no longer depends on form-data and formdata-node which reduces
          the size of the SDK for all consumers that are not leveraging multipart form
          data uploads.
        2. The SDK now accepts `fs.ReadStream`, `Blob` and `File` as inputs and handles
          parsing them appropriately.
        3. By accepting a `Blob` as a file parameter, the SDK now supports sending the
          filename when making a request.
      type: fix
  createdAt: '2024-07-16'
  irVersion: 48

- version: 0.32.0
  changelogEntry:
    - summary: The `reference.md` is now generated for every SDK.
      type: feat
    - summary: The `reference.md` is now generated by the `generator-cli`.
      type: feat
    - summary: The `reference.md` includes a single section for the _first_ example specified on the endpoint. Previously, a separate section was included for _every_ example.
      type: fix
  createdAt: '2024-07-15'
  irVersion: 48

- version: 0.31.0
  changelogEntry:
    - summary: |
        Add `omitUndefined` generator option. This is enabled with the following config:

        ```yaml
        groups:
          generators:
            - name: fernapi/fern-typscript-node-sdk
              version: 0.31.0
              ...
              config:
                omitUndefined: true
        ```

        When enabled, any property set to an explicit `undefined` is _not_ included
        in the serialized result. For example,

        ```typescript
        const request: Acme.CreateUserRequest = {
          firstName: "John",
          lastName: "Doe",
          email: undefined
        };
        ```

        By default, explicit `undefined` values are serialized as `null` like so:

        ```json
        {
          "firstName": "John",
          "lastName": "Doe",
          "email": null
        }
        ```

        When `omitUndefined` is enabled, the JSON object is instead serialized as:

        ```json
        {
          "firstName": "John",
          "lastName": "Doe"
        }
        ```
      type: feat
  createdAt: '2024-07-12'
  irVersion: 48

- version: 0.30.0
  changelogEntry:
    - summary: Client-level `Options` now supports overriding global headers like version.
      type: feat
  createdAt: '2024-07-11'
  irVersion: 48

- version: 0.29.2
  changelogEntry:
    - summary: Fix serialization of types with circular references
      type: fix
  createdAt: '2024-07-10'
  irVersion: 48

- version: 0.29.1
  changelogEntry:
    - summary: |
        Pagination endpoints that define nested offset/cursor properties are now functional.
        A new `setObjectProperty` helper is used to dynamically set the property, which is inspired
        by Lodash's `set` function (https://lodash.com/docs/4.17.15#set).

        The generated code now looks like the following:

        ```typescript
        let _offset = request?.pagination?.page != null ? request?.pagination?.page : 1;
        return new core.Pageable<SeedPagination.ListUsersPaginationResponse, SeedPagination.User>({
          response: await list(request),
          hasNextPage: (response) => (response?.data ?? []).length > 0,
          getItems: (response) => response?.data ?? [],
          loadPage: (_response) => {
            _offset += 1;
            return list(core.setObjectProperty(request, "pagination.page", _offset));
          }
        });
        ```
      type: fix
  createdAt: '2024-07-10'
  irVersion: 48

- version: 0.29.0
  changelogEntry:
    - summary: Upgrade to IRv48.
      type: internal
    - summary: Add support for pagination endpoints that require request body properties.
      type: feat
    - summary: |
        Add support for pagination with an offset step. This is useful for endpoints that page based on the element index rather than a page index (i.e. the 100th element vs. the 10th page).

        This feature shares the same UX as both the `offset` and `cursor` pagination variants.
      type: feat
  createdAt: '2024-07-09'
  irVersion: 48

- version: 0.29.0-rc0
  changelogEntry:
    - summary: All serializers in the generated SDK are now synchronous. This makes the serializers easier to use and improves the performance as well.
      type: fix
  createdAt: '2024-07-09'
  irVersion: 46

- version: 0.28.0-rc0
  changelogEntry:
    - summary: Add support for offset pagination, which uses the same pagination API introduced in `0.26.0-rc0`.
      type: feat
  createdAt: '2024-07-09'
  irVersion: 46

- version: 0.27.2
  changelogEntry:
    - summary: The generated readme now moves the sections for `AbortController`, `Runtime Compatibility` and `Custom Fetcher` under the Advanced section in the generated README.
      type: fix
  createdAt: '2024-07-08'
  irVersion: 46

- version: 0.27.1
  changelogEntry:
    - summary: |
        Support JSR publishing. If you would like your SDK to be published to JSR, there is now a configuration option called `publishToJsr: true`. When enabled, the generator will
        generate a `jsr.json` as well as a GitHub workflow to publish to JSR.

        ```yaml
        - name: fernapi/fern-typescript-sdk
          version: 0.27.1
          config:
            publishToJsr: true
        ```
      type: feat
  createdAt: '2024-07-08'
  irVersion: 46

- version: 0.27.0
  changelogEntry:
    - summary: Boolean literal headers can now be overridden via `RequestOptions`.
      type: fix
    - summary: |
        The generated `.github/workflows/ci.yml` file now supports NPM publishing with alpha/beta dist tags. If the selected version contains the `alpha` or `beta` substring,
        the associated dist tag will be added in the `npm publish` command like the following:

        ```sh
        # Version 1.0.0-beta
        npm publish --tag beta
        ```

        For more on NPM dist tags, see https://docs.npmjs.com/adding-dist-tags-to-packages
      type: feat
  createdAt: '2024-07-08'
  irVersion: 46

- version: 0.26.0-rc3
  changelogEntry:
    - summary: |
        The typescript generator now returns all `FormData` headers and Fetcher no longer stringifies stream.Readable type.
      type: fix
  createdAt: '2024-06-30'
  irVersion: 46

- version: 0.26.0-rc2
  changelogEntry:
    - summary: |
        `RequestOptions` now supports overriding global headers like authentication and version.
      type: feat
  createdAt: '2024-06-27'
  irVersion: 46

- version: 0.26.0-rc1
  changelogEntry:
    - summary: The generator was skipping auto pagination for item arrays that were optional. Now, those are safely handled as well.
      type: fix
  createdAt: '2024-06-27'
  irVersion: 46

- version: 0.26.0-rc0
  changelogEntry:
    - summary: |
        The TypeScript generator now supports cursor-based auto pagination. With auto pagination, a user can simply iterate over the results automatically:

        ```ts
        for (const user of client.users.list()) {
          consoler.log(user);
        }
        ```

        Users can also paginate over data manually

        ```ts
        const page = client.users.list();
        for (const user of page.data) {
          consoler.log(user);
        }

        // Helper methods for manually paginating:
        while (page.hasNextPage()) {
          page = page.getNextPage();
          // ...
        }
        ```
      type: feat
  createdAt: '2024-06-27'
  irVersion: 46

- version: 0.25.3
  changelogEntry:
    - summary: The generator is now upgraded to `v46.2.0` of the IR.
      type: internal
  createdAt: '2024-06-26'
  irVersion: 46

- version: 0.25.3
  changelogEntry:
    - summary: The generator is now upgraded to `v46.2.0` of the IR.
      type: internal
  createdAt: '2024-06-26'
  irVersion: 46

- version: 0.25.2
  changelogEntry:
    - summary: The generator now removes `fs`, `path`, and `os` dependencies from the browser runtime.
      type: fix
  createdAt: '2024-06-20'
  irVersion: 46

- version: 0.25.1
  changelogEntry:
    - summary: The generator now removes `fs`, `path`, and `os` dependencies from the browser runtime.
      type: fix
  createdAt: '2024-06-20'
  irVersion: 46

- version: 0.25.0
  changelogEntry:
    - summary: The generator now generates snippets for streaming endpoints. There is also a fix where literals are excluded from inlined requests.
      type: fix
  createdAt: '2024-06-19'
  irVersion: 46

- version: 0.25.0-rc0
  changelogEntry:
    - summary: The generator now merges the user's original `README.md` file (if any).
      type: feat
  createdAt: '2024-06-19'
  irVersion: 46

- version: 0.24.4
  changelogEntry:
    - summary: APIs that specify a default environment no longer include an unused environment import in their generated snippets.
      type: fix
  createdAt: '2024-06-19'
  irVersion: 46

- version: 0.24.3
  changelogEntry:
    - summary: The generator only adds a publish step in github actions if credentials are specified.
      type: fix
  createdAt: '2024-06-18'
  irVersion: 46

- version: 0.24.2
  changelogEntry:
    - summary: Remove the unnecessary client call from the request/response README.md section.
      type: feat
    - summary: |
        The generated README.md snippets now correctly referenced nested methods. For example,
        `client.users.create` (instead of `client.create`) in the following:

        ```ts
        import { AcmeClient } from "acme";

        const client = new AcmeClient({ apiKey: "YOUR_API_KEY" });
        await client.users.create({
          firstName: "john",
          lastName: "doe"
        });
        ```
      type: fix
  createdAt: '2024-06-19'
  irVersion: 46

- version: 0.24.1
  changelogEntry:
    - summary: |
        Dynamic snippets now support importing the client directly from the package.

        ```typescript
        import { MyClient } from "@org/sdk";

        const client = new MyClient({ ... });
        ```
      type: fix
  createdAt: '2024-06-19'
  irVersion: 46

- version: 0.24.0
  changelogEntry:
    - summary: Add dynamic client instantiation snippets
      type: feat
  createdAt: '2024-06-18'
  irVersion: 46

- version: 0.24.0-rc0
  changelogEntry:
    - summary: Dynamic client instantiation snippets are now generated. Note this only affects enterprise users that are using Fern's Snippets API.
      type: feat
  createdAt: '2024-06-18'
  irVersion: 46

- version: 0.23.3
  changelogEntry:
    - summary: The NPM publish job is _not_ generated if the token environment variable is not specified.
      type: fix
    - summary: |
        The snippets now use the `client` variable name like so:

        ```ts
        import { AcmeClient } from "acme";

        const client = new AcmeClient({ apiKey: "YOUR_API_KEY" });
        await client.users.create({
          firstName: "john",
          lastName: "doe"
        });
        ```
      type: feat
  createdAt: '2024-06-17'
  irVersion: 46

- version: 0.23.2
  changelogEntry:
    - summary: Client constructor snippets now include an `environment` property whenever it's required.
      type: fix
    - summary: The import paths included in the `README.md` exclusively use double quotes.
      type: fix
    - summary: When an NPM package name is not specified, the generated `README.md` will default to using the namespace export.
      type: fix
  createdAt: '2024-06-14'
  irVersion: 46

- version: 0.23.1
  changelogEntry:
    - summary: Undiscriminated unions used as map keys examples no longer return an error.
      type: fix
  createdAt: '2024-06-13'
  irVersion: 46

- version: 0.23.0
  changelogEntry:
    - summary: The latest version of the `generator-cli` (used to generate `README.md` files) is always installed.
      type: fix
  createdAt: '2024-06-12'
  irVersion: 46

- version: 0.23.0-rc1
  changelogEntry:
    - summary: |
        Introduce a custom configuration for arbitrary package json field. Now you can specify
        arbitrary key, value pairs that you want to be merged in the generated `package.json`.

        ```yml
        config:
          packageJson:
            dependencies:
              my-dep: "2.0.0"
            bin: "./index.js"
        ```
      type: fix
  createdAt: '2024-06-11'
  irVersion: 46

- version: 0.23.0-rc0
  changelogEntry:
    - summary: |
        Union snippet templates are fixed in 2 ways:
        1. The templates do not have a leading single quote (a typo from before)
        2. The templates now inline union properties (in certain cases)
      type: fix
  createdAt: '2024-06-07'
  irVersion: 46

- version: 0.22.0
  changelogEntry:
    - summary: Add support for higher quality `README.md` generation.
      type: feat
  createdAt: '2024-06-07'
  irVersion: 46

- version: 0.21.1
  changelogEntry:
    - summary: Detect `workerd` (Cloudflare) environments in `Runtime.ts`. The `Stream` class which is used for Server-Sent Events now prefers `TextDecoder` if it is present in the environment, to work in Cloudflare environments.
      type: feat
  createdAt: '2024-06-05'
  irVersion: 46

- version: 0.21.0
  changelogEntry:
    - summary: The generator now supports `bigint` types.
      type: feat
    - summary: Bump to IRv46.
      type: internal
  createdAt: '2024-06-05'
  irVersion: 46

- version: 0.20.9
  changelogEntry:
    - summary: TypeScript generator outputs code snippets that have `example-identifier` embedded.
      type: fix
  createdAt: '2024-06-02'
  irVersion: 43

- version: 0.20.8
  changelogEntry:
    - summary: TypeScript projects were skipping added peer dependencies in certain cases, now those are fixed.
      type: feat
  createdAt: '2024-06-02'
  irVersion: 43

- version: 0.20.7
  changelogEntry:
    - summary: Simplify the error handling introduced in `0.20.6` so that it more easily handles endpoints that include structured errors.
      type: fix
  createdAt: '2024-05-31'
  irVersion: 43

- version: 0.20.6
  changelogEntry:
    - summary: |
        This updates the behavior of the failure condition introduced in `0.20.2`; the SDK
        now throws an error whenever we fail to refresh an access token even if `neverThrowErrors`
        is set. We treat this failure as a systematic exception, so it's OK to throw in this case.
      type: fix
  createdAt: '2024-05-31'
  irVersion: 43

- version: 0.20.5
  changelogEntry:
    - summary: |
        Support setting `extraPeerDependencies` and `extraPeerDependenciesMeta` as
        configuration arguments. For example:

        ```yaml
        extraPeerDependencies:
          "openai": "^4.47.1"
        extraPeerDependenciesMeta:
          "openai":
            optional: true
        ```
      type: feat
  createdAt: '2024-05-30'
  irVersion: 43

- version: 0.20.4
  changelogEntry:
    - summary: Functionality to generate integration tests against a mock server has been disabled.
      type: fix
  createdAt: '2024-05-29'
  irVersion: 43

- version: 0.20.2
  changelogEntry:
    - summary: |
        The OAuth token provider supports SDKs that enable the `neverThrowErrors` setting.
        If the OAuth token provider fails to retrieve and/or refresh an access token, an error
        will _not_ be thrown. Instead, the original access token will be used and the user will be
        able to act upon an error available on the response. For example,

        ```ts
        const response = await client.user.get(...)
        if (!response.ok) {
          // Handle the response.error ...
        }
        ```
      type: fix
  createdAt: '2024-05-29'
  irVersion: 43

- version: 0.20.1
  changelogEntry:
    - summary: Remove instances of `node:stream` so that the generated SDK is Webpack + Next.js compatible.
      type: fix
  createdAt: '2024-05-29'
  irVersion: 43

- version: 0.20.1-rc0
  changelogEntry:
    - summary: URL encoded bodies are now appropriately encoded within the fetcher.
      type: fix
  createdAt: '2024-05-29'
  irVersion: 43

- version: 0.20.1
  changelogEntry:
    - summary: Remove node:stream imports for Webpack and Next.js compatibility
      type: fix
    - summary: Fix URL encoded body encoding in fetcher
      type: fix
  createdAt: '2024-05-29'
  irVersion: 43

- version: 0.20.0-rc1
  changelogEntry:
    - summary: |
       Pass `abortSignal` to `Stream` for server-sent-events and JSON streams so that the user can opt out and break from a stream.
      type: fix
  createdAt: '2024-05-24'
  irVersion: 43

- version: 0.20.0-rc1
  changelogEntry:
    - summary: |
       Pass `abortSignal` to `Stream` for server-sent-events and JSON streams so that the user can opt out and break from a stream.
      type: fix
  createdAt: '2024-05-24'
  irVersion: 43

- version: 0.20.0-rc0
  changelogEntry:
    - summary: |
        Add `abortSignal` to `RequestOptions`. SDK consumers can now specify an
        an arbitrary abort signal that can interrupt the API call.

        ```ts
        const controller = new AbortController();
        client.endpoint.call(..., {
          abortSignal: controller.signal,
        })
        ```
      type: feat
  createdAt: '2024-05-24'
  irVersion: 43

- version: 0.19.0
  changelogEntry:
    - summary: |
        Add `inlineFileProperties` configuration to support generating file upload properties
        as in-lined request properties (instead of positional parameters). Simply configure the following:

        ```yaml
        - name: fernapi/fern-typscript-node-sdk
          version: 0.19.0
          ...
          config:
            inlineFileProperties: true
        ```

        **Before**:

        ```ts
        /**
          * @param {File | fs.ReadStream} file
          * @param {File[] | fs.ReadStream[]} fileList
          * @param {File | fs.ReadStream | undefined} maybeFile
          * @param {File[] | fs.ReadStream[] | undefined} maybeFileList
          * @param {Acme.MyRequest} request
          * @param {Service.RequestOptions} requestOptions - Request-specific configuration.
          *
          * @example
          *     await client.service.post(fs.createReadStream("/path/to/your/file"), [fs.createReadStream("/path/to/your/file")], fs.createReadStream("/path/to/your/file"), [fs.createReadStream("/path/to/your/file")], {})
          */
        public async post(
            file: File | fs.ReadStream,
            fileList: File[] | fs.ReadStream[],
            maybeFile: File | fs.ReadStream | undefined,
            maybeFileList: File[] | fs.ReadStream[] | undefined,
            request: Acme.MyRequest,
            requestOptions?: Acme.RequestOptions
        ): Promise<void> {
          ...
        }
        ```

        **After**:

        ```ts
        /**
          * @param {Acme.MyRequest} request
          * @param {Service.RequestOptions} requestOptions - Request-specific configuration.
          *
          * @example
          *     await client.service.post({
          *        file: fs.createReadStream("/path/to/your/file"),
          *        fileList: [fs.createReadStream("/path/to/your/file")]
          *     })
          */
        public async post(
            request: Acme.MyRequest,
            requestOptions?: Service.RequestOptions
        ): Promise<void> {
          ...
        }
        ```
      type: feat
  createdAt: '2024-05-20'
  irVersion: 43

- version: 0.18.3
  changelogEntry:
    - summary: The generator now uses the latest FDR SDK.
      type: internal
  createdAt: '2024-05-17'
  irVersion: 43

- version: 0.18.2
  changelogEntry:
    - summary: |
        If OAuth is configured, the generated `getAuthorizationHeader` helper now treats the
        bearer token as optional. This prevents us from sending the `Authorization` header
        when retrieving the access token.
      type: fix
  createdAt: '2024-05-15'
  irVersion: 43

- version: 0.18.1
  changelogEntry:
    - summary: |
        If OAuth environment variables are specified, the `clientId` and `clientSecret` parameters
        are optional.

        ```ts
        export declare namespace Client {
          interface Options {
              ...
              clientId?: core.Supplier<string>;
              clientSecret?: core.Supplier<string>;
          }
          ...
        }
        ```
      type: fix
  createdAt: '2024-05-14'
  irVersion: 43

- version: 0.18.0
  changelogEntry:
    - summary: | 
        Add support for the OAuth client credentials flow. The new `OAuthTokenProvider` automatically
        resolves the access token and refreshes it as needed. The resolved access token is then used as the
        bearer token in all client requests.
      type: feat
  createdAt: '2024-05-13'
  irVersion: 43

- version: 0.17.1
  changelogEntry:
    - summary: Multipart form data requests are now compatible across browser and Node.js runtimes.
      type: fix
  createdAt: '2024-05-06'
  irVersion: 43

- version: 0.17.0
  changelogEntry:
    - summary: Bump to v43 of IR which means that you will need `0.26.1` of the Fern CLI version. To bump your CLI version, please run `fern upgrade`.
      type: internal
  createdAt: '2024-05-06'
  irVersion: 43

- version: 0.16.0-rc8
  changelogEntry:
    - summary: |
        The SDK generator now supports upload endpoints that specify an array of files like so:

        ```ts
        /**
          * @param {File[] | fs.ReadStream[]} files
          * @param {Acme.UploadFileRequest} request
          * @param {Service.RequestOptions} requestOptions - Request-specific configuration.
          */
        public async post(
            files: File[] | fs.ReadStream[],
            request: Acme.UploadFileRequest,
            requestOptions?: Service.RequestOptions
        ): Promise<void> {
            const _request = new FormData();
            for (const _file of files) {
              _request.append("files", _file);
            }
            ...
        }
        ```
      type: feat
  createdAt: '2024-05-06'
  irVersion: 38

- version: 0.16.0-rc7
  changelogEntry:
    - summary: |
        The SDK generator now supports `@param` JSDoc comments for endpoint parameters.
        The generator now arranges JSDoc in a few separate groups, one for each of `@param`, `@throws`,
        and `@examples` like so:

        ```ts
          /**
          * This endpoint checks the health of a resource.
          *
          * @param {string} id - A unique identifier.
          * @param {Service.RequestOptions} requestOptions - Request-specific configuration.
          *
          * @throws {@link Acme.UnauthorizedRequest}
          * @throws {@link Acme.BadRequest}
          *
          * @example
          *     await testSdk.health.service.check("id-2sdx82h")
          */
          public async check(id: string, requestOptions?: Service.RequestOptions): Promise<void> {
            ...
          }
        ```
      type: feat
    - summary: |
        The generator will only include user-provided examples if they exist, and otherwise
        only include a single generated example, like so:

        ```ts
          /**
          * This endpoint checks the health of a resource.
          *
          * @example
          *     await testSdk.health.service.check("id-2sdx82h")
          */
          public async check(id: string, requestOptions?: Service.RequestOptions): Promise<void> {
            ...
          }
        ```
      type: feat
    - summary: |
        The SDK generator now escapes path parameters that would previously create invalid
        URLs (e.g. "\\example"). Method implementations will now have references to
        `encodeURIComponent` like the following:

        ```ts
        const _response = await core.fetcher({
          url: urlJoin(
            (await core.Supplier.get(this._options.environment)) ?? environments.AcmeEnvironment.Prod,
            `/users/${encodeURIComponent(userId)}`
          ),
          ...
        });
        ```
      type: fix
  createdAt: '2024-04-30'
  irVersion: 38

- version: 0.16.0-rc6
  changelogEntry:
    - summary: snippet templates now move file upload parameters to unnamed args
      type: fix
  createdAt: '2024-04-30'
  irVersion: 38

- version: 0.16.0-rc5
  changelogEntry:
    - summary: remove duplicate quotation marks in snippet templates
      type: fix
  createdAt: '2024-04-30'
  irVersion: 38

- version: 0.16.0-rc4
  changelogEntry:
    - summary: fixes to styling of the SDK code snippet templates.
      type: fix
  createdAt: '2024-04-25'
  irVersion: 38

- version: 0.16.0-rc0
  changelogEntry:
    - summary: The generator now registers snippet templates which can be used for dynamic SDK code snippet generation.
      type: feat
  createdAt: '2024-04-24'
  irVersion: 38

- version: 0.15.1-rc1
  changelogEntry:
    - summary: |
        Earlier for inlined request exports, we were doing the following:

        ```ts
        export { MyRequest } from "./MyRequest";
        ```

        In an effort to make the generated code JSR compatible, the TS generator
        will now append the `type` explicitly for request exports.

        ```ts
        export { type MyRequest } from "./MyRequest";
        ```
      type: feat
  createdAt: '2024-04-24'
  irVersion: 38

- version: 0.15.1-rc0
  changelogEntry:
    - summary: plain text responses are now supported in the TypeScript generator.
      type: feat
  createdAt: '2024-04-22'
  irVersion: 38

- version: 0.15.0-rc1
  changelogEntry:
    - summary: |
        Minor fixes to SSE processing. In particular, stream terminal characters are now
        respected like `[DONE]` and JSON parsed data is sent to the deserialize function.
      type: fix
  createdAt: '2024-04-22'
  irVersion: 38

- version: 0.15.0-rc0
  changelogEntry:
    - summary: |
        Bump to v38 of IR and support server-sent events where the events are sent
        with a `data: ` prefix and terminated with a new line.
      type: feat
  createdAt: '2024-04-19'
  irVersion: 38

- version: 0.14.1-rc5
  changelogEntry:
    - summary: Code snippets are generated for file upload endpoints using `fs.readStream`. Previously, generation for these endpoints was being skipped.
      type: fix
    - summary: If integration tests are not enabled, simple jest tests with a `yarn test` script will be created.
      type: fix
    - summary: |
        In an effort to make the generated code JSR compatible, the generator now
        directly imports from files instead of using directory imports.
      type: feat   
    - summary: |
        In an effort to make the generated code JSR compatible, we make sure all methods
        are strongly typed with return signatures (in this case `_getAuthorizationHeader()`).
      type: feat    
    - summary: Generate code snippet for FileDownload endpoint
      type: fix   
    - summary: |
        Import for `node-fetch` in `Fetcher.ts` uses a dynamic import instead of `require` which
        so that the SDK works in ESM environments (that are using local file output). When the
        `outputEsm` config flag is turned on, the dynamic import will be turned into an ESM specific import.
      type: fix   
    - summary: |
        The test job in `ci.yml` works even if you have not configured Fern to
        generate integration tests.

        Without integration tests the test job will run `yarn && yarn test`. With the
        integration tests, the test job will delegate to the fern cli `fern yarn test`.
      type: fix    
    - summary: |
        Add `allowExtraFields` option to permit extra fields in the serialized request.

        ```yaml
        - name: fernapi/fern-typscript-node-sdk
          version: 0.14.0-rc0
          ...
          config:
            allowExtraFields: true
        ```
      type: feat
  createdAt: '2024-04-17'
  irVersion: 37

- version: 0.13.0
  changelogEntry:
    - summary: Support V37 of the IR.
      type: internal
  createdAt: '2024-04-09'
  irVersion: 37

- version: 0.13.0-rc0
  changelogEntry:
    - summary: |
        Add `retainOriginalCasing` option to preserve the naming convention expressed in the API.
        For example, the following Fern definition will generate a type like so:

        ```yaml
        types:
          GetUsersRequest
            properties:
              group_id: string
        ```

        **Before**

        ```typescript
        export interface GetUsersRequest {
          groupId: string;
        }

        export interface GetUsersRequest = core.serialization.object({
        groupId: core.serialization.string("group_id")
        })

        export namespace GetUsersRequest {
          interface Raw {
            group_id: string
          }
        }
        ```

        **After**

        ```typescript
        export interface GetUsersRequest {
          group_id: string;
        }

        export interface GetUsersRequest = core.serialization.object({
        group_id: core.serialization.string()
        })

        export namespace GetUsersRequest {
          interface Raw {
            group_id: string
          }
        }
        ```
      type: feat
  createdAt: '2024-04-02'
  irVersion: 33

- version: 0.12.9
  changelogEntry:
    - summary: The generator stopped working for remote code generation starting in `0.12.7`. This is now fixed.
      type: fix
  createdAt: '2024-03-22'
  irVersion: 33

- version: 0.12.8
  changelogEntry:
    - summary: Enhance serde performance by reducing reliance on async behavior and lazy async dynamic imports.
      type: feat
    - summary: Shared generator notification and config parsing logic.
      type: internal
  createdAt: '2024-03-22'
  irVersion: 33

- version: 0.12.8-rc0
  changelogEntry:
    - summary: Enhance serde performance by reducing reliance on async behavior and lazy async dynamic imports.
      type: feat
  createdAt: '2024-03-18'
  irVersion: 33

- version: 0.12.7
  changelogEntry:
    - summary: |
        the SDK will now leverage environment variable defaults, where specified, for authentication variables, such as bearer tokens, api keys, custom headers, etc.

        Previously, the SDK would only leverage these defaults for bearer token auth IF auth was mandatory throughout the SDK.
      type: feat
  createdAt: '2024-03-14'
  irVersion: 33

- version: 0.12.6
  changelogEntry:
    - summary: |
        In Node.js environments the SDK will default to using `node-fetch`. The
        SDK depends on v2 of node-fetch to stay CJS compatible.

        Previously the SDK was doing `require("node-fetch")` but it should be
        `require("node-fetch").default` based on
        https://github.com/node-fetch/node-fetch/issues/450#issuecomment-387045223.
      type: fix
  createdAt: '2024-02-27'
  irVersion: 33

- version: 0.12.5
  changelogEntry:
    - summary: |
        Introduce a custom configuration called `tolerateRepublish` which supports running
        npm publish with the flag `--tolerateRepublish`. This flag allows you to publish
        on top of an existing npm package.

        To turn on this flag, update your generators.yml:

        ```yaml
        groups:
          generators:
            - name: fernapi/fern-typscript-node-sdk
              version: 0.12.5
              ...
              config:
                tolerateRepublish: true
        ```
      type: feat
  createdAt: '2024-02-27'
  irVersion: 33

- version: 0.12.4
  changelogEntry:
    - summary: |
        Previously reference.md was just leveraging the function name for the reference, now it leverages the full package-scoped path, mirroring how the function would be used in reality.

        ```ts
        seedExamples.getException(...)

        // is now

        seedExamples.file.notification.service.getException(...)
        ```
      type: fix
    - summary: Previously SDK code snippets would not support generation with undiscriminated unions. Now, it does.
      type: fix
  createdAt: '2024-02-27'
  irVersion: 33

- version: 0.12.2
  changelogEntry:
    - summary: |
        Previously SDK code snippets would not take into account default parameter values
        and would always include a `{}`. This was odd and didn't represent how a developer
        would use the SDK. Now, the snippets check for default parameter values and omit
        if there are no fields specified.

        ```ts
        // Before
        client.users.list({});

        // After
        client.users.list();
        ```
      type: fix
  createdAt: '2024-02-27'
  irVersion: 33

- version: 0.12.1
  changelogEntry:
    - summary: |
        Optional objects in deep query parameters were previously being incorrectly
        serialized. Before this change, optional objects were just being JSON.stringified
        which would send the incorrect contents over the wire.

        ```ts
        // Before
        if (foo != null) {
          _queryParams["foo"] = JSON.stringify(foo);
        }

        // After
        if (foo != null) {
          _queryParams["foo"] = foo;
        }

        // After (with serde layer)
        if (foo != null) {
          _queryParams["foo"] = serializers.Foo.jsonOrThrow(foo, {
            skipValidation: false,
            breadcrumbs: ["request", "foo"]
          });
        }
        ```
      type: fix
  createdAt: '2024-02-27'
  irVersion: 33

- version: 0.12.0
  changelogEntry:
    - summary: |
        support deep object query parameter serialization. If, query parameters are
        objects then Fern will support serializing them.

        ```yaml
        MyFoo:
          properties:
            bar: optional<string>

        query-parameters:
          foo: MyFoo
        ```

        will now be serialized as `?foo[bar]="...` and appear in the SDK as a regular object

        ```ts
        client.doThing({
          foo: {
            bar: "..."
          }
        });
        ```
      type: feat
  createdAt: '2024-02-26'
  irVersion: 33

- version: 0.11.5
  changelogEntry:
    - summary: |
        Previously `core.Stream` would not work in the Browser. Now the generated Fern SDK
        includes a polyfill for `ReadableStream` and uses `TextDecoder` instead of `Buffer`.
      type: fix
    - summary: |
        add in a reference markdown file, this shows a quick outline of the available endpoints,
        it's documentation, code snippet, and parameters.

        This feature is currently behind a feature flag called `includeApiReference` and can be used

        ```yaml
        config:
          includeApiReference: true
        ```
      type: feat
  createdAt: '2024-02-15'
  irVersion: 31

- version: 0.11.4
  changelogEntry:
    - summary: |
        The `Fetcher` now supports sending binary as a request body. This is important
        for APIs that intake `application/octet-stream` content types or for folks that have
        .fernignored their and added custom utilities that leverage the fetcher.
      type: fix
  createdAt: '2024-02-15'
  irVersion: 31

- version: 0.11.3
  changelogEntry:
    - summary: |
        ensure SDK generator always uses `node-fetch` in Node.js environments. There is an experimental
        fetch packaged with newer versions of Node.js, however it causes unexpected behavior with
        file uploads.
      type: fix
  createdAt: '2024-02-13'
  irVersion: 31

- version: 0.11.2
  changelogEntry:
    - summary: |
        ensure SDK generator does not drop additional parameters from requests that perform file upload. Previously, if an endpoint had `file` inputs without additional `body` parameters, query parameters were erroneously ignored.
      type: fix
  createdAt: '2024-02-13'
  irVersion: 31

- version: 0.11.1
  changelogEntry:
    - summary: The SDK generator no longer generates a `tsconfig.json` with `noUnusedParameters` enabled. This check was too strict.
      type: fix
  createdAt: '2024-02-13'
  irVersion: 31

- version: 0.11.0
  changelogEntry:
    - summary: |
        The SDK generator now forwards information about the runtime that it is being
        used in. The header `X-Fern-Runtime` will report the runtime (e.g. `browser`, `node`, `deno`)
        and the header `X-Fern-Runtime-Version` will report the version.
      type: feat
  createdAt: '2024-02-13'
  irVersion: 31

- version: 0.10.0
  changelogEntry:
    - summary: |
        The SDK generator now supports whitelabelling. When this is turned on,
        there will be no mention of Fern in the generated code.

        **Note**: You must be on the enterprise tier to enable this mode.
      type: feat
  createdAt: '2024-02-11'
  irVersion: 31

- version: 0.9.7
  changelogEntry:
    - summary: Initialize this changelog
      type: chore
  createdAt: '2024-02-11'
  irVersion: 31<|MERGE_RESOLUTION|>--- conflicted
+++ resolved
@@ -1,17 +1,17 @@
 # yaml-language-server: $schema=../../../fern-versions-yml.schema.json
-<<<<<<< HEAD
 - version: 1.10.3
   changelogEntry:
     - summary: |
         Remove `qs` dependency.
-=======
+      type: fix
+  createdAt: '2025-06-31'
+  irVersion: 58
 - version: 1.10.2
   changelogEntry:
     - summary: |
         Remove `js-base64` dependency in favor of using native implementations.
->>>>>>> 665c078c
-      type: fix
-  createdAt: '2025-06-30'
+      type: fix
+  createdAt: '2025-06-31'
   irVersion: 58
 - version: 1.10.1
   changelogEntry:
