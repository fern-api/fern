# yaml-language-server: $schema=../../../fern-versions-yml.schema.json
<<<<<<< HEAD
- version: 3.11.0
  changelogEntry:
    - summary: |
        Add `linter` and `formatter` configuration options to configure code linters and formatters for the generated SDK.
        - `linter`:
          - `biome`: Use Biome as the code linter. This is the default.
          - `none`: Do not include a code linter.
        - `formatter`:
          - `biome`: Use Biome as the code formatter. This is the default.
          - `prettier`: Use Prettier as the code formatter.

        For consistency, the _package.json_ scripts will always include the following scripts:
        - `lint`: Run the configured linter.
        - `lint:fix`: Run the configured linter with auto-fix.
        - `format`: Run the configured formatter.
        - `format:check`: Run the configured formatter in check mode.
        - `check`: Run both the linter and formatter in check mode.
        - `check:fix`: Run both the linter and formatter with auto-fix.
        When the `linter` is set to `none`, `lint` and `lint:fix` scripts will echo a message indicating that no linter is configured.
      type: feat
  createdAt: "2025-10-21"
=======
- version: 3.10.0
  changelogEntry:
    - summary: |
        Generate file upload section in README.md for multipart-form file uploads.
      type: feat
  createdAt: "2025-10-20"
>>>>>>> 276364ed
  irVersion: 60

- version: 3.9.3
  changelogEntry:
    - summary: |
        Fix a compilation error when a path parameter is nullable or optional.
      type: fix
  createdAt: "2025-10-17"
  irVersion: 60

- version: 3.9.2
  changelogEntry:
    - summary: |
        Match the logic in wire test generation where the static example generation omits the request parameter for empty objects when optional.
        This fixes some wire tests that were failing due to mismatched request bodies.
      type: fix
    - summary: |
        Return `undefined` when passing in `undefined` to `toJson` when `useBigInt` is enabled.
      type: fix
  createdAt: "2025-10-17"
  irVersion: 60

- version: 3.9.1
  changelogEntry:
    - summary: |
        Improve the performance of JSON serialization and parsing when `useBigInt` is enabled.
      type: fix
  createdAt: "2025-10-16"
  irVersion: 60

- version: 3.9.0
  changelogEntry:
    - summary: |
        Add support for the `Uploadable.FromPath` and `Uploadable.WithMetadata` types to upload files with metadata to multipart-form endpoints.

        Users can configure metadata when uploading a file to a multipart-form upload endpoint using the `Uploadable.WithMetadata` type:
        ```typescript
        import { createReadStream } from "fs";

        await client.upload({
            file: {
              data: createReadStream("path/to/file"),
              filename: "my-file",
              contentType: "audio/mpeg",
            },
            otherField: "other value",
        });
        ```
        The `filename`, `contentType`, and `contentLength` properties are optional.

        Alternatively, users can use the `Uploadable.FromPath` type to upload directly from a file path:
        ```typescript
        await client.upload({
            file: {
                path: "path/to/file",
                filename: "my-file",
                contentType: "audio/mpeg",
            },
            otherField: "other value",
        });
        ```

        The metadata is used to set the `Content-Type` and `Content-Disposition` headers. If not provided, the client will attempt to determine them automatically.
        ```
      type: feat
  createdAt: "2025-10-14"
  irVersion: 60

- version: 3.8.0
  changelogEntry:
    - summary: |
        Use Biome for formatting instead of Prettier, and also use Biome to check (fix) the generated code.
      type: feat
  createdAt: "2025-10-08"
  irVersion: 60

- version: 3.7.3
  changelogEntry:
    - summary: |
        Fix default request parameter value unwrapping for `nullable<>`.
      type: fix
  createdAt: "2025-10-13"
  irVersion: 60

- version: 3.7.2
  changelogEntry:
    - summary: |
        Include `extra-properties` (aka. `additionalProperties`) when generating examples for objects and inlined request bodies.
      type: fix
    - summary: |
        Allow arbitrary properties in inlined request bodies when `extra-properties` (aka. `additionalProperties`) is set to true.
      type: fix
  createdAt: "2025-10-10"
  irVersion: 61

- version: 3.7.1
  changelogEntry:
    - summary: |
        Filter out `undefined` from lists, maps, sets, and object properties when generating examples.
      type: fix
    - summary: |
        Restore missing test scripts in package.json when using `useLegacyExports: true`.
      type: fix
  createdAt: "2025-10-09"
  irVersion: 60

- version: 3.7.0
  changelogEntry:
    - summary: |
        Generate a `BaseClientOptions`, `BaseRequestOptions`, and `BaseIdempotentRequestOptions` interface and extend from these in the generated client `Options`, `RequestOptions`, and `IdempotentRequestOptions` interfaces.
        This reduces a large amount of duplicate code in the generated SDK.
      type: feat
  createdAt: "2025-10-08"
  irVersion: 60

- version: 3.6.1
  changelogEntry:
    - summary: |
        Add missing test scripts when `bundle: true`.
      type: fix
  createdAt: "2025-10-08"
  irVersion: 60

- version: 3.6.0
  changelogEntry:
    - summary: |
        Allow for configuring `timeoutMs` and `maxRetries` request options at the client-level as well as the request level.
      type: feat
  createdAt: "2025-10-08"
  irVersion: 60

- version: 3.5.0
  changelogEntry:
    - summary: |
        Enable `verbatimModuleSyntax` in _tsconfig.esm.json_ to increase TypeScript performance for the ESM build (not CJS).
        You may need to update your custom TypeScript code to comply with this setting.
      type: feat
  createdAt: "2025-10-07"
  irVersion: 60

- version: 3.4.0
  changelogEntry:
    - summary: |
        Add `wireTestsFallbackToAutoGeneratedErrorExamples` configuration option to control whether to use autogenerated error examples if user does not provide error examples for generating wire tests.
      type: feat
  createdAt: "2025-10-07"
  irVersion: 60

- version: 3.3.9
  changelogEntry:
    - summary: |
        Use `// ... file header ...` file header instead of `/** ... file header ... */`.
        The latter is considered a JSDoc comment and may cause issues with some tools.
        The TypeScript compiler will remove `//` but not `/** */` comments.
      type: fix
  createdAt: "2025-10-03"
  irVersion: 60

- version: 3.3.7
  changelogEntry:
    - summary: |
        Dynamically build type for enums based on the const to reduce generated code.

        Before:
        ```ts
        export type Operand =
            | ">"
            | "="
            | "<";
        export const Operand = {
            GreaterThan: ">",
            EqualTo: "=",
            LessThan: "<",
        } as const;
        ```
        After:
        ```ts
        export const Operand = {
            GreaterThan: ">",
            EqualTo: "=",
            LessThan: "<",
        } as const;
        export type Operand = (typeof Operand)[keyof typeof Operand];
        ```
      type: fix
  createdAt: "2025-10-03"
  irVersion: 60

- version: 3.3.6
  changelogEntry:
    - summary: Fix basic auth password parsing to support colons in passwords.
      type: fix
  createdAt: "2025-10-03"
  irVersion: 60

- version: 3.3.5
  changelogEntry:
    - summary: |
        Log error when `testFramework: vitest` is used alongside `useBigInt: true`, `streamType: wrapper`, or `packagePath: path/to/package`.
      type: feat
  createdAt: "2025-10-01"
  irVersion: 60

- version: 3.3.4
  changelogEntry:
    - summary: |
        Upgrade generator-cli dependency to fix local generation handling of .fernignore files.
      type: fix
  createdAt: "2025-09-30"
  irVersion: 60

- version: 3.3.3
  changelogEntry:
    - summary: |
        If `useLegacyExports` is `true`, reference `../tsconfig.json` instead of `../tsconfig.base.json` in `tests/tsconfig.json`.
      type: fix
  createdAt: "2025-09-29"
  irVersion: 60

- version: 3.3.2
  changelogEntry:
    - summary: Fix non-GitHub output modes.
      type: fix
    - summary: Format GitHub Actions workflow files using prettier.
      type: fix
    - summary: Add .prettierignore to ensure dist and temporary files are not formatted.
      type: fix
  createdAt: "2025-09-29"
  irVersion: 60

- version: 3.3.2-rc1
  changelogEntry:
    - summary: Fix npm publish output mode
      type: fix
  createdAt: "2025-09-29"
  irVersion: 60

- version: 3.3.2-rc0
  changelogEntry:
    - summary: Format GitHub Actions workflow files using prettier.
      type: fix
    - summary: Add .prettierignore to ensure dist and temporary files are not formatted.
      type: fix
    - summary: Fix non-GitHub output modes.
      type: fix
  createdAt: "2025-09-26"
  irVersion: 60

- version: 3.3.1
  changelogEntry:
    - summary: |
        Fix `bundle: true` mode
      type: fix
  createdAt: "2025-09-25"
  irVersion: 60

- version: 3.3.0
  changelogEntry:
    - summary: |
        Add support for PR mode for self-hosted/local sdk generation
      type: feat
  createdAt: "2025-09-25"
  irVersion: 60

- version: 3.2.1
  changelogEntry:
    - summary: |
        Set `compilerOptions.isolatedModules` and `compilerOptions.isolatedDeclarations` to `true` in _tsconfig.json_, and update the TypeScript code to comply with this setting.
        Users that enable `isolatedModules` can now use the SDK without any TypeScript compilation errors.
        While `isolatedModules` is not turned on by default in TypeScript, more frameworks and tools enable it by default.

        **Warning**: If you have custom code, this may cause compilation errors. Please refer to the TypeScript documentation to learn more about these settings:
        * [Isolated Declarations](https://www.typescriptlang.org/tsconfig#isolatedDeclarations)
        * [Isolated Modules](https://www.typescriptlang.org/tsconfig#isolatedModules)
      type: fix
  createdAt: "2025-09-25"
  irVersion: 60

- version: 3.2.0
  changelogEntry:
    - summary: |
        Add `generateEndpointMetadata` configuration to generate endpoint metadata for each endpoints.
        When you use a callback function to generate headers or auth tokens, the endpoint metadata will be passed to the callback.
        ```ts
        const client = new Foo({
            ...,
            token: ({ endpointMetadata }) => {
                // generate token based on endpoint metadata
            }
        });
        ```

        To enable this, set `generateEndpointMetadata` to `true` in the `config` of your generator configuration.
        ```yml
        # In generators.yml
        groups:
          ts-sdk:
            generators:
              - name: fernapi/fern-typescript-sdk
                config:
                  generateEndpointMetadata: true
        ```
      type: feat
  createdAt: "2025-09-24"
  irVersion: 60

- version: 3.1.2
  changelogEntry:
    - summary: |
        Pin `msw` dependency to `2.11.2` because newer version introduces jest/vitest compatibility issues.
      type: fix
  createdAt: "2025-09-24"
  irVersion: 60

- version: 3.1.1
  changelogEntry:
    - summary: |
        Rely on the version of pnpm in _package.json_ instead of hardcoding the version in GitHub workflows.
      type: fix
  createdAt: "2025-09-23"
  irVersion: 60

- version: 3.1.0
  changelogEntry:
    - summary: |
        `consolidateTypeFiles` consolidates all folders of type files into a single file.
      type: feat
  createdAt: "2025-09-19"
  irVersion: 60

- version: 3.0.2
  changelogEntry:
    - summary: Update `exportAllRequestsAtRoot` to create an aggregate request file instead of adding imports.
      type: fix
  createdAt: "2025-09-19"
  irVersion: 60

- version: 3.0.1
  changelogEntry:
    - summary: Fix incorrect pnpm commands inside of ci.yml
      type: fix
    - summary: Delete browser specific tests.
      type: fix
    - summary: Make tests more robust across Jest and Vitest.
      type: fix
  createdAt: "2025-09-18"
  irVersion: 60

- version: 3.0.0
  changelogEntry:
    - summary: |
        Change defaults configuration in _generators.yml_ to use pnpm package manager and vitest test framework.
        To avoid breaking changes, explicitly set the options above with the `Before` values in the `config` of your generator in _generators.yml_.

        | Option | Before | Now |
        |--------|--------|-----|
        | `packageManager` | `yarn` | `pnpm` |
        | `testFramework` | `jest` | `vitest` |

        `testFramework: vitest` is not supported alongside `useBigInt: true`, `streamType: wrapper`, or `packagePath`.
      type: feat
  createdAt: "2025-09-18"
  irVersion: 60

- version: 2.13.0
  changelogEntry:
    - summary: |
        Use Vitest instead of Jest for running tests.
        Enable Vitest by setting `testFramework` to `vitest` in the `config` of your generator configuration.
      type: feat
  createdAt: "2025-09-17"
  irVersion: 60

- version: 2.12.3
  changelogEntry:
    - summary: Updated retry strategy; in particular, don't jitter for `retry-after` header.
      type: chore
  createdAt: "2025-09-17"
  irVersion: 60

- version: 2.12.2
  changelogEntry:
    - summary: Generate correct types for pagination with inline types.
      type: fix
  createdAt: "2025-09-16"
  irVersion: 60

- version: 2.12.1
  changelogEntry:
    - summary: |
        Generate property accessors for auth and pagination with `?.` if the property is optional or nullable, and `.` if the property is required and non-nullable.
      type: fix
  createdAt: "2025-09-16"
  irVersion: 60

- version: 2.12.0
  changelogEntry:
    - summary: |
        Add support for custom sections in the README.md via `customSections` config option.
      type: feat
  createdAt: "2025-09-16"
  irVersion: 59

- version: 2.11.2
  changelogEntry:
    - summary: |
        Websocket client generation compiles when there are no query parameters and when the auth
        scheme has custom authentication headers.
      type: fix

  createdAt: "2025-09-16"
  irVersion: 59

- version: 2.11.1
  changelogEntry:
    - summary: |
        The `_getAuthorizationHeader` method now returns `Promise<string | undefined>` when oauth is enabled.
        This prevents compilation errors in the TypeScript SDK.
      type: fix
  createdAt: "2025-09-15"
  irVersion: 59

- version: 2.11.0
  changelogEntry:
    - summary: |
        Generate `Request` and `Response` types variations for types that have readonly and/or writeonly properties.
        For example, a type `User` will have a `User.Request` type that omits readonly properties and a `User.Response` type that omits writeonly properties.

        Set `experimentalGenerateReadWriteOnlyTypes` to `true` in the `config` of your generator configuration to enable this feature.
        ```ts
        import { User, FooClient } from "foo";

        const client = new FooClient(...);
        const createUser: User.Request = {
          name: "Jon",
          // id: "123", // Error: id is read-only and thus omitted
        };
        const createdUser: User.Response = await client.createUser(createUser);
        // createdUser.id is available here
        ```
      type: feat
  createdAt: "2025-09-15"
  irVersion: 59

- version: 2.10.4
  changelogEntry:
    - summary: Use cached `prettier` to format project instead of yarn/pnpm installing all dependencies during generation.
      type: feat
    - summary: Generate lockfile without installing dependencies and using `--prefer-offline` to avoid network requests.
      type: feat
  createdAt: "2025-09-12"
  irVersion: 59

- version: 2.10.3
  changelogEntry:
    - summary: Retries now check `Retry-After` and `X-RateLimit-Reset` before defaulting to exponential backoff.
      type: feat
  createdAt: "2025-09-09"
  irVersion: 59

- version: 2.10.2
  changelogEntry:
    - summary: Allow `null` values in headers in addition to `undefined` to explicitly unset a header.
      type: fix
  createdAt: "2025-09-05"
  irVersion: 59

- version: 2.10.1
  changelogEntry:
    - summary: Use autogenerated error examples if user does not provide error examples for generating wire tests.
      type: fix
  createdAt: "2025-09-03"
  irVersion: 59

- version: 2.10.0
  changelogEntry:
    - summary: Do not set a default `Content-Type` header when creating a HTTP response for wire test mocking.
      type: fix
    - summary: Generate wire tests for HTTP endpoint error examples.
      type: feat
  createdAt: "2025-09-03"
  irVersion: 59

- version: 2.9.5
  changelogEntry:
    - summary: |
        Introduce a custom configuration called `exportAllRequestsAtRoot` which exposes all request
        types through the root-level namespace.
      type: feat
  createdAt: "2025-09-02"
  irVersion: 59

- version: 2.9.4
  changelogEntry:
    - summary: |
        Grab overrideable root header value from Client as default.
      type: fix
  createdAt: "2025-08-28"
  irVersion: 59

- version: 2.9.3
  changelogEntry:
    - summary: |
        Add support for autogenerating simple tests for pagination endpoints.
      type: feat
  createdAt: "2025-08-27"
  irVersion: 59

- version: 2.9.2
  changelogEntry:
    - summary: |
        Do not throw an error if example properties are mismatched with the schema definition.
      type: fix
  createdAt: "2025-08-28"
  irVersion: 59

- version: 2.9.1
  changelogEntry:
    - summary: |
        Introduce a custom configuration called `flattenRequestParameters` which collapses referenced bodies into the
        request instead of nesting under a body key.

        **Before**:
        ```ts
        client.users.create({
          userId: "...",
          body: {
            "name": "Joe Scott"
          }
        });
        ```

        **After**
        ```ts
        client.users.create({
          userId: "...",
          "name": "Joe Scott"
        });
        ```
      type: fix
  createdAt: "2025-08-22"
  irVersion: 59

- version: 2.9.0
  changelogEntry:
    - summary: Generator passes readme configs apiName, disabledSections, and whiteLabel
      type: feat
  createdAt: "2025-08-26"
  irVersion: 59

- version: 2.8.4
  changelogEntry:
    - summary: |
        Add `flattenRequestParameters` to the SDK generator config.
        `flattenRequestParameters` is a boolean that controls whether to flatten request parameters.
        When `false` (default), the legacy flattening logic is used.
        When `true`, the new flattening logic is used.

        ```yml
        # In generators.yml
        groups:
          ts-sdk:
            generators:
              - name: fernapi/fern-typescript-sdk
                config:
                  flattenRequestParameters: true
        ```
      type: feat
  createdAt: "2025-08-21"
  irVersion: 59

- version: 2.8.3
  changelogEntry:
    - summary: |
        Set `Authorization` header for WebSocket connects when auth is available on the generated SDK client.
        This will happen regardless of whether the AsyncAPI server or channel is marked for auth.
      type: fix
    - summary: |
        Add support for inferred bearer authentication in WebSocket connects.
      type: fix
  createdAt: "2025-08-21"
  irVersion: 59

- version: 2.8.2
  changelogEntry:
    - summary: |
        Log warning when `noSerdeLayer` is `false` and `enableInlineTypes` is `true`.
      type: feat
  createdAt: "2025-08-15"
  irVersion: 59

- version: 2.8.1
  changelogEntry:
    - summary: |
        Properly assert responses in wire tests when the `neverThrowErrors` flag is enabled.
      type: fix
  createdAt: "2025-08-15"
  irVersion: 59

- version: 2.8.0
  changelogEntry:
    - summary: |
        Choose to use `pnpm` or `yarn` as the package manager for the generated SDK.
        Configure this in _generators.yml_ like so:
        ```yml
        # In generators.yml
        groups:
          ts-sdk:
            generators:
              - name: fernapi/fern-typescript-sdk
                config:
                  packageManager: pnpm
        ```
        The default is `yarn`.
      type: feat
  createdAt: "2025-08-13"
  irVersion: 59

- version: 2.7.0
  changelogEntry:
    - summary: Implement inferred bearer authentication.
      type: feat
  createdAt: "2025-08-12"
  irVersion: 59

- version: 2.6.8
  changelogEntry:
    - summary: Export BinaryResponse using `export type { BinaryResponse } ...` syntax to fix an issue with the SWC compiler.
      type: fix
  createdAt: "2025-08-06"
  irVersion: 58

- version: 2.6.7
  changelogEntry:
    - summary: Improve logging inside of wire tests for when a JSON body fails to parse to JSON.
      type: feat
  createdAt: "2025-08-01"
  irVersion: 58

- version: 2.6.6
  changelogEntry:
    - summary: Requests and responses with no body should not be asserted as JSON in wire tests.
      type: fix
  createdAt: "2025-08-04"
  irVersion: 58

- version: 2.6.5
  changelogEntry:
    - summary: If an enum wire value is not found, use the first enum value as a fallback.
      type: fix
  createdAt: "2025-08-01"
  irVersion: 58

- version: 2.6.4
  changelogEntry:
    - summary: Fix inline types inside of multipart-form requests
      type: fix
  createdAt: "2025-07-30"
  irVersion: 58

- version: 2.6.3
  changelogEntry:
    - summary: |
        Include root variables in code snippet generation for client instantiation.
      type: fix
  createdAt: "2025-07-25"
  irVersion: 58

- version: 2.6.2
  changelogEntry:
    - summary: |
        Update form-data version to 4.0.4 to avoid vulnerability.
      type: chore
  createdAt: "2025-07-24"
  irVersion: 58

- version: 2.6.1
  changelogEntry:
    - summary: |
        Add additional query string parameters section to the generated README.md file.
      type: chore
  createdAt: "2025-07-23"
  irVersion: 58

- version: 2.6.0
  changelogEntry:
    - summary: |
        Users can now pass in `queryParams` as part of the request options.
        ```ts
        await client.foo.bar(..., {
          queryParams: {
            foo: "bar"
          }
        });
        ```
      type: feat
  createdAt: "2025-07-23"
  irVersion: 58

- version: 2.5.1
  changelogEntry:
    - summary: Update README.md generation to be more accurate
      type: chore
  createdAt: "2025-07-22"
  irVersion: 58

- version: 2.5.0
  changelogEntry:
    - summary: |
        Support uploading file-like types for binary upload endpoints (not multipart-form):
        * Buffered types: `Buffer`, `Blob`, `File`, `ArrayBuffer`, `ArrayBufferView`, and `Uint8Array`
        * Stream types: `fs.ReadStream`, `stream.Readable`, and `ReadableStream`
      type: feat
    - summary: |
        Users can configure metadata when uploading a file to a binary upload endpoint using the `Uploadable.WithMetadata` type:
        ```typescript
        import { createReadStream } from "fs";

        await client.upload({
            data: createReadStream("path/to/file"),
            filename: "my-file",
            contentType: "audio/mpeg",
            contentLength: 1949,
        });
        ```
        The `filename`, `contentType`, and `contentLength` properties are optional.

        Alternatively, users can use the `Uploadable.FromPath` type to upload directly from a file path:
        ```typescript
        await client.upload({
            path: "path/to/file",
            filename: "my-file",
            contentType: "audio/mpeg",
            contentLength: 1949,
        });
        ```

        The metadata is used to set the `Content-Length`, `Content-Type`, and `Content-Disposition` headers. If not provided, the client will attempt to determine them automatically.
        For example, `fs.ReadStream` has a `path` property which the SDK uses to retrieve the file size from the filesystem without loading it into memory:
        ```typescript
        import { createReadStream } from "fs";

        await client.upload(createReadStream("path/to/file"));
        ```
      type: feat
  createdAt: "2025-07-17"
  irVersion: 58

- version: 2.4.11
  changelogEntry:
    - summary: Bump the docker image for the generator to node:22.12-alpine3.20
      type: chore
  createdAt: "2025-07-18"
  irVersion: 58

- version: 2.4.10
  changelogEntry:
    - summary: Escape strings containing `*/` inside of JSDoc comments to avoid premature JSDoc block ending.
      type: fix
  createdAt: "2025-07-15"
  irVersion: 58

- version: 2.4.9
  changelogEntry:
    - summary: Preserve trailing slash of URL and path if present
      type: fix
  createdAt: "2025-07-15"
  irVersion: 58

- version: 2.4.8
  changelogEntry:
    - summary: |
        Fix ts readme snippet where const was reassigned. Changed to let.
      type: fix
  createdAt: "2025-07-10"
  irVersion: 58

- version: 2.4.7
  changelogEntry:
    - summary: |
        Make sure `extraDependencies`, `extraPeerDependencies`, `extraPeerDependenciesMeta`, and `extraDevDependencies` are always merged into _package.json_.
        This was previously fixed for `bundle: true`, but not for `bundle: false` (default).
        All dependencies should now come through.
      type: fix
  createdAt: "2025-07-10"
  irVersion: 58

- version: 2.4.6
  changelogEntry:
    - summary: |
        Parse HTTP error bodies as JSON if the response content-type header is JSON, otherwise fallback to text.
      type: fix
    - summary: |
        Fix `bytes` fetcher test.
      type: fix
    - summary: |
        Fix Jest configuration when a `packagePath` is specified in _generators.yml_ config.
      type: fix
  createdAt: "2025-07-09"
  irVersion: 58

- version: 2.4.5
  changelogEntry:
    - summary: |
        Make sure `extraDependencies`, `extraPeerDependencies`, `extraPeerDependenciesMeta`, and `extraDevDependencies` are always merged into _package.json_.
      type: fix
  createdAt: "2025-07-09"
  irVersion: 58

- version: 2.4.4
  changelogEntry:
    - summary: |
        Make the `BinaryResponse.bytes` function optional because some versions of runtimes do not support the function on fetch `Response`.
      type: fix
  createdAt: "2025-07-09"
  irVersion: 58

- version: 2.4.3
  changelogEntry:
    - summary: |
        Fix an issue where a property set to `undefined` would not match with a property that is missing in the `withJson` MSW predicate.
      type: fix
  createdAt: "2025-07-08"
  irVersion: 58

- version: 2.4.2
  changelogEntry:
    - summary: |
        Fixes a compile issue when WebSocket connect methods require query parameters with special characters.
        Fixes response deserialization in websockets to respect skipping validation.
      type: fix
  createdAt: "2025-07-04"
  irVersion: 58

- version: 2.4.1
  changelogEntry:
    - summary: |
        When serde layer is enabled, WebSocket channels now pass through unrecognized properties
        instead of stripping them to preserve forwards compatibility.
      type: fix
  createdAt: "2025-07-04"
  irVersion: 58

- version: 2.4.0
  changelogEntry:
    - summary: Fixes bug with query parameter and path parameter serialization in URL for WebSocket channels.
      type: fix
  createdAt: "2025-07-03"
  irVersion: 58

- version: 2.3.3
  changelogEntry:
    - summary: Bump version to test Docker image rename to `fernapi/fern-typescript-sdk`
      type: internal
  createdAt: "2025-07-03"
  irVersion: 58
- version: 2.3.2
  changelogEntry:
    - summary: |
        Remove ".js" extension from ESM imports in the source generator code.
        If `useLegacyExports` is `true`, you will not see ".js" extensions in ESM imports.
        If `useLegacyExports` is `false` (default), a post process step will add the `.js` extension, so you won't see a difference.

        We're doing this because Jest has a bug where it doesn't properly load TypeScript modules even though the TypeScript and imports are valid.
      type: fix
  createdAt: "2025-07-03"
  irVersion: 58
- version: 2.3.1
  changelogEntry:
    - summary: |
        Fixes an issue where OAuth clients would not compile when variables were configured
        in the SDK. Now, the oauth client is instantiated with any global path parameters or headers.
      type: fix
  createdAt: "2025-07-03"
  irVersion: 58

- version: 2.3.0
  changelogEntry:
    - summary: |
        Change the `outputSourceFiles` default from `false` to `true`.
        This will affect the output when you generate the SDK to the local file system.
      type: feat
  createdAt: "2025-07-03"
  irVersion: 58
- version: 2.2.1
  changelogEntry:
    - summary: |
        Ensure _tests/wire_ is generated even when there are no wire tests generated.
        Otherwise, Jest throws an error because the wire test project `roots` doesn't exist.
      type: fix
  createdAt: "2025-07-03"
  irVersion: 58
- version: 2.2.0
  changelogEntry:
    - summary: |
        Improve generated package.json files:
        * Add `engines` field to specify minimum Node.js version supported as Node.js 18.
        * Add `sideEffects: false`
        * Add `README.md` and `LICENSE` to `files` array
        * Use GitHub shorthand for `repository` field.

        You can override these fields using the `packageJson` config:
        ```yml
        # In generators.yml
        groups:
          ts-sdk:
            generators:
              - name: fernapi/fern-typescript-sdk
                config:
                  packageJson:
                    engines:
                      node: ">=16.0.0"
        ```
      type: feat
  createdAt: "2025-07-03"
  irVersion: 58

- version: 2.1.0
  changelogEntry:
    - summary: |
        Split up Jest configuration into multiple projects.
        You can now run the following command to run tests:
        * `yarn test`: runs all tests
        * `yarn test:unit`: runs unit tests (any non-browser and non-wire tests)
        * `yarn test:browser`: runs browser only tests inside of `js-dom`
        * `yarn test:wire`: runs wire tests

        You can now pass in paths and patterns as an argument to the above commands to filter down to specific tests.
        For example: `yarn test tests/unit/fetcher`
      type: feat
  createdAt: "2025-07-02"
  irVersion: 58
- version: 2.0.0
  changelogEntry:
    - summary: |
        The TypeScript generator has received a large amount of improvements, but to maintain backwards compatibility, they require you to opt in using feature flags.
        The 2.0.0 release now has these feature flags enabled by default. Here's an overview of the `config` defaults that have changed in _generators.yml_.

        | Option | Before | Now |
        |--------|--------|-----|
        | `streamType` | `"wrapper"` | `"web"` |
        | `fileResponseType` | `"stream"` | `"binary-response"` |
        | `formDataSupport` | `"Node16"` | `"Node18"` |
        | `fetchSupport` | `"node-fetch"` | `"native"` |

        To avoid breaking changes, explicitly set the options above with the `Before` values in the `config` of your generator
        in _generators.yml_.

        With these defaults, the generated SDKs will have _**ZERO**_ dependencies (excluding devDependencies and `ws` in case of WebSocket generation).
        As a result, the SDKs are smaller, faster, more secure, and easier to use.
      type: feat
  createdAt: "2025-07-02"
  irVersion: 58

- version: 1.10.6
  changelogEntry:
    - summary: |
        Publish multi-platform builds of the TypeScript SDK docker container.
      type: fix
  createdAt: "2025-07-02"
  irVersion: 58

- version: 1.10.5
  changelogEntry:
    - summary: |
        Add default values to request parameters.
        For example, if you have a query parameter `foo` with a default value of `bar`, the generated request parameter will have a default value of `bar`.

        To enable this, set `useDefaultRequestParameterValues` to `true` in the `config` of your generator configuration.
        ```yml
        # In generators.yml
        groups:
          ts-sdk:
            generators:
              - name: fernapi/fern-typescript-sdk
                config:
                  useDefaultRequestParameterValues: true
        ```
      type: feat
  createdAt: "2025-06-30"
  irVersion: 58
- version: 1.10.4
  changelogEntry:
    - summary: |
        Add `omitFernHeaders` configuration to omit Fern headers from the generated SDK.
      type: fix
  createdAt: "2025-07-01"
  irVersion: 58
- version: 1.10.3
  changelogEntry:
    - summary: |
        Remove `qs` dependency.
      type: fix
  createdAt: "2025-07-01"
  irVersion: 58
- version: 1.10.2
  changelogEntry:
    - summary: |
        Remove `js-base64` dependency in favor of using native implementations.
      type: fix
  createdAt: "2025-07-01"
  irVersion: 58
- version: 1.10.1
  changelogEntry:
    - summary: |
        Remove `url-join` dependency in favor of a handwritten `joinUrl` function.
      type: fix
  createdAt: "2025-06-30"
  irVersion: 58
- version: 1.10.0
  changelogEntry:
    - summary: |
        Add `fetchSupport` configuration which lets you choose between `node-fetch` and `native`.
        The default is `node-fetch`. If you choose `native`, the `node-fetch` dependency will be removed.
      type: feat
  createdAt: "2025-06-27"
  irVersion: 58
- version: 1.9.1
  changelogEntry:
    - summary: Improve auto-pagination logic to consider empty strings in response as null cursors and stop paging.
      type: fix
  createdAt: "2025-06-27"
  irVersion: 58
- version: 1.9.0
  changelogEntry:
    - summary: |
        Add `formDataSupport` configuration which lets you choose between `Node16` and `Node18`.
        The default is `Node16`. If you choose `Node18`, the `form-data`, `formdata-node`, and `form-data-encoder` dependencies will be removed.
        `formDataSupport: Node18` supports uploading files from the following types:
        * `Buffer`
        * `File`
        * `Blob`
        * `Readable` (includes Readstream)
        * `ReadableStream`
        * `ArrayBuffer`
        * `Uint8Array`
      type: feat
  createdAt: "2025-06-22"
  irVersion: 58
- version: 1.8.2
  changelogEntry:
    - summary: |
        When a multipart form part is explicitly marked as JSON, serialize the data as JSON regardless of type.
        This also means arrays, maps, etc. will not be split into multiple parts, but serialized to JSON as a single part.
      type: fix
  createdAt: "2025-06-22"
  irVersion: 58
- version: 1.8.1
  changelogEntry:
    - summary: Fix binary response README.md examples
      type: fix
  createdAt: "2025-06-22"
  irVersion: 58
- version: 1.8.0
  changelogEntry:
    - summary: |
        You can now specify whether to return the `BinaryResponse` type for binary response endpoints.
        Change the response type by setting `fileResponseType` to `stream` or `binary-response` in the `config` of your generator configuration.
        The default is `stream` for backwards compatibility, but we recommend using `binary-response`.

        Here's how you users can interact with the `BinaryResponse`:
        ```ts
        const response = await client.getFile(...);
        const stream = response.stream();
        // const arrayBuffer = await response.arrayBuffer();
        // const blob = await response.blob();
        // const bytes = await response.bytes();
        const bodyUsed = response.bodyUsed;
        ```
        The user can choose how to consume the binary data.
      type: feat
  createdAt: "2025-06-19"
  irVersion: 58

- version: 1.7.2
  changelogEntry:
    - summary: |
        Fix bug where duplicate file generation was silently allowed instead of failing. The `withSourceFile` method now properly
        handles the `overwrite` option to prevent unintended file overwrites.
      type: fix
  createdAt: "2025-06-19"
  irVersion: 58
- version: 1.7.1
  changelogEntry:
    - summary: |
        __jest.config.mjs__ now only maps relative path modules that end on `.js` to their `.ts` equivalent.
      type: fix
  createdAt: "2025-06-18"
  irVersion: 58
- version: 1.7.0
  changelogEntry:
    - summary: |
        Allow users to specify the path they'd like to generate the SDK to.

        Here's an example of how to implement this in generators.yml:
        ```yml
        # In generators.yml
        groups:
          ts-sdk:
            generators:
              - name: fernapi/fern-typescript-sdk
                config:
                  packagePath: src/package-path
        ```
      type: feat
  createdAt: "2025-06-16"
  irVersion: 58
- version: 1.6.0
  changelogEntry:
    - summary: |
        You can now specify whether to return streams using the stream wrapper, or return the web standard stream.
        Change the type of stream returned by setting `streamType` to `wrapper` or `web` in the `config` of your generator configuration.
        The default is `wrapper`.
      type: feat
    - summary: |
        `tests/unit/zurg` are moved to `tests/unit/schemas` to match the name in `src/core/schemas` which is what the tests are verifying.
      type: internal
  createdAt: "2025-06-13"
  irVersion: 58

- version: 1.5.0
  changelogEntry:
    - summary: Add support for websocket connect methods with path parameters in the TypeScript generator
      type: feat
  createdAt: "2025-06-11"
  irVersion: 58

- version: 1.4.0
  changelogEntry:
    - summary: You can now pass in headers to the root client. These headers will be merged with service and endpoint specific headers.
      type: feat
    - summary: Reduce duplicate code generation by passing headers from the root client down to the subpackage clients.
      type: internal
  createdAt: "2025-06-05"
  irVersion: 58

- version: 1.3.2
  changelogEntry:
    - summary: Fix dynamic imports in the built dist/esm code.
      type: fix
  createdAt: "2025-06-05"
  irVersion: 58

- version: 1.3.1
  changelogEntry:
    - summary: |
        MSW is used for generated wire tests, but inadvertently also captures real HTTP request, for example in integration tests.
        When the HTTP request does not match any of the configured predicates, it would throw an error, including in the unrelated integration tests.
        In this version MSW is configured to bypass instead of throw an error when HTTP requests do not match the configured predicates.
      type: fix
  createdAt: "2025-06-05"
  irVersion: 58

- version: 1.3.0
  changelogEntry:
    - summary: Add support for generating the full project when using the filesystem output mode.
      type: feat
  createdAt: "2025-06-04"
  irVersion: 58

- version: 1.2.4
  changelogEntry:
    - summary: |
        Generate tests to verify the SDK sends and receives HTTP requests as expected.
        You can turn of these tests by setting `generateWireTests` to `false` in the `config` of your generator configuration.
      type: feat
  createdAt: "2025-06-03"
  irVersion: 58

- version: 1.1.1
  changelogEntry:
    - summary: Fix an issue where attempting to access a property with an invalid property name would lead to a broken output SDK.
      type: fix
  createdAt: "2025-06-04"
  irVersion: 58

- version: 1.1.0
  changelogEntry:
    - summary: Add support for HEAD HTTP method.
      type: feat
  createdAt: "2025-06-03"
  irVersion: 58

- version: 1.0.1
  changelogEntry:
    - summary: Fix property lookup in inherited schemas during snippet generation for object schemas.
      type: fix
  createdAt: "2025-05-14"
  irVersion: 57

- version: 1.0.0
  changelogEntry:
    - summary: |
        This release changes the defaults for the following custom configuration in _generators.yml_.

        | Option | Before | Now |
        |--------|--------|-----|
        | `inlineFileProperties` | `false` | `true` |
        | `inlinePathParameters` | `false` | `true` |
        | `enableInlineTypes` | `false` | `true` |
        | `noSerdeLayer` | `false` | `true` |
        | `omitUndefined` | `false` | `true` |
        | `skipResponseValidation` | `false` | `true` |
        | `useLegacyExports` | `true` | `false` |

        To avoid breaking changes, explicitly set the options above with the `Before` values in the `config` of your generator
        in _generators.yml_.
      type: feat
    - summary: |
        When generating properties for interfaces and classes, we only surround the property name with quotes if necessary.
        In some cases where the property name wasn't a valid identifier before, we now surround it with quotes too.
      type: fix
  createdAt: "2025-05-14"
  irVersion: 57

- version: 0.51.7
  changelogEntry:
    - summary: If an object extends an alias, the generator now visits the alias that is being extended (instead of throwing an error).
      type: fix
  createdAt: "2025-05-14"
  irVersion: 57

- version: 0.51.6
  changelogEntry:
    - summary: Add support for the custom introduction setting in the generated README.md.
      type: fix
  createdAt: "2025-05-13"
  irVersion: 57

- version: 0.51.5
  changelogEntry:
    - summary: Fixed an issue with ts-morph where creating an ifStatement with empty conditions array caused errors in multipart form data handling.
      type: fix
  createdAt: "2025-05-03"
  irVersion: 57

- version: 0.51.4
  changelogEntry:
    - summary: Fix issue where the _runtime.ts_ file was missing when other files were trying to import it.
      type: fix
  createdAt: "2025-04-22"
  irVersion: 57

- version: 0.51.3
  changelogEntry:
    - summary: Fix minor type issue for polyfilling Headers in Node 16 and below.
      type: fix
  createdAt: "2025-04-21"
  irVersion: 57

- version: 0.51.2
  changelogEntry:
    - summary: |
        When uploading files, extract the filename from the `path` property if present on the given object.
        This will extract the filename for `fs.createReadStream()` for example.
      type: fix
  createdAt: "2025-04-21"
  irVersion: 57

- version: 0.51.1
  changelogEntry:
    - summary: |
        Fallback to a custom `Headers` class implementation if the native `Headers` class is not available.
        Versions of Node 16 and below do not support the native `Headers` class, so this fallback is necessary to ensure compatibility.
      type: fix
  createdAt: "2025-04-21"
  irVersion: 57

- version: 0.51.0
  changelogEntry:
    - summary: |
        Add `rawResponse` property to JavaScript errors.

        ```ts
        try {
          const fooBar = await client.foo.bar("id", options);
        } catch (e) {
          if (error instanceof FooError) {
            console.log(error.rawResponse);
          } else {
            // ...
          }
        }
        ```
      type: feat
  createdAt: "2025-04-14"
  irVersion: 57

- version: 0.50.1
  changelogEntry:
    - summary: |
        Add `"packageManager": "yarn@1.22.22"` to _package.json_.
      type: feat
  createdAt: "2025-04-08"
  irVersion: 57

- version: 0.50.0
  changelogEntry:
    - summary: |
        All endpoint functions now return an `HttpResponsePromise<T>` instead of a `Promise<T>`.
        Using `await`, `.then()`, `.catch()`, and `.finally()` on these promises behave the same as before,
        but you can call `.withRawResponse()` to get a promise that includes the parsed response and the raw response.
        The raw response let's you retrieve the response headers, status code, etc.

        ```ts
        const fooBar = await client.foo.bar("id", options);
        const { data: alsoFooBar, rawResponse } = await client.foo.bar("id", options).withRawResponse();
        const {
            headers,
            status,
            url,
            ...
        } = rawResponse;
        ```
      type: feat
  createdAt: "2025-04-07"
  irVersion: 57

- version: 0.49.7
  changelogEntry:
    - summary: |
        Significantly improve performance of SDK generation when the `useLegacyExports` config is `false`. For a large spec like Square, the generation went from 10+ minutes to almost 1 minute.
      type: fix
  createdAt: "2025-03-27"
  irVersion: 57

- version: 0.49.6
  changelogEntry:
    - summary: Support arbitrary websocket headers during connect handshake.
      type: feat
  createdAt: "2025-03-27"
  irVersion: 57

- version: 0.49.5
  changelogEntry:
    - summary: Improvements to Websocket code generation quality.
      type: feat
  createdAt: "2025-03-27"
  irVersion: 57

- version: 0.49.4
  changelogEntry:
    - summary: Increase the timeout used in the generated `webpack.test.ts` file.
      type: fix
  createdAt: "2025-03-19"
  irVersion: 57

- version: 0.49.3
  changelogEntry:
    - summary: Increase the timeout used in the generated `webpack.test.ts` file.
      type: fix
  createdAt: "2025-03-19"
  irVersion: 57

- version: 0.49.2
  changelogEntry:
    - summary: Fix issue where IdempotentRequestOptions is not generated in the client namespace.
      type: fix
  createdAt: "2025-03-18"
  irVersion: 57

- version: 0.49.1
  changelogEntry:
    - summary: This PR includes several fixes to the generated `Socket.ts` file when websocket client code generation is enabled.
      type: fix
  createdAt: "2025-03-10"
  irVersion: 57

- version: 0.49.0
  changelogEntry:
    - summary: |
        This PR enables the Typescript generator to produce Websocket SDK endpoints. This can be enabled by adding the option `shouldGenerateWebsocketClients: true` to the Typescript generator config.
      type: feat
  createdAt: "2025-03-06"
  irVersion: 57

- version: 0.48.7
  changelogEntry:
    - summary: |
        Form data encoding now correctly handles array and object values by encoding each property value as a separate key-value pair, rather than trying to encode the entire object as a single value. This ensures proper handling of complex data structures in multipart form requests.
      type: fix
  createdAt: "2025-01-28"
  irVersion: 55

- version: 0.48.6
  changelogEntry:
    - summary: Support form-encoded form data parameters by using `qs` to properly encode array and object values with the `repeat` array format.
      type: fix
  createdAt: "2025-01-28"
  irVersion: 55

- version: 0.48.5
  changelogEntry:
    - summary: Don't double wrap a blob if a user uploads a blob to a multi-part form. Otherwise file's content-type is lost in Deno.
      type: fix
  createdAt: "2025-01-28"
  irVersion: 55

- version: 0.48.4
  changelogEntry:
    - summary: When custom config `useBigInt` is `true`, generate examples and snippets with `BigInt("123")`.
      type: fix
  createdAt: "2025-01-21"
  irVersion: 55

- version: 0.48.3
  changelogEntry:
    - summary: The SDK now supports reading the basic auth username and password values from environment variables.
      type: fix
  createdAt: "2025-01-16"
  irVersion: 55

- version: 0.48.2
  changelogEntry:
    - summary: This updates the retrier logic to stop retrying on HTTP conflict (409). This was an oversight that we've meant to remove for a while (similar to other Fern SDKs).
      type: fix
  createdAt: "2025-01-16"
  irVersion: 55

- version: 0.48.1
  changelogEntry:
    - summary: Record types with `null` values are now correctly serialized.
      type: fix
  createdAt: "2025-01-16"
  irVersion: 55

- version: 0.48.0
  changelogEntry:
    - summary: |
        When `useBigInt` SDK configuration is set to `true`, a customized JSON serializer & deserializer is used that will preserve the precision of `bigint`'s, as opposed to the native `JSON.stringify` and `JSON.parse` function which converts `bigint`'s to `number`'s losing precision.

        When combining `useBigInt` with our serialization layer (`no-serde: false` (default)), both the request and response properties that are marked as `long` and `bigint` in OpenAPI/Fern spec, will consistently be `bigint`'s.
        However, when disabling the serialization layer (`no-serde: true`), they will be typed as `number | bigint`.

        Here's an overview of what to expect from the generated types when combining `useBigInt` and `noSerde` with the following Fern definition:

        **Fern definition**
        ```yml
        types:
          ObjectWithOptionalField:
            properties:
              longProp: long
              bigIntProp: bigint
        ```

        **TypeScript output**
        ```typescript
        // useBigInt: true
        // noSerde: false
        interface ObjectWithLongAndBigInt {
          longProp: bigint;
          bigIntProp: bigint;
        }

        // useBigInt: true
        // noSerde: true
        interface ObjectWithLongAndBigInt {
          longProp: bigint | number;
          bigIntProp: bigint | number;
        }

        // useBigInt: false
        // noSerde: false
        interface ObjectWithLongAndBigInt {
          longProp: number;
          bigIntProp: string;
        }

        // useBigInt: false
        // noSerde: true
        interface ObjectWithLongAndBigInt {
          longProp: number;
          bigIntProp: string;
        }
        ```
      type: feat
  createdAt: "2025-01-16"
  irVersion: 55

- version: 0.47.1
  changelogEntry:
    - summary: |
        Resolves an issue where nullable query parameters were not null-safe in their method invocations. The
        generated code now appropriately guard against `null` values like so:

        ```typescript
        const _queryParams: Record< ... >;
        if (value !== undefined) {
            _queryParams["value"] = value?.toString() ?? null;
        }
        ```
      type: fix
  createdAt: "2025-01-15"
  irVersion: 55

- version: 0.47.0
  changelogEntry:
    - summary: |
        Add support for `nullable` properties. Users can now specify explicit `null` values
        for types that specify `nullable` properties like so:

        ```typescript
        await client.users.update({ username: "john.doe", metadata: null });
        ```
      type: feat
  createdAt: "2025-01-14"
  irVersion: 55

- version: 0.46.11
  changelogEntry:
    - summary: |
        Don't double check whether an optional string literal alias (see example below) is a string when using serializer to build query string parameters.

        ```yml
        types:
          LiteralAliasExample: literal<"MyLiteralValue">

        service:
          endpoints:
            foo:
              path: /bar
              method: POST
              request:
                name: FooBarRequest
                query-parameters:
                  optional_alias_literal: optional<LiteralAliasExample>
        ```

        ```ts
        // before
        if (optionalAliasLiteral != null) {
            _queryParams["optional_alias_literal"] = typeof serializers.LiteralAliasExample.jsonOrThrow(optionalAliasLiteral, {
                unrecognizedObjectKeys: "strip",
            }) === "string" ? serializers.LiteralAliasExample.jsonOrThrow(optionalAliasLiteral, {
                unrecognizedObjectKeys: "strip",
            }) : JSON.stringify(serializers.LiteralAliasExample.jsonOrThrow(optionalAliasLiteral, {
                unrecognizedObjectKeys: "strip",
            }));
        }

        // after
        if (optionalAliasLiteral != null) {
            _queryParams["optional_alias_literal"] = serializers.LiteralAliasExample.jsonOrThrow(optionalAliasLiteral, {
                unrecognizedObjectKeys: "strip",
            });
        }
        ```
      type: fix
  createdAt: "2025-01-14"
  irVersion: 53

- version: 0.46.10
  changelogEntry:
    - summary: Use serialization layer to convert types to JSON strings when enabled.
      type: fix
  createdAt: "2025-01-14"
  irVersion: 53

- version: 0.46.9
  changelogEntry:
    - summary: Expose `baseUrl` as a default Client constructor option and construct URL correctly.
      type: fix
  createdAt: "2025-01-13"
  irVersion: 53

- version: 0.46.8
  changelogEntry:
    - summary: Generate the `version.ts` file correctly
      type: fix
  createdAt: "2025-01-13"
  irVersion: 53

- version: 0.46.7
  changelogEntry:
    - summary: Simplify runtime detection to reduce the chance of using an unsupported API like `process.` Detect Edge Runtime by Vercel.
      type: fix
  createdAt: "2025-01-09"
  irVersion: 53

- version: 0.46.6
  changelogEntry:
    - summary: Update `@types/node` to `18+`, required for the generated `Node18UniversalStreamWrapper` test.
      type: fix
  createdAt: "2025-01-09"
  irVersion: 53

- version: 0.46.5
  changelogEntry:
    - summary: Fix the webpack test to work with .js/.jsx extensions in TypeScript
      type: fix
    - summary: Only map .js modules in Jest, not .json files.
      type: fix
  createdAt: "2025-01-09"
  irVersion: 53

- version: 0.46.4
  changelogEntry:
    - summary: Fix packageJson custom configuration & package.json types field.
      type: fix
  createdAt: "2025-01-09"
  irVersion: 53

- version: 0.46.3
  changelogEntry:
    - summary: Revert to using legacy exports by default.
      type: fix
  createdAt: "2025-01-09"
  irVersion: 53

- version: 0.46.2
  changelogEntry:
    - summary: Fix Jest to work with files imported using `.js` extension.
      type: fix
    - summary: Make sure Jest loads Jest configuration regardless of package.json type.
      type: fix
  createdAt: "2025-01-09"
  irVersion: 53

- version: 0.46.1
  changelogEntry:
    - summary: ESModule output is fixed to be compatible with Node.js ESM loading.
      type: fix
  createdAt: "2025-01-08"
  irVersion: 53

- version: 0.46.0
  changelogEntry:
    - summary: SDKs are now built and exported in both CommonJS (legacy) and ESModule format.
      type: feat
    - summary: |
        Export `serialization` code from root package export.
        ```ts
        import { serialization } from `@packageName`;
        ```

        The serialization code is also exported as `@packageName/serialization`.
        ```ts
        import * as serialization from `@packageName/serialization`;
        ```
      type: feat
    - summary: |
        `package.json` itself is exported in `package.json` to allow consumers to easily read metadata about the package they are consuming.
      type: feat
  createdAt: "2025-01-06"
  irVersion: 53

- version: 0.45.2
  changelogEntry:
    - summary: TS generated snippets now respect proper parameter casing when noSerdeLayer is enabled.
      type: fix
  createdAt: "2024-12-31"
  irVersion: 53

- version: 0.45.1
  changelogEntry:
    - summary: |
        Export everything inside of TypeScript namespaces that used to be ambient.

        For the `enableInlineTypes` feature, some namespaces were no longer declared (ambient), and types and interfaces inside the namespace would no longer be automatically exported without the `export` keyword. This fix exports everything that's inside these namespaces and also declared namespaces for good measure (in case they are not declared in the future).
      type: fix
  createdAt: "2024-12-27"
  irVersion: 53

- version: 0.45.0
  changelogEntry:
    - summary: Update dependencies of the generated TS SDK and Express generator. TypeScript has been updated to 5.7.2 which is a major version upgrade from 4.6.4.
      type: feat
  createdAt: "2024-12-26"
  irVersion: 53

- version: 0.44.5
  changelogEntry:
    - summary: Fix a bug where we attempt to parse an empty terminator when receiving streaming JSON responses.
      type: fix
  createdAt: "2024-12-23"
  irVersion: 53

- version: 0.44.4
  changelogEntry:
    - summary: Use specified defaults for pagination offset parameters during SDK generation.
      type: feat
  createdAt: "2024-12-20"
  irVersion: 53

- version: 0.44.3
  changelogEntry:
    - summary: Fix a bug where client would send request wrapper instead of the body of the request wrapper, when the request has inline path parameters and a body property.
      type: fix
  createdAt: "2024-12-18"
  irVersion: 53

- version: 0.44.2
  changelogEntry:
    - summary: Inline path parameters will use their original name when `retainOriginalName` or `noSerdeLayer` is enabled.
      type: fix
  createdAt: "2024-12-17"
  irVersion: 53

- version: 0.44.1
  changelogEntry:
    - summary: When there is an environment variable set, you do not need to pass in any parameters to the client constructor.
      type: fix
  createdAt: "2024-12-16"
  irVersion: 53

- version: 0.44.0
  changelogEntry:
    - summary: |
        Inline path parameters into request types by setting `inlinePathParameters` to `true` in the generator config.

        Here's an example of how users would use the same endpoint method without and with `inlinePathParameters` set to `true`.

        Without `inlinePathParameters`:

        ```ts
        await service.getFoo("pathParamValue", { id: "SOME_ID" });
        ```

        With `inlinePathParameters`:

        ```ts
        await service.getFoo({ pathParamName: "pathParamValue", id: "SOME_ID" });
        ```
      type: feat
  createdAt: "2024-12-13"
  irVersion: 53

- version: 0.43.1
  changelogEntry:
    - summary: When `noSerdeLayer` is enabled, streaming endpoints were failing to compile because they assumed that the serialization layer existed. This is now fixed.
      type: fix
  createdAt: "2024-12-11"
  irVersion: 53

- version: 0.43.0
  changelogEntry:
    - summary: |
        Generate inline types for inline schemas by setting `enableInlineTypes` to `true` in the generator config.
        When enabled, the inline schemas will be generated as nested types in TypeScript.
        This results in cleaner type names and a more intuitive developer experience.

        Before:

        ```ts
        // MyRootType.ts
        import * as MySdk from "...";

        export interface MyRootType {
          foo: MySdk.MyRootTypeFoo;
        }

        // MyRootTypeFoo.ts
        import * as MySdk from "...";

        export interface MyRootTypeFoo {
          bar: MySdk.MyRootTypeFooBar;
        }

        // MyRootTypeFooBar.ts
        import * as MySdk from "...";

        export interface MyRootTypeFooBar {}
        ```

        After:

        ```ts
        // MyRootType.ts
        import * as MySdk from "...";

        export interface MyRootType {
          foo: MyRootType.Foo;
        }

        export namespace MyRootType {
          export interface Foo {
            bar: Foo.Bar;
          }

          export namespace Foo {
            export interface Bar {}
          }
        }
        ```

        Now users can get the deep nested `Bar` type as follows:

        ```ts
        import { MyRootType } from MySdk;

        const bar: MyRootType.Foo.Bar = {};
        ```
      type: feat
  createdAt: "2024-12-11"
  irVersion: 53

- version: 0.42.7
  changelogEntry:
    - summary: |
        Support `additionalProperties` in OpenAPI or `extra-properties` in the Fern Defnition. Now
        an object that has additionalProperties marked as true will generate the following interface:

        ```ts
        interface User {
          propertyOne: string;
          [key: string]: any;
        }
        ```
      type: feat
  createdAt: "2024-12-03"
  irVersion: 53

- version: 0.42.6
  changelogEntry:
    - summary: Remove the generated `APIPromise` since it is not compatible on certain node versions.
      type: fix
  createdAt: "2024-11-23"
  irVersion: 53

- version: 0.42.5
  changelogEntry:
    - summary: Remove extraneous import in pagination snippets.
      type: fix
  createdAt: "2024-11-23"
  irVersion: 53

- version: 0.42.4
  changelogEntry:
    - summary: Improve `GeneratedTimeoutSdkError` error to include endpoint name in message.
      type: fix
  createdAt: "2024-11-21"
  irVersion: 53

- version: 0.42.3
  changelogEntry:
    - summary: Fixed issue with snippets used for pagination endpoints.
      type: fix
  createdAt: "2024-11-22"
  irVersion: 53

- version: 0.42.2
  changelogEntry:
    - summary: |
        Added documentation for pagination in the README. The snippet below will
        now show up on generated READMEs.

        ```typescript
        // Iterate through all items
        const response = await client.users.list();
        for await (const item of response) {
          console.log(item);
        }

        // Or manually paginate
        let page = await client.users.list();
        while (page.hasNextPage()) {
          page = await page.getNextPage();
        }
        ```
      type: feat
  createdAt: "2024-11-21"
  irVersion: 53

- version: 0.42.1
  changelogEntry:
    - summary: |
        Added support for passing additional headers in request options. For example:

        ```ts
        const response = await client.someEndpoint(..., {
          headers: {
            'X-Custom-Header': 'custom value'
          }
        });
        ```
      type: feat
  createdAt: "2024-11-20"
  irVersion: 53

- version: 0.42.0
  changelogEntry:
    - summary: |
        Added support for `.asRaw()` which allows users to access raw response data including headers. For example:

        ```ts
        const response = await client.someEndpoint().asRaw();
        console.log(response.headers["X-My-Header"]);
        console.log(response.body);
        ```
      type: feat
  createdAt: "2024-11-15"
  irVersion: 53

- version: 0.41.2
  changelogEntry:
    - summary: Actually remove `jest-fetch-mock` from package.json.
      type: fix
  createdAt: "2024-11-18"
  irVersion: 53

- version: 0.41.1
  changelogEntry:
    - summary: Remove dev dependency on `jest-fetch-mock`.
      type: fix
  createdAt: "2024-11-02"
  irVersion: 53

- version: 0.41.0
  changelogEntry:
    - summary: Add a variable jitter to the exponential backoff and retry.
      type: feat
  createdAt: "2024-10-08"
  irVersion: 53

- version: 0.41.0-rc2
  changelogEntry:
    - summary: Generated READMEs now include improved usage snippets for pagination and streaming endpoints.
      type: feat
  createdAt: "2024-10-08"
  irVersion: 53

- version: 0.41.0-rc1
  changelogEntry:
    - summary: Fixes a broken unit test introduced in 0.41.0-rc0.
      type: fix
  createdAt: "2024-10-08"
  irVersion: 53

- version: 0.41.0-rc0
  changelogEntry:
    - summary: The generated SDK now supports bytes (`application/octet-stream`) requests.
      type: feat
  createdAt: "2024-10-08"
  irVersion: 53

- version: 0.40.8
  changelogEntry:
    - summary: File array uploads now call `request.appendFile` instead of `request.append` which was causing form data to be in a corrupted state.
      type: fix
  createdAt: "2024-09-28"
  irVersion: 53

- version: 0.40.7
  changelogEntry:
    - summary: |
        The generated README will now have a section that links to the generated SDK Reference (in `reference.md`).

        ```md
        ## Reference

        A full reference for this library can be found [here](./reference.md).
        ```
      type: fix
  createdAt: "2024-09-28"
  irVersion: 53

- version: 0.40.6
  changelogEntry:
    - summary: The TypeScript SDK now supports specifying a custom contentType if one is specified.
      type: fix
  createdAt: "2024-09-18"
  irVersion: 53

- version: 0.40.5
  changelogEntry:
    - summary: The snippet templates for file upload are now accurate and also respect the feature flag `inlineFileProperties`.
      type: fix
  createdAt: "2024-09-18"
  irVersion: 53

- version: 0.40.4
  changelogEntry:
    - summary: Upgrades dependency `stream-json` which improves the performance when reading large API specs. This version will improve your `fern generate` performance.
      type: fix
  createdAt: "2024-09-12"
  irVersion: 53

- version: 0.40.3
  changelogEntry:
    - summary: |
        If the serde layer is enabled, then all the serializers are exported under the namespace `serializers`.

        ```ts
        import { serializers } from "@plantstore/sdk";

        export function main(): void {
          // serialize to json

          const json = serializers.Plant.toJson({
            name: "fern"
          });

          const parsed = serializers.Plant.parseOrThrow(`{ "name": "fern" }`);
        }
        ```
      type: fix
  createdAt: "2024-09-12"
  irVersion: 53

- version: 0.40.2
  changelogEntry:
    - summary: The generated SDK now handles reading IR JSONs that are larger than 500MB. In order to to this, the function `streamObjectFromFile` is used instead of `JSON.parse`.
      type: fix
  createdAt: "2024-09-12"
  irVersion: 53

- version: 0.40.1
  changelogEntry:
    - summary: The generated snippets now inline referenced request objects given they are not named, they need to be inlined.
      type: fix
  createdAt: "2024-09-12"
  irVersion: 53

- version: 0.40.0
  changelogEntry:
    - summary: |
        A new configuration flag has now been added that will automatically generate
        `BigInt` for `long` and `bigint` primitive types. To turn this flag on:

        ```yml
        groups:
          ts-sdk:
            name: fernapi/fern-typescript-sdk
            version: 0.40.0
            config:
              useBigInt: true
        ```
      type: feat
  createdAt: "2024-09-12"
  irVersion: 53

- version: 0.39.8
  changelogEntry:
    - summary: |
        The generated enum examples now reference the value of the enum directly instead
        of using the enum itself.

        ### Before

        ```ts
        {
          "genre": Imdb.Genre.Humor,
        }
        ```

        ### After

        ```ts
        {
          "genre": "humor"
        }
        ```
      type: fix
  createdAt: "2024-09-11"
  irVersion: 53

- version: 0.39.7
  changelogEntry:
    - summary: |
        The SDK now produces a `version.ts` file where we export a constant called `SDK_VERSION`.
        This constant can be used by different utilities to dynamically import in the version (for example, if someone wants to customize the user agent).
      type: chore
  createdAt: "2024-08-27"
  irVersion: 53

- version: 0.39.6
  changelogEntry:
    - summary: |
        Browser clients can now import streams, via `readable-streams` polyfill. Additionally adds a
        webpack unit test to verify that the core utilities can be compiled.
      type: fix
  createdAt: "2024-08-27"
  irVersion: 53

- version: 0.39.5
  changelogEntry:
    - summary: |
        If `noSerdeLayer` is enabled, then the generated TypeScript SDK snippets and wire tests
        will not use `Date` objects but instead use strings. Without this fix, the generated
        wire tests would result in failures.
      type: fix
  createdAt: "2024-08-20"
  irVersion: 53

- version: 0.39.4
  changelogEntry:
    - summary: Ensure that environment files don't generate, unless there is a valid environment available.
      type: fix
  createdAt: "2024-08-20"
  irVersion: 53

- version: 0.39.3
  changelogEntry:
    - summary: Multipart form data unit tests only get generated if the SDK has multipart form uploads.
      type: fix
  createdAt: "2024-08-16"
  irVersion: 53

- version: 0.39.2
  changelogEntry:
    - summary: |
        Allows filenames to be passed from underlying File objects in Node 18+ and browsers
        Users can now supply files like so, using a simple multipart upload API as an example:
        ```typescript
        client.file.upload(new File([...blobParts], 'filename.ext'), ...)
        ```
        `filename.ext` will be encoded into the upload.
      type: fix
  createdAt: "2024-08-16"
  irVersion: 53

- version: 0.39.1
  changelogEntry:
    - summary: |
        The SDK now supports looking directly at a `hasNextPage` property for offset pagination if configured.
        Previously the SDK would look if the number of items were empty, but this failed in certain edge cases.
      type: feat
  createdAt: "2024-08-07"
  irVersion: 53

- version: 0.38.6
  changelogEntry:
    - summary: |
        The SDK generator now sends a `User-Agent` header on each request that is set to
        `<package>/<version>`. For example if your package is called `imdb` and is versioned `0.1.0`, then
        the user agent header will be `imdb/0.1.0`.
      type: feat
  createdAt: "2024-08-07"
  irVersion: 53

- version: 0.38.5
  changelogEntry:
    - summary: Addressed fetcher unit test flakiness by using a mock fetcher
      type: fix
  createdAt: "2024-08-07"
  irVersion: 53

- version: 0.38.4
  changelogEntry:
    - summary: Literal templates are generated if they are union members
      type: fix
    - summary: Snippet templates no longer try to inline objects within containers
      type: fix
  createdAt: "2024-08-04"
  irVersion: 53

- version: 0.38.3
  changelogEntry:
    - summary: Adds async iterable to StreamWrapper implementation for easier use with downstream dependencies.
      type: fix
  createdAt: "2024-08-02"
  irVersion: 53

- version: 0.38.2
  changelogEntry:
    - summary: Refactors the `noScripts` feature flag to make sure that no `yarn install` commands can be accidentally triggered.
      type: fix
  createdAt: "2024-08-01"
  irVersion: 53

- version: 0.38.1
  changelogEntry:
    - summary: |
        A feature flag called `noScripts` has been introduced to prevent the generator from running any scripts such as `yarn format` or `yarn install`. If any of the scripts
        cause errors, toggling this option will allow you to receive the generated code.

        ```
        - name: fernapi/fern-typescript-sdk
          version: 0.38.1
          config:
            noScripts: true
        ```
      type: feat
  createdAt: "2024-08-01"
  irVersion: 53

- version: 0.38.0-rc0
  changelogEntry:
    - summary: Upgrade to IRv53.
      type: internal
    - summary: The generator now creates snippet templates for undiscriminated unions.
      type: chore
  createdAt: "2024-07-31"
  irVersion: 53

- version: 0.37.0-rc0
  changelogEntry:
    - summary: |
        The business plan Typescript SDK will now generate wire tests if the feature flag in the configuration is turned on.

        ```
        - name: fernapi/fern-typescript-sdk
          version: 0.37.0-rc0
          config:
            generateWireTests: true
        ```
      type: feat
  createdAt: "2024-07-29"
  irVersion: 50

- version: 0.36.6
  changelogEntry:
    - summary: Now import paths are correctly added to getResponseBody tests. CI checks also added.
      type: fix
  createdAt: "2024-07-29"
  irVersion: 50

- version: 0.36.5
  changelogEntry:
    - summary: Now, server sent events are treated differently as streaming responses, to ensure the correct wrapping happens.
      type: fix
  createdAt: "2024-07-29"
  irVersion: 50

- version: 0.36.4
  changelogEntry:
    - summary: Now, import paths are correctly added to stream wrapper tests.
      type: fix
  createdAt: "2024-07-26"
  irVersion: 50

- version: 0.36.3
  changelogEntry:
    - summary: Support starting the stream on `StreamWrapper.pipe(...)` for shorter syntax when dealing with `node:stream` primitives.
      type: fix
  createdAt: "2024-07-26"
  irVersion: 50

- version: 0.36.2
  changelogEntry:
    - summary: |
        This release comes with numerous improvements to streaming responses:

        1. Introduces new stream wrapper polyfills that implement the ability to stream to more streams, per environment.
        2. For `Node 18+`, stream responses can now be piped to `WritableStream`. They can also be streamed to `stream.Writable`, as possible before.
        3. For `< Node 18`, stream responses can be piped to `stream.Writeable`, as before.
        4. For `Browser` environments, stream responses can be piped to `WritableStream`.
        5. For `Cloudflare Workers`, stream responses can be piped to `WritableStream`.
      type: fix
    - summary: Now, there are generated unit tests for the `fetcher/stream-wrappers` core directory which makes sure that Fern's stream wrapping from responses work as expected!
      type: fix
  createdAt: "2024-07-26"
  irVersion: 50

- version: 0.36.1
  changelogEntry:
    - summary: Now, there are generated unit tests for the `auth` and `fetcher` core directory which makes sure that Fern's fetcher and authorization helpers work as expected!
      type: fix
  createdAt: "2024-07-16"
  irVersion: 50

- version: 0.36.0
  changelogEntry:
    - summary: Now, there are generated unit tests for the `schemas` core directory which makes sure that Fern's request + response validation will work as expected!
      type: fix
  createdAt: "2024-07-16"
  irVersion: 50

- version: 0.35.0
  changelogEntry:
    - summary: Support Multipart Form uploads where `fs.createReadStream` is passed. This requires coercing the stream into a `File`.
      type: fix
  createdAt: "2024-07-16"
  irVersion: 50

- version: 0.34.0
  changelogEntry:
    - summary: Upgrade to IRv50.
      type: internal
    - summary: |
        Add support for generating an API version scheme in `version.ts`.
        Consider the following `api.yml` configuration:

        ```yaml
        version:
          header: X-API-Version
          default: "1.0.0"
          values:
            - "1.0.0-alpha"
            - "1.0.0-beta"
            - "1.0.0"
        ```

        The following `version.ts` file is generated:

        ```typescript
        /**
        * This file was auto-generated by Fern from our API Definition.
        */

        /** The version of the API, sent as the X-API-Version header. */
        export type AcmeVersion = "1.0.0" | "2.0.0" | "latest";
        ```

        If a default value is specified, it is set on every request but can be overridden
        in either the client-level `Options` or call-specific `RequestOptions`. If a default
        value is _not_ specified, the value of the header is required on the generated `Options`.

        An example call is shown below:

        ```typescript
        import { AcmeClient } from "acme";

        const client = new AcmeClient({ apiKey: "YOUR_API_KEY", xApiVersion: "2.0.0" });
        await client.users.create({
          firstName: "john",
          lastName: "doe"
        });
        ```
      type: feat
  createdAt: "2024-07-16"
  irVersion: 50

- version: 0.33.0
  changelogEntry:
    - summary: |
        This release comes with numerous improvements to multipart uploads:

        1. `Fetcher.ts` no longer depends on form-data and formdata-node which reduces
          the size of the SDK for all consumers that are not leveraging multipart form
          data uploads.
        2. The SDK now accepts `fs.ReadStream`, `Blob` and `File` as inputs and handles
          parsing them appropriately.
        3. By accepting a `Blob` as a file parameter, the SDK now supports sending the
          filename when making a request.
      type: fix
  createdAt: "2024-07-16"
  irVersion: 48

- version: 0.32.0
  changelogEntry:
    - summary: The `reference.md` is now generated for every SDK.
      type: feat
    - summary: The `reference.md` is now generated by the `generator-cli`.
      type: feat
    - summary: The `reference.md` includes a single section for the _first_ example specified on the endpoint. Previously, a separate section was included for _every_ example.
      type: fix
  createdAt: "2024-07-15"
  irVersion: 48

- version: 0.31.0
  changelogEntry:
    - summary: |
        Add `omitUndefined` generator option. This is enabled with the following config:

        ```yaml
        groups:
          generators:
            - name: fernapi/fern-typscript-node-sdk
              version: 0.31.0
              ...
              config:
                omitUndefined: true
        ```

        When enabled, any property set to an explicit `undefined` is _not_ included
        in the serialized result. For example,

        ```typescript
        const request: Acme.CreateUserRequest = {
          firstName: "John",
          lastName: "Doe",
          email: undefined
        };
        ```

        By default, explicit `undefined` values are serialized as `null` like so:

        ```json
        {
          "firstName": "John",
          "lastName": "Doe",
          "email": null
        }
        ```

        When `omitUndefined` is enabled, the JSON object is instead serialized as:

        ```json
        {
          "firstName": "John",
          "lastName": "Doe"
        }
        ```
      type: feat
  createdAt: "2024-07-12"
  irVersion: 48

- version: 0.30.0
  changelogEntry:
    - summary: Client-level `Options` now supports overriding global headers like version.
      type: feat
  createdAt: "2024-07-11"
  irVersion: 48

- version: 0.29.2
  changelogEntry:
    - summary: Fix serialization of types with circular references
      type: fix
  createdAt: "2024-07-10"
  irVersion: 48

- version: 0.29.1
  changelogEntry:
    - summary: |
        Pagination endpoints that define nested offset/cursor properties are now functional.
        A new `setObjectProperty` helper is used to dynamically set the property, which is inspired
        by Lodash's `set` function (https://lodash.com/docs/4.17.15#set).

        The generated code now looks like the following:

        ```typescript
        let _offset = request?.pagination?.page != null ? request?.pagination?.page : 1;
        return new core.Pageable<SeedPagination.ListUsersPaginationResponse, SeedPagination.User>({
          response: await list(request),
          hasNextPage: (response) => (response?.data ?? []).length > 0,
          getItems: (response) => response?.data ?? [],
          loadPage: (_response) => {
            _offset += 1;
            return list(core.setObjectProperty(request, "pagination.page", _offset));
          }
        });
        ```
      type: fix
  createdAt: "2024-07-10"
  irVersion: 48

- version: 0.29.0
  changelogEntry:
    - summary: Upgrade to IRv48.
      type: internal
    - summary: Add support for pagination endpoints that require request body properties.
      type: feat
    - summary: |
        Add support for pagination with an offset step. This is useful for endpoints that page based on the element index rather than a page index (i.e. the 100th element vs. the 10th page).

        This feature shares the same UX as both the `offset` and `cursor` pagination variants.
      type: feat
  createdAt: "2024-07-09"
  irVersion: 48

- version: 0.29.0-rc0
  changelogEntry:
    - summary: All serializers in the generated SDK are now synchronous. This makes the serializers easier to use and improves the performance as well.
      type: fix
  createdAt: "2024-07-09"
  irVersion: 46

- version: 0.28.0-rc0
  changelogEntry:
    - summary: Add support for offset pagination, which uses the same pagination API introduced in `0.26.0-rc0`.
      type: feat
  createdAt: "2024-07-09"
  irVersion: 46

- version: 0.27.2
  changelogEntry:
    - summary: The generated readme now moves the sections for `AbortController`, `Runtime Compatibility` and `Custom Fetcher` under the Advanced section in the generated README.
      type: fix
  createdAt: "2024-07-08"
  irVersion: 46

- version: 0.27.1
  changelogEntry:
    - summary: |
        Support JSR publishing. If you would like your SDK to be published to JSR, there is now a configuration option called `publishToJsr: true`. When enabled, the generator will
        generate a `jsr.json` as well as a GitHub workflow to publish to JSR.

        ```yaml
        - name: fernapi/fern-typescript-sdk
          version: 0.27.1
          config:
            publishToJsr: true
        ```
      type: feat
  createdAt: "2024-07-08"
  irVersion: 46

- version: 0.27.0
  changelogEntry:
    - summary: Boolean literal headers can now be overridden via `RequestOptions`.
      type: fix
    - summary: |
        The generated `.github/workflows/ci.yml` file now supports NPM publishing with alpha/beta dist tags. If the selected version contains the `alpha` or `beta` substring,
        the associated dist tag will be added in the `npm publish` command like the following:

        ```sh
        # Version 1.0.0-beta
        npm publish --tag beta
        ```

        For more on NPM dist tags, see https://docs.npmjs.com/adding-dist-tags-to-packages
      type: feat
  createdAt: "2024-07-08"
  irVersion: 46

- version: 0.26.0-rc3
  changelogEntry:
    - summary: |
        The typescript generator now returns all `FormData` headers and Fetcher no longer stringifies stream.Readable type.
      type: fix
  createdAt: "2024-06-30"
  irVersion: 46

- version: 0.26.0-rc2
  changelogEntry:
    - summary: |
        `RequestOptions` now supports overriding global headers like authentication and version.
      type: feat
  createdAt: "2024-06-27"
  irVersion: 46

- version: 0.26.0-rc1
  changelogEntry:
    - summary: The generator was skipping auto pagination for item arrays that were optional. Now, those are safely handled as well.
      type: fix
  createdAt: "2024-06-27"
  irVersion: 46

- version: 0.26.0-rc0
  changelogEntry:
    - summary: |
        The TypeScript generator now supports cursor-based auto pagination. With auto pagination, a user can simply iterate over the results automatically:

        ```ts
        for (const user of client.users.list()) {
          consoler.log(user);
        }
        ```

        Users can also paginate over data manually

        ```ts
        const page = client.users.list();
        for (const user of page.data) {
          consoler.log(user);
        }

        // Helper methods for manually paginating:
        while (page.hasNextPage()) {
          page = page.getNextPage();
          // ...
        }
        ```
      type: feat
  createdAt: "2024-06-27"
  irVersion: 46

- version: 0.25.3
  changelogEntry:
    - summary: The generator is now upgraded to `v46.2.0` of the IR.
      type: internal
  createdAt: "2024-06-26"
  irVersion: 46

- version: 0.25.3
  changelogEntry:
    - summary: The generator is now upgraded to `v46.2.0` of the IR.
      type: internal
  createdAt: "2024-06-26"
  irVersion: 46

- version: 0.25.2
  changelogEntry:
    - summary: The generator now removes `fs`, `path`, and `os` dependencies from the browser runtime.
      type: fix
  createdAt: "2024-06-20"
  irVersion: 46

- version: 0.25.1
  changelogEntry:
    - summary: The generator now removes `fs`, `path`, and `os` dependencies from the browser runtime.
      type: fix
  createdAt: "2024-06-20"
  irVersion: 46

- version: 0.25.0
  changelogEntry:
    - summary: The generator now generates snippets for streaming endpoints. There is also a fix where literals are excluded from inlined requests.
      type: fix
  createdAt: "2024-06-19"
  irVersion: 46

- version: 0.25.0-rc0
  changelogEntry:
    - summary: The generator now merges the user's original `README.md` file (if any).
      type: feat
  createdAt: "2024-06-19"
  irVersion: 46

- version: 0.24.4
  changelogEntry:
    - summary: APIs that specify a default environment no longer include an unused environment import in their generated snippets.
      type: fix
  createdAt: "2024-06-19"
  irVersion: 46

- version: 0.24.3
  changelogEntry:
    - summary: The generator only adds a publish step in github actions if credentials are specified.
      type: fix
  createdAt: "2024-06-18"
  irVersion: 46

- version: 0.24.2
  changelogEntry:
    - summary: Remove the unnecessary client call from the request/response README.md section.
      type: feat
    - summary: |
        The generated README.md snippets now correctly referenced nested methods. For example,
        `client.users.create` (instead of `client.create`) in the following:

        ```ts
        import { AcmeClient } from "acme";

        const client = new AcmeClient({ apiKey: "YOUR_API_KEY" });
        await client.users.create({
          firstName: "john",
          lastName: "doe"
        });
        ```
      type: fix
  createdAt: "2024-06-19"
  irVersion: 46

- version: 0.24.1
  changelogEntry:
    - summary: |
        Dynamic snippets now support importing the client directly from the package.

        ```typescript
        import { MyClient } from "@org/sdk";

        const client = new MyClient({ ... });
        ```
      type: fix
  createdAt: "2024-06-19"
  irVersion: 46

- version: 0.24.0
  changelogEntry:
    - summary: Add dynamic client instantiation snippets
      type: feat
  createdAt: "2024-06-18"
  irVersion: 46

- version: 0.24.0-rc0
  changelogEntry:
    - summary: Dynamic client instantiation snippets are now generated. Note this only affects enterprise users that are using Fern's Snippets API.
      type: feat
  createdAt: "2024-06-18"
  irVersion: 46

- version: 0.23.3
  changelogEntry:
    - summary: The NPM publish job is _not_ generated if the token environment variable is not specified.
      type: fix
    - summary: |
        The snippets now use the `client` variable name like so:

        ```ts
        import { AcmeClient } from "acme";

        const client = new AcmeClient({ apiKey: "YOUR_API_KEY" });
        await client.users.create({
          firstName: "john",
          lastName: "doe"
        });
        ```
      type: feat
  createdAt: "2024-06-17"
  irVersion: 46

- version: 0.23.2
  changelogEntry:
    - summary: Client constructor snippets now include an `environment` property whenever it's required.
      type: fix
    - summary: The import paths included in the `README.md` exclusively use double quotes.
      type: fix
    - summary: When an NPM package name is not specified, the generated `README.md` will default to using the namespace export.
      type: fix
  createdAt: "2024-06-14"
  irVersion: 46

- version: 0.23.1
  changelogEntry:
    - summary: Undiscriminated unions used as map keys examples no longer return an error.
      type: fix
  createdAt: "2024-06-13"
  irVersion: 46

- version: 0.23.0
  changelogEntry:
    - summary: The latest version of the `generator-cli` (used to generate `README.md` files) is always installed.
      type: fix
  createdAt: "2024-06-12"
  irVersion: 46

- version: 0.23.0-rc1
  changelogEntry:
    - summary: |
        Introduce a custom configuration for arbitrary package json field. Now you can specify
        arbitrary key, value pairs that you want to be merged in the generated `package.json`.

        ```yml
        config:
          packageJson:
            dependencies:
              my-dep: "2.0.0"
            bin: "./index.js"
        ```
      type: fix
  createdAt: "2024-06-11"
  irVersion: 46

- version: 0.23.0-rc0
  changelogEntry:
    - summary: |
        Union snippet templates are fixed in 2 ways:
        1. The templates do not have a leading single quote (a typo from before)
        2. The templates now inline union properties (in certain cases)
      type: fix
  createdAt: "2024-06-07"
  irVersion: 46

- version: 0.22.0
  changelogEntry:
    - summary: Add support for higher quality `README.md` generation.
      type: feat
  createdAt: "2024-06-07"
  irVersion: 46

- version: 0.21.1
  changelogEntry:
    - summary: Detect `workerd` (Cloudflare) environments in `Runtime.ts`. The `Stream` class which is used for Server-Sent Events now prefers `TextDecoder` if it is present in the environment, to work in Cloudflare environments.
      type: feat
  createdAt: "2024-06-05"
  irVersion: 46

- version: 0.21.0
  changelogEntry:
    - summary: The generator now supports `bigint` types.
      type: feat
    - summary: Bump to IRv46.
      type: internal
  createdAt: "2024-06-05"
  irVersion: 46

- version: 0.20.9
  changelogEntry:
    - summary: TypeScript generator outputs code snippets that have `example-identifier` embedded.
      type: fix
  createdAt: "2024-06-02"
  irVersion: 43

- version: 0.20.8
  changelogEntry:
    - summary: TypeScript projects were skipping added peer dependencies in certain cases, now those are fixed.
      type: feat
  createdAt: "2024-06-02"
  irVersion: 43

- version: 0.20.7
  changelogEntry:
    - summary: Simplify the error handling introduced in `0.20.6` so that it more easily handles endpoints that include structured errors.
      type: fix
  createdAt: "2024-05-31"
  irVersion: 43

- version: 0.20.6
  changelogEntry:
    - summary: |
        This updates the behavior of the failure condition introduced in `0.20.2`; the SDK
        now throws an error whenever we fail to refresh an access token even if `neverThrowErrors`
        is set. We treat this failure as a systematic exception, so it's OK to throw in this case.
      type: fix
  createdAt: "2024-05-31"
  irVersion: 43

- version: 0.20.5
  changelogEntry:
    - summary: |
        Support setting `extraPeerDependencies` and `extraPeerDependenciesMeta` as
        configuration arguments. For example:

        ```yaml
        extraPeerDependencies:
          "openai": "^4.47.1"
        extraPeerDependenciesMeta:
          "openai":
            optional: true
        ```
      type: feat
  createdAt: "2024-05-30"
  irVersion: 43

- version: 0.20.4
  changelogEntry:
    - summary: Functionality to generate integration tests against a mock server has been disabled.
      type: fix
  createdAt: "2024-05-29"
  irVersion: 43

- version: 0.20.2
  changelogEntry:
    - summary: |
        The OAuth token provider supports SDKs that enable the `neverThrowErrors` setting.
        If the OAuth token provider fails to retrieve and/or refresh an access token, an error
        will _not_ be thrown. Instead, the original access token will be used and the user will be
        able to act upon an error available on the response. For example,

        ```ts
        const response = await client.user.get(...)
        if (!response.ok) {
          // Handle the response.error ...
        }
        ```
      type: fix
  createdAt: "2024-05-29"
  irVersion: 43

- version: 0.20.1
  changelogEntry:
    - summary: Remove instances of `node:stream` so that the generated SDK is Webpack + Next.js compatible.
      type: fix
  createdAt: "2024-05-29"
  irVersion: 43

- version: 0.20.1-rc0
  changelogEntry:
    - summary: URL encoded bodies are now appropriately encoded within the fetcher.
      type: fix
  createdAt: "2024-05-29"
  irVersion: 43

- version: 0.20.1
  changelogEntry:
    - summary: Remove node:stream imports for Webpack and Next.js compatibility
      type: fix
    - summary: Fix URL encoded body encoding in fetcher
      type: fix
  createdAt: "2024-05-29"
  irVersion: 43

- version: 0.20.0-rc1
  changelogEntry:
    - summary: |
        Pass `abortSignal` to `Stream` for server-sent-events and JSON streams so that the user can opt out and break from a stream.
      type: fix
  createdAt: "2024-05-24"
  irVersion: 43

- version: 0.20.0-rc1
  changelogEntry:
    - summary: |
        Pass `abortSignal` to `Stream` for server-sent-events and JSON streams so that the user can opt out and break from a stream.
      type: fix
  createdAt: "2024-05-24"
  irVersion: 43

- version: 0.20.0-rc0
  changelogEntry:
    - summary: |
        Add `abortSignal` to `RequestOptions`. SDK consumers can now specify an
        an arbitrary abort signal that can interrupt the API call.

        ```ts
        const controller = new AbortController();
        client.endpoint.call(..., {
          abortSignal: controller.signal,
        })
        ```
      type: feat
  createdAt: "2024-05-24"
  irVersion: 43

- version: 0.19.0
  changelogEntry:
    - summary: |
        Add `inlineFileProperties` configuration to support generating file upload properties
        as in-lined request properties (instead of positional parameters). Simply configure the following:

        ```yaml
        - name: fernapi/fern-typscript-node-sdk
          version: 0.19.0
          ...
          config:
            inlineFileProperties: true
        ```

        **Before**:

        ```ts
        /**
          * @param {File | fs.ReadStream} file
          * @param {File[] | fs.ReadStream[]} fileList
          * @param {File | fs.ReadStream | undefined} maybeFile
          * @param {File[] | fs.ReadStream[] | undefined} maybeFileList
          * @param {Acme.MyRequest} request
          * @param {Service.RequestOptions} requestOptions - Request-specific configuration.
          *
          * @example
          *     await client.service.post(fs.createReadStream("/path/to/your/file"), [fs.createReadStream("/path/to/your/file")], fs.createReadStream("/path/to/your/file"), [fs.createReadStream("/path/to/your/file")], {})
          */
        public async post(
            file: File | fs.ReadStream,
            fileList: File[] | fs.ReadStream[],
            maybeFile: File | fs.ReadStream | undefined,
            maybeFileList: File[] | fs.ReadStream[] | undefined,
            request: Acme.MyRequest,
            requestOptions?: Acme.RequestOptions
        ): Promise<void> {
          ...
        }
        ```

        **After**:

        ```ts
        /**
          * @param {Acme.MyRequest} request
          * @param {Service.RequestOptions} requestOptions - Request-specific configuration.
          *
          * @example
          *     await client.service.post({
          *        file: fs.createReadStream("/path/to/your/file"),
          *        fileList: [fs.createReadStream("/path/to/your/file")]
          *     })
          */
        public async post(
            request: Acme.MyRequest,
            requestOptions?: Service.RequestOptions
        ): Promise<void> {
          ...
        }
        ```
      type: feat
  createdAt: "2024-05-20"
  irVersion: 43

- version: 0.18.3
  changelogEntry:
    - summary: The generator now uses the latest FDR SDK.
      type: internal
  createdAt: "2024-05-17"
  irVersion: 43

- version: 0.18.2
  changelogEntry:
    - summary: |
        If OAuth is configured, the generated `getAuthorizationHeader` helper now treats the
        bearer token as optional. This prevents us from sending the `Authorization` header
        when retrieving the access token.
      type: fix
  createdAt: "2024-05-15"
  irVersion: 43

- version: 0.18.1
  changelogEntry:
    - summary: |
        If OAuth environment variables are specified, the `clientId` and `clientSecret` parameters
        are optional.

        ```ts
        export declare namespace Client {
          interface Options {
              ...
              clientId?: core.Supplier<string>;
              clientSecret?: core.Supplier<string>;
          }
          ...
        }
        ```
      type: fix
  createdAt: "2024-05-14"
  irVersion: 43

- version: 0.18.0
  changelogEntry:
    - summary: |
        Add support for the OAuth client credentials flow. The new `OAuthTokenProvider` automatically
        resolves the access token and refreshes it as needed. The resolved access token is then used as the
        bearer token in all client requests.
      type: feat
  createdAt: "2024-05-13"
  irVersion: 43

- version: 0.17.1
  changelogEntry:
    - summary: Multipart form data requests are now compatible across browser and Node.js runtimes.
      type: fix
  createdAt: "2024-05-06"
  irVersion: 43

- version: 0.17.0
  changelogEntry:
    - summary: Bump to v43 of IR which means that you will need `0.26.1` of the Fern CLI version. To bump your CLI version, please run `fern upgrade`.
      type: internal
  createdAt: "2024-05-06"
  irVersion: 43

- version: 0.16.0-rc8
  changelogEntry:
    - summary: |
        The SDK generator now supports upload endpoints that specify an array of files like so:

        ```ts
        /**
          * @param {File[] | fs.ReadStream[]} files
          * @param {Acme.UploadFileRequest} request
          * @param {Service.RequestOptions} requestOptions - Request-specific configuration.
          */
        public async post(
            files: File[] | fs.ReadStream[],
            request: Acme.UploadFileRequest,
            requestOptions?: Service.RequestOptions
        ): Promise<void> {
            const _request = new FormData();
            for (const _file of files) {
              _request.append("files", _file);
            }
            ...
        }
        ```
      type: feat
  createdAt: "2024-05-06"
  irVersion: 38

- version: 0.16.0-rc7
  changelogEntry:
    - summary: |
        The SDK generator now supports `@param` JSDoc comments for endpoint parameters.
        The generator now arranges JSDoc in a few separate groups, one for each of `@param`, `@throws`,
        and `@examples` like so:

        ```ts
          /**
          * This endpoint checks the health of a resource.
          *
          * @param {string} id - A unique identifier.
          * @param {Service.RequestOptions} requestOptions - Request-specific configuration.
          *
          * @throws {@link Acme.UnauthorizedRequest}
          * @throws {@link Acme.BadRequest}
          *
          * @example
          *     await testSdk.health.service.check("id-2sdx82h")
          */
          public async check(id: string, requestOptions?: Service.RequestOptions): Promise<void> {
            ...
          }
        ```
      type: feat
    - summary: |
        The generator will only include user-provided examples if they exist, and otherwise
        only include a single generated example, like so:

        ```ts
          /**
          * This endpoint checks the health of a resource.
          *
          * @example
          *     await testSdk.health.service.check("id-2sdx82h")
          */
          public async check(id: string, requestOptions?: Service.RequestOptions): Promise<void> {
            ...
          }
        ```
      type: feat
    - summary: |
        The SDK generator now escapes path parameters that would previously create invalid
        URLs (e.g. "\\example"). Method implementations will now have references to
        `encodeURIComponent` like the following:

        ```ts
        const _response = await core.fetcher({
          url: urlJoin(
            (await core.Supplier.get(this._options.environment)) ?? environments.AcmeEnvironment.Prod,
            `/users/${encodeURIComponent(userId)}`
          ),
          ...
        });
        ```
      type: fix
  createdAt: "2024-04-30"
  irVersion: 38

- version: 0.16.0-rc6
  changelogEntry:
    - summary: snippet templates now move file upload parameters to unnamed args
      type: fix
  createdAt: "2024-04-30"
  irVersion: 38

- version: 0.16.0-rc5
  changelogEntry:
    - summary: remove duplicate quotation marks in snippet templates
      type: fix
  createdAt: "2024-04-30"
  irVersion: 38

- version: 0.16.0-rc4
  changelogEntry:
    - summary: fixes to styling of the SDK code snippet templates.
      type: fix
  createdAt: "2024-04-25"
  irVersion: 38

- version: 0.16.0-rc0
  changelogEntry:
    - summary: The generator now registers snippet templates which can be used for dynamic SDK code snippet generation.
      type: feat
  createdAt: "2024-04-24"
  irVersion: 38

- version: 0.15.1-rc1
  changelogEntry:
    - summary: |
        Earlier for inlined request exports, we were doing the following:

        ```ts
        export { MyRequest } from "./MyRequest";
        ```

        In an effort to make the generated code JSR compatible, the TS generator
        will now append the `type` explicitly for request exports.

        ```ts
        export { type MyRequest } from "./MyRequest";
        ```
      type: feat
  createdAt: "2024-04-24"
  irVersion: 38

- version: 0.15.1-rc0
  changelogEntry:
    - summary: plain text responses are now supported in the TypeScript generator.
      type: feat
  createdAt: "2024-04-22"
  irVersion: 38

- version: 0.15.0-rc1
  changelogEntry:
    - summary: |
        Minor fixes to SSE processing. In particular, stream terminal characters are now
        respected like `[DONE]` and JSON parsed data is sent to the deserialize function.
      type: fix
  createdAt: "2024-04-22"
  irVersion: 38

- version: 0.15.0-rc0
  changelogEntry:
    - summary: |
        Bump to v38 of IR and support server-sent events where the events are sent
        with a `data: ` prefix and terminated with a new line.
      type: feat
  createdAt: "2024-04-19"
  irVersion: 38

- version: 0.14.1-rc5
  changelogEntry:
    - summary: Code snippets are generated for file upload endpoints using `fs.readStream`. Previously, generation for these endpoints was being skipped.
      type: fix
    - summary: If integration tests are not enabled, simple jest tests with a `yarn test` script will be created.
      type: fix
    - summary: |
        In an effort to make the generated code JSR compatible, the generator now
        directly imports from files instead of using directory imports.
      type: feat
    - summary: |
        In an effort to make the generated code JSR compatible, we make sure all methods
        are strongly typed with return signatures (in this case `_getAuthorizationHeader()`).
      type: feat
    - summary: Generate code snippet for FileDownload endpoint
      type: fix
    - summary: |
        Import for `node-fetch` in `Fetcher.ts` uses a dynamic import instead of `require` which
        so that the SDK works in ESM environments (that are using local file output). When the
        `outputEsm` config flag is turned on, the dynamic import will be turned into an ESM specific import.
      type: fix
    - summary: |
        The test job in `ci.yml` works even if you have not configured Fern to
        generate integration tests.

        Without integration tests the test job will run `yarn && yarn test`. With the
        integration tests, the test job will delegate to the fern cli `fern yarn test`.
      type: fix
    - summary: |
        Add `allowExtraFields` option to permit extra fields in the serialized request.

        ```yaml
        - name: fernapi/fern-typscript-node-sdk
          version: 0.14.0-rc0
          ...
          config:
            allowExtraFields: true
        ```
      type: feat
  createdAt: "2024-04-17"
  irVersion: 37

- version: 0.13.0
  changelogEntry:
    - summary: Support V37 of the IR.
      type: internal
  createdAt: "2024-04-09"
  irVersion: 37

- version: 0.13.0-rc0
  changelogEntry:
    - summary: |
        Add `retainOriginalCasing` option to preserve the naming convention expressed in the API.
        For example, the following Fern definition will generate a type like so:

        ```yaml
        types:
          GetUsersRequest
            properties:
              group_id: string
        ```

        **Before**

        ```typescript
        export interface GetUsersRequest {
          groupId: string;
        }

        export interface GetUsersRequest = core.serialization.object({
        groupId: core.serialization.string("group_id")
        })

        export namespace GetUsersRequest {
          interface Raw {
            group_id: string
          }
        }
        ```

        **After**

        ```typescript
        export interface GetUsersRequest {
          group_id: string;
        }

        export interface GetUsersRequest = core.serialization.object({
        group_id: core.serialization.string()
        })

        export namespace GetUsersRequest {
          interface Raw {
            group_id: string
          }
        }
        ```
      type: feat
  createdAt: "2024-04-02"
  irVersion: 33

- version: 0.12.9
  changelogEntry:
    - summary: The generator stopped working for remote code generation starting in `0.12.7`. This is now fixed.
      type: fix
  createdAt: "2024-03-22"
  irVersion: 33

- version: 0.12.8
  changelogEntry:
    - summary: Enhance serde performance by reducing reliance on async behavior and lazy async dynamic imports.
      type: feat
    - summary: Shared generator notification and config parsing logic.
      type: internal
  createdAt: "2024-03-22"
  irVersion: 33

- version: 0.12.8-rc0
  changelogEntry:
    - summary: Enhance serde performance by reducing reliance on async behavior and lazy async dynamic imports.
      type: feat
  createdAt: "2024-03-18"
  irVersion: 33

- version: 0.12.7
  changelogEntry:
    - summary: |
        the SDK will now leverage environment variable defaults, where specified, for authentication variables, such as bearer tokens, api keys, custom headers, etc.

        Previously, the SDK would only leverage these defaults for bearer token auth IF auth was mandatory throughout the SDK.
      type: feat
  createdAt: "2024-03-14"
  irVersion: 33

- version: 0.12.6
  changelogEntry:
    - summary: |
        In Node.js environments the SDK will default to using `node-fetch`. The
        SDK depends on v2 of node-fetch to stay CJS compatible.

        Previously the SDK was doing `require("node-fetch")` but it should be
        `require("node-fetch").default` based on
        https://github.com/node-fetch/node-fetch/issues/450#issuecomment-387045223.
      type: fix
  createdAt: "2024-02-27"
  irVersion: 33

- version: 0.12.5
  changelogEntry:
    - summary: |
        Introduce a custom configuration called `tolerateRepublish` which supports running
        npm publish with the flag `--tolerateRepublish`. This flag allows you to publish
        on top of an existing npm package.

        To turn on this flag, update your generators.yml:

        ```yaml
        groups:
          generators:
            - name: fernapi/fern-typscript-node-sdk
              version: 0.12.5
              ...
              config:
                tolerateRepublish: true
        ```
      type: feat
  createdAt: "2024-02-27"
  irVersion: 33

- version: 0.12.4
  changelogEntry:
    - summary: |
        Previously reference.md was just leveraging the function name for the reference, now it leverages the full package-scoped path, mirroring how the function would be used in reality.

        ```ts
        seedExamples.getException(...)

        // is now

        seedExamples.file.notification.service.getException(...)
        ```
      type: fix
    - summary: Previously SDK code snippets would not support generation with undiscriminated unions. Now, it does.
      type: fix
  createdAt: "2024-02-27"
  irVersion: 33

- version: 0.12.2
  changelogEntry:
    - summary: |
        Previously SDK code snippets would not take into account default parameter values
        and would always include a `{}`. This was odd and didn't represent how a developer
        would use the SDK. Now, the snippets check for default parameter values and omit
        if there are no fields specified.

        ```ts
        // Before
        client.users.list({});

        // After
        client.users.list();
        ```
      type: fix
  createdAt: "2024-02-27"
  irVersion: 33

- version: 0.12.1
  changelogEntry:
    - summary: |
        Optional objects in deep query parameters were previously being incorrectly
        serialized. Before this change, optional objects were just being JSON.stringified
        which would send the incorrect contents over the wire.

        ```ts
        // Before
        if (foo != null) {
          _queryParams["foo"] = JSON.stringify(foo);
        }

        // After
        if (foo != null) {
          _queryParams["foo"] = foo;
        }

        // After (with serde layer)
        if (foo != null) {
          _queryParams["foo"] = serializers.Foo.jsonOrThrow(foo, {
            skipValidation: false,
            breadcrumbs: ["request", "foo"]
          });
        }
        ```
      type: fix
  createdAt: "2024-02-27"
  irVersion: 33

- version: 0.12.0
  changelogEntry:
    - summary: |
        support deep object query parameter serialization. If, query parameters are
        objects then Fern will support serializing them.

        ```yaml
        MyFoo:
          properties:
            bar: optional<string>

        query-parameters:
          foo: MyFoo
        ```

        will now be serialized as `?foo[bar]="...` and appear in the SDK as a regular object

        ```ts
        client.doThing({
          foo: {
            bar: "..."
          }
        });
        ```
      type: feat
  createdAt: "2024-02-26"
  irVersion: 33

- version: 0.11.5
  changelogEntry:
    - summary: |
        Previously `core.Stream` would not work in the Browser. Now the generated Fern SDK
        includes a polyfill for `ReadableStream` and uses `TextDecoder` instead of `Buffer`.
      type: fix
    - summary: |
        add in a reference markdown file, this shows a quick outline of the available endpoints,
        it's documentation, code snippet, and parameters.

        This feature is currently behind a feature flag called `includeApiReference` and can be used

        ```yaml
        config:
          includeApiReference: true
        ```
      type: feat
  createdAt: "2024-02-15"
  irVersion: 31

- version: 0.11.4
  changelogEntry:
    - summary: |
        The `Fetcher` now supports sending binary as a request body. This is important
        for APIs that intake `application/octet-stream` content types or for folks that have
        .fernignored their and added custom utilities that leverage the fetcher.
      type: fix
  createdAt: "2024-02-15"
  irVersion: 31

- version: 0.11.3
  changelogEntry:
    - summary: |
        ensure SDK generator always uses `node-fetch` in Node.js environments. There is an experimental
        fetch packaged with newer versions of Node.js, however it causes unexpected behavior with
        file uploads.
      type: fix
  createdAt: "2024-02-13"
  irVersion: 31

- version: 0.11.2
  changelogEntry:
    - summary: |
        ensure SDK generator does not drop additional parameters from requests that perform file upload. Previously, if an endpoint had `file` inputs without additional `body` parameters, query parameters were erroneously ignored.
      type: fix
  createdAt: "2024-02-13"
  irVersion: 31

- version: 0.11.1
  changelogEntry:
    - summary: The SDK generator no longer generates a `tsconfig.json` with `noUnusedParameters` enabled. This check was too strict.
      type: fix
  createdAt: "2024-02-13"
  irVersion: 31

- version: 0.11.0
  changelogEntry:
    - summary: |
        The SDK generator now forwards information about the runtime that it is being
        used in. The header `X-Fern-Runtime` will report the runtime (e.g. `browser`, `node`, `deno`)
        and the header `X-Fern-Runtime-Version` will report the version.
      type: feat
  createdAt: "2024-02-13"
  irVersion: 31

- version: 0.10.0
  changelogEntry:
    - summary: |
        The SDK generator now supports whitelabelling. When this is turned on,
        there will be no mention of Fern in the generated code.

        **Note**: You must be on the enterprise tier to enable this mode.
      type: feat
  createdAt: "2024-02-11"
  irVersion: 31

- version: 0.9.7
  changelogEntry:
    - summary: Initialize this changelog
      type: chore
  createdAt: "2024-02-11"
  irVersion: 31<|MERGE_RESOLUTION|>--- conflicted
+++ resolved
@@ -1,5 +1,4 @@
 # yaml-language-server: $schema=../../../fern-versions-yml.schema.json
-<<<<<<< HEAD
 - version: 3.11.0
   changelogEntry:
     - summary: |
@@ -21,14 +20,14 @@
         When the `linter` is set to `none`, `lint` and `lint:fix` scripts will echo a message indicating that no linter is configured.
       type: feat
   createdAt: "2025-10-21"
-=======
+  irVersion: 60
+
 - version: 3.10.0
   changelogEntry:
     - summary: |
         Generate file upload section in README.md for multipart-form file uploads.
       type: feat
   createdAt: "2025-10-20"
->>>>>>> 276364ed
   irVersion: 60
 
 - version: 3.9.3
