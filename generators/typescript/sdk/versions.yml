# yaml-language-server: $schema=../../../fern-versions-yml.schema.json

<<<<<<< HEAD
- version: 2.8.5
  changelogEntry:
    - summary: |
        Do not throw an error if example properties are mismatched with the schema definition.
      type: fix
  createdAt: "2025-08-21"
=======
- version: 2.9.1
  changelogEntry:
    - summary: |
        Introduce a custom configuration called `flattenRequestParameters` which collapses referenced bodies into the 
        request instead of nesting under a body key. 

        **Before**: 
        ```ts
        client.users.create({
          userId: "...",
          body: {
            "name": "Joe Scott"
          }
        });
        ```

        **After** 
        ```ts
        client.users.create({
          userId: "...",
          "name": "Joe Scott"
        });
        ```
      type: fix
  createdAt: "2025-08-22"
  irVersion: 59

- version: 2.9.0
  changelogEntry:
    - summary: Generator passes readme configs apiName, disabledSections, and whiteLabel
      type: feat
  createdAt: "2025-08-26"
>>>>>>> 01f52f4c
  irVersion: 59

- version: 2.8.4
  changelogEntry:
    - summary: |
        Add `flattenRequestParameters` to the SDK generator config.
        `flattenRequestParameters` is a boolean that controls whether to flatten request parameters.
        When `false` (default), the legacy flattening logic is used.
        When `true`, the new flattening logic is used.

        ```yml
        # In generators.yml
        groups:
          ts-sdk:
            generators:
              - name: fernapi/fern-typescript-sdk
                config:
                  flattenRequestParameters: true
        ```
      type: feat
  createdAt: "2025-08-21"
  irVersion: 59

- version: 2.8.3
  changelogEntry:
    - summary: |
        Set `Authorization` header for WebSocket connects when auth is available on the generated SDK client.
        This will happen regardless of whether the AsyncAPI server or channel is marked for auth.
      type: fix
    - summary: |
        Add support for inferred bearer authentication in WebSocket connects.
      type: fix
  createdAt: "2025-08-21"
  irVersion: 59

- version: 2.8.2
  changelogEntry:
    - summary: |
        Log warning when `noSerdeLayer` is `false` and `enableInlineTypes` is `true`.
      type: feat
  createdAt: "2025-08-15"
  irVersion: 59

- version: 2.8.1
  changelogEntry:
    - summary: |
        Properly assert responses in wire tests when the `neverThrowErrors` flag is enabled.
      type: fix
  createdAt: "2025-08-15"
  irVersion: 59

- version: 2.8.0
  changelogEntry:
    - summary: |
        Choose to use `pnpm` or `yarn` as the package manager for the generated SDK.
        Configure this in _generators.yml_ like so:
        ```yml
        # In generators.yml
        groups:
          ts-sdk:
            generators:
              - name: fernapi/fern-typescript-sdk
                config:
                  packageManager: pnpm
        ```
        The default is `yarn`.
      type: feat
  createdAt: "2025-08-13"
  irVersion: 59

- version: 2.7.0
  changelogEntry:
    - summary: Implement inferred bearer authentication.
      type: feat
  createdAt: "2025-08-12"
  irVersion: 59

- version: 2.6.8
  changelogEntry:
    - summary: Export BinaryResponse using `export type { BinaryResponse } ...` syntax to fix an issue with the SWC compiler.
      type: fix
  createdAt: "2025-08-06"
  irVersion: 58

- version: 2.6.7
  changelogEntry:
    - summary: Improve logging inside of wire tests for when a JSON body fails to parse to JSON.
      type: feat
  createdAt: "2025-08-01"
  irVersion: 58

- version: 2.6.6
  changelogEntry:
    - summary: Requests and responses with no body should not be asserted as JSON in wire tests.
      type: fix
  createdAt: "2025-08-04"
  irVersion: 58

- version: 2.6.5
  changelogEntry:
    - summary: If an enum wire value is not found, use the first enum value as a fallback.
      type: fix
  createdAt: "2025-08-01"
  irVersion: 58

- version: 2.6.4
  changelogEntry:
    - summary: Fix inline types inside of multipart-form requests
      type: fix
  createdAt: "2025-07-30"
  irVersion: 58

- version: 2.6.3
  changelogEntry:
    - summary: |
        Include root variables in code snippet generation for client instantiation.
      type: fix
  createdAt: "2025-07-25"
  irVersion: 58

- version: 2.6.2
  changelogEntry:
    - summary: |
        Update form-data version to 4.0.4 to avoid vulnerability.
      type: chore
  createdAt: "2025-07-24"
  irVersion: 58

- version: 2.6.1
  changelogEntry:
    - summary: |
        Add additional query string parameters section to the generated README.md file.
      type: chore
  createdAt: "2025-07-23"
  irVersion: 58

- version: 2.6.0
  changelogEntry:
    - summary: |
        Users can now pass in `queryParams` as part of the request options.
        ```ts
        await client.foo.bar(..., {
          queryParams: {
            foo: "bar"
          }
        });
        ```
      type: feat
  createdAt: "2025-07-23"
  irVersion: 58

- version: 2.5.1
  changelogEntry:
    - summary: Update README.md generation to be more accurate
      type: chore
  createdAt: "2025-07-22"
  irVersion: 58

- version: 2.5.0
  changelogEntry:
    - summary: |
        Support uploading file-like types for binary upload endpoints (not multipart-form):
        * Buffered types: `Buffer`, `Blob`, `File`, `ArrayBuffer`, `ArrayBufferView`, and `Uint8Array`
        * Stream types: `fs.ReadStream`, `stream.Readable`, and `ReadableStream`
      type: feat
    - summary: |
        Users can configure metadata when uploading a file to a binary upload endpoint using the `Uploadable.WithMetadata` type:
        ```typescript
        import { createReadStream } from "fs";

        await client.upload({
            data: createReadStream("path/to/file"),
            filename: "my-file",
            contentType: "audio/mpeg",
            contentLength: 1949,
        });
        ```
        The `filename`, `contentType`, and `contentLength` properties are optional.

        Alternatively, users can use the `Uploadable.FromPath` type to upload directly from a file path:
        ```typescript
        await client.upload({
            path: "path/to/file",
            filename: "my-file",
            contentType: "audio/mpeg",
            contentLength: 1949,
        });
        ```

        The metadata is used to set the `Content-Length`, `Content-Type`, and `Content-Disposition` headers. If not provided, the client will attempt to determine them automatically.
        For example, `fs.ReadStream` has a `path` property which the SDK uses to retrieve the file size from the filesystem without loading it into memory:
        ```typescript
        import { createReadStream } from "fs";

        await client.upload(createReadStream("path/to/file"));
        ```
      type: feat
  createdAt: "2025-07-17"
  irVersion: 58

- version: 2.4.11
  changelogEntry:
    - summary: Bump the docker image for the generator to node:22.12-alpine3.20
      type: chore
  createdAt: "2025-07-18"
  irVersion: 58

- version: 2.4.10
  changelogEntry:
    - summary: Escape strings containing `*/` inside of JSDoc comments to avoid premature JSDoc block ending.
      type: fix
  createdAt: "2025-07-15"
  irVersion: 58

- version: 2.4.9
  changelogEntry:
    - summary: Preserve trailing slash of URL and path if present
      type: fix
  createdAt: "2025-07-15"
  irVersion: 58

- version: 2.4.8
  changelogEntry:
    - summary: |
        Fix ts readme snippet where const was reassigned. Changed to let.
      type: fix
  createdAt: "2025-07-10"
  irVersion: 58

- version: 2.4.7
  changelogEntry:
    - summary: |
        Make sure `extraDependencies`, `extraPeerDependencies`, `extraPeerDependenciesMeta`, and `extraDevDependencies` are always merged into _package.json_.
        This was previously fixed for `shouldBundle: true`, but not for `shouldBundle: false` (default).
        All dependencies should now come through.
      type: fix
  createdAt: "2025-07-10"
  irVersion: 58

- version: 2.4.6
  changelogEntry:
    - summary: |
        Parse HTTP error bodies as JSON if the response content-type header is JSON, otherwise fallback to text.
      type: fix
    - summary: |
        Fix `bytes` fetcher test.
      type: fix
    - summary: |
        Fix Jest configuration when a `packagePath` is specified in _generators.yml_ config.
      type: fix
  createdAt: "2025-07-09"
  irVersion: 58

- version: 2.4.5
  changelogEntry:
    - summary: |
        Make sure `extraDependencies`, `extraPeerDependencies`, `extraPeerDependenciesMeta`, and `extraDevDependencies` are always merged into _package.json_.
      type: fix
  createdAt: "2025-07-09"
  irVersion: 58

- version: 2.4.4
  changelogEntry:
    - summary: |
        Make the `BinaryResponse.bytes` function optional because some versions of runtimes do not support the function on fetch `Response`.
      type: fix
  createdAt: "2025-07-09"
  irVersion: 58

- version: 2.4.3
  changelogEntry:
    - summary: |
        Fix an issue where a property set to `undefined` would not match with a property that is missing in the `withJson` MSW predicate.
      type: fix
  createdAt: "2025-07-08"
  irVersion: 58

- version: 2.4.2
  changelogEntry:
    - summary: |
        Fixes a compile issue when WebSocket connect methods require query parameters with special characters. 
        Fixes response deserialization in websockets to respect skipping validation.
      type: fix
  createdAt: "2025-07-04"
  irVersion: 58

- version: 2.4.1
  changelogEntry:
    - summary: |
        When serde layer is enabled, WebSocket channels now pass through unrecognized properties 
        instead of stripping them to preserve forwards compatibility.
      type: fix
  createdAt: "2025-07-04"
  irVersion: 58

- version: 2.4.0
  changelogEntry:
    - summary: Fixes bug with query parameter and path parameter serialization in URL for WebSocket channels.
      type: fix
  createdAt: "2025-07-03"
  irVersion: 58

- version: 2.3.3
  changelogEntry:
    - summary: Bump version to test Docker image rename to `fernapi/fern-typescript-sdk`
      type: internal
  createdAt: "2025-07-03"
  irVersion: 58
- version: 2.3.2
  changelogEntry:
    - summary: |
        Remove ".js" extension from ESM imports in the source generator code. 
        If `useLegacyExports` is `true`, you will not see ".js" extensions in ESM imports.
        If `useLegacyExports` is `false` (default), a post process step will add the `.js` extension, so you won't see a difference.

        We're doing this because Jest has a bug where it doesn't properly load TypeScript modules even though the TypeScript and imports are valid.
      type: fix
  createdAt: "2025-07-03"
  irVersion: 58
- version: 2.3.1
  changelogEntry:
    - summary: |
        Fixes an issue where OAuth clients would not compile when variables were configured
        in the SDK. Now, the oauth client is instantiated with any global path parameters or headers.
      type: fix
  createdAt: "2025-07-03"
  irVersion: 58

- version: 2.3.0
  changelogEntry:
    - summary: |
        Change the `outputSourceFiles` default from `false` to `true`.
        This will affect the output when you generate the SDK to the local file system.
      type: feat
  createdAt: "2025-07-03"
  irVersion: 58
- version: 2.2.1
  changelogEntry:
    - summary: |
        Ensure _tests/wire_ is generated even when there are no wire tests generated.
        Otherwise, Jest throws an error because the wire test project `roots` doesn't exist.
      type: fix
  createdAt: "2025-07-03"
  irVersion: 58
- version: 2.2.0
  changelogEntry:
    - summary: |
        Improve generated package.json files:
        * Add `engines` field to specify minimum Node.js version supported as Node.js 18.
        * Add `sideEffects: false`
        * Add `README.md` and `LICENSE` to `files` array
        * Use GitHub shorthand for `repository` field.

        You can override these fields using the `packageJson` config:
        ```yml
        # In generators.yml
        groups:
          ts-sdk:
            generators:
              - name: fernapi/fern-typescript-sdk
                config:
                  packageJson:
                    engines:
                      node: ">=16.0.0"
        ```
      type: feat
  createdAt: "2025-07-03"
  irVersion: 58

- version: 2.1.0
  changelogEntry:
    - summary: |
        Split up Jest configuration into multiple projects.
        You can now run the following command to run tests:
        * `yarn test`: runs all tests
        * `yarn test:unit`: runs unit tests (any non-browser and non-wire tests)
        * `yarn test:browser`: runs browser only tests inside of `js-dom`
        * `yarn test:wire`: runs wire tests

        You can now pass in paths and patterns as an argument to the above commands to filter down to specific tests.
        For example: `yarn test tests/unit/fetcher`
      type: feat
  createdAt: "2025-07-02"
  irVersion: 58
- version: 2.0.0
  changelogEntry:
    - summary: |
        The TypeScript generator has received a large amount of improvements, but to maintain backwards compatibility, they require you to opt in using feature flags.
        The 2.0.0 release now has these feature flags enabled by default. Here's an overview of the `config` defaults that have changed in _generators.yml_.

        | Option | Before | Now |
        |--------|--------|-----|
        | `streamType` | `"wrapper"` | `"web"` |
        | `fileResponseType` | `"stream"` | `"binary-response"` |
        | `formDataSupport` | `"Node16"` | `"Node18"` |
        | `fetchSupport` | `"node-fetch"` | `"native"` |

        To avoid breaking changes, explicitly set the options above with the `Before` values in the `config` of your generator
        in _generators.yml_.

        With these defaults, the generated SDKs will have _**ZERO**_ dependencies (excluding devDependencies and `ws` in case of WebSocket generation).
        As a result, the SDKs are smaller, faster, more secure, and easier to use.
      type: feat
  createdAt: "2025-07-02"
  irVersion: 58

- version: 1.10.6
  changelogEntry:
    - summary: |
        Publish multi-platform builds of the TypeScript SDK docker container.
      type: fix
  createdAt: "2025-07-02"
  irVersion: 58

- version: 1.10.5
  changelogEntry:
    - summary: |
        Add default values to request parameters.
        For example, if you have a query parameter `foo` with a default value of `bar`, the generated request parameter will have a default value of `bar`.

        To enable this, set `useDefaultRequestParameterValues` to `true` in the `config` of your generator configuration.
        ```yml
        # In generators.yml
        groups:
          ts-sdk:
            generators:
              - name: fernapi/fern-typescript-sdk
                config:
                  useDefaultRequestParameterValues: true
        ```
      type: feat
  createdAt: "2025-06-30"
  irVersion: 58
- version: 1.10.4
  changelogEntry:
    - summary: |
        Add `omitFernHeaders` configuration to omit Fern headers from the generated SDK.
      type: fix
  createdAt: "2025-07-01"
  irVersion: 58
- version: 1.10.3
  changelogEntry:
    - summary: |
        Remove `qs` dependency.
      type: fix
  createdAt: "2025-07-01"
  irVersion: 58
- version: 1.10.2
  changelogEntry:
    - summary: |
        Remove `js-base64` dependency in favor of using native implementations.
      type: fix
  createdAt: "2025-07-01"
  irVersion: 58
- version: 1.10.1
  changelogEntry:
    - summary: |
        Remove `url-join` dependency in favor of a handwritten `joinUrl` function.
      type: fix
  createdAt: "2025-06-30"
  irVersion: 58
- version: 1.10.0
  changelogEntry:
    - summary: |
        Add `fetchSupport` configuration which lets you choose between `node-fetch` and `native`.
        The default is `node-fetch`. If you choose `native`, the `node-fetch` dependency will be removed.
      type: feat
  createdAt: "2025-06-27"
  irVersion: 58
- version: 1.9.1
  changelogEntry:
    - summary: Improve auto-pagination logic to consider empty strings in response as null cursors and stop paging.
      type: fix
  createdAt: "2025-06-27"
  irVersion: 58
- version: 1.9.0
  changelogEntry:
    - summary: |
        Add `formDataSupport` configuration which lets you choose between `Node16` and `Node18`.
        The default is `Node16`. If you choose `Node18`, the `form-data`, `formdata-node`, and `form-data-encoder` dependencies will be removed.
        `formDataSupport: Node18` supports uploading files from the following types:
        * `Buffer`
        * `File`
        * `Blob`
        * `Readable` (includes Readstream)
        * `ReadableStream`
        * `ArrayBuffer`
        * `Uint8Array`
      type: feat
  createdAt: "2025-06-22"
  irVersion: 58
- version: 1.8.2
  changelogEntry:
    - summary: |
        When a multipart form part is explicitly marked as JSON, serialize the data as JSON regardless of type. 
        This also means arrays, maps, etc. will not be split into multiple parts, but serialized to JSON as a single part.
      type: fix
  createdAt: "2025-06-22"
  irVersion: 58
- version: 1.8.1
  changelogEntry:
    - summary: Fix binary response README.md examples
      type: fix
  createdAt: "2025-06-22"
  irVersion: 58
- version: 1.8.0
  changelogEntry:
    - summary: |
        You can now specify whether to return the `BinaryResponse` type for binary response endpoints.
        Change the response type by setting `fileResponseType` to `stream` or `binary-response` in the `config` of your generator configuration.
        The default is `stream` for backwards compatibility, but we recommend using `binary-response`.

        Here's how you users can interact with the `BinaryResponse`:
        ```ts
        const response = await client.getFile(...);
        const stream = response.stream();
        // const arrayBuffer = await response.arrayBuffer();
        // const blob = await response.blob();
        // const bytes = await response.bytes();
        const bodyUsed = response.bodyUsed;
        ```
        The user can choose how to consume the binary data.
      type: feat
  createdAt: "2025-06-19"
  irVersion: 58

- version: 1.7.2
  changelogEntry:
    - summary: |
        Fix bug where duplicate file generation was silently allowed instead of failing. The `withSourceFile` method now properly 
        handles the `overwrite` option to prevent unintended file overwrites.
      type: fix
  createdAt: "2025-06-19"
  irVersion: 58
- version: 1.7.1
  changelogEntry:
    - summary: |
        __jest.config.mjs__ now only maps relative path modules that end on `.js` to their `.ts` equivalent.
      type: fix
  createdAt: "2025-06-18"
  irVersion: 58
- version: 1.7.0
  changelogEntry:
    - summary: |
        Allow users to specify the path they'd like to generate the SDK to.

        Here's an example of how to implement this in generators.yml:
        ```yml
        # In generators.yml
        groups:
          ts-sdk:
            generators:
              - name: fernapi/fern-typescript-sdk
                config:
                  packagePath: src/package-path
        ```
      type: feat
  createdAt: "2025-06-16"
  irVersion: 58
- version: 1.6.0
  changelogEntry:
    - summary: |
        You can now specify whether to return streams using the stream wrapper, or return the web standard stream.
        Change the type of stream returned by setting `streamType` to `wrapper` or `web` in the `config` of your generator configuration.
        The default is `wrapper`.
      type: feat
    - summary: |
        `tests/unit/zurg` are moved to `tests/unit/schemas` to match the name in `src/core/schemas` which is what the tests are verifying.
      type: internal
  createdAt: "2025-06-13"
  irVersion: 58

- version: 1.5.0
  changelogEntry:
    - summary: Add support for websocket connect methods with path parameters in the TypeScript generator
      type: feat
  createdAt: "2025-06-11"
  irVersion: 58

- version: 1.4.0
  changelogEntry:
    - summary: You can now pass in headers to the root client. These headers will be merged with service and endpoint specific headers.
      type: feat
    - summary: Reduce duplicate code generation by passing headers from the root client down to the subpackage clients.
      type: internal
  createdAt: "2025-06-05"
  irVersion: 58

- version: 1.3.2
  changelogEntry:
    - summary: Fix dynamic imports in the built dist/esm code.
      type: fix
  createdAt: "2025-06-05"
  irVersion: 58

- version: 1.3.1
  changelogEntry:
    - summary: |
        MSW is used for generated wire tests, but inadvertently also captures real HTTP request, for example in integration tests.
        When the HTTP request does not match any of the configured predicates, it would throw an error, including in the unrelated integration tests.
        In this version MSW is configured to bypass instead of throw an error when HTTP requests do not match the configured predicates.
      type: fix
  createdAt: "2025-06-05"
  irVersion: 58

- version: 1.3.0
  changelogEntry:
    - summary: Add support for generating the full project when using the filesystem output mode.
      type: feat
  createdAt: "2025-06-04"
  irVersion: 58

- version: 1.2.4
  changelogEntry:
    - summary: |
        Generate tests to verify the SDK sends and receives HTTP requests as expected.
        You can turn of these tests by setting `generateWireTests` to `false` in the `config` of your generator configuration.
      type: feat
  createdAt: "2025-06-03"
  irVersion: 58

- version: 1.1.1
  changelogEntry:
    - summary: Fix an issue where attempting to access a property with an invalid property name would lead to a broken output SDK.
      type: fix
  createdAt: "2025-06-04"
  irVersion: 58

- version: 1.1.0
  changelogEntry:
    - summary: Add support for HEAD HTTP method.
      type: feat
  createdAt: "2025-06-03"
  irVersion: 58

- version: 1.0.1
  changelogEntry:
    - summary: Fix property lookup in inherited schemas during snippet generation for object schemas.
      type: fix
  createdAt: "2025-05-14"
  irVersion: 57

- version: 1.0.0
  changelogEntry:
    - summary: |
        This release changes the defaults for the following custom configuration in _generators.yml_.

        | Option | Before | Now |
        |--------|--------|-----|
        | `inlineFileProperties` | `false` | `true` |
        | `inlinePathParameters` | `false` | `true` |
        | `enableInlineTypes` | `false` | `true` |
        | `noSerdeLayer` | `false` | `true` |
        | `omitUndefined` | `false` | `true` |
        | `skipResponseValidation` | `false` | `true` |
        | `useLegacyExports` | `true` | `false` |

        To avoid breaking changes, explicitly set the options above with the `Before` values in the `config` of your generator
        in _generators.yml_.
      type: feat
    - summary: |
        When generating properties for interfaces and classes, we only surround the property name with quotes if necessary.
        In some cases where the property name wasn't a valid identifier before, we now surround it with quotes too.
      type: fix
  createdAt: "2025-05-14"
  irVersion: 57

- version: 0.51.7
  changelogEntry:
    - summary: If an object extends an alias, the generator now visits the alias that is being extended (instead of throwing an error).
      type: fix
  createdAt: "2025-05-14"
  irVersion: 57

- version: 0.51.6
  changelogEntry:
    - summary: Add support for the custom introduction setting in the generated README.md.
      type: fix
  createdAt: "2025-05-13"
  irVersion: 57

- version: 0.51.5
  changelogEntry:
    - summary: Fixed an issue with ts-morph where creating an ifStatement with empty conditions array caused errors in multipart form data handling.
      type: fix
  createdAt: "2025-05-03"
  irVersion: 57

- version: 0.51.4
  changelogEntry:
    - summary: Fix issue where the _runtime.ts_ file was missing when other files were trying to import it.
      type: fix
  createdAt: "2025-04-22"
  irVersion: 57

- version: 0.51.3
  changelogEntry:
    - summary: Fix minor type issue for polyfilling Headers in Node 16 and below.
      type: fix
  createdAt: "2025-04-21"
  irVersion: 57

- version: 0.51.2
  changelogEntry:
    - summary: |
        When uploading files, extract the filename from the `path` property if present on the given object.
        This will extract the filename for `fs.createReadStream()` for example.
      type: fix
  createdAt: "2025-04-21"
  irVersion: 57

- version: 0.51.1
  changelogEntry:
    - summary: |
        Fallback to a custom `Headers` class implementation if the native `Headers` class is not available.
        Versions of Node 16 and below do not support the native `Headers` class, so this fallback is necessary to ensure compatibility.
      type: fix
  createdAt: "2025-04-21"
  irVersion: 57

- version: 0.51.0
  changelogEntry:
    - summary: |
        Add `rawResponse` property to JavaScript errors. 

        ```ts
        try {
          const fooBar = await client.foo.bar("id", options);
        } catch (e) {
          if (error instanceof FooError) {
            console.log(error.rawResponse);
          } else {
            // ...
          }
        }
        ```
      type: feat
  createdAt: "2025-04-14"
  irVersion: 57

- version: 0.50.1
  changelogEntry:
    - summary: |
        Add `"packageManager": "yarn@1.22.22"` to _package.json_.
      type: feat
  createdAt: "2025-04-08"
  irVersion: 57

- version: 0.50.0
  changelogEntry:
    - summary: |
        All endpoint functions now return an `HttpResponsePromise<T>` instead of a `Promise<T>`.
        Using `await`, `.then()`, `.catch()`, and `.finally()` on these promises behave the same as before,
        but you can call `.withRawResponse()` to get a promise that includes the parsed response and the raw response.
        The raw response let's you retrieve the response headers, status code, etc.

        ```ts
        const fooBar = await client.foo.bar("id", options);
        const { data: alsoFooBar, rawResponse } = await client.foo.bar("id", options).withRawResponse();
        const {
            headers,
            status,
            url,
            ...
        } = rawResponse;
        ```
      type: feat
  createdAt: "2025-04-07"
  irVersion: 57

- version: 0.49.7
  changelogEntry:
    - summary: |
        Significantly improve performance of SDK generation when the `useLegacyExports` config is `false`. For a large spec like Square, the generation went from 10+ minutes to almost 1 minute.
      type: fix
  createdAt: "2025-03-27"
  irVersion: 57

- version: 0.49.6
  changelogEntry:
    - summary: Support arbitrary websocket headers during connect handshake.
      type: feat
  createdAt: "2025-03-27"
  irVersion: 57

- version: 0.49.5
  changelogEntry:
    - summary: Improvements to Websocket code generation quality.
      type: feat
  createdAt: "2025-03-27"
  irVersion: 57

- version: 0.49.4
  changelogEntry:
    - summary: Increase the timeout used in the generated `webpack.test.ts` file.
      type: fix
  createdAt: "2025-03-19"
  irVersion: 57

- version: 0.49.3
  changelogEntry:
    - summary: Increase the timeout used in the generated `webpack.test.ts` file.
      type: fix
  createdAt: "2025-03-19"
  irVersion: 57

- version: 0.49.2
  changelogEntry:
    - summary: Fix issue where IdempotentRequestOptions is not generated in the client namespace.
      type: fix
  createdAt: "2025-03-18"
  irVersion: 57

- version: 0.49.1
  changelogEntry:
    - summary: This PR includes several fixes to the generated `Socket.ts` file when websocket client code generation is enabled.
      type: fix
  createdAt: "2025-03-10"
  irVersion: 57

- version: 0.49.0
  changelogEntry:
    - summary: |
        This PR enables the Typescript generator to produce Websocket SDK endpoints. This can be enabled by adding the option `shouldGenerateWebsocketClients: true` to the Typescript generator config.
      type: feat
  createdAt: "2025-03-06"
  irVersion: 57

- version: 0.48.7
  changelogEntry:
    - summary: |
        Form data encoding now correctly handles array and object values by encoding each property value as a separate key-value pair, rather than trying to encode the entire object as a single value. This ensures proper handling of complex data structures in multipart form requests.
      type: fix
  createdAt: "2025-01-28"
  irVersion: 55

- version: 0.48.6
  changelogEntry:
    - summary: Support form-encoded form data parameters by using `qs` to properly encode array and object values with the `repeat` array format.
      type: fix
  createdAt: "2025-01-28"
  irVersion: 55

- version: 0.48.5
  changelogEntry:
    - summary: Don't double wrap a blob if a user uploads a blob to a multi-part form. Otherwise file's content-type is lost in Deno.
      type: fix
  createdAt: "2025-01-28"
  irVersion: 55

- version: 0.48.4
  changelogEntry:
    - summary: When custom config `useBigInt` is `true`, generate examples and snippets with `BigInt("123")`.
      type: fix
  createdAt: "2025-01-21"
  irVersion: 55

- version: 0.48.3
  changelogEntry:
    - summary: The SDK now supports reading the basic auth username and password values from environment variables.
      type: fix
  createdAt: "2025-01-16"
  irVersion: 55

- version: 0.48.2
  changelogEntry:
    - summary: This updates the retrier logic to stop retrying on HTTP conflict (409). This was an oversight that we've meant to remove for a while (similar to other Fern SDKs).
      type: fix
  createdAt: "2025-01-16"
  irVersion: 55

- version: 0.48.1
  changelogEntry:
    - summary: Record types with `null` values are now correctly serialized.
      type: fix
  createdAt: "2025-01-16"
  irVersion: 55

- version: 0.48.0
  changelogEntry:
    - summary: |
        When `useBigInt` SDK configuration is set to `true`, a customized JSON serializer & deserializer is used that will preserve the precision of `bigint`'s, as opposed to the native `JSON.stringify` and `JSON.parse` function which converts `bigint`'s to `number`'s losing precision.

        When combining `useBigInt` with our serialization layer (`no-serde: false` (default)), both the request and response properties that are marked as `long` and `bigint` in OpenAPI/Fern spec, will consistently be `bigint`'s.
        However, when disabling the serialization layer (`no-serde: true`), they will be typed as `number | bigint`.

        Here's an overview of what to expect from the generated types when combining `useBigInt` and `noSerde` with the following Fern definition:

        **Fern definition**
        ```yml
        types:
          ObjectWithOptionalField:
            properties:
              longProp: long
              bigIntProp: bigint
        ```

        **TypeScript output**
        ```typescript
        // useBigInt: true
        // noSerde: false
        interface ObjectWithLongAndBigInt {
          longProp: bigint;
          bigIntProp: bigint;
        }

        // useBigInt: true
        // noSerde: true
        interface ObjectWithLongAndBigInt {
          longProp: bigint | number;
          bigIntProp: bigint | number;
        }

        // useBigInt: false
        // noSerde: false
        interface ObjectWithLongAndBigInt {
          longProp: number;
          bigIntProp: string;
        }

        // useBigInt: false
        // noSerde: true
        interface ObjectWithLongAndBigInt {
          longProp: number;
          bigIntProp: string;
        }
        ```
      type: feat
  createdAt: "2025-01-16"
  irVersion: 55

- version: 0.47.1
  changelogEntry:
    - summary: |
        Resolves an issue where nullable query parameters were not null-safe in their method invocations. The
        generated code now appropriately guard against `null` values like so:

        ```typescript
        const _queryParams: Record< ... >;
        if (value !== undefined) {
            _queryParams["value"] = value?.toString() ?? null;
        }
        ```
      type: fix
  createdAt: "2025-01-15"
  irVersion: 55

- version: 0.47.0
  changelogEntry:
    - summary: |
        Add support for `nullable` properties. Users can now specify explicit `null` values
        for types that specify `nullable` properties like so:

        ```typescript
        await client.users.update({ username: "john.doe", metadata: null });
        ```
      type: feat
  createdAt: "2025-01-14"
  irVersion: 55

- version: 0.46.11
  changelogEntry:
    - summary: |
        Don't double check whether an optional string literal alias (see example below) is a string when using serializer to build query string parameters.

        ```yml
        types:
          LiteralAliasExample: literal<"MyLiteralValue">

        service:
          endpoints:
            foo:
              path: /bar
              method: POST
              request:
                name: FooBarRequest
                query-parameters:
                  optional_alias_literal: optional<LiteralAliasExample>
        ```

        ```ts
        // before
        if (optionalAliasLiteral != null) {
            _queryParams["optional_alias_literal"] = typeof serializers.LiteralAliasExample.jsonOrThrow(optionalAliasLiteral, {
                unrecognizedObjectKeys: "strip",
            }) === "string" ? serializers.LiteralAliasExample.jsonOrThrow(optionalAliasLiteral, {
                unrecognizedObjectKeys: "strip",
            }) : JSON.stringify(serializers.LiteralAliasExample.jsonOrThrow(optionalAliasLiteral, {
                unrecognizedObjectKeys: "strip",
            }));
        }

        // after
        if (optionalAliasLiteral != null) {
            _queryParams["optional_alias_literal"] = serializers.LiteralAliasExample.jsonOrThrow(optionalAliasLiteral, {
                unrecognizedObjectKeys: "strip",
            });
        }
        ```
      type: fix
  createdAt: "2025-01-14"
  irVersion: 53

- version: 0.46.10
  changelogEntry:
    - summary: Use serialization layer to convert types to JSON strings when enabled.
      type: fix
  createdAt: "2025-01-14"
  irVersion: 53

- version: 0.46.9
  changelogEntry:
    - summary: Expose `baseUrl` as a default Client constructor option and construct URL correctly.
      type: fix
  createdAt: "2025-01-13"
  irVersion: 53

- version: 0.46.8
  changelogEntry:
    - summary: Generate the `version.ts` file correctly
      type: fix
  createdAt: "2025-01-13"
  irVersion: 53

- version: 0.46.7
  changelogEntry:
    - summary: Simplify runtime detection to reduce the chance of using an unsupported API like `process.` Detect Edge Runtime by Vercel.
      type: fix
  createdAt: "2025-01-09"
  irVersion: 53

- version: 0.46.6
  changelogEntry:
    - summary: Update `@types/node` to `18+`, required for the generated `Node18UniversalStreamWrapper` test.
      type: fix
  createdAt: "2025-01-09"
  irVersion: 53

- version: 0.46.5
  changelogEntry:
    - summary: Fix the webpack test to work with .js/.jsx extensions in TypeScript
      type: fix
    - summary: Only map .js modules in Jest, not .json files.
      type: fix
  createdAt: "2025-01-09"
  irVersion: 53

- version: 0.46.4
  changelogEntry:
    - summary: Fix packageJson custom configuration & package.json types field.
      type: fix
  createdAt: "2025-01-09"
  irVersion: 53

- version: 0.46.3
  changelogEntry:
    - summary: Revert to using legacy exports by default.
      type: fix
  createdAt: "2025-01-09"
  irVersion: 53

- version: 0.46.2
  changelogEntry:
    - summary: Fix Jest to work with files imported using `.js` extension.
      type: fix
    - summary: Make sure Jest loads Jest configuration regardless of package.json type.
      type: fix
  createdAt: "2025-01-09"
  irVersion: 53

- version: 0.46.1
  changelogEntry:
    - summary: ESModule output is fixed to be compatible with Node.js ESM loading.
      type: fix
  createdAt: "2025-01-08"
  irVersion: 53

- version: 0.46.0
  changelogEntry:
    - summary: SDKs are now built and exported in both CommonJS (legacy) and ESModule format.
      type: feat
    - summary: |
        Export `serialization` code from root package export.
        ```ts
        import { serialization } from `@packageName`;
        ```

        The serialization code is also exported as `@packageName/serialization`.
        ```ts
        import * as serialization from `@packageName/serialization`;
        ```
      type: feat
    - summary: |
        `package.json` itself is exported in `package.json` to allow consumers to easily read metadata about the package they are consuming.
      type: feat
  createdAt: "2025-01-06"
  irVersion: 53

- version: 0.45.2
  changelogEntry:
    - summary: TS generated snippets now respect proper parameter casing when noSerdeLayer is enabled.
      type: fix
  createdAt: "2024-12-31"
  irVersion: 53

- version: 0.45.1
  changelogEntry:
    - summary: |
        Export everything inside of TypeScript namespaces that used to be ambient.

        For the `enableInlineTypes` feature, some namespaces were no longer declared (ambient), and types and interfaces inside the namespace would no longer be automatically exported without the `export` keyword. This fix exports everything that's inside these namespaces and also declared namespaces for good measure (in case they are not declared in the future).
      type: fix
  createdAt: "2024-12-27"
  irVersion: 53

- version: 0.45.0
  changelogEntry:
    - summary: Update dependencies of the generated TS SDK and Express generator. TypeScript has been updated to 5.7.2 which is a major version upgrade from 4.6.4.
      type: feat
  createdAt: "2024-12-26"
  irVersion: 53

- version: 0.44.5
  changelogEntry:
    - summary: Fix a bug where we attempt to parse an empty terminator when receiving streaming JSON responses.
      type: fix
  createdAt: "2024-12-23"
  irVersion: 53

- version: 0.44.4
  changelogEntry:
    - summary: Use specified defaults for pagination offset parameters during SDK generation.
      type: feat
  createdAt: "2024-12-20"
  irVersion: 53

- version: 0.44.3
  changelogEntry:
    - summary: Fix a bug where client would send request wrapper instead of the body of the request wrapper, when the request has inline path parameters and a body property.
      type: fix
  createdAt: "2024-12-18"
  irVersion: 53

- version: 0.44.2
  changelogEntry:
    - summary: Inline path parameters will use their original name when `retainOriginalName` or `noSerdeLayer` is enabled.
      type: fix
  createdAt: "2024-12-17"
  irVersion: 53

- version: 0.44.1
  changelogEntry:
    - summary: When there is an environment variable set, you do not need to pass in any parameters to the client constructor.
      type: fix
  createdAt: "2024-12-16"
  irVersion: 53

- version: 0.44.0
  changelogEntry:
    - summary: |
        Inline path parameters into request types by setting `inlinePathParameters` to `true` in the generator config.

        Here's an example of how users would use the same endpoint method without and with `inlinePathParameters` set to `true`.

        Without `inlinePathParameters`:

        ```ts
        await service.getFoo("pathParamValue", { id: "SOME_ID" });
        ```

        With `inlinePathParameters`:

        ```ts
        await service.getFoo({ pathParamName: "pathParamValue", id: "SOME_ID" });
        ```
      type: feat
  createdAt: "2024-12-13"
  irVersion: 53

- version: 0.43.1
  changelogEntry:
    - summary: When `noSerdeLayer` is enabled, streaming endpoints were failing to compile because they assumed that the serialization layer existed. This is now fixed.
      type: fix
  createdAt: "2024-12-11"
  irVersion: 53

- version: 0.43.0
  changelogEntry:
    - summary: |
        Generate inline types for inline schemas by setting `enableInlineTypes` to `true` in the generator config.
        When enabled, the inline schemas will be generated as nested types in TypeScript.
        This results in cleaner type names and a more intuitive developer experience.

        Before:

        ```ts
        // MyRootType.ts
        import * as MySdk from "...";

        export interface MyRootType {
          foo: MySdk.MyRootTypeFoo;
        }

        // MyRootTypeFoo.ts
        import * as MySdk from "...";

        export interface MyRootTypeFoo {
          bar: MySdk.MyRootTypeFooBar;
        }

        // MyRootTypeFooBar.ts
        import * as MySdk from "...";

        export interface MyRootTypeFooBar {}
        ```

        After:

        ```ts
        // MyRootType.ts
        import * as MySdk from "...";

        export interface MyRootType {
          foo: MyRootType.Foo;
        }

        export namespace MyRootType {
          export interface Foo {
            bar: Foo.Bar;
          }

          export namespace Foo {
            export interface Bar {}
          }
        }
        ```

        Now users can get the deep nested `Bar` type as follows:

        ```ts
        import { MyRootType } from MySdk;

        const bar: MyRootType.Foo.Bar = {};
        ```
      type: feat
  createdAt: "2024-12-11"
  irVersion: 53

- version: 0.42.7
  changelogEntry:
    - summary: |
        Support `additionalProperties` in OpenAPI or `extra-properties` in the Fern Defnition. Now
        an object that has additionalProperties marked as true will generate the following interface:

        ```ts
        interface User {
          propertyOne: string;
          [key: string]: any;
        }
        ```
      type: feat
  createdAt: "2024-12-03"
  irVersion: 53

- version: 0.42.6
  changelogEntry:
    - summary: Remove the generated `APIPromise` since it is not compatible on certain node versions.
      type: fix
  createdAt: "2024-11-23"
  irVersion: 53

- version: 0.42.5
  changelogEntry:
    - summary: Remove extraneous import in pagination snippets.
      type: fix
  createdAt: "2024-11-23"
  irVersion: 53

- version: 0.42.4
  changelogEntry:
    - summary: Improve `GeneratedTimeoutSdkError` error to include endpoint name in message.
      type: fix
  createdAt: "2024-11-21"
  irVersion: 53

- version: 0.42.3
  changelogEntry:
    - summary: Fixed issue with snippets used for pagination endpoints.
      type: fix
  createdAt: "2024-11-22"
  irVersion: 53

- version: 0.42.2
  changelogEntry:
    - summary: |
        Added documentation for pagination in the README. The snippet below will
        now show up on generated READMEs.

        ```typescript
        // Iterate through all items
        const response = await client.users.list();
        for await (const item of response) {
          console.log(item);
        }

        // Or manually paginate
        let page = await client.users.list();
        while (page.hasNextPage()) {
          page = await page.getNextPage();
        }
        ```
      type: feat
  createdAt: "2024-11-21"
  irVersion: 53

- version: 0.42.1
  changelogEntry:
    - summary: |
        Added support for passing additional headers in request options. For example:

        ```ts
        const response = await client.someEndpoint(..., {
          headers: {
            'X-Custom-Header': 'custom value'
          }
        });
        ```
      type: feat
  createdAt: "2024-11-20"
  irVersion: 53

- version: 0.42.0
  changelogEntry:
    - summary: |
        Added support for `.asRaw()` which allows users to access raw response data including headers. For example:

        ```ts
        const response = await client.someEndpoint().asRaw();
        console.log(response.headers["X-My-Header"]);
        console.log(response.body);
        ```
      type: feat
  createdAt: "2024-11-15"
  irVersion: 53

- version: 0.41.2
  changelogEntry:
    - summary: Actually remove `jest-fetch-mock` from package.json.
      type: fix
  createdAt: "2024-11-18"
  irVersion: 53

- version: 0.41.1
  changelogEntry:
    - summary: Remove dev dependency on `jest-fetch-mock`.
      type: fix
  createdAt: "2024-11-02"
  irVersion: 53

- version: 0.41.0
  changelogEntry:
    - summary: Add a variable jitter to the exponential backoff and retry.
      type: feat
  createdAt: "2024-10-08"
  irVersion: 53

- version: 0.41.0-rc2
  changelogEntry:
    - summary: Generated READMEs now include improved usage snippets for pagination and streaming endpoints.
      type: feat
  createdAt: "2024-10-08"
  irVersion: 53

- version: 0.41.0-rc1
  changelogEntry:
    - summary: Fixes a broken unit test introduced in 0.41.0-rc0.
      type: fix
  createdAt: "2024-10-08"
  irVersion: 53

- version: 0.41.0-rc0
  changelogEntry:
    - summary: The generated SDK now supports bytes (`application/octet-stream`) requests.
      type: feat
  createdAt: "2024-10-08"
  irVersion: 53

- version: 0.40.8
  changelogEntry:
    - summary: File array uploads now call `request.appendFile` instead of `request.append` which was causing form data to be in a corrupted state.
      type: fix
  createdAt: "2024-09-28"
  irVersion: 53

- version: 0.40.7
  changelogEntry:
    - summary: |
        The generated README will now have a section that links to the generated SDK Reference (in `reference.md`).

        ```md
        ## Reference

        A full reference for this library can be found [here](./reference.md).
        ```
      type: fix
  createdAt: "2024-09-28"
  irVersion: 53

- version: 0.40.6
  changelogEntry:
    - summary: The TypeScript SDK now supports specifying a custom contentType if one is specified.
      type: fix
  createdAt: "2024-09-18"
  irVersion: 53

- version: 0.40.5
  changelogEntry:
    - summary: The snippet templates for file upload are now accurate and also respect the feature flag `inlineFileProperties`.
      type: fix
  createdAt: "2024-09-18"
  irVersion: 53

- version: 0.40.4
  changelogEntry:
    - summary: Upgrades dependency `stream-json` which improves the performance when reading large API specs. This version will improve your `fern generate` performance.
      type: fix
  createdAt: "2024-09-12"
  irVersion: 53

- version: 0.40.3
  changelogEntry:
    - summary: |
        If the serde layer is enabled, then all the serializers are exported under the namespace `serializers`.

        ```ts
        import { serializers } from "@plantstore/sdk";

        export function main(): void {
          // serialize to json

          const json = serializers.Plant.toJson({
            name: "fern"
          });

          const parsed = serializers.Plant.parseOrThrow(`{ "name": "fern" }`);
        }
        ```
      type: fix
  createdAt: "2024-09-12"
  irVersion: 53

- version: 0.40.2
  changelogEntry:
    - summary: The generated SDK now handles reading IR JSONs that are larger than 500MB. In order to to this, the function `streamObjectFromFile` is used instead of `JSON.parse`.
      type: fix
  createdAt: "2024-09-12"
  irVersion: 53

- version: 0.40.1
  changelogEntry:
    - summary: The generated snippets now inline referenced request objects given they are not named, they need to be inlined.
      type: fix
  createdAt: "2024-09-12"
  irVersion: 53

- version: 0.40.0
  changelogEntry:
    - summary: |
        A new configuration flag has now been added that will automatically generate
        `BigInt` for `long` and `bigint` primitive types. To turn this flag on:

        ```yml
        groups:
          ts-sdk:
            name: fernapi/fern-typescript-sdk
            version: 0.40.0
            config:
              useBigInt: true
        ```
      type: feat
  createdAt: "2024-09-12"
  irVersion: 53

- version: 0.39.8
  changelogEntry:
    - summary: |
        The generated enum examples now reference the value of the enum directly instead
        of using the enum itself.

        ### Before

        ```ts
        {
          "genre": Imdb.Genre.Humor,
        }
        ```

        ### After

        ```ts
        {
          "genre": "humor"
        }
        ```
      type: fix
  createdAt: "2024-09-11"
  irVersion: 53

- version: 0.39.7
  changelogEntry:
    - summary: |
        The SDK now produces a `version.ts` file where we export a constant called `SDK_VERSION`.
        This constant can be used by different utilities to dynamically import in the version (for example, if someone wants to customize the user agent).
      type: chore
  createdAt: "2024-08-27"
  irVersion: 53

- version: 0.39.6
  changelogEntry:
    - summary: |
        Browser clients can now import streams, via `readable-streams` polyfill. Additionally adds a
        webpack unit test to verify that the core utilities can be compiled.
      type: fix
  createdAt: "2024-08-27"
  irVersion: 53

- version: 0.39.5
  changelogEntry:
    - summary: |
        If `noSerdeLayer` is enabled, then the generated TypeScript SDK snippets and wire tests
        will not use `Date` objects but instead use strings. Without this fix, the generated
        wire tests would result in failures.
      type: fix
  createdAt: "2024-08-20"
  irVersion: 53

- version: 0.39.4
  changelogEntry:
    - summary: Ensure that environment files don't generate, unless there is a valid environment available.
      type: fix
  createdAt: "2024-08-20"
  irVersion: 53

- version: 0.39.3
  changelogEntry:
    - summary: Multipart form data unit tests only get generated if the SDK has multipart form uploads.
      type: fix
  createdAt: "2024-08-16"
  irVersion: 53

- version: 0.39.2
  changelogEntry:
    - summary: |
        Allows filenames to be passed from underlying File objects in Node 18+ and browsers
        Users can now supply files like so, using a simple multipart upload API as an example:
        ```typescript
        client.file.upload(new File([...blobParts], 'filename.ext'), ...)
        ```
        `filename.ext` will be encoded into the upload.
      type: fix
  createdAt: "2024-08-16"
  irVersion: 53

- version: 0.39.1
  changelogEntry:
    - summary: |
        The SDK now supports looking directly at a `hasNextPage` property for offset pagination if configured.
        Previously the SDK would look if the number of items were empty, but this failed in certain edge cases.
      type: feat
  createdAt: "2024-08-07"
  irVersion: 53

- version: 0.38.6
  changelogEntry:
    - summary: |
        The SDK generator now sends a `User-Agent` header on each request that is set to
        `<package>/<version>`. For example if your package is called `imdb` and is versioned `0.1.0`, then
        the user agent header will be `imdb/0.1.0`.
      type: feat
  createdAt: "2024-08-07"
  irVersion: 53

- version: 0.38.5
  changelogEntry:
    - summary: Addressed fetcher unit test flakiness by using a mock fetcher
      type: fix
  createdAt: "2024-08-07"
  irVersion: 53

- version: 0.38.4
  changelogEntry:
    - summary: Literal templates are generated if they are union members
      type: fix
    - summary: Snippet templates no longer try to inline objects within containers
      type: fix
  createdAt: "2024-08-04"
  irVersion: 53

- version: 0.38.3
  changelogEntry:
    - summary: Adds async iterable to StreamWrapper implementation for easier use with downstream dependencies.
      type: fix
  createdAt: "2024-08-02"
  irVersion: 53

- version: 0.38.2
  changelogEntry:
    - summary: Refactors the `noScripts` feature flag to make sure that no `yarn install` commands can be accidentally triggered.
      type: fix
  createdAt: "2024-08-01"
  irVersion: 53

- version: 0.38.1
  changelogEntry:
    - summary: |
        A feature flag called `noScripts` has been introduced to prevent the generator from running any scripts such as `yarn format` or `yarn install`. If any of the scripts
        cause errors, toggling this option will allow you to receive the generated code.

        ```
        - name: fernapi/fern-typescript-sdk
          version: 0.38.1
          config:
            noScripts: true
        ```
      type: feat
  createdAt: "2024-08-01"
  irVersion: 53

- version: 0.38.0-rc0
  changelogEntry:
    - summary: Upgrade to IRv53.
      type: internal
    - summary: The generator now creates snippet templates for undiscriminated unions.
      type: chore
  createdAt: "2024-07-31"
  irVersion: 53

- version: 0.37.0-rc0
  changelogEntry:
    - summary: |
        The business plan Typescript SDK will now generate wire tests if the feature flag in the configuration is turned on.

        ```
        - name: fernapi/fern-typescript-sdk
          version: 0.37.0-rc0
          config:
            generateWireTests: true
        ```
      type: feat
  createdAt: "2024-07-29"
  irVersion: 50

- version: 0.36.6
  changelogEntry:
    - summary: Now import paths are correctly added to getResponseBody tests. CI checks also added.
      type: fix
  createdAt: "2024-07-29"
  irVersion: 50

- version: 0.36.5
  changelogEntry:
    - summary: Now, server sent events are treated differently as streaming responses, to ensure the correct wrapping happens.
      type: fix
  createdAt: "2024-07-29"
  irVersion: 50

- version: 0.36.4
  changelogEntry:
    - summary: Now, import paths are correctly added to stream wrapper tests.
      type: fix
  createdAt: "2024-07-26"
  irVersion: 50

- version: 0.36.3
  changelogEntry:
    - summary: Support starting the stream on `StreamWrapper.pipe(...)` for shorter syntax when dealing with `node:stream` primitives.
      type: fix
  createdAt: "2024-07-26"
  irVersion: 50

- version: 0.36.2
  changelogEntry:
    - summary: |
        This release comes with numerous improvements to streaming responses:

        1. Introduces new stream wrapper polyfills that implement the ability to stream to more streams, per environment.
        2. For `Node 18+`, stream responses can now be piped to `WritableStream`. They can also be streamed to `stream.Writable`, as possible before.
        3. For `< Node 18`, stream responses can be piped to `stream.Writeable`, as before.
        4. For `Browser` environments, stream responses can be piped to `WritableStream`.
        5. For `Cloudflare Workers`, stream responses can be piped to `WritableStream`.
      type: fix
    - summary: Now, there are generated unit tests for the `fetcher/stream-wrappers` core directory which makes sure that Fern's stream wrapping from responses work as expected!
      type: fix
  createdAt: "2024-07-26"
  irVersion: 50

- version: 0.36.1
  changelogEntry:
    - summary: Now, there are generated unit tests for the `auth` and `fetcher` core directory which makes sure that Fern's fetcher and authorization helpers work as expected!
      type: fix
  createdAt: "2024-07-16"
  irVersion: 50

- version: 0.36.0
  changelogEntry:
    - summary: Now, there are generated unit tests for the `schemas` core directory which makes sure that Fern's request + response validation will work as expected!
      type: fix
  createdAt: "2024-07-16"
  irVersion: 50

- version: 0.35.0
  changelogEntry:
    - summary: Support Multipart Form uploads where `fs.createReadStream` is passed. This requires coercing the stream into a `File`.
      type: fix
  createdAt: "2024-07-16"
  irVersion: 50

- version: 0.34.0
  changelogEntry:
    - summary: Upgrade to IRv50.
      type: internal
    - summary: |
        Add support for generating an API version scheme in `version.ts`.
        Consider the following `api.yml` configuration:

        ```yaml
        version:
          header: X-API-Version
          default: "1.0.0"
          values:
            - "1.0.0-alpha"
            - "1.0.0-beta"
            - "1.0.0"
        ```

        The following `version.ts` file is generated:

        ```typescript
        /**
        * This file was auto-generated by Fern from our API Definition.
        */

        /** The version of the API, sent as the X-API-Version header. */
        export type AcmeVersion = "1.0.0" | "2.0.0" | "latest";
        ```

        If a default value is specified, it is set on every request but can be overridden
        in either the client-level `Options` or call-specific `RequestOptions`. If a default
        value is _not_ specified, the value of the header is required on the generated `Options`.

        An example call is shown below:

        ```typescript
        import { AcmeClient } from "acme";

        const client = new AcmeClient({ apiKey: "YOUR_API_KEY", xApiVersion: "2.0.0" });
        await client.users.create({
          firstName: "john",
          lastName: "doe"
        });
        ```
      type: feat
  createdAt: "2024-07-16"
  irVersion: 50

- version: 0.33.0
  changelogEntry:
    - summary: |
        This release comes with numerous improvements to multipart uploads:

        1. `Fetcher.ts` no longer depends on form-data and formdata-node which reduces
          the size of the SDK for all consumers that are not leveraging multipart form
          data uploads.
        2. The SDK now accepts `fs.ReadStream`, `Blob` and `File` as inputs and handles
          parsing them appropriately.
        3. By accepting a `Blob` as a file parameter, the SDK now supports sending the
          filename when making a request.
      type: fix
  createdAt: "2024-07-16"
  irVersion: 48

- version: 0.32.0
  changelogEntry:
    - summary: The `reference.md` is now generated for every SDK.
      type: feat
    - summary: The `reference.md` is now generated by the `generator-cli`.
      type: feat
    - summary: The `reference.md` includes a single section for the _first_ example specified on the endpoint. Previously, a separate section was included for _every_ example.
      type: fix
  createdAt: "2024-07-15"
  irVersion: 48

- version: 0.31.0
  changelogEntry:
    - summary: |
        Add `omitUndefined` generator option. This is enabled with the following config:

        ```yaml
        groups:
          generators:
            - name: fernapi/fern-typscript-node-sdk
              version: 0.31.0
              ...
              config:
                omitUndefined: true
        ```

        When enabled, any property set to an explicit `undefined` is _not_ included
        in the serialized result. For example,

        ```typescript
        const request: Acme.CreateUserRequest = {
          firstName: "John",
          lastName: "Doe",
          email: undefined
        };
        ```

        By default, explicit `undefined` values are serialized as `null` like so:

        ```json
        {
          "firstName": "John",
          "lastName": "Doe",
          "email": null
        }
        ```

        When `omitUndefined` is enabled, the JSON object is instead serialized as:

        ```json
        {
          "firstName": "John",
          "lastName": "Doe"
        }
        ```
      type: feat
  createdAt: "2024-07-12"
  irVersion: 48

- version: 0.30.0
  changelogEntry:
    - summary: Client-level `Options` now supports overriding global headers like version.
      type: feat
  createdAt: "2024-07-11"
  irVersion: 48

- version: 0.29.2
  changelogEntry:
    - summary: Fix serialization of types with circular references
      type: fix
  createdAt: "2024-07-10"
  irVersion: 48

- version: 0.29.1
  changelogEntry:
    - summary: |
        Pagination endpoints that define nested offset/cursor properties are now functional.
        A new `setObjectProperty` helper is used to dynamically set the property, which is inspired
        by Lodash's `set` function (https://lodash.com/docs/4.17.15#set).

        The generated code now looks like the following:

        ```typescript
        let _offset = request?.pagination?.page != null ? request?.pagination?.page : 1;
        return new core.Pageable<SeedPagination.ListUsersPaginationResponse, SeedPagination.User>({
          response: await list(request),
          hasNextPage: (response) => (response?.data ?? []).length > 0,
          getItems: (response) => response?.data ?? [],
          loadPage: (_response) => {
            _offset += 1;
            return list(core.setObjectProperty(request, "pagination.page", _offset));
          }
        });
        ```
      type: fix
  createdAt: "2024-07-10"
  irVersion: 48

- version: 0.29.0
  changelogEntry:
    - summary: Upgrade to IRv48.
      type: internal
    - summary: Add support for pagination endpoints that require request body properties.
      type: feat
    - summary: |
        Add support for pagination with an offset step. This is useful for endpoints that page based on the element index rather than a page index (i.e. the 100th element vs. the 10th page).

        This feature shares the same UX as both the `offset` and `cursor` pagination variants.
      type: feat
  createdAt: "2024-07-09"
  irVersion: 48

- version: 0.29.0-rc0
  changelogEntry:
    - summary: All serializers in the generated SDK are now synchronous. This makes the serializers easier to use and improves the performance as well.
      type: fix
  createdAt: "2024-07-09"
  irVersion: 46

- version: 0.28.0-rc0
  changelogEntry:
    - summary: Add support for offset pagination, which uses the same pagination API introduced in `0.26.0-rc0`.
      type: feat
  createdAt: "2024-07-09"
  irVersion: 46

- version: 0.27.2
  changelogEntry:
    - summary: The generated readme now moves the sections for `AbortController`, `Runtime Compatibility` and `Custom Fetcher` under the Advanced section in the generated README.
      type: fix
  createdAt: "2024-07-08"
  irVersion: 46

- version: 0.27.1
  changelogEntry:
    - summary: |
        Support JSR publishing. If you would like your SDK to be published to JSR, there is now a configuration option called `publishToJsr: true`. When enabled, the generator will
        generate a `jsr.json` as well as a GitHub workflow to publish to JSR.

        ```yaml
        - name: fernapi/fern-typescript-sdk
          version: 0.27.1
          config:
            publishToJsr: true
        ```
      type: feat
  createdAt: "2024-07-08"
  irVersion: 46

- version: 0.27.0
  changelogEntry:
    - summary: Boolean literal headers can now be overridden via `RequestOptions`.
      type: fix
    - summary: |
        The generated `.github/workflows/ci.yml` file now supports NPM publishing with alpha/beta dist tags. If the selected version contains the `alpha` or `beta` substring,
        the associated dist tag will be added in the `npm publish` command like the following:

        ```sh
        # Version 1.0.0-beta
        npm publish --tag beta
        ```

        For more on NPM dist tags, see https://docs.npmjs.com/adding-dist-tags-to-packages
      type: feat
  createdAt: "2024-07-08"
  irVersion: 46

- version: 0.26.0-rc3
  changelogEntry:
    - summary: |
        The typescript generator now returns all `FormData` headers and Fetcher no longer stringifies stream.Readable type.
      type: fix
  createdAt: "2024-06-30"
  irVersion: 46

- version: 0.26.0-rc2
  changelogEntry:
    - summary: |
        `RequestOptions` now supports overriding global headers like authentication and version.
      type: feat
  createdAt: "2024-06-27"
  irVersion: 46

- version: 0.26.0-rc1
  changelogEntry:
    - summary: The generator was skipping auto pagination for item arrays that were optional. Now, those are safely handled as well.
      type: fix
  createdAt: "2024-06-27"
  irVersion: 46

- version: 0.26.0-rc0
  changelogEntry:
    - summary: |
        The TypeScript generator now supports cursor-based auto pagination. With auto pagination, a user can simply iterate over the results automatically:

        ```ts
        for (const user of client.users.list()) {
          consoler.log(user);
        }
        ```

        Users can also paginate over data manually

        ```ts
        const page = client.users.list();
        for (const user of page.data) {
          consoler.log(user);
        }

        // Helper methods for manually paginating:
        while (page.hasNextPage()) {
          page = page.getNextPage();
          // ...
        }
        ```
      type: feat
  createdAt: "2024-06-27"
  irVersion: 46

- version: 0.25.3
  changelogEntry:
    - summary: The generator is now upgraded to `v46.2.0` of the IR.
      type: internal
  createdAt: "2024-06-26"
  irVersion: 46

- version: 0.25.3
  changelogEntry:
    - summary: The generator is now upgraded to `v46.2.0` of the IR.
      type: internal
  createdAt: "2024-06-26"
  irVersion: 46

- version: 0.25.2
  changelogEntry:
    - summary: The generator now removes `fs`, `path`, and `os` dependencies from the browser runtime.
      type: fix
  createdAt: "2024-06-20"
  irVersion: 46

- version: 0.25.1
  changelogEntry:
    - summary: The generator now removes `fs`, `path`, and `os` dependencies from the browser runtime.
      type: fix
  createdAt: "2024-06-20"
  irVersion: 46

- version: 0.25.0
  changelogEntry:
    - summary: The generator now generates snippets for streaming endpoints. There is also a fix where literals are excluded from inlined requests.
      type: fix
  createdAt: "2024-06-19"
  irVersion: 46

- version: 0.25.0-rc0
  changelogEntry:
    - summary: The generator now merges the user's original `README.md` file (if any).
      type: feat
  createdAt: "2024-06-19"
  irVersion: 46

- version: 0.24.4
  changelogEntry:
    - summary: APIs that specify a default environment no longer include an unused environment import in their generated snippets.
      type: fix
  createdAt: "2024-06-19"
  irVersion: 46

- version: 0.24.3
  changelogEntry:
    - summary: The generator only adds a publish step in github actions if credentials are specified.
      type: fix
  createdAt: "2024-06-18"
  irVersion: 46

- version: 0.24.2
  changelogEntry:
    - summary: Remove the unnecessary client call from the request/response README.md section.
      type: feat
    - summary: |
        The generated README.md snippets now correctly referenced nested methods. For example,
        `client.users.create` (instead of `client.create`) in the following:

        ```ts
        import { AcmeClient } from "acme";

        const client = new AcmeClient({ apiKey: "YOUR_API_KEY" });
        await client.users.create({
          firstName: "john",
          lastName: "doe"
        });
        ```
      type: fix
  createdAt: "2024-06-19"
  irVersion: 46

- version: 0.24.1
  changelogEntry:
    - summary: |
        Dynamic snippets now support importing the client directly from the package.

        ```typescript
        import { MyClient } from "@org/sdk";

        const client = new MyClient({ ... });
        ```
      type: fix
  createdAt: "2024-06-19"
  irVersion: 46

- version: 0.24.0
  changelogEntry:
    - summary: Add dynamic client instantiation snippets
      type: feat
  createdAt: "2024-06-18"
  irVersion: 46

- version: 0.24.0-rc0
  changelogEntry:
    - summary: Dynamic client instantiation snippets are now generated. Note this only affects enterprise users that are using Fern's Snippets API.
      type: feat
  createdAt: "2024-06-18"
  irVersion: 46

- version: 0.23.3
  changelogEntry:
    - summary: The NPM publish job is _not_ generated if the token environment variable is not specified.
      type: fix
    - summary: |
        The snippets now use the `client` variable name like so:

        ```ts
        import { AcmeClient } from "acme";

        const client = new AcmeClient({ apiKey: "YOUR_API_KEY" });
        await client.users.create({
          firstName: "john",
          lastName: "doe"
        });
        ```
      type: feat
  createdAt: "2024-06-17"
  irVersion: 46

- version: 0.23.2
  changelogEntry:
    - summary: Client constructor snippets now include an `environment` property whenever it's required.
      type: fix
    - summary: The import paths included in the `README.md` exclusively use double quotes.
      type: fix
    - summary: When an NPM package name is not specified, the generated `README.md` will default to using the namespace export.
      type: fix
  createdAt: "2024-06-14"
  irVersion: 46

- version: 0.23.1
  changelogEntry:
    - summary: Undiscriminated unions used as map keys examples no longer return an error.
      type: fix
  createdAt: "2024-06-13"
  irVersion: 46

- version: 0.23.0
  changelogEntry:
    - summary: The latest version of the `generator-cli` (used to generate `README.md` files) is always installed.
      type: fix
  createdAt: "2024-06-12"
  irVersion: 46

- version: 0.23.0-rc1
  changelogEntry:
    - summary: |
        Introduce a custom configuration for arbitrary package json field. Now you can specify
        arbitrary key, value pairs that you want to be merged in the generated `package.json`.

        ```yml
        config:
          packageJson:
            dependencies:
              my-dep: "2.0.0"
            bin: "./index.js"
        ```
      type: fix
  createdAt: "2024-06-11"
  irVersion: 46

- version: 0.23.0-rc0
  changelogEntry:
    - summary: |
        Union snippet templates are fixed in 2 ways:
        1. The templates do not have a leading single quote (a typo from before)
        2. The templates now inline union properties (in certain cases)
      type: fix
  createdAt: "2024-06-07"
  irVersion: 46

- version: 0.22.0
  changelogEntry:
    - summary: Add support for higher quality `README.md` generation.
      type: feat
  createdAt: "2024-06-07"
  irVersion: 46

- version: 0.21.1
  changelogEntry:
    - summary: Detect `workerd` (Cloudflare) environments in `Runtime.ts`. The `Stream` class which is used for Server-Sent Events now prefers `TextDecoder` if it is present in the environment, to work in Cloudflare environments.
      type: feat
  createdAt: "2024-06-05"
  irVersion: 46

- version: 0.21.0
  changelogEntry:
    - summary: The generator now supports `bigint` types.
      type: feat
    - summary: Bump to IRv46.
      type: internal
  createdAt: "2024-06-05"
  irVersion: 46

- version: 0.20.9
  changelogEntry:
    - summary: TypeScript generator outputs code snippets that have `example-identifier` embedded.
      type: fix
  createdAt: "2024-06-02"
  irVersion: 43

- version: 0.20.8
  changelogEntry:
    - summary: TypeScript projects were skipping added peer dependencies in certain cases, now those are fixed.
      type: feat
  createdAt: "2024-06-02"
  irVersion: 43

- version: 0.20.7
  changelogEntry:
    - summary: Simplify the error handling introduced in `0.20.6` so that it more easily handles endpoints that include structured errors.
      type: fix
  createdAt: "2024-05-31"
  irVersion: 43

- version: 0.20.6
  changelogEntry:
    - summary: |
        This updates the behavior of the failure condition introduced in `0.20.2`; the SDK
        now throws an error whenever we fail to refresh an access token even if `neverThrowErrors`
        is set. We treat this failure as a systematic exception, so it's OK to throw in this case.
      type: fix
  createdAt: "2024-05-31"
  irVersion: 43

- version: 0.20.5
  changelogEntry:
    - summary: |
        Support setting `extraPeerDependencies` and `extraPeerDependenciesMeta` as
        configuration arguments. For example:

        ```yaml
        extraPeerDependencies:
          "openai": "^4.47.1"
        extraPeerDependenciesMeta:
          "openai":
            optional: true
        ```
      type: feat
  createdAt: "2024-05-30"
  irVersion: 43

- version: 0.20.4
  changelogEntry:
    - summary: Functionality to generate integration tests against a mock server has been disabled.
      type: fix
  createdAt: "2024-05-29"
  irVersion: 43

- version: 0.20.2
  changelogEntry:
    - summary: |
        The OAuth token provider supports SDKs that enable the `neverThrowErrors` setting.
        If the OAuth token provider fails to retrieve and/or refresh an access token, an error
        will _not_ be thrown. Instead, the original access token will be used and the user will be
        able to act upon an error available on the response. For example,

        ```ts
        const response = await client.user.get(...)
        if (!response.ok) {
          // Handle the response.error ...
        }
        ```
      type: fix
  createdAt: "2024-05-29"
  irVersion: 43

- version: 0.20.1
  changelogEntry:
    - summary: Remove instances of `node:stream` so that the generated SDK is Webpack + Next.js compatible.
      type: fix
  createdAt: "2024-05-29"
  irVersion: 43

- version: 0.20.1-rc0
  changelogEntry:
    - summary: URL encoded bodies are now appropriately encoded within the fetcher.
      type: fix
  createdAt: "2024-05-29"
  irVersion: 43

- version: 0.20.1
  changelogEntry:
    - summary: Remove node:stream imports for Webpack and Next.js compatibility
      type: fix
    - summary: Fix URL encoded body encoding in fetcher
      type: fix
  createdAt: "2024-05-29"
  irVersion: 43

- version: 0.20.0-rc1
  changelogEntry:
    - summary: |
        Pass `abortSignal` to `Stream` for server-sent-events and JSON streams so that the user can opt out and break from a stream.
      type: fix
  createdAt: "2024-05-24"
  irVersion: 43

- version: 0.20.0-rc1
  changelogEntry:
    - summary: |
        Pass `abortSignal` to `Stream` for server-sent-events and JSON streams so that the user can opt out and break from a stream.
      type: fix
  createdAt: "2024-05-24"
  irVersion: 43

- version: 0.20.0-rc0
  changelogEntry:
    - summary: |
        Add `abortSignal` to `RequestOptions`. SDK consumers can now specify an
        an arbitrary abort signal that can interrupt the API call.

        ```ts
        const controller = new AbortController();
        client.endpoint.call(..., {
          abortSignal: controller.signal,
        })
        ```
      type: feat
  createdAt: "2024-05-24"
  irVersion: 43

- version: 0.19.0
  changelogEntry:
    - summary: |
        Add `inlineFileProperties` configuration to support generating file upload properties
        as in-lined request properties (instead of positional parameters). Simply configure the following:

        ```yaml
        - name: fernapi/fern-typscript-node-sdk
          version: 0.19.0
          ...
          config:
            inlineFileProperties: true
        ```

        **Before**:

        ```ts
        /**
          * @param {File | fs.ReadStream} file
          * @param {File[] | fs.ReadStream[]} fileList
          * @param {File | fs.ReadStream | undefined} maybeFile
          * @param {File[] | fs.ReadStream[] | undefined} maybeFileList
          * @param {Acme.MyRequest} request
          * @param {Service.RequestOptions} requestOptions - Request-specific configuration.
          *
          * @example
          *     await client.service.post(fs.createReadStream("/path/to/your/file"), [fs.createReadStream("/path/to/your/file")], fs.createReadStream("/path/to/your/file"), [fs.createReadStream("/path/to/your/file")], {})
          */
        public async post(
            file: File | fs.ReadStream,
            fileList: File[] | fs.ReadStream[],
            maybeFile: File | fs.ReadStream | undefined,
            maybeFileList: File[] | fs.ReadStream[] | undefined,
            request: Acme.MyRequest,
            requestOptions?: Acme.RequestOptions
        ): Promise<void> {
          ...
        }
        ```

        **After**:

        ```ts
        /**
          * @param {Acme.MyRequest} request
          * @param {Service.RequestOptions} requestOptions - Request-specific configuration.
          *
          * @example
          *     await client.service.post({
          *        file: fs.createReadStream("/path/to/your/file"),
          *        fileList: [fs.createReadStream("/path/to/your/file")]
          *     })
          */
        public async post(
            request: Acme.MyRequest,
            requestOptions?: Service.RequestOptions
        ): Promise<void> {
          ...
        }
        ```
      type: feat
  createdAt: "2024-05-20"
  irVersion: 43

- version: 0.18.3
  changelogEntry:
    - summary: The generator now uses the latest FDR SDK.
      type: internal
  createdAt: "2024-05-17"
  irVersion: 43

- version: 0.18.2
  changelogEntry:
    - summary: |
        If OAuth is configured, the generated `getAuthorizationHeader` helper now treats the
        bearer token as optional. This prevents us from sending the `Authorization` header
        when retrieving the access token.
      type: fix
  createdAt: "2024-05-15"
  irVersion: 43

- version: 0.18.1
  changelogEntry:
    - summary: |
        If OAuth environment variables are specified, the `clientId` and `clientSecret` parameters
        are optional.

        ```ts
        export declare namespace Client {
          interface Options {
              ...
              clientId?: core.Supplier<string>;
              clientSecret?: core.Supplier<string>;
          }
          ...
        }
        ```
      type: fix
  createdAt: "2024-05-14"
  irVersion: 43

- version: 0.18.0
  changelogEntry:
    - summary: |
        Add support for the OAuth client credentials flow. The new `OAuthTokenProvider` automatically
        resolves the access token and refreshes it as needed. The resolved access token is then used as the
        bearer token in all client requests.
      type: feat
  createdAt: "2024-05-13"
  irVersion: 43

- version: 0.17.1
  changelogEntry:
    - summary: Multipart form data requests are now compatible across browser and Node.js runtimes.
      type: fix
  createdAt: "2024-05-06"
  irVersion: 43

- version: 0.17.0
  changelogEntry:
    - summary: Bump to v43 of IR which means that you will need `0.26.1` of the Fern CLI version. To bump your CLI version, please run `fern upgrade`.
      type: internal
  createdAt: "2024-05-06"
  irVersion: 43

- version: 0.16.0-rc8
  changelogEntry:
    - summary: |
        The SDK generator now supports upload endpoints that specify an array of files like so:

        ```ts
        /**
          * @param {File[] | fs.ReadStream[]} files
          * @param {Acme.UploadFileRequest} request
          * @param {Service.RequestOptions} requestOptions - Request-specific configuration.
          */
        public async post(
            files: File[] | fs.ReadStream[],
            request: Acme.UploadFileRequest,
            requestOptions?: Service.RequestOptions
        ): Promise<void> {
            const _request = new FormData();
            for (const _file of files) {
              _request.append("files", _file);
            }
            ...
        }
        ```
      type: feat
  createdAt: "2024-05-06"
  irVersion: 38

- version: 0.16.0-rc7
  changelogEntry:
    - summary: |
        The SDK generator now supports `@param` JSDoc comments for endpoint parameters.
        The generator now arranges JSDoc in a few separate groups, one for each of `@param`, `@throws`,
        and `@examples` like so:

        ```ts
          /**
          * This endpoint checks the health of a resource.
          *
          * @param {string} id - A unique identifier.
          * @param {Service.RequestOptions} requestOptions - Request-specific configuration.
          *
          * @throws {@link Acme.UnauthorizedRequest}
          * @throws {@link Acme.BadRequest}
          *
          * @example
          *     await testSdk.health.service.check("id-2sdx82h")
          */
          public async check(id: string, requestOptions?: Service.RequestOptions): Promise<void> {
            ...
          }
        ```
      type: feat
    - summary: |
        The generator will only include user-provided examples if they exist, and otherwise
        only include a single generated example, like so:

        ```ts
          /**
          * This endpoint checks the health of a resource.
          *
          * @example
          *     await testSdk.health.service.check("id-2sdx82h")
          */
          public async check(id: string, requestOptions?: Service.RequestOptions): Promise<void> {
            ...
          }
        ```
      type: feat
    - summary: |
        The SDK generator now escapes path parameters that would previously create invalid
        URLs (e.g. "\\example"). Method implementations will now have references to
        `encodeURIComponent` like the following:

        ```ts
        const _response = await core.fetcher({
          url: urlJoin(
            (await core.Supplier.get(this._options.environment)) ?? environments.AcmeEnvironment.Prod,
            `/users/${encodeURIComponent(userId)}`
          ),
          ...
        });
        ```
      type: fix
  createdAt: "2024-04-30"
  irVersion: 38

- version: 0.16.0-rc6
  changelogEntry:
    - summary: snippet templates now move file upload parameters to unnamed args
      type: fix
  createdAt: "2024-04-30"
  irVersion: 38

- version: 0.16.0-rc5
  changelogEntry:
    - summary: remove duplicate quotation marks in snippet templates
      type: fix
  createdAt: "2024-04-30"
  irVersion: 38

- version: 0.16.0-rc4
  changelogEntry:
    - summary: fixes to styling of the SDK code snippet templates.
      type: fix
  createdAt: "2024-04-25"
  irVersion: 38

- version: 0.16.0-rc0
  changelogEntry:
    - summary: The generator now registers snippet templates which can be used for dynamic SDK code snippet generation.
      type: feat
  createdAt: "2024-04-24"
  irVersion: 38

- version: 0.15.1-rc1
  changelogEntry:
    - summary: |
        Earlier for inlined request exports, we were doing the following:

        ```ts
        export { MyRequest } from "./MyRequest";
        ```

        In an effort to make the generated code JSR compatible, the TS generator
        will now append the `type` explicitly for request exports.

        ```ts
        export { type MyRequest } from "./MyRequest";
        ```
      type: feat
  createdAt: "2024-04-24"
  irVersion: 38

- version: 0.15.1-rc0
  changelogEntry:
    - summary: plain text responses are now supported in the TypeScript generator.
      type: feat
  createdAt: "2024-04-22"
  irVersion: 38

- version: 0.15.0-rc1
  changelogEntry:
    - summary: |
        Minor fixes to SSE processing. In particular, stream terminal characters are now
        respected like `[DONE]` and JSON parsed data is sent to the deserialize function.
      type: fix
  createdAt: "2024-04-22"
  irVersion: 38

- version: 0.15.0-rc0
  changelogEntry:
    - summary: |
        Bump to v38 of IR and support server-sent events where the events are sent
        with a `data: ` prefix and terminated with a new line.
      type: feat
  createdAt: "2024-04-19"
  irVersion: 38

- version: 0.14.1-rc5
  changelogEntry:
    - summary: Code snippets are generated for file upload endpoints using `fs.readStream`. Previously, generation for these endpoints was being skipped.
      type: fix
    - summary: If integration tests are not enabled, simple jest tests with a `yarn test` script will be created.
      type: fix
    - summary: |
        In an effort to make the generated code JSR compatible, the generator now
        directly imports from files instead of using directory imports.
      type: feat
    - summary: |
        In an effort to make the generated code JSR compatible, we make sure all methods
        are strongly typed with return signatures (in this case `_getAuthorizationHeader()`).
      type: feat
    - summary: Generate code snippet for FileDownload endpoint
      type: fix
    - summary: |
        Import for `node-fetch` in `Fetcher.ts` uses a dynamic import instead of `require` which
        so that the SDK works in ESM environments (that are using local file output). When the
        `outputEsm` config flag is turned on, the dynamic import will be turned into an ESM specific import.
      type: fix
    - summary: |
        The test job in `ci.yml` works even if you have not configured Fern to
        generate integration tests.

        Without integration tests the test job will run `yarn && yarn test`. With the
        integration tests, the test job will delegate to the fern cli `fern yarn test`.
      type: fix
    - summary: |
        Add `allowExtraFields` option to permit extra fields in the serialized request.

        ```yaml
        - name: fernapi/fern-typscript-node-sdk
          version: 0.14.0-rc0
          ...
          config:
            allowExtraFields: true
        ```
      type: feat
  createdAt: "2024-04-17"
  irVersion: 37

- version: 0.13.0
  changelogEntry:
    - summary: Support V37 of the IR.
      type: internal
  createdAt: "2024-04-09"
  irVersion: 37

- version: 0.13.0-rc0
  changelogEntry:
    - summary: |
        Add `retainOriginalCasing` option to preserve the naming convention expressed in the API.
        For example, the following Fern definition will generate a type like so:

        ```yaml
        types:
          GetUsersRequest
            properties:
              group_id: string
        ```

        **Before**

        ```typescript
        export interface GetUsersRequest {
          groupId: string;
        }

        export interface GetUsersRequest = core.serialization.object({
        groupId: core.serialization.string("group_id")
        })

        export namespace GetUsersRequest {
          interface Raw {
            group_id: string
          }
        }
        ```

        **After**

        ```typescript
        export interface GetUsersRequest {
          group_id: string;
        }

        export interface GetUsersRequest = core.serialization.object({
        group_id: core.serialization.string()
        })

        export namespace GetUsersRequest {
          interface Raw {
            group_id: string
          }
        }
        ```
      type: feat
  createdAt: "2024-04-02"
  irVersion: 33

- version: 0.12.9
  changelogEntry:
    - summary: The generator stopped working for remote code generation starting in `0.12.7`. This is now fixed.
      type: fix
  createdAt: "2024-03-22"
  irVersion: 33

- version: 0.12.8
  changelogEntry:
    - summary: Enhance serde performance by reducing reliance on async behavior and lazy async dynamic imports.
      type: feat
    - summary: Shared generator notification and config parsing logic.
      type: internal
  createdAt: "2024-03-22"
  irVersion: 33

- version: 0.12.8-rc0
  changelogEntry:
    - summary: Enhance serde performance by reducing reliance on async behavior and lazy async dynamic imports.
      type: feat
  createdAt: "2024-03-18"
  irVersion: 33

- version: 0.12.7
  changelogEntry:
    - summary: |
        the SDK will now leverage environment variable defaults, where specified, for authentication variables, such as bearer tokens, api keys, custom headers, etc.

        Previously, the SDK would only leverage these defaults for bearer token auth IF auth was mandatory throughout the SDK.
      type: feat
  createdAt: "2024-03-14"
  irVersion: 33

- version: 0.12.6
  changelogEntry:
    - summary: |
        In Node.js environments the SDK will default to using `node-fetch`. The
        SDK depends on v2 of node-fetch to stay CJS compatible.

        Previously the SDK was doing `require("node-fetch")` but it should be
        `require("node-fetch").default` based on
        https://github.com/node-fetch/node-fetch/issues/450#issuecomment-387045223.
      type: fix
  createdAt: "2024-02-27"
  irVersion: 33

- version: 0.12.5
  changelogEntry:
    - summary: |
        Introduce a custom configuration called `tolerateRepublish` which supports running
        npm publish with the flag `--tolerateRepublish`. This flag allows you to publish
        on top of an existing npm package.

        To turn on this flag, update your generators.yml:

        ```yaml
        groups:
          generators:
            - name: fernapi/fern-typscript-node-sdk
              version: 0.12.5
              ...
              config:
                tolerateRepublish: true
        ```
      type: feat
  createdAt: "2024-02-27"
  irVersion: 33

- version: 0.12.4
  changelogEntry:
    - summary: |
        Previously reference.md was just leveraging the function name for the reference, now it leverages the full package-scoped path, mirroring how the function would be used in reality.

        ```ts
        seedExamples.getException(...)

        // is now

        seedExamples.file.notification.service.getException(...)
        ```
      type: fix
    - summary: Previously SDK code snippets would not support generation with undiscriminated unions. Now, it does.
      type: fix
  createdAt: "2024-02-27"
  irVersion: 33

- version: 0.12.2
  changelogEntry:
    - summary: |
        Previously SDK code snippets would not take into account default parameter values
        and would always include a `{}`. This was odd and didn't represent how a developer
        would use the SDK. Now, the snippets check for default parameter values and omit
        if there are no fields specified.

        ```ts
        // Before
        client.users.list({});

        // After
        client.users.list();
        ```
      type: fix
  createdAt: "2024-02-27"
  irVersion: 33

- version: 0.12.1
  changelogEntry:
    - summary: |
        Optional objects in deep query parameters were previously being incorrectly
        serialized. Before this change, optional objects were just being JSON.stringified
        which would send the incorrect contents over the wire.

        ```ts
        // Before
        if (foo != null) {
          _queryParams["foo"] = JSON.stringify(foo);
        }

        // After
        if (foo != null) {
          _queryParams["foo"] = foo;
        }

        // After (with serde layer)
        if (foo != null) {
          _queryParams["foo"] = serializers.Foo.jsonOrThrow(foo, {
            skipValidation: false,
            breadcrumbs: ["request", "foo"]
          });
        }
        ```
      type: fix
  createdAt: "2024-02-27"
  irVersion: 33

- version: 0.12.0
  changelogEntry:
    - summary: |
        support deep object query parameter serialization. If, query parameters are
        objects then Fern will support serializing them.

        ```yaml
        MyFoo:
          properties:
            bar: optional<string>

        query-parameters:
          foo: MyFoo
        ```

        will now be serialized as `?foo[bar]="...` and appear in the SDK as a regular object

        ```ts
        client.doThing({
          foo: {
            bar: "..."
          }
        });
        ```
      type: feat
  createdAt: "2024-02-26"
  irVersion: 33

- version: 0.11.5
  changelogEntry:
    - summary: |
        Previously `core.Stream` would not work in the Browser. Now the generated Fern SDK
        includes a polyfill for `ReadableStream` and uses `TextDecoder` instead of `Buffer`.
      type: fix
    - summary: |
        add in a reference markdown file, this shows a quick outline of the available endpoints,
        it's documentation, code snippet, and parameters.

        This feature is currently behind a feature flag called `includeApiReference` and can be used

        ```yaml
        config:
          includeApiReference: true
        ```
      type: feat
  createdAt: "2024-02-15"
  irVersion: 31

- version: 0.11.4
  changelogEntry:
    - summary: |
        The `Fetcher` now supports sending binary as a request body. This is important
        for APIs that intake `application/octet-stream` content types or for folks that have
        .fernignored their and added custom utilities that leverage the fetcher.
      type: fix
  createdAt: "2024-02-15"
  irVersion: 31

- version: 0.11.3
  changelogEntry:
    - summary: |
        ensure SDK generator always uses `node-fetch` in Node.js environments. There is an experimental
        fetch packaged with newer versions of Node.js, however it causes unexpected behavior with
        file uploads.
      type: fix
  createdAt: "2024-02-13"
  irVersion: 31

- version: 0.11.2
  changelogEntry:
    - summary: |
        ensure SDK generator does not drop additional parameters from requests that perform file upload. Previously, if an endpoint had `file` inputs without additional `body` parameters, query parameters were erroneously ignored.
      type: fix
  createdAt: "2024-02-13"
  irVersion: 31

- version: 0.11.1
  changelogEntry:
    - summary: The SDK generator no longer generates a `tsconfig.json` with `noUnusedParameters` enabled. This check was too strict.
      type: fix
  createdAt: "2024-02-13"
  irVersion: 31

- version: 0.11.0
  changelogEntry:
    - summary: |
        The SDK generator now forwards information about the runtime that it is being
        used in. The header `X-Fern-Runtime` will report the runtime (e.g. `browser`, `node`, `deno`)
        and the header `X-Fern-Runtime-Version` will report the version.
      type: feat
  createdAt: "2024-02-13"
  irVersion: 31

- version: 0.10.0
  changelogEntry:
    - summary: |
        The SDK generator now supports whitelabelling. When this is turned on,
        there will be no mention of Fern in the generated code.

        **Note**: You must be on the enterprise tier to enable this mode.
      type: feat
  createdAt: "2024-02-11"
  irVersion: 31

- version: 0.9.7
  changelogEntry:
    - summary: Initialize this changelog
      type: chore
  createdAt: "2024-02-11"
  irVersion: 31<|MERGE_RESOLUTION|>--- conflicted
+++ resolved
@@ -1,13 +1,14 @@
 # yaml-language-server: $schema=../../../fern-versions-yml.schema.json
 
-<<<<<<< HEAD
-- version: 2.8.5
+
+- version: 2.9.2
   changelogEntry:
     - summary: |
         Do not throw an error if example properties are mismatched with the schema definition.
       type: fix
-  createdAt: "2025-08-21"
-=======
+  createdAt: "2025-08-28"
+  irVersion: 59
+
 - version: 2.9.1
   changelogEntry:
     - summary: |
@@ -40,7 +41,6 @@
     - summary: Generator passes readme configs apiName, disabledSections, and whiteLabel
       type: feat
   createdAt: "2025-08-26"
->>>>>>> 01f52f4c
   irVersion: 59
 
 - version: 2.8.4
