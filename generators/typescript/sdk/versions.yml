--- conflicted
+++ resolved
@@ -1,5 +1,4 @@
 # yaml-language-server: $schema=../../../fern-versions-yml.schema.json
-<<<<<<< HEAD
 - version: 2.0.0
   changelogEntry:
     - summary: |
@@ -20,7 +19,8 @@
         As a result, the SDKs are smaller, faster, more secure, and easier to use.
       type: feat
   createdAt: '2025-07-01'
-=======
+  irVersion: 58
+
 - version: 1.10.6
   changelogEntry:
     - summary: |
@@ -47,7 +47,6 @@
         ```
       type: feat
   createdAt: '2025-06-30'
->>>>>>> 0229b19f
   irVersion: 58
 - version: 1.10.4
   changelogEntry:
