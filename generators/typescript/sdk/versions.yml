--- conflicted
+++ resolved
@@ -1,5 +1,4 @@
 # yaml-language-server: $schema=../../../fern-versions-yml.schema.json
-<<<<<<< HEAD
 - version: 1.2.0
   changelogEntry:
     - summary: |
@@ -8,14 +7,13 @@
       type: feat
   createdAt: '2025-06-03'
   irVersion: 57
-=======
+  
 - version: 1.1.1
   changelogEntry:
     - summary: Fix an issue where attempting to access a property with an invalid property name would lead to a broken output SDK.
       type: fix
   createdAt: '2025-06-04'
   irVersion: 58
->>>>>>> 67454ee0
 
 - version: 1.1.0
   changelogEntry:
