--- conflicted
+++ resolved
@@ -1,5 +1,4 @@
 # yaml-language-server: $schema=../../../fern-versions-yml.schema.json
-<<<<<<< HEAD
 
 - version: 1.3.0
   changelogEntry:
@@ -8,10 +7,7 @@
   createdAt: '2025-06-04'
   irVersion: 58
 
-- version: 1.2.3
-=======
 - version: 1.2.4
->>>>>>> 2921e7c4
   changelogEntry:
     - summary: |
         Generate tests to verify the SDK sends and receives HTTP requests as expected.
