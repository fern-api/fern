--- conflicted
+++ resolved
@@ -1,17 +1,9 @@
 # yaml-language-server: $schema=../../../fern-versions-yml.schema.json
-<<<<<<< HEAD
-- version: 2.8.5
-  changelogEntry:
-    - summary: Fixing semver for changelog validation.
-      type: fix
-  createdAt: "2025-08-27"
-=======
 - version: 2.9.0
   changelogEntry:
     - summary: Generator passes readme configs apiName, disabledSections, and whiteLabel
       type: feat
   createdAt: "2025-08-26"
->>>>>>> da767697
   irVersion: 59
 
 - version: 2.8.4
