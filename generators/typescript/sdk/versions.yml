# yaml-language-server: $schema=../../../fern-versions-yml.schema.json
<<<<<<< HEAD
- version: 3.39.0
  changelogEntry:
    - summary: |
        Add support for custom pagination. When using custom pagination, the SDK generates a `Page` object
        with stub implementations for `hasNextPage` (returns `false`) and `loadPage` (throws an error).
        The SDK author is responsible for implementing the actual pagination logic by overriding these methods.
      type: feat
=======
- version: 3.38.1
  changelogEntry:
    - summary: |
        `hasNextPage` employs the default for the `step` attribute on offset-based pagination endpoints if it's set.
      type: fix
>>>>>>> 9515a486
  createdAt: "2025-12-09"
  irVersion: 62

- version: 3.38.0
  changelogEntry:
    - summary: |
        The `oauthTokenOverride` feature flag has been removed and is now always enabled.
        OAuth token override allows users to skip the OAuth flow by providing a pre-generated bearer token directly.
        This feature is now the default behavior and no longer requires configuration.
      type: feat
  createdAt: "2025-12-09"
  irVersion: 62

- version: 3.37.4
  changelogEntry:
    - summary: |
        The README now demonstrates how to pass custom headers to both the client constructor and individual endpoint invocations.
      type: chore
  createdAt: "2025-12-08"
  irVersion: 62

- version: 3.37.3
  changelogEntry:
    - summary: Update generator-cli to 0.5.0.
      type: chore
  createdAt: "2025-12-08"
  irVersion: 62

- version: 3.37.2
  changelogEntry:
    - summary: Update oxfmt to 0.17.0, oxlint to 1.32.0, and oxlint-tsgolint to 0.8.4.
      type: chore
  createdAt: "2025-12-08"
  irVersion: 62

- version: 3.37.1
  changelogEntry:
    - summary: Fixed a possible type issue in Fetcher.test.ts.
      type: fix
  createdAt: "2025-12-08"
  irVersion: 62

- version: 3.37.0
  changelogEntry:
    - summary: |
        Add support for OAuth token override, allowing users to skip the OAuth flow by providing a pre-generated bearer token directly.
        This is useful when users already have a valid token and don't need to go through the OAuth client credentials flow.

        To enable this feature, add the `oauthTokenOverride` configuration to your _generators.yml_ file:
        ```yaml
        # In generators.yml
        groups:
          generators:
            - name: fernapi/fern-typescript-sdk
              config:
                oauthTokenOverride: true
        ```

        Users can then instantiate the client with either OAuth credentials or a pre-generated token:
        ```ts
        // Option 1: OAuth flow (existing behavior)
        const client = new Client({
          clientId: "YOUR_CLIENT_ID",
          clientSecret: "YOUR_CLIENT_SECRET",
          ...
        });

        // Option 2: Direct bearer token override (new capability)
        const client = new Client({
          token: "my-pre-generated-bearer-token",
          ...
        });
        ```
      type: feat
  createdAt: "2025-12-04"
  irVersion: 62

- version: 3.36.0
  changelogEntry:
    - summary: |
        Refactor auth options to be defined in individual AuthProvider classes instead of directly in BaseClientOptions.
        BaseClientOptions is now a type alias that intersects with the auth provider's AuthOptions interface.
        This improves code organization and makes auth options more discoverable.
      type: feat
  createdAt: "2025-12-05"
  irVersion: 62

- version: 3.35.9
  changelogEntry:
    - summary: |
        Fix generated error classes to correctly set the prototype chain, capture stack traces, and set the error name so `instanceof` checks behave as expected.
        Error classes now use `new.target.prototype` instead of the static class name for `Object.setPrototypeOf`,
        conditionally call `Error.captureStackTrace` for V8 environments, and set `this.name` dynamically.
      type: fix
  createdAt: "2025-12-04"
  irVersion: 62

- version: 3.35.8
  changelogEntry:
    - summary: |
        Added `writeUnitTests` config option to control unit test generation. Both `writeUnitTests` and `generateWireTests` now default to `true` and operate independently.
      type: chore
  createdAt: "2025-12-02"
  irVersion: 62

- version: 3.35.7
  changelogEntry:
    - summary: |
        Wire tests are now controlled entirely by the `generateWireTests` custom config option,
        no longer falling back to the CLI's `writeUnitTests` flag.
      type: fix
  createdAt: "2025-12-02"
  irVersion: 62

- version: 3.35.6
  changelogEntry:
    - summary: |
        Remove noisy IR services log from inferred auth provider generation.
      type: chore
  createdAt: "2025-12-02"
  irVersion: 62

- version: 3.35.5
  changelogEntry:
    - summary: |
        Fix WebSocket client to only generate auth code when the channel has `auth: true`.
        Previously, auth code was generated whenever the API had auth schemes defined, even if the WebSocket channel didn't require auth.
        This caused a mismatch where the client used `NormalizedClientOptions` but the connect method tried to access `authProvider`.
      type: fix
  createdAt: "2025-12-01"
  irVersion: 62

- version: 3.35.4
  changelogEntry:
    - summary: |
        Centralize non-status code error handling to a single reusable function in the generated SDK.
        This will reduce the amount of duplicated code and make it easier to maintain consistent error handling across all endpoints.
      type: fix
  createdAt: "2025-12-01"
  irVersion: 62

- version: 3.35.3
  changelogEntry:
    - summary: |
        Fix WebSocket client `ConnectArgs` interface to correctly handle `allow-multiple: true` query parameters.
        Previously, query parameters with `allow-multiple: true` were typed as `T | undefined` instead of `T | T[] | undefined`.
      type: fix
  createdAt: "2025-12-01"
  irVersion: 62

- version: 3.35.2
  changelogEntry:
    - summary: |
        * Add --frozen-lockfile flag to pnpm and yarn install commands in generated ci.yml workflow.
        * Update actions/checkout to v6 and actions/setup-node to v6 in generated ci.yml workflow.
      type: chore
  createdAt: "2025-12-01"
  irVersion: 62

- version: 3.35.1
  changelogEntry:
    - summary: |
        Fix WebSocket query parameter destructuring for property names that are not valid JavaScript identifiers (e.g., `language-code`).
        The generated code now correctly uses renaming syntax in destructuring (e.g., `const { "language-code": languageCode } = args;`).
      type: fix
  createdAt: "2025-12-01"
  irVersion: 62

- version: 3.35.0
  changelogEntry:
    - summary: |
        Fix validateAndTransformExtendedObject to add null/undefined guard.
      type: fix
  createdAt: "2025-11-20"
  irVersion: 62

- version: 3.34.3
  changelogEntry:
    - summary: |
        Improve React Native compatibility in the SDK runtime and fetcher:
        * Move React Native detection before Node.js detection since React Native may have a process polyfill
        * Use `ReturnType<typeof setTimeout>` instead of `NodeJS.Timeout` for better cross-platform compatibility
        * Remove `ResponseWithBody` type guard that incorrectly failed in React Native environments where `response.body` may be null
        * Update `BinaryResponse` type to use Response types directly for better compatibility
        * Add structured error responses with `body-is-null` reason for SSE and streaming endpoints when `response.body` is unavailable
        * Simplify JSON parsing error handling to return consistent error structure with `non-json` reason
      type: fix
  createdAt: "2025-11-30"
  irVersion: 61
- version: 3.34.2
  changelogEntry:
    - summary: |
        Avoid infinite recursion when an auth client is incorrectly configured to use itself for authentication.
        To circumvent the infinite recursion, auth providers receive a no-op auth provider when constructing themselves.
      type: fix
  createdAt: "2025-11-26"
  irVersion: 61

- version: 3.34.1
  changelogEntry:
    - summary: |
        Remove error on null config in README generation.
      type: fix
  createdAt: "2025-11-26"
  irVersion: 61

- version: 3.34.0
  changelogEntry:
    - summary: |
        Implement auth provider architecture for all auth schemes, replacing inline auth logic.
        This reduces code duplication and improves maintainability.
        Each auth scheme now uses a dedicated `AuthProvider` class that implements the `AuthProvider` interface.
        The `AnyAuthProvider` class is used when multiple auth schemes are defined.
      type: feat
  createdAt: "2025-11-23"
  irVersion: 61

- version: 3.33.1
  changelogEntry:
    - summary: |
        Remove using generator-cli to push to GitHub for self-hosted SDKs; this is now handled in the local workspace runner.
      type: fix
  createdAt: "2025-11-21"
  irVersion: 61

- version: 3.33.0
  changelogEntry:
    - summary: |
        Implement auth provider architecture for basic auth, matching the pattern established by inferred auth. Basic auth now uses a dedicated `BasicAuthProvider` class that implements the `AuthProvider` interface, replacing inline auth logic.
      type: feat
  createdAt: "2025-11-20"
  irVersion: 61

- version: 3.32.1
  changelogEntry:
    - summary: Add contents:read permission to generated publish workflow for OIDC authentication to fix actions/checkout@v4 requirements.
      type: fix
  createdAt: "2025-11-20"
  irVersion: 61

- version: 3.32.0
  changelogEntry:
    - summary: Add support for OAuth and inferred auth in generated wire tests.
      type: feat
    - summary: |
        Respect the `auth: false` at the endpoint level when generating the endpoint function.
      type: feat
  createdAt: "2025-11-19"
  irVersion: 61

- version: 3.31.5
  changelogEntry:
    - summary: Include subpackage exports in generated README.md if `generateSubpackageExports` is enabled.
      type: chore
  createdAt: "2025-11-19"
  irVersion: 61

- version: 3.31.4
  changelogEntry:
    - summary: Default to mock an endpoint once when using `msw` for wire tests.
      type: fix
  createdAt: "2025-11-18"
  irVersion: 61

- version: 3.31.3
  changelogEntry:
    - summary: Generate wire tests with `maxRetries` set to 0.
      type: fix
  createdAt: "2025-11-18"
  irVersion: 61

- version: 3.31.2
  changelogEntry:
    - summary: Bump generator CLI version to publish new Docker image.
      type: chore
  createdAt: "2025-11-18"
  irVersion: 61

- version: 3.31.1
  changelogEntry:
    - summary: |
        Fix generator to not generate CONTRIBUTING.md file if config.whitelabel is true.
      type: fix
  createdAt: "2025-11-17"
  irVersion: 61

- version: 3.31.0
  changelogEntry:
    - summary: |
        Add `generateSubpackageExports` configuration option to enable direct imports of subpackage clients.
        This allows JavaScript bundlers to tree-shake and include only the imported subpackage code, resulting in much smaller bundle sizes.

        Example:
        ```ts
        import { BarClient } from '@acme/sdk/foo/bar';

        const client = new BarClient({...});
        ```

        To enable this feature, add the following configuration to your _generators.yml_ file:
        ```yaml
        # In generators.yml
        groups:
          generators:
            - name: fernapi/fern-typescript-sdk
              config:
                generateSubpackageExports: true
        ```
      type: feat
  createdAt: "2025-11-17"
  irVersion: 61

- version: 3.30.0
  changelogEntry:
    - summary: |
        Add `offsetSemantics` flag, which changes how the `step` attribute in `x-fern-pagination` is interpreted.
        When `offsetSemantics` is `item-index` (the default), offset is understood as an item index that increases by the number of entities fetched.
        When `offsetSemantics` is `page-index`, offset is understood as a page index that increases by 1 each time.
      type: feat
  createdAt: "2025-11-14"
  irVersion: 61

- version: 3.29.2
  changelogEntry:
    - summary: Improve SDK generation performance.
      type: fix
  createdAt: "2025-11-13"
  irVersion: 61

- version: 3.29.1
  changelogEntry:
    - summary: |
        When generating `hasNextPage`, use `Math.Floor` to ensure an integer comparison against the number of entities.
      type: fix
  createdAt: "2025-11-13"
  irVersion: 61
- version: 3.29.0
  changelogEntry:
    - summary: |
        Add `parameterNaming` configuration option to control how parameter names are generated in the SDK.
        The available options are:
        - `originalName`: Use the original name from the OpenAPI spec.
        - `wireValue`: Use the wire value from the OpenAPI spec, falling back to the original name if not present.
        - `camelCase`: Convert the name to camelCase.
        - `snakeCase`: Convert the name to snake_case.
        - `default`: Use the default naming strategy.
      type: feat
  createdAt: "2025-11-11"
  irVersion: 61

- version: 3.28.11
  changelogEntry:
    - summary: |
        Do not generate a _snippet-templates.json_ file in the generated TypeScript SDK.
      type: fix
  createdAt: "2025-11-11"
  irVersion: 61

- version: 3.28.12
  changelogEntry:
    - summary: |
        Include more files and folders in .npmignore:
        * .mock
        * .fern
        * dist
        * scripts
        * jest.config.*
        * vitest.config.*
      type: fix
    - summary: |
        Only generate _.npmignore_ when `useLegacyExports: true`.
        When `useLegacyExports: false`, we generate a _package.json_ with `"files"` field which makes _.npmignore_ redundant.
      type: fix
  createdAt: "2025-11-11"
  irVersion: 61

- version: 3.28.11
  changelogEntry:
    - summary: |
        Do not generate a _snippet-templates.json_ file in the generated TypeScript SDK.
      type: fix
  createdAt: "2025-11-11"
  irVersion: 61

- version: 3.28.10
  changelogEntry:
    - summary: |
        Set `Accept` header for JSON (`application/json`), text (`text/plain`), and other (`*/*`) response types.
        This ensures that the `Accept` header is set consistently across runtimes.
        Unlike all other runtimes, Cloudflare Workers and Vercel Edge Runtime do not set a default `Accept` header in their `fetch` implementations.
      type: fix
  createdAt: "2025-11-10"
  irVersion: 61

- version: 3.28.9
  changelogEntry:
    - summary: Fix `Error._visit` to pass the correct type (`core.Fetcher.Error`) to the `_other` callback.
      type: fix
  createdAt: "2025-11-10"
  irVersion: 61

- version: 3.28.8
  changelogEntry:
    - summary: Clean up imports for requestWithRetries.test.ts.
      type: fix
  createdAt: "2025-11-10"
  irVersion: 61

- version: 3.28.7
  changelogEntry:
    - summary: |
        Fix circular type alias errors (TS2456) in undiscriminated unions containing self-recursive Record types where the value is a union of itself with null and/or undefined.
      type: fix
  createdAt: "2025-11-08"
  irVersion: 61

- version: 3.28.6
  changelogEntry:
    - summary: |
        Fix circular type alias errors (TS2456) in undiscriminated unions containing self-recursive Record types.
      type: fix
  createdAt: "2025-11-07"
  irVersion: 61

- version: 3.28.5
  changelogEntry:
    - summary: Fix issue where logs were logged even when the respective log level was disabled.
      type: fix
    - summary: Add tests for logging and the fetcher's redaction functionality.
      type: chore
    - summary: Improve unit test performance and refactor code to reduce duplication.
      type: chore
  createdAt: "2025-11-06"
  irVersion: 61

- version: 3.28.4
  changelogEntry:
    - summary: Fix a compilation error when a websocket channel has no send or receive messages.
      type: fix
  createdAt: "2025-11-06"
  irVersion: 61

- version: 3.28.3
  changelogEntry:
    - summary: |
        Fix local GitHub generation to match remote generation.
      type: fix
  createdAt: "2025-11-06"
  irVersion: 61

- version: 3.28.2
  changelogEntry:
    - summary: |
        Fix inconsistent path parameter casing in the WebSocket connect options.
        The casing now follows the same rules as other HTTP path parameters:
        - `retainOriginalCasing: true`: use the original casing from the OpenAPI spec, regardless of the `noSerdeLayer` setting.
        - `noSerdeLayer: true`: use the original casing from the OpenAPI spec.
        - `noSerdeLayer: false`: use camelCase for path parameters.
      type: fix
  createdAt: "2025-11-06"
  irVersion: 61

- version: 3.28.1
  changelogEntry:
    - summary: |
        Always use vitest.config.mts for consistency across all generated SDKs. This ensures Vitest v3 can load the config as ESM in both CommonJS and ESM packages.
      type: fix
  createdAt: "2025-11-05"
  irVersion: 61

- version: 3.28.0
  changelogEntry:
    - summary: |
        Added Generation Metadata file to output.
      type: feat
  createdAt: "2025-11-04"
  irVersion: 61

- version: 3.27.0
  changelogEntry:
    - summary: Add support for variables in wire tests.
      type: feat
  createdAt: "2025-11-05"
  irVersion: 61

- version: 3.26.0
  changelogEntry:
    - summary: |
        Include `"dependencies": {}` in package.json when generating a TypeScript SDK without dependencies.
      type: feat
  createdAt: "2025-11-05"
  irVersion: 61

- version: 3.25.0
  changelogEntry:
    - summary: |
        Add support for logging to the generated SDK.
        Users can configure the logger by passing in a `logging` object to the client options.

        ```ts
        import { FooClient, logging } from "foo";

        const client = new FooClient({
            logging: {
               level: logging.LogLevel.Info, // LogLevel.Info is the default
               logger: new logging.ConsoleLogger(), // ConsoleLogger is the default
               silent: false, // true is the default, set to false to enable logging
            }
        });
        ```

        The `logging` object can have the following properties:
        - `level`: The log level to use. Defaults to `logging.LogLevel.Info`.
        - `logger`: The logger to use. Defaults to `logging.ConsoleLogger`.
        - `silent`: Whether to silence the logger. Defaults to `true`.

        The `level` property can be one of the following values:
        - `logging.LogLevel.Debug`
        - `logging.LogLevel.Info`
        - `logging.LogLevel.Warn`
        - `logging.LogLevel.Error`

        To provide a custom logger, users can pass in a custom logger implementation that implements the `logging.ILogger` interface.

      type: feat
  createdAt: "2025-11-04"
  irVersion: 61

- version: 3.24.0
  changelogEntry:
    - summary: |
        Add support for forward-compatible enums.
        To enable forward-compatible enums, add the following configuration to your _generators.yml_ file:
        ```yaml
        # In generators.yml
        groups:
          generators:
            - name: fernapi/fern-typescript-sdk
              config:
                enableForwardCompatibleEnums: true
        ```
      type: feat
  createdAt: "2025-11-03"
  irVersion: 61

- version: 3.23.0
  changelogEntry:
    - summary: |
        Add support for bytes download responses.
      type: feat
  createdAt: "2025-11-03"
  irVersion: 61

- version: 3.22.0
  changelogEntry:
    - summary: |
        Add support for oxfmt as the formatter.
        This is a beta feature and not officially supported yet.
      type: feat
  createdAt: "2025-11-03"
  irVersion: 61

- version: 3.21.0
  changelogEntry:
    - summary: |
        Add support for oxlint as the linter.
        This is a beta feature and not officially supported yet.
      type: feat
  createdAt: "2025-11-03"
  irVersion: 61

- version: 3.20.0
  changelogEntry:
    - summary: |
        Implement base and extend properties in discriminated union examples.
      type: feat
  createdAt: "2025-11-03"
  irVersion: 61

- version: 3.19.1
  changelogEntry:
    - summary: |
        `mergeHeaders()` and `mergeOnlyDefinedHeaders()` are now case-insensitive.
      type: fix
  createdAt: "2025-11-03"
  irVersion: 60

- version: 3.19.0
  changelogEntry:
    - summary: |
        Add support for application/x-www-form-urlencoded request bodies.
      type: feat
  createdAt: "2025-11-03"
  irVersion: 60

- version: 3.18.0
  changelogEntry:
    - summary: |
        Users can now pass in a custom `fetch` function to the client options.
      type: feat
  createdAt: "2025-11-03"
  irVersion: 60

- version: 3.17.1
  changelogEntry:
    - summary: |
        `hasNextPage()` now factors in `offset.step` if provided for offset-based pagination
        such that `hasNextPage` now returns `false` if the returned page was not as large as requested.
      type: fix
  createdAt: "2025-10-31"
  irVersion: 60

- version: 3.17.0
  changelogEntry:
    - summary: |
        Add `Page` to the top-level `exports.ts` files, which allows for `import { Page } from '...';` to work.
        Remove `Pageable`, and use only `core.Page` for pagination everywhere.
      type: feat
  createdAt: "2025-10-29"
  irVersion: 60

- version: 3.16.0
  changelogEntry:
    - summary: |
        Generate a CONTRIBUTING.md file.
      type: feat
  createdAt: "2025-10-29"
  irVersion: 60

- version: 3.15.0
  changelogEntry:
    - summary: |
        Export types for `ReconnectingWebSocket`, `ReconnectingWebSocket.Event`, `ReconnectingWebSocket.CloseEvent`, and `ReconnectingWebSocket.ErrorEvent`.
      type: feat
  createdAt: "2025-10-29"
  irVersion: 60

- version: 3.14.0
  changelogEntry:
    - summary: |
        Expose the underlying response on the `Page` type.
      type: feat
  createdAt: "2025-10-29"
  irVersion: 60

- version: 3.13.0
  changelogEntry:
    - summary: |
        Improve pnpm and yarn caching in generator Docker images.
      type: feat
  createdAt: "2025-10-28"
  irVersion: 60

- version: 3.12.3
  changelogEntry:
    - summary: Fix `.github/workflows/ci.yml` file when using OIDC for npm publishing.
      type: fix
  createdAt: "2025-10-28"
  irVersion: 60

- version: 3.12.2
  changelogEntry:
    - summary: |
        Add streaming tests; fix custom message terminators in streams; fix multi-byte character handling across chunk breaks in streams.
      type: fix
  createdAt: "2025-10-28"
  irVersion: 60

- version: 3.12.1
  changelogEntry:
    - summary: Update Biome to 2.3.1
      type: chore
  createdAt: "2025-10-28"
  irVersion: 60

- version: 3.12.0
  changelogEntry:
    - summary: |
        Add support for [publishing to npmjs.org using OIDC from GitHub Actions](https://docs.npmjs.com/trusted-publishers).

        To use OIDC for publishing to npmjs.org, you need to follow two steps:
        1. Follow the instructions in ["Step 1: Add a trusted publisher on npmjs.com"](https://docs.npmjs.com/trusted-publishers#step-1-add-a-trusted-publisher-on-npmjscom).
        2. Set the `output.token` field to `OIDC` in _generators.yml_ to enable this feature:

            ```yml
            # In generators.yml
            groups:
              ts-sdk:
                generators:
                  - name: fernapi/fern-typescript-sdk
                    output:
                      location: npm
                      package-name: your-package-name
                      token: OIDC # previously this would be set to something like ${NPM_TOKEN}
                    ...
            ```

            This will take care of ["Step 2: Configure your CI/CD workflow"](https://docs.npmjs.com/trusted-publishers#step-2-configure-your-cicd-workflow).

        For local generation, you'll need Fern CLI version 0.94.0 or later.
      type: feat
    - summary: |
        Update GitHub Actions `setup-node` action to v4 in the generated CI workflow.
      type: feat
  createdAt: "2025-10-21"
  irVersion: 60

- version: 3.11.1
  changelogEntry:
    - summary: |
        Generate streaming response section in README.md for streaming response endpoints.
      type: fix
  createdAt: "2025-10-21"
  irVersion: 60

- version: 3.11.0
  changelogEntry:
    - summary: |
        Add `linter` and `formatter` configuration options to configure code linters and formatters for the generated SDK.
        - `linter`:
          - `biome`: Use Biome as the code linter. This is the default.
          - `none`: Do not include a code linter.
        - `formatter`:
          - `biome`: Use Biome as the code formatter. This is the default.
          - `prettier`: Use Prettier as the code formatter.

        For consistency, the _package.json_ scripts will always include the following scripts:
        - `lint`: Run the configured linter.
        - `lint:fix`: Run the configured linter with auto-fix.
        - `format`: Run the configured formatter.
        - `format:check`: Run the configured formatter in check mode.
        - `check`: Run both the linter and formatter in check mode.
        - `check:fix`: Run both the linter and formatter with auto-fix.
        When the `linter` is set to `none`, `lint` and `lint:fix` scripts will echo a message indicating that no linter is configured.
      type: feat
  createdAt: "2025-10-21"
  irVersion: 60

- version: 3.10.0
  changelogEntry:
    - summary: |
        Generate file upload section in README.md for multipart-form file uploads.
      type: feat
  createdAt: "2025-10-20"
  irVersion: 60

- version: 3.9.3
  changelogEntry:
    - summary: |
        Fix a compilation error when a path parameter is nullable or optional.
      type: fix
  createdAt: "2025-10-17"
  irVersion: 60

- version: 3.9.2
  changelogEntry:
    - summary: |
        Match the logic in wire test generation where the static example generation omits the request parameter for empty objects when optional.
        This fixes some wire tests that were failing due to mismatched request bodies.
      type: fix
    - summary: |
        Return `undefined` when passing in `undefined` to `toJson` when `useBigInt` is enabled.
      type: fix
  createdAt: "2025-10-17"
  irVersion: 60

- version: 3.9.1
  changelogEntry:
    - summary: |
        Improve the performance of JSON serialization and parsing when `useBigInt` is enabled.
      type: fix
  createdAt: "2025-10-16"
  irVersion: 60

- version: 3.9.0
  changelogEntry:
    - summary: |
        Add support for the `Uploadable.FromPath` and `Uploadable.WithMetadata` types to upload files with metadata to multipart-form endpoints.

        Users can configure metadata when uploading a file to a multipart-form upload endpoint using the `Uploadable.WithMetadata` type:
        ```typescript
        import { createReadStream } from "fs";

        await client.upload({
            file: {
              data: createReadStream("path/to/file"),
              filename: "my-file",
              contentType: "audio/mpeg",
            },
            otherField: "other value",
        });
        ```
        The `filename`, `contentType`, and `contentLength` properties are optional.

        Alternatively, users can use the `Uploadable.FromPath` type to upload directly from a file path:
        ```typescript
        await client.upload({
            file: {
                path: "path/to/file",
                filename: "my-file",
                contentType: "audio/mpeg",
            },
            otherField: "other value",
        });
        ```

        The metadata is used to set the `Content-Type` and `Content-Disposition` headers. If not provided, the client will attempt to determine them automatically.
        ```
      type: feat
  createdAt: "2025-10-14"
  irVersion: 60

- version: 3.8.0
  changelogEntry:
    - summary: |
        Use Biome for formatting instead of Prettier, and also use Biome to check (fix) the generated code.
      type: feat
  createdAt: "2025-10-08"
  irVersion: 60

- version: 3.7.3
  changelogEntry:
    - summary: |
        Fix default request parameter value unwrapping for `nullable<>`.
      type: fix
  createdAt: "2025-10-13"
  irVersion: 60

- version: 3.7.2
  changelogEntry:
    - summary: |
        Include `extra-properties` (aka. `additionalProperties`) when generating examples for objects and inlined request bodies.
      type: fix
    - summary: |
        Allow arbitrary properties in inlined request bodies when `extra-properties` (aka. `additionalProperties`) is set to true.
      type: fix
  createdAt: "2025-10-10"
  irVersion: 61

- version: 3.7.1
  changelogEntry:
    - summary: |
        Filter out `undefined` from lists, maps, sets, and object properties when generating examples.
      type: fix
    - summary: |
        Restore missing test scripts in package.json when using `useLegacyExports: true`.
      type: fix
  createdAt: "2025-10-09"
  irVersion: 60

- version: 3.7.0
  changelogEntry:
    - summary: |
        Generate a `BaseClientOptions`, `BaseRequestOptions`, and `BaseIdempotentRequestOptions` interface and extend from these in the generated client `Options`, `RequestOptions`, and `IdempotentRequestOptions` interfaces.
        This reduces a large amount of duplicate code in the generated SDK.
      type: feat
  createdAt: "2025-10-08"
  irVersion: 60

- version: 3.6.1
  changelogEntry:
    - summary: |
        Add missing test scripts when `bundle: true`.
      type: fix
  createdAt: "2025-10-08"
  irVersion: 60

- version: 3.6.0
  changelogEntry:
    - summary: |
        Allow for configuring `timeoutMs` and `maxRetries` request options at the client-level as well as the request level.
      type: feat
  createdAt: "2025-10-08"
  irVersion: 60

- version: 3.5.0
  changelogEntry:
    - summary: |
        Enable `verbatimModuleSyntax` in _tsconfig.esm.json_ to increase TypeScript performance for the ESM build (not CJS).
        You may need to update your custom TypeScript code to comply with this setting.
      type: feat
  createdAt: "2025-10-07"
  irVersion: 60

- version: 3.4.0
  changelogEntry:
    - summary: |
        Add `wireTestsFallbackToAutoGeneratedErrorExamples` configuration option to control whether to use autogenerated error examples if user does not provide error examples for generating wire tests.
      type: feat
  createdAt: "2025-10-07"
  irVersion: 60

- version: 3.3.9
  changelogEntry:
    - summary: |
        Use `// ... file header ...` file header instead of `/** ... file header ... */`.
        The latter is considered a JSDoc comment and may cause issues with some tools.
        The TypeScript compiler will remove `//` but not `/** */` comments.
      type: fix
  createdAt: "2025-10-03"
  irVersion: 60

- version: 3.3.7
  changelogEntry:
    - summary: |
        Dynamically build type for enums based on the const to reduce generated code.

        Before:
        ```ts
        export type Operand =
            | ">"
            | "="
            | "<";
        export const Operand = {
            GreaterThan: ">",
            EqualTo: "=",
            LessThan: "<",
        } as const;
        ```
        After:
        ```ts
        export const Operand = {
            GreaterThan: ">",
            EqualTo: "=",
            LessThan: "<",
        } as const;
        export type Operand = (typeof Operand)[keyof typeof Operand];
        ```
      type: fix
  createdAt: "2025-10-03"
  irVersion: 60

- version: 3.3.6
  changelogEntry:
    - summary: Fix basic auth password parsing to support colons in passwords.
      type: fix
  createdAt: "2025-10-03"
  irVersion: 60

- version: 3.3.5
  changelogEntry:
    - summary: |
        Log error when `testFramework: vitest` is used alongside `useBigInt: true`, `streamType: wrapper`, or `packagePath: path/to/package`.
      type: feat
  createdAt: "2025-10-01"
  irVersion: 60

- version: 3.3.4
  changelogEntry:
    - summary: |
        Upgrade generator-cli dependency to fix local generation handling of .fernignore files.
      type: fix
  createdAt: "2025-09-30"
  irVersion: 60

- version: 3.3.3
  changelogEntry:
    - summary: |
        If `useLegacyExports` is `true`, reference `../tsconfig.json` instead of `../tsconfig.base.json` in `tests/tsconfig.json`.
      type: fix
  createdAt: "2025-09-29"
  irVersion: 60

- version: 3.3.2
  changelogEntry:
    - summary: Fix non-GitHub output modes.
      type: fix
    - summary: Format GitHub Actions workflow files using prettier.
      type: fix
    - summary: Add .prettierignore to ensure dist and temporary files are not formatted.
      type: fix
  createdAt: "2025-09-29"
  irVersion: 60

- version: 3.3.2-rc1
  changelogEntry:
    - summary: Fix npm publish output mode
      type: fix
  createdAt: "2025-09-29"
  irVersion: 60

- version: 3.3.2-rc0
  changelogEntry:
    - summary: Format GitHub Actions workflow files using prettier.
      type: fix
    - summary: Add .prettierignore to ensure dist and temporary files are not formatted.
      type: fix
    - summary: Fix non-GitHub output modes.
      type: fix
  createdAt: "2025-09-26"
  irVersion: 60

- version: 3.3.1
  changelogEntry:
    - summary: |
        Fix `bundle: true` mode
      type: fix
  createdAt: "2025-09-25"
  irVersion: 60

- version: 3.3.0
  changelogEntry:
    - summary: |
        Add support for PR mode for self-hosted/local sdk generation
      type: feat
  createdAt: "2025-09-25"
  irVersion: 60

- version: 3.2.1
  changelogEntry:
    - summary: |
        Set `compilerOptions.isolatedModules` and `compilerOptions.isolatedDeclarations` to `true` in _tsconfig.json_, and update the TypeScript code to comply with this setting.
        Users that enable `isolatedModules` can now use the SDK without any TypeScript compilation errors.
        While `isolatedModules` is not turned on by default in TypeScript, more frameworks and tools enable it by default.

        **Warning**: If you have custom code, this may cause compilation errors. Please refer to the TypeScript documentation to learn more about these settings:
        * [Isolated Declarations](https://www.typescriptlang.org/tsconfig#isolatedDeclarations)
        * [Isolated Modules](https://www.typescriptlang.org/tsconfig#isolatedModules)
      type: fix
  createdAt: "2025-09-25"
  irVersion: 60

- version: 3.2.0
  changelogEntry:
    - summary: |
        Add `generateEndpointMetadata` configuration to generate endpoint metadata for each endpoints.
        When you use a callback function to generate headers or auth tokens, the endpoint metadata will be passed to the callback.
        ```ts
        const client = new Foo({
            ...,
            token: ({ endpointMetadata }) => {
                // generate token based on endpoint metadata
            }
        });
        ```

        To enable this, set `generateEndpointMetadata` to `true` in the `config` of your generator configuration.
        ```yml
        # In generators.yml
        groups:
          ts-sdk:
            generators:
              - name: fernapi/fern-typescript-sdk
                config:
                  generateEndpointMetadata: true
        ```
      type: feat
  createdAt: "2025-09-24"
  irVersion: 60

- version: 3.1.2
  changelogEntry:
    - summary: |
        Pin `msw` dependency to `2.11.2` because newer version introduces jest/vitest compatibility issues.
      type: fix
  createdAt: "2025-09-24"
  irVersion: 60

- version: 3.1.1
  changelogEntry:
    - summary: |
        Rely on the version of pnpm in _package.json_ instead of hardcoding the version in GitHub workflows.
      type: fix
  createdAt: "2025-09-23"
  irVersion: 60

- version: 3.1.0
  changelogEntry:
    - summary: |
        `consolidateTypeFiles` consolidates all folders of type files into a single file.
      type: feat
  createdAt: "2025-09-19"
  irVersion: 60

- version: 3.0.2
  changelogEntry:
    - summary: Update `exportAllRequestsAtRoot` to create an aggregate request file instead of adding imports.
      type: fix
  createdAt: "2025-09-19"
  irVersion: 60

- version: 3.0.1
  changelogEntry:
    - summary: Fix incorrect pnpm commands inside of ci.yml
      type: fix
    - summary: Delete browser specific tests.
      type: fix
    - summary: Make tests more robust across Jest and Vitest.
      type: fix
  createdAt: "2025-09-18"
  irVersion: 60

- version: 3.0.0
  changelogEntry:
    - summary: |
        Change defaults configuration in _generators.yml_ to use pnpm package manager and vitest test framework.
        To avoid breaking changes, explicitly set the options above with the `Before` values in the `config` of your generator in _generators.yml_.

        | Option | Before | Now |
        |--------|--------|-----|
        | `packageManager` | `yarn` | `pnpm` |
        | `testFramework` | `jest` | `vitest` |

        `testFramework: vitest` is not supported alongside `useBigInt: true`, `streamType: wrapper`, or `packagePath`.
      type: feat
  createdAt: "2025-09-18"
  irVersion: 60

- version: 2.13.0
  changelogEntry:
    - summary: |
        Use Vitest instead of Jest for running tests.
        Enable Vitest by setting `testFramework` to `vitest` in the `config` of your generator configuration.
      type: feat
  createdAt: "2025-09-17"
  irVersion: 60

- version: 2.12.3
  changelogEntry:
    - summary: Updated retry strategy; in particular, don't jitter for `retry-after` header.
      type: chore
  createdAt: "2025-09-17"
  irVersion: 60

- version: 2.12.2
  changelogEntry:
    - summary: Generate correct types for pagination with inline types.
      type: fix
  createdAt: "2025-09-16"
  irVersion: 60

- version: 2.12.1
  changelogEntry:
    - summary: |
        Generate property accessors for auth and pagination with `?.` if the property is optional or nullable, and `.` if the property is required and non-nullable.
      type: fix
  createdAt: "2025-09-16"
  irVersion: 60

- version: 2.12.0
  changelogEntry:
    - summary: |
        Add support for custom sections in the README.md via `customSections` config option.
      type: feat
  createdAt: "2025-09-16"
  irVersion: 59

- version: 2.11.2
  changelogEntry:
    - summary: |
        Websocket client generation compiles when there are no query parameters and when the auth
        scheme has custom authentication headers.
      type: fix

  createdAt: "2025-09-16"
  irVersion: 59

- version: 2.11.1
  changelogEntry:
    - summary: |
        The `_getAuthorizationHeader` method now returns `Promise<string | undefined>` when oauth is enabled.
        This prevents compilation errors in the TypeScript SDK.
      type: fix
  createdAt: "2025-09-15"
  irVersion: 59

- version: 2.11.0
  changelogEntry:
    - summary: |
        Generate `Request` and `Response` types variations for types that have readonly and/or writeonly properties.
        For example, a type `User` will have a `User.Request` type that omits readonly properties and a `User.Response` type that omits writeonly properties.

        Set `experimentalGenerateReadWriteOnlyTypes` to `true` in the `config` of your generator configuration to enable this feature.
        ```ts
        import { User, FooClient } from "foo";

        const client = new FooClient(...);
        const createUser: User.Request = {
          name: "Jon",
          // id: "123", // Error: id is read-only and thus omitted
        };
        const createdUser: User.Response = await client.createUser(createUser);
        // createdUser.id is available here
        ```
      type: feat
  createdAt: "2025-09-15"
  irVersion: 59

- version: 2.10.4
  changelogEntry:
    - summary: Use cached `prettier` to format project instead of yarn/pnpm installing all dependencies during generation.
      type: feat
    - summary: Generate lockfile without installing dependencies and using `--prefer-offline` to avoid network requests.
      type: feat
  createdAt: "2025-09-12"
  irVersion: 59

- version: 2.10.3
  changelogEntry:
    - summary: Retries now check `Retry-After` and `X-RateLimit-Reset` before defaulting to exponential backoff.
      type: feat
  createdAt: "2025-09-09"
  irVersion: 59

- version: 2.10.2
  changelogEntry:
    - summary: Allow `null` values in headers in addition to `undefined` to explicitly unset a header.
      type: fix
  createdAt: "2025-09-05"
  irVersion: 59

- version: 2.10.1
  changelogEntry:
    - summary: Use autogenerated error examples if user does not provide error examples for generating wire tests.
      type: fix
  createdAt: "2025-09-03"
  irVersion: 59

- version: 2.10.0
  changelogEntry:
    - summary: Do not set a default `Content-Type` header when creating a HTTP response for wire test mocking.
      type: fix
    - summary: Generate wire tests for HTTP endpoint error examples.
      type: feat
  createdAt: "2025-09-03"
  irVersion: 59

- version: 2.9.5
  changelogEntry:
    - summary: |
        Introduce a custom configuration called `exportAllRequestsAtRoot` which exposes all request
        types through the root-level namespace.
      type: feat
  createdAt: "2025-09-02"
  irVersion: 59

- version: 2.9.4
  changelogEntry:
    - summary: |
        Grab overrideable root header value from Client as default.
      type: fix
  createdAt: "2025-08-28"
  irVersion: 59

- version: 2.9.3
  changelogEntry:
    - summary: |
        Add support for autogenerating simple tests for pagination endpoints.
      type: feat
  createdAt: "2025-08-27"
  irVersion: 59

- version: 2.9.2
  changelogEntry:
    - summary: |
        Do not throw an error if example properties are mismatched with the schema definition.
      type: fix
  createdAt: "2025-08-28"
  irVersion: 59

- version: 2.9.1
  changelogEntry:
    - summary: |
        Introduce a custom configuration called `flattenRequestParameters` which collapses referenced bodies into the
        request instead of nesting under a body key.

        **Before**:
        ```ts
        client.users.create({
          userId: "...",
          body: {
            "name": "Joe Scott"
          }
        });
        ```

        **After**
        ```ts
        client.users.create({
          userId: "...",
          "name": "Joe Scott"
        });
        ```
      type: fix
  createdAt: "2025-08-22"
  irVersion: 59

- version: 2.9.0
  changelogEntry:
    - summary: Generator passes readme configs apiName, disabledSections, and whiteLabel
      type: feat
  createdAt: "2025-08-26"
  irVersion: 59

- version: 2.8.4
  changelogEntry:
    - summary: |
        Add `flattenRequestParameters` to the SDK generator config.
        `flattenRequestParameters` is a boolean that controls whether to flatten request parameters.
        When `false` (default), the legacy flattening logic is used.
        When `true`, the new flattening logic is used.

        ```yml
        # In generators.yml
        groups:
          ts-sdk:
            generators:
              - name: fernapi/fern-typescript-sdk
                config:
                  flattenRequestParameters: true
        ```
      type: feat
  createdAt: "2025-08-21"
  irVersion: 59

- version: 2.8.3
  changelogEntry:
    - summary: |
        Set `Authorization` header for WebSocket connects when auth is available on the generated SDK client.
        This will happen regardless of whether the AsyncAPI server or channel is marked for auth.
      type: fix
    - summary: |
        Add support for inferred bearer authentication in WebSocket connects.
      type: fix
  createdAt: "2025-08-21"
  irVersion: 59

- version: 2.8.2
  changelogEntry:
    - summary: |
        Log warning when `noSerdeLayer` is `false` and `enableInlineTypes` is `true`.
      type: feat
  createdAt: "2025-08-15"
  irVersion: 59

- version: 2.8.1
  changelogEntry:
    - summary: |
        Properly assert responses in wire tests when the `neverThrowErrors` flag is enabled.
      type: fix
  createdAt: "2025-08-15"
  irVersion: 59

- version: 2.8.0
  changelogEntry:
    - summary: |
        Choose to use `pnpm` or `yarn` as the package manager for the generated SDK.
        Configure this in _generators.yml_ like so:
        ```yml
        # In generators.yml
        groups:
          ts-sdk:
            generators:
              - name: fernapi/fern-typescript-sdk
                config:
                  packageManager: pnpm
        ```
        The default is `yarn`.
      type: feat
  createdAt: "2025-08-13"
  irVersion: 59

- version: 2.7.0
  changelogEntry:
    - summary: Implement inferred bearer authentication.
      type: feat
  createdAt: "2025-08-12"
  irVersion: 59

- version: 2.6.8
  changelogEntry:
    - summary: Export BinaryResponse using `export type { BinaryResponse } ...` syntax to fix an issue with the SWC compiler.
      type: fix
  createdAt: "2025-08-06"
  irVersion: 58

- version: 2.6.7
  changelogEntry:
    - summary: Improve logging inside of wire tests for when a JSON body fails to parse to JSON.
      type: feat
  createdAt: "2025-08-01"
  irVersion: 58

- version: 2.6.6
  changelogEntry:
    - summary: Requests and responses with no body should not be asserted as JSON in wire tests.
      type: fix
  createdAt: "2025-08-04"
  irVersion: 58

- version: 2.6.5
  changelogEntry:
    - summary: If an enum wire value is not found, use the first enum value as a fallback.
      type: fix
  createdAt: "2025-08-01"
  irVersion: 58

- version: 2.6.4
  changelogEntry:
    - summary: Fix inline types inside of multipart-form requests
      type: fix
  createdAt: "2025-07-30"
  irVersion: 58

- version: 2.6.3
  changelogEntry:
    - summary: |
        Include root variables in code snippet generation for client instantiation.
      type: fix
  createdAt: "2025-07-25"
  irVersion: 58

- version: 2.6.2
  changelogEntry:
    - summary: |
        Update form-data version to 4.0.4 to avoid vulnerability.
      type: chore
  createdAt: "2025-07-24"
  irVersion: 58

- version: 2.6.1
  changelogEntry:
    - summary: |
        Add additional query string parameters section to the generated README.md file.
      type: chore
  createdAt: "2025-07-23"
  irVersion: 58

- version: 2.6.0
  changelogEntry:
    - summary: |
        Users can now pass in `queryParams` as part of the request options.
        ```ts
        await client.foo.bar(..., {
          queryParams: {
            foo: "bar"
          }
        });
        ```
      type: feat
  createdAt: "2025-07-23"
  irVersion: 58

- version: 2.5.1
  changelogEntry:
    - summary: Update README.md generation to be more accurate
      type: chore
  createdAt: "2025-07-22"
  irVersion: 58

- version: 2.5.0
  changelogEntry:
    - summary: |
        Support uploading file-like types for binary upload endpoints (not multipart-form):
        * Buffered types: `Buffer`, `Blob`, `File`, `ArrayBuffer`, `ArrayBufferView`, and `Uint8Array`
        * Stream types: `fs.ReadStream`, `stream.Readable`, and `ReadableStream`
      type: feat
    - summary: |
        Users can configure metadata when uploading a file to a binary upload endpoint using the `Uploadable.WithMetadata` type:
        ```typescript
        import { createReadStream } from "fs";

        await client.upload({
            data: createReadStream("path/to/file"),
            filename: "my-file",
            contentType: "audio/mpeg",
            contentLength: 1949,
        });
        ```
        The `filename`, `contentType`, and `contentLength` properties are optional.

        Alternatively, users can use the `Uploadable.FromPath` type to upload directly from a file path:
        ```typescript
        await client.upload({
            path: "path/to/file",
            filename: "my-file",
            contentType: "audio/mpeg",
            contentLength: 1949,
        });
        ```

        The metadata is used to set the `Content-Length`, `Content-Type`, and `Content-Disposition` headers. If not provided, the client will attempt to determine them automatically.
        For example, `fs.ReadStream` has a `path` property which the SDK uses to retrieve the file size from the filesystem without loading it into memory:
        ```typescript
        import { createReadStream } from "fs";

        await client.upload(createReadStream("path/to/file"));
        ```
      type: feat
  createdAt: "2025-07-17"
  irVersion: 58

- version: 2.4.11
  changelogEntry:
    - summary: Bump the docker image for the generator to node:22.12-alpine3.20
      type: chore
  createdAt: "2025-07-18"
  irVersion: 58

- version: 2.4.10
  changelogEntry:
    - summary: Escape strings containing `*/` inside of JSDoc comments to avoid premature JSDoc block ending.
      type: fix
  createdAt: "2025-07-15"
  irVersion: 58

- version: 2.4.9
  changelogEntry:
    - summary: Preserve trailing slash of URL and path if present
      type: fix
  createdAt: "2025-07-15"
  irVersion: 58

- version: 2.4.8
  changelogEntry:
    - summary: |
        Fix ts readme snippet where const was reassigned. Changed to let.
      type: fix
  createdAt: "2025-07-10"
  irVersion: 58

- version: 2.4.7
  changelogEntry:
    - summary: |
        Make sure `extraDependencies`, `extraPeerDependencies`, `extraPeerDependenciesMeta`, and `extraDevDependencies` are always merged into _package.json_.
        This was previously fixed for `bundle: true`, but not for `bundle: false` (default).
        All dependencies should now come through.
      type: fix
  createdAt: "2025-07-10"
  irVersion: 58

- version: 2.4.6
  changelogEntry:
    - summary: |
        Parse HTTP error bodies as JSON if the response content-type header is JSON, otherwise fallback to text.
      type: fix
    - summary: |
        Fix `bytes` fetcher test.
      type: fix
    - summary: |
        Fix Jest configuration when a `packagePath` is specified in _generators.yml_ config.
      type: fix
  createdAt: "2025-07-09"
  irVersion: 58

- version: 2.4.5
  changelogEntry:
    - summary: |
        Make sure `extraDependencies`, `extraPeerDependencies`, `extraPeerDependenciesMeta`, and `extraDevDependencies` are always merged into _package.json_.
      type: fix
  createdAt: "2025-07-09"
  irVersion: 58

- version: 2.4.4
  changelogEntry:
    - summary: |
        Make the `BinaryResponse.bytes` function optional because some versions of runtimes do not support the function on fetch `Response`.
      type: fix
  createdAt: "2025-07-09"
  irVersion: 58

- version: 2.4.3
  changelogEntry:
    - summary: |
        Fix an issue where a property set to `undefined` would not match with a property that is missing in the `withJson` MSW predicate.
      type: fix
  createdAt: "2025-07-08"
  irVersion: 58

- version: 2.4.2
  changelogEntry:
    - summary: |
        Fixes a compile issue when WebSocket connect methods require query parameters with special characters.
        Fixes response deserialization in websockets to respect skipping validation.
      type: fix
  createdAt: "2025-07-04"
  irVersion: 58

- version: 2.4.1
  changelogEntry:
    - summary: |
        When serde layer is enabled, WebSocket channels now pass through unrecognized properties
        instead of stripping them to preserve forwards compatibility.
      type: fix
  createdAt: "2025-07-04"
  irVersion: 58

- version: 2.4.0
  changelogEntry:
    - summary: Fixes bug with query parameter and path parameter serialization in URL for WebSocket channels.
      type: fix
  createdAt: "2025-07-03"
  irVersion: 58

- version: 2.3.3
  changelogEntry:
    - summary: Bump version to test Docker image rename to `fernapi/fern-typescript-sdk`
      type: internal
  createdAt: "2025-07-03"
  irVersion: 58
- version: 2.3.2
  changelogEntry:
    - summary: |
        Remove ".js" extension from ESM imports in the source generator code.
        If `useLegacyExports` is `true`, you will not see ".js" extensions in ESM imports.
        If `useLegacyExports` is `false` (default), a post process step will add the `.js` extension, so you won't see a difference.

        We're doing this because Jest has a bug where it doesn't properly load TypeScript modules even though the TypeScript and imports are valid.
      type: fix
  createdAt: "2025-07-03"
  irVersion: 58
- version: 2.3.1
  changelogEntry:
    - summary: |
        Fixes an issue where OAuth clients would not compile when variables were configured
        in the SDK. Now, the oauth client is instantiated with any global path parameters or headers.
      type: fix
  createdAt: "2025-07-03"
  irVersion: 58

- version: 2.3.0
  changelogEntry:
    - summary: |
        Change the `outputSourceFiles` default from `false` to `true`.
        This will affect the output when you generate the SDK to the local file system.
      type: feat
  createdAt: "2025-07-03"
  irVersion: 58
- version: 2.2.1
  changelogEntry:
    - summary: |
        Ensure _tests/wire_ is generated even when there are no wire tests generated.
        Otherwise, Jest throws an error because the wire test project `roots` doesn't exist.
      type: fix
  createdAt: "2025-07-03"
  irVersion: 58
- version: 2.2.0
  changelogEntry:
    - summary: |
        Improve generated package.json files:
        * Add `engines` field to specify minimum Node.js version supported as Node.js 18.
        * Add `sideEffects: false`
        * Add `README.md` and `LICENSE` to `files` array
        * Use GitHub shorthand for `repository` field.

        You can override these fields using the `packageJson` config:
        ```yml
        # In generators.yml
        groups:
          ts-sdk:
            generators:
              - name: fernapi/fern-typescript-sdk
                config:
                  packageJson:
                    engines:
                      node: ">=16.0.0"
        ```
      type: feat
  createdAt: "2025-07-03"
  irVersion: 58

- version: 2.1.0
  changelogEntry:
    - summary: |
        Split up Jest configuration into multiple projects.
        You can now run the following command to run tests:
        * `yarn test`: runs all tests
        * `yarn test:unit`: runs unit tests (any non-browser and non-wire tests)
        * `yarn test:browser`: runs browser only tests inside of `js-dom`
        * `yarn test:wire`: runs wire tests

        You can now pass in paths and patterns as an argument to the above commands to filter down to specific tests.
        For example: `yarn test tests/unit/fetcher`
      type: feat
  createdAt: "2025-07-02"
  irVersion: 58
- version: 2.0.0
  changelogEntry:
    - summary: |
        The TypeScript generator has received a large amount of improvements, but to maintain backwards compatibility, they require you to opt in using feature flags.
        The 2.0.0 release now has these feature flags enabled by default. Here's an overview of the `config` defaults that have changed in _generators.yml_.

        | Option | Before | Now |
        |--------|--------|-----|
        | `streamType` | `"wrapper"` | `"web"` |
        | `fileResponseType` | `"stream"` | `"binary-response"` |
        | `formDataSupport` | `"Node16"` | `"Node18"` |
        | `fetchSupport` | `"node-fetch"` | `"native"` |

        To avoid breaking changes, explicitly set the options above with the `Before` values in the `config` of your generator
        in _generators.yml_.

        With these defaults, the generated SDKs will have _**ZERO**_ dependencies (excluding devDependencies and `ws` in case of WebSocket generation).
        As a result, the SDKs are smaller, faster, more secure, and easier to use.
      type: feat
  createdAt: "2025-07-02"
  irVersion: 58

- version: 1.10.6
  changelogEntry:
    - summary: |
        Publish multi-platform builds of the TypeScript SDK docker container.
      type: fix
  createdAt: "2025-07-02"
  irVersion: 58

- version: 1.10.5
  changelogEntry:
    - summary: |
        Add default values to request parameters.
        For example, if you have a query parameter `foo` with a default value of `bar`, the generated request parameter will have a default value of `bar`.

        To enable this, set `useDefaultRequestParameterValues` to `true` in the `config` of your generator configuration.
        ```yml
        # In generators.yml
        groups:
          ts-sdk:
            generators:
              - name: fernapi/fern-typescript-sdk
                config:
                  useDefaultRequestParameterValues: true
        ```
      type: feat
  createdAt: "2025-06-30"
  irVersion: 58
- version: 1.10.4
  changelogEntry:
    - summary: |
        Add `omitFernHeaders` configuration to omit Fern headers from the generated SDK.
      type: fix
  createdAt: "2025-07-01"
  irVersion: 58
- version: 1.10.3
  changelogEntry:
    - summary: |
        Remove `qs` dependency.
      type: fix
  createdAt: "2025-07-01"
  irVersion: 58
- version: 1.10.2
  changelogEntry:
    - summary: |
        Remove `js-base64` dependency in favor of using native implementations.
      type: fix
  createdAt: "2025-07-01"
  irVersion: 58
- version: 1.10.1
  changelogEntry:
    - summary: |
        Remove `url-join` dependency in favor of a handwritten `joinUrl` function.
      type: fix
  createdAt: "2025-06-30"
  irVersion: 58
- version: 1.10.0
  changelogEntry:
    - summary: |
        Add `fetchSupport` configuration which lets you choose between `node-fetch` and `native`.
        The default is `node-fetch`. If you choose `native`, the `node-fetch` dependency will be removed.
      type: feat
  createdAt: "2025-06-27"
  irVersion: 58
- version: 1.9.1
  changelogEntry:
    - summary: Improve auto-pagination logic to consider empty strings in response as null cursors and stop paging.
      type: fix
  createdAt: "2025-06-27"
  irVersion: 58
- version: 1.9.0
  changelogEntry:
    - summary: |
        Add `formDataSupport` configuration which lets you choose between `Node16` and `Node18`.
        The default is `Node16`. If you choose `Node18`, the `form-data`, `formdata-node`, and `form-data-encoder` dependencies will be removed.
        `formDataSupport: Node18` supports uploading files from the following types:
        * `Buffer`
        * `File`
        * `Blob`
        * `Readable` (includes Readstream)
        * `ReadableStream`
        * `ArrayBuffer`
        * `Uint8Array`
      type: feat
  createdAt: "2025-06-22"
  irVersion: 58
- version: 1.8.2
  changelogEntry:
    - summary: |
        When a multipart form part is explicitly marked as JSON, serialize the data as JSON regardless of type.
        This also means arrays, maps, etc. will not be split into multiple parts, but serialized to JSON as a single part.
      type: fix
  createdAt: "2025-06-22"
  irVersion: 58
- version: 1.8.1
  changelogEntry:
    - summary: Fix binary response README.md examples
      type: fix
  createdAt: "2025-06-22"
  irVersion: 58
- version: 1.8.0
  changelogEntry:
    - summary: |
        You can now specify whether to return the `BinaryResponse` type for binary response endpoints.
        Change the response type by setting `fileResponseType` to `stream` or `binary-response` in the `config` of your generator configuration.
        The default is `stream` for backwards compatibility, but we recommend using `binary-response`.

        Here's how you users can interact with the `BinaryResponse`:
        ```ts
        const response = await client.getFile(...);
        const stream = response.stream();
        // const arrayBuffer = await response.arrayBuffer();
        // const blob = await response.blob();
        // const bytes = await response.bytes();
        const bodyUsed = response.bodyUsed;
        ```
        The user can choose how to consume the binary data.
      type: feat
  createdAt: "2025-06-19"
  irVersion: 58

- version: 1.7.2
  changelogEntry:
    - summary: |
        Fix bug where duplicate file generation was silently allowed instead of failing. The `withSourceFile` method now properly
        handles the `overwrite` option to prevent unintended file overwrites.
      type: fix
  createdAt: "2025-06-19"
  irVersion: 58
- version: 1.7.1
  changelogEntry:
    - summary: |
        __jest.config.mjs__ now only maps relative path modules that end on `.js` to their `.ts` equivalent.
      type: fix
  createdAt: "2025-06-18"
  irVersion: 58
- version: 1.7.0
  changelogEntry:
    - summary: |
        Allow users to specify the path they'd like to generate the SDK to.

        Here's an example of how to implement this in generators.yml:
        ```yml
        # In generators.yml
        groups:
          ts-sdk:
            generators:
              - name: fernapi/fern-typescript-sdk
                config:
                  packagePath: src/package-path
        ```
      type: feat
  createdAt: "2025-06-16"
  irVersion: 58
- version: 1.6.0
  changelogEntry:
    - summary: |
        You can now specify whether to return streams using the stream wrapper, or return the web standard stream.
        Change the type of stream returned by setting `streamType` to `wrapper` or `web` in the `config` of your generator configuration.
        The default is `wrapper`.
      type: feat
    - summary: |
        `tests/unit/zurg` are moved to `tests/unit/schemas` to match the name in `src/core/schemas` which is what the tests are verifying.
      type: internal
  createdAt: "2025-06-13"
  irVersion: 58

- version: 1.5.0
  changelogEntry:
    - summary: Add support for websocket connect methods with path parameters in the TypeScript generator
      type: feat
  createdAt: "2025-06-11"
  irVersion: 58

- version: 1.4.0
  changelogEntry:
    - summary: You can now pass in headers to the root client. These headers will be merged with service and endpoint specific headers.
      type: feat
    - summary: Reduce duplicate code generation by passing headers from the root client down to the subpackage clients.
      type: internal
  createdAt: "2025-06-05"
  irVersion: 58

- version: 1.3.2
  changelogEntry:
    - summary: Fix dynamic imports in the built dist/esm code.
      type: fix
  createdAt: "2025-06-05"
  irVersion: 58

- version: 1.3.1
  changelogEntry:
    - summary: |
        MSW is used for generated wire tests, but inadvertently also captures real HTTP request, for example in integration tests.
        When the HTTP request does not match any of the configured predicates, it would throw an error, including in the unrelated integration tests.
        In this version MSW is configured to bypass instead of throw an error when HTTP requests do not match the configured predicates.
      type: fix
  createdAt: "2025-06-05"
  irVersion: 58

- version: 1.3.0
  changelogEntry:
    - summary: Add support for generating the full project when using the filesystem output mode.
      type: feat
  createdAt: "2025-06-04"
  irVersion: 58

- version: 1.2.4
  changelogEntry:
    - summary: |
        Generate tests to verify the SDK sends and receives HTTP requests as expected.
        You can turn of these tests by setting `generateWireTests` to `false` in the `config` of your generator configuration.
      type: feat
  createdAt: "2025-06-03"
  irVersion: 58

- version: 1.1.1
  changelogEntry:
    - summary: Fix an issue where attempting to access a property with an invalid property name would lead to a broken output SDK.
      type: fix
  createdAt: "2025-06-04"
  irVersion: 58

- version: 1.1.0
  changelogEntry:
    - summary: Add support for HEAD HTTP method.
      type: feat
  createdAt: "2025-06-03"
  irVersion: 58

- version: 1.0.1
  changelogEntry:
    - summary: Fix property lookup in inherited schemas during snippet generation for object schemas.
      type: fix
  createdAt: "2025-05-14"
  irVersion: 57

- version: 1.0.0
  changelogEntry:
    - summary: |
        This release changes the defaults for the following custom configuration in _generators.yml_.

        | Option | Before | Now |
        |--------|--------|-----|
        | `inlineFileProperties` | `false` | `true` |
        | `inlinePathParameters` | `false` | `true` |
        | `enableInlineTypes` | `false` | `true` |
        | `noSerdeLayer` | `false` | `true` |
        | `omitUndefined` | `false` | `true` |
        | `skipResponseValidation` | `false` | `true` |
        | `useLegacyExports` | `true` | `false` |

        To avoid breaking changes, explicitly set the options above with the `Before` values in the `config` of your generator
        in _generators.yml_.
      type: feat
    - summary: |
        When generating properties for interfaces and classes, we only surround the property name with quotes if necessary.
        In some cases where the property name wasn't a valid identifier before, we now surround it with quotes too.
      type: fix
  createdAt: "2025-05-14"
  irVersion: 57

- version: 0.51.7
  changelogEntry:
    - summary: If an object extends an alias, the generator now visits the alias that is being extended (instead of throwing an error).
      type: fix
  createdAt: "2025-05-14"
  irVersion: 57

- version: 0.51.6
  changelogEntry:
    - summary: Add support for the custom introduction setting in the generated README.md.
      type: fix
  createdAt: "2025-05-13"
  irVersion: 57

- version: 0.51.5
  changelogEntry:
    - summary: Fixed an issue with ts-morph where creating an ifStatement with empty conditions array caused errors in multipart form data handling.
      type: fix
  createdAt: "2025-05-03"
  irVersion: 57

- version: 0.51.4
  changelogEntry:
    - summary: Fix issue where the _runtime.ts_ file was missing when other files were trying to import it.
      type: fix
  createdAt: "2025-04-22"
  irVersion: 57

- version: 0.51.3
  changelogEntry:
    - summary: Fix minor type issue for polyfilling Headers in Node 16 and below.
      type: fix
  createdAt: "2025-04-21"
  irVersion: 57

- version: 0.51.2
  changelogEntry:
    - summary: |
        When uploading files, extract the filename from the `path` property if present on the given object.
        This will extract the filename for `fs.createReadStream()` for example.
      type: fix
  createdAt: "2025-04-21"
  irVersion: 57

- version: 0.51.1
  changelogEntry:
    - summary: |
        Fallback to a custom `Headers` class implementation if the native `Headers` class is not available.
        Versions of Node 16 and below do not support the native `Headers` class, so this fallback is necessary to ensure compatibility.
      type: fix
  createdAt: "2025-04-21"
  irVersion: 57

- version: 0.51.0
  changelogEntry:
    - summary: |
        Add `rawResponse` property to JavaScript errors.

        ```ts
        try {
          const fooBar = await client.foo.bar("id", options);
        } catch (e) {
          if (error instanceof FooError) {
            console.log(error.rawResponse);
          } else {
            // ...
          }
        }
        ```
      type: feat
  createdAt: "2025-04-14"
  irVersion: 57

- version: 0.50.1
  changelogEntry:
    - summary: |
        Add `"packageManager": "yarn@1.22.22"` to _package.json_.
      type: feat
  createdAt: "2025-04-08"
  irVersion: 57

- version: 0.50.0
  changelogEntry:
    - summary: |
        All endpoint functions now return an `HttpResponsePromise<T>` instead of a `Promise<T>`.
        Using `await`, `.then()`, `.catch()`, and `.finally()` on these promises behave the same as before,
        but you can call `.withRawResponse()` to get a promise that includes the parsed response and the raw response.
        The raw response let's you retrieve the response headers, status code, etc.

        ```ts
        const fooBar = await client.foo.bar("id", options);
        const { data: alsoFooBar, rawResponse } = await client.foo.bar("id", options).withRawResponse();
        const {
            headers,
            status,
            url,
            ...
        } = rawResponse;
        ```
      type: feat
  createdAt: "2025-04-07"
  irVersion: 57

- version: 0.49.7
  changelogEntry:
    - summary: |
        Significantly improve performance of SDK generation when the `useLegacyExports` config is `false`. For a large spec like Square, the generation went from 10+ minutes to almost 1 minute.
      type: fix
  createdAt: "2025-03-27"
  irVersion: 57

- version: 0.49.6
  changelogEntry:
    - summary: Support arbitrary websocket headers during connect handshake.
      type: feat
  createdAt: "2025-03-27"
  irVersion: 57

- version: 0.49.5
  changelogEntry:
    - summary: Improvements to Websocket code generation quality.
      type: feat
  createdAt: "2025-03-27"
  irVersion: 57

- version: 0.49.4
  changelogEntry:
    - summary: Increase the timeout used in the generated `webpack.test.ts` file.
      type: fix
  createdAt: "2025-03-19"
  irVersion: 57

- version: 0.49.3
  changelogEntry:
    - summary: Increase the timeout used in the generated `webpack.test.ts` file.
      type: fix
  createdAt: "2025-03-19"
  irVersion: 57

- version: 0.49.2
  changelogEntry:
    - summary: Fix issue where IdempotentRequestOptions is not generated in the client namespace.
      type: fix
  createdAt: "2025-03-18"
  irVersion: 57

- version: 0.49.1
  changelogEntry:
    - summary: This PR includes several fixes to the generated `Socket.ts` file when websocket client code generation is enabled.
      type: fix
  createdAt: "2025-03-10"
  irVersion: 57

- version: 0.49.0
  changelogEntry:
    - summary: |
        This PR enables the Typescript generator to produce Websocket SDK endpoints. This can be enabled by adding the option `shouldGenerateWebsocketClients: true` to the Typescript generator config.
      type: feat
  createdAt: "2025-03-06"
  irVersion: 57

- version: 0.48.7
  changelogEntry:
    - summary: |
        Form data encoding now correctly handles array and object values by encoding each property value as a separate key-value pair, rather than trying to encode the entire object as a single value. This ensures proper handling of complex data structures in multipart form requests.
      type: fix
  createdAt: "2025-01-28"
  irVersion: 55

- version: 0.48.6
  changelogEntry:
    - summary: Support form-encoded form data parameters by using `qs` to properly encode array and object values with the `repeat` array format.
      type: fix
  createdAt: "2025-01-28"
  irVersion: 55

- version: 0.48.5
  changelogEntry:
    - summary: Don't double wrap a blob if a user uploads a blob to a multi-part form. Otherwise file's content-type is lost in Deno.
      type: fix
  createdAt: "2025-01-28"
  irVersion: 55

- version: 0.48.4
  changelogEntry:
    - summary: When custom config `useBigInt` is `true`, generate examples and snippets with `BigInt("123")`.
      type: fix
  createdAt: "2025-01-21"
  irVersion: 55

- version: 0.48.3
  changelogEntry:
    - summary: The SDK now supports reading the basic auth username and password values from environment variables.
      type: fix
  createdAt: "2025-01-16"
  irVersion: 55

- version: 0.48.2
  changelogEntry:
    - summary: This updates the retrier logic to stop retrying on HTTP conflict (409). This was an oversight that we've meant to remove for a while (similar to other Fern SDKs).
      type: fix
  createdAt: "2025-01-16"
  irVersion: 55

- version: 0.48.1
  changelogEntry:
    - summary: Record types with `null` values are now correctly serialized.
      type: fix
  createdAt: "2025-01-16"
  irVersion: 55

- version: 0.48.0
  changelogEntry:
    - summary: |
        When `useBigInt` SDK configuration is set to `true`, a customized JSON serializer & deserializer is used that will preserve the precision of `bigint`'s, as opposed to the native `JSON.stringify` and `JSON.parse` function which converts `bigint`'s to `number`'s losing precision.

        When combining `useBigInt` with our serialization layer (`no-serde: false` (default)), both the request and response properties that are marked as `long` and `bigint` in OpenAPI/Fern spec, will consistently be `bigint`'s.
        However, when disabling the serialization layer (`no-serde: true`), they will be typed as `number | bigint`.

        Here's an overview of what to expect from the generated types when combining `useBigInt` and `noSerde` with the following Fern definition:

        **Fern definition**
        ```yml
        types:
          ObjectWithOptionalField:
            properties:
              longProp: long
              bigIntProp: bigint
        ```

        **TypeScript output**
        ```typescript
        // useBigInt: true
        // noSerde: false
        interface ObjectWithLongAndBigInt {
          longProp: bigint;
          bigIntProp: bigint;
        }

        // useBigInt: true
        // noSerde: true
        interface ObjectWithLongAndBigInt {
          longProp: bigint | number;
          bigIntProp: bigint | number;
        }

        // useBigInt: false
        // noSerde: false
        interface ObjectWithLongAndBigInt {
          longProp: number;
          bigIntProp: string;
        }

        // useBigInt: false
        // noSerde: true
        interface ObjectWithLongAndBigInt {
          longProp: number;
          bigIntProp: string;
        }
        ```
      type: feat
  createdAt: "2025-01-16"
  irVersion: 55

- version: 0.47.1
  changelogEntry:
    - summary: |
        Resolves an issue where nullable query parameters were not null-safe in their method invocations. The
        generated code now appropriately guard against `null` values like so:

        ```typescript
        const _queryParams: Record< ... >;
        if (value !== undefined) {
            _queryParams["value"] = value?.toString() ?? null;
        }
        ```
      type: fix
  createdAt: "2025-01-15"
  irVersion: 55

- version: 0.47.0
  changelogEntry:
    - summary: |
        Add support for `nullable` properties. Users can now specify explicit `null` values
        for types that specify `nullable` properties like so:

        ```typescript
        await client.users.update({ username: "john.doe", metadata: null });
        ```
      type: feat
  createdAt: "2025-01-14"
  irVersion: 55

- version: 0.46.11
  changelogEntry:
    - summary: |
        Don't double check whether an optional string literal alias (see example below) is a string when using serializer to build query string parameters.

        ```yml
        types:
          LiteralAliasExample: literal<"MyLiteralValue">

        service:
          endpoints:
            foo:
              path: /bar
              method: POST
              request:
                name: FooBarRequest
                query-parameters:
                  optional_alias_literal: optional<LiteralAliasExample>
        ```

        ```ts
        // before
        if (optionalAliasLiteral != null) {
            _queryParams["optional_alias_literal"] = typeof serializers.LiteralAliasExample.jsonOrThrow(optionalAliasLiteral, {
                unrecognizedObjectKeys: "strip",
            }) === "string" ? serializers.LiteralAliasExample.jsonOrThrow(optionalAliasLiteral, {
                unrecognizedObjectKeys: "strip",
            }) : JSON.stringify(serializers.LiteralAliasExample.jsonOrThrow(optionalAliasLiteral, {
                unrecognizedObjectKeys: "strip",
            }));
        }

        // after
        if (optionalAliasLiteral != null) {
            _queryParams["optional_alias_literal"] = serializers.LiteralAliasExample.jsonOrThrow(optionalAliasLiteral, {
                unrecognizedObjectKeys: "strip",
            });
        }
        ```
      type: fix
  createdAt: "2025-01-14"
  irVersion: 53

- version: 0.46.10
  changelogEntry:
    - summary: Use serialization layer to convert types to JSON strings when enabled.
      type: fix
  createdAt: "2025-01-14"
  irVersion: 53

- version: 0.46.9
  changelogEntry:
    - summary: Expose `baseUrl` as a default Client constructor option and construct URL correctly.
      type: fix
  createdAt: "2025-01-13"
  irVersion: 53

- version: 0.46.8
  changelogEntry:
    - summary: Generate the `version.ts` file correctly
      type: fix
  createdAt: "2025-01-13"
  irVersion: 53

- version: 0.46.7
  changelogEntry:
    - summary: Simplify runtime detection to reduce the chance of using an unsupported API like `process.` Detect Edge Runtime by Vercel.
      type: fix
  createdAt: "2025-01-09"
  irVersion: 53

- version: 0.46.6
  changelogEntry:
    - summary: Update `@types/node` to `18+`, required for the generated `Node18UniversalStreamWrapper` test.
      type: fix
  createdAt: "2025-01-09"
  irVersion: 53

- version: 0.46.5
  changelogEntry:
    - summary: Fix the webpack test to work with .js/.jsx extensions in TypeScript
      type: fix
    - summary: Only map .js modules in Jest, not .json files.
      type: fix
  createdAt: "2025-01-09"
  irVersion: 53

- version: 0.46.4
  changelogEntry:
    - summary: Fix packageJson custom configuration & package.json types field.
      type: fix
  createdAt: "2025-01-09"
  irVersion: 53

- version: 0.46.3
  changelogEntry:
    - summary: Revert to using legacy exports by default.
      type: fix
  createdAt: "2025-01-09"
  irVersion: 53

- version: 0.46.2
  changelogEntry:
    - summary: Fix Jest to work with files imported using `.js` extension.
      type: fix
    - summary: Make sure Jest loads Jest configuration regardless of package.json type.
      type: fix
  createdAt: "2025-01-09"
  irVersion: 53

- version: 0.46.1
  changelogEntry:
    - summary: ESModule output is fixed to be compatible with Node.js ESM loading.
      type: fix
  createdAt: "2025-01-08"
  irVersion: 53

- version: 0.46.0
  changelogEntry:
    - summary: SDKs are now built and exported in both CommonJS (legacy) and ESModule format.
      type: feat
    - summary: |
        Export `serialization` code from root package export.
        ```ts
        import { serialization } from `@packageName`;
        ```

        The serialization code is also exported as `@packageName/serialization`.
        ```ts
        import * as serialization from `@packageName/serialization`;
        ```
      type: feat
    - summary: |
        `package.json` itself is exported in `package.json` to allow consumers to easily read metadata about the package they are consuming.
      type: feat
  createdAt: "2025-01-06"
  irVersion: 53

- version: 0.45.2
  changelogEntry:
    - summary: TS generated snippets now respect proper parameter casing when noSerdeLayer is enabled.
      type: fix
  createdAt: "2024-12-31"
  irVersion: 53

- version: 0.45.1
  changelogEntry:
    - summary: |
        Export everything inside of TypeScript namespaces that used to be ambient.

        For the `enableInlineTypes` feature, some namespaces were no longer declared (ambient), and types and interfaces inside the namespace would no longer be automatically exported without the `export` keyword. This fix exports everything that's inside these namespaces and also declared namespaces for good measure (in case they are not declared in the future).
      type: fix
  createdAt: "2024-12-27"
  irVersion: 53

- version: 0.45.0
  changelogEntry:
    - summary: Update dependencies of the generated TS SDK and Express generator. TypeScript has been updated to 5.7.2 which is a major version upgrade from 4.6.4.
      type: feat
  createdAt: "2024-12-26"
  irVersion: 53

- version: 0.44.5
  changelogEntry:
    - summary: Fix a bug where we attempt to parse an empty terminator when receiving streaming JSON responses.
      type: fix
  createdAt: "2024-12-23"
  irVersion: 53

- version: 0.44.4
  changelogEntry:
    - summary: Use specified defaults for pagination offset parameters during SDK generation.
      type: feat
  createdAt: "2024-12-20"
  irVersion: 53

- version: 0.44.3
  changelogEntry:
    - summary: Fix a bug where client would send request wrapper instead of the body of the request wrapper, when the request has inline path parameters and a body property.
      type: fix
  createdAt: "2024-12-18"
  irVersion: 53

- version: 0.44.2
  changelogEntry:
    - summary: Inline path parameters will use their original name when `retainOriginalName` or `noSerdeLayer` is enabled.
      type: fix
  createdAt: "2024-12-17"
  irVersion: 53

- version: 0.44.1
  changelogEntry:
    - summary: When there is an environment variable set, you do not need to pass in any parameters to the client constructor.
      type: fix
  createdAt: "2024-12-16"
  irVersion: 53

- version: 0.44.0
  changelogEntry:
    - summary: |
        Inline path parameters into request types by setting `inlinePathParameters` to `true` in the generator config.

        Here's an example of how users would use the same endpoint method without and with `inlinePathParameters` set to `true`.

        Without `inlinePathParameters`:

        ```ts
        await service.getFoo("pathParamValue", { id: "SOME_ID" });
        ```

        With `inlinePathParameters`:

        ```ts
        await service.getFoo({ pathParamName: "pathParamValue", id: "SOME_ID" });
        ```
      type: feat
  createdAt: "2024-12-13"
  irVersion: 53

- version: 0.43.1
  changelogEntry:
    - summary: When `noSerdeLayer` is enabled, streaming endpoints were failing to compile because they assumed that the serialization layer existed. This is now fixed.
      type: fix
  createdAt: "2024-12-11"
  irVersion: 53

- version: 0.43.0
  changelogEntry:
    - summary: |
        Generate inline types for inline schemas by setting `enableInlineTypes` to `true` in the generator config.
        When enabled, the inline schemas will be generated as nested types in TypeScript.
        This results in cleaner type names and a more intuitive developer experience.

        Before:

        ```ts
        // MyRootType.ts
        import * as MySdk from "...";

        export interface MyRootType {
          foo: MySdk.MyRootTypeFoo;
        }

        // MyRootTypeFoo.ts
        import * as MySdk from "...";

        export interface MyRootTypeFoo {
          bar: MySdk.MyRootTypeFooBar;
        }

        // MyRootTypeFooBar.ts
        import * as MySdk from "...";

        export interface MyRootTypeFooBar {}
        ```

        After:

        ```ts
        // MyRootType.ts
        import * as MySdk from "...";

        export interface MyRootType {
          foo: MyRootType.Foo;
        }

        export namespace MyRootType {
          export interface Foo {
            bar: Foo.Bar;
          }

          export namespace Foo {
            export interface Bar {}
          }
        }
        ```

        Now users can get the deep nested `Bar` type as follows:

        ```ts
        import { MyRootType } from MySdk;

        const bar: MyRootType.Foo.Bar = {};
        ```
      type: feat
  createdAt: "2024-12-11"
  irVersion: 53

- version: 0.42.7
  changelogEntry:
    - summary: |
        Support `additionalProperties` in OpenAPI or `extra-properties` in the Fern Defnition. Now
        an object that has additionalProperties marked as true will generate the following interface:

        ```ts
        interface User {
          propertyOne: string;
          [key: string]: any;
        }
        ```
      type: feat
  createdAt: "2024-12-03"
  irVersion: 53

- version: 0.42.6
  changelogEntry:
    - summary: Remove the generated `APIPromise` since it is not compatible on certain node versions.
      type: fix
  createdAt: "2024-11-23"
  irVersion: 53

- version: 0.42.5
  changelogEntry:
    - summary: Remove extraneous import in pagination snippets.
      type: fix
  createdAt: "2024-11-23"
  irVersion: 53

- version: 0.42.4
  changelogEntry:
    - summary: Improve `GeneratedTimeoutSdkError` error to include endpoint name in message.
      type: fix
  createdAt: "2024-11-21"
  irVersion: 53

- version: 0.42.3
  changelogEntry:
    - summary: Fixed issue with snippets used for pagination endpoints.
      type: fix
  createdAt: "2024-11-22"
  irVersion: 53

- version: 0.42.2
  changelogEntry:
    - summary: |
        Added documentation for pagination in the README. The snippet below will
        now show up on generated READMEs.

        ```typescript
        // Iterate through all items
        const response = await client.users.list();
        for await (const item of response) {
          console.log(item);
        }

        // Or manually paginate
        let page = await client.users.list();
        while (page.hasNextPage()) {
          page = await page.getNextPage();
        }
        ```
      type: feat
  createdAt: "2024-11-21"
  irVersion: 53

- version: 0.42.1
  changelogEntry:
    - summary: |
        Added support for passing additional headers in request options. For example:

        ```ts
        const response = await client.someEndpoint(..., {
          headers: {
            'X-Custom-Header': 'custom value'
          }
        });
        ```
      type: feat
  createdAt: "2024-11-20"
  irVersion: 53

- version: 0.42.0
  changelogEntry:
    - summary: |
        Added support for `.asRaw()` which allows users to access raw response data including headers. For example:

        ```ts
        const response = await client.someEndpoint().asRaw();
        console.log(response.headers["X-My-Header"]);
        console.log(response.body);
        ```
      type: feat
  createdAt: "2024-11-15"
  irVersion: 53

- version: 0.41.2
  changelogEntry:
    - summary: Actually remove `jest-fetch-mock` from package.json.
      type: fix
  createdAt: "2024-11-18"
  irVersion: 53

- version: 0.41.1
  changelogEntry:
    - summary: Remove dev dependency on `jest-fetch-mock`.
      type: fix
  createdAt: "2024-11-02"
  irVersion: 53

- version: 0.41.0
  changelogEntry:
    - summary: Add a variable jitter to the exponential backoff and retry.
      type: feat
  createdAt: "2024-10-08"
  irVersion: 53

- version: 0.41.0-rc2
  changelogEntry:
    - summary: Generated READMEs now include improved usage snippets for pagination and streaming endpoints.
      type: feat
  createdAt: "2024-10-08"
  irVersion: 53

- version: 0.41.0-rc1
  changelogEntry:
    - summary: Fixes a broken unit test introduced in 0.41.0-rc0.
      type: fix
  createdAt: "2024-10-08"
  irVersion: 53

- version: 0.41.0-rc0
  changelogEntry:
    - summary: The generated SDK now supports bytes (`application/octet-stream`) requests.
      type: feat
  createdAt: "2024-10-08"
  irVersion: 53

- version: 0.40.8
  changelogEntry:
    - summary: File array uploads now call `request.appendFile` instead of `request.append` which was causing form data to be in a corrupted state.
      type: fix
  createdAt: "2024-09-28"
  irVersion: 53

- version: 0.40.7
  changelogEntry:
    - summary: |
        The generated README will now have a section that links to the generated SDK Reference (in `reference.md`).

        ```md
        ## Reference

        A full reference for this library can be found [here](./reference.md).
        ```
      type: fix
  createdAt: "2024-09-28"
  irVersion: 53

- version: 0.40.6
  changelogEntry:
    - summary: The TypeScript SDK now supports specifying a custom contentType if one is specified.
      type: fix
  createdAt: "2024-09-18"
  irVersion: 53

- version: 0.40.5
  changelogEntry:
    - summary: The snippet templates for file upload are now accurate and also respect the feature flag `inlineFileProperties`.
      type: fix
  createdAt: "2024-09-18"
  irVersion: 53

- version: 0.40.4
  changelogEntry:
    - summary: Upgrades dependency `stream-json` which improves the performance when reading large API specs. This version will improve your `fern generate` performance.
      type: fix
  createdAt: "2024-09-12"
  irVersion: 53

- version: 0.40.3
  changelogEntry:
    - summary: |
        If the serde layer is enabled, then all the serializers are exported under the namespace `serializers`.

        ```ts
        import { serializers } from "@plantstore/sdk";

        export function main(): void {
          // serialize to json

          const json = serializers.Plant.toJson({
            name: "fern"
          });

          const parsed = serializers.Plant.parseOrThrow(`{ "name": "fern" }`);
        }
        ```
      type: fix
  createdAt: "2024-09-12"
  irVersion: 53

- version: 0.40.2
  changelogEntry:
    - summary: The generated SDK now handles reading IR JSONs that are larger than 500MB. In order to to this, the function `streamObjectFromFile` is used instead of `JSON.parse`.
      type: fix
  createdAt: "2024-09-12"
  irVersion: 53

- version: 0.40.1
  changelogEntry:
    - summary: The generated snippets now inline referenced request objects given they are not named, they need to be inlined.
      type: fix
  createdAt: "2024-09-12"
  irVersion: 53

- version: 0.40.0
  changelogEntry:
    - summary: |
        A new configuration flag has now been added that will automatically generate
        `BigInt` for `long` and `bigint` primitive types. To turn this flag on:

        ```yml
        groups:
          ts-sdk:
            name: fernapi/fern-typescript-sdk
            version: 0.40.0
            config:
              useBigInt: true
        ```
      type: feat
  createdAt: "2024-09-12"
  irVersion: 53

- version: 0.39.8
  changelogEntry:
    - summary: |
        The generated enum examples now reference the value of the enum directly instead
        of using the enum itself.

        ### Before

        ```ts
        {
          "genre": Imdb.Genre.Humor,
        }
        ```

        ### After

        ```ts
        {
          "genre": "humor"
        }
        ```
      type: fix
  createdAt: "2024-09-11"
  irVersion: 53

- version: 0.39.7
  changelogEntry:
    - summary: |
        The SDK now produces a `version.ts` file where we export a constant called `SDK_VERSION`.
        This constant can be used by different utilities to dynamically import in the version (for example, if someone wants to customize the user agent).
      type: chore
  createdAt: "2024-08-27"
  irVersion: 53

- version: 0.39.6
  changelogEntry:
    - summary: |
        Browser clients can now import streams, via `readable-streams` polyfill. Additionally adds a
        webpack unit test to verify that the core utilities can be compiled.
      type: fix
  createdAt: "2024-08-27"
  irVersion: 53

- version: 0.39.5
  changelogEntry:
    - summary: |
        If `noSerdeLayer` is enabled, then the generated TypeScript SDK snippets and wire tests
        will not use `Date` objects but instead use strings. Without this fix, the generated
        wire tests would result in failures.
      type: fix
  createdAt: "2024-08-20"
  irVersion: 53

- version: 0.39.4
  changelogEntry:
    - summary: Ensure that environment files don't generate, unless there is a valid environment available.
      type: fix
  createdAt: "2024-08-20"
  irVersion: 53

- version: 0.39.3
  changelogEntry:
    - summary: Multipart form data unit tests only get generated if the SDK has multipart form uploads.
      type: fix
  createdAt: "2024-08-16"
  irVersion: 53

- version: 0.39.2
  changelogEntry:
    - summary: |
        Allows filenames to be passed from underlying File objects in Node 18+ and browsers
        Users can now supply files like so, using a simple multipart upload API as an example:
        ```typescript
        client.file.upload(new File([...blobParts], 'filename.ext'), ...)
        ```
        `filename.ext` will be encoded into the upload.
      type: fix
  createdAt: "2024-08-16"
  irVersion: 53

- version: 0.39.1
  changelogEntry:
    - summary: |
        The SDK now supports looking directly at a `hasNextPage` property for offset pagination if configured.
        Previously the SDK would look if the number of items were empty, but this failed in certain edge cases.
      type: feat
  createdAt: "2024-08-07"
  irVersion: 53

- version: 0.38.6
  changelogEntry:
    - summary: |
        The SDK generator now sends a `User-Agent` header on each request that is set to
        `<package>/<version>`. For example if your package is called `imdb` and is versioned `0.1.0`, then
        the user agent header will be `imdb/0.1.0`.
      type: feat
  createdAt: "2024-08-07"
  irVersion: 53

- version: 0.38.5
  changelogEntry:
    - summary: Addressed fetcher unit test flakiness by using a mock fetcher
      type: fix
  createdAt: "2024-08-07"
  irVersion: 53

- version: 0.38.4
  changelogEntry:
    - summary: Literal templates are generated if they are union members
      type: fix
    - summary: Snippet templates no longer try to inline objects within containers
      type: fix
  createdAt: "2024-08-04"
  irVersion: 53

- version: 0.38.3
  changelogEntry:
    - summary: Adds async iterable to StreamWrapper implementation for easier use with downstream dependencies.
      type: fix
  createdAt: "2024-08-02"
  irVersion: 53

- version: 0.38.2
  changelogEntry:
    - summary: Refactors the `noScripts` feature flag to make sure that no `yarn install` commands can be accidentally triggered.
      type: fix
  createdAt: "2024-08-01"
  irVersion: 53

- version: 0.38.1
  changelogEntry:
    - summary: |
        A feature flag called `noScripts` has been introduced to prevent the generator from running any scripts such as `yarn format` or `yarn install`. If any of the scripts
        cause errors, toggling this option will allow you to receive the generated code.

        ```
        - name: fernapi/fern-typescript-sdk
          version: 0.38.1
          config:
            noScripts: true
        ```
      type: feat
  createdAt: "2024-08-01"
  irVersion: 53

- version: 0.38.0-rc0
  changelogEntry:
    - summary: Upgrade to IRv53.
      type: internal
    - summary: The generator now creates snippet templates for undiscriminated unions.
      type: chore
  createdAt: "2024-07-31"
  irVersion: 53

- version: 0.37.0-rc0
  changelogEntry:
    - summary: |
        The business plan Typescript SDK will now generate wire tests if the feature flag in the configuration is turned on.

        ```
        - name: fernapi/fern-typescript-sdk
          version: 0.37.0-rc0
          config:
            generateWireTests: true
        ```
      type: feat
  createdAt: "2024-07-29"
  irVersion: 50

- version: 0.36.6
  changelogEntry:
    - summary: Now import paths are correctly added to getResponseBody tests. CI checks also added.
      type: fix
  createdAt: "2024-07-29"
  irVersion: 50

- version: 0.36.5
  changelogEntry:
    - summary: Now, server sent events are treated differently as streaming responses, to ensure the correct wrapping happens.
      type: fix
  createdAt: "2024-07-29"
  irVersion: 50

- version: 0.36.4
  changelogEntry:
    - summary: Now, import paths are correctly added to stream wrapper tests.
      type: fix
  createdAt: "2024-07-26"
  irVersion: 50

- version: 0.36.3
  changelogEntry:
    - summary: Support starting the stream on `StreamWrapper.pipe(...)` for shorter syntax when dealing with `node:stream` primitives.
      type: fix
  createdAt: "2024-07-26"
  irVersion: 50

- version: 0.36.2
  changelogEntry:
    - summary: |
        This release comes with numerous improvements to streaming responses:

        1. Introduces new stream wrapper polyfills that implement the ability to stream to more streams, per environment.
        2. For `Node 18+`, stream responses can now be piped to `WritableStream`. They can also be streamed to `stream.Writable`, as possible before.
        3. For `< Node 18`, stream responses can be piped to `stream.Writeable`, as before.
        4. For `Browser` environments, stream responses can be piped to `WritableStream`.
        5. For `Cloudflare Workers`, stream responses can be piped to `WritableStream`.
      type: fix
    - summary: Now, there are generated unit tests for the `fetcher/stream-wrappers` core directory which makes sure that Fern's stream wrapping from responses work as expected!
      type: fix
  createdAt: "2024-07-26"
  irVersion: 50

- version: 0.36.1
  changelogEntry:
    - summary: Now, there are generated unit tests for the `auth` and `fetcher` core directory which makes sure that Fern's fetcher and authorization helpers work as expected!
      type: fix
  createdAt: "2024-07-16"
  irVersion: 50

- version: 0.36.0
  changelogEntry:
    - summary: Now, there are generated unit tests for the `schemas` core directory which makes sure that Fern's request + response validation will work as expected!
      type: fix
  createdAt: "2024-07-16"
  irVersion: 50

- version: 0.35.0
  changelogEntry:
    - summary: Support Multipart Form uploads where `fs.createReadStream` is passed. This requires coercing the stream into a `File`.
      type: fix
  createdAt: "2024-07-16"
  irVersion: 50

- version: 0.34.0
  changelogEntry:
    - summary: Upgrade to IRv50.
      type: internal
    - summary: |
        Add support for generating an API version scheme in `version.ts`.
        Consider the following `api.yml` configuration:

        ```yaml
        version:
          header: X-API-Version
          default: "1.0.0"
          values:
            - "1.0.0-alpha"
            - "1.0.0-beta"
            - "1.0.0"
        ```

        The following `version.ts` file is generated:

        ```typescript
        /**
        * This file was auto-generated by Fern from our API Definition.
        */

        /** The version of the API, sent as the X-API-Version header. */
        export type AcmeVersion = "1.0.0" | "2.0.0" | "latest";
        ```

        If a default value is specified, it is set on every request but can be overridden
        in either the client-level `Options` or call-specific `RequestOptions`. If a default
        value is _not_ specified, the value of the header is required on the generated `Options`.

        An example call is shown below:

        ```typescript
        import { AcmeClient } from "acme";

        const client = new AcmeClient({ apiKey: "YOUR_API_KEY", xApiVersion: "2.0.0" });
        await client.users.create({
          firstName: "john",
          lastName: "doe"
        });
        ```
      type: feat
  createdAt: "2024-07-16"
  irVersion: 50

- version: 0.33.0
  changelogEntry:
    - summary: |
        This release comes with numerous improvements to multipart uploads:

        1. `Fetcher.ts` no longer depends on form-data and formdata-node which reduces
          the size of the SDK for all consumers that are not leveraging multipart form
          data uploads.
        2. The SDK now accepts `fs.ReadStream`, `Blob` and `File` as inputs and handles
          parsing them appropriately.
        3. By accepting a `Blob` as a file parameter, the SDK now supports sending the
          filename when making a request.
      type: fix
  createdAt: "2024-07-16"
  irVersion: 48

- version: 0.32.0
  changelogEntry:
    - summary: The `reference.md` is now generated for every SDK.
      type: feat
    - summary: The `reference.md` is now generated by the `generator-cli`.
      type: feat
    - summary: The `reference.md` includes a single section for the _first_ example specified on the endpoint. Previously, a separate section was included for _every_ example.
      type: fix
  createdAt: "2024-07-15"
  irVersion: 48

- version: 0.31.0
  changelogEntry:
    - summary: |
        Add `omitUndefined` generator option. This is enabled with the following config:

        ```yaml
        groups:
          generators:
            - name: fernapi/fern-typscript-node-sdk
              version: 0.31.0
              ...
              config:
                omitUndefined: true
        ```

        When enabled, any property set to an explicit `undefined` is _not_ included
        in the serialized result. For example,

        ```typescript
        const request: Acme.CreateUserRequest = {
          firstName: "John",
          lastName: "Doe",
          email: undefined
        };
        ```

        By default, explicit `undefined` values are serialized as `null` like so:

        ```json
        {
          "firstName": "John",
          "lastName": "Doe",
          "email": null
        }
        ```

        When `omitUndefined` is enabled, the JSON object is instead serialized as:

        ```json
        {
          "firstName": "John",
          "lastName": "Doe"
        }
        ```
      type: feat
  createdAt: "2024-07-12"
  irVersion: 48

- version: 0.30.0
  changelogEntry:
    - summary: Client-level `Options` now supports overriding global headers like version.
      type: feat
  createdAt: "2024-07-11"
  irVersion: 48

- version: 0.29.2
  changelogEntry:
    - summary: Fix serialization of types with circular references
      type: fix
  createdAt: "2024-07-10"
  irVersion: 48

- version: 0.29.1
  changelogEntry:
    - summary: |
        Pagination endpoints that define nested offset/cursor properties are now functional.
        A new `setObjectProperty` helper is used to dynamically set the property, which is inspired
        by Lodash's `set` function (https://lodash.com/docs/4.17.15#set).

        The generated code now looks like the following:

        ```typescript
        let _offset = request?.pagination?.page != null ? request?.pagination?.page : 1;
        return new core.Pageable<SeedPagination.ListUsersPaginationResponse, SeedPagination.User>({
          response: await list(request),
          hasNextPage: (response) => (response?.data ?? []).length > 0,
          getItems: (response) => response?.data ?? [],
          loadPage: (_response) => {
            _offset += 1;
            return list(core.setObjectProperty(request, "pagination.page", _offset));
          }
        });
        ```
      type: fix
  createdAt: "2024-07-10"
  irVersion: 48

- version: 0.29.0
  changelogEntry:
    - summary: Upgrade to IRv48.
      type: internal
    - summary: Add support for pagination endpoints that require request body properties.
      type: feat
    - summary: |
        Add support for pagination with an offset step. This is useful for endpoints that page based on the element index rather than a page index (i.e. the 100th element vs. the 10th page).

        This feature shares the same UX as both the `offset` and `cursor` pagination variants.
      type: feat
  createdAt: "2024-07-09"
  irVersion: 48

- version: 0.29.0-rc0
  changelogEntry:
    - summary: All serializers in the generated SDK are now synchronous. This makes the serializers easier to use and improves the performance as well.
      type: fix
  createdAt: "2024-07-09"
  irVersion: 46

- version: 0.28.0-rc0
  changelogEntry:
    - summary: Add support for offset pagination, which uses the same pagination API introduced in `0.26.0-rc0`.
      type: feat
  createdAt: "2024-07-09"
  irVersion: 46

- version: 0.27.2
  changelogEntry:
    - summary: The generated readme now moves the sections for `AbortController`, `Runtime Compatibility` and `Custom Fetcher` under the Advanced section in the generated README.
      type: fix
  createdAt: "2024-07-08"
  irVersion: 46

- version: 0.27.1
  changelogEntry:
    - summary: |
        Support JSR publishing. If you would like your SDK to be published to JSR, there is now a configuration option called `publishToJsr: true`. When enabled, the generator will
        generate a `jsr.json` as well as a GitHub workflow to publish to JSR.

        ```yaml
        - name: fernapi/fern-typescript-sdk
          version: 0.27.1
          config:
            publishToJsr: true
        ```
      type: feat
  createdAt: "2024-07-08"
  irVersion: 46

- version: 0.27.0
  changelogEntry:
    - summary: Boolean literal headers can now be overridden via `RequestOptions`.
      type: fix
    - summary: |
        The generated `.github/workflows/ci.yml` file now supports NPM publishing with alpha/beta dist tags. If the selected version contains the `alpha` or `beta` substring,
        the associated dist tag will be added in the `npm publish` command like the following:

        ```sh
        # Version 1.0.0-beta
        npm publish --tag beta
        ```

        For more on NPM dist tags, see https://docs.npmjs.com/adding-dist-tags-to-packages
      type: feat
  createdAt: "2024-07-08"
  irVersion: 46

- version: 0.26.0-rc3
  changelogEntry:
    - summary: |
        The typescript generator now returns all `FormData` headers and Fetcher no longer stringifies stream.Readable type.
      type: fix
  createdAt: "2024-06-30"
  irVersion: 46

- version: 0.26.0-rc2
  changelogEntry:
    - summary: |
        `RequestOptions` now supports overriding global headers like authentication and version.
      type: feat
  createdAt: "2024-06-27"
  irVersion: 46

- version: 0.26.0-rc1
  changelogEntry:
    - summary: The generator was skipping auto pagination for item arrays that were optional. Now, those are safely handled as well.
      type: fix
  createdAt: "2024-06-27"
  irVersion: 46

- version: 0.26.0-rc0
  changelogEntry:
    - summary: |
        The TypeScript generator now supports cursor-based auto pagination. With auto pagination, a user can simply iterate over the results automatically:

        ```ts
        for (const user of client.users.list()) {
          consoler.log(user);
        }
        ```

        Users can also paginate over data manually

        ```ts
        const page = client.users.list();
        for (const user of page.data) {
          consoler.log(user);
        }

        // Helper methods for manually paginating:
        while (page.hasNextPage()) {
          page = page.getNextPage();
          // ...
        }
        ```
      type: feat
  createdAt: "2024-06-27"
  irVersion: 46

- version: 0.25.3
  changelogEntry:
    - summary: The generator is now upgraded to `v46.2.0` of the IR.
      type: internal
  createdAt: "2024-06-26"
  irVersion: 46

- version: 0.25.3
  changelogEntry:
    - summary: The generator is now upgraded to `v46.2.0` of the IR.
      type: internal
  createdAt: "2024-06-26"
  irVersion: 46

- version: 0.25.2
  changelogEntry:
    - summary: The generator now removes `fs`, `path`, and `os` dependencies from the browser runtime.
      type: fix
  createdAt: "2024-06-20"
  irVersion: 46

- version: 0.25.1
  changelogEntry:
    - summary: The generator now removes `fs`, `path`, and `os` dependencies from the browser runtime.
      type: fix
  createdAt: "2024-06-20"
  irVersion: 46

- version: 0.25.0
  changelogEntry:
    - summary: The generator now generates snippets for streaming endpoints. There is also a fix where literals are excluded from inlined requests.
      type: fix
  createdAt: "2024-06-19"
  irVersion: 46

- version: 0.25.0-rc0
  changelogEntry:
    - summary: The generator now merges the user's original `README.md` file (if any).
      type: feat
  createdAt: "2024-06-19"
  irVersion: 46

- version: 0.24.4
  changelogEntry:
    - summary: APIs that specify a default environment no longer include an unused environment import in their generated snippets.
      type: fix
  createdAt: "2024-06-19"
  irVersion: 46

- version: 0.24.3
  changelogEntry:
    - summary: The generator only adds a publish step in github actions if credentials are specified.
      type: fix
  createdAt: "2024-06-18"
  irVersion: 46

- version: 0.24.2
  changelogEntry:
    - summary: Remove the unnecessary client call from the request/response README.md section.
      type: feat
    - summary: |
        The generated README.md snippets now correctly referenced nested methods. For example,
        `client.users.create` (instead of `client.create`) in the following:

        ```ts
        import { AcmeClient } from "acme";

        const client = new AcmeClient({ apiKey: "YOUR_API_KEY" });
        await client.users.create({
          firstName: "john",
          lastName: "doe"
        });
        ```
      type: fix
  createdAt: "2024-06-19"
  irVersion: 46

- version: 0.24.1
  changelogEntry:
    - summary: |
        Dynamic snippets now support importing the client directly from the package.

        ```typescript
        import { MyClient } from "@org/sdk";

        const client = new MyClient({ ... });
        ```
      type: fix
  createdAt: "2024-06-19"
  irVersion: 46

- version: 0.24.0
  changelogEntry:
    - summary: Add dynamic client instantiation snippets
      type: feat
  createdAt: "2024-06-18"
  irVersion: 46

- version: 0.24.0-rc0
  changelogEntry:
    - summary: Dynamic client instantiation snippets are now generated. Note this only affects enterprise users that are using Fern's Snippets API.
      type: feat
  createdAt: "2024-06-18"
  irVersion: 46

- version: 0.23.3
  changelogEntry:
    - summary: The NPM publish job is _not_ generated if the token environment variable is not specified.
      type: fix
    - summary: |
        The snippets now use the `client` variable name like so:

        ```ts
        import { AcmeClient } from "acme";

        const client = new AcmeClient({ apiKey: "YOUR_API_KEY" });
        await client.users.create({
          firstName: "john",
          lastName: "doe"
        });
        ```
      type: feat
  createdAt: "2024-06-17"
  irVersion: 46

- version: 0.23.2
  changelogEntry:
    - summary: Client constructor snippets now include an `environment` property whenever it's required.
      type: fix
    - summary: The import paths included in the `README.md` exclusively use double quotes.
      type: fix
    - summary: When an NPM package name is not specified, the generated `README.md` will default to using the namespace export.
      type: fix
  createdAt: "2024-06-14"
  irVersion: 46

- version: 0.23.1
  changelogEntry:
    - summary: Undiscriminated unions used as map keys examples no longer return an error.
      type: fix
  createdAt: "2024-06-13"
  irVersion: 46

- version: 0.23.0
  changelogEntry:
    - summary: The latest version of the `generator-cli` (used to generate `README.md` files) is always installed.
      type: fix
  createdAt: "2024-06-12"
  irVersion: 46

- version: 0.23.0-rc1
  changelogEntry:
    - summary: |
        Introduce a custom configuration for arbitrary package json field. Now you can specify
        arbitrary key, value pairs that you want to be merged in the generated `package.json`.

        ```yml
        config:
          packageJson:
            dependencies:
              my-dep: "2.0.0"
            bin: "./index.js"
        ```
      type: fix
  createdAt: "2024-06-11"
  irVersion: 46

- version: 0.23.0-rc0
  changelogEntry:
    - summary: |
        Union snippet templates are fixed in 2 ways:
        1. The templates do not have a leading single quote (a typo from before)
        2. The templates now inline union properties (in certain cases)
      type: fix
  createdAt: "2024-06-07"
  irVersion: 46

- version: 0.22.0
  changelogEntry:
    - summary: Add support for higher quality `README.md` generation.
      type: feat
  createdAt: "2024-06-07"
  irVersion: 46

- version: 0.21.1
  changelogEntry:
    - summary: Detect `workerd` (Cloudflare) environments in `Runtime.ts`. The `Stream` class which is used for Server-Sent Events now prefers `TextDecoder` if it is present in the environment, to work in Cloudflare environments.
      type: feat
  createdAt: "2024-06-05"
  irVersion: 46

- version: 0.21.0
  changelogEntry:
    - summary: The generator now supports `bigint` types.
      type: feat
    - summary: Bump to IRv46.
      type: internal
  createdAt: "2024-06-05"
  irVersion: 46

- version: 0.20.9
  changelogEntry:
    - summary: TypeScript generator outputs code snippets that have `example-identifier` embedded.
      type: fix
  createdAt: "2024-06-02"
  irVersion: 43

- version: 0.20.8
  changelogEntry:
    - summary: TypeScript projects were skipping added peer dependencies in certain cases, now those are fixed.
      type: feat
  createdAt: "2024-06-02"
  irVersion: 43

- version: 0.20.7
  changelogEntry:
    - summary: Simplify the error handling introduced in `0.20.6` so that it more easily handles endpoints that include structured errors.
      type: fix
  createdAt: "2024-05-31"
  irVersion: 43

- version: 0.20.6
  changelogEntry:
    - summary: |
        This updates the behavior of the failure condition introduced in `0.20.2`; the SDK
        now throws an error whenever we fail to refresh an access token even if `neverThrowErrors`
        is set. We treat this failure as a systematic exception, so it's OK to throw in this case.
      type: fix
  createdAt: "2024-05-31"
  irVersion: 43

- version: 0.20.5
  changelogEntry:
    - summary: |
        Support setting `extraPeerDependencies` and `extraPeerDependenciesMeta` as
        configuration arguments. For example:

        ```yaml
        extraPeerDependencies:
          "openai": "^4.47.1"
        extraPeerDependenciesMeta:
          "openai":
            optional: true
        ```
      type: feat
  createdAt: "2024-05-30"
  irVersion: 43

- version: 0.20.4
  changelogEntry:
    - summary: Functionality to generate integration tests against a mock server has been disabled.
      type: fix
  createdAt: "2024-05-29"
  irVersion: 43

- version: 0.20.2
  changelogEntry:
    - summary: |
        The OAuth token provider supports SDKs that enable the `neverThrowErrors` setting.
        If the OAuth token provider fails to retrieve and/or refresh an access token, an error
        will _not_ be thrown. Instead, the original access token will be used and the user will be
        able to act upon an error available on the response. For example,

        ```ts
        const response = await client.user.get(...)
        if (!response.ok) {
          // Handle the response.error ...
        }
        ```
      type: fix
  createdAt: "2024-05-29"
  irVersion: 43

- version: 0.20.1
  changelogEntry:
    - summary: Remove instances of `node:stream` so that the generated SDK is Webpack + Next.js compatible.
      type: fix
  createdAt: "2024-05-29"
  irVersion: 43

- version: 0.20.1-rc0
  changelogEntry:
    - summary: URL encoded bodies are now appropriately encoded within the fetcher.
      type: fix
  createdAt: "2024-05-29"
  irVersion: 43

- version: 0.20.1
  changelogEntry:
    - summary: Remove node:stream imports for Webpack and Next.js compatibility
      type: fix
    - summary: Fix URL encoded body encoding in fetcher
      type: fix
  createdAt: "2024-05-29"
  irVersion: 43

- version: 0.20.0-rc1
  changelogEntry:
    - summary: |
        Pass `abortSignal` to `Stream` for server-sent-events and JSON streams so that the user can opt out and break from a stream.
      type: fix
  createdAt: "2024-05-24"
  irVersion: 43

- version: 0.20.0-rc1
  changelogEntry:
    - summary: |
        Pass `abortSignal` to `Stream` for server-sent-events and JSON streams so that the user can opt out and break from a stream.
      type: fix
  createdAt: "2024-05-24"
  irVersion: 43

- version: 0.20.0-rc0
  changelogEntry:
    - summary: |
        Add `abortSignal` to `RequestOptions`. SDK consumers can now specify an
        an arbitrary abort signal that can interrupt the API call.

        ```ts
        const controller = new AbortController();
        client.endpoint.call(..., {
          abortSignal: controller.signal,
        })
        ```
      type: feat
  createdAt: "2024-05-24"
  irVersion: 43

- version: 0.19.0
  changelogEntry:
    - summary: |
        Add `inlineFileProperties` configuration to support generating file upload properties
        as in-lined request properties (instead of positional parameters). Simply configure the following:

        ```yaml
        - name: fernapi/fern-typscript-node-sdk
          version: 0.19.0
          ...
          config:
            inlineFileProperties: true
        ```

        **Before**:

        ```ts
        /**
          * @param {File | fs.ReadStream} file
          * @param {File[] | fs.ReadStream[]} fileList
          * @param {File | fs.ReadStream | undefined} maybeFile
          * @param {File[] | fs.ReadStream[] | undefined} maybeFileList
          * @param {Acme.MyRequest} request
          * @param {Service.RequestOptions} requestOptions - Request-specific configuration.
          *
          * @example
          *     await client.service.post(fs.createReadStream("/path/to/your/file"), [fs.createReadStream("/path/to/your/file")], fs.createReadStream("/path/to/your/file"), [fs.createReadStream("/path/to/your/file")], {})
          */
        public async post(
            file: File | fs.ReadStream,
            fileList: File[] | fs.ReadStream[],
            maybeFile: File | fs.ReadStream | undefined,
            maybeFileList: File[] | fs.ReadStream[] | undefined,
            request: Acme.MyRequest,
            requestOptions?: Acme.RequestOptions
        ): Promise<void> {
          ...
        }
        ```

        **After**:

        ```ts
        /**
          * @param {Acme.MyRequest} request
          * @param {Service.RequestOptions} requestOptions - Request-specific configuration.
          *
          * @example
          *     await client.service.post({
          *        file: fs.createReadStream("/path/to/your/file"),
          *        fileList: [fs.createReadStream("/path/to/your/file")]
          *     })
          */
        public async post(
            request: Acme.MyRequest,
            requestOptions?: Service.RequestOptions
        ): Promise<void> {
          ...
        }
        ```
      type: feat
  createdAt: "2024-05-20"
  irVersion: 43

- version: 0.18.3
  changelogEntry:
    - summary: The generator now uses the latest FDR SDK.
      type: internal
  createdAt: "2024-05-17"
  irVersion: 43

- version: 0.18.2
  changelogEntry:
    - summary: |
        If OAuth is configured, the generated `getAuthorizationHeader` helper now treats the
        bearer token as optional. This prevents us from sending the `Authorization` header
        when retrieving the access token.
      type: fix
  createdAt: "2024-05-15"
  irVersion: 43

- version: 0.18.1
  changelogEntry:
    - summary: |
        If OAuth environment variables are specified, the `clientId` and `clientSecret` parameters
        are optional.

        ```ts
        export declare namespace Client {
          interface Options {
              ...
              clientId?: core.Supplier<string>;
              clientSecret?: core.Supplier<string>;
          }
          ...
        }
        ```
      type: fix
  createdAt: "2024-05-14"
  irVersion: 43

- version: 0.18.0
  changelogEntry:
    - summary: |
        Add support for the OAuth client credentials flow. The new `OAuthTokenProvider` automatically
        resolves the access token and refreshes it as needed. The resolved access token is then used as the
        bearer token in all client requests.
      type: feat
  createdAt: "2024-05-13"
  irVersion: 43

- version: 0.17.1
  changelogEntry:
    - summary: Multipart form data requests are now compatible across browser and Node.js runtimes.
      type: fix
  createdAt: "2024-05-06"
  irVersion: 43

- version: 0.17.0
  changelogEntry:
    - summary: Bump to v43 of IR which means that you will need `0.26.1` of the Fern CLI version. To bump your CLI version, please run `fern upgrade`.
      type: internal
  createdAt: "2024-05-06"
  irVersion: 43

- version: 0.16.0-rc8
  changelogEntry:
    - summary: |
        The SDK generator now supports upload endpoints that specify an array of files like so:

        ```ts
        /**
          * @param {File[] | fs.ReadStream[]} files
          * @param {Acme.UploadFileRequest} request
          * @param {Service.RequestOptions} requestOptions - Request-specific configuration.
          */
        public async post(
            files: File[] | fs.ReadStream[],
            request: Acme.UploadFileRequest,
            requestOptions?: Service.RequestOptions
        ): Promise<void> {
            const _request = new FormData();
            for (const _file of files) {
              _request.append("files", _file);
            }
            ...
        }
        ```
      type: feat
  createdAt: "2024-05-06"
  irVersion: 38

- version: 0.16.0-rc7
  changelogEntry:
    - summary: |
        The SDK generator now supports `@param` JSDoc comments for endpoint parameters.
        The generator now arranges JSDoc in a few separate groups, one for each of `@param`, `@throws`,
        and `@examples` like so:

        ```ts
          /**
          * This endpoint checks the health of a resource.
          *
          * @param {string} id - A unique identifier.
          * @param {Service.RequestOptions} requestOptions - Request-specific configuration.
          *
          * @throws {@link Acme.UnauthorizedRequest}
          * @throws {@link Acme.BadRequest}
          *
          * @example
          *     await testSdk.health.service.check("id-2sdx82h")
          */
          public async check(id: string, requestOptions?: Service.RequestOptions): Promise<void> {
            ...
          }
        ```
      type: feat
    - summary: |
        The generator will only include user-provided examples if they exist, and otherwise
        only include a single generated example, like so:

        ```ts
          /**
          * This endpoint checks the health of a resource.
          *
          * @example
          *     await testSdk.health.service.check("id-2sdx82h")
          */
          public async check(id: string, requestOptions?: Service.RequestOptions): Promise<void> {
            ...
          }
        ```
      type: feat
    - summary: |
        The SDK generator now escapes path parameters that would previously create invalid
        URLs (e.g. "\\example"). Method implementations will now have references to
        `encodeURIComponent` like the following:

        ```ts
        const _response = await core.fetcher({
          url: urlJoin(
            (await core.Supplier.get(this._options.environment)) ?? environments.AcmeEnvironment.Prod,
            `/users/${encodeURIComponent(userId)}`
          ),
          ...
        });
        ```
      type: fix
  createdAt: "2024-04-30"
  irVersion: 38

- version: 0.16.0-rc6
  changelogEntry:
    - summary: snippet templates now move file upload parameters to unnamed args
      type: fix
  createdAt: "2024-04-30"
  irVersion: 38

- version: 0.16.0-rc5
  changelogEntry:
    - summary: remove duplicate quotation marks in snippet templates
      type: fix
  createdAt: "2024-04-30"
  irVersion: 38

- version: 0.16.0-rc4
  changelogEntry:
    - summary: fixes to styling of the SDK code snippet templates.
      type: fix
  createdAt: "2024-04-25"
  irVersion: 38

- version: 0.16.0-rc0
  changelogEntry:
    - summary: The generator now registers snippet templates which can be used for dynamic SDK code snippet generation.
      type: feat
  createdAt: "2024-04-24"
  irVersion: 38

- version: 0.15.1-rc1
  changelogEntry:
    - summary: |
        Earlier for inlined request exports, we were doing the following:

        ```ts
        export { MyRequest } from "./MyRequest";
        ```

        In an effort to make the generated code JSR compatible, the TS generator
        will now append the `type` explicitly for request exports.

        ```ts
        export { type MyRequest } from "./MyRequest";
        ```
      type: feat
  createdAt: "2024-04-24"
  irVersion: 38

- version: 0.15.1-rc0
  changelogEntry:
    - summary: plain text responses are now supported in the TypeScript generator.
      type: feat
  createdAt: "2024-04-22"
  irVersion: 38

- version: 0.15.0-rc1
  changelogEntry:
    - summary: |
        Minor fixes to SSE processing. In particular, stream terminal characters are now
        respected like `[DONE]` and JSON parsed data is sent to the deserialize function.
      type: fix
  createdAt: "2024-04-22"
  irVersion: 38

- version: 0.15.0-rc0
  changelogEntry:
    - summary: |
        Bump to v38 of IR and support server-sent events where the events are sent
        with a `data: ` prefix and terminated with a new line.
      type: feat
  createdAt: "2024-04-19"
  irVersion: 38

- version: 0.14.1-rc5
  changelogEntry:
    - summary: Code snippets are generated for file upload endpoints using `fs.readStream`. Previously, generation for these endpoints was being skipped.
      type: fix
    - summary: If integration tests are not enabled, simple jest tests with a `yarn test` script will be created.
      type: fix
    - summary: |
        In an effort to make the generated code JSR compatible, the generator now
        directly imports from files instead of using directory imports.
      type: feat
    - summary: |
        In an effort to make the generated code JSR compatible, we make sure all methods
        are strongly typed with return signatures (in this case `_getAuthorizationHeader()`).
      type: feat
    - summary: Generate code snippet for FileDownload endpoint
      type: fix
    - summary: |
        Import for `node-fetch` in `Fetcher.ts` uses a dynamic import instead of `require` which
        so that the SDK works in ESM environments (that are using local file output). When the
        `outputEsm` config flag is turned on, the dynamic import will be turned into an ESM specific import.
      type: fix
    - summary: |
        The test job in `ci.yml` works even if you have not configured Fern to
        generate integration tests.

        Without integration tests the test job will run `yarn && yarn test`. With the
        integration tests, the test job will delegate to the fern cli `fern yarn test`.
      type: fix
    - summary: |
        Add `allowExtraFields` option to permit extra fields in the serialized request.

        ```yaml
        - name: fernapi/fern-typscript-node-sdk
          version: 0.14.0-rc0
          ...
          config:
            allowExtraFields: true
        ```
      type: feat
  createdAt: "2024-04-17"
  irVersion: 37

- version: 0.13.0
  changelogEntry:
    - summary: Support V37 of the IR.
      type: internal
  createdAt: "2024-04-09"
  irVersion: 37

- version: 0.13.0-rc0
  changelogEntry:
    - summary: |
        Add `retainOriginalCasing` option to preserve the naming convention expressed in the API.
        For example, the following Fern definition will generate a type like so:

        ```yaml
        types:
          GetUsersRequest
            properties:
              group_id: string
        ```

        **Before**

        ```typescript
        export interface GetUsersRequest {
          groupId: string;
        }

        export interface GetUsersRequest = core.serialization.object({
        groupId: core.serialization.string("group_id")
        })

        export namespace GetUsersRequest {
          interface Raw {
            group_id: string
          }
        }
        ```

        **After**

        ```typescript
        export interface GetUsersRequest {
          group_id: string;
        }

        export interface GetUsersRequest = core.serialization.object({
        group_id: core.serialization.string()
        })

        export namespace GetUsersRequest {
          interface Raw {
            group_id: string
          }
        }
        ```
      type: feat
  createdAt: "2024-04-02"
  irVersion: 33

- version: 0.12.9
  changelogEntry:
    - summary: The generator stopped working for remote code generation starting in `0.12.7`. This is now fixed.
      type: fix
  createdAt: "2024-03-22"
  irVersion: 33

- version: 0.12.8
  changelogEntry:
    - summary: Enhance serde performance by reducing reliance on async behavior and lazy async dynamic imports.
      type: feat
    - summary: Shared generator notification and config parsing logic.
      type: internal
  createdAt: "2024-03-22"
  irVersion: 33

- version: 0.12.8-rc0
  changelogEntry:
    - summary: Enhance serde performance by reducing reliance on async behavior and lazy async dynamic imports.
      type: feat
  createdAt: "2024-03-18"
  irVersion: 33

- version: 0.12.7
  changelogEntry:
    - summary: |
        the SDK will now leverage environment variable defaults, where specified, for authentication variables, such as bearer tokens, api keys, custom headers, etc.

        Previously, the SDK would only leverage these defaults for bearer token auth IF auth was mandatory throughout the SDK.
      type: feat
  createdAt: "2024-03-14"
  irVersion: 33

- version: 0.12.6
  changelogEntry:
    - summary: |
        In Node.js environments the SDK will default to using `node-fetch`. The
        SDK depends on v2 of node-fetch to stay CJS compatible.

        Previously the SDK was doing `require("node-fetch")` but it should be
        `require("node-fetch").default` based on
        https://github.com/node-fetch/node-fetch/issues/450#issuecomment-387045223.
      type: fix
  createdAt: "2024-02-27"
  irVersion: 33

- version: 0.12.5
  changelogEntry:
    - summary: |
        Introduce a custom configuration called `tolerateRepublish` which supports running
        npm publish with the flag `--tolerateRepublish`. This flag allows you to publish
        on top of an existing npm package.

        To turn on this flag, update your generators.yml:

        ```yaml
        groups:
          generators:
            - name: fernapi/fern-typscript-node-sdk
              version: 0.12.5
              ...
              config:
                tolerateRepublish: true
        ```
      type: feat
  createdAt: "2024-02-27"
  irVersion: 33

- version: 0.12.4
  changelogEntry:
    - summary: |
        Previously reference.md was just leveraging the function name for the reference, now it leverages the full package-scoped path, mirroring how the function would be used in reality.

        ```ts
        seedExamples.getException(...)

        // is now

        seedExamples.file.notification.service.getException(...)
        ```
      type: fix
    - summary: Previously SDK code snippets would not support generation with undiscriminated unions. Now, it does.
      type: fix
  createdAt: "2024-02-27"
  irVersion: 33

- version: 0.12.2
  changelogEntry:
    - summary: |
        Previously SDK code snippets would not take into account default parameter values
        and would always include a `{}`. This was odd and didn't represent how a developer
        would use the SDK. Now, the snippets check for default parameter values and omit
        if there are no fields specified.

        ```ts
        // Before
        client.users.list({});

        // After
        client.users.list();
        ```
      type: fix
  createdAt: "2024-02-27"
  irVersion: 33

- version: 0.12.1
  changelogEntry:
    - summary: |
        Optional objects in deep query parameters were previously being incorrectly
        serialized. Before this change, optional objects were just being JSON.stringified
        which would send the incorrect contents over the wire.

        ```ts
        // Before
        if (foo != null) {
          _queryParams["foo"] = JSON.stringify(foo);
        }

        // After
        if (foo != null) {
          _queryParams["foo"] = foo;
        }

        // After (with serde layer)
        if (foo != null) {
          _queryParams["foo"] = serializers.Foo.jsonOrThrow(foo, {
            skipValidation: false,
            breadcrumbs: ["request", "foo"]
          });
        }
        ```
      type: fix
  createdAt: "2024-02-27"
  irVersion: 33

- version: 0.12.0
  changelogEntry:
    - summary: |
        support deep object query parameter serialization. If, query parameters are
        objects then Fern will support serializing them.

        ```yaml
        MyFoo:
          properties:
            bar: optional<string>

        query-parameters:
          foo: MyFoo
        ```

        will now be serialized as `?foo[bar]="...` and appear in the SDK as a regular object

        ```ts
        client.doThing({
          foo: {
            bar: "..."
          }
        });
        ```
      type: feat
  createdAt: "2024-02-26"
  irVersion: 33

- version: 0.11.5
  changelogEntry:
    - summary: |
        Previously `core.Stream` would not work in the Browser. Now the generated Fern SDK
        includes a polyfill for `ReadableStream` and uses `TextDecoder` instead of `Buffer`.
      type: fix
    - summary: |
        add in a reference markdown file, this shows a quick outline of the available endpoints,
        it's documentation, code snippet, and parameters.

        This feature is currently behind a feature flag called `includeApiReference` and can be used

        ```yaml
        config:
          includeApiReference: true
        ```
      type: feat
  createdAt: "2024-02-15"
  irVersion: 31

- version: 0.11.4
  changelogEntry:
    - summary: |
        The `Fetcher` now supports sending binary as a request body. This is important
        for APIs that intake `application/octet-stream` content types or for folks that have
        .fernignored their and added custom utilities that leverage the fetcher.
      type: fix
  createdAt: "2024-02-15"
  irVersion: 31

- version: 0.11.3
  changelogEntry:
    - summary: |
        ensure SDK generator always uses `node-fetch` in Node.js environments. There is an experimental
        fetch packaged with newer versions of Node.js, however it causes unexpected behavior with
        file uploads.
      type: fix
  createdAt: "2024-02-13"
  irVersion: 31

- version: 0.11.2
  changelogEntry:
    - summary: |
        ensure SDK generator does not drop additional parameters from requests that perform file upload. Previously, if an endpoint had `file` inputs without additional `body` parameters, query parameters were erroneously ignored.
      type: fix
  createdAt: "2024-02-13"
  irVersion: 31

- version: 0.11.1
  changelogEntry:
    - summary: The SDK generator no longer generates a `tsconfig.json` with `noUnusedParameters` enabled. This check was too strict.
      type: fix
  createdAt: "2024-02-13"
  irVersion: 31

- version: 0.11.0
  changelogEntry:
    - summary: |
        The SDK generator now forwards information about the runtime that it is being
        used in. The header `X-Fern-Runtime` will report the runtime (e.g. `browser`, `node`, `deno`)
        and the header `X-Fern-Runtime-Version` will report the version.
      type: feat
  createdAt: "2024-02-13"
  irVersion: 31

- version: 0.10.0
  changelogEntry:
    - summary: |
        The SDK generator now supports whitelabelling. When this is turned on,
        there will be no mention of Fern in the generated code.

        **Note**: You must be on the enterprise tier to enable this mode.
      type: feat
  createdAt: "2024-02-11"
  irVersion: 31

- version: 0.9.7
  changelogEntry:
    - summary: Initialize this changelog
      type: chore
  createdAt: "2024-02-11"
  irVersion: 31<|MERGE_RESOLUTION|>--- conflicted
+++ resolved
@@ -1,5 +1,4 @@
 # yaml-language-server: $schema=../../../fern-versions-yml.schema.json
-<<<<<<< HEAD
 - version: 3.39.0
   changelogEntry:
     - summary: |
@@ -7,13 +6,14 @@
         with stub implementations for `hasNextPage` (returns `false`) and `loadPage` (throws an error).
         The SDK author is responsible for implementing the actual pagination logic by overriding these methods.
       type: feat
-=======
+  createdAt: "2025-12-09"
+  irVersion: 62
+
 - version: 3.38.1
   changelogEntry:
     - summary: |
         `hasNextPage` employs the default for the `step` attribute on offset-based pagination endpoints if it's set.
       type: fix
->>>>>>> 9515a486
   createdAt: "2025-12-09"
   irVersion: 62
 
