--- conflicted
+++ resolved
@@ -1,24 +1,23 @@
 # yaml-language-server: $schema=../../../fern-versions-yml.schema.json
-<<<<<<< HEAD
-- version: 3.35.2
+- version: 3.35.4
   changelogEntry:
     - summary: |
         Fix WebSocket client to only generate auth code when the channel has `auth: true`.
         Previously, auth code was generated whenever the API had auth schemes defined, even if the WebSocket channel didn't require auth.
         This caused a mismatch where the client used `NormalizedClientOptions` but the connect method tried to access `authProvider`.
-=======
+      type: fix
+  createdAt: "2025-12-01"
+  irVersion: 62
+
 - version: 3.35.3
   changelogEntry:
     - summary: |
         Fix WebSocket client `ConnectArgs` interface to correctly handle `allow-multiple: true` query parameters.
         Previously, query parameters with `allow-multiple: true` were typed as `T | undefined` instead of `T | T[] | undefined`.
->>>>>>> 0b0a25fa
       type: fix
   createdAt: "2025-12-01"
   irVersion: 62
 
-<<<<<<< HEAD
-=======
 - version: 3.35.2
   changelogEntry:
     - summary: |
@@ -28,7 +27,6 @@
   createdAt: "2025-12-01"
   irVersion: 62
 
->>>>>>> 0b0a25fa
 - version: 3.35.1
   changelogEntry:
     - summary: |
