--- conflicted
+++ resolved
@@ -1,15 +1,16 @@
 # yaml-language-server: $schema=../../../fern-versions-yml.schema.json
-<<<<<<< HEAD
+
+- version: 3.29.2
+  changelogEntry:
+    - summary: Improve SDK generation performance.
+      type: fix
+  createdAt: "2025-11-13"
+  irVersion: 61
 
 - version: 3.29.1
   changelogEntry:
-    - summary: Improve SDK generation performance.
-=======
-- version: 3.29.1
-  changelogEntry:
     - summary: |
         When generating `hasNextPage`, use `Math.Floor` to ensure an integer comparison against the number of entities.
->>>>>>> d40f0d35
       type: fix
   createdAt: "2025-11-13"
   irVersion: 61
