--- conflicted
+++ resolved
@@ -1,6 +1,4 @@
 # yaml-language-server: $schema=../../../fern-versions-yml.schema.json
-<<<<<<< HEAD
-=======
 
 - version: 1.3.0
   changelogEntry:
@@ -9,7 +7,6 @@
   createdAt: '2025-06-04'
   irVersion: 58
 
->>>>>>> afa14a34
 - version: 1.2.4
   changelogEntry:
     - summary: |
