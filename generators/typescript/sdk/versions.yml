# yaml-language-server: $schema=../../../fern-versions-yml.schema.json
<<<<<<< HEAD
- version: 3.13.0
  changelogEntry:
    - summary: |
        Improve pnpm and yarn caching in generator Docker images.
      type: feat
=======
- version: 3.12.3
  changelogEntry:
    - summary: Fix `.github/workflows/ci.yml` file when using OIDC for npm publishing.
      type: fix
>>>>>>> 19df0630
  createdAt: "2025-10-28"
  irVersion: 60

- version: 3.12.2
  changelogEntry:
    - summary: |
        Add streaming tests; fix custom message terminators in streams; fix multi-byte character handling across chunk breaks in streams.
      type: fix
  createdAt: "2025-10-28"
  irVersion: 60

- version: 3.12.1
  changelogEntry:
    - summary: Update Biome to 2.3.1
      type: chore
  createdAt: "2025-10-28"
  irVersion: 60

- version: 3.12.0
  changelogEntry:
    - summary: |
        Add support for [publishing to npmjs.org using OIDC from GitHub Actions](https://docs.npmjs.com/trusted-publishers).

        To use OIDC for publishing to npmjs.org, you need to follow two steps:
        1. Follow the instructions in ["Step 1: Add a trusted publisher on npmjs.com"](https://docs.npmjs.com/trusted-publishers#step-1-add-a-trusted-publisher-on-npmjscom).
        2. Set the `output.token` field to `OIDC` in _generators.yml_ to enable this feature:

            ```yml
            # In generators.yml
            groups:
              ts-sdk:
                generators:
                  - name: fernapi/fern-typescript-sdk
                    output:
                      location: npm
                      package-name: your-package-name
                      token: OIDC # previously this would be set to something like ${NPM_TOKEN}
                    ...
            ```

            This will take care of ["Step 2: Configure your CI/CD workflow"](https://docs.npmjs.com/trusted-publishers#step-2-configure-your-cicd-workflow).

        For local generation, you'll need Fern CLI version 0.94.0 or later.
      type: feat
    - summary: |
        Update GitHub Actions `setup-node` action to v4 in the generated CI workflow.
      type: feat
  createdAt: "2025-10-21"
  irVersion: 60

- version: 3.11.1
  changelogEntry:
    - summary: |
        Generate streaming response section in README.md for streaming response endpoints.
      type: fix
  createdAt: "2025-10-21"
  irVersion: 60

- version: 3.11.0
  changelogEntry:
    - summary: |
        Add `linter` and `formatter` configuration options to configure code linters and formatters for the generated SDK.
        - `linter`:
          - `biome`: Use Biome as the code linter. This is the default.
          - `none`: Do not include a code linter.
        - `formatter`:
          - `biome`: Use Biome as the code formatter. This is the default.
          - `prettier`: Use Prettier as the code formatter.

        For consistency, the _package.json_ scripts will always include the following scripts:
        - `lint`: Run the configured linter.
        - `lint:fix`: Run the configured linter with auto-fix.
        - `format`: Run the configured formatter.
        - `format:check`: Run the configured formatter in check mode.
        - `check`: Run both the linter and formatter in check mode.
        - `check:fix`: Run both the linter and formatter with auto-fix.
        When the `linter` is set to `none`, `lint` and `lint:fix` scripts will echo a message indicating that no linter is configured.
      type: feat
  createdAt: "2025-10-21"
  irVersion: 60

- version: 3.10.0
  changelogEntry:
    - summary: |
        Generate file upload section in README.md for multipart-form file uploads.
      type: feat
  createdAt: "2025-10-20"
  irVersion: 60

- version: 3.9.3
  changelogEntry:
    - summary: |
        Fix a compilation error when a path parameter is nullable or optional.
      type: fix
  createdAt: "2025-10-17"
  irVersion: 60

- version: 3.9.2
  changelogEntry:
    - summary: |
        Match the logic in wire test generation where the static example generation omits the request parameter for empty objects when optional.
        This fixes some wire tests that were failing due to mismatched request bodies.
      type: fix
    - summary: |
        Return `undefined` when passing in `undefined` to `toJson` when `useBigInt` is enabled.
      type: fix
  createdAt: "2025-10-17"
  irVersion: 60

- version: 3.9.1
  changelogEntry:
    - summary: |
        Improve the performance of JSON serialization and parsing when `useBigInt` is enabled.
      type: fix
  createdAt: "2025-10-16"
  irVersion: 60

- version: 3.9.0
  changelogEntry:
    - summary: |
        Add support for the `Uploadable.FromPath` and `Uploadable.WithMetadata` types to upload files with metadata to multipart-form endpoints.

        Users can configure metadata when uploading a file to a multipart-form upload endpoint using the `Uploadable.WithMetadata` type:
        ```typescript
        import { createReadStream } from "fs";

        await client.upload({
            file: {
              data: createReadStream("path/to/file"),
              filename: "my-file",
              contentType: "audio/mpeg",
            },
            otherField: "other value",
        });
        ```
        The `filename`, `contentType`, and `contentLength` properties are optional.

        Alternatively, users can use the `Uploadable.FromPath` type to upload directly from a file path:
        ```typescript
        await client.upload({
            file: {
                path: "path/to/file",
                filename: "my-file",
                contentType: "audio/mpeg",
            },
            otherField: "other value",
        });
        ```

        The metadata is used to set the `Content-Type` and `Content-Disposition` headers. If not provided, the client will attempt to determine them automatically.
        ```
      type: feat
  createdAt: "2025-10-14"
  irVersion: 60

- version: 3.8.0
  changelogEntry:
    - summary: |
        Use Biome for formatting instead of Prettier, and also use Biome to check (fix) the generated code.
      type: feat
  createdAt: "2025-10-08"
  irVersion: 60

- version: 3.7.3
  changelogEntry:
    - summary: |
        Fix default request parameter value unwrapping for `nullable<>`.
      type: fix
  createdAt: "2025-10-13"
  irVersion: 60

- version: 3.7.2
  changelogEntry:
    - summary: |
        Include `extra-properties` (aka. `additionalProperties`) when generating examples for objects and inlined request bodies.
      type: fix
    - summary: |
        Allow arbitrary properties in inlined request bodies when `extra-properties` (aka. `additionalProperties`) is set to true.
      type: fix
  createdAt: "2025-10-10"
  irVersion: 61

- version: 3.7.1
  changelogEntry:
    - summary: |
        Filter out `undefined` from lists, maps, sets, and object properties when generating examples.
      type: fix
    - summary: |
        Restore missing test scripts in package.json when using `useLegacyExports: true`.
      type: fix
  createdAt: "2025-10-09"
  irVersion: 60

- version: 3.7.0
  changelogEntry:
    - summary: |
        Generate a `BaseClientOptions`, `BaseRequestOptions`, and `BaseIdempotentRequestOptions` interface and extend from these in the generated client `Options`, `RequestOptions`, and `IdempotentRequestOptions` interfaces.
        This reduces a large amount of duplicate code in the generated SDK.
      type: feat
  createdAt: "2025-10-08"
  irVersion: 60

- version: 3.6.1
  changelogEntry:
    - summary: |
        Add missing test scripts when `bundle: true`.
      type: fix
  createdAt: "2025-10-08"
  irVersion: 60

- version: 3.6.0
  changelogEntry:
    - summary: |
        Allow for configuring `timeoutMs` and `maxRetries` request options at the client-level as well as the request level.
      type: feat
  createdAt: "2025-10-08"
  irVersion: 60

- version: 3.5.0
  changelogEntry:
    - summary: |
        Enable `verbatimModuleSyntax` in _tsconfig.esm.json_ to increase TypeScript performance for the ESM build (not CJS).
        You may need to update your custom TypeScript code to comply with this setting.
      type: feat
  createdAt: "2025-10-07"
  irVersion: 60

- version: 3.4.0
  changelogEntry:
    - summary: |
        Add `wireTestsFallbackToAutoGeneratedErrorExamples` configuration option to control whether to use autogenerated error examples if user does not provide error examples for generating wire tests.
      type: feat
  createdAt: "2025-10-07"
  irVersion: 60

- version: 3.3.9
  changelogEntry:
    - summary: |
        Use `// ... file header ...` file header instead of `/** ... file header ... */`.
        The latter is considered a JSDoc comment and may cause issues with some tools.
        The TypeScript compiler will remove `//` but not `/** */` comments.
      type: fix
  createdAt: "2025-10-03"
  irVersion: 60

- version: 3.3.7
  changelogEntry:
    - summary: |
        Dynamically build type for enums based on the const to reduce generated code.

        Before:
        ```ts
        export type Operand =
            | ">"
            | "="
            | "<";
        export const Operand = {
            GreaterThan: ">",
            EqualTo: "=",
            LessThan: "<",
        } as const;
        ```
        After:
        ```ts
        export const Operand = {
            GreaterThan: ">",
            EqualTo: "=",
            LessThan: "<",
        } as const;
        export type Operand = (typeof Operand)[keyof typeof Operand];
        ```
      type: fix
  createdAt: "2025-10-03"
  irVersion: 60

- version: 3.3.6
  changelogEntry:
    - summary: Fix basic auth password parsing to support colons in passwords.
      type: fix
  createdAt: "2025-10-03"
  irVersion: 60

- version: 3.3.5
  changelogEntry:
    - summary: |
        Log error when `testFramework: vitest` is used alongside `useBigInt: true`, `streamType: wrapper`, or `packagePath: path/to/package`.
      type: feat
  createdAt: "2025-10-01"
  irVersion: 60

- version: 3.3.4
  changelogEntry:
    - summary: |
        Upgrade generator-cli dependency to fix local generation handling of .fernignore files.
      type: fix
  createdAt: "2025-09-30"
  irVersion: 60

- version: 3.3.3
  changelogEntry:
    - summary: |
        If `useLegacyExports` is `true`, reference `../tsconfig.json` instead of `../tsconfig.base.json` in `tests/tsconfig.json`.
      type: fix
  createdAt: "2025-09-29"
  irVersion: 60

- version: 3.3.2
  changelogEntry:
    - summary: Fix non-GitHub output modes.
      type: fix
    - summary: Format GitHub Actions workflow files using prettier.
      type: fix
    - summary: Add .prettierignore to ensure dist and temporary files are not formatted.
      type: fix
  createdAt: "2025-09-29"
  irVersion: 60

- version: 3.3.2-rc1
  changelogEntry:
    - summary: Fix npm publish output mode
      type: fix
  createdAt: "2025-09-29"
  irVersion: 60

- version: 3.3.2-rc0
  changelogEntry:
    - summary: Format GitHub Actions workflow files using prettier.
      type: fix
    - summary: Add .prettierignore to ensure dist and temporary files are not formatted.
      type: fix
    - summary: Fix non-GitHub output modes.
      type: fix
  createdAt: "2025-09-26"
  irVersion: 60

- version: 3.3.1
  changelogEntry:
    - summary: |
        Fix `bundle: true` mode
      type: fix
  createdAt: "2025-09-25"
  irVersion: 60

- version: 3.3.0
  changelogEntry:
    - summary: |
        Add support for PR mode for self-hosted/local sdk generation
      type: feat
  createdAt: "2025-09-25"
  irVersion: 60

- version: 3.2.1
  changelogEntry:
    - summary: |
        Set `compilerOptions.isolatedModules` and `compilerOptions.isolatedDeclarations` to `true` in _tsconfig.json_, and update the TypeScript code to comply with this setting.
        Users that enable `isolatedModules` can now use the SDK without any TypeScript compilation errors.
        While `isolatedModules` is not turned on by default in TypeScript, more frameworks and tools enable it by default.

        **Warning**: If you have custom code, this may cause compilation errors. Please refer to the TypeScript documentation to learn more about these settings:
        * [Isolated Declarations](https://www.typescriptlang.org/tsconfig#isolatedDeclarations)
        * [Isolated Modules](https://www.typescriptlang.org/tsconfig#isolatedModules)
      type: fix
  createdAt: "2025-09-25"
  irVersion: 60

- version: 3.2.0
  changelogEntry:
    - summary: |
        Add `generateEndpointMetadata` configuration to generate endpoint metadata for each endpoints.
        When you use a callback function to generate headers or auth tokens, the endpoint metadata will be passed to the callback.
        ```ts
        const client = new Foo({
            ...,
            token: ({ endpointMetadata }) => {
                // generate token based on endpoint metadata
            }
        });
        ```

        To enable this, set `generateEndpointMetadata` to `true` in the `config` of your generator configuration.
        ```yml
        # In generators.yml
        groups:
          ts-sdk:
            generators:
              - name: fernapi/fern-typescript-sdk
                config:
                  generateEndpointMetadata: true
        ```
      type: feat
  createdAt: "2025-09-24"
  irVersion: 60

- version: 3.1.2
  changelogEntry:
    - summary: |
        Pin `msw` dependency to `2.11.2` because newer version introduces jest/vitest compatibility issues.
      type: fix
  createdAt: "2025-09-24"
  irVersion: 60

- version: 3.1.1
  changelogEntry:
    - summary: |
        Rely on the version of pnpm in _package.json_ instead of hardcoding the version in GitHub workflows.
      type: fix
  createdAt: "2025-09-23"
  irVersion: 60

- version: 3.1.0
  changelogEntry:
    - summary: |
        `consolidateTypeFiles` consolidates all folders of type files into a single file.
      type: feat
  createdAt: "2025-09-19"
  irVersion: 60

- version: 3.0.2
  changelogEntry:
    - summary: Update `exportAllRequestsAtRoot` to create an aggregate request file instead of adding imports.
      type: fix
  createdAt: "2025-09-19"
  irVersion: 60

- version: 3.0.1
  changelogEntry:
    - summary: Fix incorrect pnpm commands inside of ci.yml
      type: fix
    - summary: Delete browser specific tests.
      type: fix
    - summary: Make tests more robust across Jest and Vitest.
      type: fix
  createdAt: "2025-09-18"
  irVersion: 60

- version: 3.0.0
  changelogEntry:
    - summary: |
        Change defaults configuration in _generators.yml_ to use pnpm package manager and vitest test framework.
        To avoid breaking changes, explicitly set the options above with the `Before` values in the `config` of your generator in _generators.yml_.

        | Option | Before | Now |
        |--------|--------|-----|
        | `packageManager` | `yarn` | `pnpm` |
        | `testFramework` | `jest` | `vitest` |

        `testFramework: vitest` is not supported alongside `useBigInt: true`, `streamType: wrapper`, or `packagePath`.
      type: feat
  createdAt: "2025-09-18"
  irVersion: 60

- version: 2.13.0
  changelogEntry:
    - summary: |
        Use Vitest instead of Jest for running tests.
        Enable Vitest by setting `testFramework` to `vitest` in the `config` of your generator configuration.
      type: feat
  createdAt: "2025-09-17"
  irVersion: 60

- version: 2.12.3
  changelogEntry:
    - summary: Updated retry strategy; in particular, don't jitter for `retry-after` header.
      type: chore
  createdAt: "2025-09-17"
  irVersion: 60

- version: 2.12.2
  changelogEntry:
    - summary: Generate correct types for pagination with inline types.
      type: fix
  createdAt: "2025-09-16"
  irVersion: 60

- version: 2.12.1
  changelogEntry:
    - summary: |
        Generate property accessors for auth and pagination with `?.` if the property is optional or nullable, and `.` if the property is required and non-nullable.
      type: fix
  createdAt: "2025-09-16"
  irVersion: 60

- version: 2.12.0
  changelogEntry:
    - summary: |
        Add support for custom sections in the README.md via `customSections` config option.
      type: feat
  createdAt: "2025-09-16"
  irVersion: 59

- version: 2.11.2
  changelogEntry:
    - summary: |
        Websocket client generation compiles when there are no query parameters and when the auth
        scheme has custom authentication headers.
      type: fix

  createdAt: "2025-09-16"
  irVersion: 59

- version: 2.11.1
  changelogEntry:
    - summary: |
        The `_getAuthorizationHeader` method now returns `Promise<string | undefined>` when oauth is enabled.
        This prevents compilation errors in the TypeScript SDK.
      type: fix
  createdAt: "2025-09-15"
  irVersion: 59

- version: 2.11.0
  changelogEntry:
    - summary: |
        Generate `Request` and `Response` types variations for types that have readonly and/or writeonly properties.
        For example, a type `User` will have a `User.Request` type that omits readonly properties and a `User.Response` type that omits writeonly properties.

        Set `experimentalGenerateReadWriteOnlyTypes` to `true` in the `config` of your generator configuration to enable this feature.
        ```ts
        import { User, FooClient } from "foo";

        const client = new FooClient(...);
        const createUser: User.Request = {
          name: "Jon",
          // id: "123", // Error: id is read-only and thus omitted
        };
        const createdUser: User.Response = await client.createUser(createUser);
        // createdUser.id is available here
        ```
      type: feat
  createdAt: "2025-09-15"
  irVersion: 59

- version: 2.10.4
  changelogEntry:
    - summary: Use cached `prettier` to format project instead of yarn/pnpm installing all dependencies during generation.
      type: feat
    - summary: Generate lockfile without installing dependencies and using `--prefer-offline` to avoid network requests.
      type: feat
  createdAt: "2025-09-12"
  irVersion: 59

- version: 2.10.3
  changelogEntry:
    - summary: Retries now check `Retry-After` and `X-RateLimit-Reset` before defaulting to exponential backoff.
      type: feat
  createdAt: "2025-09-09"
  irVersion: 59

- version: 2.10.2
  changelogEntry:
    - summary: Allow `null` values in headers in addition to `undefined` to explicitly unset a header.
      type: fix
  createdAt: "2025-09-05"
  irVersion: 59

- version: 2.10.1
  changelogEntry:
    - summary: Use autogenerated error examples if user does not provide error examples for generating wire tests.
      type: fix
  createdAt: "2025-09-03"
  irVersion: 59

- version: 2.10.0
  changelogEntry:
    - summary: Do not set a default `Content-Type` header when creating a HTTP response for wire test mocking.
      type: fix
    - summary: Generate wire tests for HTTP endpoint error examples.
      type: feat
  createdAt: "2025-09-03"
  irVersion: 59

- version: 2.9.5
  changelogEntry:
    - summary: |
        Introduce a custom configuration called `exportAllRequestsAtRoot` which exposes all request
        types through the root-level namespace.
      type: feat
  createdAt: "2025-09-02"
  irVersion: 59

- version: 2.9.4
  changelogEntry:
    - summary: |
        Grab overrideable root header value from Client as default.
      type: fix
  createdAt: "2025-08-28"
  irVersion: 59

- version: 2.9.3
  changelogEntry:
    - summary: |
        Add support for autogenerating simple tests for pagination endpoints.
      type: feat
  createdAt: "2025-08-27"
  irVersion: 59

- version: 2.9.2
  changelogEntry:
    - summary: |
        Do not throw an error if example properties are mismatched with the schema definition.
      type: fix
  createdAt: "2025-08-28"
  irVersion: 59

- version: 2.9.1
  changelogEntry:
    - summary: |
        Introduce a custom configuration called `flattenRequestParameters` which collapses referenced bodies into the
        request instead of nesting under a body key.

        **Before**:
        ```ts
        client.users.create({
          userId: "...",
          body: {
            "name": "Joe Scott"
          }
        });
        ```

        **After**
        ```ts
        client.users.create({
          userId: "...",
          "name": "Joe Scott"
        });
        ```
      type: fix
  createdAt: "2025-08-22"
  irVersion: 59

- version: 2.9.0
  changelogEntry:
    - summary: Generator passes readme configs apiName, disabledSections, and whiteLabel
      type: feat
  createdAt: "2025-08-26"
  irVersion: 59

- version: 2.8.4
  changelogEntry:
    - summary: |
        Add `flattenRequestParameters` to the SDK generator config.
        `flattenRequestParameters` is a boolean that controls whether to flatten request parameters.
        When `false` (default), the legacy flattening logic is used.
        When `true`, the new flattening logic is used.

        ```yml
        # In generators.yml
        groups:
          ts-sdk:
            generators:
              - name: fernapi/fern-typescript-sdk
                config:
                  flattenRequestParameters: true
        ```
      type: feat
  createdAt: "2025-08-21"
  irVersion: 59

- version: 2.8.3
  changelogEntry:
    - summary: |
        Set `Authorization` header for WebSocket connects when auth is available on the generated SDK client.
        This will happen regardless of whether the AsyncAPI server or channel is marked for auth.
      type: fix
    - summary: |
        Add support for inferred bearer authentication in WebSocket connects.
      type: fix
  createdAt: "2025-08-21"
  irVersion: 59

- version: 2.8.2
  changelogEntry:
    - summary: |
        Log warning when `noSerdeLayer` is `false` and `enableInlineTypes` is `true`.
      type: feat
  createdAt: "2025-08-15"
  irVersion: 59

- version: 2.8.1
  changelogEntry:
    - summary: |
        Properly assert responses in wire tests when the `neverThrowErrors` flag is enabled.
      type: fix
  createdAt: "2025-08-15"
  irVersion: 59

- version: 2.8.0
  changelogEntry:
    - summary: |
        Choose to use `pnpm` or `yarn` as the package manager for the generated SDK.
        Configure this in _generators.yml_ like so:
        ```yml
        # In generators.yml
        groups:
          ts-sdk:
            generators:
              - name: fernapi/fern-typescript-sdk
                config:
                  packageManager: pnpm
        ```
        The default is `yarn`.
      type: feat
  createdAt: "2025-08-13"
  irVersion: 59

- version: 2.7.0
  changelogEntry:
    - summary: Implement inferred bearer authentication.
      type: feat
  createdAt: "2025-08-12"
  irVersion: 59

- version: 2.6.8
  changelogEntry:
    - summary: Export BinaryResponse using `export type { BinaryResponse } ...` syntax to fix an issue with the SWC compiler.
      type: fix
  createdAt: "2025-08-06"
  irVersion: 58

- version: 2.6.7
  changelogEntry:
    - summary: Improve logging inside of wire tests for when a JSON body fails to parse to JSON.
      type: feat
  createdAt: "2025-08-01"
  irVersion: 58

- version: 2.6.6
  changelogEntry:
    - summary: Requests and responses with no body should not be asserted as JSON in wire tests.
      type: fix
  createdAt: "2025-08-04"
  irVersion: 58

- version: 2.6.5
  changelogEntry:
    - summary: If an enum wire value is not found, use the first enum value as a fallback.
      type: fix
  createdAt: "2025-08-01"
  irVersion: 58

- version: 2.6.4
  changelogEntry:
    - summary: Fix inline types inside of multipart-form requests
      type: fix
  createdAt: "2025-07-30"
  irVersion: 58

- version: 2.6.3
  changelogEntry:
    - summary: |
        Include root variables in code snippet generation for client instantiation.
      type: fix
  createdAt: "2025-07-25"
  irVersion: 58

- version: 2.6.2
  changelogEntry:
    - summary: |
        Update form-data version to 4.0.4 to avoid vulnerability.
      type: chore
  createdAt: "2025-07-24"
  irVersion: 58

- version: 2.6.1
  changelogEntry:
    - summary: |
        Add additional query string parameters section to the generated README.md file.
      type: chore
  createdAt: "2025-07-23"
  irVersion: 58

- version: 2.6.0
  changelogEntry:
    - summary: |
        Users can now pass in `queryParams` as part of the request options.
        ```ts
        await client.foo.bar(..., {
          queryParams: {
            foo: "bar"
          }
        });
        ```
      type: feat
  createdAt: "2025-07-23"
  irVersion: 58

- version: 2.5.1
  changelogEntry:
    - summary: Update README.md generation to be more accurate
      type: chore
  createdAt: "2025-07-22"
  irVersion: 58

- version: 2.5.0
  changelogEntry:
    - summary: |
        Support uploading file-like types for binary upload endpoints (not multipart-form):
        * Buffered types: `Buffer`, `Blob`, `File`, `ArrayBuffer`, `ArrayBufferView`, and `Uint8Array`
        * Stream types: `fs.ReadStream`, `stream.Readable`, and `ReadableStream`
      type: feat
    - summary: |
        Users can configure metadata when uploading a file to a binary upload endpoint using the `Uploadable.WithMetadata` type:
        ```typescript
        import { createReadStream } from "fs";

        await client.upload({
            data: createReadStream("path/to/file"),
            filename: "my-file",
            contentType: "audio/mpeg",
            contentLength: 1949,
        });
        ```
        The `filename`, `contentType`, and `contentLength` properties are optional.

        Alternatively, users can use the `Uploadable.FromPath` type to upload directly from a file path:
        ```typescript
        await client.upload({
            path: "path/to/file",
            filename: "my-file",
            contentType: "audio/mpeg",
            contentLength: 1949,
        });
        ```

        The metadata is used to set the `Content-Length`, `Content-Type`, and `Content-Disposition` headers. If not provided, the client will attempt to determine them automatically.
        For example, `fs.ReadStream` has a `path` property which the SDK uses to retrieve the file size from the filesystem without loading it into memory:
        ```typescript
        import { createReadStream } from "fs";

        await client.upload(createReadStream("path/to/file"));
        ```
      type: feat
  createdAt: "2025-07-17"
  irVersion: 58

- version: 2.4.11
  changelogEntry:
    - summary: Bump the docker image for the generator to node:22.12-alpine3.20
      type: chore
  createdAt: "2025-07-18"
  irVersion: 58

- version: 2.4.10
  changelogEntry:
    - summary: Escape strings containing `*/` inside of JSDoc comments to avoid premature JSDoc block ending.
      type: fix
  createdAt: "2025-07-15"
  irVersion: 58

- version: 2.4.9
  changelogEntry:
    - summary: Preserve trailing slash of URL and path if present
      type: fix
  createdAt: "2025-07-15"
  irVersion: 58

- version: 2.4.8
  changelogEntry:
    - summary: |
        Fix ts readme snippet where const was reassigned. Changed to let.
      type: fix
  createdAt: "2025-07-10"
  irVersion: 58

- version: 2.4.7
  changelogEntry:
    - summary: |
        Make sure `extraDependencies`, `extraPeerDependencies`, `extraPeerDependenciesMeta`, and `extraDevDependencies` are always merged into _package.json_.
        This was previously fixed for `bundle: true`, but not for `bundle: false` (default).
        All dependencies should now come through.
      type: fix
  createdAt: "2025-07-10"
  irVersion: 58

- version: 2.4.6
  changelogEntry:
    - summary: |
        Parse HTTP error bodies as JSON if the response content-type header is JSON, otherwise fallback to text.
      type: fix
    - summary: |
        Fix `bytes` fetcher test.
      type: fix
    - summary: |
        Fix Jest configuration when a `packagePath` is specified in _generators.yml_ config.
      type: fix
  createdAt: "2025-07-09"
  irVersion: 58

- version: 2.4.5
  changelogEntry:
    - summary: |
        Make sure `extraDependencies`, `extraPeerDependencies`, `extraPeerDependenciesMeta`, and `extraDevDependencies` are always merged into _package.json_.
      type: fix
  createdAt: "2025-07-09"
  irVersion: 58

- version: 2.4.4
  changelogEntry:
    - summary: |
        Make the `BinaryResponse.bytes` function optional because some versions of runtimes do not support the function on fetch `Response`.
      type: fix
  createdAt: "2025-07-09"
  irVersion: 58

- version: 2.4.3
  changelogEntry:
    - summary: |
        Fix an issue where a property set to `undefined` would not match with a property that is missing in the `withJson` MSW predicate.
      type: fix
  createdAt: "2025-07-08"
  irVersion: 58

- version: 2.4.2
  changelogEntry:
    - summary: |
        Fixes a compile issue when WebSocket connect methods require query parameters with special characters.
        Fixes response deserialization in websockets to respect skipping validation.
      type: fix
  createdAt: "2025-07-04"
  irVersion: 58

- version: 2.4.1
  changelogEntry:
    - summary: |
        When serde layer is enabled, WebSocket channels now pass through unrecognized properties
        instead of stripping them to preserve forwards compatibility.
      type: fix
  createdAt: "2025-07-04"
  irVersion: 58

- version: 2.4.0
  changelogEntry:
    - summary: Fixes bug with query parameter and path parameter serialization in URL for WebSocket channels.
      type: fix
  createdAt: "2025-07-03"
  irVersion: 58

- version: 2.3.3
  changelogEntry:
    - summary: Bump version to test Docker image rename to `fernapi/fern-typescript-sdk`
      type: internal
  createdAt: "2025-07-03"
  irVersion: 58
- version: 2.3.2
  changelogEntry:
    - summary: |
        Remove ".js" extension from ESM imports in the source generator code.
        If `useLegacyExports` is `true`, you will not see ".js" extensions in ESM imports.
        If `useLegacyExports` is `false` (default), a post process step will add the `.js` extension, so you won't see a difference.

        We're doing this because Jest has a bug where it doesn't properly load TypeScript modules even though the TypeScript and imports are valid.
      type: fix
  createdAt: "2025-07-03"
  irVersion: 58
- version: 2.3.1
  changelogEntry:
    - summary: |
        Fixes an issue where OAuth clients would not compile when variables were configured
        in the SDK. Now, the oauth client is instantiated with any global path parameters or headers.
      type: fix
  createdAt: "2025-07-03"
  irVersion: 58

- version: 2.3.0
  changelogEntry:
    - summary: |
        Change the `outputSourceFiles` default from `false` to `true`.
        This will affect the output when you generate the SDK to the local file system.
      type: feat
  createdAt: "2025-07-03"
  irVersion: 58
- version: 2.2.1
  changelogEntry:
    - summary: |
        Ensure _tests/wire_ is generated even when there are no wire tests generated.
        Otherwise, Jest throws an error because the wire test project `roots` doesn't exist.
      type: fix
  createdAt: "2025-07-03"
  irVersion: 58
- version: 2.2.0
  changelogEntry:
    - summary: |
        Improve generated package.json files:
        * Add `engines` field to specify minimum Node.js version supported as Node.js 18.
        * Add `sideEffects: false`
        * Add `README.md` and `LICENSE` to `files` array
        * Use GitHub shorthand for `repository` field.

        You can override these fields using the `packageJson` config:
        ```yml
        # In generators.yml
        groups:
          ts-sdk:
            generators:
              - name: fernapi/fern-typescript-sdk
                config:
                  packageJson:
                    engines:
                      node: ">=16.0.0"
        ```
      type: feat
  createdAt: "2025-07-03"
  irVersion: 58

- version: 2.1.0
  changelogEntry:
    - summary: |
        Split up Jest configuration into multiple projects.
        You can now run the following command to run tests:
        * `yarn test`: runs all tests
        * `yarn test:unit`: runs unit tests (any non-browser and non-wire tests)
        * `yarn test:browser`: runs browser only tests inside of `js-dom`
        * `yarn test:wire`: runs wire tests

        You can now pass in paths and patterns as an argument to the above commands to filter down to specific tests.
        For example: `yarn test tests/unit/fetcher`
      type: feat
  createdAt: "2025-07-02"
  irVersion: 58
- version: 2.0.0
  changelogEntry:
    - summary: |
        The TypeScript generator has received a large amount of improvements, but to maintain backwards compatibility, they require you to opt in using feature flags.
        The 2.0.0 release now has these feature flags enabled by default. Here's an overview of the `config` defaults that have changed in _generators.yml_.

        | Option | Before | Now |
        |--------|--------|-----|
        | `streamType` | `"wrapper"` | `"web"` |
        | `fileResponseType` | `"stream"` | `"binary-response"` |
        | `formDataSupport` | `"Node16"` | `"Node18"` |
        | `fetchSupport` | `"node-fetch"` | `"native"` |

        To avoid breaking changes, explicitly set the options above with the `Before` values in the `config` of your generator
        in _generators.yml_.

        With these defaults, the generated SDKs will have _**ZERO**_ dependencies (excluding devDependencies and `ws` in case of WebSocket generation).
        As a result, the SDKs are smaller, faster, more secure, and easier to use.
      type: feat
  createdAt: "2025-07-02"
  irVersion: 58

- version: 1.10.6
  changelogEntry:
    - summary: |
        Publish multi-platform builds of the TypeScript SDK docker container.
      type: fix
  createdAt: "2025-07-02"
  irVersion: 58

- version: 1.10.5
  changelogEntry:
    - summary: |
        Add default values to request parameters.
        For example, if you have a query parameter `foo` with a default value of `bar`, the generated request parameter will have a default value of `bar`.

        To enable this, set `useDefaultRequestParameterValues` to `true` in the `config` of your generator configuration.
        ```yml
        # In generators.yml
        groups:
          ts-sdk:
            generators:
              - name: fernapi/fern-typescript-sdk
                config:
                  useDefaultRequestParameterValues: true
        ```
      type: feat
  createdAt: "2025-06-30"
  irVersion: 58
- version: 1.10.4
  changelogEntry:
    - summary: |
        Add `omitFernHeaders` configuration to omit Fern headers from the generated SDK.
      type: fix
  createdAt: "2025-07-01"
  irVersion: 58
- version: 1.10.3
  changelogEntry:
    - summary: |
        Remove `qs` dependency.
      type: fix
  createdAt: "2025-07-01"
  irVersion: 58
- version: 1.10.2
  changelogEntry:
    - summary: |
        Remove `js-base64` dependency in favor of using native implementations.
      type: fix
  createdAt: "2025-07-01"
  irVersion: 58
- version: 1.10.1
  changelogEntry:
    - summary: |
        Remove `url-join` dependency in favor of a handwritten `joinUrl` function.
      type: fix
  createdAt: "2025-06-30"
  irVersion: 58
- version: 1.10.0
  changelogEntry:
    - summary: |
        Add `fetchSupport` configuration which lets you choose between `node-fetch` and `native`.
        The default is `node-fetch`. If you choose `native`, the `node-fetch` dependency will be removed.
      type: feat
  createdAt: "2025-06-27"
  irVersion: 58
- version: 1.9.1
  changelogEntry:
    - summary: Improve auto-pagination logic to consider empty strings in response as null cursors and stop paging.
      type: fix
  createdAt: "2025-06-27"
  irVersion: 58
- version: 1.9.0
  changelogEntry:
    - summary: |
        Add `formDataSupport` configuration which lets you choose between `Node16` and `Node18`.
        The default is `Node16`. If you choose `Node18`, the `form-data`, `formdata-node`, and `form-data-encoder` dependencies will be removed.
        `formDataSupport: Node18` supports uploading files from the following types:
        * `Buffer`
        * `File`
        * `Blob`
        * `Readable` (includes Readstream)
        * `ReadableStream`
        * `ArrayBuffer`
        * `Uint8Array`
      type: feat
  createdAt: "2025-06-22"
  irVersion: 58
- version: 1.8.2
  changelogEntry:
    - summary: |
        When a multipart form part is explicitly marked as JSON, serialize the data as JSON regardless of type.
        This also means arrays, maps, etc. will not be split into multiple parts, but serialized to JSON as a single part.
      type: fix
  createdAt: "2025-06-22"
  irVersion: 58
- version: 1.8.1
  changelogEntry:
    - summary: Fix binary response README.md examples
      type: fix
  createdAt: "2025-06-22"
  irVersion: 58
- version: 1.8.0
  changelogEntry:
    - summary: |
        You can now specify whether to return the `BinaryResponse` type for binary response endpoints.
        Change the response type by setting `fileResponseType` to `stream` or `binary-response` in the `config` of your generator configuration.
        The default is `stream` for backwards compatibility, but we recommend using `binary-response`.

        Here's how you users can interact with the `BinaryResponse`:
        ```ts
        const response = await client.getFile(...);
        const stream = response.stream();
        // const arrayBuffer = await response.arrayBuffer();
        // const blob = await response.blob();
        // const bytes = await response.bytes();
        const bodyUsed = response.bodyUsed;
        ```
        The user can choose how to consume the binary data.
      type: feat
  createdAt: "2025-06-19"
  irVersion: 58

- version: 1.7.2
  changelogEntry:
    - summary: |
        Fix bug where duplicate file generation was silently allowed instead of failing. The `withSourceFile` method now properly
        handles the `overwrite` option to prevent unintended file overwrites.
      type: fix
  createdAt: "2025-06-19"
  irVersion: 58
- version: 1.7.1
  changelogEntry:
    - summary: |
        __jest.config.mjs__ now only maps relative path modules that end on `.js` to their `.ts` equivalent.
      type: fix
  createdAt: "2025-06-18"
  irVersion: 58
- version: 1.7.0
  changelogEntry:
    - summary: |
        Allow users to specify the path they'd like to generate the SDK to.

        Here's an example of how to implement this in generators.yml:
        ```yml
        # In generators.yml
        groups:
          ts-sdk:
            generators:
              - name: fernapi/fern-typescript-sdk
                config:
                  packagePath: src/package-path
        ```
      type: feat
  createdAt: "2025-06-16"
  irVersion: 58
- version: 1.6.0
  changelogEntry:
    - summary: |
        You can now specify whether to return streams using the stream wrapper, or return the web standard stream.
        Change the type of stream returned by setting `streamType` to `wrapper` or `web` in the `config` of your generator configuration.
        The default is `wrapper`.
      type: feat
    - summary: |
        `tests/unit/zurg` are moved to `tests/unit/schemas` to match the name in `src/core/schemas` which is what the tests are verifying.
      type: internal
  createdAt: "2025-06-13"
  irVersion: 58

- version: 1.5.0
  changelogEntry:
    - summary: Add support for websocket connect methods with path parameters in the TypeScript generator
      type: feat
  createdAt: "2025-06-11"
  irVersion: 58

- version: 1.4.0
  changelogEntry:
    - summary: You can now pass in headers to the root client. These headers will be merged with service and endpoint specific headers.
      type: feat
    - summary: Reduce duplicate code generation by passing headers from the root client down to the subpackage clients.
      type: internal
  createdAt: "2025-06-05"
  irVersion: 58

- version: 1.3.2
  changelogEntry:
    - summary: Fix dynamic imports in the built dist/esm code.
      type: fix
  createdAt: "2025-06-05"
  irVersion: 58

- version: 1.3.1
  changelogEntry:
    - summary: |
        MSW is used for generated wire tests, but inadvertently also captures real HTTP request, for example in integration tests.
        When the HTTP request does not match any of the configured predicates, it would throw an error, including in the unrelated integration tests.
        In this version MSW is configured to bypass instead of throw an error when HTTP requests do not match the configured predicates.
      type: fix
  createdAt: "2025-06-05"
  irVersion: 58

- version: 1.3.0
  changelogEntry:
    - summary: Add support for generating the full project when using the filesystem output mode.
      type: feat
  createdAt: "2025-06-04"
  irVersion: 58

- version: 1.2.4
  changelogEntry:
    - summary: |
        Generate tests to verify the SDK sends and receives HTTP requests as expected.
        You can turn of these tests by setting `generateWireTests` to `false` in the `config` of your generator configuration.
      type: feat
  createdAt: "2025-06-03"
  irVersion: 58

- version: 1.1.1
  changelogEntry:
    - summary: Fix an issue where attempting to access a property with an invalid property name would lead to a broken output SDK.
      type: fix
  createdAt: "2025-06-04"
  irVersion: 58

- version: 1.1.0
  changelogEntry:
    - summary: Add support for HEAD HTTP method.
      type: feat
  createdAt: "2025-06-03"
  irVersion: 58

- version: 1.0.1
  changelogEntry:
    - summary: Fix property lookup in inherited schemas during snippet generation for object schemas.
      type: fix
  createdAt: "2025-05-14"
  irVersion: 57

- version: 1.0.0
  changelogEntry:
    - summary: |
        This release changes the defaults for the following custom configuration in _generators.yml_.

        | Option | Before | Now |
        |--------|--------|-----|
        | `inlineFileProperties` | `false` | `true` |
        | `inlinePathParameters` | `false` | `true` |
        | `enableInlineTypes` | `false` | `true` |
        | `noSerdeLayer` | `false` | `true` |
        | `omitUndefined` | `false` | `true` |
        | `skipResponseValidation` | `false` | `true` |
        | `useLegacyExports` | `true` | `false` |

        To avoid breaking changes, explicitly set the options above with the `Before` values in the `config` of your generator
        in _generators.yml_.
      type: feat
    - summary: |
        When generating properties for interfaces and classes, we only surround the property name with quotes if necessary.
        In some cases where the property name wasn't a valid identifier before, we now surround it with quotes too.
      type: fix
  createdAt: "2025-05-14"
  irVersion: 57

- version: 0.51.7
  changelogEntry:
    - summary: If an object extends an alias, the generator now visits the alias that is being extended (instead of throwing an error).
      type: fix
  createdAt: "2025-05-14"
  irVersion: 57

- version: 0.51.6
  changelogEntry:
    - summary: Add support for the custom introduction setting in the generated README.md.
      type: fix
  createdAt: "2025-05-13"
  irVersion: 57

- version: 0.51.5
  changelogEntry:
    - summary: Fixed an issue with ts-morph where creating an ifStatement with empty conditions array caused errors in multipart form data handling.
      type: fix
  createdAt: "2025-05-03"
  irVersion: 57

- version: 0.51.4
  changelogEntry:
    - summary: Fix issue where the _runtime.ts_ file was missing when other files were trying to import it.
      type: fix
  createdAt: "2025-04-22"
  irVersion: 57

- version: 0.51.3
  changelogEntry:
    - summary: Fix minor type issue for polyfilling Headers in Node 16 and below.
      type: fix
  createdAt: "2025-04-21"
  irVersion: 57

- version: 0.51.2
  changelogEntry:
    - summary: |
        When uploading files, extract the filename from the `path` property if present on the given object.
        This will extract the filename for `fs.createReadStream()` for example.
      type: fix
  createdAt: "2025-04-21"
  irVersion: 57

- version: 0.51.1
  changelogEntry:
    - summary: |
        Fallback to a custom `Headers` class implementation if the native `Headers` class is not available.
        Versions of Node 16 and below do not support the native `Headers` class, so this fallback is necessary to ensure compatibility.
      type: fix
  createdAt: "2025-04-21"
  irVersion: 57

- version: 0.51.0
  changelogEntry:
    - summary: |
        Add `rawResponse` property to JavaScript errors.

        ```ts
        try {
          const fooBar = await client.foo.bar("id", options);
        } catch (e) {
          if (error instanceof FooError) {
            console.log(error.rawResponse);
          } else {
            // ...
          }
        }
        ```
      type: feat
  createdAt: "2025-04-14"
  irVersion: 57

- version: 0.50.1
  changelogEntry:
    - summary: |
        Add `"packageManager": "yarn@1.22.22"` to _package.json_.
      type: feat
  createdAt: "2025-04-08"
  irVersion: 57

- version: 0.50.0
  changelogEntry:
    - summary: |
        All endpoint functions now return an `HttpResponsePromise<T>` instead of a `Promise<T>`.
        Using `await`, `.then()`, `.catch()`, and `.finally()` on these promises behave the same as before,
        but you can call `.withRawResponse()` to get a promise that includes the parsed response and the raw response.
        The raw response let's you retrieve the response headers, status code, etc.

        ```ts
        const fooBar = await client.foo.bar("id", options);
        const { data: alsoFooBar, rawResponse } = await client.foo.bar("id", options).withRawResponse();
        const {
            headers,
            status,
            url,
            ...
        } = rawResponse;
        ```
      type: feat
  createdAt: "2025-04-07"
  irVersion: 57

- version: 0.49.7
  changelogEntry:
    - summary: |
        Significantly improve performance of SDK generation when the `useLegacyExports` config is `false`. For a large spec like Square, the generation went from 10+ minutes to almost 1 minute.
      type: fix
  createdAt: "2025-03-27"
  irVersion: 57

- version: 0.49.6
  changelogEntry:
    - summary: Support arbitrary websocket headers during connect handshake.
      type: feat
  createdAt: "2025-03-27"
  irVersion: 57

- version: 0.49.5
  changelogEntry:
    - summary: Improvements to Websocket code generation quality.
      type: feat
  createdAt: "2025-03-27"
  irVersion: 57

- version: 0.49.4
  changelogEntry:
    - summary: Increase the timeout used in the generated `webpack.test.ts` file.
      type: fix
  createdAt: "2025-03-19"
  irVersion: 57

- version: 0.49.3
  changelogEntry:
    - summary: Increase the timeout used in the generated `webpack.test.ts` file.
      type: fix
  createdAt: "2025-03-19"
  irVersion: 57

- version: 0.49.2
  changelogEntry:
    - summary: Fix issue where IdempotentRequestOptions is not generated in the client namespace.
      type: fix
  createdAt: "2025-03-18"
  irVersion: 57

- version: 0.49.1
  changelogEntry:
    - summary: This PR includes several fixes to the generated `Socket.ts` file when websocket client code generation is enabled.
      type: fix
  createdAt: "2025-03-10"
  irVersion: 57

- version: 0.49.0
  changelogEntry:
    - summary: |
        This PR enables the Typescript generator to produce Websocket SDK endpoints. This can be enabled by adding the option `shouldGenerateWebsocketClients: true` to the Typescript generator config.
      type: feat
  createdAt: "2025-03-06"
  irVersion: 57

- version: 0.48.7
  changelogEntry:
    - summary: |
        Form data encoding now correctly handles array and object values by encoding each property value as a separate key-value pair, rather than trying to encode the entire object as a single value. This ensures proper handling of complex data structures in multipart form requests.
      type: fix
  createdAt: "2025-01-28"
  irVersion: 55

- version: 0.48.6
  changelogEntry:
    - summary: Support form-encoded form data parameters by using `qs` to properly encode array and object values with the `repeat` array format.
      type: fix
  createdAt: "2025-01-28"
  irVersion: 55

- version: 0.48.5
  changelogEntry:
    - summary: Don't double wrap a blob if a user uploads a blob to a multi-part form. Otherwise file's content-type is lost in Deno.
      type: fix
  createdAt: "2025-01-28"
  irVersion: 55

- version: 0.48.4
  changelogEntry:
    - summary: When custom config `useBigInt` is `true`, generate examples and snippets with `BigInt("123")`.
      type: fix
  createdAt: "2025-01-21"
  irVersion: 55

- version: 0.48.3
  changelogEntry:
    - summary: The SDK now supports reading the basic auth username and password values from environment variables.
      type: fix
  createdAt: "2025-01-16"
  irVersion: 55

- version: 0.48.2
  changelogEntry:
    - summary: This updates the retrier logic to stop retrying on HTTP conflict (409). This was an oversight that we've meant to remove for a while (similar to other Fern SDKs).
      type: fix
  createdAt: "2025-01-16"
  irVersion: 55

- version: 0.48.1
  changelogEntry:
    - summary: Record types with `null` values are now correctly serialized.
      type: fix
  createdAt: "2025-01-16"
  irVersion: 55

- version: 0.48.0
  changelogEntry:
    - summary: |
        When `useBigInt` SDK configuration is set to `true`, a customized JSON serializer & deserializer is used that will preserve the precision of `bigint`'s, as opposed to the native `JSON.stringify` and `JSON.parse` function which converts `bigint`'s to `number`'s losing precision.

        When combining `useBigInt` with our serialization layer (`no-serde: false` (default)), both the request and response properties that are marked as `long` and `bigint` in OpenAPI/Fern spec, will consistently be `bigint`'s.
        However, when disabling the serialization layer (`no-serde: true`), they will be typed as `number | bigint`.

        Here's an overview of what to expect from the generated types when combining `useBigInt` and `noSerde` with the following Fern definition:

        **Fern definition**
        ```yml
        types:
          ObjectWithOptionalField:
            properties:
              longProp: long
              bigIntProp: bigint
        ```

        **TypeScript output**
        ```typescript
        // useBigInt: true
        // noSerde: false
        interface ObjectWithLongAndBigInt {
          longProp: bigint;
          bigIntProp: bigint;
        }

        // useBigInt: true
        // noSerde: true
        interface ObjectWithLongAndBigInt {
          longProp: bigint | number;
          bigIntProp: bigint | number;
        }

        // useBigInt: false
        // noSerde: false
        interface ObjectWithLongAndBigInt {
          longProp: number;
          bigIntProp: string;
        }

        // useBigInt: false
        // noSerde: true
        interface ObjectWithLongAndBigInt {
          longProp: number;
          bigIntProp: string;
        }
        ```
      type: feat
  createdAt: "2025-01-16"
  irVersion: 55

- version: 0.47.1
  changelogEntry:
    - summary: |
        Resolves an issue where nullable query parameters were not null-safe in their method invocations. The
        generated code now appropriately guard against `null` values like so:

        ```typescript
        const _queryParams: Record< ... >;
        if (value !== undefined) {
            _queryParams["value"] = value?.toString() ?? null;
        }
        ```
      type: fix
  createdAt: "2025-01-15"
  irVersion: 55

- version: 0.47.0
  changelogEntry:
    - summary: |
        Add support for `nullable` properties. Users can now specify explicit `null` values
        for types that specify `nullable` properties like so:

        ```typescript
        await client.users.update({ username: "john.doe", metadata: null });
        ```
      type: feat
  createdAt: "2025-01-14"
  irVersion: 55

- version: 0.46.11
  changelogEntry:
    - summary: |
        Don't double check whether an optional string literal alias (see example below) is a string when using serializer to build query string parameters.

        ```yml
        types:
          LiteralAliasExample: literal<"MyLiteralValue">

        service:
          endpoints:
            foo:
              path: /bar
              method: POST
              request:
                name: FooBarRequest
                query-parameters:
                  optional_alias_literal: optional<LiteralAliasExample>
        ```

        ```ts
        // before
        if (optionalAliasLiteral != null) {
            _queryParams["optional_alias_literal"] = typeof serializers.LiteralAliasExample.jsonOrThrow(optionalAliasLiteral, {
                unrecognizedObjectKeys: "strip",
            }) === "string" ? serializers.LiteralAliasExample.jsonOrThrow(optionalAliasLiteral, {
                unrecognizedObjectKeys: "strip",
            }) : JSON.stringify(serializers.LiteralAliasExample.jsonOrThrow(optionalAliasLiteral, {
                unrecognizedObjectKeys: "strip",
            }));
        }

        // after
        if (optionalAliasLiteral != null) {
            _queryParams["optional_alias_literal"] = serializers.LiteralAliasExample.jsonOrThrow(optionalAliasLiteral, {
                unrecognizedObjectKeys: "strip",
            });
        }
        ```
      type: fix
  createdAt: "2025-01-14"
  irVersion: 53

- version: 0.46.10
  changelogEntry:
    - summary: Use serialization layer to convert types to JSON strings when enabled.
      type: fix
  createdAt: "2025-01-14"
  irVersion: 53

- version: 0.46.9
  changelogEntry:
    - summary: Expose `baseUrl` as a default Client constructor option and construct URL correctly.
      type: fix
  createdAt: "2025-01-13"
  irVersion: 53

- version: 0.46.8
  changelogEntry:
    - summary: Generate the `version.ts` file correctly
      type: fix
  createdAt: "2025-01-13"
  irVersion: 53

- version: 0.46.7
  changelogEntry:
    - summary: Simplify runtime detection to reduce the chance of using an unsupported API like `process.` Detect Edge Runtime by Vercel.
      type: fix
  createdAt: "2025-01-09"
  irVersion: 53

- version: 0.46.6
  changelogEntry:
    - summary: Update `@types/node` to `18+`, required for the generated `Node18UniversalStreamWrapper` test.
      type: fix
  createdAt: "2025-01-09"
  irVersion: 53

- version: 0.46.5
  changelogEntry:
    - summary: Fix the webpack test to work with .js/.jsx extensions in TypeScript
      type: fix
    - summary: Only map .js modules in Jest, not .json files.
      type: fix
  createdAt: "2025-01-09"
  irVersion: 53

- version: 0.46.4
  changelogEntry:
    - summary: Fix packageJson custom configuration & package.json types field.
      type: fix
  createdAt: "2025-01-09"
  irVersion: 53

- version: 0.46.3
  changelogEntry:
    - summary: Revert to using legacy exports by default.
      type: fix
  createdAt: "2025-01-09"
  irVersion: 53

- version: 0.46.2
  changelogEntry:
    - summary: Fix Jest to work with files imported using `.js` extension.
      type: fix
    - summary: Make sure Jest loads Jest configuration regardless of package.json type.
      type: fix
  createdAt: "2025-01-09"
  irVersion: 53

- version: 0.46.1
  changelogEntry:
    - summary: ESModule output is fixed to be compatible with Node.js ESM loading.
      type: fix
  createdAt: "2025-01-08"
  irVersion: 53

- version: 0.46.0
  changelogEntry:
    - summary: SDKs are now built and exported in both CommonJS (legacy) and ESModule format.
      type: feat
    - summary: |
        Export `serialization` code from root package export.
        ```ts
        import { serialization } from `@packageName`;
        ```

        The serialization code is also exported as `@packageName/serialization`.
        ```ts
        import * as serialization from `@packageName/serialization`;
        ```
      type: feat
    - summary: |
        `package.json` itself is exported in `package.json` to allow consumers to easily read metadata about the package they are consuming.
      type: feat
  createdAt: "2025-01-06"
  irVersion: 53

- version: 0.45.2
  changelogEntry:
    - summary: TS generated snippets now respect proper parameter casing when noSerdeLayer is enabled.
      type: fix
  createdAt: "2024-12-31"
  irVersion: 53

- version: 0.45.1
  changelogEntry:
    - summary: |
        Export everything inside of TypeScript namespaces that used to be ambient.

        For the `enableInlineTypes` feature, some namespaces were no longer declared (ambient), and types and interfaces inside the namespace would no longer be automatically exported without the `export` keyword. This fix exports everything that's inside these namespaces and also declared namespaces for good measure (in case they are not declared in the future).
      type: fix
  createdAt: "2024-12-27"
  irVersion: 53

- version: 0.45.0
  changelogEntry:
    - summary: Update dependencies of the generated TS SDK and Express generator. TypeScript has been updated to 5.7.2 which is a major version upgrade from 4.6.4.
      type: feat
  createdAt: "2024-12-26"
  irVersion: 53

- version: 0.44.5
  changelogEntry:
    - summary: Fix a bug where we attempt to parse an empty terminator when receiving streaming JSON responses.
      type: fix
  createdAt: "2024-12-23"
  irVersion: 53

- version: 0.44.4
  changelogEntry:
    - summary: Use specified defaults for pagination offset parameters during SDK generation.
      type: feat
  createdAt: "2024-12-20"
  irVersion: 53

- version: 0.44.3
  changelogEntry:
    - summary: Fix a bug where client would send request wrapper instead of the body of the request wrapper, when the request has inline path parameters and a body property.
      type: fix
  createdAt: "2024-12-18"
  irVersion: 53

- version: 0.44.2
  changelogEntry:
    - summary: Inline path parameters will use their original name when `retainOriginalName` or `noSerdeLayer` is enabled.
      type: fix
  createdAt: "2024-12-17"
  irVersion: 53

- version: 0.44.1
  changelogEntry:
    - summary: When there is an environment variable set, you do not need to pass in any parameters to the client constructor.
      type: fix
  createdAt: "2024-12-16"
  irVersion: 53

- version: 0.44.0
  changelogEntry:
    - summary: |
        Inline path parameters into request types by setting `inlinePathParameters` to `true` in the generator config.

        Here's an example of how users would use the same endpoint method without and with `inlinePathParameters` set to `true`.

        Without `inlinePathParameters`:

        ```ts
        await service.getFoo("pathParamValue", { id: "SOME_ID" });
        ```

        With `inlinePathParameters`:

        ```ts
        await service.getFoo({ pathParamName: "pathParamValue", id: "SOME_ID" });
        ```
      type: feat
  createdAt: "2024-12-13"
  irVersion: 53

- version: 0.43.1
  changelogEntry:
    - summary: When `noSerdeLayer` is enabled, streaming endpoints were failing to compile because they assumed that the serialization layer existed. This is now fixed.
      type: fix
  createdAt: "2024-12-11"
  irVersion: 53

- version: 0.43.0
  changelogEntry:
    - summary: |
        Generate inline types for inline schemas by setting `enableInlineTypes` to `true` in the generator config.
        When enabled, the inline schemas will be generated as nested types in TypeScript.
        This results in cleaner type names and a more intuitive developer experience.

        Before:

        ```ts
        // MyRootType.ts
        import * as MySdk from "...";

        export interface MyRootType {
          foo: MySdk.MyRootTypeFoo;
        }

        // MyRootTypeFoo.ts
        import * as MySdk from "...";

        export interface MyRootTypeFoo {
          bar: MySdk.MyRootTypeFooBar;
        }

        // MyRootTypeFooBar.ts
        import * as MySdk from "...";

        export interface MyRootTypeFooBar {}
        ```

        After:

        ```ts
        // MyRootType.ts
        import * as MySdk from "...";

        export interface MyRootType {
          foo: MyRootType.Foo;
        }

        export namespace MyRootType {
          export interface Foo {
            bar: Foo.Bar;
          }

          export namespace Foo {
            export interface Bar {}
          }
        }
        ```

        Now users can get the deep nested `Bar` type as follows:

        ```ts
        import { MyRootType } from MySdk;

        const bar: MyRootType.Foo.Bar = {};
        ```
      type: feat
  createdAt: "2024-12-11"
  irVersion: 53

- version: 0.42.7
  changelogEntry:
    - summary: |
        Support `additionalProperties` in OpenAPI or `extra-properties` in the Fern Defnition. Now
        an object that has additionalProperties marked as true will generate the following interface:

        ```ts
        interface User {
          propertyOne: string;
          [key: string]: any;
        }
        ```
      type: feat
  createdAt: "2024-12-03"
  irVersion: 53

- version: 0.42.6
  changelogEntry:
    - summary: Remove the generated `APIPromise` since it is not compatible on certain node versions.
      type: fix
  createdAt: "2024-11-23"
  irVersion: 53

- version: 0.42.5
  changelogEntry:
    - summary: Remove extraneous import in pagination snippets.
      type: fix
  createdAt: "2024-11-23"
  irVersion: 53

- version: 0.42.4
  changelogEntry:
    - summary: Improve `GeneratedTimeoutSdkError` error to include endpoint name in message.
      type: fix
  createdAt: "2024-11-21"
  irVersion: 53

- version: 0.42.3
  changelogEntry:
    - summary: Fixed issue with snippets used for pagination endpoints.
      type: fix
  createdAt: "2024-11-22"
  irVersion: 53

- version: 0.42.2
  changelogEntry:
    - summary: |
        Added documentation for pagination in the README. The snippet below will
        now show up on generated READMEs.

        ```typescript
        // Iterate through all items
        const response = await client.users.list();
        for await (const item of response) {
          console.log(item);
        }

        // Or manually paginate
        let page = await client.users.list();
        while (page.hasNextPage()) {
          page = await page.getNextPage();
        }
        ```
      type: feat
  createdAt: "2024-11-21"
  irVersion: 53

- version: 0.42.1
  changelogEntry:
    - summary: |
        Added support for passing additional headers in request options. For example:

        ```ts
        const response = await client.someEndpoint(..., {
          headers: {
            'X-Custom-Header': 'custom value'
          }
        });
        ```
      type: feat
  createdAt: "2024-11-20"
  irVersion: 53

- version: 0.42.0
  changelogEntry:
    - summary: |
        Added support for `.asRaw()` which allows users to access raw response data including headers. For example:

        ```ts
        const response = await client.someEndpoint().asRaw();
        console.log(response.headers["X-My-Header"]);
        console.log(response.body);
        ```
      type: feat
  createdAt: "2024-11-15"
  irVersion: 53

- version: 0.41.2
  changelogEntry:
    - summary: Actually remove `jest-fetch-mock` from package.json.
      type: fix
  createdAt: "2024-11-18"
  irVersion: 53

- version: 0.41.1
  changelogEntry:
    - summary: Remove dev dependency on `jest-fetch-mock`.
      type: fix
  createdAt: "2024-11-02"
  irVersion: 53

- version: 0.41.0
  changelogEntry:
    - summary: Add a variable jitter to the exponential backoff and retry.
      type: feat
  createdAt: "2024-10-08"
  irVersion: 53

- version: 0.41.0-rc2
  changelogEntry:
    - summary: Generated READMEs now include improved usage snippets for pagination and streaming endpoints.
      type: feat
  createdAt: "2024-10-08"
  irVersion: 53

- version: 0.41.0-rc1
  changelogEntry:
    - summary: Fixes a broken unit test introduced in 0.41.0-rc0.
      type: fix
  createdAt: "2024-10-08"
  irVersion: 53

- version: 0.41.0-rc0
  changelogEntry:
    - summary: The generated SDK now supports bytes (`application/octet-stream`) requests.
      type: feat
  createdAt: "2024-10-08"
  irVersion: 53

- version: 0.40.8
  changelogEntry:
    - summary: File array uploads now call `request.appendFile` instead of `request.append` which was causing form data to be in a corrupted state.
      type: fix
  createdAt: "2024-09-28"
  irVersion: 53

- version: 0.40.7
  changelogEntry:
    - summary: |
        The generated README will now have a section that links to the generated SDK Reference (in `reference.md`).

        ```md
        ## Reference

        A full reference for this library can be found [here](./reference.md).
        ```
      type: fix
  createdAt: "2024-09-28"
  irVersion: 53

- version: 0.40.6
  changelogEntry:
    - summary: The TypeScript SDK now supports specifying a custom contentType if one is specified.
      type: fix
  createdAt: "2024-09-18"
  irVersion: 53

- version: 0.40.5
  changelogEntry:
    - summary: The snippet templates for file upload are now accurate and also respect the feature flag `inlineFileProperties`.
      type: fix
  createdAt: "2024-09-18"
  irVersion: 53

- version: 0.40.4
  changelogEntry:
    - summary: Upgrades dependency `stream-json` which improves the performance when reading large API specs. This version will improve your `fern generate` performance.
      type: fix
  createdAt: "2024-09-12"
  irVersion: 53

- version: 0.40.3
  changelogEntry:
    - summary: |
        If the serde layer is enabled, then all the serializers are exported under the namespace `serializers`.

        ```ts
        import { serializers } from "@plantstore/sdk";

        export function main(): void {
          // serialize to json

          const json = serializers.Plant.toJson({
            name: "fern"
          });

          const parsed = serializers.Plant.parseOrThrow(`{ "name": "fern" }`);
        }
        ```
      type: fix
  createdAt: "2024-09-12"
  irVersion: 53

- version: 0.40.2
  changelogEntry:
    - summary: The generated SDK now handles reading IR JSONs that are larger than 500MB. In order to to this, the function `streamObjectFromFile` is used instead of `JSON.parse`.
      type: fix
  createdAt: "2024-09-12"
  irVersion: 53

- version: 0.40.1
  changelogEntry:
    - summary: The generated snippets now inline referenced request objects given they are not named, they need to be inlined.
      type: fix
  createdAt: "2024-09-12"
  irVersion: 53

- version: 0.40.0
  changelogEntry:
    - summary: |
        A new configuration flag has now been added that will automatically generate
        `BigInt` for `long` and `bigint` primitive types. To turn this flag on:

        ```yml
        groups:
          ts-sdk:
            name: fernapi/fern-typescript-sdk
            version: 0.40.0
            config:
              useBigInt: true
        ```
      type: feat
  createdAt: "2024-09-12"
  irVersion: 53

- version: 0.39.8
  changelogEntry:
    - summary: |
        The generated enum examples now reference the value of the enum directly instead
        of using the enum itself.

        ### Before

        ```ts
        {
          "genre": Imdb.Genre.Humor,
        }
        ```

        ### After

        ```ts
        {
          "genre": "humor"
        }
        ```
      type: fix
  createdAt: "2024-09-11"
  irVersion: 53

- version: 0.39.7
  changelogEntry:
    - summary: |
        The SDK now produces a `version.ts` file where we export a constant called `SDK_VERSION`.
        This constant can be used by different utilities to dynamically import in the version (for example, if someone wants to customize the user agent).
      type: chore
  createdAt: "2024-08-27"
  irVersion: 53

- version: 0.39.6
  changelogEntry:
    - summary: |
        Browser clients can now import streams, via `readable-streams` polyfill. Additionally adds a
        webpack unit test to verify that the core utilities can be compiled.
      type: fix
  createdAt: "2024-08-27"
  irVersion: 53

- version: 0.39.5
  changelogEntry:
    - summary: |
        If `noSerdeLayer` is enabled, then the generated TypeScript SDK snippets and wire tests
        will not use `Date` objects but instead use strings. Without this fix, the generated
        wire tests would result in failures.
      type: fix
  createdAt: "2024-08-20"
  irVersion: 53

- version: 0.39.4
  changelogEntry:
    - summary: Ensure that environment files don't generate, unless there is a valid environment available.
      type: fix
  createdAt: "2024-08-20"
  irVersion: 53

- version: 0.39.3
  changelogEntry:
    - summary: Multipart form data unit tests only get generated if the SDK has multipart form uploads.
      type: fix
  createdAt: "2024-08-16"
  irVersion: 53

- version: 0.39.2
  changelogEntry:
    - summary: |
        Allows filenames to be passed from underlying File objects in Node 18+ and browsers
        Users can now supply files like so, using a simple multipart upload API as an example:
        ```typescript
        client.file.upload(new File([...blobParts], 'filename.ext'), ...)
        ```
        `filename.ext` will be encoded into the upload.
      type: fix
  createdAt: "2024-08-16"
  irVersion: 53

- version: 0.39.1
  changelogEntry:
    - summary: |
        The SDK now supports looking directly at a `hasNextPage` property for offset pagination if configured.
        Previously the SDK would look if the number of items were empty, but this failed in certain edge cases.
      type: feat
  createdAt: "2024-08-07"
  irVersion: 53

- version: 0.38.6
  changelogEntry:
    - summary: |
        The SDK generator now sends a `User-Agent` header on each request that is set to
        `<package>/<version>`. For example if your package is called `imdb` and is versioned `0.1.0`, then
        the user agent header will be `imdb/0.1.0`.
      type: feat
  createdAt: "2024-08-07"
  irVersion: 53

- version: 0.38.5
  changelogEntry:
    - summary: Addressed fetcher unit test flakiness by using a mock fetcher
      type: fix
  createdAt: "2024-08-07"
  irVersion: 53

- version: 0.38.4
  changelogEntry:
    - summary: Literal templates are generated if they are union members
      type: fix
    - summary: Snippet templates no longer try to inline objects within containers
      type: fix
  createdAt: "2024-08-04"
  irVersion: 53

- version: 0.38.3
  changelogEntry:
    - summary: Adds async iterable to StreamWrapper implementation for easier use with downstream dependencies.
      type: fix
  createdAt: "2024-08-02"
  irVersion: 53

- version: 0.38.2
  changelogEntry:
    - summary: Refactors the `noScripts` feature flag to make sure that no `yarn install` commands can be accidentally triggered.
      type: fix
  createdAt: "2024-08-01"
  irVersion: 53

- version: 0.38.1
  changelogEntry:
    - summary: |
        A feature flag called `noScripts` has been introduced to prevent the generator from running any scripts such as `yarn format` or `yarn install`. If any of the scripts
        cause errors, toggling this option will allow you to receive the generated code.

        ```
        - name: fernapi/fern-typescript-sdk
          version: 0.38.1
          config:
            noScripts: true
        ```
      type: feat
  createdAt: "2024-08-01"
  irVersion: 53

- version: 0.38.0-rc0
  changelogEntry:
    - summary: Upgrade to IRv53.
      type: internal
    - summary: The generator now creates snippet templates for undiscriminated unions.
      type: chore
  createdAt: "2024-07-31"
  irVersion: 53

- version: 0.37.0-rc0
  changelogEntry:
    - summary: |
        The business plan Typescript SDK will now generate wire tests if the feature flag in the configuration is turned on.

        ```
        - name: fernapi/fern-typescript-sdk
          version: 0.37.0-rc0
          config:
            generateWireTests: true
        ```
      type: feat
  createdAt: "2024-07-29"
  irVersion: 50

- version: 0.36.6
  changelogEntry:
    - summary: Now import paths are correctly added to getResponseBody tests. CI checks also added.
      type: fix
  createdAt: "2024-07-29"
  irVersion: 50

- version: 0.36.5
  changelogEntry:
    - summary: Now, server sent events are treated differently as streaming responses, to ensure the correct wrapping happens.
      type: fix
  createdAt: "2024-07-29"
  irVersion: 50

- version: 0.36.4
  changelogEntry:
    - summary: Now, import paths are correctly added to stream wrapper tests.
      type: fix
  createdAt: "2024-07-26"
  irVersion: 50

- version: 0.36.3
  changelogEntry:
    - summary: Support starting the stream on `StreamWrapper.pipe(...)` for shorter syntax when dealing with `node:stream` primitives.
      type: fix
  createdAt: "2024-07-26"
  irVersion: 50

- version: 0.36.2
  changelogEntry:
    - summary: |
        This release comes with numerous improvements to streaming responses:

        1. Introduces new stream wrapper polyfills that implement the ability to stream to more streams, per environment.
        2. For `Node 18+`, stream responses can now be piped to `WritableStream`. They can also be streamed to `stream.Writable`, as possible before.
        3. For `< Node 18`, stream responses can be piped to `stream.Writeable`, as before.
        4. For `Browser` environments, stream responses can be piped to `WritableStream`.
        5. For `Cloudflare Workers`, stream responses can be piped to `WritableStream`.
      type: fix
    - summary: Now, there are generated unit tests for the `fetcher/stream-wrappers` core directory which makes sure that Fern's stream wrapping from responses work as expected!
      type: fix
  createdAt: "2024-07-26"
  irVersion: 50

- version: 0.36.1
  changelogEntry:
    - summary: Now, there are generated unit tests for the `auth` and `fetcher` core directory which makes sure that Fern's fetcher and authorization helpers work as expected!
      type: fix
  createdAt: "2024-07-16"
  irVersion: 50

- version: 0.36.0
  changelogEntry:
    - summary: Now, there are generated unit tests for the `schemas` core directory which makes sure that Fern's request + response validation will work as expected!
      type: fix
  createdAt: "2024-07-16"
  irVersion: 50

- version: 0.35.0
  changelogEntry:
    - summary: Support Multipart Form uploads where `fs.createReadStream` is passed. This requires coercing the stream into a `File`.
      type: fix
  createdAt: "2024-07-16"
  irVersion: 50

- version: 0.34.0
  changelogEntry:
    - summary: Upgrade to IRv50.
      type: internal
    - summary: |
        Add support for generating an API version scheme in `version.ts`.
        Consider the following `api.yml` configuration:

        ```yaml
        version:
          header: X-API-Version
          default: "1.0.0"
          values:
            - "1.0.0-alpha"
            - "1.0.0-beta"
            - "1.0.0"
        ```

        The following `version.ts` file is generated:

        ```typescript
        /**
        * This file was auto-generated by Fern from our API Definition.
        */

        /** The version of the API, sent as the X-API-Version header. */
        export type AcmeVersion = "1.0.0" | "2.0.0" | "latest";
        ```

        If a default value is specified, it is set on every request but can be overridden
        in either the client-level `Options` or call-specific `RequestOptions`. If a default
        value is _not_ specified, the value of the header is required on the generated `Options`.

        An example call is shown below:

        ```typescript
        import { AcmeClient } from "acme";

        const client = new AcmeClient({ apiKey: "YOUR_API_KEY", xApiVersion: "2.0.0" });
        await client.users.create({
          firstName: "john",
          lastName: "doe"
        });
        ```
      type: feat
  createdAt: "2024-07-16"
  irVersion: 50

- version: 0.33.0
  changelogEntry:
    - summary: |
        This release comes with numerous improvements to multipart uploads:

        1. `Fetcher.ts` no longer depends on form-data and formdata-node which reduces
          the size of the SDK for all consumers that are not leveraging multipart form
          data uploads.
        2. The SDK now accepts `fs.ReadStream`, `Blob` and `File` as inputs and handles
          parsing them appropriately.
        3. By accepting a `Blob` as a file parameter, the SDK now supports sending the
          filename when making a request.
      type: fix
  createdAt: "2024-07-16"
  irVersion: 48

- version: 0.32.0
  changelogEntry:
    - summary: The `reference.md` is now generated for every SDK.
      type: feat
    - summary: The `reference.md` is now generated by the `generator-cli`.
      type: feat
    - summary: The `reference.md` includes a single section for the _first_ example specified on the endpoint. Previously, a separate section was included for _every_ example.
      type: fix
  createdAt: "2024-07-15"
  irVersion: 48

- version: 0.31.0
  changelogEntry:
    - summary: |
        Add `omitUndefined` generator option. This is enabled with the following config:

        ```yaml
        groups:
          generators:
            - name: fernapi/fern-typscript-node-sdk
              version: 0.31.0
              ...
              config:
                omitUndefined: true
        ```

        When enabled, any property set to an explicit `undefined` is _not_ included
        in the serialized result. For example,

        ```typescript
        const request: Acme.CreateUserRequest = {
          firstName: "John",
          lastName: "Doe",
          email: undefined
        };
        ```

        By default, explicit `undefined` values are serialized as `null` like so:

        ```json
        {
          "firstName": "John",
          "lastName": "Doe",
          "email": null
        }
        ```

        When `omitUndefined` is enabled, the JSON object is instead serialized as:

        ```json
        {
          "firstName": "John",
          "lastName": "Doe"
        }
        ```
      type: feat
  createdAt: "2024-07-12"
  irVersion: 48

- version: 0.30.0
  changelogEntry:
    - summary: Client-level `Options` now supports overriding global headers like version.
      type: feat
  createdAt: "2024-07-11"
  irVersion: 48

- version: 0.29.2
  changelogEntry:
    - summary: Fix serialization of types with circular references
      type: fix
  createdAt: "2024-07-10"
  irVersion: 48

- version: 0.29.1
  changelogEntry:
    - summary: |
        Pagination endpoints that define nested offset/cursor properties are now functional.
        A new `setObjectProperty` helper is used to dynamically set the property, which is inspired
        by Lodash's `set` function (https://lodash.com/docs/4.17.15#set).

        The generated code now looks like the following:

        ```typescript
        let _offset = request?.pagination?.page != null ? request?.pagination?.page : 1;
        return new core.Pageable<SeedPagination.ListUsersPaginationResponse, SeedPagination.User>({
          response: await list(request),
          hasNextPage: (response) => (response?.data ?? []).length > 0,
          getItems: (response) => response?.data ?? [],
          loadPage: (_response) => {
            _offset += 1;
            return list(core.setObjectProperty(request, "pagination.page", _offset));
          }
        });
        ```
      type: fix
  createdAt: "2024-07-10"
  irVersion: 48

- version: 0.29.0
  changelogEntry:
    - summary: Upgrade to IRv48.
      type: internal
    - summary: Add support for pagination endpoints that require request body properties.
      type: feat
    - summary: |
        Add support for pagination with an offset step. This is useful for endpoints that page based on the element index rather than a page index (i.e. the 100th element vs. the 10th page).

        This feature shares the same UX as both the `offset` and `cursor` pagination variants.
      type: feat
  createdAt: "2024-07-09"
  irVersion: 48

- version: 0.29.0-rc0
  changelogEntry:
    - summary: All serializers in the generated SDK are now synchronous. This makes the serializers easier to use and improves the performance as well.
      type: fix
  createdAt: "2024-07-09"
  irVersion: 46

- version: 0.28.0-rc0
  changelogEntry:
    - summary: Add support for offset pagination, which uses the same pagination API introduced in `0.26.0-rc0`.
      type: feat
  createdAt: "2024-07-09"
  irVersion: 46

- version: 0.27.2
  changelogEntry:
    - summary: The generated readme now moves the sections for `AbortController`, `Runtime Compatibility` and `Custom Fetcher` under the Advanced section in the generated README.
      type: fix
  createdAt: "2024-07-08"
  irVersion: 46

- version: 0.27.1
  changelogEntry:
    - summary: |
        Support JSR publishing. If you would like your SDK to be published to JSR, there is now a configuration option called `publishToJsr: true`. When enabled, the generator will
        generate a `jsr.json` as well as a GitHub workflow to publish to JSR.

        ```yaml
        - name: fernapi/fern-typescript-sdk
          version: 0.27.1
          config:
            publishToJsr: true
        ```
      type: feat
  createdAt: "2024-07-08"
  irVersion: 46

- version: 0.27.0
  changelogEntry:
    - summary: Boolean literal headers can now be overridden via `RequestOptions`.
      type: fix
    - summary: |
        The generated `.github/workflows/ci.yml` file now supports NPM publishing with alpha/beta dist tags. If the selected version contains the `alpha` or `beta` substring,
        the associated dist tag will be added in the `npm publish` command like the following:

        ```sh
        # Version 1.0.0-beta
        npm publish --tag beta
        ```

        For more on NPM dist tags, see https://docs.npmjs.com/adding-dist-tags-to-packages
      type: feat
  createdAt: "2024-07-08"
  irVersion: 46

- version: 0.26.0-rc3
  changelogEntry:
    - summary: |
        The typescript generator now returns all `FormData` headers and Fetcher no longer stringifies stream.Readable type.
      type: fix
  createdAt: "2024-06-30"
  irVersion: 46

- version: 0.26.0-rc2
  changelogEntry:
    - summary: |
        `RequestOptions` now supports overriding global headers like authentication and version.
      type: feat
  createdAt: "2024-06-27"
  irVersion: 46

- version: 0.26.0-rc1
  changelogEntry:
    - summary: The generator was skipping auto pagination for item arrays that were optional. Now, those are safely handled as well.
      type: fix
  createdAt: "2024-06-27"
  irVersion: 46

- version: 0.26.0-rc0
  changelogEntry:
    - summary: |
        The TypeScript generator now supports cursor-based auto pagination. With auto pagination, a user can simply iterate over the results automatically:

        ```ts
        for (const user of client.users.list()) {
          consoler.log(user);
        }
        ```

        Users can also paginate over data manually

        ```ts
        const page = client.users.list();
        for (const user of page.data) {
          consoler.log(user);
        }

        // Helper methods for manually paginating:
        while (page.hasNextPage()) {
          page = page.getNextPage();
          // ...
        }
        ```
      type: feat
  createdAt: "2024-06-27"
  irVersion: 46

- version: 0.25.3
  changelogEntry:
    - summary: The generator is now upgraded to `v46.2.0` of the IR.
      type: internal
  createdAt: "2024-06-26"
  irVersion: 46

- version: 0.25.3
  changelogEntry:
    - summary: The generator is now upgraded to `v46.2.0` of the IR.
      type: internal
  createdAt: "2024-06-26"
  irVersion: 46

- version: 0.25.2
  changelogEntry:
    - summary: The generator now removes `fs`, `path`, and `os` dependencies from the browser runtime.
      type: fix
  createdAt: "2024-06-20"
  irVersion: 46

- version: 0.25.1
  changelogEntry:
    - summary: The generator now removes `fs`, `path`, and `os` dependencies from the browser runtime.
      type: fix
  createdAt: "2024-06-20"
  irVersion: 46

- version: 0.25.0
  changelogEntry:
    - summary: The generator now generates snippets for streaming endpoints. There is also a fix where literals are excluded from inlined requests.
      type: fix
  createdAt: "2024-06-19"
  irVersion: 46

- version: 0.25.0-rc0
  changelogEntry:
    - summary: The generator now merges the user's original `README.md` file (if any).
      type: feat
  createdAt: "2024-06-19"
  irVersion: 46

- version: 0.24.4
  changelogEntry:
    - summary: APIs that specify a default environment no longer include an unused environment import in their generated snippets.
      type: fix
  createdAt: "2024-06-19"
  irVersion: 46

- version: 0.24.3
  changelogEntry:
    - summary: The generator only adds a publish step in github actions if credentials are specified.
      type: fix
  createdAt: "2024-06-18"
  irVersion: 46

- version: 0.24.2
  changelogEntry:
    - summary: Remove the unnecessary client call from the request/response README.md section.
      type: feat
    - summary: |
        The generated README.md snippets now correctly referenced nested methods. For example,
        `client.users.create` (instead of `client.create`) in the following:

        ```ts
        import { AcmeClient } from "acme";

        const client = new AcmeClient({ apiKey: "YOUR_API_KEY" });
        await client.users.create({
          firstName: "john",
          lastName: "doe"
        });
        ```
      type: fix
  createdAt: "2024-06-19"
  irVersion: 46

- version: 0.24.1
  changelogEntry:
    - summary: |
        Dynamic snippets now support importing the client directly from the package.

        ```typescript
        import { MyClient } from "@org/sdk";

        const client = new MyClient({ ... });
        ```
      type: fix
  createdAt: "2024-06-19"
  irVersion: 46

- version: 0.24.0
  changelogEntry:
    - summary: Add dynamic client instantiation snippets
      type: feat
  createdAt: "2024-06-18"
  irVersion: 46

- version: 0.24.0-rc0
  changelogEntry:
    - summary: Dynamic client instantiation snippets are now generated. Note this only affects enterprise users that are using Fern's Snippets API.
      type: feat
  createdAt: "2024-06-18"
  irVersion: 46

- version: 0.23.3
  changelogEntry:
    - summary: The NPM publish job is _not_ generated if the token environment variable is not specified.
      type: fix
    - summary: |
        The snippets now use the `client` variable name like so:

        ```ts
        import { AcmeClient } from "acme";

        const client = new AcmeClient({ apiKey: "YOUR_API_KEY" });
        await client.users.create({
          firstName: "john",
          lastName: "doe"
        });
        ```
      type: feat
  createdAt: "2024-06-17"
  irVersion: 46

- version: 0.23.2
  changelogEntry:
    - summary: Client constructor snippets now include an `environment` property whenever it's required.
      type: fix
    - summary: The import paths included in the `README.md` exclusively use double quotes.
      type: fix
    - summary: When an NPM package name is not specified, the generated `README.md` will default to using the namespace export.
      type: fix
  createdAt: "2024-06-14"
  irVersion: 46

- version: 0.23.1
  changelogEntry:
    - summary: Undiscriminated unions used as map keys examples no longer return an error.
      type: fix
  createdAt: "2024-06-13"
  irVersion: 46

- version: 0.23.0
  changelogEntry:
    - summary: The latest version of the `generator-cli` (used to generate `README.md` files) is always installed.
      type: fix
  createdAt: "2024-06-12"
  irVersion: 46

- version: 0.23.0-rc1
  changelogEntry:
    - summary: |
        Introduce a custom configuration for arbitrary package json field. Now you can specify
        arbitrary key, value pairs that you want to be merged in the generated `package.json`.

        ```yml
        config:
          packageJson:
            dependencies:
              my-dep: "2.0.0"
            bin: "./index.js"
        ```
      type: fix
  createdAt: "2024-06-11"
  irVersion: 46

- version: 0.23.0-rc0
  changelogEntry:
    - summary: |
        Union snippet templates are fixed in 2 ways:
        1. The templates do not have a leading single quote (a typo from before)
        2. The templates now inline union properties (in certain cases)
      type: fix
  createdAt: "2024-06-07"
  irVersion: 46

- version: 0.22.0
  changelogEntry:
    - summary: Add support for higher quality `README.md` generation.
      type: feat
  createdAt: "2024-06-07"
  irVersion: 46

- version: 0.21.1
  changelogEntry:
    - summary: Detect `workerd` (Cloudflare) environments in `Runtime.ts`. The `Stream` class which is used for Server-Sent Events now prefers `TextDecoder` if it is present in the environment, to work in Cloudflare environments.
      type: feat
  createdAt: "2024-06-05"
  irVersion: 46

- version: 0.21.0
  changelogEntry:
    - summary: The generator now supports `bigint` types.
      type: feat
    - summary: Bump to IRv46.
      type: internal
  createdAt: "2024-06-05"
  irVersion: 46

- version: 0.20.9
  changelogEntry:
    - summary: TypeScript generator outputs code snippets that have `example-identifier` embedded.
      type: fix
  createdAt: "2024-06-02"
  irVersion: 43

- version: 0.20.8
  changelogEntry:
    - summary: TypeScript projects were skipping added peer dependencies in certain cases, now those are fixed.
      type: feat
  createdAt: "2024-06-02"
  irVersion: 43

- version: 0.20.7
  changelogEntry:
    - summary: Simplify the error handling introduced in `0.20.6` so that it more easily handles endpoints that include structured errors.
      type: fix
  createdAt: "2024-05-31"
  irVersion: 43

- version: 0.20.6
  changelogEntry:
    - summary: |
        This updates the behavior of the failure condition introduced in `0.20.2`; the SDK
        now throws an error whenever we fail to refresh an access token even if `neverThrowErrors`
        is set. We treat this failure as a systematic exception, so it's OK to throw in this case.
      type: fix
  createdAt: "2024-05-31"
  irVersion: 43

- version: 0.20.5
  changelogEntry:
    - summary: |
        Support setting `extraPeerDependencies` and `extraPeerDependenciesMeta` as
        configuration arguments. For example:

        ```yaml
        extraPeerDependencies:
          "openai": "^4.47.1"
        extraPeerDependenciesMeta:
          "openai":
            optional: true
        ```
      type: feat
  createdAt: "2024-05-30"
  irVersion: 43

- version: 0.20.4
  changelogEntry:
    - summary: Functionality to generate integration tests against a mock server has been disabled.
      type: fix
  createdAt: "2024-05-29"
  irVersion: 43

- version: 0.20.2
  changelogEntry:
    - summary: |
        The OAuth token provider supports SDKs that enable the `neverThrowErrors` setting.
        If the OAuth token provider fails to retrieve and/or refresh an access token, an error
        will _not_ be thrown. Instead, the original access token will be used and the user will be
        able to act upon an error available on the response. For example,

        ```ts
        const response = await client.user.get(...)
        if (!response.ok) {
          // Handle the response.error ...
        }
        ```
      type: fix
  createdAt: "2024-05-29"
  irVersion: 43

- version: 0.20.1
  changelogEntry:
    - summary: Remove instances of `node:stream` so that the generated SDK is Webpack + Next.js compatible.
      type: fix
  createdAt: "2024-05-29"
  irVersion: 43

- version: 0.20.1-rc0
  changelogEntry:
    - summary: URL encoded bodies are now appropriately encoded within the fetcher.
      type: fix
  createdAt: "2024-05-29"
  irVersion: 43

- version: 0.20.1
  changelogEntry:
    - summary: Remove node:stream imports for Webpack and Next.js compatibility
      type: fix
    - summary: Fix URL encoded body encoding in fetcher
      type: fix
  createdAt: "2024-05-29"
  irVersion: 43

- version: 0.20.0-rc1
  changelogEntry:
    - summary: |
        Pass `abortSignal` to `Stream` for server-sent-events and JSON streams so that the user can opt out and break from a stream.
      type: fix
  createdAt: "2024-05-24"
  irVersion: 43

- version: 0.20.0-rc1
  changelogEntry:
    - summary: |
        Pass `abortSignal` to `Stream` for server-sent-events and JSON streams so that the user can opt out and break from a stream.
      type: fix
  createdAt: "2024-05-24"
  irVersion: 43

- version: 0.20.0-rc0
  changelogEntry:
    - summary: |
        Add `abortSignal` to `RequestOptions`. SDK consumers can now specify an
        an arbitrary abort signal that can interrupt the API call.

        ```ts
        const controller = new AbortController();
        client.endpoint.call(..., {
          abortSignal: controller.signal,
        })
        ```
      type: feat
  createdAt: "2024-05-24"
  irVersion: 43

- version: 0.19.0
  changelogEntry:
    - summary: |
        Add `inlineFileProperties` configuration to support generating file upload properties
        as in-lined request properties (instead of positional parameters). Simply configure the following:

        ```yaml
        - name: fernapi/fern-typscript-node-sdk
          version: 0.19.0
          ...
          config:
            inlineFileProperties: true
        ```

        **Before**:

        ```ts
        /**
          * @param {File | fs.ReadStream} file
          * @param {File[] | fs.ReadStream[]} fileList
          * @param {File | fs.ReadStream | undefined} maybeFile
          * @param {File[] | fs.ReadStream[] | undefined} maybeFileList
          * @param {Acme.MyRequest} request
          * @param {Service.RequestOptions} requestOptions - Request-specific configuration.
          *
          * @example
          *     await client.service.post(fs.createReadStream("/path/to/your/file"), [fs.createReadStream("/path/to/your/file")], fs.createReadStream("/path/to/your/file"), [fs.createReadStream("/path/to/your/file")], {})
          */
        public async post(
            file: File | fs.ReadStream,
            fileList: File[] | fs.ReadStream[],
            maybeFile: File | fs.ReadStream | undefined,
            maybeFileList: File[] | fs.ReadStream[] | undefined,
            request: Acme.MyRequest,
            requestOptions?: Acme.RequestOptions
        ): Promise<void> {
          ...
        }
        ```

        **After**:

        ```ts
        /**
          * @param {Acme.MyRequest} request
          * @param {Service.RequestOptions} requestOptions - Request-specific configuration.
          *
          * @example
          *     await client.service.post({
          *        file: fs.createReadStream("/path/to/your/file"),
          *        fileList: [fs.createReadStream("/path/to/your/file")]
          *     })
          */
        public async post(
            request: Acme.MyRequest,
            requestOptions?: Service.RequestOptions
        ): Promise<void> {
          ...
        }
        ```
      type: feat
  createdAt: "2024-05-20"
  irVersion: 43

- version: 0.18.3
  changelogEntry:
    - summary: The generator now uses the latest FDR SDK.
      type: internal
  createdAt: "2024-05-17"
  irVersion: 43

- version: 0.18.2
  changelogEntry:
    - summary: |
        If OAuth is configured, the generated `getAuthorizationHeader` helper now treats the
        bearer token as optional. This prevents us from sending the `Authorization` header
        when retrieving the access token.
      type: fix
  createdAt: "2024-05-15"
  irVersion: 43

- version: 0.18.1
  changelogEntry:
    - summary: |
        If OAuth environment variables are specified, the `clientId` and `clientSecret` parameters
        are optional.

        ```ts
        export declare namespace Client {
          interface Options {
              ...
              clientId?: core.Supplier<string>;
              clientSecret?: core.Supplier<string>;
          }
          ...
        }
        ```
      type: fix
  createdAt: "2024-05-14"
  irVersion: 43

- version: 0.18.0
  changelogEntry:
    - summary: |
        Add support for the OAuth client credentials flow. The new `OAuthTokenProvider` automatically
        resolves the access token and refreshes it as needed. The resolved access token is then used as the
        bearer token in all client requests.
      type: feat
  createdAt: "2024-05-13"
  irVersion: 43

- version: 0.17.1
  changelogEntry:
    - summary: Multipart form data requests are now compatible across browser and Node.js runtimes.
      type: fix
  createdAt: "2024-05-06"
  irVersion: 43

- version: 0.17.0
  changelogEntry:
    - summary: Bump to v43 of IR which means that you will need `0.26.1` of the Fern CLI version. To bump your CLI version, please run `fern upgrade`.
      type: internal
  createdAt: "2024-05-06"
  irVersion: 43

- version: 0.16.0-rc8
  changelogEntry:
    - summary: |
        The SDK generator now supports upload endpoints that specify an array of files like so:

        ```ts
        /**
          * @param {File[] | fs.ReadStream[]} files
          * @param {Acme.UploadFileRequest} request
          * @param {Service.RequestOptions} requestOptions - Request-specific configuration.
          */
        public async post(
            files: File[] | fs.ReadStream[],
            request: Acme.UploadFileRequest,
            requestOptions?: Service.RequestOptions
        ): Promise<void> {
            const _request = new FormData();
            for (const _file of files) {
              _request.append("files", _file);
            }
            ...
        }
        ```
      type: feat
  createdAt: "2024-05-06"
  irVersion: 38

- version: 0.16.0-rc7
  changelogEntry:
    - summary: |
        The SDK generator now supports `@param` JSDoc comments for endpoint parameters.
        The generator now arranges JSDoc in a few separate groups, one for each of `@param`, `@throws`,
        and `@examples` like so:

        ```ts
          /**
          * This endpoint checks the health of a resource.
          *
          * @param {string} id - A unique identifier.
          * @param {Service.RequestOptions} requestOptions - Request-specific configuration.
          *
          * @throws {@link Acme.UnauthorizedRequest}
          * @throws {@link Acme.BadRequest}
          *
          * @example
          *     await testSdk.health.service.check("id-2sdx82h")
          */
          public async check(id: string, requestOptions?: Service.RequestOptions): Promise<void> {
            ...
          }
        ```
      type: feat
    - summary: |
        The generator will only include user-provided examples if they exist, and otherwise
        only include a single generated example, like so:

        ```ts
          /**
          * This endpoint checks the health of a resource.
          *
          * @example
          *     await testSdk.health.service.check("id-2sdx82h")
          */
          public async check(id: string, requestOptions?: Service.RequestOptions): Promise<void> {
            ...
          }
        ```
      type: feat
    - summary: |
        The SDK generator now escapes path parameters that would previously create invalid
        URLs (e.g. "\\example"). Method implementations will now have references to
        `encodeURIComponent` like the following:

        ```ts
        const _response = await core.fetcher({
          url: urlJoin(
            (await core.Supplier.get(this._options.environment)) ?? environments.AcmeEnvironment.Prod,
            `/users/${encodeURIComponent(userId)}`
          ),
          ...
        });
        ```
      type: fix
  createdAt: "2024-04-30"
  irVersion: 38

- version: 0.16.0-rc6
  changelogEntry:
    - summary: snippet templates now move file upload parameters to unnamed args
      type: fix
  createdAt: "2024-04-30"
  irVersion: 38

- version: 0.16.0-rc5
  changelogEntry:
    - summary: remove duplicate quotation marks in snippet templates
      type: fix
  createdAt: "2024-04-30"
  irVersion: 38

- version: 0.16.0-rc4
  changelogEntry:
    - summary: fixes to styling of the SDK code snippet templates.
      type: fix
  createdAt: "2024-04-25"
  irVersion: 38

- version: 0.16.0-rc0
  changelogEntry:
    - summary: The generator now registers snippet templates which can be used for dynamic SDK code snippet generation.
      type: feat
  createdAt: "2024-04-24"
  irVersion: 38

- version: 0.15.1-rc1
  changelogEntry:
    - summary: |
        Earlier for inlined request exports, we were doing the following:

        ```ts
        export { MyRequest } from "./MyRequest";
        ```

        In an effort to make the generated code JSR compatible, the TS generator
        will now append the `type` explicitly for request exports.

        ```ts
        export { type MyRequest } from "./MyRequest";
        ```
      type: feat
  createdAt: "2024-04-24"
  irVersion: 38

- version: 0.15.1-rc0
  changelogEntry:
    - summary: plain text responses are now supported in the TypeScript generator.
      type: feat
  createdAt: "2024-04-22"
  irVersion: 38

- version: 0.15.0-rc1
  changelogEntry:
    - summary: |
        Minor fixes to SSE processing. In particular, stream terminal characters are now
        respected like `[DONE]` and JSON parsed data is sent to the deserialize function.
      type: fix
  createdAt: "2024-04-22"
  irVersion: 38

- version: 0.15.0-rc0
  changelogEntry:
    - summary: |
        Bump to v38 of IR and support server-sent events where the events are sent
        with a `data: ` prefix and terminated with a new line.
      type: feat
  createdAt: "2024-04-19"
  irVersion: 38

- version: 0.14.1-rc5
  changelogEntry:
    - summary: Code snippets are generated for file upload endpoints using `fs.readStream`. Previously, generation for these endpoints was being skipped.
      type: fix
    - summary: If integration tests are not enabled, simple jest tests with a `yarn test` script will be created.
      type: fix
    - summary: |
        In an effort to make the generated code JSR compatible, the generator now
        directly imports from files instead of using directory imports.
      type: feat
    - summary: |
        In an effort to make the generated code JSR compatible, we make sure all methods
        are strongly typed with return signatures (in this case `_getAuthorizationHeader()`).
      type: feat
    - summary: Generate code snippet for FileDownload endpoint
      type: fix
    - summary: |
        Import for `node-fetch` in `Fetcher.ts` uses a dynamic import instead of `require` which
        so that the SDK works in ESM environments (that are using local file output). When the
        `outputEsm` config flag is turned on, the dynamic import will be turned into an ESM specific import.
      type: fix
    - summary: |
        The test job in `ci.yml` works even if you have not configured Fern to
        generate integration tests.

        Without integration tests the test job will run `yarn && yarn test`. With the
        integration tests, the test job will delegate to the fern cli `fern yarn test`.
      type: fix
    - summary: |
        Add `allowExtraFields` option to permit extra fields in the serialized request.

        ```yaml
        - name: fernapi/fern-typscript-node-sdk
          version: 0.14.0-rc0
          ...
          config:
            allowExtraFields: true
        ```
      type: feat
  createdAt: "2024-04-17"
  irVersion: 37

- version: 0.13.0
  changelogEntry:
    - summary: Support V37 of the IR.
      type: internal
  createdAt: "2024-04-09"
  irVersion: 37

- version: 0.13.0-rc0
  changelogEntry:
    - summary: |
        Add `retainOriginalCasing` option to preserve the naming convention expressed in the API.
        For example, the following Fern definition will generate a type like so:

        ```yaml
        types:
          GetUsersRequest
            properties:
              group_id: string
        ```

        **Before**

        ```typescript
        export interface GetUsersRequest {
          groupId: string;
        }

        export interface GetUsersRequest = core.serialization.object({
        groupId: core.serialization.string("group_id")
        })

        export namespace GetUsersRequest {
          interface Raw {
            group_id: string
          }
        }
        ```

        **After**

        ```typescript
        export interface GetUsersRequest {
          group_id: string;
        }

        export interface GetUsersRequest = core.serialization.object({
        group_id: core.serialization.string()
        })

        export namespace GetUsersRequest {
          interface Raw {
            group_id: string
          }
        }
        ```
      type: feat
  createdAt: "2024-04-02"
  irVersion: 33

- version: 0.12.9
  changelogEntry:
    - summary: The generator stopped working for remote code generation starting in `0.12.7`. This is now fixed.
      type: fix
  createdAt: "2024-03-22"
  irVersion: 33

- version: 0.12.8
  changelogEntry:
    - summary: Enhance serde performance by reducing reliance on async behavior and lazy async dynamic imports.
      type: feat
    - summary: Shared generator notification and config parsing logic.
      type: internal
  createdAt: "2024-03-22"
  irVersion: 33

- version: 0.12.8-rc0
  changelogEntry:
    - summary: Enhance serde performance by reducing reliance on async behavior and lazy async dynamic imports.
      type: feat
  createdAt: "2024-03-18"
  irVersion: 33

- version: 0.12.7
  changelogEntry:
    - summary: |
        the SDK will now leverage environment variable defaults, where specified, for authentication variables, such as bearer tokens, api keys, custom headers, etc.

        Previously, the SDK would only leverage these defaults for bearer token auth IF auth was mandatory throughout the SDK.
      type: feat
  createdAt: "2024-03-14"
  irVersion: 33

- version: 0.12.6
  changelogEntry:
    - summary: |
        In Node.js environments the SDK will default to using `node-fetch`. The
        SDK depends on v2 of node-fetch to stay CJS compatible.

        Previously the SDK was doing `require("node-fetch")` but it should be
        `require("node-fetch").default` based on
        https://github.com/node-fetch/node-fetch/issues/450#issuecomment-387045223.
      type: fix
  createdAt: "2024-02-27"
  irVersion: 33

- version: 0.12.5
  changelogEntry:
    - summary: |
        Introduce a custom configuration called `tolerateRepublish` which supports running
        npm publish with the flag `--tolerateRepublish`. This flag allows you to publish
        on top of an existing npm package.

        To turn on this flag, update your generators.yml:

        ```yaml
        groups:
          generators:
            - name: fernapi/fern-typscript-node-sdk
              version: 0.12.5
              ...
              config:
                tolerateRepublish: true
        ```
      type: feat
  createdAt: "2024-02-27"
  irVersion: 33

- version: 0.12.4
  changelogEntry:
    - summary: |
        Previously reference.md was just leveraging the function name for the reference, now it leverages the full package-scoped path, mirroring how the function would be used in reality.

        ```ts
        seedExamples.getException(...)

        // is now

        seedExamples.file.notification.service.getException(...)
        ```
      type: fix
    - summary: Previously SDK code snippets would not support generation with undiscriminated unions. Now, it does.
      type: fix
  createdAt: "2024-02-27"
  irVersion: 33

- version: 0.12.2
  changelogEntry:
    - summary: |
        Previously SDK code snippets would not take into account default parameter values
        and would always include a `{}`. This was odd and didn't represent how a developer
        would use the SDK. Now, the snippets check for default parameter values and omit
        if there are no fields specified.

        ```ts
        // Before
        client.users.list({});

        // After
        client.users.list();
        ```
      type: fix
  createdAt: "2024-02-27"
  irVersion: 33

- version: 0.12.1
  changelogEntry:
    - summary: |
        Optional objects in deep query parameters were previously being incorrectly
        serialized. Before this change, optional objects were just being JSON.stringified
        which would send the incorrect contents over the wire.

        ```ts
        // Before
        if (foo != null) {
          _queryParams["foo"] = JSON.stringify(foo);
        }

        // After
        if (foo != null) {
          _queryParams["foo"] = foo;
        }

        // After (with serde layer)
        if (foo != null) {
          _queryParams["foo"] = serializers.Foo.jsonOrThrow(foo, {
            skipValidation: false,
            breadcrumbs: ["request", "foo"]
          });
        }
        ```
      type: fix
  createdAt: "2024-02-27"
  irVersion: 33

- version: 0.12.0
  changelogEntry:
    - summary: |
        support deep object query parameter serialization. If, query parameters are
        objects then Fern will support serializing them.

        ```yaml
        MyFoo:
          properties:
            bar: optional<string>

        query-parameters:
          foo: MyFoo
        ```

        will now be serialized as `?foo[bar]="...` and appear in the SDK as a regular object

        ```ts
        client.doThing({
          foo: {
            bar: "..."
          }
        });
        ```
      type: feat
  createdAt: "2024-02-26"
  irVersion: 33

- version: 0.11.5
  changelogEntry:
    - summary: |
        Previously `core.Stream` would not work in the Browser. Now the generated Fern SDK
        includes a polyfill for `ReadableStream` and uses `TextDecoder` instead of `Buffer`.
      type: fix
    - summary: |
        add in a reference markdown file, this shows a quick outline of the available endpoints,
        it's documentation, code snippet, and parameters.

        This feature is currently behind a feature flag called `includeApiReference` and can be used

        ```yaml
        config:
          includeApiReference: true
        ```
      type: feat
  createdAt: "2024-02-15"
  irVersion: 31

- version: 0.11.4
  changelogEntry:
    - summary: |
        The `Fetcher` now supports sending binary as a request body. This is important
        for APIs that intake `application/octet-stream` content types or for folks that have
        .fernignored their and added custom utilities that leverage the fetcher.
      type: fix
  createdAt: "2024-02-15"
  irVersion: 31

- version: 0.11.3
  changelogEntry:
    - summary: |
        ensure SDK generator always uses `node-fetch` in Node.js environments. There is an experimental
        fetch packaged with newer versions of Node.js, however it causes unexpected behavior with
        file uploads.
      type: fix
  createdAt: "2024-02-13"
  irVersion: 31

- version: 0.11.2
  changelogEntry:
    - summary: |
        ensure SDK generator does not drop additional parameters from requests that perform file upload. Previously, if an endpoint had `file` inputs without additional `body` parameters, query parameters were erroneously ignored.
      type: fix
  createdAt: "2024-02-13"
  irVersion: 31

- version: 0.11.1
  changelogEntry:
    - summary: The SDK generator no longer generates a `tsconfig.json` with `noUnusedParameters` enabled. This check was too strict.
      type: fix
  createdAt: "2024-02-13"
  irVersion: 31

- version: 0.11.0
  changelogEntry:
    - summary: |
        The SDK generator now forwards information about the runtime that it is being
        used in. The header `X-Fern-Runtime` will report the runtime (e.g. `browser`, `node`, `deno`)
        and the header `X-Fern-Runtime-Version` will report the version.
      type: feat
  createdAt: "2024-02-13"
  irVersion: 31

- version: 0.10.0
  changelogEntry:
    - summary: |
        The SDK generator now supports whitelabelling. When this is turned on,
        there will be no mention of Fern in the generated code.

        **Note**: You must be on the enterprise tier to enable this mode.
      type: feat
  createdAt: "2024-02-11"
  irVersion: 31

- version: 0.9.7
  changelogEntry:
    - summary: Initialize this changelog
      type: chore
  createdAt: "2024-02-11"
  irVersion: 31<|MERGE_RESOLUTION|>--- conflicted
+++ resolved
@@ -1,16 +1,16 @@
 # yaml-language-server: $schema=../../../fern-versions-yml.schema.json
-<<<<<<< HEAD
 - version: 3.13.0
   changelogEntry:
     - summary: |
         Improve pnpm and yarn caching in generator Docker images.
       type: feat
-=======
+  createdAt: "2025-10-28"
+  irVersion: 60
+
 - version: 3.12.3
   changelogEntry:
     - summary: Fix `.github/workflows/ci.yml` file when using OIDC for npm publishing.
       type: fix
->>>>>>> 19df0630
   createdAt: "2025-10-28"
   irVersion: 60
 
