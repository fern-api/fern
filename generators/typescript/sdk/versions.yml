--- conflicted
+++ resolved
@@ -1,14 +1,17 @@
 # yaml-language-server: $schema=../../../fern-versions-yml.schema.json
-- version: 3.28.8
-  changelogEntry:
-<<<<<<< HEAD
+- version: 3.28.10
+  changelogEntry:
     - summary: |
         Set `Accept` header for JSON (`application/json`), text (`text/plain`), and other (`*/*`) response types.
         This ensures that the `Accept` header is set consistently across runtimes. 
         Unlike all other runtimes, Cloudflare Workers and Vercel Edge Runtime do not set a default `Accept` header in their `fetch` implementations.
-=======
+      type: fix
+  createdAt: "2025-11-10"
+  irVersion: 61
+
+- version: 3.28.8
+  changelogEntry:
     - summary: Clean up imports for requestWithRetries.test.ts.
->>>>>>> 3da996a5
       type: fix
   createdAt: "2025-11-10"
   irVersion: 61
