# yaml-language-server: $schema=../../../fern-versions-yml.schema.json
<<<<<<< HEAD
- version: 1.10.6
  changelogEntry:
    - summary: |
        Split up Jest configuration into multiple projects.
        You can now run the following command to run tests:
        * `yarn test`: runs all tests
        * `yarn test:unit`: runs unit tests (any non-browser and non-wire tests)
        * `yarn test:browser`: runs browser only tests inside of `js-dom`
        * `yarn test:wire`: runs wire tests

        You can now pass in paths and patterns as an argument to the above commands to filter down to specific tests.
        For example: `yarn test tests/unit/fetcher`
      type: feat
  createdAt: '2025-07-01'
  irVersion: 58
=======
- version: 1.10.5
  changelogEntry:
    - summary: |
        Add default values to request parameters.
        For example, if you have a query parameter `foo` with a default value of `bar`, the generated request parameter will have a default value of `bar`.

        To enable this, set `useDefaultRequestParameterValues` to `true` in the `config` of your generator configuration.
        ```yml
        # In generators.yml
        groups:
          ts-sdk:
            generators:
              - name: fernapi/fern-typescript-node-sdk
                config:
                  useDefaultRequestParameterValues: true
        ```
      type: feat
  createdAt: '2025-06-30'
>>>>>>> ede3919a
- version: 1.10.4
  changelogEntry:
    - summary: |
        Add `omitFernHeaders` configuration to omit Fern headers from the generated SDK.
      type: fix
  createdAt: '2025-07-01'
  irVersion: 58
- version: 1.10.3
  changelogEntry:
    - summary: |
        Remove `qs` dependency.
      type: fix
  createdAt: '2025-07-01'
  irVersion: 58
- version: 1.10.2
  changelogEntry:
    - summary: |
        Remove `js-base64` dependency in favor of using native implementations.
      type: fix
  createdAt: '2025-07-01'
  irVersion: 58
- version: 1.10.1
  changelogEntry:
    - summary: |
        Remove `url-join` dependency in favor of a handwritten `joinUrl` function.
      type: fix
  createdAt: '2025-06-30'
  irVersion: 58
- version: 1.10.0
  changelogEntry:
    - summary: |
        Add `fetchSupport` configuration which lets you choose between `node-fetch` and `native`.
        The default is `node-fetch`. If you choose `native`, the `node-fetch` dependency will be removed.
      type: feat
  createdAt: '2025-06-27'
  irVersion: 58
- version: 1.9.1
  changelogEntry:
    - summary: Improve auto-pagination logic to consider empty strings in response as null cursors and stop paging.
      type: fix
  createdAt: '2025-06-27'
  irVersion: 58
- version: 1.9.0
  changelogEntry:
    - summary: |
        Add `formDataSupport` configuration which lets you choose between `Node16` and `Node18`.
        The default is `Node16`. If you choose `Node18`, the `form-data`, `formdata-node`, and `form-data-encoder` dependencies will be removed.
        `formDataSupport: Node18` supports uploading files from the following types:
        * `Buffer`
        * `File`
        * `Blob`
        * `Readable` (includes Readstream)
        * `ReadableStream`
        * `ArrayBuffer`
        * `Uint8Array`
      type: feat
  createdAt: '2025-06-22'
  irVersion: 58
- version: 1.8.2
  changelogEntry:
    - summary: |
        When a multipart form part is explicitly marked as JSON, serialize the data as JSON regardless of type. 
        This also means arrays, maps, etc. will not be split into multiple parts, but serialized to JSON as a single part.
      type: fix
  createdAt: '2025-06-22'
  irVersion: 58
- version: 1.8.1
  changelogEntry:
    - summary: Fix binary response README.md examples
      type: fix
  createdAt: '2025-06-22'
  irVersion: 58
- version: 1.8.0
  changelogEntry:
    - summary: |
        You can now specify whether to return the `BinaryResponse` type for binary response endpoints.
        Change the response type by setting `fileResponseType` to `stream` or `binary-response` in the `config` of your generator configuration.
        The default is `stream` for backwards compatibility, but we recommend using `binary-response`.

        Here's how you users can interact with the `BinaryResponse`:
        ```ts
        const response = await client.getFile(...);
        const stream = response.stream();
        // const arrayBuffer = await response.arrayBuffer();
        // const blob = await response.blob();
        // const bytes = await response.bytes();
        const bodyUsed = response.bodyUsed;
        ```
        The user can choose how to consume the binary data.
      type: feat
  createdAt: '2025-06-19'
  irVersion: 58

- version: 1.7.2
  changelogEntry:
    - summary: |
        Fix bug where duplicate file generation was silently allowed instead of failing. The `withSourceFile` method now properly 
        handles the `overwrite` option to prevent unintended file overwrites.
      type: fix
  createdAt: '2025-06-19'
  irVersion: 58
- version: 1.7.1
  changelogEntry:
    - summary: |
        __jest.config.mjs__ now only maps relative path modules that end on `.js` to their `.ts` equivalent.
      type: fix
  createdAt: '2025-06-18'
  irVersion: 58
- version: 1.7.0
  changelogEntry:
    - summary: |
        Allow users to specify the path they'd like to generate the SDK to.

        Here's an example of how to implement this in generators.yml:
        ```yml
        # In generators.yml
        groups:
          ts-sdk:
            generators:
              - name: fernapi/fern-typescript-node-sdk
                config:
                  packagePath: src/package-path
        ```
      type: feat
  createdAt: '2025-06-16'
  irVersion: 58
- version: 1.6.0
  changelogEntry:
    - summary: |
        You can now specify whether to return streams using the stream wrapper, or return the web standard stream.
        Change the type of stream returned by setting `streamType` to `wrapper` or `web` in the `config` of your generator configuration.
        The default is `wrapper`.
      type: feat
    - summary: |
        `tests/unit/zurg` are moved to `tests/unit/schemas` to match the name in `src/core/schemas` which is what the tests are verifying. 
      type: internal
  createdAt: '2025-06-13'
  irVersion: 58

- version: 1.5.0
  changelogEntry:
    - summary: Add support for websocket connect methods with path parameters in the TypeScript generator
      type: feat
  createdAt: '2025-06-11'
  irVersion: 58

- version: 1.4.0
  changelogEntry:
    - summary: You can now pass in headers to the root client. These headers will be merged with service and endpoint specific headers.
      type: feat
    - summary: Reduce duplicate code generation by passing headers from the root client down to the subpackage clients.
      type: internal
  createdAt: '2025-06-05'
  irVersion: 58

- version: 1.3.2
  changelogEntry:
    - summary: Fix dynamic imports in the built dist/esm code.
      type: fix
  createdAt: '2025-06-05'
  irVersion: 58

- version: 1.3.1
  changelogEntry:
    - summary: |
        MSW is used for generated wire tests, but inadvertently also captures real HTTP request, for example in integration tests.
        When the HTTP request does not match any of the configured predicates, it would throw an error, including in the unrelated integration tests.
        In this version MSW is configured to bypass instead of throw an error when HTTP requests do not match the configured predicates.
      type: fix
  createdAt: '2025-06-05'
  irVersion: 58

- version: 1.3.0
  changelogEntry:
    - summary: Add support for generating the full project when using the filesystem output mode.
      type: feat
  createdAt: '2025-06-04'
  irVersion: 58

- version: 1.2.4
  changelogEntry:
    - summary: |
        Generate tests to verify the SDK sends and receives HTTP requests as expected.
        You can turn of these tests by setting `generateWireTests` to `false` in the `config` of your generator configuration.
      type: feat
  createdAt: '2025-06-03'
  irVersion: 58
  
- version: 1.1.1
  changelogEntry:
    - summary: Fix an issue where attempting to access a property with an invalid property name would lead to a broken output SDK.
      type: fix
  createdAt: '2025-06-04'
  irVersion: 58

- version: 1.1.0
  changelogEntry:
    - summary: Add support for HEAD HTTP method.
      type: feat
  createdAt: '2025-06-03'
  irVersion: 58

- version: 1.0.1
  changelogEntry:
    - summary: Fix property lookup in inherited schemas during snippet generation for object schemas.
      type: fix
  createdAt: '2025-05-14'
  irVersion: 57

- version: 1.0.0
  changelogEntry:
    - summary: |
        This release changes the defaults for the following custom configuration in _generators.yml_.

        | Option | Before | Now |
        |--------|--------|-----|
        | `inlineFileProperties` | `false` | `true` |
        | `inlinePathParameters` | `false` | `true` |
        | `enableInlineTypes` | `false` | `true` |
        | `noSerdeLayer` | `false` | `true` |
        | `omitUndefined` | `false` | `true` |
        | `skipResponseValidation` | `false` | `true` |
        | `useLegacyExports` | `true` | `false` |

        To avoid breaking changes, explicitly set the options above with the `Before` values in the `config` of your generator
        in _generators.yml_.
      type: feat
    - summary: |
        When generating properties for interfaces and classes, we only surround the property name with quotes if necessary.
        In some cases where the property name wasn't a valid identifier before, we now surround it with quotes too. 
      type: fix
  createdAt: '2025-05-14'
  irVersion: 57

- version: 0.51.7
  changelogEntry:
    - summary: If an object extends an alias, the generator now visits the alias that is being extended (instead of throwing an error).
      type: fix
  createdAt: '2025-05-14'
  irVersion: 57

- version: 0.51.6
  changelogEntry:
    - summary: Add support for the custom introduction setting in the generated README.md.
      type: fix
  createdAt: '2025-05-13'
  irVersion: 57

- version: 0.51.5
  changelogEntry:
    - summary: Fixed an issue with ts-morph where creating an ifStatement with empty conditions array caused errors in multipart form data handling.
      type: fix
  createdAt: '2025-05-03'
  irVersion: 57

- version: 0.51.4
  changelogEntry:
    - summary: Fix issue where the _runtime.ts_ file was missing when other files were trying to import it.
      type: fix
  createdAt: '2025-04-22'
  irVersion: 57

- version: 0.51.3
  changelogEntry:
    - summary: Fix minor type issue for polyfilling Headers in Node 16 and below.
      type: fix
  createdAt: '2025-04-21'
  irVersion: 57

- version: 0.51.2
  changelogEntry:
    - summary: |
        When uploading files, extract the filename from the `path` property if present on the given object.
        This will extract the filename for `fs.createReadStream()` for example.
      type: fix
  createdAt: '2025-04-21'
  irVersion: 57

- version: 0.51.1
  changelogEntry:
    - summary: |
        Fallback to a custom `Headers` class implementation if the native `Headers` class is not available.
        Versions of Node 16 and below do not support the native `Headers` class, so this fallback is necessary to ensure compatibility. 
      type: fix
  createdAt: '2025-04-21'
  irVersion: 57

- version: 0.51.0
  changelogEntry:
    - summary: |
        Add `rawResponse` property to JavaScript errors. 

        ```ts
        try {
          const fooBar = await client.foo.bar("id", options);
        } catch (e) {
          if (error instanceof FooError) {
            console.log(error.rawResponse);
          } else {
            // ...
          }
        }
        ```
      type: feat
  createdAt: '2025-04-14'
  irVersion: 57

- version: 0.50.1
  changelogEntry:
    - summary: |
        Add `"packageManager": "yarn@1.22.22"` to _package.json_.
      type: feat
  createdAt: '2025-04-08'
  irVersion: 57

- version: 0.50.0
  changelogEntry:
    - summary: |
        All endpoint functions now return an `HttpResponsePromise<T>` instead of a `Promise<T>`.
        Using `await`, `.then()`, `.catch()`, and `.finally()` on these promises behave the same as before,
        but you can call `.withRawResponse()` to get a promise that includes the parsed response and the raw response.
        The raw response let's you retrieve the response headers, status code, etc.

        ```ts
        const fooBar = await client.foo.bar("id", options);
        const { data: alsoFooBar, rawResponse } = await client.foo.bar("id", options).withRawResponse();
        const {
            headers,
            status,
            url,
            ...
        } = rawResponse;
        ```
      type: feat
  createdAt: '2025-04-07'
  irVersion: 57

- version: 0.49.7
  changelogEntry:
    - summary: |
        Significantly improve performance of SDK generation when the `useLegacyExports` config is `false`. For a large spec like Square, the generation went from 10+ minutes to almost 1 minute.
      type: fix
  createdAt: '2025-03-27'
  irVersion: 57

- version: 0.49.6
  changelogEntry:
    - summary: Support arbitrary websocket headers during connect handshake.
      type: feat
  createdAt: '2025-03-27'
  irVersion: 57

- version: 0.49.5
  changelogEntry:
    - summary: Improvements to Websocket code generation quality.
      type: feat
  createdAt: '2025-03-27'
  irVersion: 57

- version: 0.49.4
  changelogEntry:
    - summary: Increase the timeout used in the generated `webpack.test.ts` file.
      type: fix
  createdAt: '2025-03-19'
  irVersion: 57

- version: 0.49.3
  changelogEntry:
    - summary: Increase the timeout used in the generated `webpack.test.ts` file.
      type: fix
  createdAt: '2025-03-19'
  irVersion: 57

- version: 0.49.2
  changelogEntry:
    - summary: Fix issue where IdempotentRequestOptions is not generated in the client namespace.
      type: fix
  createdAt: '2025-03-18'
  irVersion: 57

- version: 0.49.1
  changelogEntry:
    - summary: This PR includes several fixes to the generated `Socket.ts` file when websocket client code generation is enabled.
      type: fix
  createdAt: '2025-03-10'
  irVersion: 57

- version: 0.49.0
  changelogEntry:
    - summary: |
        This PR enables the Typescript generator to produce Websocket SDK endpoints. This can be enabled by adding the option `shouldGenerateWebsocketClients: true` to the Typescript generator config.
      type: feat
  createdAt: '2025-03-06'
  irVersion: 57

- version: 0.48.7
  changelogEntry:
    - summary: |
        Form data encoding now correctly handles array and object values by encoding each property value as a separate key-value pair, rather than trying to encode the entire object as a single value. This ensures proper handling of complex data structures in multipart form requests.
      type: fix
  createdAt: '2025-01-28'
  irVersion: 55

- version: 0.48.6
  changelogEntry:
    - summary: Support form-encoded form data parameters by using `qs` to properly encode array and object values with the `repeat` array format.
      type: fix
  createdAt: '2025-01-28'
  irVersion: 55

- version: 0.48.5
  changelogEntry:
    - summary: Don't double wrap a blob if a user uploads a blob to a multi-part form. Otherwise file's content-type is lost in Deno.
      type: fix
  createdAt: '2025-01-28'
  irVersion: 55

- version: 0.48.4
  changelogEntry:
    - summary: When custom config `useBigInt` is `true`, generate examples and snippets with `BigInt("123")`.
      type: fix
  createdAt: '2025-01-21'
  irVersion: 55

- version: 0.48.3
  changelogEntry:
    - summary: The SDK now supports reading the basic auth username and password values from environment variables.
      type: fix
  createdAt: '2025-01-16'
  irVersion: 55

- version: 0.48.2
  changelogEntry:
    - summary: This updates the retrier logic to stop retrying on HTTP conflict (409). This was an oversight that we've meant to remove for a while (similar to other Fern SDKs).
      type: fix
  createdAt: '2025-01-16'
  irVersion: 55

- version: 0.48.1
  changelogEntry:
    - summary: Record types with `null` values are now correctly serialized.
      type: fix
  createdAt: '2025-01-16'
  irVersion: 55

- version: 0.48.0
  changelogEntry:
    - summary: |
        When `useBigInt` SDK configuration is set to `true`, a customized JSON serializer & deserializer is used that will preserve the precision of `bigint`'s, as opposed to the native `JSON.stringify` and `JSON.parse` function which converts `bigint`'s to `number`'s losing precision.

        When combining `useBigInt` with our serialization layer (`no-serde: false` (default)), both the request and response properties that are marked as `long` and `bigint` in OpenAPI/Fern spec, will consistently be `bigint`'s.
        However, when disabling the serialization layer (`no-serde: true`), they will be typed as `number | bigint`.

        Here's an overview of what to expect from the generated types when combining `useBigInt` and `noSerde` with the following Fern definition:

        **Fern definition**
        ```yml
        types:
          ObjectWithOptionalField:
            properties:
              longProp: long
              bigIntProp: bigint
        ```

        **TypeScript output**
        ```typescript
        // useBigInt: true
        // noSerde: false
        interface ObjectWithLongAndBigInt {
          longProp: bigint;
          bigIntProp: bigint;
        }

        // useBigInt: true
        // noSerde: true
        interface ObjectWithLongAndBigInt {
          longProp: bigint | number;
          bigIntProp: bigint | number;
        }

        // useBigInt: false
        // noSerde: false
        interface ObjectWithLongAndBigInt {
          longProp: number;
          bigIntProp: string;
        }

        // useBigInt: false
        // noSerde: true
        interface ObjectWithLongAndBigInt {
          longProp: number;
          bigIntProp: string;
        }
        ```
      type: feat
  createdAt: '2025-01-16'
  irVersion: 55

- version: 0.47.1
  changelogEntry:
    - summary: |
        Resolves an issue where nullable query parameters were not null-safe in their method invocations. The
        generated code now appropriately guard against `null` values like so:

        ```typescript
        const _queryParams: Record< ... >;
        if (value !== undefined) {
            _queryParams["value"] = value?.toString() ?? null;
        }
        ```
      type: fix
  createdAt: '2025-01-15'
  irVersion: 55

- version: 0.47.0
  changelogEntry:
    - summary: |
        Add support for `nullable` properties. Users can now specify explicit `null` values
        for types that specify `nullable` properties like so:

        ```typescript
        await client.users.update({ username: "john.doe", metadata: null });
        ```
      type: feat
  createdAt: '2025-01-14'
  irVersion: 55

- version: 0.46.11
  changelogEntry:
    - summary: |
        Don't double check whether an optional string literal alias (see example below) is a string when using serializer to build query string parameters.

        ```yml
        types:
          LiteralAliasExample: literal<"MyLiteralValue">

        service:
          endpoints:
            foo:
              path: /bar
              method: POST
              request:
                name: FooBarRequest
                query-parameters:
                  optional_alias_literal: optional<LiteralAliasExample>
        ```

        ```ts
        // before
        if (optionalAliasLiteral != null) {
            _queryParams["optional_alias_literal"] = typeof serializers.LiteralAliasExample.jsonOrThrow(optionalAliasLiteral, {
                unrecognizedObjectKeys: "strip",
            }) === "string" ? serializers.LiteralAliasExample.jsonOrThrow(optionalAliasLiteral, {
                unrecognizedObjectKeys: "strip",
            }) : JSON.stringify(serializers.LiteralAliasExample.jsonOrThrow(optionalAliasLiteral, {
                unrecognizedObjectKeys: "strip",
            }));
        }

        // after
        if (optionalAliasLiteral != null) {
            _queryParams["optional_alias_literal"] = serializers.LiteralAliasExample.jsonOrThrow(optionalAliasLiteral, {
                unrecognizedObjectKeys: "strip",
            });
        }
        ```
      type: fix
  createdAt: '2025-01-14'
  irVersion: 53

- version: 0.46.10
  changelogEntry:
    - summary: Use serialization layer to convert types to JSON strings when enabled.
      type: fix
  createdAt: '2025-01-14'
  irVersion: 53

- version: 0.46.9
  changelogEntry:
    - summary: Expose `baseUrl` as a default Client constructor option and construct URL correctly.
      type: fix
  createdAt: '2025-01-13'
  irVersion: 53

- version: 0.46.8
  changelogEntry:
    - summary: Generate the `version.ts` file correctly
      type: fix
  createdAt: '2025-01-13'
  irVersion: 53

- version: 0.46.7
  changelogEntry:
    - summary: Simplify runtime detection to reduce the chance of using an unsupported API like `process.` Detect Edge Runtime by Vercel.
      type: fix
  createdAt: '2025-01-09'
  irVersion: 53

- version: 0.46.6
  changelogEntry:
    - summary: Update `@types/node` to `18+`, required for the generated `Node18UniversalStreamWrapper` test.
      type: fix
  createdAt: '2025-01-09'
  irVersion: 53

- version: 0.46.5
  changelogEntry:
    - summary: Fix the webpack test to work with .js/.jsx extensions in TypeScript
      type: fix
    - summary: Only map .js modules in Jest, not .json files.
      type: fix
  createdAt: '2025-01-09'
  irVersion: 53

- version: 0.46.4
  changelogEntry:
    - summary: Fix packageJson custom configuration & package.json types field.
      type: fix
  createdAt: '2025-01-09'
  irVersion: 53

- version: 0.46.3
  changelogEntry:
    - summary: Revert to using legacy exports by default.
      type: fix
  createdAt: '2025-01-09'
  irVersion: 53

- version: 0.46.2
  changelogEntry:
    - summary: Fix Jest to work with files imported using `.js` extension.
      type: fix
    - summary: Make sure Jest loads Jest configuration regardless of package.json type.
      type: fix
  createdAt: '2025-01-09'
  irVersion: 53

- version: 0.46.1
  changelogEntry:
    - summary: ESModule output is fixed to be compatible with Node.js ESM loading.
      type: fix
  createdAt: '2025-01-08'
  irVersion: 53

- version: 0.46.0
  changelogEntry:
    - summary: SDKs are now built and exported in both CommonJS (legacy) and ESModule format.
      type: feat
    - summary: |
        Export `serialization` code from root package export.
        ```ts
        import { serialization } from `@packageName`;
        ```

        The serialization code is also exported as `@packageName/serialization`.
        ```ts
        import * as serialization from `@packageName/serialization`;
        ```
      type: feat
    - summary: |
        `package.json` itself is exported in `package.json` to allow consumers to easily read metadata about the package they are consuming.
      type: feat
  createdAt: '2025-01-06'
  irVersion: 53

- version: 0.45.2
  changelogEntry:
    - summary: TS generated snippets now respect proper parameter casing when noSerdeLayer is enabled.
      type: fix
  createdAt: '2024-12-31'
  irVersion: 53

- version: 0.45.1
  changelogEntry:
    - summary: |
        Export everything inside of TypeScript namespaces that used to be ambient.

        For the `enableInlineTypes` feature, some namespaces were no longer declared (ambient), and types and interfaces inside the namespace would no longer be automatically exported without the `export` keyword. This fix exports everything that's inside these namespaces and also declared namespaces for good measure (in case they are not declared in the future).
      type: fix
  createdAt: '2024-12-27'
  irVersion: 53

- version: 0.45.0
  changelogEntry:
    - summary: Update dependencies of the generated TS SDK and Express generator. TypeScript has been updated to 5.7.2 which is a major version upgrade from 4.6.4.
      type: feat
  createdAt: '2024-12-26'
  irVersion: 53

- version: 0.44.5
  changelogEntry:
    - summary: Fix a bug where we attempt to parse an empty terminator when receiving streaming JSON responses.
      type: fix
  createdAt: '2024-12-23'
  irVersion: 53

- version: 0.44.4
  changelogEntry:
    - summary: Use specified defaults for pagination offset parameters during SDK generation.
      type: feat
  createdAt: '2024-12-20'
  irVersion: 53

- version: 0.44.3
  changelogEntry:
    - summary: Fix a bug where client would send request wrapper instead of the body of the request wrapper, when the request has inline path parameters and a body property.
      type: fix
  createdAt: '2024-12-18'
  irVersion: 53

- version: 0.44.2
  changelogEntry:
    - summary: Inline path parameters will use their original name when `retainOriginalName` or `noSerdeLayer` is enabled.
      type: fix
  createdAt: '2024-12-17'
  irVersion: 53

- version: 0.44.1
  changelogEntry:
    - summary: When there is an environment variable set, you do not need to pass in any parameters to the client constructor.
      type: fix
  createdAt: '2024-12-16'
  irVersion: 53

- version: 0.44.0
  changelogEntry:
    - summary: |
        Inline path parameters into request types by setting `inlinePathParameters` to `true` in the generator config.

        Here's an example of how users would use the same endpoint method without and with `inlinePathParameters` set to `true`.

        Without `inlinePathParameters`:

        ```ts
        await service.getFoo("pathParamValue", { id: "SOME_ID" });
        ```

        With `inlinePathParameters`:

        ```ts
        await service.getFoo({ pathParamName: "pathParamValue", id: "SOME_ID" });
        ```
      type: feat
  createdAt: '2024-12-13'
  irVersion: 53

- version: 0.43.1
  changelogEntry:
    - summary: When `noSerdeLayer` is enabled, streaming endpoints were failing to compile because they assumed that the serialization layer existed. This is now fixed.
      type: fix
  createdAt: '2024-12-11'
  irVersion: 53

- version: 0.43.0
  changelogEntry:
    - summary: |
        Generate inline types for inline schemas by setting `enableInlineTypes` to `true` in the generator config.
        When enabled, the inline schemas will be generated as nested types in TypeScript.
        This results in cleaner type names and a more intuitive developer experience.

        Before:

        ```ts
        // MyRootType.ts
        import * as MySdk from "...";

        export interface MyRootType {
          foo: MySdk.MyRootTypeFoo;
        }

        // MyRootTypeFoo.ts
        import * as MySdk from "...";

        export interface MyRootTypeFoo {
          bar: MySdk.MyRootTypeFooBar;
        }

        // MyRootTypeFooBar.ts
        import * as MySdk from "...";

        export interface MyRootTypeFooBar {}
        ```

        After:

        ```ts
        // MyRootType.ts
        import * as MySdk from "...";

        export interface MyRootType {
          foo: MyRootType.Foo;
        }

        export namespace MyRootType {
          export interface Foo {
            bar: Foo.Bar;
          }

          export namespace Foo {
            export interface Bar {}
          }
        }
        ```

        Now users can get the deep nested `Bar` type as follows:

        ```ts
        import { MyRootType } from MySdk;

        const bar: MyRootType.Foo.Bar = {};
        ```
      type: feat
  createdAt: '2024-12-11'
  irVersion: 53

- version: 0.42.7
  changelogEntry:
    - summary: |
        Support `additionalProperties` in OpenAPI or `extra-properties` in the Fern Defnition. Now
        an object that has additionalProperties marked as true will generate the following interface:

        ```ts
        interface User {
          propertyOne: string;
          [key: string]: any;
        }
        ```
      type: feat
  createdAt: '2024-12-03'
  irVersion: 53

- version: 0.42.6
  changelogEntry:
    - summary: Remove the generated `APIPromise` since it is not compatible on certain node versions.
      type: fix
  createdAt: '2024-11-23'
  irVersion: 53

- version: 0.42.5
  changelogEntry:
    - summary: Remove extraneous import in pagination snippets.
      type: fix
  createdAt: '2024-11-23'
  irVersion: 53

- version: 0.42.4
  changelogEntry:
    - summary: Improve `GeneratedTimeoutSdkError` error to include endpoint name in message.
      type: fix
  createdAt: '2024-11-21'
  irVersion: 53

- version: 0.42.3
  changelogEntry:
    - summary: Fixed issue with snippets used for pagination endpoints.
      type: fix
  createdAt: '2024-11-22'
  irVersion: 53

- version: 0.42.2
  changelogEntry:
    - summary: |
        Added documentation for pagination in the README. The snippet below will
        now show up on generated READMEs.

        ```typescript
        // Iterate through all items
        const response = await client.users.list();
        for await (const item of response) {
          console.log(item);
        }

        // Or manually paginate
        let page = await client.users.list();
        while (page.hasNextPage()) {
          page = await page.getNextPage();
        }
        ```
      type: feat
  createdAt: '2024-11-21'
  irVersion: 53

- version: 0.42.1
  changelogEntry:
    - summary: |
        Added support for passing additional headers in request options. For example:

        ```ts
        const response = await client.someEndpoint(..., {
          headers: {
            'X-Custom-Header': 'custom value'
          }
        });
        ```
      type: feat
  createdAt: '2024-11-20'
  irVersion: 53

- version: 0.42.0
  changelogEntry:
    - summary: |
        Added support for `.asRaw()` which allows users to access raw response data including headers. For example:

        ```ts
        const response = await client.someEndpoint().asRaw();
        console.log(response.headers["X-My-Header"]);
        console.log(response.body);
        ```
      type: feat
  createdAt: '2024-11-15'
  irVersion: 53

- version: 0.41.2
  changelogEntry:
    - summary: Actually remove `jest-fetch-mock` from package.json.
      type: fix
  createdAt: '2024-11-18'
  irVersion: 53

- version: 0.41.1
  changelogEntry:
    - summary: Remove dev dependency on `jest-fetch-mock`.
      type: fix
  createdAt: '2024-11-02'
  irVersion: 53

- version: 0.41.0
  changelogEntry:
    - summary: Add a variable jitter to the exponential backoff and retry.
      type: feat
  createdAt: '2024-10-08'
  irVersion: 53

- version: 0.41.0-rc2
  changelogEntry:
    - summary: Generated READMEs now include improved usage snippets for pagination and streaming endpoints.
      type: feat
  createdAt: '2024-10-08'
  irVersion: 53

- version: 0.41.0-rc1
  changelogEntry:
    - summary: Fixes a broken unit test introduced in 0.41.0-rc0.
      type: fix
  createdAt: '2024-10-08'
  irVersion: 53

- version: 0.41.0-rc0
  changelogEntry:
    - summary: The generated SDK now supports bytes (`application/octet-stream`) requests.
      type: feat
  createdAt: '2024-10-08'
  irVersion: 53

- version: 0.40.8
  changelogEntry:
    - summary: File array uploads now call `request.appendFile` instead of `request.append` which was causing form data to be in a corrupted state.
      type: fix
  createdAt: '2024-09-28'
  irVersion: 53

- version: 0.40.7
  changelogEntry:
    - summary: |
        The generated README will now have a section that links to the generated SDK Reference (in `reference.md`).

        ```md
        ## Reference

        A full reference for this library can be found [here](./reference.md).
        ```
      type: fix
  createdAt: '2024-09-28'
  irVersion: 53

- version: 0.40.6
  changelogEntry:
    - summary: The TypeScript SDK now supports specifying a custom contentType if one is specified.
      type: fix
  createdAt: '2024-09-18'
  irVersion: 53

- version: 0.40.5
  changelogEntry:
    - summary: The snippet templates for file upload are now accurate and also respect the feature flag `inlineFileProperties`.
      type: fix
  createdAt: '2024-09-18'
  irVersion: 53

- version: 0.40.4
  changelogEntry:
    - summary: Upgrades dependency `stream-json` which improves the performance when reading large API specs. This version will improve your `fern generate` performance.
      type: fix
  createdAt: '2024-09-12'
  irVersion: 53

- version: 0.40.3
  changelogEntry:
    - summary: |
        If the serde layer is enabled, then all the serializers are exported under the namespace `serializers`.

        ```ts
        import { serializers } from "@plantstore/sdk";

        export function main(): void {
          // serialize to json

          const json = serializers.Plant.toJson({
            name: "fern"
          });

          const parsed = serializers.Plant.parseOrThrow(`{ "name": "fern" }`);
        }
        ```
      type: fix
  createdAt: '2024-09-12'
  irVersion: 53

- version: 0.40.2
  changelogEntry:
    - summary:  The generated SDK now handles reading IR JSONs that are larger than 500MB. In order to to this, the function `streamObjectFromFile` is used instead of `JSON.parse`.
      type: fix
  createdAt: '2024-09-12'
  irVersion: 53

- version: 0.40.1
  changelogEntry:
    - summary: The generated snippets now inline referenced request objects given they are not named, they need to be inlined.
      type: fix
  createdAt: '2024-09-12'
  irVersion: 53

- version: 0.40.0
  changelogEntry:
    - summary: |
        A new configuration flag has now been added that will automatically generate
        `BigInt` for `long` and `bigint` primitive types. To turn this flag on:

        ```yml
        groups:
          ts-sdk:
            name: fernapi/fern-typescript-node-sdk
            version: 0.40.0
            config:
              useBigInt: true
        ```
      type: feat
  createdAt: '2024-09-12'
  irVersion: 53

- version: 0.39.8
  changelogEntry:
    - summary: |
        The generated enum examples now reference the value of the enum directly instead
        of using the enum itself.

        ### Before

        ```ts
        {
          "genre": Imdb.Genre.Humor,
        }
        ```

        ### After

        ```ts
        {
          "genre": "humor"
        }
        ```
      type: fix
  createdAt: '2024-09-11'
  irVersion: 53

- version: 0.39.7
  changelogEntry:
    - summary: |
        The SDK now produces a `version.ts` file where we export a constant called `SDK_VERSION`.
        This constant can be used by different utilities to dynamically import in the version (for example, if someone wants to customize the user agent).
      type: chore
  createdAt: '2024-08-27'
  irVersion: 53

- version: 0.39.6
  changelogEntry:
    - summary: |
        Browser clients can now import streams, via `readable-streams` polyfill. Additionally adds a
        webpack unit test to verify that the core utilities can be compiled.
      type: fix
  createdAt: '2024-08-27'
  irVersion: 53

- version: 0.39.5
  changelogEntry:
    - summary: |
        If `noSerdeLayer` is enabled, then the generated TypeScript SDK snippets and wire tests
        will not use `Date` objects but instead use strings. Without this fix, the generated
        wire tests would result in failures.
      type: fix
  createdAt: '2024-08-20'
  irVersion: 53

- version: 0.39.4
  changelogEntry:
    - summary: Ensure that environment files don't generate, unless there is a valid environment available.
      type: fix
  createdAt: '2024-08-20'
  irVersion: 53

- version: 0.39.3
  changelogEntry:
    - summary: Multipart form data unit tests only get generated if the SDK has multipart form uploads.
      type: fix
  createdAt: '2024-08-16'
  irVersion: 53

- version: 0.39.2
  changelogEntry:
    - summary: |
        Allows filenames to be passed from underlying File objects in Node 18+ and browsers
        Users can now supply files like so, using a simple multipart upload API as an example:
        ```typescript
        client.file.upload(new File([...blobParts], 'filename.ext'), ...)
        ```
        `filename.ext` will be encoded into the upload.
      type: fix
  createdAt: '2024-08-16'
  irVersion: 53

- version: 0.39.1
  changelogEntry:
    - summary: |
        The SDK now supports looking directly at a `hasNextPage` property for offset pagination if configured.
        Previously the SDK would look if the number of items were empty, but this failed in certain edge cases.
      type: feat
  createdAt: '2024-08-07'
  irVersion: 53

- version: 0.38.6
  changelogEntry:
    - summary: |
        The SDK generator now sends a `User-Agent` header on each request that is set to
        `<package>/<version>`. For example if your package is called `imdb` and is versioned `0.1.0`, then
        the user agent header will be `imdb/0.1.0`.
      type: feat
  createdAt: '2024-08-07'
  irVersion: 53

- version: 0.38.5
  changelogEntry:
    - summary: Addressed fetcher unit test flakiness by using a mock fetcher
      type: fix
  createdAt: '2024-08-07'
  irVersion: 53

- version: 0.38.4
  changelogEntry:
    - summary: Literal templates are generated if they are union members
      type: fix
    - summary: Snippet templates no longer try to inline objects within containers
      type: fix
  createdAt: '2024-08-04'
  irVersion: 53

- version: 0.38.3
  changelogEntry:
    - summary: Adds async iterable to StreamWrapper implementation for easier use with downstream dependencies.
      type: fix
  createdAt: '2024-08-02'
  irVersion: 53

- version: 0.38.2
  changelogEntry:
    - summary: Refactors the `noScripts` feature flag to make sure that no `yarn install` commands can be accidentally triggered.
      type: fix
  createdAt: '2024-08-01'
  irVersion: 53

- version: 0.38.1
  changelogEntry:
    - summary: |
        A feature flag called `noScripts` has been introduced to prevent the generator from running any scripts such as `yarn format` or `yarn install`. If any of the scripts
        cause errors, toggling this option will allow you to receive the generated code.

        ```
        - name: fernapi/fern-typescript-node-sdk
          version: 0.38.1
          config:
            noScripts: true
        ```
      type: feat
  createdAt: '2024-08-01'
  irVersion: 53

- version: 0.38.0-rc0
  changelogEntry:
    - summary: Upgrade to IRv53.
      type: internal
    - summary: The generator now creates snippet templates for undiscriminated unions.
      type: chore
  createdAt: '2024-07-31'
  irVersion: 53

- version: 0.37.0-rc0
  changelogEntry:
    - summary: |
        The business plan Typescript SDK will now generate wire tests if the feature flag in the configuration is turned on.

        ```
        - name: fernapi/fern-typescript-node-sdk
          version: 0.37.0-rc0
          config:
            generateWireTests: true
        ```
      type: feat
  createdAt: '2024-07-29'
  irVersion: 50

- version: 0.36.6
  changelogEntry:
    - summary: Now import paths are correctly added to getResponseBody tests. CI checks also added.
      type: fix
  createdAt: '2024-07-29'
  irVersion: 50

- version: 0.36.5
  changelogEntry:
    - summary: Now, server sent events are treated differently as streaming responses, to ensure the correct wrapping happens.
      type: fix
  createdAt: '2024-07-29'
  irVersion: 50

- version: 0.36.4
  changelogEntry:
    - summary: Now, import paths are correctly added to stream wrapper tests.
      type: fix
  createdAt: '2024-07-26'
  irVersion: 50

- version: 0.36.3
  changelogEntry:
    - summary: Support starting the stream on `StreamWrapper.pipe(...)` for shorter syntax when dealing with `node:stream` primitives.
      type: fix
  createdAt: '2024-07-26'
  irVersion: 50

- version: 0.36.2
  changelogEntry:
    - summary: |
        This release comes with numerous improvements to streaming responses:

        1. Introduces new stream wrapper polyfills that implement the ability to stream to more streams, per environment.
        2. For `Node 18+`, stream responses can now be piped to `WritableStream`. They can also be streamed to `stream.Writable`, as possible before.
        3. For `< Node 18`, stream responses can be piped to `stream.Writeable`, as before.
        4. For `Browser` environments, stream responses can be piped to `WritableStream`.
        5. For `Cloudflare Workers`, stream responses can be piped to `WritableStream`.
      type: fix
    - summary: Now, there are generated unit tests for the `fetcher/stream-wrappers` core directory which makes sure that Fern's stream wrapping from responses work as expected!
      type: fix
  createdAt: '2024-07-26'
  irVersion: 50

- version: 0.36.1
  changelogEntry:
    - summary: Now, there are generated unit tests for the `auth` and `fetcher` core directory which makes sure that Fern's fetcher and authorization helpers work as expected!
      type: fix
  createdAt: '2024-07-16'
  irVersion: 50

- version: 0.36.0
  changelogEntry:
    - summary: Now, there are generated unit tests for the `schemas` core directory which makes sure that Fern's request + response validation will work as expected!
      type: fix
  createdAt: '2024-07-16'
  irVersion: 50

- version: 0.35.0
  changelogEntry:
    - summary: Support Multipart Form uploads where `fs.createReadStream` is passed. This requires coercing the stream into a `File`.
      type: fix
  createdAt: '2024-07-16'
  irVersion: 50

- version: 0.34.0
  changelogEntry:
    - summary: Upgrade to IRv50.
      type: internal
    - summary: |
        Add support for generating an API version scheme in `version.ts`.
        Consider the following `api.yml` configuration:

        ```yaml
        version:
          header: X-API-Version
          default: "1.0.0"
          values:
            - "1.0.0-alpha"
            - "1.0.0-beta"
            - "1.0.0"
        ```

        The following `version.ts` file is generated:

        ```typescript
        /**
        * This file was auto-generated by Fern from our API Definition.
        */

        /** The version of the API, sent as the X-API-Version header. */
        export type AcmeVersion = "1.0.0" | "2.0.0" | "latest";
        ```

        If a default value is specified, it is set on every request but can be overridden
        in either the client-level `Options` or call-specific `RequestOptions`. If a default
        value is _not_ specified, the value of the header is required on the generated `Options`.

        An example call is shown below:

        ```typescript
        import { AcmeClient } from "acme";

        const client = new AcmeClient({ apiKey: "YOUR_API_KEY", xApiVersion: "2.0.0" });
        await client.users.create({
          firstName: "john",
          lastName: "doe"
        });
        ```
      type: feat
  createdAt: '2024-07-16'
  irVersion: 50

- version: 0.33.0
  changelogEntry:
    - summary: |
        This release comes with numerous improvements to multipart uploads:

        1. `Fetcher.ts` no longer depends on form-data and formdata-node which reduces
          the size of the SDK for all consumers that are not leveraging multipart form
          data uploads.
        2. The SDK now accepts `fs.ReadStream`, `Blob` and `File` as inputs and handles
          parsing them appropriately.
        3. By accepting a `Blob` as a file parameter, the SDK now supports sending the
          filename when making a request.
      type: fix
  createdAt: '2024-07-16'
  irVersion: 48

- version: 0.32.0
  changelogEntry:
    - summary: The `reference.md` is now generated for every SDK.
      type: feat
    - summary: The `reference.md` is now generated by the `generator-cli`.
      type: feat
    - summary: The `reference.md` includes a single section for the _first_ example specified on the endpoint. Previously, a separate section was included for _every_ example.
      type: fix
  createdAt: '2024-07-15'
  irVersion: 48

- version: 0.31.0
  changelogEntry:
    - summary: |
        Add `omitUndefined` generator option. This is enabled with the following config:

        ```yaml
        groups:
          generators:
            - name: fernapi/fern-typscript-node-sdk
              version: 0.31.0
              ...
              config:
                omitUndefined: true
        ```

        When enabled, any property set to an explicit `undefined` is _not_ included
        in the serialized result. For example,

        ```typescript
        const request: Acme.CreateUserRequest = {
          firstName: "John",
          lastName: "Doe",
          email: undefined
        };
        ```

        By default, explicit `undefined` values are serialized as `null` like so:

        ```json
        {
          "firstName": "John",
          "lastName": "Doe",
          "email": null
        }
        ```

        When `omitUndefined` is enabled, the JSON object is instead serialized as:

        ```json
        {
          "firstName": "John",
          "lastName": "Doe"
        }
        ```
      type: feat
  createdAt: '2024-07-12'
  irVersion: 48

- version: 0.30.0
  changelogEntry:
    - summary: Client-level `Options` now supports overriding global headers like version.
      type: feat
  createdAt: '2024-07-11'
  irVersion: 48

- version: 0.29.2
  changelogEntry:
    - summary: Fix serialization of types with circular references
      type: fix
  createdAt: '2024-07-10'
  irVersion: 48

- version: 0.29.1
  changelogEntry:
    - summary: |
        Pagination endpoints that define nested offset/cursor properties are now functional.
        A new `setObjectProperty` helper is used to dynamically set the property, which is inspired
        by Lodash's `set` function (https://lodash.com/docs/4.17.15#set).

        The generated code now looks like the following:

        ```typescript
        let _offset = request?.pagination?.page != null ? request?.pagination?.page : 1;
        return new core.Pageable<SeedPagination.ListUsersPaginationResponse, SeedPagination.User>({
          response: await list(request),
          hasNextPage: (response) => (response?.data ?? []).length > 0,
          getItems: (response) => response?.data ?? [],
          loadPage: (_response) => {
            _offset += 1;
            return list(core.setObjectProperty(request, "pagination.page", _offset));
          }
        });
        ```
      type: fix
  createdAt: '2024-07-10'
  irVersion: 48

- version: 0.29.0
  changelogEntry:
    - summary: Upgrade to IRv48.
      type: internal
    - summary: Add support for pagination endpoints that require request body properties.
      type: feat
    - summary: |
        Add support for pagination with an offset step. This is useful for endpoints that page based on the element index rather than a page index (i.e. the 100th element vs. the 10th page).

        This feature shares the same UX as both the `offset` and `cursor` pagination variants.
      type: feat
  createdAt: '2024-07-09'
  irVersion: 48

- version: 0.29.0-rc0
  changelogEntry:
    - summary: All serializers in the generated SDK are now synchronous. This makes the serializers easier to use and improves the performance as well.
      type: fix
  createdAt: '2024-07-09'
  irVersion: 46

- version: 0.28.0-rc0
  changelogEntry:
    - summary: Add support for offset pagination, which uses the same pagination API introduced in `0.26.0-rc0`.
      type: feat
  createdAt: '2024-07-09'
  irVersion: 46

- version: 0.27.2
  changelogEntry:
    - summary: The generated readme now moves the sections for `AbortController`, `Runtime Compatibility` and `Custom Fetcher` under the Advanced section in the generated README.
      type: fix
  createdAt: '2024-07-08'
  irVersion: 46

- version: 0.27.1
  changelogEntry:
    - summary: |
        Support JSR publishing. If you would like your SDK to be published to JSR, there is now a configuration option called `publishToJsr: true`. When enabled, the generator will
        generate a `jsr.json` as well as a GitHub workflow to publish to JSR.

        ```yaml
        - name: fernapi/fern-typescript-sdk
          version: 0.27.1
          config:
            publishToJsr: true
        ```
      type: feat
  createdAt: '2024-07-08'
  irVersion: 46

- version: 0.27.0
  changelogEntry:
    - summary: Boolean literal headers can now be overridden via `RequestOptions`.
      type: fix
    - summary: |
        The generated `.github/workflows/ci.yml` file now supports NPM publishing with alpha/beta dist tags. If the selected version contains the `alpha` or `beta` substring,
        the associated dist tag will be added in the `npm publish` command like the following:

        ```sh
        # Version 1.0.0-beta
        npm publish --tag beta
        ```

        For more on NPM dist tags, see https://docs.npmjs.com/adding-dist-tags-to-packages
      type: feat
  createdAt: '2024-07-08'
  irVersion: 46

- version: 0.26.0-rc3
  changelogEntry:
    - summary: |
        The typescript generator now returns all `FormData` headers and Fetcher no longer stringifies stream.Readable type.
      type: fix
  createdAt: '2024-06-30'
  irVersion: 46

- version: 0.26.0-rc2
  changelogEntry:
    - summary: |
        `RequestOptions` now supports overriding global headers like authentication and version.
      type: feat
  createdAt: '2024-06-27'
  irVersion: 46

- version: 0.26.0-rc1
  changelogEntry:
    - summary: The generator was skipping auto pagination for item arrays that were optional. Now, those are safely handled as well.
      type: fix
  createdAt: '2024-06-27'
  irVersion: 46

- version: 0.26.0-rc0
  changelogEntry:
    - summary: |
        The TypeScript generator now supports cursor-based auto pagination. With auto pagination, a user can simply iterate over the results automatically:

        ```ts
        for (const user of client.users.list()) {
          consoler.log(user);
        }
        ```

        Users can also paginate over data manually

        ```ts
        const page = client.users.list();
        for (const user of page.data) {
          consoler.log(user);
        }

        // Helper methods for manually paginating:
        while (page.hasNextPage()) {
          page = page.getNextPage();
          // ...
        }
        ```
      type: feat
  createdAt: '2024-06-27'
  irVersion: 46

- version: 0.25.3
  changelogEntry:
    - summary: The generator is now upgraded to `v46.2.0` of the IR.
      type: internal
  createdAt: '2024-06-26'
  irVersion: 46

- version: 0.25.3
  changelogEntry:
    - summary: The generator is now upgraded to `v46.2.0` of the IR.
      type: internal
  createdAt: '2024-06-26'
  irVersion: 46

- version: 0.25.2
  changelogEntry:
    - summary: The generator now removes `fs`, `path`, and `os` dependencies from the browser runtime.
      type: fix
  createdAt: '2024-06-20'
  irVersion: 46

- version: 0.25.1
  changelogEntry:
    - summary: The generator now removes `fs`, `path`, and `os` dependencies from the browser runtime.
      type: fix
  createdAt: '2024-06-20'
  irVersion: 46

- version: 0.25.0
  changelogEntry:
    - summary: The generator now generates snippets for streaming endpoints. There is also a fix where literals are excluded from inlined requests.
      type: fix
  createdAt: '2024-06-19'
  irVersion: 46

- version: 0.25.0-rc0
  changelogEntry:
    - summary: The generator now merges the user's original `README.md` file (if any).
      type: feat
  createdAt: '2024-06-19'
  irVersion: 46

- version: 0.24.4
  changelogEntry:
    - summary: APIs that specify a default environment no longer include an unused environment import in their generated snippets.
      type: fix
  createdAt: '2024-06-19'
  irVersion: 46

- version: 0.24.3
  changelogEntry:
    - summary: The generator only adds a publish step in github actions if credentials are specified.
      type: fix
  createdAt: '2024-06-18'
  irVersion: 46

- version: 0.24.2
  changelogEntry:
    - summary: Remove the unnecessary client call from the request/response README.md section.
      type: feat
    - summary: |
        The generated README.md snippets now correctly referenced nested methods. For example,
        `client.users.create` (instead of `client.create`) in the following:

        ```ts
        import { AcmeClient } from "acme";

        const client = new AcmeClient({ apiKey: "YOUR_API_KEY" });
        await client.users.create({
          firstName: "john",
          lastName: "doe"
        });
        ```
      type: fix
  createdAt: '2024-06-19'
  irVersion: 46

- version: 0.24.1
  changelogEntry:
    - summary: |
        Dynamic snippets now support importing the client directly from the package.

        ```typescript
        import { MyClient } from "@org/sdk";

        const client = new MyClient({ ... });
        ```
      type: fix
  createdAt: '2024-06-19'
  irVersion: 46

- version: 0.24.0
  changelogEntry:
    - summary: Add dynamic client instantiation snippets
      type: feat
  createdAt: '2024-06-18'
  irVersion: 46

- version: 0.24.0-rc0
  changelogEntry:
    - summary: Dynamic client instantiation snippets are now generated. Note this only affects enterprise users that are using Fern's Snippets API.
      type: feat
  createdAt: '2024-06-18'
  irVersion: 46

- version: 0.23.3
  changelogEntry:
    - summary: The NPM publish job is _not_ generated if the token environment variable is not specified.
      type: fix
    - summary: |
        The snippets now use the `client` variable name like so:

        ```ts
        import { AcmeClient } from "acme";

        const client = new AcmeClient({ apiKey: "YOUR_API_KEY" });
        await client.users.create({
          firstName: "john",
          lastName: "doe"
        });
        ```
      type: feat
  createdAt: '2024-06-17'
  irVersion: 46

- version: 0.23.2
  changelogEntry:
    - summary: Client constructor snippets now include an `environment` property whenever it's required.
      type: fix
    - summary: The import paths included in the `README.md` exclusively use double quotes.
      type: fix
    - summary: When an NPM package name is not specified, the generated `README.md` will default to using the namespace export.
      type: fix
  createdAt: '2024-06-14'
  irVersion: 46

- version: 0.23.1
  changelogEntry:
    - summary: Undiscriminated unions used as map keys examples no longer return an error.
      type: fix
  createdAt: '2024-06-13'
  irVersion: 46

- version: 0.23.0
  changelogEntry:
    - summary: The latest version of the `generator-cli` (used to generate `README.md` files) is always installed.
      type: fix
  createdAt: '2024-06-12'
  irVersion: 46

- version: 0.23.0-rc1
  changelogEntry:
    - summary: |
        Introduce a custom configuration for arbitrary package json field. Now you can specify
        arbitrary key, value pairs that you want to be merged in the generated `package.json`.

        ```yml
        config:
          packageJson:
            dependencies:
              my-dep: "2.0.0"
            bin: "./index.js"
        ```
      type: fix
  createdAt: '2024-06-11'
  irVersion: 46

- version: 0.23.0-rc0
  changelogEntry:
    - summary: |
        Union snippet templates are fixed in 2 ways:
        1. The templates do not have a leading single quote (a typo from before)
        2. The templates now inline union properties (in certain cases)
      type: fix
  createdAt: '2024-06-07'
  irVersion: 46

- version: 0.22.0
  changelogEntry:
    - summary: Add support for higher quality `README.md` generation.
      type: feat
  createdAt: '2024-06-07'
  irVersion: 46

- version: 0.21.1
  changelogEntry:
    - summary: Detect `workerd` (Cloudflare) environments in `Runtime.ts`. The `Stream` class which is used for Server-Sent Events now prefers `TextDecoder` if it is present in the environment, to work in Cloudflare environments.
      type: feat
  createdAt: '2024-06-05'
  irVersion: 46

- version: 0.21.0
  changelogEntry:
    - summary: The generator now supports `bigint` types.
      type: feat
    - summary: Bump to IRv46.
      type: internal
  createdAt: '2024-06-05'
  irVersion: 46

- version: 0.20.9
  changelogEntry:
    - summary: TypeScript generator outputs code snippets that have `example-identifier` embedded.
      type: fix
  createdAt: '2024-06-02'
  irVersion: 43

- version: 0.20.8
  changelogEntry:
    - summary: TypeScript projects were skipping added peer dependencies in certain cases, now those are fixed.
      type: feat
  createdAt: '2024-06-02'
  irVersion: 43

- version: 0.20.7
  changelogEntry:
    - summary: Simplify the error handling introduced in `0.20.6` so that it more easily handles endpoints that include structured errors.
      type: fix
  createdAt: '2024-05-31'
  irVersion: 43

- version: 0.20.6
  changelogEntry:
    - summary: |
        This updates the behavior of the failure condition introduced in `0.20.2`; the SDK
        now throws an error whenever we fail to refresh an access token even if `neverThrowErrors`
        is set. We treat this failure as a systematic exception, so it's OK to throw in this case.
      type: fix
  createdAt: '2024-05-31'
  irVersion: 43

- version: 0.20.5
  changelogEntry:
    - summary: |
        Support setting `extraPeerDependencies` and `extraPeerDependenciesMeta` as
        configuration arguments. For example:

        ```yaml
        extraPeerDependencies:
          "openai": "^4.47.1"
        extraPeerDependenciesMeta:
          "openai":
            optional: true
        ```
      type: feat
  createdAt: '2024-05-30'
  irVersion: 43

- version: 0.20.4
  changelogEntry:
    - summary: Functionality to generate integration tests against a mock server has been disabled.
      type: fix
  createdAt: '2024-05-29'
  irVersion: 43

- version: 0.20.2
  changelogEntry:
    - summary: |
        The OAuth token provider supports SDKs that enable the `neverThrowErrors` setting.
        If the OAuth token provider fails to retrieve and/or refresh an access token, an error
        will _not_ be thrown. Instead, the original access token will be used and the user will be
        able to act upon an error available on the response. For example,

        ```ts
        const response = await client.user.get(...)
        if (!response.ok) {
          // Handle the response.error ...
        }
        ```
      type: fix
  createdAt: '2024-05-29'
  irVersion: 43

- version: 0.20.1
  changelogEntry:
    - summary: Remove instances of `node:stream` so that the generated SDK is Webpack + Next.js compatible.
      type: fix
  createdAt: '2024-05-29'
  irVersion: 43

- version: 0.20.1-rc0
  changelogEntry:
    - summary: URL encoded bodies are now appropriately encoded within the fetcher.
      type: fix
  createdAt: '2024-05-29'
  irVersion: 43

- version: 0.20.1
  changelogEntry:
    - summary: Remove node:stream imports for Webpack and Next.js compatibility
      type: fix
    - summary: Fix URL encoded body encoding in fetcher
      type: fix
  createdAt: '2024-05-29'
  irVersion: 43

- version: 0.20.0-rc1
  changelogEntry:
    - summary: |
       Pass `abortSignal` to `Stream` for server-sent-events and JSON streams so that the user can opt out and break from a stream.
      type: fix
  createdAt: '2024-05-24'
  irVersion: 43

- version: 0.20.0-rc1
  changelogEntry:
    - summary: |
       Pass `abortSignal` to `Stream` for server-sent-events and JSON streams so that the user can opt out and break from a stream.
      type: fix
  createdAt: '2024-05-24'
  irVersion: 43

- version: 0.20.0-rc0
  changelogEntry:
    - summary: |
        Add `abortSignal` to `RequestOptions`. SDK consumers can now specify an
        an arbitrary abort signal that can interrupt the API call.

        ```ts
        const controller = new AbortController();
        client.endpoint.call(..., {
          abortSignal: controller.signal,
        })
        ```
      type: feat
  createdAt: '2024-05-24'
  irVersion: 43

- version: 0.19.0
  changelogEntry:
    - summary: |
        Add `inlineFileProperties` configuration to support generating file upload properties
        as in-lined request properties (instead of positional parameters). Simply configure the following:

        ```yaml
        - name: fernapi/fern-typscript-node-sdk
          version: 0.19.0
          ...
          config:
            inlineFileProperties: true
        ```

        **Before**:

        ```ts
        /**
          * @param {File | fs.ReadStream} file
          * @param {File[] | fs.ReadStream[]} fileList
          * @param {File | fs.ReadStream | undefined} maybeFile
          * @param {File[] | fs.ReadStream[] | undefined} maybeFileList
          * @param {Acme.MyRequest} request
          * @param {Service.RequestOptions} requestOptions - Request-specific configuration.
          *
          * @example
          *     await client.service.post(fs.createReadStream("/path/to/your/file"), [fs.createReadStream("/path/to/your/file")], fs.createReadStream("/path/to/your/file"), [fs.createReadStream("/path/to/your/file")], {})
          */
        public async post(
            file: File | fs.ReadStream,
            fileList: File[] | fs.ReadStream[],
            maybeFile: File | fs.ReadStream | undefined,
            maybeFileList: File[] | fs.ReadStream[] | undefined,
            request: Acme.MyRequest,
            requestOptions?: Acme.RequestOptions
        ): Promise<void> {
          ...
        }
        ```

        **After**:

        ```ts
        /**
          * @param {Acme.MyRequest} request
          * @param {Service.RequestOptions} requestOptions - Request-specific configuration.
          *
          * @example
          *     await client.service.post({
          *        file: fs.createReadStream("/path/to/your/file"),
          *        fileList: [fs.createReadStream("/path/to/your/file")]
          *     })
          */
        public async post(
            request: Acme.MyRequest,
            requestOptions?: Service.RequestOptions
        ): Promise<void> {
          ...
        }
        ```
      type: feat
  createdAt: '2024-05-20'
  irVersion: 43

- version: 0.18.3
  changelogEntry:
    - summary: The generator now uses the latest FDR SDK.
      type: internal
  createdAt: '2024-05-17'
  irVersion: 43

- version: 0.18.2
  changelogEntry:
    - summary: |
        If OAuth is configured, the generated `getAuthorizationHeader` helper now treats the
        bearer token as optional. This prevents us from sending the `Authorization` header
        when retrieving the access token.
      type: fix
  createdAt: '2024-05-15'
  irVersion: 43

- version: 0.18.1
  changelogEntry:
    - summary: |
        If OAuth environment variables are specified, the `clientId` and `clientSecret` parameters
        are optional.

        ```ts
        export declare namespace Client {
          interface Options {
              ...
              clientId?: core.Supplier<string>;
              clientSecret?: core.Supplier<string>;
          }
          ...
        }
        ```
      type: fix
  createdAt: '2024-05-14'
  irVersion: 43

- version: 0.18.0
  changelogEntry:
    - summary: | 
        Add support for the OAuth client credentials flow. The new `OAuthTokenProvider` automatically
        resolves the access token and refreshes it as needed. The resolved access token is then used as the
        bearer token in all client requests.
      type: feat
  createdAt: '2024-05-13'
  irVersion: 43

- version: 0.17.1
  changelogEntry:
    - summary: Multipart form data requests are now compatible across browser and Node.js runtimes.
      type: fix
  createdAt: '2024-05-06'
  irVersion: 43

- version: 0.17.0
  changelogEntry:
    - summary: Bump to v43 of IR which means that you will need `0.26.1` of the Fern CLI version. To bump your CLI version, please run `fern upgrade`.
      type: internal
  createdAt: '2024-05-06'
  irVersion: 43

- version: 0.16.0-rc8
  changelogEntry:
    - summary: |
        The SDK generator now supports upload endpoints that specify an array of files like so:

        ```ts
        /**
          * @param {File[] | fs.ReadStream[]} files
          * @param {Acme.UploadFileRequest} request
          * @param {Service.RequestOptions} requestOptions - Request-specific configuration.
          */
        public async post(
            files: File[] | fs.ReadStream[],
            request: Acme.UploadFileRequest,
            requestOptions?: Service.RequestOptions
        ): Promise<void> {
            const _request = new FormData();
            for (const _file of files) {
              _request.append("files", _file);
            }
            ...
        }
        ```
      type: feat
  createdAt: '2024-05-06'
  irVersion: 38

- version: 0.16.0-rc7
  changelogEntry:
    - summary: |
        The SDK generator now supports `@param` JSDoc comments for endpoint parameters.
        The generator now arranges JSDoc in a few separate groups, one for each of `@param`, `@throws`,
        and `@examples` like so:

        ```ts
          /**
          * This endpoint checks the health of a resource.
          *
          * @param {string} id - A unique identifier.
          * @param {Service.RequestOptions} requestOptions - Request-specific configuration.
          *
          * @throws {@link Acme.UnauthorizedRequest}
          * @throws {@link Acme.BadRequest}
          *
          * @example
          *     await testSdk.health.service.check("id-2sdx82h")
          */
          public async check(id: string, requestOptions?: Service.RequestOptions): Promise<void> {
            ...
          }
        ```
      type: feat
    - summary: |
        The generator will only include user-provided examples if they exist, and otherwise
        only include a single generated example, like so:

        ```ts
          /**
          * This endpoint checks the health of a resource.
          *
          * @example
          *     await testSdk.health.service.check("id-2sdx82h")
          */
          public async check(id: string, requestOptions?: Service.RequestOptions): Promise<void> {
            ...
          }
        ```
      type: feat
    - summary: |
        The SDK generator now escapes path parameters that would previously create invalid
        URLs (e.g. "\\example"). Method implementations will now have references to
        `encodeURIComponent` like the following:

        ```ts
        const _response = await core.fetcher({
          url: urlJoin(
            (await core.Supplier.get(this._options.environment)) ?? environments.AcmeEnvironment.Prod,
            `/users/${encodeURIComponent(userId)}`
          ),
          ...
        });
        ```
      type: fix
  createdAt: '2024-04-30'
  irVersion: 38

- version: 0.16.0-rc6
  changelogEntry:
    - summary: snippet templates now move file upload parameters to unnamed args
      type: fix
  createdAt: '2024-04-30'
  irVersion: 38

- version: 0.16.0-rc5
  changelogEntry:
    - summary: remove duplicate quotation marks in snippet templates
      type: fix
  createdAt: '2024-04-30'
  irVersion: 38

- version: 0.16.0-rc4
  changelogEntry:
    - summary: fixes to styling of the SDK code snippet templates.
      type: fix
  createdAt: '2024-04-25'
  irVersion: 38

- version: 0.16.0-rc0
  changelogEntry:
    - summary: The generator now registers snippet templates which can be used for dynamic SDK code snippet generation.
      type: feat
  createdAt: '2024-04-24'
  irVersion: 38

- version: 0.15.1-rc1
  changelogEntry:
    - summary: |
        Earlier for inlined request exports, we were doing the following:

        ```ts
        export { MyRequest } from "./MyRequest";
        ```

        In an effort to make the generated code JSR compatible, the TS generator
        will now append the `type` explicitly for request exports.

        ```ts
        export { type MyRequest } from "./MyRequest";
        ```
      type: feat
  createdAt: '2024-04-24'
  irVersion: 38

- version: 0.15.1-rc0
  changelogEntry:
    - summary: plain text responses are now supported in the TypeScript generator.
      type: feat
  createdAt: '2024-04-22'
  irVersion: 38

- version: 0.15.0-rc1
  changelogEntry:
    - summary: |
        Minor fixes to SSE processing. In particular, stream terminal characters are now
        respected like `[DONE]` and JSON parsed data is sent to the deserialize function.
      type: fix
  createdAt: '2024-04-22'
  irVersion: 38

- version: 0.15.0-rc0
  changelogEntry:
    - summary: |
        Bump to v38 of IR and support server-sent events where the events are sent
        with a `data: ` prefix and terminated with a new line.
      type: feat
  createdAt: '2024-04-19'
  irVersion: 38

- version: 0.14.1-rc5
  changelogEntry:
    - summary: Code snippets are generated for file upload endpoints using `fs.readStream`. Previously, generation for these endpoints was being skipped.
      type: fix
    - summary: If integration tests are not enabled, simple jest tests with a `yarn test` script will be created.
      type: fix
    - summary: |
        In an effort to make the generated code JSR compatible, the generator now
        directly imports from files instead of using directory imports.
      type: feat   
    - summary: |
        In an effort to make the generated code JSR compatible, we make sure all methods
        are strongly typed with return signatures (in this case `_getAuthorizationHeader()`).
      type: feat    
    - summary: Generate code snippet for FileDownload endpoint
      type: fix   
    - summary: |
        Import for `node-fetch` in `Fetcher.ts` uses a dynamic import instead of `require` which
        so that the SDK works in ESM environments (that are using local file output). When the
        `outputEsm` config flag is turned on, the dynamic import will be turned into an ESM specific import.
      type: fix   
    - summary: |
        The test job in `ci.yml` works even if you have not configured Fern to
        generate integration tests.

        Without integration tests the test job will run `yarn && yarn test`. With the
        integration tests, the test job will delegate to the fern cli `fern yarn test`.
      type: fix    
    - summary: |
        Add `allowExtraFields` option to permit extra fields in the serialized request.

        ```yaml
        - name: fernapi/fern-typscript-node-sdk
          version: 0.14.0-rc0
          ...
          config:
            allowExtraFields: true
        ```
      type: feat
  createdAt: '2024-04-17'
  irVersion: 37

- version: 0.13.0
  changelogEntry:
    - summary: Support V37 of the IR.
      type: internal
  createdAt: '2024-04-09'
  irVersion: 37

- version: 0.13.0-rc0
  changelogEntry:
    - summary: |
        Add `retainOriginalCasing` option to preserve the naming convention expressed in the API.
        For example, the following Fern definition will generate a type like so:

        ```yaml
        types:
          GetUsersRequest
            properties:
              group_id: string
        ```

        **Before**

        ```typescript
        export interface GetUsersRequest {
          groupId: string;
        }

        export interface GetUsersRequest = core.serialization.object({
        groupId: core.serialization.string("group_id")
        })

        export namespace GetUsersRequest {
          interface Raw {
            group_id: string
          }
        }
        ```

        **After**

        ```typescript
        export interface GetUsersRequest {
          group_id: string;
        }

        export interface GetUsersRequest = core.serialization.object({
        group_id: core.serialization.string()
        })

        export namespace GetUsersRequest {
          interface Raw {
            group_id: string
          }
        }
        ```
      type: feat
  createdAt: '2024-04-02'
  irVersion: 33

- version: 0.12.9
  changelogEntry:
    - summary: The generator stopped working for remote code generation starting in `0.12.7`. This is now fixed.
      type: fix
  createdAt: '2024-03-22'
  irVersion: 33

- version: 0.12.8
  changelogEntry:
    - summary: Enhance serde performance by reducing reliance on async behavior and lazy async dynamic imports.
      type: feat
    - summary: Shared generator notification and config parsing logic.
      type: internal
  createdAt: '2024-03-22'
  irVersion: 33

- version: 0.12.8-rc0
  changelogEntry:
    - summary: Enhance serde performance by reducing reliance on async behavior and lazy async dynamic imports.
      type: feat
  createdAt: '2024-03-18'
  irVersion: 33

- version: 0.12.7
  changelogEntry:
    - summary: |
        the SDK will now leverage environment variable defaults, where specified, for authentication variables, such as bearer tokens, api keys, custom headers, etc.

        Previously, the SDK would only leverage these defaults for bearer token auth IF auth was mandatory throughout the SDK.
      type: feat
  createdAt: '2024-03-14'
  irVersion: 33

- version: 0.12.6
  changelogEntry:
    - summary: |
        In Node.js environments the SDK will default to using `node-fetch`. The
        SDK depends on v2 of node-fetch to stay CJS compatible.

        Previously the SDK was doing `require("node-fetch")` but it should be
        `require("node-fetch").default` based on
        https://github.com/node-fetch/node-fetch/issues/450#issuecomment-387045223.
      type: fix
  createdAt: '2024-02-27'
  irVersion: 33

- version: 0.12.5
  changelogEntry:
    - summary: |
        Introduce a custom configuration called `tolerateRepublish` which supports running
        npm publish with the flag `--tolerateRepublish`. This flag allows you to publish
        on top of an existing npm package.

        To turn on this flag, update your generators.yml:

        ```yaml
        groups:
          generators:
            - name: fernapi/fern-typscript-node-sdk
              version: 0.12.5
              ...
              config:
                tolerateRepublish: true
        ```
      type: feat
  createdAt: '2024-02-27'
  irVersion: 33

- version: 0.12.4
  changelogEntry:
    - summary: |
        Previously reference.md was just leveraging the function name for the reference, now it leverages the full package-scoped path, mirroring how the function would be used in reality.

        ```ts
        seedExamples.getException(...)

        // is now

        seedExamples.file.notification.service.getException(...)
        ```
      type: fix
    - summary: Previously SDK code snippets would not support generation with undiscriminated unions. Now, it does.
      type: fix
  createdAt: '2024-02-27'
  irVersion: 33

- version: 0.12.2
  changelogEntry:
    - summary: |
        Previously SDK code snippets would not take into account default parameter values
        and would always include a `{}`. This was odd and didn't represent how a developer
        would use the SDK. Now, the snippets check for default parameter values and omit
        if there are no fields specified.

        ```ts
        // Before
        client.users.list({});

        // After
        client.users.list();
        ```
      type: fix
  createdAt: '2024-02-27'
  irVersion: 33

- version: 0.12.1
  changelogEntry:
    - summary: |
        Optional objects in deep query parameters were previously being incorrectly
        serialized. Before this change, optional objects were just being JSON.stringified
        which would send the incorrect contents over the wire.

        ```ts
        // Before
        if (foo != null) {
          _queryParams["foo"] = JSON.stringify(foo);
        }

        // After
        if (foo != null) {
          _queryParams["foo"] = foo;
        }

        // After (with serde layer)
        if (foo != null) {
          _queryParams["foo"] = serializers.Foo.jsonOrThrow(foo, {
            skipValidation: false,
            breadcrumbs: ["request", "foo"]
          });
        }
        ```
      type: fix
  createdAt: '2024-02-27'
  irVersion: 33

- version: 0.12.0
  changelogEntry:
    - summary: |
        support deep object query parameter serialization. If, query parameters are
        objects then Fern will support serializing them.

        ```yaml
        MyFoo:
          properties:
            bar: optional<string>

        query-parameters:
          foo: MyFoo
        ```

        will now be serialized as `?foo[bar]="...` and appear in the SDK as a regular object

        ```ts
        client.doThing({
          foo: {
            bar: "..."
          }
        });
        ```
      type: feat
  createdAt: '2024-02-26'
  irVersion: 33

- version: 0.11.5
  changelogEntry:
    - summary: |
        Previously `core.Stream` would not work in the Browser. Now the generated Fern SDK
        includes a polyfill for `ReadableStream` and uses `TextDecoder` instead of `Buffer`.
      type: fix
    - summary: |
        add in a reference markdown file, this shows a quick outline of the available endpoints,
        it's documentation, code snippet, and parameters.

        This feature is currently behind a feature flag called `includeApiReference` and can be used

        ```yaml
        config:
          includeApiReference: true
        ```
      type: feat
  createdAt: '2024-02-15'
  irVersion: 31

- version: 0.11.4
  changelogEntry:
    - summary: |
        The `Fetcher` now supports sending binary as a request body. This is important
        for APIs that intake `application/octet-stream` content types or for folks that have
        .fernignored their and added custom utilities that leverage the fetcher.
      type: fix
  createdAt: '2024-02-15'
  irVersion: 31

- version: 0.11.3
  changelogEntry:
    - summary: |
        ensure SDK generator always uses `node-fetch` in Node.js environments. There is an experimental
        fetch packaged with newer versions of Node.js, however it causes unexpected behavior with
        file uploads.
      type: fix
  createdAt: '2024-02-13'
  irVersion: 31

- version: 0.11.2
  changelogEntry:
    - summary: |
        ensure SDK generator does not drop additional parameters from requests that perform file upload. Previously, if an endpoint had `file` inputs without additional `body` parameters, query parameters were erroneously ignored.
      type: fix
  createdAt: '2024-02-13'
  irVersion: 31

- version: 0.11.1
  changelogEntry:
    - summary: The SDK generator no longer generates a `tsconfig.json` with `noUnusedParameters` enabled. This check was too strict.
      type: fix
  createdAt: '2024-02-13'
  irVersion: 31

- version: 0.11.0
  changelogEntry:
    - summary: |
        The SDK generator now forwards information about the runtime that it is being
        used in. The header `X-Fern-Runtime` will report the runtime (e.g. `browser`, `node`, `deno`)
        and the header `X-Fern-Runtime-Version` will report the version.
      type: feat
  createdAt: '2024-02-13'
  irVersion: 31

- version: 0.10.0
  changelogEntry:
    - summary: |
        The SDK generator now supports whitelabelling. When this is turned on,
        there will be no mention of Fern in the generated code.

        **Note**: You must be on the enterprise tier to enable this mode.
      type: feat
  createdAt: '2024-02-11'
  irVersion: 31

- version: 0.9.7
  changelogEntry:
    - summary: Initialize this changelog
      type: chore
  createdAt: '2024-02-11'
  irVersion: 31<|MERGE_RESOLUTION|>--- conflicted
+++ resolved
@@ -1,5 +1,4 @@
 # yaml-language-server: $schema=../../../fern-versions-yml.schema.json
-<<<<<<< HEAD
 - version: 1.10.6
   changelogEntry:
     - summary: |
@@ -15,7 +14,6 @@
       type: feat
   createdAt: '2025-07-01'
   irVersion: 58
-=======
 - version: 1.10.5
   changelogEntry:
     - summary: |
@@ -34,7 +32,7 @@
         ```
       type: feat
   createdAt: '2025-06-30'
->>>>>>> ede3919a
+  irVersion: 58
 - version: 1.10.4
   changelogEntry:
     - summary: |
