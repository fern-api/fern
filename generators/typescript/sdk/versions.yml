--- conflicted
+++ resolved
@@ -1,12 +1,16 @@
 # yaml-language-server: $schema=../../../fern-versions-yml.schema.json
+- version: 3.15.0
+  changelogEntry:
+    - summary: |
+        Export types for `ReconnectingWebSocket`, `ReconnectingWebSocket.Event`, `ReconnectingWebSocket.CloseEvent`, and `ReconnectingWebSocket.ErrorEvent`.
+      type: feat
+  createdAt: "2025-10-29"
+  irVersion: 60
+
 - version: 3.14.0
   changelogEntry:
     - summary: |
-<<<<<<< HEAD
-        Export types for `ReconnectingWebSocket`, `ReconnectingWebSocket.Event`, `ReconnectingWebSocket.CloseEvent`, and `ReconnectingWebSocket.ErrorEvent`.
-=======
-        Expose the underyling response on the `Page` type.
->>>>>>> 68199ef4
+        Expose the underlying response on the `Page` type.
       type: feat
   createdAt: "2025-10-29"
   irVersion: 60
