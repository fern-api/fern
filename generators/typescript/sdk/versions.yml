--- conflicted
+++ resolved
@@ -1,5 +1,4 @@
 # yaml-language-server: $schema=../../../fern-versions-yml.schema.json
-<<<<<<< HEAD
 - version: 3.43.0
   changelogEntry:
     - summary: |
@@ -10,7 +9,7 @@
       type: feat
   createdAt: "2025-12-18"
   irVersion: 63
-=======
+
 - version: 3.42.8
   changelogEntry:
     - summary: |
@@ -20,7 +19,6 @@
       type: fix
   createdAt: "2025-12-18"
   irVersion: 62
->>>>>>> e96d838a
 
 - version: 3.42.7
   changelogEntry:
