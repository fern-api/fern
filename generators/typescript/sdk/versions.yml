--- conflicted
+++ resolved
@@ -1,6 +1,5 @@
 # yaml-language-server: $schema=../../../fern-versions-yml.schema.json
-<<<<<<< HEAD
-- version: 3.37.2
+- version: 3.39.3
   changelogEntry:
     - summary: |
         Make package.json generation more reliable.
@@ -8,8 +7,6 @@
   createdAt: "2025-12-08"
   irVersion: 62
 
-- version: 3.37.1
-=======
 - version: 3.39.2
   changelogEntry:
     - summary: |
@@ -65,7 +62,6 @@
   irVersion: 62
 
 - version: 3.38.1
->>>>>>> ff8425e7
   changelogEntry:
     - summary: |
         `hasNextPage` employs the default for the `step` attribute on offset-based pagination endpoints if it's set.
