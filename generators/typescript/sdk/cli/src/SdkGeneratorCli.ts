--- conflicted
+++ resolved
@@ -77,11 +77,8 @@
             useBigInt: parsed?.useBigInt ?? false,
             useLegacyExports: parsed?.useLegacyExports ?? false,
             streamType: parsed?.streamType ?? "wrapper",
-<<<<<<< HEAD
-            fileResponseType: parsed?.fileResponseType ?? "stream"
-=======
+            fileResponseType: parsed?.fileResponseType ?? "stream",
             packagePath: parsed?.packagePath
->>>>>>> 0d3093ba
         };
     }
 
@@ -167,11 +164,8 @@
                 useLegacyExports,
                 generateWireTests: customConfig.generateWireTests ?? false,
                 streamType: customConfig.streamType ?? "wrapper",
-<<<<<<< HEAD
-                fileResponseType: customConfig.fileResponseType ?? "stream"
-=======
+                fileResponseType: customConfig.fileResponseType ?? "stream",
                 packagePath: customConfig.packagePath
->>>>>>> 0d3093ba
             }
         });
         const typescriptProject = await sdkGenerator.generate();
@@ -190,7 +184,7 @@
     private getTemplateVariables(customConfig: SdkCustomConfig): Record<string, unknown> {
         return {
             streamType: customConfig.streamType,
-            fileResponseType: customConfig.fileResponseType,
+            fileResponseType: customConfig.fileResponseType
         };
     }
 
