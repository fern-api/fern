--- conflicted
+++ resolved
@@ -161,16 +161,13 @@
             pathToSrc: persistedTypescriptProject.getSrcDirectory(),
             pathToRoot: persistedTypescriptProject.getRootDirectory()
         });
-        await this.postProcess(persistedTypescriptProject);
+
+        await this.postProcess(persistedTypescriptProject, customConfig);
 
         const scriptsManager = new ScriptsManager();
         await scriptsManager.copyScripts({
             pathToRoot: persistedTypescriptProject.getRootDirectory()
         });
-<<<<<<< HEAD
-        await this.postProcess(persistedTypescriptProject, customConfig);
-=======
->>>>>>> 0af89547
 
         return persistedTypescriptProject;
     }
