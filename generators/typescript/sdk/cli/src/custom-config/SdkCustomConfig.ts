// this is the parsed config shape. to view the allowed options for generators.yml,
// see SdkCustomConfigSchema.ts
export interface SdkCustomConfig {
    useBrandedStringAliases: boolean;
    isPackagePrivate: boolean;
    neverThrowErrors: boolean;
    namespaceExport: string | undefined;
    outputEsm: boolean;
    outputSourceFiles: boolean;
    includeCredentialsOnCrossOriginRequests: boolean;
    shouldBundle: boolean;
    allowCustomFetcher: boolean;
    shouldGenerateWebsocketClients: boolean;
    includeUtilsOnUnionMembers: boolean;
    includeOtherInUnionTypes: boolean;
    requireDefaultEnvironment: boolean;
    defaultTimeoutInSeconds: number | "infinity" | undefined;
    skipResponseValidation: boolean;
    extraDependencies: Record<string, string>;
    extraDevDependencies: Record<string, string>;
    extraPeerDependencies: Record<string, string>;
    extraPeerDependenciesMeta: Record<string, unknown>;
    treatUnknownAsAny: boolean;
    includeContentHeadersOnFileDownloadResponse: boolean;
    noSerdeLayer: boolean;
    noOptionalProperties: boolean;
    includeApiReference: boolean | undefined;
    tolerateRepublish: boolean;
    retainOriginalCasing: boolean | undefined;
    allowExtraFields: boolean | undefined;
    inlineFileProperties: boolean | undefined;
    inlinePathParameters: boolean | undefined;
    enableInlineTypes: boolean | undefined;
    packageJson: Record<string, unknown> | undefined;
    publishToJsr: boolean | undefined;
    omitUndefined: boolean | undefined;
    generateWireTests: boolean | undefined;
    noScripts: boolean | undefined;
    useBigInt: boolean | undefined;
    useLegacyExports: boolean | undefined;
    streamType: "wrapper" | "web";
<<<<<<< HEAD
    fileResponseType: "stream" | "binary-response";
=======
    packagePath: string | undefined;
>>>>>>> 0d3093ba
}<|MERGE_RESOLUTION|>--- conflicted
+++ resolved
@@ -39,9 +39,6 @@
     useBigInt: boolean | undefined;
     useLegacyExports: boolean | undefined;
     streamType: "wrapper" | "web";
-<<<<<<< HEAD
     fileResponseType: "stream" | "binary-response";
-=======
     packagePath: string | undefined;
->>>>>>> 0d3093ba
 }