--- conflicted
+++ resolved
@@ -11,12 +11,6 @@
   node-fetch@^2.7.0 \
   @types/node-fetch@^2.6.12 \
   @types/node@^18.19.70 \
-<<<<<<< HEAD
-  url-join@^5.0.0 \
-=======
-  qs@^6.13.1 \
-  @types/qs@^6.9.17 \
->>>>>>> 665c078c
   readable-stream@^4.6.0 \
   @types/readable-stream@^4.0.18 \
   form-data@^4.0.0 \
