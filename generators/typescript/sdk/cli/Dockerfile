--- conflicted
+++ resolved
@@ -13,13 +13,8 @@
 RUN pnpm install -g prettier@3.4.2
 RUN pnpm install -g oxfmt@0.17.0
 RUN pnpm install -g @biomejs/biome@2.3.1
-<<<<<<< HEAD
-RUN pnpm install -g oxlint@1.25.0
-RUN pnpm install -g oxlint-tsgolint@0.4.0
-=======
 RUN pnpm install -g oxlint@1.32.0
 RUN pnpm install -g oxlint-tsgolint@0.8.4
->>>>>>> ff8425e7
 RUN pnpm install -f -g @fern-api/generator-cli@0.5.0
 
 WORKDIR /tmp/cache-warm
