# Changelog

All notable changes to this project will be documented in this file.

The format is based on [Keep a Changelog](https://keepachangelog.com/en/1.0.0/),
and this project adheres to [Semantic Versioning](https://semver.org/spec/v2.0.0.html).

<<<<<<< HEAD
## [0.47.2] - 2025-01-15

- Fix: Record types with `null` values are now correctly serialized.
=======
## [0.48.0] - 2025-01-16

- Feat: When `useBigInt` SDK configuration is set to `true`, a customized JSON serializer & deserializer is used that will preserve the precision of `bigint`'s, as opposed to the native `JSON.stringify` and `JSON.parse` function which converts `bigint`'s to `number`'s losing precision.

  When combining `useBigInt` with our serialization layer (`no-serde: false` (default)), both the request and response properties that are marked as `long` and `bigint` in OpenAPI/Fern spec, will consistently be `bigint`'s.
  However, when disabling the serialization layer (`no-serde: true`), they will be typed as `number | bigint`.

  Here's an overview of what to expect from the generated types when combining `useBigInt` and `noSerde` with the following Fern definition:

  **Fern definition**
  ```yml
  types:
    ObjectWithOptionalField:
      properties:
        longProp: long
        bigIntProp: bigint
  ```

  **TypeScript output**
  ```typescript
  // useBigInt: true
  // noSerde: false
  interface ObjectWithLongAndBigInt {
    longProp: bigint;
    bigIntProp: bigint;
  }

  // useBigInt: true
  // noSerde: true
  interface ObjectWithLongAndBigInt {
    longProp: bigint | number;
    bigIntProp: bigint | number;
  }

  // useBigInt: false
  // noSerde: false
  interface ObjectWithLongAndBigInt {
    longProp: number;
    bigIntProp: string;
  }

  // useBigInt: false
  // noSerde: true
  interface ObjectWithLongAndBigInt {
    longProp: number;
    bigIntProp: string;
  }
  ```
>>>>>>> 03f1c8b9

## [0.47.1] - 2025-01-15

- Fix: Resolves an issue where nullable query parameters were not null-safe in their method invocations. The
  generated code now appropriately guard against `null` values like so:

  ```typescript
  const _queryParams: Record< ... >;
  if (value !== undefined) {
      _queryParams["value"] = value?.toString() ?? null;
  }
  ```

## [0.47.0] - 2025-01-14

- Feature: Add support for `nullable` properties. Users can now specify explicit `null` values
  for types that specify `nullable` properties like so:

  ```typescript
  await client.users.update({ username: "john.doe", metadata: null });
  ```

## [0.46.11] - 2025-01-14

- Fix: Don't double check whether an optional string literal alias (see example below) is a string when using serializer to build query string parameters.

  ```yml
  types:
    LiteralAliasExample: literal<"MyLiteralValue">

  service:
    endpoints:
      foo:
        path: /bar
        method: POST
        request:
          name: FooBarRequest
          query-parameters:
            optional_alias_literal: optional<LiteralAliasExample>
  ```

  ```ts
  // before
  if (optionalAliasLiteral != null) {
      _queryParams["optional_alias_literal"] = typeof serializers.LiteralAliasExample.jsonOrThrow(optionalAliasLiteral, {
          unrecognizedObjectKeys: "strip",
      }) === "string" ? serializers.LiteralAliasExample.jsonOrThrow(optionalAliasLiteral, {
          unrecognizedObjectKeys: "strip",
      }) : JSON.stringify(serializers.LiteralAliasExample.jsonOrThrow(optionalAliasLiteral, {
          unrecognizedObjectKeys: "strip",
      }));
  }

  // after
  if (optionalAliasLiteral != null) {
      _queryParams["optional_alias_literal"] = serializers.LiteralAliasExample.jsonOrThrow(optionalAliasLiteral, {
          unrecognizedObjectKeys: "strip",
      });
  }
  ```

## [0.46.10] - 2025-01-14

- Fix: Use serialization layer to convert types to JSON strings when enabled.

## [0.46.9] - 2025-01-13

- Fix: Expose `baseUrl` as a default Client constructor option and construct URL correctly.

## [0.46.8] - 2025-01-13

- Fix: Generate the `version.ts` file correctly

## [0.46.7] - 2025-01-09

- Fix: Simplify runtime detection to reduce the chance of using an unsupported API like `process.`
  Detect Edge Runtime by Vercel.

## [0.46.6] - 2025-01-09

- Fix: Update `@types/node` to `18+`, required for the generated `Node18UniversalStreamWrapper` test.

## [0.46.5] - 2025-01-09

- Fix: Fix the webpack test to work with .js/.jsx extensions in TypeScript
- Fix: Only map .js modules in Jest, not .json files.

## [0.46.4] - 2025-01-09

- Fix: Fix packageJson custom configuration & package.json types field.

## [0.46.3] - 2025-01-09

- Fix: Revert to using legacy exports by default.

## [0.46.2] - 2025-01-09

- Fix: Fix Jest to work with files imported using `.js` extension.
- Fix: Make sure Jest loads Jest configuration regardless of package.json type.

## [0.46.1] - 2025-01-08

- Fix: ESModule output is fixed to be compatible with Node.js ESM loading.

## [0.46.0] - 2025-01-06

- Feat: SDKs are now built and exported in both CommonJS (legacy) and ESModule format.

- Feat: Export `serialization` code from root package export.
  ```ts
  import { serialization } from `@packageName`;
  ```

  The serialization code is also exported as `@packageName/serialization`.
  ```ts
  import * as serialization from `@packageName/serialization`;
  ```

- Feat: `package.json` itself is exported in `package.json` to allow consumers to easily read metadata about the package they are consuming.

## [0.45.2] - 2024-12-31

- Fix: TS generated snippets now respect proper parameter casing when noSerdeLayer is enabled.

## [0.45.1] - 2024-12-27

- Fix: Export everything inside of TypeScript namespaces that used to be ambient.

  For the `enableInlineTypes` feature, some namespaces were no longer declared (ambient), and types and interfaces inside the namespace would no longer be automatically exported without the `export` keyword. This fix exports everything that's inside these namespaces and also declared namespaces for good measure (in case they are not declared in the future).

## [0.45.0] - 2024-12-26

- Feat: Update dependencies of the generated TS SDK and Express generator. TypeScript has been updated to 5.7.2 which is a major version upgrade from 4.6.4.

## [0.44.5] - 2024-12-23

- Fix: Fix a bug where we attempt to parse an empty terminator when receiving streaming JSON responses.

## [0.44.4] - 2024-12-20

- Feat: Use specified defaults for pagination offset parameters during SDK generation.

## [0.44.3] - 2024-12-18

- Fix: Fix a bug where client would send request wrapper instead of the body of the request wrapper, when the request has inline path parameters and a body property.

## [0.44.2] - 2024-12-17

- Fix: Inline path parameters will use their original name when `retainOriginalName` or `noSerdeLayer` is enabled.

## [0.44.1] - 2024-12-16

- Fix: When there is an environment variable set, you do not need to pass in any parameters
  to the client constructor.

## [0.44.0] - 2024-12-13

- Feature: Inline path parameters into request types by setting `inlinePathParameters` to `true` in the generator config.

  Here's an example of how users would use the same endpoint method without and with `inlinePathParameters` set to `true`.

  Without `inlinePathParameters`:

  ```ts
  await service.getFoo("pathParamValue", { id: "SOME_ID" });
  ```

  With `inlinePathParameters`:

  ```ts
  await service.getFoo({ pathParamName: "pathParamValue", id: "SOME_ID" });
  ```

## [0.43.1] - 2024-12-11

- Fix: When `noSerdeLayer` is enabled, streaming endpoints were failing to compile because
  they assumed that the serialization layer existed. This is now fixed.

## [0.43.0] - 2024-12-11

- Feature: Generate inline types for inline schemas by setting `enableInlineTypes` to `true` in the generator config.
  When enabled, the inline schemas will be generated as nested types in TypeScript.
  This results in cleaner type names and a more intuitive developer experience.

  Before:

  ```ts
  // MyRootType.ts
  import * as MySdk from "...";

  export interface MyRootType {
    foo: MySdk.MyRootTypeFoo;
  }

  // MyRootTypeFoo.ts
  import * as MySdk from "...";

  export interface MyRootTypeFoo {
    bar: MySdk.MyRootTypeFooBar;
  }

  // MyRootTypeFooBar.ts
  import * as MySdk from "...";

  export interface MyRootTypeFooBar {}
  ```

  After:

  ```ts
  // MyRootType.ts
  import * as MySdk from "...";

  export interface MyRootType {
    foo: MyRootType.Foo;
  }

  export namespace MyRootType {
    export interface Foo {
      bar: Foo.Bar;
    }

    export namespace Foo {
      export interface Bar {}
    }
  }
  ```

  Now users can get the deep nested `Bar` type as follows:

  ```ts
  import { MyRootType } from MySdk;

  const bar: MyRootType.Foo.Bar = {};
  ```

## [0.42.7] - 2024-12-03

- Feature: Support `additionalProperties` in OpenAPI or `extra-properties` in the Fern Defnition. Now
  an object that has additionalProperties marked as true will generate the following interface:

  ```ts
  interface User {
    propertyOne: string;
    [key: string]: any;
  }
  ```

## [0.42.6] - 2024-11-23

- Fix: Remove the generated `APIPromise` since it is not compatible on certain node versions.

## [0.42.5] - 2024-11-23

- Fix: Remove extraenous import in pagination snippets.

## [0.42.4] - 2024-11-21

- Fix: Improve `GeneratedTimeoutSdkError` error to include endpoint name in message.

## [0.42.3] - 2024-11-22

- Fix: Fixed issue with snippets used for pagination endpoints.

## [0.42.2] - 2024-11-21

- Improvement: Added documentation for pagination in the README. The snippet below will
  now show up on generated READMEs.

  ```typescript
  // Iterate through all items
  const response = await client.users.list();
  for await (const item of response) {
    console.log(item);
  }

  // Or manually paginate
  let page = await client.users.list();
  while (page.hasNextPage()) {
    page = await page.getNextPage();
  }
  ```

## [0.42.1] - 2024-11-20

- Feat: Added support for passing additional headers in request options. For example:

  ```ts
  const response = await client.someEndpoint(..., {
    headers: {
      'X-Custom-Header': 'custom value'
    }
  });
  ```

## [0.42.0] - 2024-11-15

- Feat: Added support for `.asRaw()` which allows users to access raw response data including headers. For example:

  ```ts
  const response = await client.someEndpoint().asRaw();
  console.log(response.headers["X-My-Header"]);
  console.log(response.body);
  ```

## [0.41.2] - 2024-11-18

- Fix: Actually remove `jest-fetch-mock` from package.json.

## [0.41.1] - 2024-11-02

- Fix: Remove dev dependency on `jest-fetch-mock`.

## [0.41.0] - 2024-10-08

- Improvement: Add a variable jitter to the exponential backoff and retry.

## [0.41.0-rc2] - 2024-10-08

- Improvement: Generated READMEs now include improved usage snippets for pagination and streaming endpoints.

## [0.41.0-rc1] - 2024-10-08

- Fix: Fixes a broken unit test introduced in 0.41.0-rc0.

## [0.41.0-rc0] - 2024-10-08

- Feat: The generated SDK now supports bytes (`application/octet-stream`) requests.

## [0.40.8] - 2024-09-28

- Fix: File array uploads now call `request.appendFile` instead of `request.append` which
  was causing form data to be in a corrupted state.

## [0.40.7] - 2024-09-28

- Fix: The generated README will now have a section that links to the generated
  SDK Reference (in `reference.md`).

  ```md
  ## Reference

  A full reference for this library can be found [here](./reference.md).
  ```

## [0.40.6] - 2024-09-18

- Fix: The TypeScript SDK now supports specifying a custom contentType if one is specified.

## [0.40.5] - 2024-09-18

- Fix: The snippet templates for file upload are now accurate and also respect the feature
  flag `inlineFileProperties`.

## [0.40.4] - 2024-09-12

- Fix: Upgrades dependency `stream-json` which improves the performance when reading
  large API specs. This version will improve your `fern generate` performance.

## [0.40.3] - 2024-09-12

- Fix: If the serde layer is enabled, then all the serializers are exported under the
  namespace `serializers`.

  ```ts
  import { serializers } from "@plantstore/sdk";

  export function main(): void {
    // serialize to json

    const json = serializers.Plant.toJson({
      name: "fern"
    });

    const parsed = serializers.Plant.parseOrThrow(`{ "name": "fern" }`);
  }
  ```

## [0.40.2] - 2024-09-12

- Fix: The generated SDK now handles reading IR JSONs that are larger than 500MB. In order to
  to this, the function `streamObjectFromFile` is used instead of `JSON.parse`.

## [0.40.1] - 2024-09-12

- Fix: The generated snippets now inline referenced request objects given they are not named, they need to be inlined.

## [0.40.0] - 2024-09-12

- Feat: A new configuration flag has now been added that will automatically generate
  `BigInt` for `long` and `bigint` primitive types. To turn this flag on:

  ```yml
  groups:
    ts-sdk:
      name: fernapi/fern-typescript-node-sdk
      version: 0.40.0
      config:
        useBigInt: true
  ```

## [0.39.8] - 2024-09-11

- Fix: The generated enum examples now reference the value of the enum directly instead
  of using the enum itself.

  ### Before

  ```ts
  {
    "genre": Imdb.Genre.Humor,
  }
  ```

  ### After

  ```ts
  {
    "genre": "humor"
  }
  ```

## [0.39.7] - 2024-08-27

- Chore: The SDK now produces a `version.ts` file where we export a constant called `SDK_VERSION`.
  This constant can be used by different utilities to dynamically import in the version (for example, if someone wants to customize the user agent).

## [0.39.6] - 2024-08-27

- Fix: Browser clients can now import streams, via `readable-streams` polyfill. Additionally adds a
  webpack unit test to verify that the core utilities can be compiled.

## [0.39.5] - 2024-08-20

- Fix: If `noSerdeLayer` is enabled, then the generated TypeScript SDK snippets and wire tests
  will not use `Date` objects but instead use strings. Without this fix, the generated
  wire tests would result in failures.

## [0.39.4] - 2024-08-20

- Fix: Ensure that environment files don't generate, unless there is a valid environment available.

## [0.39.3] - 2024-08-16

- Fix: Multipart form data unit tests only get generated if the SDK has multipart form uploads.

## [0.39.2] - 2024-08-16

- Fix: Allows filenames to be passed from underlying File objects in Node 18+ and browsers
  Users can now supply files like so, using a simple multipart upload API as an example:
  ```typescript
  client.file.upload(new File([...blobParts], 'filename.ext'), ...)
  ```
  `filename.ext` will be encoded into the upload.

## [0.39.1] - 2024-08-07

- Feature: The SDK now supports looking directly at a `hasNextPage` property for offset pagination if configured.
  Previously the SDK would look if the number of items were empty, but this failed in certain edge cases.

## [0.38.6] - 2024-08-07

- Feature: The SDK generator now sends a `User-Agent` header on each request that is set to
  `<package>/<version>`. For example if your package is called `imdb` and is versioned `0.1.0`, then
  the user agent header will be `imdb/0.1.0`.

## [0.38.5] - 2024-08-07

- Fix: Addressed fetcher unit test flakiness by using a mock fetcher

## [0.38.4] - 2024-08-04

- Fix: Literal templates are generated if they are union members
- Fix: Snippet templates no longer try to inline objects within containers

## [0.38.3] - 2024-08-02

- Fix: Adds async iterable to StreamWrapper implementation for easier use with downstream dependencies.

## [0.38.2] - 2024-08-01

- Fix: Refactors the `noScripts` feature flag to make sure that no `yarn install` commands
  can be accidentally triggered.

## [0.38.1] - 2024-08-01

- Feature: A feature flag called `noScripts` has been introduced to prevent the generator
  from running any scripts such as `yarn format` or `yarn install`. If any of the scripts
  cause errors, toggling this option will allow you to receive the generated code.

  ```
  - name: fernapi/fern-typescript-node-sdk
    version: 0.38.1
    config:
      noScripts: true
  ```

## [0.38.0-rc0] - 2024-07-31

- internal: Upgrade to IRv53.
- chore: The generator now creates snippet templates for undiscriminated unions.

## [0.37.0-rc0] - 2024-07-29

- Feature: The business plan Typescript SDK will now generate wire tests if the feature flag
  in the configuration is turned on.

  ```
  - name: fernapi/fern-typescript-node-sdk
    version: 0.37.0-rc0
    config:
      generateWireTests: true
  ```

## [0.36.6] - 2024-07-29

- Fix: Now import paths are correctly added to getResponseBody tests. CI checks also added.

## [0.36.5] - 2024-07-29

- Fix: Now, server sent events are treated differently as streaming responses, to ensure the correct wrapping happens.

## [0.36.4] - 2024-07-26

- Fix: Now, import paths are correctly added to stream wrapper tests.

## [0.36.3] - 2024-07-26

- Fix: Support starting the stream on `StreamWrapper.pipe(...)` for shorter syntax when dealing with `node:stream` primitives.

## [0.36.2] - 2024-07-26

- Fix: This release comes with numerous improvements to streaming responses:

  1. Introduces new stream wrapper polyfills that implement the ability to stream to more streams, per environment.
  2. For `Node 18+`, stream responses can now be piped to `WritableStream`. They can also be streamed to `stream.Writable`, as possible before.
  3. For `< Node 18`, stream responses can be piped to `stream.Writeable`, as before.
  4. For `Browser` environments, stream responses can be piped to `WritableStream`.
  5. For `Cloudflare Workers`, stream responses can be piped to `WritableStream`.

- Fix: Now, there are generated unit tests for the `fetcher/stream-wrappers` core directory which makes sure that
  Fern's stream wrapping from responses work as expected!

## [0.36.1] - 2024-07-16

- Fix: Now, there are generated unit tests for the `auth` and `fetcher` core directory which makes sure that
  Fern's fetcher and authorization helpers work as expected!

## [0.36.0] - 2024-07-16

- Fix: Now, there are generated unit tests for the `schemas` core directory which makes sure that
  Fern's request + response validation will work as expected!

## [0.35.0] - 2024-07-16

- Fix: Support Multipart Form uploads where `fs.createReadStream` is passed. This requires
  coercing the stream into a `File`.

## [0.34.0] - 2024-07-16

- Internal: Upgrade to IRv50.
- Feature: Add support for generating an API version scheme in `version.ts`.
  Consider the following `api.yml` configuration:

  ```yaml
  version:
    header: X-API-Version
    default: "1.0.0"
    values:
      - "1.0.0-alpha"
      - "1.0.0-beta"
      - "1.0.0"
  ```

  The following `version.ts` file is generated:

  ```typescript
  /**
   * This file was auto-generated by Fern from our API Definition.
   */

  /** The version of the API, sent as the X-API-Version header. */
  export type AcmeVersion = "1.0.0" | "2.0.0" | "latest";
  ```

  If a default value is specified, it is set on every request but can be overridden
  in either the client-level `Options` or call-specific `RequestOptions`. If a default
  value is _not_ specified, the value of the header is required on the generated `Options`.

  An example call is shown below:

  ```typescript
  import { AcmeClient } from "acme";

  const client = new AcmeClient({ apiKey: "YOUR_API_KEY", xApiVersion: "2.0.0" });
  await client.users.create({
    firstName: "john",
    lastName: "doe"
  });
  ```

## [0.33.0] - 2024-07-16

- Fix: This release comes with numerous improvements to multipart uploads:

  1. `Fetcher.ts` no longer depends on form-data and formdata-node which reduces
     the size of the SDK for all consumers that are not leveraging multipart form
     data uploads.
  2. The SDK now accepts `fs.ReadStream`, `Blob` and `File` as inputs and handles
     parsing them appropriately.
  3. By accepting a `Blob` as a file parameter, the SDK now supports sending the
     filename when making a request.

## [0.32.0] - 2024-07-15

- Feature: The `reference.md` is now generated for every SDK.
- Improvement: The `reference.md` is now generated by the `generator-cli`.
- Fix: The `reference.md` includes a single section for the _first_ example specified
  on the endpoint. Previously, a separate section was included for _every_ example.

## [0.31.0] - 2024-07-12

- Feature: Add `omitUndefined` generator option. This is enabled with the following config:

  ```yaml
  groups:
    generators:
      - name: fernapi/fern-typscript-node-sdk
        version: 0.31.0
        ...
        config:
          omitUndefined: true
  ```

  When enabled, any property set to an explicit `undefined` is _not_ included
  in the serialized result. For example,

  ```typescript
  const request: Acme.CreateUserRequest = {
    firstName: "John",
    lastName: "Doe",
    email: undefined
  };
  ```

  By default, explicit `undefined` values are serialized as `null` like so:

  ```json
  {
    "firstName": "John",
    "lastName": "Doe",
    "email": null
  }
  ```

  When `omitUndefined` is enabled, the JSON object is instead serialized as:

  ```json
  {
    "firstName": "John",
    "lastName": "Doe"
  }
  ```

## [0.30.0] - 2024-07-11

- Feature: Client-level `Options` now supports overriding global headers like version.

## [0.29.2] - 2024-07-10

- Fix: This fixes a bug introduced in `0.29.0-rc0` that prevented the SDK from serializing types
  with circular references.

## [0.29.1] - 2024-07-10

- Fix: Pagination endpoints that define nested offset/cursor properties are now functional.
  A new `setObjectProperty` helper is used to dynamically set the property, which is inspired
  by Lodash's `set` function (https://lodash.com/docs/4.17.15#set).

  The generated code now looks like the following:

  ```typescript
  let _offset = request?.pagination?.page != null ? request?.pagination?.page : 1;
  return new core.Pageable<SeedPagination.ListUsersPaginationResponse, SeedPagination.User>({
    response: await list(request),
    hasNextPage: (response) => (response?.data ?? []).length > 0,
    getItems: (response) => response?.data ?? [],
    loadPage: (_response) => {
      _offset += 1;
      return list(core.setObjectProperty(request, "pagination.page", _offset));
    }
  });
  ```

## [0.29.0] - 2024-07-09

- Internal: Upgrade to IRv48.
- Feature: Add support for pagination endpoints that require request body properties.
- Feature: Add support for pagination with an offset step. This is useful for endpoints
  that page based on the element index rather than a page index (i.e. the 100th element
  vs. the 10th page).

  This feature shares the same UX as both the `offset` and `cursor` pagination variants.

## [0.29.0-rc0] - 2024-07-09

- Fix: All serializers in the generated SDK are now synchronous. This makes the serializers
  easier to use and improves the performance as well.

## [0.28.0-rc0] - 2024-07-09

- Feature: Add support for offset pagination, which uses the same pagination API introduced
  in `0.26.0-rc0`.

## [0.27.2] - 2024-07-08

- Fix: The generated readme now moves the sections for `AbortController`, `Runtime Compatiblity` and
  `Custom Fetcher` under the Advanced section in the generated README.

## [0.27.1] - 2024-07-08

- Feature: Support JSR publishing. If you would like your SDK to be published to JSR, there
  is now a configuration option called `publishToJsr: true`. When enabled, the generator will
  generate a `jsr.json` as well as a GitHub workflow to publish to JSR.

  ```yaml
  - name: fernapi/fern-typescript-sdk
    version: 0.27.1
    config:
      publishToJsr: true
  ```

## [0.27.0] - 2024-07-08

- Fix: Boolean literal headers can now be overridden via `RequestOptions`.
- Feature: The generated `.github/workflows/ci.yml` file now supports NPM publishing with
  alpha/beta dist tags. If the selected version contains the `alpha` or `beta` substring,
  the associated dist tag will be added in the `npm publish` command like the following:

  ```sh
  # Version 1.0.0-beta
  npm publish --tag beta
  ```

  For more on NPM dist tags, see https://docs.npmjs.com/adding-dist-tags-to-packages

## [0.26.0-rc3] - 2024-06-30

- Fix: The typesript generator now returns all `FormData` headers and Fetcher no longer stringifies stream.Readable type.

## [0.26.0-rc2] - 2024-06-27

- Improvement: `RequestOptions` now supports overriding global headers like authentication
  and version.

## [0.26.0-rc1] - 2024-06-27

- Fix: The generator was skipping auto pagination for item arrays that were optional. Now,
  those are safely handled as well.

## [0.26.0-rc0] - 2024-06-27

- Feature: The TypeScript generator now supports cursor-based auto pagination. With
  auto pagination, a user can simply iterate over the results automatically:

  ```ts
  for (const user of client.users.list()) {
    consoler.log(user);
  }
  ```

  Users can also paginate over data manually

  ```ts
  const page = client.users.list();
  for (const user of page.data) {
    consoler.log(user);
  }

  // Helper methods for manually paginating:
  while (page.hasNextPage()) {
    page = page.getNextPage();
    // ...
  }
  ```

## [0.25.3] - 2024-06-26

- Internal: The generator is now upgraded to `v46.2.0` of the IR.

## [0.25.2] - 2024-06-20

- Fix: The generator now removes `fs`, `path`, and `os` depdencencies from the browser
  runtime.

## [0.25.1] - 2024-06-20

- Fix: The generator now removes `fs`, `path`, and `os` depdencencies from the browser
  runtime.

## [0.25.0] - 2024-06-19

- Fix: The generator now generates snippets for streaming endpoints. There is also a
  fix where literals are excluded from inlined requests.

## [0.25.0-rc0] - 2024-06-19

- Feature: The generator now merges the user's original `README.md` file (if any).

## [0.24.4] - 2024-06-19

- Fix: APIs that specify a default environment no longer include an unused environment import
  in their generated snippets.

## [0.24.3] - 2024-06-18

- Fix: The generator only adds a publish step in github actions if credentials are specified.

## [0.24.2] - 2024-06-19

- Improvement: Remove the unnecessary client call from the request/response README.md section.
- Fix: The generated README.md snippets now correctly referenced nested methods. For example,
  `client.users.create` (instead of `client.create`) in the following:

  ```ts
  import { AcmeClient } from "acme";

  const client = new AcmeClient({ apiKey: "YOUR_API_KEY" });
  await client.users.create({
    firstName: "john",
    lastName: "doe"
  });
  ```

## [0.24.1] - 2024-06-19

- Fix: Dynamic snippets now support importing the client directly from the package.

  ```typescript
  import { MyClient } from "@org/sdk";

  const client = new MyClient({ ... });
  ```

## [0.24.0-rc0] - 2024-06-18

- Feature: Dynamic client instantiation snippets are now generated. Note this only affects
  enteprise users that are using Fern's Snippets API.

## [0.23.3] - 2024-06-17

- Fix: The NPM publish job is _not_ generated if the token environment variable is not specified.
- Improvement: The snippets now use the `client` variable name like so:

  ```ts
  import { AcmeClient } from "acme";

  const client = new AcmeClient({ apiKey: "YOUR_API_KEY" });
  await client.users.create({
    firstName: "john",
    lastName: "doe"
  });
  ```

## [0.23.2] - 2024-06-14

- Fix: Client constructor snippets now include an `environment` property whenever it's required.
- Fix: The import paths included in the `README.md` exclusively use double quotes.
- Fix: When an NPM package name is not specified, the generated `README.md` will default to using
  the namespace export.

## [0.23.1] - 2024-06-13

- Fix: Undiscriminated unions used as map keys examples no longer return an error.

## [0.23.0] - 2024-06-12

- Fix: The latest version of the `generator-cli` (used to generate `README.md` files) is
  always installed.

## [0.23.0-rc1] - 2024-06-11

- Feature: Introduce a custom configuration for arbitrary package json field. Now you can specify
  arbitrary key, value pairs that you want to be merged in the generated `package.json`.

  ```yml
  config:
    packageJson:
      dependencies:
        my-dep: "2.0.0"
      bin: "./index.js"
  ```

## [0.23.0-rc0] - 2024-06-07

- Fix: Union snippet templates are fixed in 2 ways:
  1. The templates do not have a leading single quote (a typo from before)
  2. The templates now inline union properties (in certain cases)

## [0.22.0] - 2024-06-07

- Feature: Add support for higher quality `README.md` generation.

## [0.21.1] - 2024-06-05

- Improvement: Detect `workerd` (Cloudflare) environments in `Runtime.ts`. The `Stream` class which is
  used for Server-Sent Events now prefers `TextDecoder` if it is present in the environment, to
  work in Cloudflare environments.

## [0.21.0] - 2024-06-05

- Feature: The generator now supports `bigint` types.
- Internal: Bump to IRv46.

## [0.20.9] - 2024-06-02

- Fix: TypeScript generator outputs code snippets that have `example-identifier` embedded.

## [0.20.8] - 2024-06-02

- Improvement: TypeScript projects were skipping added peer dependencies in certain cases,
  now those are fixed.

## [0.20.7] - 2024-05-31

- Fix: Simplify the error handling introduced in `0.20.6` so that it more easily
  handles endpoints that include structured errors.

## [0.20.6] - 2024-05-31

- Fix: This updates the behavior of the failure condition introduced in `0.20.2`; the SDK
  now throws an error whenever we fail to refresh an access token even if `neverThrowErrors`
  is set. We treat this failure as a systematic exception, so it's OK to throw in this case.

## [0.20.5] - 2024-05-30

- Improvement: Support setting `extraPeerDependencies` and `extraPeerDependenciesMeta` as
  configuration arguments. For example:

  ```yaml
  extraPeerDependencies:
    "openai": "^4.47.1"
  extraPeerDependenciesMeta:
    "openai":
      optional: true
  ```

## [0.20.4] - 2024-05-29

- Fix: Functionality to generate integration tests against a mock server has been disabled.

## [0.20.2] - 2024-05-29

- Fix: The OAuth token provider supports SDKs that enable the `neverThrowErrors` setting.
  If the OAuth token provider fails to retrieve and/or refresh an access token, an error
  will _not_ be thrown. Instead, the original access token will be used and the user will be
  able to act upon an error available on the response. For example,

  ```ts
  const response = await client.user.get(...)
  if (!response.ok) {
    // Handle the response.error ...
  }
  ```

## [0.20.1] - 2024-05-29

- Fix: Remove instances of `node:stream` so that the generated SDK is Webpack + Next.js compatible.

## [0.20.1-rc0] - 2024-05-29

- (Pre-emptive) Fix: URL encoded bodies are now appropriately encoded within the fetcher.

## [0.20.0-rc1] - 2024-05-24

- Fix: Pass `abortSignal` to `Stream` for server-sent-events and JSON streams so that the user
  can opt out and break from a stream.

## [0.20.0-rc0] - 2024-05-24

- Feature: Add `abortSignal` to `RequestOptions`. SDK consumers can now specify an
  an arbitrary abort signal that can interrupt the API call.

  ```ts
  const controller = new AbortController();
  client.endpoint.call(..., {
    abortSignal: controller.signal,
  })
  ```

## [0.19.0] - 2024-05-20

- Feature: Add `inlineFileProperties` configuration to support generating file upload properties
  as in-lined request properties (instead of positional parameters). Simply configure the following:

  ```yaml
  - name: fernapi/fern-typscript-node-sdk
    version: 0.19.0
    ...
    config:
      inlineFileProperties: true
  ```

  **Before**:

  ```ts
  /**
    * @param {File | fs.ReadStream} file
    * @param {File[] | fs.ReadStream[]} fileList
    * @param {File | fs.ReadStream | undefined} maybeFile
    * @param {File[] | fs.ReadStream[] | undefined} maybeFileList
    * @param {Acme.MyRequest} request
    * @param {Service.RequestOptions} requestOptions - Request-specific configuration.
    *
    * @example
    *     await client.service.post(fs.createReadStream("/path/to/your/file"), [fs.createReadStream("/path/to/your/file")], fs.createReadStream("/path/to/your/file"), [fs.createReadStream("/path/to/your/file")], {})
    */
  public async post(
      file: File | fs.ReadStream,
      fileList: File[] | fs.ReadStream[],
      maybeFile: File | fs.ReadStream | undefined,
      maybeFileList: File[] | fs.ReadStream[] | undefined,
      request: Acme.MyRequest,
      requestOptions?: Acme.RequestOptions
  ): Promise<void> {
    ...
  }
  ```

  **After**:

  ```ts
  /**
    * @param {Acme.MyRequest} request
    * @param {Service.RequestOptions} requestOptions - Request-specific configuration.
    *
    * @example
    *     await client.service.post({
    *        file: fs.createReadStream("/path/to/your/file"),
    *        fileList: [fs.createReadStream("/path/to/your/file")]
    *     })
    */
  public async post(
      request: Acme.MyRequest,
      requestOptions?: Service.RequestOptions
  ): Promise<void> {
    ...
  }
  ```

## [0.18.3] - 2024-05-17

- Internal: The generator now uses the latest FDR SDK.

## [0.18.2] - 2024-05-15

- Fix: If OAuth is configured, the generated `getAuthorizationHeader` helper now treats the
  bearer token as optional. This prevents us from sending the `Authorization` header
  when retrieving the access token.

## [0.18.1] - 2024-05-14

- Fix: If OAuth environment variables are specified, the `clientId` and `clientSecret` parameters
  are optional.

  ```ts
  export declare namespace Client {
    interface Options {
        ...
        clientId?: core.Supplier<string>;
        clientSecret?: core.Supplier<string>;
    }
    ...
  }
  ```

## [0.18.0] - 2024-05-13

- Feature: Add support for the OAuth client credentials flow. The new `OAuthTokenProvider` automatically
  resolves the access token and refreshes it as needed. The resolved access token is then used as the
  bearer token in all client requests.

## [0.17.1] - 2024-05-06

- Fix: Multipart form data requests are now compatible across browser and Node.js runtimes.

## [0.17.0] - 2024-05-06

- Internal: Bump to v43 of IR which means that you will need `0.26.1` of the Fern CLI version. To bump your
  CLI version, please run `fern upgrade`.

## [0.16.0-rc8] - 2024-05-06

- Improvement: The SDK generator now supports upload endpoints that specify an array of files like so:

  ```ts
  /**
    * @param {File[] | fs.ReadStream[]} files
    * @param {Acme.UploadFileRequest} request
    * @param {Service.RequestOptions} requestOptions - Request-specific configuration.
    */
  public async post(
      files: File[] | fs.ReadStream[],
      request: Acme.UploadFileRequest,
      requestOptions?: Service.RequestOptions
  ): Promise<void> {
      const _request = new FormData();
      for (const _file of files) {
        _request.append("files", _file);
      }
      ...
  }
  ```

## [0.16.0-rc7] - 2024-05-02

- Improvement: The SDK generator now supports `@param` JSDoc comments for endpoint parameters.
  The generator now arranges JSDoc in a few separate groups, one for each of `@param`, `@throws`,
  and `@examples` like so:

  ```ts
    /**
     * This endpoint checks the health of a resource.
     *
     * @param {string} id - A unique identifier.
     * @param {Service.RequestOptions} requestOptions - Request-specific configuration.
     *
     * @throws {@link Acme.UnauthorizedRequest}
     * @throws {@link Acme.BadRequest}
     *
     * @example
     *     await testSdk.health.service.check("id-2sdx82h")
     */
    public async check(id: string, requestOptions?: Service.RequestOptions): Promise<void> {
      ...
    }
  ```

- Improvement: The generator will only include user-provided examples if they exist, and otherwise
  only include a single generated example, like so:

  ```ts
    /**
     * This endpoint checks the health of a resource.
     *
     * @example
     *     await testSdk.health.service.check("id-2sdx82h")
     */
    public async check(id: string, requestOptions?: Service.RequestOptions): Promise<void> {
      ...
    }
  ```

- Fix: The SDK generator now escapes path parameters that would previously create invalid
  URLs (e.g. "\\example"). Method implementations will now have references to
  `encodeURIComponent` like the following:

  ```ts
  const _response = await core.fetcher({
    url: urlJoin(
      (await core.Supplier.get(this._options.environment)) ?? environments.AcmeEnvironment.Prod,
      `/users/${encodeURIComponent(userId)}`
    ),
    ...
  });
  ```

## [0.16.0-rc6] - 2024-04-30

- Fix: snippet templates now move file upload parameters to unnamed args

## [0.16.0-rc5] - 2024-04-30

- Fix: remove duplicate quotation marks in snippet templates

## [0.16.0-rc4] - 2024-04-25

- Fix: fixes to styling of the SDK code snippet templates.

## [0.16.0-rc0] - 2024-04-24

- Feature: The generator now registers snippet templates which can be used for dynamic
  SDK code snippet generation.

## [0.15.1-rc1] - 2024-04-24

- Improvement: Earlier for inlined request exports, we were doing the following:

```ts
export { MyRequest } from "./MyRequest";
```

In an effort to make the generated code JSR compatible, the TS generator
will now append the `type` explicitly for request exports.

```ts
export { type MyRequest } from "./MyRequest";
```

## [0.15.1-rc0] - 2024-04-22

- Feature: plain text responses are now supported in the TypeScript generator.

## [0.15.0-rc1] - 2024-04-22

- Fix: Minor fixes to SSE processing. In particular, stream terminal characters are now
  respected like `[DONE]` and JSON parsed data is sent to the deserialize function.

## [0.15.0-rc0] - 2024-04-19

- Feature: Bump to v38 of IR and support server-sent events where the events are sent
  with a `data: ` prefix and terminated with a new line.

## [0.14.1-rc5] - 2024-04-17

- Fix: Code snippets are generated for file upload endpoints using `fs.readStream`. Previously,
  generation for these endpoints was being skipped.

- Fix: If integration tests are not enabled, simple jest tests with a `yarn test`
  script will be created.

- Improvement: In an effort to make the generated code JSR compatible, the generator now
  directly imports from files instead of using directory imports.

- Improvement: In an effort to make the generated code JSR compatible, we make sure all methods
  are strongly typed with return signatures (in this case `_getAuthorizationHeader()`).

- Fix: Generate code snippet for FileDownload endpoint

- Fix: Import for `node-fetch` in `Fetcher.ts` uses a dynamic import instead of `require` which
  so that the SDK works in ESM environments (that are using local file output). When the
  `outputEsm` config flag is turned on, the dynamic import will be turned into an ESM specific import.

- Fix: The test job in `ci.yml` works even if you have not configured Fern to
  generate integration tests.

  Without integration tests the test job will run `yarn && yarn test`. With the
  integration tests, the test job will delegate to the fern cli `fern yarn test`.

- Feature: Add `allowExtraFields` option to permit extra fields in the serialized request.

  ```yaml
  - name: fernapi/fern-typscript-node-sdk
    version: 0.14.0-rc0
    ...
    config:
      allowExtraFields: true
  ```

## [0.13.0] - 2024-04-09

- Support V37 of the IR.

## [0.13.0-rc0] - 2024-04-02

- Feature: Add `retainOriginalCasing` option to preserve the naming convention expressed in the API.
  For example, the following Fern definition will generate a type like so:

```yaml
types:
  GetUsersRequest
    properties:
      group_id: string
```

**Before**

```typescript
export interface GetUsersRequest {
  groupId: string;
}

export interface GetUsersRequest = core.serialization.object({
 groupId: core.serialization.string("group_id")
})

export namespace GetUsersRequest {
  interface Raw {
    group_id: string
  }
}
```

**After**

```typescript
export interface GetUsersRequest {
  group_id: string;
}

export interface GetUsersRequest = core.serialization.object({
 group_id: core.serialization.string()
})

export namespace GetUsersRequest {
  interface Raw {
    group_id: string
  }
}
```

## [0.12.9] - 2024-03-22

- Fix: The generator stopped working for remote code generation starting in `0.12.7`. This is now fixed.

## [0.12.8] - 2024-03-22

- Improvement: Enhance serde performance by reducing reliance on async behavior and lazy async dynamic imports.
- Internal: Shared generator notification and config parsing logic.

## [0.12.8-rc0] - 2024-03-18

- Improvement: Enhance serde performance by reducing reliance on async behavior and lazy async dynamic imports.

## [0.12.7] - 2024-03-14

- Improvement: the SDK will now leverage environment variable defaults, where specified, for authentication variables, such as bearer tokens, api keys, custom headers, etc.

  Previously, the SDK would only leverage these defaults for bearer token auth IF auth was mandatory throughout the SDK.

## [0.12.6] - 2024-02-27

- In Node.js environments the SDK will default to using `node-fetch`. The
  SDK depends on v2 of node-fetch to stay CJS compatible.

  Previously the SDK was doing `require("node-fetch")` but it should be
  `require("node-fetch").default` based on
  https://github.com/node-fetch/node-fetch/issues/450#issuecomment-387045223.

## [0.12.5] - 2024-02-27

- Introduce a custom configuration called `tolerateRepublish` which supports running
  npm publish with the flag `--tolerateRepublish`. This flag allows you to publish
  on top of an existing npm package.

  To turn on this flag, update your generators.yml:

  ```yaml
  groups:
    generators:
      - name: fernapi/fern-typscript-node-sdk
        version: 0.12.5
        ...
        config:
          tolerateRepublish: true
  ```

## [0.12.4] - 2024-02-27

- Fix: Previously reference.md was just leveraging the function name for the reference, now it leverages the full package-scoped path, mirroring how the function would be used in reality.

```ts
seedExamples.getException(...)

// is now

seedExamples.file.notification.service.getException(...)
```

- Fix: Previously SDK code snippets would not support generation with undiscriminated unions. Now, it does.

## [0.12.2] - 2024-02-27

- Fix: Previously SDK code snippets would not take into account default parameter values
  and would always include a `{}`. This was odd and didn't represent how a developer
  would use the SDK. Now, the snippets check for default parameter values and omit
  if there are no fields specified.

  ```ts
  // Before
  client.users.list({});

  // After
  client.users.list();
  ```

## [0.12.1] - 2024-02-27

- Fix: Optional objects in deep query parameters were previously being incorrectly
  serialized. Before this change, optional objects were just being JSON.stringified
  which would send the incorrect contents over the wire.

  ```ts
  // Before
  if (foo != null) {
    _queryParams["foo"] = JSON.stringify(foo);
  }

  // After
  if (foo != null) {
    _queryParams["foo"] = foo;
  }

  // After (with serde layer)
  if (foo != null) {
    _queryParams["foo"] = serializers.Foo.jsonOrThrow(foo, {
      skipValidation: false,
      breadcrumbs: ["request", "foo"]
    });
  }
  ```

## [0.12.0] - 2024-02-26

- Feature: support deep object query parameter serialization. If, query parameters are
  objects then Fern will support serializing them.

  ```yaml
  MyFoo:
    properties:
      bar: optional<string>

  query-parameters:
    foo: MyFoo
  ```

  will now be serialized as `?foo[bar]="...` and appear in the SDK as a regular object

  ```ts
  client.doThing({
    foo: {
      bar: "..."
    }
  });
  ```

## [0.11.5] - 2024-02-15

- Fix: Previously `core.Stream` would not work in the Browser. Now the generated Fern SDK
  includes a polyfill for `ReadableStream` and uses `TextDecoder` instead of `Buffer`.

- Feature: add in a reference markdown file, this shows a quick outline of the available endpoints,
  it's documentation, code snippet, and parameters.

  This feature is currently behind a feature flag called `includeApiReference` and can be used

  ```yaml
  config:
    includeApiReference: true
  ```

## [0.11.4] - 2024-02-15

- Fix: The `Fetcher` now supports sending binary as a request body. This is important
  for APIs that intake `application/octet-stream` content types or for folks that have
  .fernignored their and added custom utilities that leverage the fetcher.

## [0.11.3] - 2024-02-13

- Fix: ensure SDK generator always uses `node-fetch` in Node.js environments. There is an experimental
  fetch packaged with newer versions of Node.js, however it causes unexpected behavior with
  file uploads.

## [0.11.2] - 2024-02-13

- Fix: ensure SDK generator does not drop additional parameters from requests that perform file upload. Previously, if an endpoint had `file` inputs without additional `body` parameters, query parameters were eroniously ignored.

## [0.11.1] - 2024-02-13

- Fix: The SDK generator no longer generates a `tsconfig.json` with `noUnusedParameters`
  enabled. This check was too strict.

## [0.11.0] - 2024-02-13

- Feature: The SDK generator now forwards information about the runtime that it is being
  used in. The header `X-Fern-Runtime` will report the runtime (e.g. `browser`, `node`, `deno`)
  and the header `X-Fern-Runtime-Version` will report the version.

## [0.10.0] - 2024-02-11

- Feature: The SDK generator now supports whitelabelling. When this is turned on,
  there will be no mention of Fern in the generated code.

  **Note**: You must be on the enterprise tier to enable this mode.

## [0.9.7] - 2024-02-11

- Chore: Intialize this changelog<|MERGE_RESOLUTION|>--- conflicted
+++ resolved
@@ -5,11 +5,10 @@
 The format is based on [Keep a Changelog](https://keepachangelog.com/en/1.0.0/),
 and this project adheres to [Semantic Versioning](https://semver.org/spec/v2.0.0.html).
 
-<<<<<<< HEAD
-## [0.47.2] - 2025-01-15
+## [0.48.1] - 2025-01-16
 
 - Fix: Record types with `null` values are now correctly serialized.
-=======
+
 ## [0.48.0] - 2025-01-16
 
 - Feat: When `useBigInt` SDK configuration is set to `true`, a customized JSON serializer & deserializer is used that will preserve the precision of `bigint`'s, as opposed to the native `JSON.stringify` and `JSON.parse` function which converts `bigint`'s to `number`'s losing precision.
@@ -58,7 +57,6 @@
     bigIntProp: string;
   }
   ```
->>>>>>> 03f1c8b9
 
 ## [0.47.1] - 2025-01-15
 
