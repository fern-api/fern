# Changelog

All notable changes to this project will be documented in this file.

The format is based on [Keep a Changelog](https://keepachangelog.com/en/1.0.0/),
and this project adheres to [Semantic Versioning](https://semver.org/spec/v2.0.0.html).

<<<<<<< HEAD
## [0.46.0] - 2024-12-27

- Feat: Remove `node-fetch` from generated SDK dependencies and always use the global fetch function instead, this lets you bundle the SDK for the browser with tools like Vite and Rollup without marking node-fetch as external.
=======
## [0.45.2] - 2024-12-31

- Fix: TS generated snippets now respect proper parameter casing when noSerdeLayer is enabled.

>>>>>>> 4c288d6c
## [0.45.1] - 2024-12-27

- Fix: Export everything inside of TypeScript namespaces that used to be ambient.

  For the `enableInlineTypes` feature, some namespaces were no longer declared (ambient), and types and interfaces inside the namespace would no longer be automatically exported without the `export` keyword. This fix exports everything that's inside these namespaces and also declared namespaces for good measure (in case they are not declared in the future).

## [0.45.0] - 2024-12-26

- Feat: Update dependencies of the generated TS SDK and Express generator. TypeScript has been updated to 5.7.2 which is a major version upgrade from 4.6.4.

## [0.44.5] - 2024-12-23

- Fix: Fix a bug where we attempt to parse an empty terminator when receiving streaming JSON responses.

## [0.44.4] - 2024-12-20

- Feat: Use specified defaults for pagination offset parameters during SDK generation.

## [0.44.3] - 2024-12-18

- Fix: Fix a bug where client would send request wrapper instead of the body of the request wrapper, when the request has inline path parameters and a body property.

## [0.44.2] - 2024-12-17

- Fix: Inline path parameters will use their original name when `retainOriginalName` or `noSerdeLayer` is enabled.

## [0.44.1] - 2024-12-16

- Fix: When there is an environment variable set, you do not need to pass in any parameters
  to the client constructor.

## [0.44.0] - 2024-12-13

- Feature: Inline path parameters into request types by setting `inlinePathParameters` to `true` in the generator config.

  Here's an example of how users would use the same endpoint method without and with `inlinePathParameters` set to `true`.

  Without `inlinePathParameters`:

  ```ts
  await service.getFoo("pathParamValue", { id: "SOME_ID" });
  ```

  With `inlinePathParameters`:

  ```ts
  await service.getFoo({ pathParamName: "pathParamValue", id: "SOME_ID" });
  ```

## [0.43.1] - 2024-12-11

- Fix: When `noSerdeLayer` is enabled, streaming endpoints were failing to compile because
  they assumed that the serialization layer existed. This is now fixed.

## [0.43.0] - 2024-12-11

- Feature: Generate inline types for inline schemas by setting `enableInlineTypes` to `true` in the generator config.
  When enabled, the inline schemas will be generated as nested types in TypeScript.
  This results in cleaner type names and a more intuitive developer experience.

  Before:

  ```ts
  // MyRootType.ts
  import * as MySdk from "...";

  export interface MyRootType {
    foo: MySdk.MyRootTypeFoo;
  }

  // MyRootTypeFoo.ts
  import * as MySdk from "...";

  export interface MyRootTypeFoo {
    bar: MySdk.MyRootTypeFooBar;
  }

  // MyRootTypeFooBar.ts
  import * as MySdk from "...";

  export interface MyRootTypeFooBar {}
  ```

  After:

  ```ts
  // MyRootType.ts
  import * as MySdk from "...";

  export interface MyRootType {
    foo: MyRootType.Foo;
  }

  export namespace MyRootType {
    export interface Foo {
      bar: Foo.Bar;
    }

    export namespace Foo {
      export interface Bar {}
    }
  }
  ```

  Now users can get the deep nested `Bar` type as follows:

  ```ts
  import { MyRootType } from MySdk;

  const bar: MyRootType.Foo.Bar = {};
  ```

## [0.42.7] - 2024-12-03

- Feature: Support `additionalProperties` in OpenAPI or `extra-properties` in the Fern Defnition. Now
  an object that has additionalProperties marked as true will generate the following interface:

  ```ts
  interface User {
    propertyOne: string;
    [key: string]: any;
  }
  ```

## [0.42.6] - 2024-11-23

- Fix: Remove the generated `APIPromise` since it is not compatible on certain node versions.

## [0.42.5] - 2024-11-23

- Fix: Remove extraenous import in pagination snippets.

## [0.42.4] - 2024-11-21

- Fix: Improve `GeneratedTimeoutSdkError` error to include endpoint name in message.

## [0.42.3] - 2024-11-22

- Fix: Fixed issue with snippets used for pagination endpoints.

## [0.42.2] - 2024-11-21

- Improvement: Added documentation for pagination in the README. The snippet below will
  now show up on generated READMEs.

  ```typescript
  // Iterate through all items
  const response = await client.users.list();
  for await (const item of response) {
    console.log(item);
  }

  // Or manually paginate
  let page = await client.users.list();
  while (page.hasNextPage()) {
    page = await page.getNextPage();
  }
  ```

## [0.42.1] - 2024-11-20

- Feat: Added support for passing additional headers in request options. For example:

  ```ts
  const response = await client.someEndpoint(..., {
    headers: {
      'X-Custom-Header': 'custom value'
    }
  });
  ```

## [0.42.0] - 2024-11-15

- Feat: Added support for `.asRaw()` which allows users to access raw response data including headers. For example:

  ```ts
  const response = await client.someEndpoint().asRaw();
  console.log(response.headers["X-My-Header"]);
  console.log(response.body);
  ```

## [0.41.2] - 2024-11-18

- Fix: Actually remove `jest-fetch-mock` from package.json.

## [0.41.1] - 2024-11-02

- Fix: Remove dev dependency on `jest-fetch-mock`.

## [0.41.0] - 2024-10-08

- Improvement: Add a variable jitter to the exponential backoff and retry.

## [0.41.0-rc2] - 2024-10-08

- Improvement: Generated READMEs now include improved usage snippets for pagination and streaming endpoints.

## [0.41.0-rc1] - 2024-10-08

- Fix: Fixes a broken unit test introduced in 0.41.0-rc0.

## [0.41.0-rc0] - 2024-10-08

- Feat: The generated SDK now supports bytes (`application/octet-stream`) requests.

## [0.40.8] - 2024-09-28

- Fix: File array uploads now call `request.appendFile` instead of `request.append` which
  was causing form data to be in a corrupted state.

## [0.40.7] - 2024-09-28

- Fix: The generated README will now have a section that links to the generated
  SDK Reference (in `reference.md`).

  ```md
  ## Reference

  A full reference for this library can be found [here](./reference.md).
  ```

## [0.40.6] - 2024-09-18

- Fix: The TypeScript SDK now supports specifying a custom contentType if one is specified.

## [0.40.5] - 2024-09-18

- Fix: The snippet templates for file upload are now accurate and also respect the feature
  flag `inlineFileProperties`.

## [0.40.4] - 2024-09-12

- Fix: Upgrades dependency `stream-json` which improves the performance when reading
  large API specs. This version will improve your `fern generate` performance.

## [0.40.3] - 2024-09-12

- Fix: If the serde layer is enabled, then all the serializers are exported under the
  namespace `serializers`.

  ```ts
  import { serializers } from "@plantstore/sdk";

  export function main(): void {
    // serialize to json

    const json = serializers.Plant.toJson({
      name: "fern"
    });

    const parsed = serializers.Plant.parseOrThrow(`{ "name": "fern" }`);
  }
  ```

## [0.40.2] - 2024-09-12

- Fix: The generated SDK now handles reading IR JSONs that are larger than 500MB. In order to
  to this, the function `streamObjectFromFile` is used instead of `JSON.parse`.

## [0.40.1] - 2024-09-12

- Fix: The generated snippets now inline referenced request objects given they are not named, they need to be inlined.

## [0.40.0] - 2024-09-12

- Feat: A new configuration flag has now been added that will automatically generate
  `BigInt` for `long` and `bigint` primitive types. To turn this flag on:

  ```yml
  groups:
    ts-sdk:
      name: fernapi/fern-typescript-node-sdk
      version: 0.40.0
      config:
        useBigInt: true
  ```

## [0.39.8] - 2024-09-11

- Fix: The generated enum examples now reference the value of the enum directly instead
  of using the enum itself.

  ### Before

  ```ts
  {
    "genre": Imdb.Genre.Humor,
  }
  ```

  ### After

  ```ts
  {
    "genre": "humor"
  }
  ```

## [0.39.7] - 2024-08-27

- Chore: The SDK now produces a `version.ts` file where we export a constant called `SDK_VERSION`.
  This constant can be used by different utilities to dynamically import in the version (for example, if someone wants to customize the user agent).

## [0.39.6] - 2024-08-27

- Fix: Browser clients can now import streams, via `readable-streams` polyfill. Additionally adds a
  webpack unit test to verify that the core utilities can be compiled.

## [0.39.5] - 2024-08-20

- Fix: If `noSerdeLayer` is enabled, then the generated TypeScript SDK snippets and wire tests
  will not use `Date` objects but instead use strings. Without this fix, the generated
  wire tests would result in failures.

## [0.39.4] - 2024-08-20

- Fix: Ensure that environment files don't generate, unless there is a valid environment available.

## [0.39.3] - 2024-08-16

- Fix: Multipart form data unit tests only get generated if the SDK has multipart form uploads.

## [0.39.2] - 2024-08-16

- Fix: Allows filenames to be passed from underlying File objects in Node 18+ and browsers
  Users can now supply files like so, using a simple multipart upload API as an example:
  ```typescript
  client.file.upload(new File([...blobParts], 'filename.ext'), ...)
  ```
  `filename.ext` will be encoded into the upload.

## [0.39.1] - 2024-08-07

- Feature: The SDK now supports looking directly at a `hasNextPage` property for offset pagination if configured.
  Previously the SDK would look if the number of items were empty, but this failed in certain edge cases.

## [0.38.6] - 2024-08-07

- Feature: The SDK generator now sends a `User-Agent` header on each request that is set to
  `<package>/<version>`. For example if your package is called `imdb` and is versioned `0.1.0`, then
  the user agent header will be `imdb/0.1.0`.

## [0.38.5] - 2024-08-07

- Fix: Addressed fetcher unit test flakiness by using a mock fetcher

## [0.38.4] - 2024-08-04

- Fix: Literal templates are generated if they are union members
- Fix: Snippet templates no longer try to inline objects within containers

## [0.38.3] - 2024-08-02

- Fix: Adds async iterable to StreamWrapper implementation for easier use with downstream dependencies.

## [0.38.2] - 2024-08-01

- Fix: Refactors the `noScripts` feature flag to make sure that no `yarn install` commands
  can be accidentally triggered.

## [0.38.1] - 2024-08-01

- Feature: A feature flag called `noScripts` has been introduced to prevent the generator
  from running any scripts such as `yarn format` or `yarn install`. If any of the scripts
  cause errors, toggling this option will allow you to receive the generated code.

  ```
  - name: fernapi/fern-typescript-node-sdk
    version: 0.38.1
    config:
      noScripts: true
  ```

## [0.38.0-rc0] - 2024-07-31

- internal: Upgrade to IRv53.
- chore: The generator now creates snippet templates for undiscriminated unions.

## [0.37.0-rc0] - 2024-07-29

- Feature: The business plan Typescript SDK will now generate wire tests if the feature flag
  in the configuration is turned on.

  ```
  - name: fernapi/fern-typescript-node-sdk
    version: 0.37.0-rc0
    config:
      generateWireTests: true
  ```

## [0.36.6] - 2024-07-29

- Fix: Now import paths are correctly added to getResponseBody tests. CI checks also added.

## [0.36.5] - 2024-07-29

- Fix: Now, server sent events are treated differently as streaming responses, to ensure the correct wrapping happens.

## [0.36.4] - 2024-07-26

- Fix: Now, import paths are correctly added to stream wrapper tests.

## [0.36.3] - 2024-07-26

- Fix: Support starting the stream on `StreamWrapper.pipe(...)` for shorter syntax when dealing with `node:stream` primitives.

## [0.36.2] - 2024-07-26

- Fix: This release comes with numerous improvements to streaming responses:

  1. Introduces new stream wrapper polyfills that implement the ability to stream to more streams, per environment.
  2. For `Node 18+`, stream responses can now be piped to `WritableStream`. They can also be streamed to `stream.Writable`, as possible before.
  3. For `< Node 18`, stream responses can be piped to `stream.Writeable`, as before.
  4. For `Browser` environments, stream responses can be piped to `WritableStream`.
  5. For `Cloudflare Workers`, stream responses can be piped to `WritableStream`.

- Fix: Now, there are generated unit tests for the `fetcher/stream-wrappers` core directory which makes sure that
  Fern's stream wrapping from responses work as expected!

## [0.36.1] - 2024-07-16

- Fix: Now, there are generated unit tests for the `auth` and `fetcher` core directory which makes sure that
  Fern's fetcher and authorization helpers work as expected!

## [0.36.0] - 2024-07-16

- Fix: Now, there are generated unit tests for the `schemas` core directory which makes sure that
  Fern's request + response validation will work as expected!

## [0.35.0] - 2024-07-16

- Fix: Support Multipart Form uploads where `fs.createReadStream` is passed. This requires
  coercing the stream into a `File`.

## [0.34.0] - 2024-07-16

- Internal: Upgrade to IRv50.
- Feature: Add support for generating an API version scheme in `version.ts`.
  Consider the following `api.yml` configuration:

  ```yaml
  version:
    header: X-API-Version
    default: "1.0.0"
    values:
      - "1.0.0-alpha"
      - "1.0.0-beta"
      - "1.0.0"
  ```

  The following `version.ts` file is generated:

  ```typescript
  /**
   * This file was auto-generated by Fern from our API Definition.
   */

  /** The version of the API, sent as the X-API-Version header. */
  export type AcmeVersion = "1.0.0" | "2.0.0" | "latest";
  ```

  If a default value is specified, it is set on every request but can be overridden
  in either the client-level `Options` or call-specific `RequestOptions`. If a default
  value is _not_ specified, the value of the header is required on the generated `Options`.

  An example call is shown below:

  ```typescript
  import { AcmeClient } from "acme";

  const client = new AcmeClient({ apiKey: "YOUR_API_KEY", xApiVersion: "2.0.0" });
  await client.users.create({
    firstName: "john",
    lastName: "doe"
  });
  ```

## [0.33.0] - 2024-07-16

- Fix: This release comes with numerous improvements to multipart uploads:

  1. `Fetcher.ts` no longer depends on form-data and formdata-node which reduces
     the size of the SDK for all consumers that are not leveraging multipart form
     data uploads.
  2. The SDK now accepts `fs.ReadStream`, `Blob` and `File` as inputs and handles
     parsing them appropriately.
  3. By accepting a `Blob` as a file parameter, the SDK now supports sending the
     filename when making a request.

## [0.32.0] - 2024-07-15

- Feature: The `reference.md` is now generated for every SDK.
- Improvement: The `reference.md` is now generated by the `generator-cli`.
- Fix: The `reference.md` includes a single section for the _first_ example specified
  on the endpoint. Previously, a separate section was included for _every_ example.

## [0.31.0] - 2024-07-12

- Feature: Add `omitUndefined` generator option. This is enabled with the following config:

  ```yaml
  groups:
    generators:
      - name: fernapi/fern-typscript-node-sdk
        version: 0.31.0
        ...
        config:
          omitUndefined: true
  ```

  When enabled, any property set to an explicit `undefined` is _not_ included
  in the serialized result. For example,

  ```typescript
  const request: Acme.CreateUserRequest = {
    firstName: "John",
    lastName: "Doe",
    email: undefined
  };
  ```

  By default, explicit `undefined` values are serialized as `null` like so:

  ```json
  {
    "firstName": "John",
    "lastName": "Doe",
    "email": null
  }
  ```

  When `omitUndefined` is enabled, the JSON object is instead serialized as:

  ```json
  {
    "firstName": "John",
    "lastName": "Doe"
  }
  ```

## [0.30.0] - 2024-07-11

- Feature: Client-level `Options` now supports overriding global headers like version.

## [0.29.2] - 2024-07-10

- Fix: This fixes a bug introduced in `0.29.0-rc0` that prevented the SDK from serializing types
  with circular references.

## [0.29.1] - 2024-07-10

- Fix: Pagination endpoints that define nested offset/cursor properties are now functional.
  A new `setObjectProperty` helper is used to dynamically set the property, which is inspired
  by Lodash's `set` function (https://lodash.com/docs/4.17.15#set).

  The generated code now looks like the following:

  ```typescript
  let _offset = request?.pagination?.page != null ? request?.pagination?.page : 1;
  return new core.Pageable<SeedPagination.ListUsersPaginationResponse, SeedPagination.User>({
    response: await list(request),
    hasNextPage: (response) => (response?.data ?? []).length > 0,
    getItems: (response) => response?.data ?? [],
    loadPage: (_response) => {
      _offset += 1;
      return list(core.setObjectProperty(request, "pagination.page", _offset));
    }
  });
  ```

## [0.29.0] - 2024-07-09

- Internal: Upgrade to IRv48.
- Feature: Add support for pagination endpoints that require request body properties.
- Feature: Add support for pagination with an offset step. This is useful for endpoints
  that page based on the element index rather than a page index (i.e. the 100th element
  vs. the 10th page).

  This feature shares the same UX as both the `offset` and `cursor` pagination variants.

## [0.29.0-rc0] - 2024-07-09

- Fix: All serializers in the generated SDK are now synchronous. This makes the serializers
  easier to use and improves the performance as well.

## [0.28.0-rc0] - 2024-07-09

- Feature: Add support for offset pagination, which uses the same pagination API introduced
  in `0.26.0-rc0`.

## [0.27.2] - 2024-07-08

- Fix: The generated readme now moves the sections for `AbortController`, `Runtime Compatiblity` and
  `Custom Fetcher` under the Advanced section in the generated README.

## [0.27.1] - 2024-07-08

- Feature: Support JSR publishing. If you would like your SDK to be published to JSR, there
  is now a configuration option called `publishToJsr: true`. When enabled, the generator will
  generate a `jsr.json` as well as a GitHub workflow to publish to JSR.

  ```yaml
  - name: fernapi/fern-typescript-sdk
    version: 0.27.1
    config:
      publishToJsr: true
  ```

## [0.27.0] - 2024-07-08

- Fix: Boolean literal headers can now be overridden via `RequestOptions`.
- Feature: The generated `.github/workflows/ci.yml` file now supports NPM publishing with
  alpha/beta dist tags. If the selected version contains the `alpha` or `beta` substring,
  the associated dist tag will be added in the `npm publish` command like the following:

  ```sh
  # Version 1.0.0-beta
  npm publish --tag beta
  ```

  For more on NPM dist tags, see https://docs.npmjs.com/adding-dist-tags-to-packages

## [0.26.0-rc3] - 2024-06-30

- Fix: The typesript generator now returns all `FormData` headers and Fetcher no longer stringifies stream.Readable type.

## [0.26.0-rc2] - 2024-06-27

- Improvement: `RequestOptions` now supports overriding global headers like authentication
  and version.

## [0.26.0-rc1] - 2024-06-27

- Fix: The generator was skipping auto pagination for item arrays that were optional. Now,
  those are safely handled as well.

## [0.26.0-rc0] - 2024-06-27

- Feature: The TypeScript generator now supports cursor-based auto pagination. With
  auto pagination, a user can simply iterate over the results automatically:

  ```ts
  for (const user of client.users.list()) {
    consoler.log(user);
  }
  ```

  Users can also paginate over data manually

  ```ts
  const page = client.users.list();
  for (const user of page.data) {
    consoler.log(user);
  }

  // Helper methods for manually paginating:
  while (page.hasNextPage()) {
    page = page.getNextPage();
    // ...
  }
  ```

## [0.25.3] - 2024-06-26

- Internal: The generator is now upgraded to `v46.2.0` of the IR.

## [0.25.2] - 2024-06-20

- Fix: The generator now removes `fs`, `path`, and `os` depdencencies from the browser
  runtime.

## [0.25.1] - 2024-06-20

- Fix: The generator now removes `fs`, `path`, and `os` depdencencies from the browser
  runtime.

## [0.25.0] - 2024-06-19

- Fix: The generator now generates snippets for streaming endpoints. There is also a
  fix where literals are excluded from inlined requests.

## [0.25.0-rc0] - 2024-06-19

- Feature: The generator now merges the user's original `README.md` file (if any).

## [0.24.4] - 2024-06-19

- Fix: APIs that specify a default environment no longer include an unused environment import
  in their generated snippets.

## [0.24.3] - 2024-06-18

- Fix: The generator only adds a publish step in github actions if credentials are specified.

## [0.24.2] - 2024-06-19

- Improvement: Remove the unnecessary client call from the request/response README.md section.
- Fix: The generated README.md snippets now correctly referenced nested methods. For example,
  `client.users.create` (instead of `client.create`) in the following:

  ```ts
  import { AcmeClient } from "acme";

  const client = new AcmeClient({ apiKey: "YOUR_API_KEY" });
  await client.users.create({
    firstName: "john",
    lastName: "doe"
  });
  ```

## [0.24.1] - 2024-06-19

- Fix: Dynamic snippets now support importing the client directly from the package.

  ```typescript
  import { MyClient } from "@org/sdk";

  const client = new MyClient({ ... });
  ```

## [0.24.0-rc0] - 2024-06-18

- Feature: Dynamic client instantiation snippets are now generated. Note this only affects
  enteprise users that are using Fern's Snippets API.

## [0.23.3] - 2024-06-17

- Fix: The NPM publish job is _not_ generated if the token environment variable is not specified.
- Improvement: The snippets now use the `client` variable name like so:

  ```ts
  import { AcmeClient } from "acme";

  const client = new AcmeClient({ apiKey: "YOUR_API_KEY" });
  await client.users.create({
    firstName: "john",
    lastName: "doe"
  });
  ```

## [0.23.2] - 2024-06-14

- Fix: Client constructor snippets now include an `environment` property whenever it's required.
- Fix: The import paths included in the `README.md` exclusively use double quotes.
- Fix: When an NPM package name is not specified, the generated `README.md` will default to using
  the namespace export.

## [0.23.1] - 2024-06-13

- Fix: Undiscriminated unions used as map keys examples no longer return an error.

## [0.23.0] - 2024-06-12

- Fix: The latest version of the `generator-cli` (used to generate `README.md` files) is
  always installed.

## [0.23.0-rc1] - 2024-06-11

- Feature: Introduce a custom configuration for arbitrary package json field. Now you can specify
  arbitrary key, value pairs that you want to be merged in the generated `package.json`.

  ```yml
  config:
    packageJson:
      dependencies:
        my-dep: "2.0.0"
      bin: "./index.js"
  ```

## [0.23.0-rc0] - 2024-06-07

- Fix: Union snippet templates are fixed in 2 ways:
  1. The templates do not have a leading single quote (a typo from before)
  2. The templates now inline union properties (in certain cases)

## [0.22.0] - 2024-06-07

- Feature: Add support for higher quality `README.md` generation.

## [0.21.1] - 2024-06-05

- Improvement: Detect `workerd` (Cloudflare) environments in `Runtime.ts`. The `Stream` class which is
  used for Server-Sent Events now prefers `TextDecoder` if it is present in the environment, to
  work in Cloudflare environments.

## [0.21.0] - 2024-06-05

- Feature: The generator now supports `bigint` types.
- Internal: Bump to IRv46.

## [0.20.9] - 2024-06-02

- Fix: TypeScript generator outputs code snippets that have `example-identifier` embedded.

## [0.20.8] - 2024-06-02

- Improvement: TypeScript projects were skipping added peer dependencies in certain cases,
  now those are fixed.

## [0.20.7] - 2024-05-31

- Fix: Simplify the error handling introduced in `0.20.6` so that it more easily
  handles endpoints that include structured errors.

## [0.20.6] - 2024-05-31

- Fix: This updates the behavior of the failure condition introduced in `0.20.2`; the SDK
  now throws an error whenever we fail to refresh an access token even if `neverThrowErrors`
  is set. We treat this failure as a systematic exception, so it's OK to throw in this case.

## [0.20.5] - 2024-05-30

- Improvement: Support setting `extraPeerDependencies` and `extraPeerDependenciesMeta` as
  configuration arguments. For example:

  ```yaml
  extraPeerDependencies:
    "openai": "^4.47.1"
  extraPeerDependenciesMeta:
    "openai":
      optional: true
  ```

## [0.20.4] - 2024-05-29

- Fix: Functionality to generate integration tests against a mock server has been disabled.

## [0.20.2] - 2024-05-29

- Fix: The OAuth token provider supports SDKs that enable the `neverThrowErrors` setting.
  If the OAuth token provider fails to retrieve and/or refresh an access token, an error
  will _not_ be thrown. Instead, the original access token will be used and the user will be
  able to act upon an error available on the response. For example,

  ```ts
  const response = await client.user.get(...)
  if (!response.ok) {
    // Handle the response.error ...
  }
  ```

## [0.20.1] - 2024-05-29

- Fix: Remove instances of `node:stream` so that the generated SDK is Webpack + Next.js compatible.

## [0.20.1-rc0] - 2024-05-29

- (Pre-emptive) Fix: URL encoded bodies are now appropriately encoded within the fetcher.

## [0.20.0-rc1] - 2024-05-24

- Fix: Pass `abortSignal` to `Stream` for server-sent-events and JSON streams so that the user
  can opt out and break from a stream.

## [0.20.0-rc0] - 2024-05-24

- Feature: Add `abortSignal` to `RequestOptions`. SDK consumers can now specify an
  an arbitrary abort signal that can interrupt the API call.

  ```ts
  const controller = new AbortController();
  client.endpoint.call(..., {
    abortSignal: controller.signal,
  })
  ```

## [0.19.0] - 2024-05-20

- Feature: Add `inlineFileProperties` configuration to support generating file upload properties
  as in-lined request properties (instead of positional parameters). Simply configure the following:

  ```yaml
  - name: fernapi/fern-typscript-node-sdk
    version: 0.19.0
    ...
    config:
      inlineFileProperties: true
  ```

  **Before**:

  ```ts
  /**
    * @param {File | fs.ReadStream} file
    * @param {File[] | fs.ReadStream[]} fileList
    * @param {File | fs.ReadStream | undefined} maybeFile
    * @param {File[] | fs.ReadStream[] | undefined} maybeFileList
    * @param {Acme.MyRequest} request
    * @param {Service.RequestOptions} requestOptions - Request-specific configuration.
    *
    * @example
    *     await client.service.post(fs.createReadStream("/path/to/your/file"), [fs.createReadStream("/path/to/your/file")], fs.createReadStream("/path/to/your/file"), [fs.createReadStream("/path/to/your/file")], {})
    */
  public async post(
      file: File | fs.ReadStream,
      fileList: File[] | fs.ReadStream[],
      maybeFile: File | fs.ReadStream | undefined,
      maybeFileList: File[] | fs.ReadStream[] | undefined,
      request: Acme.MyRequest,
      requestOptions?: Acme.RequestOptions
  ): Promise<void> {
    ...
  }
  ```

  **After**:

  ```ts
  /**
    * @param {Acme.MyRequest} request
    * @param {Service.RequestOptions} requestOptions - Request-specific configuration.
    *
    * @example
    *     await client.service.post({
    *        file: fs.createReadStream("/path/to/your/file"),
    *        fileList: [fs.createReadStream("/path/to/your/file")]
    *     })
    */
  public async post(
      request: Acme.MyRequest,
      requestOptions?: Service.RequestOptions
  ): Promise<void> {
    ...
  }
  ```

## [0.18.3] - 2024-05-17

- Internal: The generator now uses the latest FDR SDK.

## [0.18.2] - 2024-05-15

- Fix: If OAuth is configured, the generated `getAuthorizationHeader` helper now treats the
  bearer token as optional. This prevents us from sending the `Authorization` header
  when retrieving the access token.

## [0.18.1] - 2024-05-14

- Fix: If OAuth environment variables are specified, the `clientId` and `clientSecret` parameters
  are optional.

  ```ts
  export declare namespace Client {
    interface Options {
        ...
        clientId?: core.Supplier<string>;
        clientSecret?: core.Supplier<string>;
    }
    ...
  }
  ```

## [0.18.0] - 2024-05-13

- Feature: Add support for the OAuth client credentials flow. The new `OAuthTokenProvider` automatically
  resolves the access token and refreshes it as needed. The resolved access token is then used as the
  bearer token in all client requests.

## [0.17.1] - 2024-05-06

- Fix: Multipart form data requests are now compatible across browser and Node.js runtimes.

## [0.17.0] - 2024-05-06

- Internal: Bump to v43 of IR which means that you will need `0.26.1` of the Fern CLI version. To bump your
  CLI version, please run `fern upgrade`.

## [0.16.0-rc8] - 2024-05-06

- Improvement: The SDK generator now supports upload endpoints that specify an array of files like so:

  ```ts
  /**
    * @param {File[] | fs.ReadStream[]} files
    * @param {Acme.UploadFileRequest} request
    * @param {Service.RequestOptions} requestOptions - Request-specific configuration.
    */
  public async post(
      files: File[] | fs.ReadStream[],
      request: Acme.UploadFileRequest,
      requestOptions?: Service.RequestOptions
  ): Promise<void> {
      const _request = new FormData();
      for (const _file of files) {
        _request.append("files", _file);
      }
      ...
  }
  ```

## [0.16.0-rc7] - 2024-05-02

- Improvement: The SDK generator now supports `@param` JSDoc comments for endpoint parameters.
  The generator now arranges JSDoc in a few separate groups, one for each of `@param`, `@throws`,
  and `@examples` like so:

  ```ts
    /**
     * This endpoint checks the health of a resource.
     *
     * @param {string} id - A unique identifier.
     * @param {Service.RequestOptions} requestOptions - Request-specific configuration.
     *
     * @throws {@link Acme.UnauthorizedRequest}
     * @throws {@link Acme.BadRequest}
     *
     * @example
     *     await testSdk.health.service.check("id-2sdx82h")
     */
    public async check(id: string, requestOptions?: Service.RequestOptions): Promise<void> {
      ...
    }
  ```

- Improvement: The generator will only include user-provided examples if they exist, and otherwise
  only include a single generated example, like so:

  ```ts
    /**
     * This endpoint checks the health of a resource.
     *
     * @example
     *     await testSdk.health.service.check("id-2sdx82h")
     */
    public async check(id: string, requestOptions?: Service.RequestOptions): Promise<void> {
      ...
    }
  ```

- Fix: The SDK generator now escapes path parameters that would previously create invalid
  URLs (e.g. "\\example"). Method implementations will now have references to
  `encodeURIComponent` like the following:

  ```ts
  const _response = await core.fetcher({
    url: urlJoin(
      (await core.Supplier.get(this._options.environment)) ?? environments.AcmeEnvironment.Prod,
      `/users/${encodeURIComponent(userId)}`
    ),
    ...
  });
  ```

## [0.16.0-rc6] - 2024-04-30

- Fix: snippet templates now move file upload parameters to unnamed args

## [0.16.0-rc5] - 2024-04-30

- Fix: remove duplicate quotation marks in snippet templates

## [0.16.0-rc4] - 2024-04-25

- Fix: fixes to styling of the SDK code snippet templates.

## [0.16.0-rc0] - 2024-04-24

- Feature: The generator now registers snippet templates which can be used for dynamic
  SDK code snippet generation.

## [0.15.1-rc1] - 2024-04-24

- Improvement: Earlier for inlined request exports, we were doing the following:

```ts
export { MyRequest } from "./MyRequest";
```

In an effort to make the generated code JSR compatible, the TS generator
will now append the `type` explicitly for request exports.

```ts
export { type MyRequest } from "./MyRequest";
```

## [0.15.1-rc0] - 2024-04-22

- Feature: plain text responses are now supported in the TypeScript generator.

## [0.15.0-rc1] - 2024-04-22

- Fix: Minor fixes to SSE processing. In particular, stream terminal characters are now
  respected like `[DONE]` and JSON parsed data is sent to the deserialize function.

## [0.15.0-rc0] - 2024-04-19

- Feature: Bump to v38 of IR and support server-sent events where the events are sent
  with a `data: ` prefix and terminated with a new line.

## [0.14.1-rc5] - 2024-04-17

- Fix: Code snippets are generated for file upload endpoints using `fs.readStream`. Previously,
  generation for these endpoints was being skipped.

- Fix: If integration tests are not enabled, simple jest tests with a `yarn test`
  script will be created.

- Improvement: In an effort to make the generated code JSR compatible, the generator now
  directly imports from files instead of using directory imports.

- Improvement: In an effort to make the generated code JSR compatible, we make sure all methods
  are strongly typed with return signatures (in this case `_getAuthorizationHeader()`).

- Fix: Generate code snippet for FileDownload endpoint

- Fix: Import for `node-fetch` in `Fetcher.ts` uses a dynamic import instead of `require` which
  so that the SDK works in ESM environments (that are using local file output). When the
  `outputEsm` config flag is turned on, the dynamic import will be turned into an ESM specific import.

- Fix: The test job in `ci.yml` works even if you have not configured Fern to
  generate integration tests.

  Without integration tests the test job will run `yarn && yarn test`. With the
  integration tests, the test job will delegate to the fern cli `fern yarn test`.

- Feature: Add `allowExtraFields` option to permit extra fields in the serialized request.

  ```yaml
  - name: fernapi/fern-typscript-node-sdk
    version: 0.14.0-rc0
    ...
    config:
      allowExtraFields: true
  ```

## [0.13.0] - 2024-04-09

- Support V37 of the IR.

## [0.13.0-rc0] - 2024-04-02

- Feature: Add `retainOriginalCasing` option to preserve the naming convention expressed in the API.
  For example, the following Fern definition will generate a type like so:

```yaml
types:
  GetUsersRequest
    properties:
      group_id: string
```

**Before**

```typescript
export interface GetUsersRequest {
  groupId: string;
}

export interface GetUsersRequest = core.serialization.object({
 groupId: core.serialization.string("group_id")
})

export namespace GetUsersRequest {
  interface Raw {
    group_id: string
  }
}
```

**After**

```typescript
export interface GetUsersRequest {
  group_id: string;
}

export interface GetUsersRequest = core.serialization.object({
 group_id: core.serialization.string()
})

export namespace GetUsersRequest {
  interface Raw {
    group_id: string
  }
}
```

## [0.12.9] - 2024-03-22

- Fix: The generator stopped working for remote code generation starting in `0.12.7`. This is now fixed.

## [0.12.8] - 2024-03-22

- Improvement: Enhance serde performance by reducing reliance on async behavior and lazy async dynamic imports.
- Internal: Shared generator notification and config parsing logic.

## [0.12.8-rc0] - 2024-03-18

- Improvement: Enhance serde performance by reducing reliance on async behavior and lazy async dynamic imports.

## [0.12.7] - 2024-03-14

- Improvement: the SDK will now leverage environment variable defaults, where specified, for authentication variables, such as bearer tokens, api keys, custom headers, etc.

  Previously, the SDK would only leverage these defaults for bearer token auth IF auth was mandatory throughout the SDK.

## [0.12.6] - 2024-02-27

- In Node.js environments the SDK will default to using `node-fetch`. The
  SDK depends on v2 of node-fetch to stay CJS compatible.

  Previously the SDK was doing `require("node-fetch")` but it should be
  `require("node-fetch").default` based on
  https://github.com/node-fetch/node-fetch/issues/450#issuecomment-387045223.

## [0.12.5] - 2024-02-27

- Introduce a custom configuration called `tolerateRepublish` which supports running
  npm publish with the flag `--tolerateRepublish`. This flag allows you to publish
  on top of an existing npm package.

  To turn on this flag, update your generators.yml:

  ```yaml
  groups:
    generators:
      - name: fernapi/fern-typscript-node-sdk
        version: 0.12.5
        ...
        config:
          tolerateRepublish: true
  ```

## [0.12.4] - 2024-02-27

- Fix: Previously reference.md was just leveraging the function name for the reference, now it leverages the full package-scoped path, mirroring how the function would be used in reality.

```ts
seedExamples.getException(...)

// is now

seedExamples.file.notification.service.getException(...)
```

- Fix: Previously SDK code snippets would not support generation with undiscriminated unions. Now, it does.

## [0.12.2] - 2024-02-27

- Fix: Previously SDK code snippets would not take into account default parameter values
  and would always include a `{}`. This was odd and didn't represent how a developer
  would use the SDK. Now, the snippets check for default parameter values and omit
  if there are no fields specified.

  ```ts
  // Before
  client.users.list({});

  // After
  client.users.list();
  ```

## [0.12.1] - 2024-02-27

- Fix: Optional objects in deep query parameters were previously being incorrectly
  serialized. Before this change, optional objects were just being JSON.stringified
  which would send the incorrect contents over the wire.

  ```ts
  // Before
  if (foo != null) {
    _queryParams["foo"] = JSON.stringify(foo);
  }

  // After
  if (foo != null) {
    _queryParams["foo"] = foo;
  }

  // After (with serde layer)
  if (foo != null) {
    _queryParams["foo"] = serializers.Foo.jsonOrThrow(foo, {
      skipValidation: false,
      breadcrumbs: ["request", "foo"]
    });
  }
  ```

## [0.12.0] - 2024-02-26

- Feature: support deep object query parameter serialization. If, query parameters are
  objects then Fern will support serializing them.

  ```yaml
  MyFoo:
    properties:
      bar: optional<string>

  query-parameters:
    foo: MyFoo
  ```

  will now be serialized as `?foo[bar]="...` and appear in the SDK as a regular object

  ```ts
  client.doThing({
    foo: {
      bar: "..."
    }
  });
  ```

## [0.11.5] - 2024-02-15

- Fix: Previously `core.Stream` would not work in the Browser. Now the generated Fern SDK
  includes a polyfill for `ReadableStream` and uses `TextDecoder` instead of `Buffer`.

- Feature: add in a reference markdown file, this shows a quick outline of the available endpoints,
  it's documentation, code snippet, and parameters.

  This feature is currently behind a feature flag called `includeApiReference` and can be used

  ```yaml
  config:
    includeApiReference: true
  ```

## [0.11.4] - 2024-02-15

- Fix: The `Fetcher` now supports sending binary as a request body. This is important
  for APIs that intake `application/octet-stream` content types or for folks that have
  .fernignored their and added custom utilities that leverage the fetcher.

## [0.11.3] - 2024-02-13

- Fix: ensure SDK generator always uses `node-fetch` in Node.js environments. There is an experimental
  fetch packaged with newer versions of Node.js, however it causes unexpected behavior with
  file uploads.

## [0.11.2] - 2024-02-13

- Fix: ensure SDK generator does not drop additional parameters from requests that perform file upload. Previously, if an endpoint had `file` inputs without additional `body` parameters, query parameters were eroniously ignored.

## [0.11.1] - 2024-02-13

- Fix: The SDK generator no longer generates a `tsconfig.json` with `noUnusedParameters`
  enabled. This check was too strict.

## [0.11.0] - 2024-02-13

- Feature: The SDK generator now forwards information about the runtime that it is being
  used in. The header `X-Fern-Runtime` will report the runtime (e.g. `browser`, `node`, `deno`)
  and the header `X-Fern-Runtime-Version` will report the version.

## [0.10.0] - 2024-02-11

- Feature: The SDK generator now supports whitelabelling. When this is turned on,
  there will be no mention of Fern in the generated code.

  **Note**: You must be on the enterprise tier to enable this mode.

## [0.9.7] - 2024-02-11

- Chore: Intialize this changelog<|MERGE_RESOLUTION|>--- conflicted
+++ resolved
@@ -5,16 +5,14 @@
 The format is based on [Keep a Changelog](https://keepachangelog.com/en/1.0.0/),
 and this project adheres to [Semantic Versioning](https://semver.org/spec/v2.0.0.html).
 
-<<<<<<< HEAD
 ## [0.46.0] - 2024-12-27
 
 - Feat: Remove `node-fetch` from generated SDK dependencies and always use the global fetch function instead, this lets you bundle the SDK for the browser with tools like Vite and Rollup without marking node-fetch as external.
-=======
+
 ## [0.45.2] - 2024-12-31
 
 - Fix: TS generated snippets now respect proper parameter casing when noSerdeLayer is enabled.
 
->>>>>>> 4c288d6c
 ## [0.45.1] - 2024-12-27
 
 - Fix: Export everything inside of TypeScript namespaces that used to be ambient.
