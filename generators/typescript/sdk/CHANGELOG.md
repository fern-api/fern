--- conflicted
+++ resolved
@@ -5,8 +5,7 @@
 The format is based on [Keep a Changelog](https://keepachangelog.com/en/1.0.0/),
 and this project adheres to [Semantic Versioning](https://semver.org/spec/v2.0.0.html).
 
-<<<<<<< HEAD
-## [0.28.0] - 2024-07-09
+## [0.29.0] - 2024-07-09
 
 - Internal: Upgrade to IRv48.
 - Feature: Add support for pagination endpoints that require request body properties.
@@ -15,12 +14,11 @@
   vs. the 10th page).
 
   This feature shares the same UX as both the `offset` and `cursor` pagination variants.
-=======
+
 ## [0.29.0-rc0] - 2024-07-09
 
 - Fix: All serializers in the generated SDK are now synchronous. This makes the serializers
-  easier to use and improves the performance as well. 
->>>>>>> 84c482aa
+  easier to use and improves the performance as well.
 
 ## [0.28.0-rc0] - 2024-07-09
 
