# Changelog

All notable changes to this project will be documented in this file.

The format is based on [Keep a Changelog](https://keepachangelog.com/en/1.0.0/),
and this project adheres to [Semantic Versioning](https://semver.org/spec/v2.0.0.html).

<<<<<<< HEAD
## [0.25.0-rc0] - 2024-06-19

- Feature: The generator now merges the user's original `README.md` file (if any).
=======
## [0.24.4] - 2024-06-19

- Fix: APIs that specify a default environment no longer include an unused environment import
  in their generated snippets.
>>>>>>> a9708e81

## [0.24.3] - 2024-06-18

- Fix: The generator only adds a publish step in github actions if credentials are specified.

## [0.24.2] - 2024-06-19

- Improvement: Remove the unnecessary client call from the request/response README.md section.
- Fix: The generated README.md snippets now correctly referenced nested methods. For example,
  `client.users.create` (instead of `client.create`) in the following:

  ```ts
  import { AcmeClient } from "acme";

  const client = new AcmeClient({ apiKey: "YOUR_API_KEY" });
  await client.users.create({
    firstName: "john",
    lastName: "doe"
  });
  ```

## [0.24.1] - 2024-06-19

- Fix: Dynamic snippets now support importing the client directly from the package.

  ```typescript
  import { MyClient } from "@org/sdk";

  const client = new MyClient({ ... });
  ```

## [0.24.0-rc0] - 2024-06-18

- Feature: Dynamic client instantiation snippets are now generated. Note this only affects
  enteprise users that are using Fern's Snippets API.

## [0.23.3] - 2024-06-17

- Fix: The NPM publish job is _not_ generated if the token environment variable is not specified.
- Improvement: The snippets now use the `client` variable name like so:

  ```ts
  import { AcmeClient } from "acme";

  const client = new AcmeClient({ apiKey: "YOUR_API_KEY" });
  await client.users.create({
    firstName: "john",
    lastName: "doe"
  });
  ```

## [0.23.2] - 2024-06-14

- Fix: Client constructor snippets now include an `environment` property whenever it's required.
- Fix: The import paths included in the `README.md` exclusively use double quotes.
- Fix: When an NPM package name is not specified, the generated `README.md` will default to using
  the namespace export.

## [0.23.1] - 2024-06-13

- Fix: Undiscriminated unions used as map keys examples no longer return an error.

## [0.23.0] - 2024-06-12

- Fix: The latest version of the `generator-cli` (used to generate `README.md` files) is
  always installed.

## [0.23.0-rc1] - 2024-06-11

- Feature: Introduce a custom configuration for arbitrary package json field. Now you can specify
  arbitrary key, value pairs that you want to be merged in the generated `package.json`.

  ```yml
  config:
    packageJson:
      dependencies:
        my-dep: "2.0.0"
      bin: "./index.js"
  ```

## [0.23.0-rc0] - 2024-06-07

- Fix: Union snippet templates are fixed in 2 ways:
  1. The templates do not have a leading single quote (a typo from before)
  2. The templates now inline union properties (in certain cases)

## [0.22.0] - 2024-06-07

- Feature: Add support for higher quality `README.md` generation.

## [0.21.1] - 2024-06-05

- Improvement: Detect `workerd` (Cloudflare) environments in `Runtime.ts`. The `Stream` class which is
  used for Server-Sent Events now prefers `TextDecoder` if it is present in the environment, to
  work in Cloudflare environments.

## [0.21.0] - 2024-06-05

- Feature: The generator now supports `bigint` types.
- Internal: Bump to IRv46.

## [0.20.9] - 2024-06-02

- Fix: TypeScript generator outputs code snippets that have `example-identifier` embedded.

## [0.20.8] - 2024-06-02

- Improvement: TypeScript projects were skipping added peer dependencies in certain cases,
  now those are fixed.

## [0.20.7] - 2024-05-31

- Fix: Simplify the error handling introduced in `0.20.6` so that it more easily
  handles endpoints that include structured errors.

## [0.20.6] - 2024-05-31

- Fix: This updates the behavior of the failure condition introduced in `0.20.2`; the SDK
  now throws an error whenever we fail to refresh an access token even if `neverThrowErrors`
  is set. We treat this failure as a systematic exception, so it's OK to throw in this case.

## [0.20.5] - 2024-05-30

- Improvement: Support setting `extraPeerDependencies` and `extraPeerDependenciesMeta` as
  configuration arguments. For example:

  ```yaml
  extraPeerDependencies:
    "openai": "^4.47.1"
  extraPeerDependenciesMeta:
    "openai":
      optional: true
  ```

## [0.20.4] - 2024-05-29

- Fix: Functionality to generate integration tests against a mock server has been disabled.

## [0.20.2] - 2024-05-29

- Fix: The OAuth token provider supports SDKs that enable the `neverThrowErrors` setting.
  If the OAuth token provider fails to retrieve and/or refresh an access token, an error
  will _not_ be thrown. Instead, the original access token will be used and the user will be
  able to act upon an error available on the response. For example,

  ```ts
  const response = await client.user.get(...)
  if (!response.ok) {
    // Handle the response.error ...
  }
  ```

## [0.20.1] - 2024-05-29

- Fix: Remove instances of `node:stream` so that the generated SDK is Webpack + Next.js compatible.

## [0.20.1-rc0] - 2024-05-29

- (Pre-emptive) Fix: URL encoded bodies are now appropriately encoded within the fetcher.

## [0.20.0-rc1] - 2024-05-24

- Fix: Pass `abortSignal` to `Stream` for server-sent-events and JSON streams so that the user
  can opt out and break from a stream.

## [0.20.0-rc0] - 2024-05-24

- Feature: Add `abortSignal` to `RequestOptions`. SDK consumers can now specify an
  an arbitrary abort signal that can interrupt the API call.

  ```ts
  const controller = new AbortController();
  client.endpoint.call(..., {
    abortSignal: controller.signal,
  })
  ```

## [0.19.0] - 2024-05-20

- Feature: Add `inlineFileProperties` configuration to support generating file upload properties
  as in-lined request properties (instead of positional parameters). Simply configure the following:

  ```yaml
  - name: fernapi/fern-typscript-node-sdk
    version: 0.19.0
    ...
    config:
      inlineFileProperties: true
  ```

  **Before**:

  ```ts
  /**
    * @param {File | fs.ReadStream} file
    * @param {File[] | fs.ReadStream[]} fileList
    * @param {File | fs.ReadStream | undefined} maybeFile
    * @param {File[] | fs.ReadStream[] | undefined} maybeFileList
    * @param {Acme.MyRequest} request
    * @param {Service.RequestOptions} requestOptions - Request-specific configuration.
    *
    * @example
    *     await client.service.post(fs.createReadStream("/path/to/your/file"), [fs.createReadStream("/path/to/your/file")], fs.createReadStream("/path/to/your/file"), [fs.createReadStream("/path/to/your/file")], {})
    */
  public async post(
      file: File | fs.ReadStream,
      fileList: File[] | fs.ReadStream[],
      maybeFile: File | fs.ReadStream | undefined,
      maybeFileList: File[] | fs.ReadStream[] | undefined,
      request: Acme.MyRequest,
      requestOptions?: Acme.RequestOptions
  ): Promise<void> {
    ...
  }
  ```

  **After**:

  ```ts
  /**
    * @param {Acme.MyRequest} request
    * @param {Service.RequestOptions} requestOptions - Request-specific configuration.
    *
    * @example
    *     await client.service.post({
    *        file: fs.createReadStream("/path/to/your/file"),
    *        fileList: [fs.createReadStream("/path/to/your/file")]
    *     })
    */
  public async post(
      request: Acme.MyRequest,
      requestOptions?: Service.RequestOptions
  ): Promise<void> {
    ...
  }
  ```

## [0.18.3] - 2024-05-17

- Internal: The generator now uses the latest FDR SDK.

## [0.18.2] - 2024-05-15

- Fix: If OAuth is configured, the generated `getAuthorizationHeader` helper now treats the
  bearer token as optional. This prevents us from sending the `Authorization` header
  when retrieving the access token.

## [0.18.1] - 2024-05-14

- Fix: If OAuth environment variables are specified, the `clientId` and `clientSecret` parameters
  are optional.

  ```ts
  export declare namespace Client {
    interface Options {
        ...
        clientId?: core.Supplier<string>;
        clientSecret?: core.Supplier<string>;
    }
    ...
  }
  ```

## [0.18.0] - 2024-05-13

- Feature: Add support for the OAuth client credentials flow. The new `OAuthTokenProvider` automatically
  resolves the access token and refreshes it as needed. The resolved access token is then used as the
  bearer token in all client requests.

## [0.17.1] - 2024-05-06

- Fix: Multipart form data requests are now compatible across browser and Node.js runtimes.

## [0.17.0] - 2024-05-06

- Internal: Bump to v43 of IR which means that you will need `0.26.1` of the Fern CLI version. To bump your
  CLI version, please run `fern upgrade`.

## [0.16.0-rc8] - 2024-05-06

- Improvement: The SDK generator now supports upload endpoints that specify an array of files like so:

  ```ts
  /**
    * @param {File[] | fs.ReadStream[]} files
    * @param {Acme.UploadFileRequest} request
    * @param {Service.RequestOptions} requestOptions - Request-specific configuration.
    */
  public async post(
      files: File[] | fs.ReadStream[],
      request: Acme.UploadFileRequest,
      requestOptions?: Service.RequestOptions
  ): Promise<void> {
      const _request = new FormData();
      for (const _file of files) {
        _request.append("files", _file);
      }
      ...
  }
  ```

## [0.16.0-rc7] - 2024-05-02

- Improvement: The SDK generator now supports `@param` JSDoc comments for endpoint parameters.
  The generator now arranges JSDoc in a few separate groups, one for each of `@param`, `@throws`,
  and `@examples` like so:

  ```ts
    /**
     * This endpoint checks the health of a resource.
     *
     * @param {string} id - A unique identifier.
     * @param {Service.RequestOptions} requestOptions - Request-specific configuration.
     *
     * @throws {@link Acme.UnauthorizedRequest}
     * @throws {@link Acme.BadRequest}
     *
     * @example
     *     await testSdk.health.service.check("id-2sdx82h")
     */
    public async check(id: string, requestOptions?: Service.RequestOptions): Promise<void> {
      ...
    }
  ```

- Improvement: The generator will only include user-provided examples if they exist, and otherwise
  only include a single generated example, like so:

  ```ts
    /**
     * This endpoint checks the health of a resource.
     *
     * @example
     *     await testSdk.health.service.check("id-2sdx82h")
     */
    public async check(id: string, requestOptions?: Service.RequestOptions): Promise<void> {
      ...
    }
  ```

- Fix: The SDK generator now escapes path parameters that would previously create invalid
  URLs (e.g. "\\example"). Method implementations will now have references to
  `encodeURIComponent` like the following:

  ```ts
  const _response = await core.fetcher({
    url: urlJoin(
      (await core.Supplier.get(this._options.environment)) ?? environments.AcmeEnvironment.Prod,
      `/users/${encodeURIComponent(userId)}`
    ),
    ...
  });
  ```

## [0.16.0-rc6] - 2024-04-30

- Fix: snippet templates now move file upload parameters to unnamed args

## [0.16.0-rc5] - 2024-04-30

- Fix: remove duplicate quotation marks in snippet templates

## [0.16.0-rc4] - 2024-04-25

- Fix: fixes to styling of the SDK code snippet templates.

## [0.16.0-rc0] - 2024-04-24

- Feature: The generator now registers snippet templates which can be used for dynamic
  SDK code snippet generation.

## [0.15.1-rc1] - 2024-04-24

- Improvement: Earlier for inlined request exports, we were doing the following:

```ts
export { MyRequest } from "./MyRequest";
```

In an effort to make the generated code JSR compatible, the TS generator
will now append the `type` explicitly for request exports.

```ts
export { type MyRequest } from "./MyRequest";
```

## [0.15.1-rc0] - 2024-04-22

- Feature: plain text responses are now supported in the TypeScript generator.

## [0.15.0-rc1] - 2024-04-22

- Fix: Minor fixes to SSE processing. In particular, stream terminal characters are now
  respected like `[DONE]` and JSON parsed data is sent to the deserialize function.

## [0.15.0-rc0] - 2024-04-19

- Feature: Bump to v38 of IR and support server-sent events where the events are sent
  with a `data: ` prefix and terminated with a new line.

## [0.14.1-rc5] - 2024-04-17

- Fix: Code snippets are generated for file upload endpoints using `fs.readStream`. Previously,
  generation for these endpoints was being skipped.

- Fix: If integration tests are not enabled, simple jest tests with a `yarn test`
  script will be created.

- Improvement: In an effort to make the generated code JSR compatible, the generator now
  directly imports from files instead of using directory imports.

- Improvement: In an effort to make the generated code JSR compatible, we make sure all methods
  are strongly typed with return signatures (in this case `_getAuthorizationHeader()`).

- Fix: Generate code snippet for FileDownload endpoint

- Fix: Import for `node-fetch` in `Fetcher.ts` uses a dynamic import instead of `require` which
  so that the SDK works in ESM environments (that are using local file output). When the
  `outputEsm` config flag is turned on, the dynamic import will be turned into an ESM specific import.

- Fix: The test job in `ci.yml` works even if you have not configured Fern to
  generate integration tests.

  Without integration tests the test job will run `yarn && yarn test`. With the
  integration tests, the test job will delegate to the fern cli `fern yarn test`.

- Feature: Add `allowExtraFields` option to permit extra fields in the serialized request.

  ```yaml
  - name: fernapi/fern-typscript-node-sdk
    version: 0.14.0-rc0
    ...
    config:
      allowExtraFields: true
  ```

## [0.13.0] - 2024-04-09

- Support V37 of the IR.

## [0.13.0-rc0] - 2024-04-02

- Feature: Add `retainOriginalCasing` option to preserve the naming convention expressed in the API.
  For example, the following Fern definition will generate a type like so:

```yaml
types:
  GetUsersRequest
    properties:
      group_id: string
```

**Before**

```typescript
export interface GetUsersRequest {
  groupId: string;
}

export interface GetUsersRequest = core.serialization.object({
 groupId: core.serialization.string("group_id")
})

export namespace GetUsersRequest {
  interface Raw {
    group_id: string
  }
}
```

**After**

```typescript
export interface GetUsersRequest {
  group_id: string;
}

export interface GetUsersRequest = core.serialization.object({
 group_id: core.serialization.string()
})

export namespace GetUsersRequest {
  interface Raw {
    group_id: string
  }
}
```

## [0.12.9] - 2024-03-22

- Fix: The generator stopped working for remote code generation starting in `0.12.7`. This is now fixed.

## [0.12.8] - 2024-03-22

- Improvement: Enhance serde performance by reducing reliance on async behavior and lazy async dynamic imports.
- Internal: Shared generator notification and config parsing logic.

## [0.12.8-rc0] - 2024-03-18

- Improvement: Enhance serde performance by reducing reliance on async behavior and lazy async dynamic imports.

## [0.12.7] - 2024-03-14

- Improvement: the SDK will now leverage environment variable defaults, where specified, for authentication variables, such as bearer tokens, api keys, custom headers, etc.

  Previously, the SDK would only leverage these defaults for bearer token auth IF auth was mandatory throughout the SDK.

## [0.12.6] - 2024-02-27

- In Node.js environments the SDK will default to using `node-fetch`. The
  SDK depends on v2 of node-fetch to stay CJS compatible.

  Previously the SDK was doing `require("node-fetch")` but it should be
  `require("node-fetch").default` based on
  https://github.com/node-fetch/node-fetch/issues/450#issuecomment-387045223.

## [0.12.5] - 2024-02-27

- Introduce a custom configuration called `tolerateRepublish` which supports running
  npm publish with the flag `--tolerateRepublish`. This flag allows you to publish
  on top of an existing npm package.

  To turn on this flag, update your generators.yml:

  ```yaml
  groups:
    generators:
      - name: fernapi/fern-typscript-node-sdk
        version: 0.12.5
        ...
        config:
          tolerateRepublish: true
  ```

## [0.12.4] - 2024-02-27

- Fix: Previously reference.md was just leveraging the function name for the reference, now it leverages the full package-scoped path, mirroring how the function would be used in reality.

```ts
seedExamples.getException(...)

// is now

seedExamples.file.notification.service.getException(...)
```

- Fix: Previously SDK code snippets would not support generation with undiscriminated unions. Now, it does.

## [0.12.2] - 2024-02-27

- Fix: Previously SDK code snippets would not take into account default parameter values
  and would always include a `{}`. This was odd and didn't represent how a developer
  would use the SDK. Now, the snippets check for default parameter values and omit
  if there are no fields specified.

  ```ts
  // Before
  client.users.list({});

  // After
  client.users.list();
  ```

## [0.12.1] - 2024-02-27

- Fix: Optional objects in deep query parameters were previously being incorrectly
  serialized. Before this change, optional objects were just being JSON.stringified
  which would send the incorrect contents over the wire.

  ```ts
  // Before
  if (foo != null) {
    _queryParams["foo"] = JSON.stringify(foo);
  }

  // After
  if (foo != null) {
    _queryParams["foo"] = foo;
  }

  // After (with serde layer)
  if (foo != null) {
    _queryParams["foo"] = serializers.Foo.jsonOrThrow(foo, {
      skipValidation: false,
      breadcrumbs: ["request", "foo"]
    });
  }
  ```

## [0.12.0] - 2024-02-26

- Feature: support deep object query parameter serialization. If, query parameters are
  objects then Fern will support serializing them.

  ```yaml
  MyFoo:
    properties:
      bar: optional<string>

  query-parameters:
    foo: MyFoo
  ```

  will now be serialized as `?foo[bar]="...` and appear in the SDK as a regular object

  ```ts
  client.doThing({
    foo: {
      bar: "..."
    }
  });
  ```

## [0.11.5] - 2024-02-15

- Fix: Previously `core.Stream` would not work in the Browser. Now the generated Fern SDK
  includes a polyfill for `ReadableStream` and uses `TextDecoder` instead of `Buffer`.

- Feature: add in a reference markdown file, this shows a quick outline of the available endpoints,
  it's documentation, code snippet, and parameters.

  This feature is currently behind a feature flag called `includeApiReference` and can be used

  ```yaml
  config:
    includeApiReference: true
  ```

## [0.11.4] - 2024-02-15

- Fix: The `Fetcher` now supports sending binary as a request body. This is important
  for APIs that intake `application/octet-stream` content types or for folks that have
  .fernignored their and added custom utilities that leverage the fetcher.

## [0.11.3] - 2024-02-13

- Fix: ensure SDK generator always uses `node-fetch` in Node.js environments. There is an experimental
  fetch packaged with newer versions of Node.js, however it causes unexpected behavior with
  file uploads.

## [0.11.2] - 2024-02-13

- Fix: ensure SDK generator does not drop additional parameters from requests that perform file upload. Previously, if an endpoint had `file` inputs without additional `body` parameters, query parameters were eroniously ignored.

## [0.11.1] - 2024-02-13

- Fix: The SDK generator no longer generates a `tsconfig.json` with `noUnusedParameters`
  enabled. This check was too strict.

## [0.11.0] - 2024-02-13

- Feature: The SDK generator now forwards information about the runtime that it is being
  used in. The header `X-Fern-Runtime` will report the runtime (e.g. `browser`, `node`, `deno`)
  and the header `X-Fern-Runtime-Version` will report the version.

## [0.10.0] - 2024-02-11

- Feature: The SDK generator now supports whitelabelling. When this is turned on,
  there will be no mention of Fern in the generated code.

  **Note**: You must be on the enterprise tier to enable this mode.

## [0.9.7] - 2024-02-11

- Chore: Intialize this changelog<|MERGE_RESOLUTION|>--- conflicted
+++ resolved
@@ -5,16 +5,14 @@
 The format is based on [Keep a Changelog](https://keepachangelog.com/en/1.0.0/),
 and this project adheres to [Semantic Versioning](https://semver.org/spec/v2.0.0.html).
 
-<<<<<<< HEAD
 ## [0.25.0-rc0] - 2024-06-19
 
 - Feature: The generator now merges the user's original `README.md` file (if any).
-=======
+
 ## [0.24.4] - 2024-06-19
 
 - Fix: APIs that specify a default environment no longer include an unused environment import
   in their generated snippets.
->>>>>>> a9708e81
 
 ## [0.24.3] - 2024-06-18
 
