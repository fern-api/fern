# Changelog

All notable changes to this project will be documented in this file.

The format is based on [Keep a Changelog](https://keepachangelog.com/en/1.0.0/),
and this project adheres to [Semantic Versioning](https://semver.org/spec/v2.0.0.html).

<<<<<<< HEAD
## [0.16.0-rc0] - 2024-04-24

- Feature: The generator now registers snippet templates which can be used for dynamic
  SDK code snippet generation.
=======
## [0.15.1-rc0] - 2024-04-22

- Feature: plain text responses are now supported in the TypeScript generator. 
>>>>>>> a8e9d1b8

## [0.15.0-rc1] - 2024-04-22

- Fix: Minor fixes to SSE processing. In particular, stream terminal characters are now
  respected like `[DONE]` and JSON parsed data is sent to the deserialize function.

## [0.15.0-rc0] - 2024-04-19

- Feature: Bump to v38 of IR and support server-sent events where the events are sent
  with a `data: ` prefix and terminated with a new line.

## [0.14.1-rc5] - 2024-04-17

- Fix: Code snippets are generated for file upload endpoints using `fs.readStream`. Previously,
  generation for these endpoints was being skipped.

- Fix: If integration tests are not enabled, simple jest tests with a `yarn test`
  script will be created.

- Improvement: In an effort to make the generated code JSR compatible, the generator now
  directly imports from files instead of using directory imports.

- Improvement: In an effort to make the generated code JSR compatible, we make sure all methods
  are strongly typed with return signatures (in this case `_getAuthorizationHeader()`).

- Fix: Generate code snippet for FileDownload endpoint

- Fix: Import for `node-fetch` in `Fetcher.ts` uses a dynamic import instead of `require` which
  so that the SDK works in ESM environments (that are using local file output). When the
  `outputEsm` config flag is turned on, the dynamic import will be turned into an ESM specific import.

- Fix: The test job in `ci.yml` works even if you have not configured Fern to
  generate integration tests.

  Without integration tests the test job will run `yarn && yarn test`. With the
  integration tests, the test job will delegate to the fern cli `fern yarn test`.

- Feature: Add `allowExtraFields` option to permit extra fields in the serialized request.

  ```yaml
  - name: fernapi/fern-typscript-node-sdk
    version: 0.14.0-rc0
    ...
    config:
      allowExtraFields: true
  ```

## [0.13.0] - 2024-04-09

- Support V37 of the IR.

## [0.13.0-rc0] - 2024-04-02

- Feature: Add `retainOriginalCasing` option to preserve the naming convention expressed in the API.
  For example, the following Fern definition will generate a type like so:

```yaml
types:
  GetUsersRequest
    properties:
      group_id: string
```

**Before**

```typescript
export interface GetUsersRequest {
  groupId: string;
}

export interface GetUsersRequest = core.serialization.object({
 groupId: core.serialization.string("group_id")
})

export namespace GetUsersRequest {
  interface Raw {
    group_id: string
  }
}
```

**After**

```typescript
export interface GetUsersRequest {
  group_id: string;
}

export interface GetUsersRequest = core.serialization.object({
 group_id: core.serialization.string()
})

export namespace GetUsersRequest {
  interface Raw {
    group_id: string
  }
}
```

## [0.12.9] - 2024-03-22

- Fix: The generator stopped working for remote code generation starting in `0.12.7`. This is now fixed.

## [0.12.8] - 2024-03-22

- Improvement: Enhance serde performance by reducing reliance on async behavior and lazy async dynamic imports.
- Internal: Shared generator notification and config parsing logic.

## [0.12.8-rc0] - 2024-03-18

- Improvement: Enhance serde performance by reducing reliance on async behavior and lazy async dynamic imports.

## [0.12.7] - 2024-03-14

- Improvement: the SDK will now leverage environment variable defaults, where specified, for authentication variables, such as bearer tokens, api keys, custom headers, etc.

  Previously, the SDK would only leverage these defaults for bearer token auth IF auth was mandatory throughout the SDK.

## [0.12.6] - 2024-02-27

- In Node.js environments the SDK will default to using `node-fetch`. The
  SDK depends on v2 of node-fetch to stay CJS compatible.

  Previously the SDK was doing `require("node-fetch")` but it should be
  `require("node-fetch").default` based on
  https://github.com/node-fetch/node-fetch/issues/450#issuecomment-387045223.

## [0.12.5] - 2024-02-27

- Introduce a custom configuration called `tolerateRepublish` which supports running
  npm publish with the flag `--tolerateRepublish`. This flag allows you to publish
  on top of an existing npm package.

  To turn on this flag, update your generators.yml:

  ```yaml
  groups:
    generators:
      - name: fernapi/fern-typscript-node-sdk
        version: 0.12.5
        ...
        config:
          tolerateRepublish: true
  ```

## [0.12.4] - 2024-02-27

- Fix: Previously reference.md was just leveraging the function name for the reference, now it leverages the full package-scoped path, mirroring how the function would be used in reality.

```ts
seedExamples.getException(...)

// is now

seedExamples.file.notification.service.getException(...)
```

- Fix: Previously SDK code snippets would not support generation with undiscriminated unions. Now, it does.

## [0.12.2] - 2024-02-27

- Fix: Previously SDK code snippets would not take into account default parameter values
  and would always include a `{}`. This was odd and didn't represent how a developer
  would use the SDK. Now, the snippets check for default parameter values and omit
  if there are no fields specified.

  ```ts
  // Before
  client.users.list({});

  // After
  client.users.list();
  ```

## [0.12.1] - 2024-02-27

- Fix: Optional objects in deep query parameters were previously being incorrectly
  serialized. Before this change, optional objects were just being JSON.stringified
  which would send the incorrect contents over the wire.

  ```ts
  // Before
  if (foo != null) {
    _queryParams["foo"] = JSON.stringify(foo);
  }

  // After
  if (foo != null) {
    _queryParams["foo"] = foo;
  }

  // After (with serde layer)
  if (foo != null) {
    _queryParams["foo"] = serializers.Foo.jsonOrThrow(foo, {
      skipValidation: false,
      breadcrumbs: ["request", "foo"]
    });
  }
  ```

## [0.12.0] - 2024-02-26

- Feature: support deep object query parameter serialization. If, query parameters are
  objects then Fern will support serializing them.

  ```yaml
  MyFoo:
    properties:
      bar: optional<string>

  query-parameters:
    foo: MyFoo
  ```

  will now be serialized as `?foo[bar]="...` and appear in the SDK as a regular object

  ```ts
  client.doThing({
    foo: {
      bar: "..."
    }
  });
  ```

## [0.11.5] - 2024-02-15

- Fix: Previously `core.Stream` would not work in the Browser. Now the generated Fern SDK
  includes a polyfill for `ReadableStream` and uses `TextDecoder` instead of `Buffer`.

- Feature: add in a reference markdown file, this shows a quick outline of the available endpoints,
  it's documentation, code snippet, and parameters.

  This feature is currently behind a feature flag called `includeApiReference` and can be used

  ```yaml
  config:
    includeApiReference: true
  ```

## [0.11.4] - 2024-02-15

- Fix: The `Fetcher` now supports sending binary as a request body. This is important
  for APIs that intake `application/octet-stream` content types or for folks that have
  .fernignored their and added custom utilities that leverage the fetcher.

## [0.11.3] - 2024-02-13

- Fix: ensure SDK generator always uses `node-fetch` in Node.js environments. There is an experimental
  fetch packaged with newer versions of Node.js, however it causes unexpected behavior with
  file uploads.

## [0.11.2] - 2024-02-13

- Fix: ensure SDK generator does not drop additional parameters from requests that perform file upload. Previously, if an endpoint had `file` inputs without additional `body` parameters, query parameters were eroniously ignored.

## [0.11.1] - 2024-02-13

- Fix: The SDK generator no longer generates a `tsconfig.json` with `noUnusedParameters`
  enabled. This check was too strict.

## [0.11.0] - 2024-02-13

- Feature: The SDK generator now forwards information about the runtime that it is being
  used in. The header `X-Fern-Runtime` will report the runtime (e.g. `browser`, `node`, `deno`)
  and the header `X-Fern-Runtime-Version` will report the version.

## [0.10.0] - 2024-02-11

- Feature: The SDK generator now supports whitelabelling. When this is turned on,
  there will be no mention of Fern in the generated code.

  **Note**: You must be on the enterprise tier to enable this mode.

## [0.9.7] - 2024-02-11

- Chore: Intialize this changelog<|MERGE_RESOLUTION|>--- conflicted
+++ resolved
@@ -5,16 +5,14 @@
 The format is based on [Keep a Changelog](https://keepachangelog.com/en/1.0.0/),
 and this project adheres to [Semantic Versioning](https://semver.org/spec/v2.0.0.html).
 
-<<<<<<< HEAD
 ## [0.16.0-rc0] - 2024-04-24
 
 - Feature: The generator now registers snippet templates which can be used for dynamic
   SDK code snippet generation.
-=======
+
 ## [0.15.1-rc0] - 2024-04-22
 
-- Feature: plain text responses are now supported in the TypeScript generator. 
->>>>>>> a8e9d1b8
+- Feature: plain text responses are now supported in the TypeScript generator.
 
 ## [0.15.0-rc1] - 2024-04-22
 
