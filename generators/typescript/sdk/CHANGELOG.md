# Changelog

All notable changes to this project will be documented in this file.

The format is based on [Keep a Changelog](https://keepachangelog.com/en/1.0.0/),
and this project adheres to [Semantic Versioning](https://semver.org/spec/v2.0.0.html).

<<<<<<< HEAD
## [0.46.0] - 2024-12-27

- Feat: Remove `node-fetch` from generated SDK dependencies and always use the global fetch function instead, this lets you bundle the SDK for the browser with tools like Vite and Rollup without marking node-fetch as external.
=======
## [0.45.1] - 2024-12-27

- Fix: Export everything inside of TypeScript namespaces that used to be ambient.

  For the `enableInlineTypes` feature, some namespaces were no longer declared (ambient), and types and interfaces inside the namespace would no longer be automatically exported without the `export` keyword. This fix exports everything that's inside these namespaces and also declared namespaces for good measure (in case they are not declared in the future).
>>>>>>> b679c79f

## [0.45.0] - 2024-12-26

- Feat: Update dependencies of the generated TS SDK and Express generator. TypeScript has been updated to 5.7.2 which is a major version upgrade from 4.6.4.

## [0.44.5] - 2024-12-23

- Fix: Fix a bug where we attempt to parse an empty terminator when receiving streaming JSON responses.

## [0.44.4] - 2024-12-20

- Feat: Use specified defaults for pagination offset parameters during SDK generation.

## [0.44.3] - 2024-12-18

- Fix: Fix a bug where client would send request wrapper instead of the body of the request wrapper, when the request has inline path parameters and a body property.

## [0.44.2] - 2024-12-17

- Fix: Inline path parameters will use their original name when `retainOriginalName` or `noSerdeLayer` is enabled.

## [0.44.1] - 2024-12-16

- Fix: When there is an environment variable set, you do not need to pass in any parameters
  to the client constructor.

## [0.44.0] - 2024-12-13

- Feature: Inline path parameters into request types by setting `inlinePathParameters` to `true` in the generator config.

  Here's an example of how users would use the same endpoint method without and with `inlinePathParameters` set to `true`.

  Without `inlinePathParameters`:

  ```ts
  await service.getFoo("pathParamValue", { id: "SOME_ID" });
  ```

  With `inlinePathParameters`:

  ```ts
  await service.getFoo({ pathParamName: "pathParamValue", id: "SOME_ID" });
  ```

## [0.43.1] - 2024-12-11

- Fix: When `noSerdeLayer` is enabled, streaming endpoints were failing to compile because
  they assumed that the serialization layer existed. This is now fixed.

## [0.43.0] - 2024-12-11

- Feature: Generate inline types for inline schemas by setting `enableInlineTypes` to `true` in the generator config.
  When enabled, the inline schemas will be generated as nested types in TypeScript.
  This results in cleaner type names and a more intuitive developer experience.

  Before:

  ```ts
  // MyRootType.ts
  import * as MySdk from "...";

  export interface MyRootType {
    foo: MySdk.MyRootTypeFoo;
  }

  // MyRootTypeFoo.ts
  import * as MySdk from "...";

  export interface MyRootTypeFoo {
    bar: MySdk.MyRootTypeFooBar;
  }

  // MyRootTypeFooBar.ts
  import * as MySdk from "...";

  export interface MyRootTypeFooBar {}
  ```

  After:

  ```ts
  // MyRootType.ts
  import * as MySdk from "...";

  export interface MyRootType {
    foo: MyRootType.Foo;
  }

  export namespace MyRootType {
    export interface Foo {
      bar: Foo.Bar;
    }

    export namespace Foo {
      export interface Bar {}
    }
  }
  ```

  Now users can get the deep nested `Bar` type as follows:

  ```ts
  import { MyRootType } from MySdk;

  const bar: MyRootType.Foo.Bar = {};
  ```

## [0.42.7] - 2024-12-03

- Feature: Support `additionalProperties` in OpenAPI or `extra-properties` in the Fern Defnition. Now
  an object that has additionalProperties marked as true will generate the following interface:

  ```ts
  interface User {
    propertyOne: string;
    [key: string]: any;
  }
  ```

## [0.42.6] - 2024-11-23

- Fix: Remove the generated `APIPromise` since it is not compatible on certain node versions.

## [0.42.5] - 2024-11-23

- Fix: Remove extraenous import in pagination snippets.

## [0.42.4] - 2024-11-21

- Fix: Improve `GeneratedTimeoutSdkError` error to include endpoint name in message.

## [0.42.3] - 2024-11-22

- Fix: Fixed issue with snippets used for pagination endpoints.

## [0.42.2] - 2024-11-21

- Improvement: Added documentation for pagination in the README. The snippet below will
  now show up on generated READMEs.

  ```typescript
  // Iterate through all items
  const response = await client.users.list();
  for await (const item of response) {
    console.log(item);
  }

  // Or manually paginate
  let page = await client.users.list();
  while (page.hasNextPage()) {
    page = await page.getNextPage();
  }
  ```

## [0.42.1] - 2024-11-20

- Feat: Added support for passing additional headers in request options. For example:

  ```ts
  const response = await client.someEndpoint(..., {
    headers: {
      'X-Custom-Header': 'custom value'
    }
  });
  ```

## [0.42.0] - 2024-11-15

- Feat: Added support for `.asRaw()` which allows users to access raw response data including headers. For example:

  ```ts
  const response = await client.someEndpoint().asRaw();
  console.log(response.headers["X-My-Header"]);
  console.log(response.body);
  ```

## [0.41.2] - 2024-11-18

- Fix: Actually remove `jest-fetch-mock` from package.json.

## [0.41.1] - 2024-11-02

- Fix: Remove dev dependency on `jest-fetch-mock`.

## [0.41.0] - 2024-10-08

- Improvement: Add a variable jitter to the exponential backoff and retry.

## [0.41.0-rc2] - 2024-10-08

- Improvement: Generated READMEs now include improved usage snippets for pagination and streaming endpoints.

## [0.41.0-rc1] - 2024-10-08

- Fix: Fixes a broken unit test introduced in 0.41.0-rc0.

## [0.41.0-rc0] - 2024-10-08

- Feat: The generated SDK now supports bytes (`application/octet-stream`) requests.

## [0.40.8] - 2024-09-28

- Fix: File array uploads now call `request.appendFile` instead of `request.append` which
  was causing form data to be in a corrupted state.

## [0.40.7] - 2024-09-28

- Fix: The generated README will now have a section that links to the generated
  SDK Reference (in `reference.md`).

  ```md
  ## Reference

  A full reference for this library can be found [here](./reference.md).
  ```

## [0.40.6] - 2024-09-18

- Fix: The TypeScript SDK now supports specifying a custom contentType if one is specified.

## [0.40.5] - 2024-09-18

- Fix: The snippet templates for file upload are now accurate and also respect the feature
  flag `inlineFileProperties`.

## [0.40.4] - 2024-09-12

- Fix: Upgrades dependency `stream-json` which improves the performance when reading
  large API specs. This version will improve your `fern generate` performance.

## [0.40.3] - 2024-09-12

- Fix: If the serde layer is enabled, then all the serializers are exported under the
  namespace `serializers`.

  ```ts
  import { serializers } from "@plantstore/sdk";

  export function main(): void {
    // serialize to json

    const json = serializers.Plant.toJson({
      name: "fern"
    });

    const parsed = serializers.Plant.parseOrThrow(`{ "name": "fern" }`);
  }
  ```

## [0.40.2] - 2024-09-12

- Fix: The generated SDK now handles reading IR JSONs that are larger than 500MB. In order to
  to this, the function `streamObjectFromFile` is used instead of `JSON.parse`.

## [0.40.1] - 2024-09-12

- Fix: The generated snippets now inline referenced request objects given they are not named, they need to be inlined.

## [0.40.0] - 2024-09-12

- Feat: A new configuration flag has now been added that will automatically generate
  `BigInt` for `long` and `bigint` primitive types. To turn this flag on:

  ```yml
  groups:
    ts-sdk:
      name: fernapi/fern-typescript-node-sdk
      version: 0.40.0
      config:
        useBigInt: true
  ```

## [0.39.8] - 2024-09-11

- Fix: The generated enum examples now reference the value of the enum directly instead
  of using the enum itself.

  ### Before

  ```ts
  {
    "genre": Imdb.Genre.Humor,
  }
  ```

  ### After

  ```ts
  {
    "genre": "humor"
  }
  ```

## [0.39.7] - 2024-08-27

- Chore: The SDK now produces a `version.ts` file where we export a constant called `SDK_VERSION`.
  This constant can be used by different utilities to dynamically import in the version (for example, if someone wants to customize the user agent).

## [0.39.6] - 2024-08-27

- Fix: Browser clients can now import streams, via `readable-streams` polyfill. Additionally adds a
  webpack unit test to verify that the core utilities can be compiled.

## [0.39.5] - 2024-08-20

- Fix: If `noSerdeLayer` is enabled, then the generated TypeScript SDK snippets and wire tests
  will not use `Date` objects but instead use strings. Without this fix, the generated
  wire tests would result in failures.

## [0.39.4] - 2024-08-20

- Fix: Ensure that environment files don't generate, unless there is a valid environment available.

## [0.39.3] - 2024-08-16

- Fix: Multipart form data unit tests only get generated if the SDK has multipart form uploads.

## [0.39.2] - 2024-08-16

- Fix: Allows filenames to be passed from underlying File objects in Node 18+ and browsers
  Users can now supply files like so, using a simple multipart upload API as an example:
  ```typescript
  client.file.upload(new File([...blobParts], 'filename.ext'), ...)
  ```
  `filename.ext` will be encoded into the upload.

## [0.39.1] - 2024-08-07

- Feature: The SDK now supports looking directly at a `hasNextPage` property for offset pagination if configured.
  Previously the SDK would look if the number of items were empty, but this failed in certain edge cases.

## [0.38.6] - 2024-08-07

- Feature: The SDK generator now sends a `User-Agent` header on each request that is set to
  `<package>/<version>`. For example if your package is called `imdb` and is versioned `0.1.0`, then
  the user agent header will be `imdb/0.1.0`.

## [0.38.5] - 2024-08-07

- Fix: Addressed fetcher unit test flakiness by using a mock fetcher

## [0.38.4] - 2024-08-04

- Fix: Literal templates are generated if they are union members
- Fix: Snippet templates no longer try to inline objects within containers

## [0.38.3] - 2024-08-02

- Fix: Adds async iterable to StreamWrapper implementation for easier use with downstream dependencies.

## [0.38.2] - 2024-08-01

- Fix: Refactors the `noScripts` feature flag to make sure that no `yarn install` commands
  can be accidentally triggered.

## [0.38.1] - 2024-08-01

- Feature: A feature flag called `noScripts` has been introduced to prevent the generator
  from running any scripts such as `yarn format` or `yarn install`. If any of the scripts
  cause errors, toggling this option will allow you to receive the generated code.

  ```
  - name: fernapi/fern-typescript-node-sdk
    version: 0.38.1
    config:
      noScripts: true
  ```

## [0.38.0-rc0] - 2024-07-31

- internal: Upgrade to IRv53.
- chore: The generator now creates snippet templates for undiscriminated unions.

## [0.37.0-rc0] - 2024-07-29

- Feature: The business plan Typescript SDK will now generate wire tests if the feature flag
  in the configuration is turned on.

  ```
  - name: fernapi/fern-typescript-node-sdk
    version: 0.37.0-rc0
    config:
      generateWireTests: true
  ```

## [0.36.6] - 2024-07-29

- Fix: Now import paths are correctly added to getResponseBody tests. CI checks also added.

## [0.36.5] - 2024-07-29

- Fix: Now, server sent events are treated differently as streaming responses, to ensure the correct wrapping happens.

## [0.36.4] - 2024-07-26

- Fix: Now, import paths are correctly added to stream wrapper tests.

## [0.36.3] - 2024-07-26

- Fix: Support starting the stream on `StreamWrapper.pipe(...)` for shorter syntax when dealing with `node:stream` primitives.

## [0.36.2] - 2024-07-26

- Fix: This release comes with numerous improvements to streaming responses:

  1. Introduces new stream wrapper polyfills that implement the ability to stream to more streams, per environment.
  2. For `Node 18+`, stream responses can now be piped to `WritableStream`. They can also be streamed to `stream.Writable`, as possible before.
  3. For `< Node 18`, stream responses can be piped to `stream.Writeable`, as before.
  4. For `Browser` environments, stream responses can be piped to `WritableStream`.
  5. For `Cloudflare Workers`, stream responses can be piped to `WritableStream`.

- Fix: Now, there are generated unit tests for the `fetcher/stream-wrappers` core directory which makes sure that
  Fern's stream wrapping from responses work as expected!

## [0.36.1] - 2024-07-16

- Fix: Now, there are generated unit tests for the `auth` and `fetcher` core directory which makes sure that
  Fern's fetcher and authorization helpers work as expected!

## [0.36.0] - 2024-07-16

- Fix: Now, there are generated unit tests for the `schemas` core directory which makes sure that
  Fern's request + response validation will work as expected!

## [0.35.0] - 2024-07-16

- Fix: Support Multipart Form uploads where `fs.createReadStream` is passed. This requires
  coercing the stream into a `File`.

## [0.34.0] - 2024-07-16

- Internal: Upgrade to IRv50.
- Feature: Add support for generating an API version scheme in `version.ts`.
  Consider the following `api.yml` configuration:

  ```yaml
  version:
    header: X-API-Version
    default: "1.0.0"
    values:
      - "1.0.0-alpha"
      - "1.0.0-beta"
      - "1.0.0"
  ```

  The following `version.ts` file is generated:

  ```typescript
  /**
   * This file was auto-generated by Fern from our API Definition.
   */

  /** The version of the API, sent as the X-API-Version header. */
  export type AcmeVersion = "1.0.0" | "2.0.0" | "latest";
  ```

  If a default value is specified, it is set on every request but can be overridden
  in either the client-level `Options` or call-specific `RequestOptions`. If a default
  value is _not_ specified, the value of the header is required on the generated `Options`.

  An example call is shown below:

  ```typescript
  import { AcmeClient } from "acme";

  const client = new AcmeClient({ apiKey: "YOUR_API_KEY", xApiVersion: "2.0.0" });
  await client.users.create({
    firstName: "john",
    lastName: "doe"
  });
  ```

## [0.33.0] - 2024-07-16

- Fix: This release comes with numerous improvements to multipart uploads:

  1. `Fetcher.ts` no longer depends on form-data and formdata-node which reduces
     the size of the SDK for all consumers that are not leveraging multipart form
     data uploads.
  2. The SDK now accepts `fs.ReadStream`, `Blob` and `File` as inputs and handles
     parsing them appropriately.
  3. By accepting a `Blob` as a file parameter, the SDK now supports sending the
     filename when making a request.

## [0.32.0] - 2024-07-15

- Feature: The `reference.md` is now generated for every SDK.
- Improvement: The `reference.md` is now generated by the `generator-cli`.
- Fix: The `reference.md` includes a single section for the _first_ example specified
  on the endpoint. Previously, a separate section was included for _every_ example.

## [0.31.0] - 2024-07-12

- Feature: Add `omitUndefined` generator option. This is enabled with the following config:

  ```yaml
  groups:
    generators:
      - name: fernapi/fern-typscript-node-sdk
        version: 0.31.0
        ...
        config:
          omitUndefined: true
  ```

  When enabled, any property set to an explicit `undefined` is _not_ included
  in the serialized result. For example,

  ```typescript
  const request: Acme.CreateUserRequest = {
    firstName: "John",
    lastName: "Doe",
    email: undefined
  };
  ```

  By default, explicit `undefined` values are serialized as `null` like so:

  ```json
  {
    "firstName": "John",
    "lastName": "Doe",
    "email": null
  }
  ```

  When `omitUndefined` is enabled, the JSON object is instead serialized as:

  ```json
  {
    "firstName": "John",
    "lastName": "Doe"
  }
  ```

## [0.30.0] - 2024-07-11

- Feature: Client-level `Options` now supports overriding global headers like version.

## [0.29.2] - 2024-07-10

- Fix: This fixes a bug introduced in `0.29.0-rc0` that prevented the SDK from serializing types
  with circular references.

## [0.29.1] - 2024-07-10

- Fix: Pagination endpoints that define nested offset/cursor properties are now functional.
  A new `setObjectProperty` helper is used to dynamically set the property, which is inspired
  by Lodash's `set` function (https://lodash.com/docs/4.17.15#set).

  The generated code now looks like the following:

  ```typescript
  let _offset = request?.pagination?.page != null ? request?.pagination?.page : 1;
  return new core.Pageable<SeedPagination.ListUsersPaginationResponse, SeedPagination.User>({
    response: await list(request),
    hasNextPage: (response) => (response?.data ?? []).length > 0,
    getItems: (response) => response?.data ?? [],
    loadPage: (_response) => {
      _offset += 1;
      return list(core.setObjectProperty(request, "pagination.page", _offset));
    }
  });
  ```

## [0.29.0] - 2024-07-09

- Internal: Upgrade to IRv48.
- Feature: Add support for pagination endpoints that require request body properties.
- Feature: Add support for pagination with an offset step. This is useful for endpoints
  that page based on the element index rather than a page index (i.e. the 100th element
  vs. the 10th page).

  This feature shares the same UX as both the `offset` and `cursor` pagination variants.

## [0.29.0-rc0] - 2024-07-09

- Fix: All serializers in the generated SDK are now synchronous. This makes the serializers
  easier to use and improves the performance as well.

## [0.28.0-rc0] - 2024-07-09

- Feature: Add support for offset pagination, which uses the same pagination API introduced
  in `0.26.0-rc0`.

## [0.27.2] - 2024-07-08

- Fix: The generated readme now moves the sections for `AbortController`, `Runtime Compatiblity` and
  `Custom Fetcher` under the Advanced section in the generated README.

## [0.27.1] - 2024-07-08

- Feature: Support JSR publishing. If you would like your SDK to be published to JSR, there
  is now a configuration option called `publishToJsr: true`. When enabled, the generator will
  generate a `jsr.json` as well as a GitHub workflow to publish to JSR.

  ```yaml
  - name: fernapi/fern-typescript-sdk
    version: 0.27.1
    config:
      publishToJsr: true
  ```

## [0.27.0] - 2024-07-08

- Fix: Boolean literal headers can now be overridden via `RequestOptions`.
- Feature: The generated `.github/workflows/ci.yml` file now supports NPM publishing with
  alpha/beta dist tags. If the selected version contains the `alpha` or `beta` substring,
  the associated dist tag will be added in the `npm publish` command like the following:

  ```sh
  # Version 1.0.0-beta
  npm publish --tag beta
  ```

  For more on NPM dist tags, see https://docs.npmjs.com/adding-dist-tags-to-packages

## [0.26.0-rc3] - 2024-06-30

- Fix: The typesript generator now returns all `FormData` headers and Fetcher no longer stringifies stream.Readable type.

## [0.26.0-rc2] - 2024-06-27

- Improvement: `RequestOptions` now supports overriding global headers like authentication
  and version.

## [0.26.0-rc1] - 2024-06-27

- Fix: The generator was skipping auto pagination for item arrays that were optional. Now,
  those are safely handled as well.

## [0.26.0-rc0] - 2024-06-27

- Feature: The TypeScript generator now supports cursor-based auto pagination. With
  auto pagination, a user can simply iterate over the results automatically:

  ```ts
  for (const user of client.users.list()) {
    consoler.log(user);
  }
  ```

  Users can also paginate over data manually

  ```ts
  const page = client.users.list();
  for (const user of page.data) {
    consoler.log(user);
  }

  // Helper methods for manually paginating:
  while (page.hasNextPage()) {
    page = page.getNextPage();
    // ...
  }
  ```

## [0.25.3] - 2024-06-26

- Internal: The generator is now upgraded to `v46.2.0` of the IR.

## [0.25.2] - 2024-06-20

- Fix: The generator now removes `fs`, `path`, and `os` depdencencies from the browser
  runtime.

## [0.25.1] - 2024-06-20

- Fix: The generator now removes `fs`, `path`, and `os` depdencencies from the browser
  runtime.

## [0.25.0] - 2024-06-19

- Fix: The generator now generates snippets for streaming endpoints. There is also a
  fix where literals are excluded from inlined requests.

## [0.25.0-rc0] - 2024-06-19

- Feature: The generator now merges the user's original `README.md` file (if any).

## [0.24.4] - 2024-06-19

- Fix: APIs that specify a default environment no longer include an unused environment import
  in their generated snippets.

## [0.24.3] - 2024-06-18

- Fix: The generator only adds a publish step in github actions if credentials are specified.

## [0.24.2] - 2024-06-19

- Improvement: Remove the unnecessary client call from the request/response README.md section.
- Fix: The generated README.md snippets now correctly referenced nested methods. For example,
  `client.users.create` (instead of `client.create`) in the following:

  ```ts
  import { AcmeClient } from "acme";

  const client = new AcmeClient({ apiKey: "YOUR_API_KEY" });
  await client.users.create({
    firstName: "john",
    lastName: "doe"
  });
  ```

## [0.24.1] - 2024-06-19

- Fix: Dynamic snippets now support importing the client directly from the package.

  ```typescript
  import { MyClient } from "@org/sdk";

  const client = new MyClient({ ... });
  ```

## [0.24.0-rc0] - 2024-06-18

- Feature: Dynamic client instantiation snippets are now generated. Note this only affects
  enteprise users that are using Fern's Snippets API.

## [0.23.3] - 2024-06-17

- Fix: The NPM publish job is _not_ generated if the token environment variable is not specified.
- Improvement: The snippets now use the `client` variable name like so:

  ```ts
  import { AcmeClient } from "acme";

  const client = new AcmeClient({ apiKey: "YOUR_API_KEY" });
  await client.users.create({
    firstName: "john",
    lastName: "doe"
  });
  ```

## [0.23.2] - 2024-06-14

- Fix: Client constructor snippets now include an `environment` property whenever it's required.
- Fix: The import paths included in the `README.md` exclusively use double quotes.
- Fix: When an NPM package name is not specified, the generated `README.md` will default to using
  the namespace export.

## [0.23.1] - 2024-06-13

- Fix: Undiscriminated unions used as map keys examples no longer return an error.

## [0.23.0] - 2024-06-12

- Fix: The latest version of the `generator-cli` (used to generate `README.md` files) is
  always installed.

## [0.23.0-rc1] - 2024-06-11

- Feature: Introduce a custom configuration for arbitrary package json field. Now you can specify
  arbitrary key, value pairs that you want to be merged in the generated `package.json`.

  ```yml
  config:
    packageJson:
      dependencies:
        my-dep: "2.0.0"
      bin: "./index.js"
  ```

## [0.23.0-rc0] - 2024-06-07

- Fix: Union snippet templates are fixed in 2 ways:
  1. The templates do not have a leading single quote (a typo from before)
  2. The templates now inline union properties (in certain cases)

## [0.22.0] - 2024-06-07

- Feature: Add support for higher quality `README.md` generation.

## [0.21.1] - 2024-06-05

- Improvement: Detect `workerd` (Cloudflare) environments in `Runtime.ts`. The `Stream` class which is
  used for Server-Sent Events now prefers `TextDecoder` if it is present in the environment, to
  work in Cloudflare environments.

## [0.21.0] - 2024-06-05

- Feature: The generator now supports `bigint` types.
- Internal: Bump to IRv46.

## [0.20.9] - 2024-06-02

- Fix: TypeScript generator outputs code snippets that have `example-identifier` embedded.

## [0.20.8] - 2024-06-02

- Improvement: TypeScript projects were skipping added peer dependencies in certain cases,
  now those are fixed.

## [0.20.7] - 2024-05-31

- Fix: Simplify the error handling introduced in `0.20.6` so that it more easily
  handles endpoints that include structured errors.

## [0.20.6] - 2024-05-31

- Fix: This updates the behavior of the failure condition introduced in `0.20.2`; the SDK
  now throws an error whenever we fail to refresh an access token even if `neverThrowErrors`
  is set. We treat this failure as a systematic exception, so it's OK to throw in this case.

## [0.20.5] - 2024-05-30

- Improvement: Support setting `extraPeerDependencies` and `extraPeerDependenciesMeta` as
  configuration arguments. For example:

  ```yaml
  extraPeerDependencies:
    "openai": "^4.47.1"
  extraPeerDependenciesMeta:
    "openai":
      optional: true
  ```

## [0.20.4] - 2024-05-29

- Fix: Functionality to generate integration tests against a mock server has been disabled.

## [0.20.2] - 2024-05-29

- Fix: The OAuth token provider supports SDKs that enable the `neverThrowErrors` setting.
  If the OAuth token provider fails to retrieve and/or refresh an access token, an error
  will _not_ be thrown. Instead, the original access token will be used and the user will be
  able to act upon an error available on the response. For example,

  ```ts
  const response = await client.user.get(...)
  if (!response.ok) {
    // Handle the response.error ...
  }
  ```

## [0.20.1] - 2024-05-29

- Fix: Remove instances of `node:stream` so that the generated SDK is Webpack + Next.js compatible.

## [0.20.1-rc0] - 2024-05-29

- (Pre-emptive) Fix: URL encoded bodies are now appropriately encoded within the fetcher.

## [0.20.0-rc1] - 2024-05-24

- Fix: Pass `abortSignal` to `Stream` for server-sent-events and JSON streams so that the user
  can opt out and break from a stream.

## [0.20.0-rc0] - 2024-05-24

- Feature: Add `abortSignal` to `RequestOptions`. SDK consumers can now specify an
  an arbitrary abort signal that can interrupt the API call.

  ```ts
  const controller = new AbortController();
  client.endpoint.call(..., {
    abortSignal: controller.signal,
  })
  ```

## [0.19.0] - 2024-05-20

- Feature: Add `inlineFileProperties` configuration to support generating file upload properties
  as in-lined request properties (instead of positional parameters). Simply configure the following:

  ```yaml
  - name: fernapi/fern-typscript-node-sdk
    version: 0.19.0
    ...
    config:
      inlineFileProperties: true
  ```

  **Before**:

  ```ts
  /**
    * @param {File | fs.ReadStream} file
    * @param {File[] | fs.ReadStream[]} fileList
    * @param {File | fs.ReadStream | undefined} maybeFile
    * @param {File[] | fs.ReadStream[] | undefined} maybeFileList
    * @param {Acme.MyRequest} request
    * @param {Service.RequestOptions} requestOptions - Request-specific configuration.
    *
    * @example
    *     await client.service.post(fs.createReadStream("/path/to/your/file"), [fs.createReadStream("/path/to/your/file")], fs.createReadStream("/path/to/your/file"), [fs.createReadStream("/path/to/your/file")], {})
    */
  public async post(
      file: File | fs.ReadStream,
      fileList: File[] | fs.ReadStream[],
      maybeFile: File | fs.ReadStream | undefined,
      maybeFileList: File[] | fs.ReadStream[] | undefined,
      request: Acme.MyRequest,
      requestOptions?: Acme.RequestOptions
  ): Promise<void> {
    ...
  }
  ```

  **After**:

  ```ts
  /**
    * @param {Acme.MyRequest} request
    * @param {Service.RequestOptions} requestOptions - Request-specific configuration.
    *
    * @example
    *     await client.service.post({
    *        file: fs.createReadStream("/path/to/your/file"),
    *        fileList: [fs.createReadStream("/path/to/your/file")]
    *     })
    */
  public async post(
      request: Acme.MyRequest,
      requestOptions?: Service.RequestOptions
  ): Promise<void> {
    ...
  }
  ```

## [0.18.3] - 2024-05-17

- Internal: The generator now uses the latest FDR SDK.

## [0.18.2] - 2024-05-15

- Fix: If OAuth is configured, the generated `getAuthorizationHeader` helper now treats the
  bearer token as optional. This prevents us from sending the `Authorization` header
  when retrieving the access token.

## [0.18.1] - 2024-05-14

- Fix: If OAuth environment variables are specified, the `clientId` and `clientSecret` parameters
  are optional.

  ```ts
  export declare namespace Client {
    interface Options {
        ...
        clientId?: core.Supplier<string>;
        clientSecret?: core.Supplier<string>;
    }
    ...
  }
  ```

## [0.18.0] - 2024-05-13

- Feature: Add support for the OAuth client credentials flow. The new `OAuthTokenProvider` automatically
  resolves the access token and refreshes it as needed. The resolved access token is then used as the
  bearer token in all client requests.

## [0.17.1] - 2024-05-06

- Fix: Multipart form data requests are now compatible across browser and Node.js runtimes.

## [0.17.0] - 2024-05-06

- Internal: Bump to v43 of IR which means that you will need `0.26.1` of the Fern CLI version. To bump your
  CLI version, please run `fern upgrade`.

## [0.16.0-rc8] - 2024-05-06

- Improvement: The SDK generator now supports upload endpoints that specify an array of files like so:

  ```ts
  /**
    * @param {File[] | fs.ReadStream[]} files
    * @param {Acme.UploadFileRequest} request
    * @param {Service.RequestOptions} requestOptions - Request-specific configuration.
    */
  public async post(
      files: File[] | fs.ReadStream[],
      request: Acme.UploadFileRequest,
      requestOptions?: Service.RequestOptions
  ): Promise<void> {
      const _request = new FormData();
      for (const _file of files) {
        _request.append("files", _file);
      }
      ...
  }
  ```

## [0.16.0-rc7] - 2024-05-02

- Improvement: The SDK generator now supports `@param` JSDoc comments for endpoint parameters.
  The generator now arranges JSDoc in a few separate groups, one for each of `@param`, `@throws`,
  and `@examples` like so:

  ```ts
    /**
     * This endpoint checks the health of a resource.
     *
     * @param {string} id - A unique identifier.
     * @param {Service.RequestOptions} requestOptions - Request-specific configuration.
     *
     * @throws {@link Acme.UnauthorizedRequest}
     * @throws {@link Acme.BadRequest}
     *
     * @example
     *     await testSdk.health.service.check("id-2sdx82h")
     */
    public async check(id: string, requestOptions?: Service.RequestOptions): Promise<void> {
      ...
    }
  ```

- Improvement: The generator will only include user-provided examples if they exist, and otherwise
  only include a single generated example, like so:

  ```ts
    /**
     * This endpoint checks the health of a resource.
     *
     * @example
     *     await testSdk.health.service.check("id-2sdx82h")
     */
    public async check(id: string, requestOptions?: Service.RequestOptions): Promise<void> {
      ...
    }
  ```

- Fix: The SDK generator now escapes path parameters that would previously create invalid
  URLs (e.g. "\\example"). Method implementations will now have references to
  `encodeURIComponent` like the following:

  ```ts
  const _response = await core.fetcher({
    url: urlJoin(
      (await core.Supplier.get(this._options.environment)) ?? environments.AcmeEnvironment.Prod,
      `/users/${encodeURIComponent(userId)}`
    ),
    ...
  });
  ```

## [0.16.0-rc6] - 2024-04-30

- Fix: snippet templates now move file upload parameters to unnamed args

## [0.16.0-rc5] - 2024-04-30

- Fix: remove duplicate quotation marks in snippet templates

## [0.16.0-rc4] - 2024-04-25

- Fix: fixes to styling of the SDK code snippet templates.

## [0.16.0-rc0] - 2024-04-24

- Feature: The generator now registers snippet templates which can be used for dynamic
  SDK code snippet generation.

## [0.15.1-rc1] - 2024-04-24

- Improvement: Earlier for inlined request exports, we were doing the following:

```ts
export { MyRequest } from "./MyRequest";
```

In an effort to make the generated code JSR compatible, the TS generator
will now append the `type` explicitly for request exports.

```ts
export { type MyRequest } from "./MyRequest";
```

## [0.15.1-rc0] - 2024-04-22

- Feature: plain text responses are now supported in the TypeScript generator.

## [0.15.0-rc1] - 2024-04-22

- Fix: Minor fixes to SSE processing. In particular, stream terminal characters are now
  respected like `[DONE]` and JSON parsed data is sent to the deserialize function.

## [0.15.0-rc0] - 2024-04-19

- Feature: Bump to v38 of IR and support server-sent events where the events are sent
  with a `data: ` prefix and terminated with a new line.

## [0.14.1-rc5] - 2024-04-17

- Fix: Code snippets are generated for file upload endpoints using `fs.readStream`. Previously,
  generation for these endpoints was being skipped.

- Fix: If integration tests are not enabled, simple jest tests with a `yarn test`
  script will be created.

- Improvement: In an effort to make the generated code JSR compatible, the generator now
  directly imports from files instead of using directory imports.

- Improvement: In an effort to make the generated code JSR compatible, we make sure all methods
  are strongly typed with return signatures (in this case `_getAuthorizationHeader()`).

- Fix: Generate code snippet for FileDownload endpoint

- Fix: Import for `node-fetch` in `Fetcher.ts` uses a dynamic import instead of `require` which
  so that the SDK works in ESM environments (that are using local file output). When the
  `outputEsm` config flag is turned on, the dynamic import will be turned into an ESM specific import.

- Fix: The test job in `ci.yml` works even if you have not configured Fern to
  generate integration tests.

  Without integration tests the test job will run `yarn && yarn test`. With the
  integration tests, the test job will delegate to the fern cli `fern yarn test`.

- Feature: Add `allowExtraFields` option to permit extra fields in the serialized request.

  ```yaml
  - name: fernapi/fern-typscript-node-sdk
    version: 0.14.0-rc0
    ...
    config:
      allowExtraFields: true
  ```

## [0.13.0] - 2024-04-09

- Support V37 of the IR.

## [0.13.0-rc0] - 2024-04-02

- Feature: Add `retainOriginalCasing` option to preserve the naming convention expressed in the API.
  For example, the following Fern definition will generate a type like so:

```yaml
types:
  GetUsersRequest
    properties:
      group_id: string
```

**Before**

```typescript
export interface GetUsersRequest {
  groupId: string;
}

export interface GetUsersRequest = core.serialization.object({
 groupId: core.serialization.string("group_id")
})

export namespace GetUsersRequest {
  interface Raw {
    group_id: string
  }
}
```

**After**

```typescript
export interface GetUsersRequest {
  group_id: string;
}

export interface GetUsersRequest = core.serialization.object({
 group_id: core.serialization.string()
})

export namespace GetUsersRequest {
  interface Raw {
    group_id: string
  }
}
```

## [0.12.9] - 2024-03-22

- Fix: The generator stopped working for remote code generation starting in `0.12.7`. This is now fixed.

## [0.12.8] - 2024-03-22

- Improvement: Enhance serde performance by reducing reliance on async behavior and lazy async dynamic imports.
- Internal: Shared generator notification and config parsing logic.

## [0.12.8-rc0] - 2024-03-18

- Improvement: Enhance serde performance by reducing reliance on async behavior and lazy async dynamic imports.

## [0.12.7] - 2024-03-14

- Improvement: the SDK will now leverage environment variable defaults, where specified, for authentication variables, such as bearer tokens, api keys, custom headers, etc.

  Previously, the SDK would only leverage these defaults for bearer token auth IF auth was mandatory throughout the SDK.

## [0.12.6] - 2024-02-27

- In Node.js environments the SDK will default to using `node-fetch`. The
  SDK depends on v2 of node-fetch to stay CJS compatible.

  Previously the SDK was doing `require("node-fetch")` but it should be
  `require("node-fetch").default` based on
  https://github.com/node-fetch/node-fetch/issues/450#issuecomment-387045223.

## [0.12.5] - 2024-02-27

- Introduce a custom configuration called `tolerateRepublish` which supports running
  npm publish with the flag `--tolerateRepublish`. This flag allows you to publish
  on top of an existing npm package.

  To turn on this flag, update your generators.yml:

  ```yaml
  groups:
    generators:
      - name: fernapi/fern-typscript-node-sdk
        version: 0.12.5
        ...
        config:
          tolerateRepublish: true
  ```

## [0.12.4] - 2024-02-27

- Fix: Previously reference.md was just leveraging the function name for the reference, now it leverages the full package-scoped path, mirroring how the function would be used in reality.

```ts
seedExamples.getException(...)

// is now

seedExamples.file.notification.service.getException(...)
```

- Fix: Previously SDK code snippets would not support generation with undiscriminated unions. Now, it does.

## [0.12.2] - 2024-02-27

- Fix: Previously SDK code snippets would not take into account default parameter values
  and would always include a `{}`. This was odd and didn't represent how a developer
  would use the SDK. Now, the snippets check for default parameter values and omit
  if there are no fields specified.

  ```ts
  // Before
  client.users.list({});

  // After
  client.users.list();
  ```

## [0.12.1] - 2024-02-27

- Fix: Optional objects in deep query parameters were previously being incorrectly
  serialized. Before this change, optional objects were just being JSON.stringified
  which would send the incorrect contents over the wire.

  ```ts
  // Before
  if (foo != null) {
    _queryParams["foo"] = JSON.stringify(foo);
  }

  // After
  if (foo != null) {
    _queryParams["foo"] = foo;
  }

  // After (with serde layer)
  if (foo != null) {
    _queryParams["foo"] = serializers.Foo.jsonOrThrow(foo, {
      skipValidation: false,
      breadcrumbs: ["request", "foo"]
    });
  }
  ```

## [0.12.0] - 2024-02-26

- Feature: support deep object query parameter serialization. If, query parameters are
  objects then Fern will support serializing them.

  ```yaml
  MyFoo:
    properties:
      bar: optional<string>

  query-parameters:
    foo: MyFoo
  ```

  will now be serialized as `?foo[bar]="...` and appear in the SDK as a regular object

  ```ts
  client.doThing({
    foo: {
      bar: "..."
    }
  });
  ```

## [0.11.5] - 2024-02-15

- Fix: Previously `core.Stream` would not work in the Browser. Now the generated Fern SDK
  includes a polyfill for `ReadableStream` and uses `TextDecoder` instead of `Buffer`.

- Feature: add in a reference markdown file, this shows a quick outline of the available endpoints,
  it's documentation, code snippet, and parameters.

  This feature is currently behind a feature flag called `includeApiReference` and can be used

  ```yaml
  config:
    includeApiReference: true
  ```

## [0.11.4] - 2024-02-15

- Fix: The `Fetcher` now supports sending binary as a request body. This is important
  for APIs that intake `application/octet-stream` content types or for folks that have
  .fernignored their and added custom utilities that leverage the fetcher.

## [0.11.3] - 2024-02-13

- Fix: ensure SDK generator always uses `node-fetch` in Node.js environments. There is an experimental
  fetch packaged with newer versions of Node.js, however it causes unexpected behavior with
  file uploads.

## [0.11.2] - 2024-02-13

- Fix: ensure SDK generator does not drop additional parameters from requests that perform file upload. Previously, if an endpoint had `file` inputs without additional `body` parameters, query parameters were eroniously ignored.

## [0.11.1] - 2024-02-13

- Fix: The SDK generator no longer generates a `tsconfig.json` with `noUnusedParameters`
  enabled. This check was too strict.

## [0.11.0] - 2024-02-13

- Feature: The SDK generator now forwards information about the runtime that it is being
  used in. The header `X-Fern-Runtime` will report the runtime (e.g. `browser`, `node`, `deno`)
  and the header `X-Fern-Runtime-Version` will report the version.

## [0.10.0] - 2024-02-11

- Feature: The SDK generator now supports whitelabelling. When this is turned on,
  there will be no mention of Fern in the generated code.

  **Note**: You must be on the enterprise tier to enable this mode.

## [0.9.7] - 2024-02-11

- Chore: Intialize this changelog<|MERGE_RESOLUTION|>--- conflicted
+++ resolved
@@ -5,17 +5,14 @@
 The format is based on [Keep a Changelog](https://keepachangelog.com/en/1.0.0/),
 and this project adheres to [Semantic Versioning](https://semver.org/spec/v2.0.0.html).
 
-<<<<<<< HEAD
 ## [0.46.0] - 2024-12-27
 
 - Feat: Remove `node-fetch` from generated SDK dependencies and always use the global fetch function instead, this lets you bundle the SDK for the browser with tools like Vite and Rollup without marking node-fetch as external.
-=======
 ## [0.45.1] - 2024-12-27
 
 - Fix: Export everything inside of TypeScript namespaces that used to be ambient.
 
   For the `enableInlineTypes` feature, some namespaces were no longer declared (ambient), and types and interfaces inside the namespace would no longer be automatically exported without the `export` keyword. This fix exports everything that's inside these namespaces and also declared namespaces for good measure (in case they are not declared in the future).
->>>>>>> b679c79f
 
 ## [0.45.0] - 2024-12-26
 
