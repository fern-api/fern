import type { FernIr } from "@fern-fern/ir-sdk";
import { type ExportedFilePath, getPropertyKey, getTextOfTsNode } from "@fern-typescript/commons";
import type { SdkContext } from "@fern-typescript/contexts";
import { type OptionalKind, type PropertySignatureStructure, Scope, StructureKind, ts } from "ts-morph";

import type { AuthProviderGenerator } from "./AuthProviderGenerator";

export declare namespace OAuthAuthProviderGenerator {
    export interface Init {
        ir: FernIr.IntermediateRepresentation;
        authScheme: FernIr.OAuthScheme;
        neverThrowErrors: boolean;
        includeSerdeLayer: boolean;
        oauthTokenOverride: boolean;
    }
}

const CLASS_NAME = "OAuthAuthProvider";
const TOKEN_OVERRIDE_CLASS_NAME = "OAuthTokenOverrideAuthProvider";
const OPTIONS_TYPE_NAME = "Options";
const AUTH_OPTIONS_TYPE_NAME = "AuthOptions";
const OPTIONS_PARAM_NAME = "options";
const CLIENT_ID_VAR_NAME = "clientId";
const CLIENT_SECRET_VAR_NAME = "clientSecret";
const ENDPOINT_METADATA_ARG_NAME = "arg";
const REFRESH_METHOD_NAME = "refresh";
const GET_TOKEN_INTERNAL_METHOD_NAME = "_getToken";
const BUFFER_IN_MINUTES_FIELD_NAME = "BUFFER_IN_MINUTES";
const CLIENT_ID_FIELD_NAME = "_clientId";
const CLIENT_SECRET_FIELD_NAME = "_clientSecret";
const AUTH_CLIENT_FIELD_NAME = "_authClient";
const ACCESS_TOKEN_FIELD_NAME = "_accessToken";
const EXPIRES_AT_FIELD_NAME = "_expiresAt";
const REFRESH_PROMISE_FIELD_NAME = "_refreshPromise";
const TOKEN_FIELD_NAME = "_token";
const DEFAULT_TOKEN_OVERRIDE_PROPERTY_NAME = "token";

export class OAuthAuthProviderGenerator implements AuthProviderGenerator {
    public static readonly CLASS_NAME = CLASS_NAME;
    public static readonly OPTIONS_TYPE_NAME = OPTIONS_TYPE_NAME;
    private readonly ir: FernIr.IntermediateRepresentation;
    private readonly authScheme: FernIr.OAuthScheme;
    private readonly neverThrowErrors: boolean;
    private readonly includeSerdeLayer: boolean;
    private readonly oauthTokenOverride: boolean;

    constructor(init: OAuthAuthProviderGenerator.Init) {
        this.ir = init.ir;
        this.authScheme = init.authScheme;
        this.neverThrowErrors = init.neverThrowErrors;
        this.includeSerdeLayer = init.includeSerdeLayer;
        this.oauthTokenOverride = init.oauthTokenOverride;
    }

    public getFilePath(): ExportedFilePath {
        return {
            directories: [
                {
                    nameOnDisk: "auth"
                }
            ],
            file: {
                nameOnDisk: `${CLASS_NAME}.ts`,
                exportDeclaration: {
                    namedExports: [CLASS_NAME]
                }
            }
        };
    }

    public getAuthProviderClassType(): ts.TypeNode {
        return ts.factory.createTypeReferenceNode(CLASS_NAME);
    }

    public getOptionsType(): ts.TypeNode {
        return ts.factory.createTypeReferenceNode(`${CLASS_NAME}.${OPTIONS_TYPE_NAME}`);
    }

    public getAuthOptionsType(): ts.TypeNode {
        return ts.factory.createTypeReferenceNode(`${CLASS_NAME}.${AUTH_OPTIONS_TYPE_NAME}`);
    }

    public getAuthOptionsProperties(context: SdkContext): OptionalKind<PropertySignatureStructure>[] | undefined {
        const oauthConfig = this.authScheme.configuration;
        if (oauthConfig.type !== "clientCredentials") {
            return undefined;
        }

        const requestProperties = oauthConfig.tokenEndpoint.requestProperties;
        const clientIdType = context.type.getReferenceToType(requestProperties.clientId.property.valueType).typeNode;
        const clientSecretType = context.type.getReferenceToType(
            requestProperties.clientSecret.property.valueType
        ).typeNode;

        const clientIdIsOptional = oauthConfig.clientIdEnvVar != null;
        const clientSecretIsOptional = oauthConfig.clientSecretEnvVar != null;

        const supplierType = context.coreUtilities.fetcher.SupplierOrEndpointSupplier._getReferenceToType;

        // When there's an env var fallback, use Supplier<T> | undefined because the supplier itself can be undefined
        // When there's no env var fallback, use Supplier<T> directly.
        const clientIdSupplier = supplierType(clientIdType);
        const clientSecretSupplier = supplierType(clientSecretType);

        // For env var fallback: prop?: Supplier<T> | undefined
        const clientIdPropertyType = clientIdIsOptional
            ? ts.factory.createUnionTypeNode([
                  clientIdSupplier,
                  ts.factory.createKeywordTypeNode(ts.SyntaxKind.UndefinedKeyword)
              ])
            : clientIdSupplier;

        const clientSecretPropertyType = clientSecretIsOptional
            ? ts.factory.createUnionTypeNode([
                  clientSecretSupplier,
                  ts.factory.createKeywordTypeNode(ts.SyntaxKind.UndefinedKeyword)
              ])
            : clientSecretSupplier;

        return [
            {
                kind: StructureKind.PropertySignature,
                name: getPropertyKey(CLIENT_ID_VAR_NAME),
                hasQuestionToken: clientIdIsOptional,
                type: getTextOfTsNode(clientIdPropertyType)
            },
            {
                kind: StructureKind.PropertySignature,
                name: getPropertyKey(CLIENT_SECRET_VAR_NAME),
                hasQuestionToken: clientSecretIsOptional,
                type: getTextOfTsNode(clientSecretPropertyType)
            }
        ];
    }

    public instantiate(constructorArgs: ts.Expression[]): ts.Expression {
        const hasTokenOverride = this.oauthTokenOverride;
        if (hasTokenOverride) {
            return ts.factory.createCallExpression(
                ts.factory.createPropertyAccessExpression(ts.factory.createIdentifier(CLASS_NAME), "createInstance"),
                undefined,
                constructorArgs
            );
        }
        return ts.factory.createNewExpression(ts.factory.createIdentifier(CLASS_NAME), undefined, constructorArgs);
    }

    public writeToFile(context: SdkContext): void {
        const hasTokenOverride = this.oauthTokenOverride;
        this.writeClass(context);
        if (hasTokenOverride) {
            this.writeTokenOverrideClass(context);
        }
        this.writeOptions(context);
    }

    private writeClass(context: SdkContext): void {
        const oauthConfig = this.authScheme.configuration;

        if (oauthConfig.type !== "clientCredentials") {
            return;
        }

        const authEndpointReference = oauthConfig.tokenEndpoint.endpointReference;
        const packageId = authEndpointReference.subpackageId
            ? { isRoot: false as const, subpackageId: authEndpointReference.subpackageId }
            : { isRoot: true as const };
        const authClientReference = context.sdkClientClass.getReferenceToClientClass(packageId);
        const authClientExpression = authClientReference.getExpression();
        const authClientType = getTextOfTsNode(authClientExpression);

        const endpoint = Object.values(this.ir.services)
            .flatMap((service: FernIr.HttpService) => service.endpoints)
            .find(
                (endpoint: FernIr.HttpEndpoint) =>
                    endpoint.id === oauthConfig.tokenEndpoint.endpointReference.endpointId
            );

        if (endpoint == null) {
            throw new Error(
                `failed to find endpoint with id ${oauthConfig.tokenEndpoint.endpointReference.endpointId}`
            );
        }

        const requestProperties = oauthConfig.tokenEndpoint.requestProperties;
        const responseProperties = oauthConfig.tokenEndpoint.responseProperties;

        const clientIdType = getTextOfTsNode(
            context.type.getReferenceToType(requestProperties.clientId.property.valueType).typeNode
        );
        const clientSecretType = getTextOfTsNode(
            context.type.getReferenceToType(requestProperties.clientSecret.property.valueType).typeNode
        );

        const clientIdProperty = this.getName(requestProperties.clientId.property.name);
        const clientSecretProperty = this.getName(requestProperties.clientSecret.property.name);
        const endpointName = this.getName(endpoint.name);

        const accessTokenProperty = context.type.generateGetterForResponsePropertyAsString({
            property: responseProperties.accessToken,
            variable: this.neverThrowErrors ? "tokenResponse.body" : "tokenResponse"
        });

        const hasExpiration = responseProperties.expiresIn != null;
        const expiresInProperty =
            hasExpiration && responseProperties.expiresIn != null
                ? context.type.generateGetterForResponsePropertyAsString({
                      property: responseProperties.expiresIn,
                      variable: this.neverThrowErrors ? "tokenResponse.body" : "tokenResponse"
                  })
                : "";

        const neverThrowErrorHandler = this.getNeverThrowErrorsHandler(context);

        const clientIdIsOptional = oauthConfig.clientIdEnvVar != null;
        const clientSecretIsOptional = oauthConfig.clientSecretEnvVar != null;

        const errorConstructor = getTextOfTsNode(
            context.genericAPISdkError.getReferenceToGenericAPISdkError().getExpression()
        );

        const hasTokenOverride = this.oauthTokenOverride;

        const constructorOptionsType = hasTokenOverride
            ? `${CLASS_NAME}.${OPTIONS_TYPE_NAME} & ${CLASS_NAME}.AuthOptions.ClientCredentials`
            : getTextOfTsNode(this.getOptionsType());

        let constructorStatements = "";

        if (!clientIdIsOptional) {
            const envVarHint =
                oauthConfig.clientIdEnvVar != null
                    ? ` or set the ${oauthConfig.clientIdEnvVar} environment variable`
                    : "";
            constructorStatements += `
        if (${OPTIONS_PARAM_NAME}.${CLIENT_ID_VAR_NAME} == null) {
            throw new ${errorConstructor}({
                message: "${CLIENT_ID_VAR_NAME} is required. Please provide it in ${OPTIONS_PARAM_NAME}${envVarHint}."
            });
        }`;
        }

        constructorStatements += `
        this.${CLIENT_ID_FIELD_NAME} = ${OPTIONS_PARAM_NAME}.${CLIENT_ID_VAR_NAME};`;

        if (!clientSecretIsOptional) {
            const envVarHint =
                oauthConfig.clientSecretEnvVar != null
                    ? ` or set the ${oauthConfig.clientSecretEnvVar} environment variable`
                    : "";
            constructorStatements += `
        if (${OPTIONS_PARAM_NAME}.${CLIENT_SECRET_VAR_NAME} == null) {
            throw new ${errorConstructor}({
                message: "${CLIENT_SECRET_VAR_NAME} is required. Please provide it in ${OPTIONS_PARAM_NAME}${envVarHint}."
            });
        }`;
        }

        constructorStatements += `
        this.${CLIENT_SECRET_FIELD_NAME} = ${OPTIONS_PARAM_NAME}.${CLIENT_SECRET_VAR_NAME};`;

        constructorStatements += `
        this.${AUTH_CLIENT_FIELD_NAME} = new ${authClientType}(${OPTIONS_PARAM_NAME});
        this.${EXPIRES_AT_FIELD_NAME} = new Date();
        `;

        const supplierType = getTextOfTsNode(
            context.coreUtilities.fetcher.SupplierOrEndpointSupplier._getReferenceToType(
                ts.factory.createKeywordTypeNode(ts.SyntaxKind.AnyKeyword)
            )
        ).replace(/<any>/, "");

        const properties: Array<{
            name: string;
            type: string;
            hasQuestionToken?: boolean;
            isReadonly: boolean;
            scope: Scope;
            initializer?: string;
        }> = [
            {
                name: CLIENT_ID_FIELD_NAME,
                // When env var fallback exists, use Supplier<T> | undefined to match AuthOptions
                type: clientIdIsOptional
                    ? `${supplierType}<${clientIdType}> | undefined`
                    : `${supplierType}<${clientIdType}>`,
                isReadonly: true,
                scope: Scope.Private
            },
            {
                name: CLIENT_SECRET_FIELD_NAME,
                // When env var fallback exists, use Supplier<T> | undefined to match AuthOptions
                type: clientSecretIsOptional
                    ? `${supplierType}<${clientSecretType}> | undefined`
                    : `${supplierType}<${clientSecretType}>`,
                isReadonly: true,
                scope: Scope.Private
            },
            {
                name: AUTH_CLIENT_FIELD_NAME,
                type: authClientType,
                isReadonly: true,
                scope: Scope.Private
            },
            {
                name: ACCESS_TOKEN_FIELD_NAME,
                type: "string | undefined",
                isReadonly: false,
                scope: Scope.Private
            },
            {
                name: EXPIRES_AT_FIELD_NAME,
                type: "Date",
                isReadonly: false,
                scope: Scope.Private
            },
            {
                name: REFRESH_PROMISE_FIELD_NAME,
                type: "Promise<string> | undefined",
                isReadonly: false,
                scope: Scope.Private
            }
        ];

        if (hasExpiration) {
            properties.unshift({
                name: BUFFER_IN_MINUTES_FIELD_NAME,
                type: "number",
                isReadonly: true,
                scope: Scope.Private,
                initializer: "2"
            });
        }

        const getTokenStatements = hasExpiration
            ? `
        if (this.${ACCESS_TOKEN_FIELD_NAME} && this.${EXPIRES_AT_FIELD_NAME} > new Date()) {
            return this.${ACCESS_TOKEN_FIELD_NAME};
        }
        // If a refresh is already in progress, return the existing promise
        if (this.${REFRESH_PROMISE_FIELD_NAME} != null) {
            return this.${REFRESH_PROMISE_FIELD_NAME};
        }
        return this.${REFRESH_METHOD_NAME}(${ENDPOINT_METADATA_ARG_NAME});
        `
            : `
        if (this.${ACCESS_TOKEN_FIELD_NAME}) {
            return this.${ACCESS_TOKEN_FIELD_NAME};
        }
        // If a refresh is already in progress, return the existing promise
        if (this.${REFRESH_PROMISE_FIELD_NAME} != null) {
            return this.${REFRESH_PROMISE_FIELD_NAME};
        }
        return this.${GET_TOKEN_INTERNAL_METHOD_NAME}(${ENDPOINT_METADATA_ARG_NAME});
        `;

        const clientIdPropertyAccess = ts.factory.createPropertyAccessExpression(ts.factory.createThis(), "_clientId");
        const clientIdSupplierCall = getTextOfTsNode(
            context.coreUtilities.fetcher.SupplierOrEndpointSupplier.get(
                clientIdPropertyAccess,
                ts.factory.createObjectLiteralExpression([
                    ts.factory.createPropertyAssignment(
                        "endpointMetadata",
                        ts.factory.createBinaryExpression(
                            ts.factory.createPropertyAccessChain(
                                ts.factory.createIdentifier("arg"),
                                ts.factory.createToken(ts.SyntaxKind.QuestionDotToken),
                                "endpointMetadata"
                            ),
                            ts.factory.createToken(ts.SyntaxKind.QuestionQuestionToken),
                            ts.factory.createObjectLiteralExpression([])
                        )
                    )
                ])
            )
        );
        const clientIdValidation = clientIdIsOptional
            ? `
        const clientId = (${clientIdSupplierCall}) ?? process.env?.["${oauthConfig.clientIdEnvVar}"];
        if (clientId == null) {
            throw new ${errorConstructor}({
                message: "clientId is required; either pass it as an argument or set the ${oauthConfig.clientIdEnvVar} environment variable"
            });
        }`
            : `
        const clientId = ${clientIdSupplierCall};`;

        const clientSecretPropertyAccess = ts.factory.createPropertyAccessExpression(
            ts.factory.createThis(),
            "_clientSecret"
        );
        const clientSecretSupplierCall = getTextOfTsNode(
            context.coreUtilities.fetcher.SupplierOrEndpointSupplier.get(
                clientSecretPropertyAccess,
                ts.factory.createObjectLiteralExpression([
                    ts.factory.createPropertyAssignment(
                        "endpointMetadata",
                        ts.factory.createBinaryExpression(
                            ts.factory.createPropertyAccessChain(
                                ts.factory.createIdentifier("arg"),
                                ts.factory.createToken(ts.SyntaxKind.QuestionDotToken),
                                "endpointMetadata"
                            ),
                            ts.factory.createToken(ts.SyntaxKind.QuestionQuestionToken),
                            ts.factory.createObjectLiteralExpression([])
                        )
                    )
                ])
            )
        );
        const clientSecretValidation = clientSecretIsOptional
            ? `
        const clientSecret = (${clientSecretSupplierCall}) ?? process.env?.["${oauthConfig.clientSecretEnvVar}"];
        if (clientSecret == null) {
            throw new ${errorConstructor}({
                message: "clientSecret is required; either pass it as an argument or set the ${oauthConfig.clientSecretEnvVar} environment variable"
            });
        }`
            : `
        const clientSecret = ${clientSecretSupplierCall};`;

        const refreshMethodStatements = hasExpiration
            ? `
        this._refreshPromise = (async () => {
            try {
                ${clientIdValidation}
                ${clientSecretValidation}
                const tokenResponse = await this._authClient.${endpointName}({
                    ${clientIdProperty}: clientId,
                    ${clientSecretProperty}: clientSecret,
                });
                ${neverThrowErrorHandler}
                this._accessToken = ${accessTokenProperty};
                this._expiresAt = this.getExpiresAt(${expiresInProperty}, this.BUFFER_IN_MINUTES);
                return this._accessToken;
            } finally {
                this._refreshPromise = undefined;
            }
        })();
        return this._refreshPromise;
        `
            : `
        this._refreshPromise = (async () => {
            try {
                ${clientIdValidation}
                ${clientSecretValidation}
                const tokenResponse = await this._authClient.${endpointName}({
                    ${clientIdProperty}: clientId,
                    ${clientSecretProperty}: clientSecret,
                });
                ${neverThrowErrorHandler}
                this._accessToken = ${accessTokenProperty};
                return this._accessToken;
            } finally {
                this._refreshPromise = undefined;
            }
        })();
        return this._refreshPromise;
        `;

        const canCreateStatements = hasTokenOverride
            ? this.generatecanCreateStatementsForTokenOverride(
                  oauthConfig.clientIdEnvVar,
                  oauthConfig.clientSecretEnvVar
              )
            : this.generatecanCreateStatements(oauthConfig.clientIdEnvVar, oauthConfig.clientSecretEnvVar);

        const canCreateReturnType = hasTokenOverride
            ? `options is ${CLASS_NAME}.${OPTIONS_TYPE_NAME} & ${CLASS_NAME}.AuthOptions.ClientCredentials`
            : "boolean";

        const methods: Array<{
            kind: StructureKind.Method;
            scope: Scope;
            name: string;
            isAsync?: boolean;
            isStatic?: boolean;
            returnType: string;
            statements: string;
            parameters?: Array<{ name: string; type: string }>;
        }> = [
            {
                kind: StructureKind.Method,
                scope: Scope.Public,
                isStatic: true,
                name: "canCreate",
                isAsync: false,
                returnType: canCreateReturnType,
                statements: canCreateStatements,
                parameters: [
                    {
                        name: "options",
                        type: getTextOfTsNode(this.getOptionsType())
                    }
                ]
            },
            {
                kind: StructureKind.Method,
                scope: Scope.Public,
                name: "getAuthRequest",
                isAsync: true,
                parameters: [
                    {
                        name: "arg?",
                        type: getTextOfTsNode(
                            ts.factory.createTypeLiteralNode([
                                ts.factory.createPropertySignature(
                                    undefined,
                                    "endpointMetadata",
                                    ts.factory.createToken(ts.SyntaxKind.QuestionToken),
                                    context.coreUtilities.fetcher.EndpointMetadata._getReferenceToType()
                                )
                            ])
                        )
                    }
                ],
                returnType: getTextOfTsNode(
                    ts.factory.createTypeReferenceNode(ts.factory.createIdentifier("Promise"), [
                        context.coreUtilities.auth.AuthRequest._getReferenceToType()
                    ])
                ),
                statements: `
        const token = await this.getToken(arg);

        return {
            headers: {
                Authorization: \`Bearer \${token}\`
            }
        };
        `
            },
            {
                kind: StructureKind.Method,
                scope: Scope.Private,
                name: "getToken",
                isAsync: true,
                returnType: "Promise<string>",
                parameters: [
                    {
                        name: "arg?",
                        type: getTextOfTsNode(
                            ts.factory.createTypeLiteralNode([
                                ts.factory.createPropertySignature(
                                    undefined,
                                    "endpointMetadata",
                                    ts.factory.createToken(ts.SyntaxKind.QuestionToken),
                                    context.coreUtilities.fetcher.EndpointMetadata._getReferenceToType()
                                )
                            ])
                        )
                    }
                ],
                statements: getTokenStatements
            },
            {
                kind: StructureKind.Method,
                scope: Scope.Private,
                name: hasExpiration ? "refresh" : "_getToken",
                isAsync: true,
                returnType: "Promise<string>",
                parameters: [
                    {
                        name: "arg?",
                        type: getTextOfTsNode(
                            ts.factory.createTypeLiteralNode([
                                ts.factory.createPropertySignature(
                                    undefined,
                                    "endpointMetadata",
                                    ts.factory.createToken(ts.SyntaxKind.QuestionToken),
                                    context.coreUtilities.fetcher.EndpointMetadata._getReferenceToType()
                                )
                            ])
                        )
                    }
                ],
                statements: refreshMethodStatements
            }
        ];

        if (hasExpiration) {
            methods.push({
                kind: StructureKind.Method,
                scope: Scope.Private,
                name: "getExpiresAt",
                isAsync: false,
                returnType: "Date",
                parameters: [
                    {
                        name: "expiresInSeconds",
                        type: "number"
                    },
                    {
                        name: "bufferInMinutes",
                        type: "number"
                    }
                ],
                statements: `
        const now = new Date();
        return new Date(now.getTime() + expiresInSeconds * 1000 - bufferInMinutes * 60 * 1000);
        `
            });
        }

        context.sourceFile.addClass({
            name: CLASS_NAME,
            isExported: true,
            implements: [getTextOfTsNode(context.coreUtilities.auth.AuthProvider._getReferenceToType())],
            properties,
            methods,
            ctors: [
                {
                    parameters: [
                        {
                            name: "options",
                            type: constructorOptionsType
                        }
                    ],
                    statements: [constructorStatements]
                }
            ]
        });
    }

    private writeTokenOverrideClass(context: SdkContext): void {
        const oauthConfig = this.authScheme.configuration;

        if (oauthConfig.type !== "clientCredentials") {
            return;
        }

        const errorConstructor = getTextOfTsNode(
            context.genericAPISdkError.getReferenceToGenericAPISdkError().getExpression()
        );

        const supplierType = getTextOfTsNode(
            context.coreUtilities.fetcher.Supplier._getReferenceToType(
                ts.factory.createKeywordTypeNode(ts.SyntaxKind.StringKeyword)
            )
        );

        const constructorStatements = `
        if (${OPTIONS_PARAM_NAME}.${DEFAULT_TOKEN_OVERRIDE_PROPERTY_NAME} == null) {
            throw new ${errorConstructor}({
                message: "${DEFAULT_TOKEN_OVERRIDE_PROPERTY_NAME} is required. Please provide it in ${OPTIONS_PARAM_NAME}."
            });
        }
        this.${TOKEN_FIELD_NAME} = ${OPTIONS_PARAM_NAME}.${DEFAULT_TOKEN_OVERRIDE_PROPERTY_NAME};
        `;

        const tokenPropertyAccess = ts.factory.createPropertyAccessExpression(
            ts.factory.createThis(),
            TOKEN_FIELD_NAME
        );
        const tokenSupplierCall = getTextOfTsNode(context.coreUtilities.fetcher.Supplier.get(tokenPropertyAccess));

        const properties = [
            {
                name: TOKEN_FIELD_NAME,
                type: supplierType,
                isReadonly: true,
                scope: Scope.Private
            }
        ];

        const methods = [
            {
                kind: StructureKind.Method as const,
                scope: Scope.Public,
                isStatic: true,
                name: "canCreate",
                isAsync: false,
                returnType: `options is ${CLASS_NAME}.${OPTIONS_TYPE_NAME} & ${CLASS_NAME}.AuthOptions.TokenOverride`,
                statements: `return "${DEFAULT_TOKEN_OVERRIDE_PROPERTY_NAME}" in options && options.${DEFAULT_TOKEN_OVERRIDE_PROPERTY_NAME} != null;`,
                parameters: [
                    {
                        name: "options",
                        type: getTextOfTsNode(this.getOptionsType())
                    }
                ]
            },
            {
                kind: StructureKind.Method as const,
                scope: Scope.Public,
                name: "getAuthRequest",
                isAsync: true,
                parameters: [
                    {
                        name: "arg?",
                        type: getTextOfTsNode(
                            ts.factory.createTypeLiteralNode([
                                ts.factory.createPropertySignature(
                                    undefined,
                                    "endpointMetadata",
                                    ts.factory.createToken(ts.SyntaxKind.QuestionToken),
                                    context.coreUtilities.fetcher.EndpointMetadata._getReferenceToType()
                                )
                            ])
                        )
                    }
                ],
                returnType: getTextOfTsNode(
                    ts.factory.createTypeReferenceNode(ts.factory.createIdentifier("Promise"), [
                        context.coreUtilities.auth.AuthRequest._getReferenceToType()
                    ])
                ),
                statements: `
        return {
            headers: {
                Authorization: \`Bearer \${${tokenSupplierCall}}\`
            }
        };
        `
            }
        ];

        context.sourceFile.addClass({
            name: TOKEN_OVERRIDE_CLASS_NAME,
            isExported: true,
            implements: [getTextOfTsNode(context.coreUtilities.auth.AuthProvider._getReferenceToType())],
            properties,
            methods,
            ctors: [
                {
                    parameters: [
                        {
                            name: "options",
                            type: `${CLASS_NAME}.${OPTIONS_TYPE_NAME} & ${CLASS_NAME}.AuthOptions.TokenOverride`
                        }
                    ],
                    statements: [constructorStatements]
                }
            ]
        });
    }

    private getNeverThrowErrorsHandler(context: SdkContext): string {
        if (!this.neverThrowErrors) {
            return "";
        }
        const errorType = getTextOfTsNode(
            context.genericAPISdkError.getReferenceToGenericAPISdkError().getEntityName()
        );
        return `if (!tokenResponse.ok) {
                throw new ${errorType}({ body: tokenResponse.error });
            }`;
    }

    private generatecanCreateStatements(
        clientIdEnvVar: string | undefined,
        clientSecretEnvVar: string | undefined
    ): string {
        // Without token override, we can access clientId and clientSecret directly
        const clientIdCheck =
            clientIdEnvVar != null
                ? `(options.clientId != null || process.env?.["${clientIdEnvVar}"] != null)`
                : `options.clientId != null`;

        const clientSecretCheck =
            clientSecretEnvVar != null
                ? `(options.clientSecret != null || process.env?.["${clientSecretEnvVar}"] != null)`
                : `options.clientSecret != null`;

        const oauthCheck = `(${clientIdCheck} && ${clientSecretCheck})`;
        return `return ${oauthCheck};`;
    }

    private generatecanCreateStatementsForTokenOverride(
        clientIdEnvVar: string | undefined,
        clientSecretEnvVar: string | undefined
    ): string {
        const clientIdCheck =
            clientIdEnvVar != null
                ? `(("clientId" in options && options.clientId != null) || process.env?.["${clientIdEnvVar}"] != null)`
                : `"clientId" in options && options.clientId != null`;

        const clientSecretCheck =
            clientSecretEnvVar != null
                ? `(("clientSecret" in options && options.clientSecret != null) || process.env?.["${clientSecretEnvVar}"] != null)`
                : `"clientSecret" in options && options.clientSecret != null`;

        return `return (${clientIdCheck}) && (${clientSecretCheck});`;
    }

    private getName(name: FernIr.Name | FernIr.NameAndWireValue): string {
        if (this.includeSerdeLayer) {
            if ("name" in name) {
                return name.name.camelCase.unsafeName;
            }
            return name.camelCase.unsafeName;
        }
        if ("name" in name) {
            return name.name.originalName;
        }
        return name.originalName;
    }

    private writeOptions(context: SdkContext): void {
        const oauthConfig = this.authScheme.configuration;
        if (oauthConfig.type !== "clientCredentials") {
            return;
        }

<<<<<<< HEAD
        const hasTokenOverride = this.oauthTokenOverride;

        const supplierType = getTextOfTsNode(
            context.coreUtilities.fetcher.Supplier._getReferenceToType(
                ts.factory.createKeywordTypeNode(ts.SyntaxKind.StringKeyword)
            )
        );

        const errorConstructor = getTextOfTsNode(
            context.genericAPISdkError.getReferenceToGenericAPISdkError().getExpression()
        );

        if (hasTokenOverride) {
            const clientIdIsOptional = oauthConfig.clientIdEnvVar != null;
            const clientSecretIsOptional = oauthConfig.clientSecretEnvVar != null;

            const clientIdType = clientIdIsOptional ? `${supplierType} | undefined` : supplierType;
            const clientSecretType = clientSecretIsOptional ? `${supplierType} | undefined` : supplierType;

            context.sourceFile.addModule({
                name: CLASS_NAME,
                isExported: true,
                kind: StructureKind.Module,
                statements: [
                    {
                        kind: StructureKind.TypeAlias,
                        name: "AuthOptions",
                        isExported: true,
                        type: `AuthOptions.ClientCredentials | AuthOptions.TokenOverride`
                    },
                    {
                        kind: StructureKind.Module,
                        name: "AuthOptions",
                        isExported: true,
                        statements: [
                            {
                                kind: StructureKind.Interface,
                                name: "ClientCredentials",
                                isExported: true,
                                properties: [
                                    { name: "clientId", type: clientIdType },
                                    { name: "clientSecret", type: clientSecretType }
                                ]
                            },
                            {
                                kind: StructureKind.Interface,
                                name: "TokenOverride",
                                isExported: true,
                                properties: [{ name: DEFAULT_TOKEN_OVERRIDE_PROPERTY_NAME, type: supplierType }]
                            }
                        ]
                    },
                    {
                        kind: StructureKind.TypeAlias,
                        name: OPTIONS_TYPE_NAME,
                        isExported: true,
                        type: "BaseClientOptions"
                    },
                    {
                        kind: StructureKind.Function,
                        name: "createInstance",
                        isExported: true,
                        parameters: [{ name: "options", type: OPTIONS_TYPE_NAME }],
                        returnType: getTextOfTsNode(context.coreUtilities.auth.AuthProvider._getReferenceToType()),
                        statements: `
        if (${TOKEN_OVERRIDE_CLASS_NAME}.canCreate(options)) {
            return new ${TOKEN_OVERRIDE_CLASS_NAME}(options);
        } else if (${CLASS_NAME}.canCreate(options)) {
            return new ${CLASS_NAME}(options);
        }
        throw new ${errorConstructor}({
            message: "Insufficient options to create OAuthAuthProvider. Please provide either clientId and clientSecret, or ${DEFAULT_TOKEN_OVERRIDE_PROPERTY_NAME}."
=======
        const authOptionsProperties = this.getAuthOptionsProperties(context) ?? [];

        // Import BaseClientOptions for Options to extend
        // OAuthAuthProvider.Options needs to extend BaseClientOptions because it creates an AuthClient
        context.sourceFile.addImportDeclaration({
            moduleSpecifier: "../BaseClient.js",
            namedImports: ["BaseClientOptions"],
            isTypeOnly: true
        });

        context.sourceFile.addModule({
            name: CLASS_NAME,
            isExported: true,
            kind: StructureKind.Module,
            statements: [
                {
                    kind: StructureKind.Interface,
                    name: AUTH_OPTIONS_TYPE_NAME,
                    isExported: true,
                    properties: authOptionsProperties
                },
                {
                    // Use type alias instead of interface because BaseClientOptions may include union types
                    // (e.g., AtLeastOneOf pattern for AnyAuthProvider.AuthOptions)
                    // TypeScript interfaces can only extend object types with statically known members
                    kind: StructureKind.TypeAlias,
                    name: OPTIONS_TYPE_NAME,
                    isExported: true,
                    // Options extends BaseClientOptions because OAuthAuthProvider creates an AuthClient
                    // which requires the full BaseClientOptions (environment, baseUrl, etc.)
                    type: "BaseClientOptions"
                }
            ]
>>>>>>> 75e9bdd3
        });
        `
                    }
                ]
            });
        } else {
            // No token override - use simple interface extending BaseClientOptions
            context.sourceFile.addModule({
                name: CLASS_NAME,
                isExported: true,
                kind: StructureKind.Module,
                statements: [
                    {
                        kind: StructureKind.Interface,
                        name: OPTIONS_TYPE_NAME,
                        isExported: true,
                        extends: ["BaseClientOptions"],
                        properties: []
                    }
                ]
            });
        }
    }
}<|MERGE_RESOLUTION|>--- conflicted
+++ resolved
@@ -800,8 +800,15 @@
             return;
         }
 
-<<<<<<< HEAD
         const hasTokenOverride = this.oauthTokenOverride;
+
+        // Import BaseClientOptions for Options to extend
+        // OAuthAuthProvider.Options needs to extend BaseClientOptions because it creates an AuthClient
+        context.sourceFile.addImportDeclaration({
+            moduleSpecifier: "../BaseClient.js",
+            namedImports: ["BaseClientOptions"],
+            isTypeOnly: true
+        });
 
         const supplierType = getTextOfTsNode(
             context.coreUtilities.fetcher.Supplier._getReferenceToType(
@@ -873,48 +880,15 @@
         }
         throw new ${errorConstructor}({
             message: "Insufficient options to create OAuthAuthProvider. Please provide either clientId and clientSecret, or ${DEFAULT_TOKEN_OVERRIDE_PROPERTY_NAME}."
-=======
-        const authOptionsProperties = this.getAuthOptionsProperties(context) ?? [];
-
-        // Import BaseClientOptions for Options to extend
-        // OAuthAuthProvider.Options needs to extend BaseClientOptions because it creates an AuthClient
-        context.sourceFile.addImportDeclaration({
-            moduleSpecifier: "../BaseClient.js",
-            namedImports: ["BaseClientOptions"],
-            isTypeOnly: true
-        });
-
-        context.sourceFile.addModule({
-            name: CLASS_NAME,
-            isExported: true,
-            kind: StructureKind.Module,
-            statements: [
-                {
-                    kind: StructureKind.Interface,
-                    name: AUTH_OPTIONS_TYPE_NAME,
-                    isExported: true,
-                    properties: authOptionsProperties
-                },
-                {
-                    // Use type alias instead of interface because BaseClientOptions may include union types
-                    // (e.g., AtLeastOneOf pattern for AnyAuthProvider.AuthOptions)
-                    // TypeScript interfaces can only extend object types with statically known members
-                    kind: StructureKind.TypeAlias,
-                    name: OPTIONS_TYPE_NAME,
-                    isExported: true,
-                    // Options extends BaseClientOptions because OAuthAuthProvider creates an AuthClient
-                    // which requires the full BaseClientOptions (environment, baseUrl, etc.)
-                    type: "BaseClientOptions"
-                }
-            ]
->>>>>>> 75e9bdd3
         });
         `
                     }
                 ]
             });
         } else {
-            // No token override - use simple interface extending BaseClientOptions
+            // No token override - use the new AuthOptions pattern from main
+            const authOptionsProperties = this.getAuthOptionsProperties(context) ?? [];
+
             context.sourceFile.addModule({
                 name: CLASS_NAME,
                 isExported: true,
@@ -922,10 +896,15 @@
                 statements: [
                     {
                         kind: StructureKind.Interface,
+                        name: AUTH_OPTIONS_TYPE_NAME,
+                        isExported: true,
+                        properties: authOptionsProperties
+                    },
+                    {
+                        kind: StructureKind.TypeAlias,
                         name: OPTIONS_TYPE_NAME,
                         isExported: true,
-                        extends: ["BaseClientOptions"],
-                        properties: []
+                        type: "BaseClientOptions"
                     }
                 ]
             });
