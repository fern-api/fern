import type { FernIr } from "@fern-fern/ir-sdk";
import { getPropertyKey, getTextOfTsNode } from "@fern-typescript/commons";
import type { SdkContext } from "@fern-typescript/contexts";
import { ts } from "ts-morph";
import { getLiteralValueForHeader } from "./endpoints/utils";
import type { GeneratedHeader } from "./GeneratedHeader";

export declare namespace BaseClientTypeGenerator {
    export interface Init {
        generateIdempotentRequestOptions: boolean;
        ir: FernIr.IntermediateRepresentation;
        omitFernHeaders: boolean;
        oauthTokenOverride: boolean;
    }
}

const OPTIONS_PARAMETER_NAME = "options";

export class BaseClientTypeGenerator {
    public static readonly OPTIONS_PARAMETER_NAME = OPTIONS_PARAMETER_NAME;
    private readonly generateIdempotentRequestOptions: boolean;
    private readonly ir: FernIr.IntermediateRepresentation;
    private readonly omitFernHeaders: boolean;
    private readonly oauthTokenOverride: boolean;

    constructor({
        generateIdempotentRequestOptions,
        ir,
        omitFernHeaders,
        oauthTokenOverride
    }: BaseClientTypeGenerator.Init) {
        this.generateIdempotentRequestOptions = generateIdempotentRequestOptions;
        this.ir = ir;
        this.omitFernHeaders = omitFernHeaders;
        this.oauthTokenOverride = oauthTokenOverride;
    }

    public writeToFile(context: SdkContext): void {
        if (this.shouldGenerateAuthCode()) {
            context.importsManager.addImportFromRoot("core/auth", {
                namedImports: [{ name: "AuthProvider", type: "type" }]
            });
        }

<<<<<<< HEAD
        const baseOptionsInterface = context.baseClient.generateBaseClientOptionsInterface(context);
        if (this.oauthTokenOverride && this.hasOAuthScheme() && context.generateOAuthClients) {
            context.sourceFile.addInterface({
                ...baseOptionsInterface,
                name: "BaseClientCoreOptions",
                isExported: false
            });

            context.sourceFile.addImportDeclaration({
                moduleSpecifier: "./auth/OAuthAuthProvider.js",
                namedImports: ["OAuthAuthProvider"],
                isTypeOnly: true
            });

            context.sourceFile.addTypeAlias({
                isExported: true,
                name: "BaseClientOptions",
                type: "BaseClientCoreOptions & OAuthAuthProvider.AuthOptions"
            });
        } else {
            context.sourceFile.addInterface(baseOptionsInterface);
        }
=======
        this.generateBaseClientOptionsType(context);
>>>>>>> 75e9bdd3

        context.sourceFile.addInterface(context.baseClient.generateBaseRequestOptionsInterface(context));
        if (this.generateIdempotentRequestOptions) {
            context.sourceFile.addInterface(context.baseClient.generateBaseIdempotentRequestOptionsInterface(context));
        }

        this.generateNormalizedClientOptionsTypes(context);
        this.generateNormalizeClientOptionsFunction(context);
        this.generateNormalizeClientOptionsWithAuthFunction(context);
    }

    private generateBaseClientOptionsType(context: SdkContext): void {
        const baseInterface = context.baseClient.generateBaseClientOptionsInterface(context);
        const authOptionsTypes = this.getAuthOptionsTypes(context);

        if (authOptionsTypes.length === 0) {
            context.sourceFile.addInterface(baseInterface);
            return;
        }

        const basePropertiesStr = baseInterface.properties
            .map((prop) => {
                const docs = prop.docs ? `/** ${prop.docs.join(" ")} */\n    ` : "";
                const questionMark = prop.hasQuestionToken ? "?" : "";
                return `${docs}${prop.name}${questionMark}: ${prop.type};`;
            })
            .join("\n    ");

        const authOptionsIntersection = authOptionsTypes.join(" & ");
        const typeCode = `
export type BaseClientOptions = {
    ${basePropertiesStr}
} & ${authOptionsIntersection};`;

        context.sourceFile.addStatements(typeCode);
    }

    private getAuthOptionsTypes(context: SdkContext): string[] {
        const authOptionsTypes: string[] = [];
        const isAnyAuth = this.ir.auth.requirement === "ANY";

        if (isAnyAuth) {
            authOptionsTypes.push("AnyAuthProvider.AuthOptions");
        } else {
            for (const authScheme of this.ir.auth.schemes) {
                const authOptionsType = this.getAuthOptionsTypeForScheme(authScheme, context);
                if (authOptionsType != null) {
                    authOptionsTypes.push(authOptionsType);
                    break;
                }
            }
        }

        return authOptionsTypes;
    }

    private getAuthOptionsTypeForScheme(authScheme: FernIr.AuthScheme, context: SdkContext): string | undefined {
        if (authScheme.type === "bearer") {
            return "BearerAuthProvider.AuthOptions";
        } else if (authScheme.type === "basic") {
            return "BasicAuthProvider.AuthOptions";
        } else if (authScheme.type === "header") {
            return "HeaderAuthProvider.AuthOptions";
        } else if (authScheme.type === "oauth") {
            if (!context.generateOAuthClients) {
                return undefined;
            }
            return "OAuthAuthProvider.AuthOptions";
        } else if (authScheme.type === "inferred") {
            return "InferredAuthProvider.AuthOptions";
        }
        return undefined;
    }

    private generateNormalizeClientOptionsFunction(context: SdkContext): void {
        const fernHeaderEntries: [string, ts.Expression][] = [];

        if (!this.omitFernHeaders) {
            // X-Fern-Language header
            fernHeaderEntries.push([
                this.ir.sdkConfig.platformHeaders.language,
                ts.factory.createStringLiteral("JavaScript")
            ]);

            if (context.npmPackage != null) {
                fernHeaderEntries.push(
                    [
                        this.ir.sdkConfig.platformHeaders.sdkName,
                        ts.factory.createStringLiteral(context.npmPackage.packageName)
                    ],
                    [
                        this.ir.sdkConfig.platformHeaders.sdkVersion,
                        ts.factory.createStringLiteral(context.npmPackage.version)
                    ]
                );
            }

            if (this.ir.sdkConfig.platformHeaders.userAgent != null) {
                fernHeaderEntries.push([
                    this.ir.sdkConfig.platformHeaders.userAgent.header,
                    ts.factory.createStringLiteral(this.ir.sdkConfig.platformHeaders.userAgent.value)
                ]);
            } else if (context.npmPackage != null) {
                fernHeaderEntries.push([
                    "User-Agent",
                    ts.factory.createStringLiteral(`${context.npmPackage.packageName}/${context.npmPackage.version}`)
                ]);
            }

            fernHeaderEntries.push(
                ["X-Fern-Runtime", context.coreUtilities.runtime.type._getReferenceTo()],
                ["X-Fern-Runtime-Version", context.coreUtilities.runtime.version._getReferenceTo()]
            );
        }

        const rootHeaders = this.getRootHeaders(context);
        const hasHeaders = fernHeaderEntries.length > 0 || rootHeaders.length > 0;

        let headersSection = "";
        let headersReturn = "";

        if (hasHeaders) {
            context.importsManager.addImportFromRoot("core/headers", {
                namedImports: ["mergeHeaders"]
            });

            const headers = ts.factory.createObjectLiteralExpression([
                ...fernHeaderEntries.map(([key, value]) =>
                    ts.factory.createPropertyAssignment(getPropertyKey(key), value)
                ),
                ...rootHeaders.map(({ header, value }) =>
                    ts.factory.createPropertyAssignment(ts.factory.createStringLiteral(header), value)
                )
            ]);

            headersSection = `
    const headers = mergeHeaders(
        ${getTextOfTsNode(headers)},
        options?.headers
    );

`;
            headersReturn = `
        headers,`;
        }

        const functionCode = `
export function normalizeClientOptions<T extends BaseClientOptions>(
    ${OPTIONS_PARAMETER_NAME}: T
): NormalizedClientOptions<T> {${headersSection}    return {
        ...options,
        logging: ${getTextOfTsNode(
            context.coreUtilities.logging.createLogger._invoke(ts.factory.createIdentifier("options?.logging"))
        )},${headersReturn}
    } as NormalizedClientOptions<T>;
}`;

        context.sourceFile.addStatements(functionCode);
    }

    private shouldGenerateAuthCode(): boolean {
        return this.ir.auth.schemes.length > 0;
    }

    private generateNormalizedClientOptionsTypes(context: SdkContext): void {
        const shouldGenerateAuthCode = this.shouldGenerateAuthCode();

        const authProviderProperty = shouldGenerateAuthCode
            ? `\n    authProvider?: ${getTextOfTsNode(context.coreUtilities.auth.AuthProvider._getReferenceToType())};`
            : "";

        let typesCode = `
export type NormalizedClientOptions<T extends BaseClientOptions> = T & {
    logging: ${getTextOfTsNode(context.coreUtilities.logging.Logger._getReferenceToType())};${authProviderProperty}
}`;

        if (shouldGenerateAuthCode) {
            typesCode += `

export type NormalizedClientOptionsWithAuth<T extends BaseClientOptions> = NormalizedClientOptions<T> & {
    authProvider: ${getTextOfTsNode(context.coreUtilities.auth.AuthProvider._getReferenceToType())};
}`;
        }

        context.sourceFile.addStatements(typesCode);
    }

    private hasOAuthScheme(): boolean {
        return this.ir.auth.schemes.some((scheme) => scheme.type === "oauth");
    }

    private generateNormalizeClientOptionsWithAuthFunction(context: SdkContext): void {
        let authProviderCreation = "";
        const isAnyAuth = this.ir.auth.requirement === "ANY";

        if (isAnyAuth) {
            context.sourceFile.addImportDeclaration({
                moduleSpecifier: "./auth/AnyAuthProvider.js",
                namedImports: ["AnyAuthProvider"]
            });

            const providerImports: string[] = [];
            const providerInstantiations: string[] = [];

            for (const authScheme of this.ir.auth.schemes) {
                if (authScheme.type === "bearer") {
                    context.sourceFile.addImportDeclaration({
                        moduleSpecifier: "./auth/BearerAuthProvider.js",
                        namedImports: ["BearerAuthProvider"]
                    });
                    providerImports.push("BearerAuthProvider");
                    providerInstantiations.push(
                        "if (BearerAuthProvider.canCreate(normalizedWithNoOpAuthProvider)) { authProviders.push(new BearerAuthProvider(normalizedWithNoOpAuthProvider)); }"
                    );
                } else if (authScheme.type === "basic") {
                    context.sourceFile.addImportDeclaration({
                        moduleSpecifier: "./auth/BasicAuthProvider.js",
                        namedImports: ["BasicAuthProvider"]
                    });
                    providerImports.push("BasicAuthProvider");
                    providerInstantiations.push(
                        "if (BasicAuthProvider.canCreate(normalizedWithNoOpAuthProvider)) { authProviders.push(new BasicAuthProvider(normalizedWithNoOpAuthProvider)); }"
                    );
                } else if (authScheme.type === "header") {
                    context.sourceFile.addImportDeclaration({
                        moduleSpecifier: "./auth/HeaderAuthProvider.js",
                        namedImports: ["HeaderAuthProvider"]
                    });
                    providerImports.push("HeaderAuthProvider");
                    providerInstantiations.push(
                        "if (HeaderAuthProvider.canCreate(normalizedWithNoOpAuthProvider)) { authProviders.push(new HeaderAuthProvider(normalizedWithNoOpAuthProvider)); }"
                    );
                } else if (authScheme.type === "oauth") {
                    context.sourceFile.addImportDeclaration({
                        moduleSpecifier: "./auth/OAuthAuthProvider.js",
                        namedImports: ["OAuthAuthProvider"]
                    });
                    providerImports.push("OAuthAuthProvider");
                    const oauthCreation = this.oauthTokenOverride
                        ? "if (OAuthAuthProvider.canCreate(normalizedWithNoOpAuthProvider)) { authProviders.push(OAuthAuthProvider.createInstance(normalizedWithNoOpAuthProvider)); }"
                        : "if (OAuthAuthProvider.canCreate(normalizedWithNoOpAuthProvider)) { authProviders.push(new OAuthAuthProvider(normalizedWithNoOpAuthProvider)); }";
                    providerInstantiations.push(oauthCreation);
                }
            }

            authProviderCreation = `(() => {
        const authProviders: ${getTextOfTsNode(context.coreUtilities.auth.AuthProvider._getReferenceToType())}[] = [];
        ${providerInstantiations.join("\n        ")}
        return new AnyAuthProvider(authProviders);
    })()`;
        } else {
            for (const authScheme of this.ir.auth.schemes) {
                if (authScheme.type === "bearer") {
                    context.sourceFile.addImportDeclaration({
                        moduleSpecifier: "./auth/BearerAuthProvider.js",
                        namedImports: ["BearerAuthProvider"]
                    });
                    authProviderCreation = "new BearerAuthProvider(normalizedWithNoOpAuthProvider)";
                    break;
                } else if (authScheme.type === "basic") {
                    context.sourceFile.addImportDeclaration({
                        moduleSpecifier: "./auth/BasicAuthProvider.js",
                        namedImports: ["BasicAuthProvider"]
                    });
                    authProviderCreation = "new BasicAuthProvider(normalizedWithNoOpAuthProvider)";
                    break;
                } else if (authScheme.type === "header") {
                    context.sourceFile.addImportDeclaration({
                        moduleSpecifier: "./auth/HeaderAuthProvider.js",
                        namedImports: ["HeaderAuthProvider"]
                    });
                    authProviderCreation = "new HeaderAuthProvider(normalizedWithNoOpAuthProvider)";
                    break;
                } else if (authScheme.type === "oauth") {
                    context.sourceFile.addImportDeclaration({
                        moduleSpecifier: "./auth/OAuthAuthProvider.js",
                        namedImports: ["OAuthAuthProvider"]
                    });
                    authProviderCreation = this.oauthTokenOverride
                        ? "OAuthAuthProvider.createInstance(normalizedWithNoOpAuthProvider)"
                        : "new OAuthAuthProvider(normalizedWithNoOpAuthProvider)";
                    break;
                } else if (authScheme.type === "inferred") {
                    context.sourceFile.addImportDeclaration({
                        moduleSpecifier: "./auth/InferredAuthProvider.js",
                        namedImports: ["InferredAuthProvider"]
                    });
                    authProviderCreation = "new InferredAuthProvider(normalizedWithNoOpAuthProvider)";
                    break;
                }
            }
        }

        if (!authProviderCreation) {
            return;
        }

        const functionCode = `
export function normalizeClientOptionsWithAuth<T extends BaseClientOptions>(
    ${OPTIONS_PARAMETER_NAME}: T
): NormalizedClientOptionsWithAuth<T> {
    const normalized = normalizeClientOptions(${OPTIONS_PARAMETER_NAME}) as NormalizedClientOptionsWithAuth<T>;
    const normalizedWithNoOpAuthProvider = withNoOpAuthProvider(normalized);
    normalized.authProvider ??= ${authProviderCreation};
    return normalized;
}

function withNoOpAuthProvider<T extends BaseClientOptions>(
    options: NormalizedClientOptions<T>
): NormalizedClientOptionsWithAuth<T> {
    return {
        ...options,
        authProvider: new ${getTextOfTsNode(context.coreUtilities.auth.NoOpAuthProvider._getReferenceTo())}()
    };
}`;

        context.sourceFile.addStatements(functionCode);
    }

    private getRootHeaders(context: SdkContext): GeneratedHeader[] {
        const headers: GeneratedHeader[] = [
            ...this.ir.headers
                .filter((header) => !this.isAuthorizationHeader(header))
                .map((header) => {
                    const headerName = this.getOptionKeyForHeader(header);
                    const literalValue = getLiteralValueForHeader(header, context);

                    let value: ts.Expression;
                    if (literalValue != null) {
                        if (typeof literalValue === "boolean") {
                            const booleanLiteral = literalValue ? ts.factory.createTrue() : ts.factory.createFalse();
                            value = ts.factory.createCallExpression(
                                ts.factory.createPropertyAccessExpression(
                                    ts.factory.createParenthesizedExpression(
                                        ts.factory.createBinaryExpression(
                                            ts.factory.createPropertyAccessChain(
                                                ts.factory.createIdentifier(OPTIONS_PARAMETER_NAME),
                                                ts.factory.createToken(ts.SyntaxKind.QuestionDotToken),
                                                ts.factory.createIdentifier(headerName)
                                            ),
                                            ts.factory.createToken(ts.SyntaxKind.QuestionQuestionToken),
                                            booleanLiteral
                                        )
                                    ),
                                    ts.factory.createIdentifier("toString")
                                ),
                                undefined,
                                []
                            );
                        } else {
                            value = ts.factory.createBinaryExpression(
                                ts.factory.createPropertyAccessChain(
                                    ts.factory.createIdentifier(OPTIONS_PARAMETER_NAME),
                                    ts.factory.createToken(ts.SyntaxKind.QuestionDotToken),
                                    ts.factory.createIdentifier(headerName)
                                ),
                                ts.factory.createToken(ts.SyntaxKind.QuestionQuestionToken),
                                ts.factory.createStringLiteral(literalValue.toString())
                            );
                        }
                    } else {
                        value = ts.factory.createPropertyAccessChain(
                            ts.factory.createIdentifier(OPTIONS_PARAMETER_NAME),
                            ts.factory.createToken(ts.SyntaxKind.QuestionDotToken),
                            ts.factory.createIdentifier(this.getOptionKeyForHeader(header))
                        );
                    }

                    return {
                        header: header.name.wireValue,
                        value
                    };
                })
        ];

        const generatedVersion = context.versionContext.getGeneratedVersion();
        if (generatedVersion != null) {
            const header = generatedVersion.getHeader();
            const headerName = this.getOptionKeyForHeader(header);
            const defaultVersion = generatedVersion.getDefaultVersion();

            let value: ts.Expression;
            if (defaultVersion != null) {
                value = ts.factory.createBinaryExpression(
                    ts.factory.createPropertyAccessChain(
                        ts.factory.createIdentifier(OPTIONS_PARAMETER_NAME),
                        ts.factory.createToken(ts.SyntaxKind.QuestionDotToken),
                        ts.factory.createIdentifier(headerName)
                    ),
                    ts.factory.createToken(ts.SyntaxKind.QuestionQuestionToken),
                    ts.factory.createStringLiteral(defaultVersion)
                );
            } else {
                value = ts.factory.createPropertyAccessExpression(
                    ts.factory.createIdentifier(OPTIONS_PARAMETER_NAME),
                    ts.factory.createIdentifier(headerName)
                );
            }
            headers.push({
                header: header.name.wireValue,
                value
            });
        }

        return headers;
    }

    private getOptionKeyForHeader(header: FernIr.HttpHeader): string {
        return header.name.name.camelCase.unsafeName;
    }

    private isAuthorizationHeader(header: FernIr.HttpHeader | FernIr.HeaderAuthScheme): boolean {
        return header.name.wireValue.toLowerCase() === "authorization";
    }
}<|MERGE_RESOLUTION|>--- conflicted
+++ resolved
@@ -42,32 +42,7 @@
             });
         }
 
-<<<<<<< HEAD
-        const baseOptionsInterface = context.baseClient.generateBaseClientOptionsInterface(context);
-        if (this.oauthTokenOverride && this.hasOAuthScheme() && context.generateOAuthClients) {
-            context.sourceFile.addInterface({
-                ...baseOptionsInterface,
-                name: "BaseClientCoreOptions",
-                isExported: false
-            });
-
-            context.sourceFile.addImportDeclaration({
-                moduleSpecifier: "./auth/OAuthAuthProvider.js",
-                namedImports: ["OAuthAuthProvider"],
-                isTypeOnly: true
-            });
-
-            context.sourceFile.addTypeAlias({
-                isExported: true,
-                name: "BaseClientOptions",
-                type: "BaseClientCoreOptions & OAuthAuthProvider.AuthOptions"
-            });
-        } else {
-            context.sourceFile.addInterface(baseOptionsInterface);
-        }
-=======
         this.generateBaseClientOptionsType(context);
->>>>>>> 75e9bdd3
 
         context.sourceFile.addInterface(context.baseClient.generateBaseRequestOptionsInterface(context));
         if (this.generateIdempotentRequestOptions) {
