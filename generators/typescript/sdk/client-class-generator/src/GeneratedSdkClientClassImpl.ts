--- conflicted
+++ resolved
@@ -688,14 +688,7 @@
                             )
                         )
                     ),
-<<<<<<< HEAD
-                    initializer:
-                        allOptionsOptional && !context.baseClient.anyRequiredBaseClientOptions(context)
-                            ? "{}"
-                            : undefined
-=======
                     initializer: !context.baseClient.anyRequiredBaseClientOptions(context) ? "{}" : undefined
->>>>>>> 75e9bdd3
                 }
             ];
             const statements = code`
@@ -719,14 +712,7 @@
                                 )
                             )
                         ),
-<<<<<<< HEAD
-                        initializer:
-                            allOptionsOptional && !context.baseClient.anyRequiredBaseClientOptions(context)
-                                ? "{}"
-                                : undefined
-=======
                         initializer: !context.baseClient.anyRequiredBaseClientOptions(context) ? "{}" : undefined
->>>>>>> 75e9bdd3
                     }
                 ]
             });
@@ -1011,28 +997,10 @@
         return properties;
     }
 
-<<<<<<< HEAD
-    private generateOptionsInterface(
-        context: SdkContext
-    ): InterfaceDeclarationStructure | TypeAliasDeclarationStructure {
-        const hasOAuthTokenOverride = this.oauthTokenOverride && this.authProvider instanceof OAuthAuthProviderInstance;
-
-        if (hasOAuthTokenOverride) {
-            return {
-                kind: StructureKind.TypeAlias,
-                name: GeneratedSdkClientClassImpl.OPTIONS_INTERFACE_NAME,
-                type: getTextOfTsNode(context.sdkClientClass.getReferenceToBaseClientOptions().getTypeNode()),
-                isExported: true
-            };
-        }
-
-        const properties: OptionalKind<PropertySignatureStructure>[] = [];
-=======
     private generateOptionsInterface(context: SdkContext): TypeAliasDeclarationStructure {
         // Use type alias instead of interface because BaseClientOptions may include union types
         // (e.g., AtLeastOneOf pattern for AnyAuthProvider.AuthOptions)
         // TypeScript interfaces can only extend object types with statically known members
->>>>>>> 75e9bdd3
         return {
             kind: StructureKind.TypeAlias,
             name: GeneratedSdkClientClassImpl.OPTIONS_INTERFACE_NAME,
