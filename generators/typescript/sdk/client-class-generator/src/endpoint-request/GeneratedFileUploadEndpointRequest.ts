--- conflicted
+++ resolved
@@ -48,16 +48,10 @@
     private static readonly FORM_DATA_VARIABLE_NAME = "_request";
     private static readonly FORM_DATA_REQUEST_OPTIONS_VARIABLE_NAME = "_maybeEncodedRequest";
 
-<<<<<<< HEAD
-    private importsManager: ImportsManager;
-    private ir: IntermediateRepresentation;
-    private packageId: PackageId;
-    private requestParameter: FileUploadRequestParameter | undefined;
+    private readonly ir: IntermediateRepresentation;
+    private readonly packageId: PackageId;
+    private readonly requestParameter: FileUploadRequestParameter | undefined;
     private pathOnlyRequestParameter: PathOnlyRequestParameter | undefined;
-=======
-    private readonly ir: IntermediateRepresentation;
-    private readonly requestParameter: FileUploadRequestParameter | undefined;
->>>>>>> cb9ea5cc
     private queryParams: GeneratedQueryParams | undefined;
     private readonly service: HttpService;
     private readonly endpoint: HttpEndpoint;
