--- conflicted
+++ resolved
@@ -42,15 +42,10 @@
     private static readonly BINARY_UPLOAD_REQUEST_VARIABLE_NAME = "_binaryUploadRequest";
     private static readonly UPLOADABLE_PARAMETER_NAME = "uploadable";
 
-<<<<<<< HEAD
-    private ir: IntermediateRepresentation;
-    private packageId: PackageId;
-    private requestParameter: FileUploadRequestParameter | undefined;
+    private readonly ir: IntermediateRepresentation;
+    private readonly packageId: PackageId;
+    private readonly requestParameter: FileUploadRequestParameter | undefined;
     private pathOnlyRequestParameter: PathOnlyRequestParameter | undefined;
-=======
-    private readonly ir: IntermediateRepresentation;
-    private readonly requestParameter: FileUploadRequestParameter | undefined;
->>>>>>> cb9ea5cc
     private queryParams: GeneratedQueryParams | undefined;
     private readonly service: HttpService;
     private readonly endpoint: HttpEndpoint;
