--- conflicted
+++ resolved
@@ -36,16 +36,13 @@
 
 const PATH_ON_CONTAINER = "/assets/core-utilities";
 
-<<<<<<< HEAD
 const DEFAULT_TEST_PATH = "tests";
 
-=======
->>>>>>> ac23f111
 export class CoreUtilitiesManager {
     private referencedCoreUtilities: Record<CoreUtilityName, CoreUtility.Manifest> = {};
     private authOverrides: Record<RelativeFilePath, string> = {};
     private streamType: "wrapper" | "web";
-<<<<<<< HEAD
+
     private relativeTestPath: string;
 
     constructor({ streamType, relativeTestPath = DEFAULT_TEST_PATH }: { streamType: "wrapper" | "web"; relativeTestPath?: string }) {
@@ -67,24 +64,12 @@
             relativePackagePath,
             relativeTestPath
         });
-=======
-
-    constructor({ streamType }: { streamType: "wrapper" | "web" }) {
-        this.streamType = streamType;
-    }
->>>>>>> ac23f111
 
         return {
             zurg: new ZurgImpl({ getReferenceToExport }),
-<<<<<<< HEAD
             fetcher: new FetcherImpl({ getReferenceToExport, packagePath: relativePackagePath }),
             stream: new StreamImpl({ getReferenceToExport }),
             auth: new AuthImpl({ getReferenceToExport, packagePath: relativePackagePath }),
-=======
-            fetcher: new FetcherImpl({ getReferenceToExport }),
-            stream: new StreamImpl({ getReferenceToExport }),
-            auth: new AuthImpl({ getReferenceToExport }),
->>>>>>> ac23f111
             callbackQueue: new CallbackQueueImpl({ getReferenceToExport }),
             formDataUtils: new FormDataUtilsImpl({ getReferenceToExport }),
             runtime: new RuntimeImpl({ getReferenceToExport }),
