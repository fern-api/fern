import fs from "fs/promises";
import { glob } from "glob";
import path from "path";
import { Project } from "ts-morph";

import { AbsoluteFilePath } from "@fern-api/fs-utils";

const filePathOnDockerContainer = AbsoluteFilePath.of("/assets/asIs");
/**
 * A map containing the original source path and the target path in the generated project
 */
const asIsFiles = {
<<<<<<< HEAD
    core: {
        mergeHeaders: { "core/mergeHeaders.ts": "src/core/mergeHeaders.ts" },
        json: {
            vanilla: { "core/json.vanilla.ts": "src/core/json.ts" },
            bigint: { "core/json.bigint.ts": "src/core/json.ts" }
        }
=======
    json: {
        vanilla: { "json/json.vanilla.ts": "src/core/json.ts" },
        bigint: { "json/json.bigint.ts": "src/core/json.ts" }
    },
    tests: {
        mockServer: {
            "tests/mock-server/*": "tests/mock-server/"
        },
        bigintSetup: { "tests/bigint.setup.ts": "tests/bigint.setup.ts" }
>>>>>>> a5bd7d0a
    }
} as const;

export namespace AsIsManager {
    export interface Init {
        useBigInt: boolean;
        generateWireTests: boolean;
    }
}

export class AsIsManager {
    private readonly useBigInt: boolean;
    private readonly generateWireTests: boolean;
    constructor({ useBigInt, generateWireTests }: AsIsManager.Init) {
        this.useBigInt = useBigInt;
        this.generateWireTests = generateWireTests;
    }

    public async AddToTsProject({ project }: { project: Project }): Promise<void> {
        const filesToCopy: Record<string, string>[] = [];

<<<<<<< HEAD
        filesToCopy.push(this.useBigInt ? asIsFiles.core.json.bigint : asIsFiles.core.json.vanilla);
        filesToCopy.push(asIsFiles.core.mergeHeaders);
        
        for (const [sourceFilePath, targetFilePath] of filesToCopy.flatMap(Object.entries)) {
            const fileContent = await fs.readFile(path.join(filePathOnDockerContainer, sourceFilePath), "utf-8");
            project.createSourceFile(targetFilePath, fileContent, { overwrite: true });
=======
        filesToCopy.push(this.useBigInt ? asIsFiles.json.bigint : asIsFiles.json.vanilla);
        if (this.useBigInt) {
            filesToCopy.push(asIsFiles.tests.bigintSetup);
            filesToCopy.push(asIsFiles.json.bigint);
        } else {
            filesToCopy.push(asIsFiles.json.vanilla);
        }
        if (this.generateWireTests) {
            filesToCopy.push(asIsFiles.tests.mockServer);
        }

        for (const [sourcePattern, targetPattern] of filesToCopy.flatMap(Object.entries) as [string, string][]) {
            if (sourcePattern.includes("*")) {
                const matches = await glob(sourcePattern, {
                    cwd: filePathOnDockerContainer,
                    absolute: false
                });

                for (const match of matches) {
                    const sourceFilePath = path.join(filePathOnDockerContainer, match);
                    const relativePath = path.relative(filePathOnDockerContainer, match);
                    const targetFilePath = path.join(targetPattern, relativePath);
                    const fileContent = await fs.readFile(sourceFilePath, "utf-8");
                    project.createSourceFile(targetFilePath, fileContent, { overwrite: true });
                }
            } else {
                // Handle direct file mapping
                const fileContent = await fs.readFile(path.join(filePathOnDockerContainer, sourcePattern), "utf-8");
                project.createSourceFile(targetPattern, fileContent, { overwrite: true });
            }
>>>>>>> a5bd7d0a
        }
    }
}<|MERGE_RESOLUTION|>--- conflicted
+++ resolved
@@ -10,24 +10,18 @@
  * A map containing the original source path and the target path in the generated project
  */
 const asIsFiles = {
-<<<<<<< HEAD
     core: {
         mergeHeaders: { "core/mergeHeaders.ts": "src/core/mergeHeaders.ts" },
         json: {
             vanilla: { "core/json.vanilla.ts": "src/core/json.ts" },
             bigint: { "core/json.bigint.ts": "src/core/json.ts" }
         }
-=======
-    json: {
-        vanilla: { "json/json.vanilla.ts": "src/core/json.ts" },
-        bigint: { "json/json.bigint.ts": "src/core/json.ts" }
     },
     tests: {
         mockServer: {
             "tests/mock-server/*": "tests/mock-server/"
         },
         bigintSetup: { "tests/bigint.setup.ts": "tests/bigint.setup.ts" }
->>>>>>> a5bd7d0a
     }
 } as const;
 
@@ -49,20 +43,12 @@
     public async AddToTsProject({ project }: { project: Project }): Promise<void> {
         const filesToCopy: Record<string, string>[] = [];
 
-<<<<<<< HEAD
-        filesToCopy.push(this.useBigInt ? asIsFiles.core.json.bigint : asIsFiles.core.json.vanilla);
         filesToCopy.push(asIsFiles.core.mergeHeaders);
-        
-        for (const [sourceFilePath, targetFilePath] of filesToCopy.flatMap(Object.entries)) {
-            const fileContent = await fs.readFile(path.join(filePathOnDockerContainer, sourceFilePath), "utf-8");
-            project.createSourceFile(targetFilePath, fileContent, { overwrite: true });
-=======
-        filesToCopy.push(this.useBigInt ? asIsFiles.json.bigint : asIsFiles.json.vanilla);
         if (this.useBigInt) {
             filesToCopy.push(asIsFiles.tests.bigintSetup);
-            filesToCopy.push(asIsFiles.json.bigint);
+            filesToCopy.push(asIsFiles.core.json.bigint);
         } else {
-            filesToCopy.push(asIsFiles.json.vanilla);
+            filesToCopy.push(asIsFiles.core.json.vanilla);
         }
         if (this.generateWireTests) {
             filesToCopy.push(asIsFiles.tests.mockServer);
@@ -87,7 +73,6 @@
                 const fileContent = await fs.readFile(path.join(filePathOnDockerContainer, sourcePattern), "utf-8");
                 project.createSourceFile(targetPattern, fileContent, { overwrite: true });
             }
->>>>>>> a5bd7d0a
         }
     }
 }