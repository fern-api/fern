--- conflicted
+++ resolved
@@ -14,13 +14,8 @@
         relativePackagePath: string;
         relativeTestPath: string;
         generatorType: "sdk" | "model" | "express";
-<<<<<<< HEAD
         formatter: "prettier" | "biome" | "oxfmt";
-        linter: "biome" | "none";
-=======
-        formatter: "prettier" | "biome";
         linter: "biome" | "oxlint" | "none";
->>>>>>> cf620fa6
     }
 }
 
@@ -30,13 +25,8 @@
     private readonly relativePackagePath: string;
     private readonly relativeTestPath: string;
     private readonly generatorType: "sdk" | "model" | "express";
-<<<<<<< HEAD
     private readonly formatter: "prettier" | "biome" | "oxfmt";
-    private readonly linter: "biome" | "none";
-=======
-    private readonly formatter: "prettier" | "biome";
     private readonly linter: "biome" | "oxlint" | "none";
->>>>>>> cf620fa6
 
     constructor({
         useBigInt,
