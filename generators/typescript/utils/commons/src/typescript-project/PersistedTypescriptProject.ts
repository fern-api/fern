import { AbsoluteFilePath, join, RelativeFilePath } from "@fern-api/fs-utils";
import { Logger } from "@fern-api/logger";
import { createLoggingExecutable } from "@fern-api/logging-execa";
import { PublishInfo } from "@fern-api/typescript-base";
import decompress from "decompress";
import { cp, readdir, rm } from "fs/promises";
import tmp from "tmp-promise";
import urlJoin from "url-join";

export declare namespace PersistedTypescriptProject {
    export interface Init {
        directory: AbsoluteFilePath;
        srcDirectory: RelativeFilePath;
        distDirectory: RelativeFilePath;
        testDirectory: RelativeFilePath;
        buildCommand: string[];
        checkFixCommand: string[];
        runScripts: boolean;
        packageManager: "pnpm" | "yarn";
    }
}

export class PersistedTypescriptProject {
    private directory: AbsoluteFilePath;
    private srcDirectory: RelativeFilePath;
    private distDirectory: RelativeFilePath;
    private packageManager: "pnpm" | "yarn";
    private testDirectory: RelativeFilePath;
    private buildCommand: string[];
    private checkFixCommand: string[];

    private runScripts;

    constructor({
        directory,
        srcDirectory,
        distDirectory,
        testDirectory,
        buildCommand,
        checkFixCommand,
        runScripts,
        packageManager
    }: PersistedTypescriptProject.Init) {
        this.directory = directory;
        this.srcDirectory = srcDirectory;
        this.distDirectory = distDirectory;
        this.testDirectory = testDirectory;
        this.buildCommand = buildCommand;
        this.checkFixCommand = checkFixCommand;
        this.runScripts = runScripts;
        this.packageManager = packageManager;
    }

    public getSrcDirectory(): AbsoluteFilePath {
        return join(this.directory, this.srcDirectory);
    }

    public getRootDirectory(): AbsoluteFilePath {
        return this.directory;
    }

    public getTestDirectory(): RelativeFilePath {
        return this.testDirectory;
    }

    public async generateLockfile(logger: Logger): Promise<void> {
        if (!this.runScripts) {
            return;
        }

        const pm = createLoggingExecutable(this.packageManager, {
            cwd: this.directory,
            logger
        });

        await (this.packageManager === "yarn"
            ? pm(["install", "--mode=update-lockfile", "--ignore-scripts", "--prefer-offline"], {
                  env: {
                      // set enableImmutableInstalls=false so we can modify yarn.lock, even when in CI
                      YARN_ENABLE_IMMUTABLE_INSTALLS: "false"
                  }
              })
            : pm(["install", "--lockfile-only", "--ignore-scripts", "--prefer-offline"], {
                  env: {
                      // allow modifying pnpm-lock.yaml, even when in CI
                      PNPM_FROZEN_LOCKFILE: "false"
                  }
              }));
    }

    public async installDependencies(logger: Logger): Promise<void> {
        if (!this.runScripts) {
            return;
        }

        const pm = createLoggingExecutable(this.packageManager, {
            cwd: this.directory,
            logger
        });

        await (this.packageManager === "yarn"
            ? pm(["install", "--ignore-scripts", "--prefer-offline"], {
                  env: {
                      // set enableImmutableInstalls=false so we can modify yarn.lock, even when in CI
                      YARN_ENABLE_IMMUTABLE_INSTALLS: "false"
                  }
              })
            : pm(["install", "--ignore-scripts", "--prefer-offline"], {
                  env: {
                      // allow modifying pnpm-lock.yaml, even when in CI
                      PNPM_FROZEN_LOCKFILE: "false"
                  }
              }));
    }

    public async checkFix(logger: Logger): Promise<void> {
        if (!this.runScripts) {
            return;
        }

        const pm = createLoggingExecutable(this.packageManager, {
            cwd: this.directory,
            logger,
            reject: false
        });
<<<<<<< HEAD
        await pm(this.checkFixCommand);
=======
        try {
            await pm(this.formatCommand);
        } catch (e) {
            logger.error(`Failed to format the generated project: ${e}`);
        }
>>>>>>> 048c276e
    }

    public async build(logger: Logger): Promise<void> {
        if (!this.runScripts) {
            return;
        }

        const pm = createLoggingExecutable(this.packageManager, {
            cwd: this.directory,
            logger
        });
        await pm(this.buildCommand);
    }

    public async copyProjectTo({
        destinationPath,
        zipFilename,
        unzipOutput,
        logger
    }: {
        destinationPath: AbsoluteFilePath;
        zipFilename: string;
        unzipOutput?: boolean;
        logger: Logger;
    }): Promise<void> {
        await this.zipDirectoryContents(this.directory, { logger, destinationPath, zipFilename, unzipOutput });
    }

    public async npmPackTo({
        destinationPath,
        zipFilename,
        unzipOutput,
        logger
    }: {
        destinationPath: AbsoluteFilePath;
        zipFilename: string;
        unzipOutput?: boolean;
        logger: Logger;
    }): Promise<void> {
        const npm = createLoggingExecutable("npm", {
            cwd: this.directory,
            logger
        });

        // pack to tmp dir
        const directoryContainingPack = AbsoluteFilePath.of((await tmp.dir()).path);
        await npm(["pack", "--pack-destination", directoryContainingPack]);

        // decompress pack to a new tmp dir
        const directoryContainingPackItems = await readdir(directoryContainingPack);
        const packName = directoryContainingPackItems.find((item) => item.endsWith(".tgz"));
        if (packName == null) {
            throw new Error("Failed to find pack");
        }
        const pathToPack = join(directoryContainingPack, RelativeFilePath.of(packName));
        const directoryOfDecompressedPack = AbsoluteFilePath.of((await tmp.dir()).path);
        await decompress(pathToPack, directoryOfDecompressedPack, {
            strip: 1
        });

        // zip decompressed pack into destination
        await this.zipDirectoryContents(directoryOfDecompressedPack, {
            logger,
            destinationPath,
            zipFilename,
            unzipOutput
        });
    }

    public async copySrcTo({
        destinationPath,
        zipFilename,
        unzipOutput,
        logger
    }: {
        destinationPath: AbsoluteFilePath;
        zipFilename: string;
        unzipOutput?: boolean;
        logger: Logger;
    }): Promise<void> {
        await this.zipDirectoryContents(join(this.directory, this.srcDirectory), {
            logger,
            destinationPath,
            zipFilename,
            unzipOutput
        });
    }

    public async copyDistTo({
        destinationPath,
        zipFilename,
        unzipOutput,
        logger
    }: {
        destinationPath: AbsoluteFilePath;
        zipFilename: string;
        unzipOutput?: boolean;
        logger: Logger;
    }): Promise<void> {
        await this.zipDirectoryContents(join(this.directory, this.distDirectory), {
            logger,
            destinationPath,
            zipFilename,
            unzipOutput
        });
    }

    private async zipDirectoryContents(
        directoryToZip: AbsoluteFilePath,
        {
            destinationPath,
            zipFilename,
            logger,
            unzipOutput
        }: { destinationPath: AbsoluteFilePath; zipFilename: string; logger: Logger; unzipOutput?: boolean }
    ) {
        const zip = createLoggingExecutable("zip", {
            cwd: directoryToZip,
            logger,
            // zip is noisy
            doNotPipeOutput: true
        });
        const destinationZip = join(destinationPath, RelativeFilePath.of(zipFilename));

        const tmpZipLocation = join(AbsoluteFilePath.of((await tmp.dir()).path), RelativeFilePath.of("output.zip"));
        await zip(["-r", tmpZipLocation, ...(await readdir(directoryToZip))]);
        await cp(tmpZipLocation, destinationZip);

        if (unzipOutput) {
            // Unzip the file in the destination directory
            await decompress(destinationZip, destinationPath, {
                strip: 0
            });
            // Clean up (remove) the zip file after successful decompression
            await rm(destinationZip);
        }
    }

    public async publish({
        logger,
        publishInfo,
        dryRun,
        shouldTolerateRepublish
    }: {
        logger: Logger;
        publishInfo: PublishInfo;
        dryRun: boolean;
        shouldTolerateRepublish: boolean;
    }): Promise<void> {
        const npm = createLoggingExecutable("npm", {
            cwd: this.directory,
            logger
        });

        const parsedRegistryUrl = new URL(publishInfo.registryUrl);
        const registryUrlWithoutProtocol = urlJoin(parsedRegistryUrl.hostname, parsedRegistryUrl.pathname);

        await npm(["config", "set", `//${registryUrlWithoutProtocol}:_authToken`, publishInfo.token], {
            secrets: [registryUrlWithoutProtocol, publishInfo.token]
        });

        const publishCommand = ["publish", "--registry", publishInfo.registryUrl];
        if (dryRun) {
            publishCommand.push("--dry-run");
        }
        if (shouldTolerateRepublish) {
            publishCommand.push("--tolerate-republish");
        }
        await npm(publishCommand, {
            secrets: [publishInfo.registryUrl]
        });
    }

    public async deleteGitIgnoredFiles(logger: Logger): Promise<void> {
        const git = createLoggingExecutable("git", {
            cwd: this.directory,
            logger
        });
        await git(["init"]);
        await git(["add", "."]);
        await git([
            "-c",
            "user.name='fern'",
            "-c",
            "user.email='hey@buildwithfern.com'",
            "commit",
            "-m",
            '"Initial commit"'
        ]);
        await git(["clean", "-fdx"]);

        await rm(join(this.directory, RelativeFilePath.of(".git")), { recursive: true });
    }

    public async writeArbitraryFiles(run: (pathToProject: AbsoluteFilePath) => Promise<void>): Promise<void> {
        await run(this.directory);
    }
}<|MERGE_RESOLUTION|>--- conflicted
+++ resolved
@@ -123,15 +123,11 @@
             logger,
             reject: false
         });
-<<<<<<< HEAD
-        await pm(this.checkFixCommand);
-=======
         try {
-            await pm(this.formatCommand);
+            await pm(this.checkFixCommand);
         } catch (e) {
             logger.error(`Failed to format the generated project: ${e}`);
         }
->>>>>>> 048c276e
     }
 
     public async build(logger: Logger): Promise<void> {
