{
  "name": "@fern-typescript/fetcher",
  "version": "0.0.0",
  "repository": {
    "type": "git",
    "url": "https://github.com/fern-api/fern.git",
    "directory": "generators/typescript/utils/core-utilities/fetcher"
  },
  "files": [
    "lib"
  ],
  "source": "src/index.ts",
  "main": "lib/index.js",
  "types": "lib/index.d.ts",
  "sideEffects": false,
  "scripts": {
    "clean": "rm -rf ./lib && tsc --build --clean",
    "compile": "tsc --build",
    "test": "jest --passWithNoTests",
    "test:update": "jest --passWithNoTests -u",
    "lint:eslint": "eslint --max-warnings 0 . --ignore-path=../../../../../.eslintignore",
    "lint:eslint:fix": "yarn lint:eslint --fix",
    "format": "prettier --write --ignore-unknown --ignore-path ../../../../../shared/.prettierignore \"**\"",
    "format:check": "prettier --check --ignore-unknown --ignore-path ../../../../../shared/.prettierignore \"**\"",
    "organize-imports": "organize-imports-cli tsconfig.json",
    "depcheck": "depcheck"
  },
  "dependencies": {
    "form-data-encoder": "^4.0.2",
    "formdata-node": "^6.0.3",
    "node-fetch": "2.7.0",
    "qs": "6.12.1",
    "readable-stream": "^4.5.2"
  },
  "devDependencies": {
    "@types/express": "^4.17.21",
    "@types/jest": "^29.5.14",
    "@types/multer": "^1.4.11",
    "@types/node": "18.15.3",
    "@types/node-fetch": "2.6.9",
    "@types/qs": "6.9.15",
    "@types/readable-stream": "^4.0.15",
<<<<<<< HEAD
    "depcheck": "^1.4.7",
    "eslint": "^9.16.0",
    "express": "^4.20.0",
=======
    "depcheck": "^1.4.6",
    "eslint": "^8.56.0",
    "express": "^4.21.2",
>>>>>>> d088a3a7
    "form-data": "4.0.0",
    "jest": "^29.7.0",
    "jest-environment-jsdom": "^29.7.0",
    "multer": "^1.4.5-lts.1",
    "organize-imports-cli": "^0.10.0",
    "prettier": "^2.7.1",
    "ts-jest": "^29.2.4",
    "ts-loader": "^9.3.1",
    "typescript": "4.7.4",
    "webpack": "^5.94.0"
  }
}<|MERGE_RESOLUTION|>--- conflicted
+++ resolved
@@ -40,15 +40,9 @@
     "@types/node-fetch": "2.6.9",
     "@types/qs": "6.9.15",
     "@types/readable-stream": "^4.0.15",
-<<<<<<< HEAD
     "depcheck": "^1.4.7",
     "eslint": "^9.16.0",
-    "express": "^4.20.0",
-=======
-    "depcheck": "^1.4.6",
-    "eslint": "^8.56.0",
     "express": "^4.21.2",
->>>>>>> d088a3a7
     "form-data": "4.0.0",
     "jest": "^29.7.0",
     "jest-environment-jsdom": "^29.7.0",
@@ -57,7 +51,7 @@
     "prettier": "^2.7.1",
     "ts-jest": "^29.2.4",
     "ts-loader": "^9.3.1",
-    "typescript": "4.7.4",
+    "typescript": "5.7.2",
     "webpack": "^5.94.0"
   }
 }