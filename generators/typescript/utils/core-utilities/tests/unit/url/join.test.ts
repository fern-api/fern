--- conflicted
+++ resolved
@@ -1,104 +1,3 @@
-<<<<<<< HEAD
-import { join } from '../../../src/core/url/index'
-
-describe('join', () => {
-    describe('basic functionality', () => {
-        it('should return empty string for empty base', () => {
-            expect(join('')).toBe('')
-            expect(join('', 'path')).toBe('')
-        })
-
-        it('should handle single segment', () => {
-            expect(join('base', 'segment')).toBe('base/segment')
-            expect(join('base/', 'segment')).toBe('base/segment')
-            expect(join('base', '/segment')).toBe('base/segment')
-            expect(join('base/', '/segment')).toBe('base/segment')
-        })
-
-        it('should handle multiple segments', () => {
-            expect(join('base', 'path1', 'path2', 'path3')).toBe('base/path1/path2/path3')
-            expect(join('base/', '/path1/', '/path2/', '/path3/')).toBe('base/path1/path2/path3')
-        })
-    })
-
-    describe('URL handling', () => {
-        it('should handle absolute URLs', () => {
-            expect(join('https://example.com', 'api', 'v1')).toBe('https://example.com/api/v1')
-            expect(join('https://example.com/', '/api/', '/v1/')).toBe('https://example.com/api/v1')
-            expect(join('https://example.com/base', 'api', 'v1')).toBe('https://example.com/base/api/v1')
-        })
-
-        it('should preserve URL query parameters and fragments', () => {
-            expect(join('https://example.com?query=1', 'api')).toBe('https://example.com/api?query=1')
-            expect(join('https://example.com#fragment', 'api')).toBe('https://example.com/api#fragment')
-            expect(join('https://example.com?query=1#fragment', 'api')).toBe('https://example.com/api?query=1#fragment')
-        })
-
-        it('should handle different protocols', () => {
-            expect(join('http://example.com', 'api')).toBe('http://example.com/api')
-            expect(join('ftp://example.com', 'files')).toBe('ftp://example.com/files')
-            expect(join('ws://example.com', 'socket')).toBe('ws://example.com/socket')
-        })
-
-        it('should fallback to path joining for malformed URLs', () => {
-            expect(join('not-a-url://', 'path')).toBe('not-a-url:///path')
-        })
-    })
-
-    describe('edge cases', () => {
-        it('should handle empty segments', () => {
-            expect(join('base', '', 'path')).toBe('base/path')
-            expect(join('base', null as any, 'path')).toBe('base/path')
-            expect(join('base', undefined as any, 'path')).toBe('base/path')
-        })
-
-        it('should handle segments with only slashes', () => {
-            expect(join('base', '/', 'path')).toBe('base/path')
-            expect(join('base', '//', 'path')).toBe('base/path')
-        })
-
-        it('should handle base paths with trailing slashes', () => {
-            expect(join('base/', 'path')).toBe('base/path')
-        })
-
-        it('should handle complex nested paths', () => {
-            expect(join('api/v1/', '/users/', '/123/', '/profile')).toBe('api/v1/users/123/profile')
-        })
-    })
-
-    describe('real-world scenarios', () => {
-        it('should handle API endpoint construction', () => {
-            const baseUrl = 'https://api.example.com/v1'
-            expect(join(baseUrl, 'users', '123', 'posts')).toBe('https://api.example.com/v1/users/123/posts')
-        })
-
-        it('should handle file path construction', () => {
-            expect(join('/var/www', 'html', 'assets', 'images')).toBe('/var/www/html/assets/images')
-        })
-
-        it('should handle relative path construction', () => {
-            expect(join('../parent', 'child', 'grandchild')).toBe('../parent/child/grandchild')
-        })
-
-        it('should handle Windows-style paths', () => {
-            expect(join('C:\\Users', 'Documents', 'file.txt')).toBe('C:\\Users/Documents/file.txt')
-        })
-    })
-
-    describe('performance scenarios', () => {
-        it('should handle many segments efficiently', () => {
-            const segments = Array(100).fill('segment')
-            const result = join('base', ...segments)
-            expect(result).toBe('base/' + segments.join('/'))
-        })
-
-        it('should handle long URLs', () => {
-            const longPath = 'a'.repeat(1000)
-            expect(join('https://example.com', longPath)).toBe(`https://example.com/${longPath}`)
-        })
-    })
-})
-=======
 import { join } from "../../../src/core/url/index";
 
 describe("join", () => {
@@ -218,5 +117,4 @@
             expect(join("base", "path1", "path2/")).toBe("base/path1/path2/");
         });
     });
-});
->>>>>>> c7c6f134
+});