--- conflicted
+++ resolved
@@ -38,13 +38,8 @@
     "@fern-api/fs-utils": "workspace:*",
     "@fern-api/logger": "workspace:*",
     "@fern-api/logging-execa": "workspace:*",
-<<<<<<< HEAD
+    "@fern-fern/generator-exec-sdk": "catalog:",
     "@fern-fern/ir-sdk": "61.2.0",
-    "@fern-fern/generator-exec-sdk": "catalog:",
-=======
-    "@fern-fern/generator-exec-sdk": "^0.0.1167",
-    "@fern-fern/ir-sdk": "61.2.0",
->>>>>>> 63b48925
     "@fern-typescript/commons": "workspace:*",
     "@fern-typescript/contexts": "workspace:*",
     "tmp-promise": "^3.0.3"
