--- conflicted
+++ resolved
@@ -76,10 +76,6 @@
 
       - name: Compile
         run: ${packageManager} build
-<<<<<<< HEAD
-${getTestJob({ config, packageManager })}`;
-    // Generate publish workflow when publishInfo allows it OR when publishInfo is undefined (local generation)
-=======
 
   test:
     runs-on: ubuntu-latest
@@ -105,7 +101,6 @@
         run: ${packageManager} test
 `;
 
->>>>>>> ea8ba528
     // First condition is for resilience in the event that Fiddle isn't upgraded to include the new flag
     if (
         publishInfo == null ||
@@ -113,13 +108,9 @@
         publishInfo?.shouldGeneratePublishWorkflow === true
     ) {
         const access = isPackagePrivate ? "restricted" : "public";
-<<<<<<< HEAD
-        const secretsVarName = publishInfo?.tokenEnvironmentVariable?.toString() || "NPM_TOKEN";
-=======
         const secretsVarName = publishInfo.tokenEnvironmentVariable?.toString() || "NPM_TOKEN";
         const useOidc = secretsVarName === "<USE_OIDC>";
 
->>>>>>> ea8ba528
         workflowYaml += `
   publish:
     needs: [ compile, test ]
