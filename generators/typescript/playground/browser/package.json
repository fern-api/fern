--- conflicted
+++ resolved
@@ -29,21 +29,7 @@
     "clean": "rm -rf ./lib && tsc --build --clean",
     "compile": "tsc --build",
     "compile:debug": "tsc --build --sourceMap",
-<<<<<<< HEAD
     "depcheck": "depcheck",
-    "format": "prettier --write --ignore-unknown --ignore-path ../../../../shared/.prettierignore \"**\"",
-    "format:check": "prettier --check --ignore-unknown --ignore-path ../../../../shared/.prettierignore \"**\"",
-    "lint:eslint": "eslint --max-warnings 0 . --ignore-pattern=../../../../.eslintignore",
-    "lint:eslint:fix": "yarn lint:eslint --fix",
-    "lint:style": "stylelint 'src/**/*.scss' --allow-empty-input --max-warnings 0",
-    "lint:style:fix": "yarn lint:style --fix",
-    "preview": "pnpm compile && vite preview",
-=======
-    "test": "vitest --passWithNoTests --run",
-    "test:debug": "pnpm run test --inspect --no-file-parallelism",
-    "test:update": "vitest --passWithNoTests --run -u",
-    "depcheck": "depcheck",
->>>>>>> a8f52c28
     "start": "pnpm compile && vite",
     "test": "vitest --passWithNoTests --run",
     "test:debug": "pnpm run test --inspect --no-file-parallelism",
@@ -69,11 +55,6 @@
     "@vitejs/plugin-react": "^4.2.1",
     "depcheck": "^1.4.7",
     "sass": "^1.72.0",
-<<<<<<< HEAD
-    "stylelint": "^16.2.1",
-    "typescript": "5.7.2",
-=======
->>>>>>> a8f52c28
     "vite": "^5.4.12",
     "vite-plugin-checker": "^0.6.4",
     "vitest": "^2.1.9"
