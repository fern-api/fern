--- conflicted
+++ resolved
@@ -1,182 +1,155 @@
-import { DefaultBodyType, HttpHandler, HttpResponse, HttpResponseResolver, http } from 'msw'
-
-<<<<<<< HEAD
-import { toJson } from '../../src/core/json'
-import { withHeaders } from './withHeaders'
-import { withJson } from './withJson'
-=======
+import { DefaultBodyType, HttpHandler, HttpResponse, HttpResponseResolver, http } from "msw";
+
 import { url } from "../../src/core";
 import { toJson } from "../../src/core/json";
 import { withHeaders } from "./withHeaders";
 import { withJson } from "./withJson";
->>>>>>> c7c6f134
-
-type HttpMethod = 'all' | 'get' | 'post' | 'put' | 'delete' | 'patch' | 'options' | 'head'
+
+type HttpMethod = "all" | "get" | "post" | "put" | "delete" | "patch" | "options" | "head";
 
 interface MethodStage {
-    baseUrl(baseUrl: string): MethodStage
-    all(path: string): RequestHeadersStage
-    get(path: string): RequestHeadersStage
-    post(path: string): RequestHeadersStage
-    put(path: string): RequestHeadersStage
-    delete(path: string): RequestHeadersStage
-    patch(path: string): RequestHeadersStage
-    options(path: string): RequestHeadersStage
-    head(path: string): RequestHeadersStage
+    baseUrl(baseUrl: string): MethodStage;
+    all(path: string): RequestHeadersStage;
+    get(path: string): RequestHeadersStage;
+    post(path: string): RequestHeadersStage;
+    put(path: string): RequestHeadersStage;
+    delete(path: string): RequestHeadersStage;
+    patch(path: string): RequestHeadersStage;
+    options(path: string): RequestHeadersStage;
+    head(path: string): RequestHeadersStage;
 }
 
 interface RequestHeadersStage extends RequestBodyStage, ResponseStage {
-    header(name: string, value: string): RequestHeadersStage
-    headers(headers: Record<string, string>): RequestBodyStage
+    header(name: string, value: string): RequestHeadersStage;
+    headers(headers: Record<string, string>): RequestBodyStage;
 }
 
 interface RequestBodyStage extends ResponseStage {
-    jsonBody(body: unknown): ResponseStage
+    jsonBody(body: unknown): ResponseStage;
 }
 
 interface ResponseStage {
-    respondWith(): ResponseStatusStage
+    respondWith(): ResponseStatusStage;
 }
 interface ResponseStatusStage {
-    statusCode(statusCode: number): ResponseHeaderStage
+    statusCode(statusCode: number): ResponseHeaderStage;
 }
 
 interface ResponseHeaderStage extends ResponseBodyStage, BuildStage {
-    header(name: string, value: string): ResponseHeaderStage
-    headers(headers: Record<string, string>): ResponseHeaderStage
+    header(name: string, value: string): ResponseHeaderStage;
+    headers(headers: Record<string, string>): ResponseHeaderStage;
 }
 
 interface ResponseBodyStage {
-    jsonBody(body: unknown): BuildStage
+    jsonBody(body: unknown): BuildStage;
 }
 
 interface BuildStage {
-    build(): HttpHandler
+    build(): HttpHandler;
 }
 
 export interface HttpHandlerBuilderOptions {
-    onBuild?: (handler: HttpHandler) => void
-    once?: boolean
+    onBuild?: (handler: HttpHandler) => void;
+    once?: boolean;
 }
 
 class RequestBuilder implements MethodStage, RequestHeadersStage, RequestBodyStage, ResponseStage {
-    private method: HttpMethod = 'get'
-    private _baseUrl: string = ''
-    private path: string = '/'
-    private readonly predicates: ((resolver: HttpResponseResolver) => HttpResponseResolver)[] = []
-    private readonly handlerOptions?: HttpHandlerBuilderOptions
+    private method: HttpMethod = "get";
+    private _baseUrl: string = "";
+    private path: string = "/";
+    private readonly predicates: ((resolver: HttpResponseResolver) => HttpResponseResolver)[] = [];
+    private readonly handlerOptions?: HttpHandlerBuilderOptions;
 
     constructor(options?: HttpHandlerBuilderOptions) {
-        this.handlerOptions = options
+        this.handlerOptions = options;
     }
 
     baseUrl(baseUrl: string): MethodStage {
-        this._baseUrl = baseUrl
-        return this
+        this._baseUrl = baseUrl;
+        return this;
     }
 
     all(path: string): RequestHeadersStage {
-        this.method = 'all'
-        this.path = path
-        return this
+        this.method = "all";
+        this.path = path;
+        return this;
     }
 
     get(path: string): RequestHeadersStage {
-        this.method = 'get'
-        this.path = path
-        return this
+        this.method = "get";
+        this.path = path;
+        return this;
     }
 
     post(path: string): RequestHeadersStage {
-        this.method = 'post'
-        this.path = path
-        return this
+        this.method = "post";
+        this.path = path;
+        return this;
     }
 
     put(path: string): RequestHeadersStage {
-        this.method = 'put'
-        this.path = path
-        return this
+        this.method = "put";
+        this.path = path;
+        return this;
     }
 
     delete(path: string): RequestHeadersStage {
-        this.method = 'delete'
-        this.path = path
-        return this
+        this.method = "delete";
+        this.path = path;
+        return this;
     }
 
     patch(path: string): RequestHeadersStage {
-        this.method = 'patch'
-        this.path = path
-        return this
+        this.method = "patch";
+        this.path = path;
+        return this;
     }
 
     options(path: string): RequestHeadersStage {
-        this.method = 'options'
-        this.path = path
-        return this
+        this.method = "options";
+        this.path = path;
+        return this;
     }
 
     head(path: string): RequestHeadersStage {
-        this.method = 'head'
-        this.path = path
-        return this
+        this.method = "head";
+        this.path = path;
+        return this;
     }
 
     header(name: string, value: string): RequestHeadersStage {
-        this.predicates.push((resolver) => withHeaders({ [name]: value }, resolver))
-        return this
+        this.predicates.push((resolver) => withHeaders({ [name]: value }, resolver));
+        return this;
     }
 
     headers(headers: Record<string, string>): RequestBodyStage {
-        this.predicates.push((resolver) => withHeaders(headers, resolver))
-        return this
+        this.predicates.push((resolver) => withHeaders(headers, resolver));
+        return this;
     }
 
     jsonBody(body: unknown): ResponseStage {
-        this.predicates.push((resolver) => withJson(body, resolver))
-        return this
+        this.predicates.push((resolver) => withJson(body, resolver));
+        return this;
     }
 
     respondWith(): ResponseStatusStage {
-<<<<<<< HEAD
-        return new ResponseBuilder(this.method, this.buildPath(), this.predicates, this.handlerOptions)
-    }
-
-    private buildPath(): string {
-        if (this._baseUrl.endsWith('/') && this.path.startsWith('/')) {
-            return this._baseUrl + this.path.slice(1)
-        }
-        if (!this._baseUrl.endsWith('/') && !this.path.startsWith('/')) {
-            return this._baseUrl + '/' + this.path
-        }
-        return this._baseUrl + this.path
-=======
         return new ResponseBuilder(this.method, this.buildUrl(), this.predicates, this.handlerOptions);
     }
 
     private buildUrl(): string {
         return url.join(this._baseUrl, this.path);
->>>>>>> c7c6f134
     }
 }
 
 class ResponseBuilder implements ResponseStatusStage, ResponseHeaderStage, ResponseBodyStage, BuildStage {
-<<<<<<< HEAD
-    private readonly method: HttpMethod
-    private readonly path: string
-    private readonly requestPredicates: ((resolver: HttpResponseResolver) => HttpResponseResolver)[]
-    private readonly handlerOptions?: HttpHandlerBuilderOptions
-=======
     private readonly method: HttpMethod;
     private readonly url: string;
     private readonly requestPredicates: ((resolver: HttpResponseResolver) => HttpResponseResolver)[];
     private readonly handlerOptions?: HttpHandlerBuilderOptions;
->>>>>>> c7c6f134
-
-    private responseStatusCode: number = 200
-    private responseHeaders: Record<string, string> = {}
-    private responseBody: DefaultBodyType = undefined
+
+    private responseStatusCode: number = 200;
+    private responseHeaders: Record<string, string> = {};
+    private responseBody: DefaultBodyType = undefined;
 
     constructor(
         method: HttpMethod,
@@ -184,37 +157,30 @@
         requestPredicates: ((resolver: HttpResponseResolver) => HttpResponseResolver)[],
         options?: HttpHandlerBuilderOptions
     ) {
-<<<<<<< HEAD
-        this.method = method
-        this.path = path
-        this.requestPredicates = requestPredicates
-        this.handlerOptions = options
-=======
         this.method = method;
         this.url = url;
         this.requestPredicates = requestPredicates;
         this.handlerOptions = options;
->>>>>>> c7c6f134
     }
 
     public statusCode(code: number): ResponseHeaderStage {
-        this.responseStatusCode = code
-        return this
+        this.responseStatusCode = code;
+        return this;
     }
 
     public header(name: string, value: string): ResponseHeaderStage {
-        this.responseHeaders[name] = value
-        return this
+        this.responseHeaders[name] = value;
+        return this;
     }
 
     public headers(headers: Record<string, string>): ResponseHeaderStage {
-        this.responseHeaders = { ...this.responseHeaders, ...headers }
-        return this
+        this.responseHeaders = { ...this.responseHeaders, ...headers };
+        return this;
     }
 
     public jsonBody(body: unknown): BuildStage {
-        this.responseBody = toJson(body)
-        return this
+        this.responseBody = toJson(body);
+        return this;
     }
 
     public build(): HttpHandler {
@@ -222,23 +188,17 @@
             return new HttpResponse(this.responseBody, {
                 status: this.responseStatusCode,
                 headers: this.responseHeaders
-            })
-        }
-
-        const finalResolver = this.requestPredicates.reduceRight((acc, predicate) => predicate(acc), responseResolver)
-
-<<<<<<< HEAD
-        const handler = http[this.method](this.path, finalResolver, this.handlerOptions)
-        this.handlerOptions?.onBuild?.(handler)
-        return handler
-=======
+            });
+        };
+
+        const finalResolver = this.requestPredicates.reduceRight((acc, predicate) => predicate(acc), responseResolver);
+
         const handler = http[this.method](this.url, finalResolver, this.handlerOptions);
         this.handlerOptions?.onBuild?.(handler);
         return handler;
->>>>>>> c7c6f134
     }
 }
 
 export function mockEndpointBuilder(options?: HttpHandlerBuilderOptions): MethodStage {
-    return new RequestBuilder(options)
+    return new RequestBuilder(options);
 }