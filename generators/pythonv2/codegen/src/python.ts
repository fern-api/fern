--- conflicted
+++ resolved
@@ -1,12 +1,8 @@
-<<<<<<< HEAD
-import { Class, Field, Reference, CodeBlock, Method, Parameter, MethodArgument, PythonFile } from "./ast";
+import { Class, Field, Reference, CodeBlock, Method, Parameter, MethodArgument, PythonFile, Decorator } from "./ast";
 
 export function file(args: PythonFile.Args): PythonFile {
     return new PythonFile(args);
 }
-=======
-import { Class, Field, Reference, CodeBlock, Method, Parameter, MethodArgument, Decorator } from "./ast";
->>>>>>> 35e9f9a4
 
 export function class_(args: Class.Args): Class {
     return new Class(args);
