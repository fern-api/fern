import { Reference } from "./Reference";
import { AstNode } from "./core/AstNode";
import { Writer } from "./core/Writer";
import { Field } from "./Field";
<<<<<<< HEAD
import { CodeBlock } from "./CodeBlock";

=======
import { Decorator } from "./Decorator";
>>>>>>> 35e9f9a4
export declare namespace Class {
    interface Args {
        /* The name of the Python class */
        name: string;
        /* The parent classes that this class inherits from */
        extends_?: Reference[];
        /* The decorators that should be applied to this class */
        decorators?: Decorator[];
    }
}

export class Class extends AstNode {
    public readonly name: string;
    public readonly extends_: Reference[];
<<<<<<< HEAD
=======
    public readonly decorators: Decorator[];
>>>>>>> 35e9f9a4
    private fields: Field[] = [];
    private body?: CodeBlock;

    constructor({ name, extends_, decorators }: Class.Args) {
        super();
        this.name = name;
        this.extends_ = extends_ ?? [];
        this.decorators = decorators ?? [];
    }

    public write(writer: Writer): void {
        this.decorators.forEach((decorator) => {
            decorator.write(writer);
        });

        writer.write(`class ${this.name}`);

        if (this.extends_.length > 0) {
            writer.write("(");
            this.extends_.forEach((parentClassReference, index) => {
                if (index > 0) {
                    writer.write(", ");
                }
                parentClassReference.write(writer);
                writer.addReference(parentClassReference);
            });
            writer.write(")");
        }
        writer.write(":");
        writer.newLine();

        writer.indent();
        let hasContents = false;
        if (this.fields.length) {
            this.writeFields({ writer });
            hasContents = true;
        }
        if (this.body) {
            this.body.write(writer);
            hasContents = true;
        }
        if (!hasContents) {
            writer.write("pass");
        }
        writer.dedent();
    }

    public addField(field: Field): void {
        this.fields.push(field);
    }

    public addBody(body: CodeBlock): void {
        this.body = body;
    }

    private writeFields({ writer }: { writer: Writer }): void {
        this.fields.forEach((field, index) => {
            field.write(writer);
            writer.writeNewLineIfLastLineNot();
        });
    }
}<|MERGE_RESOLUTION|>--- conflicted
+++ resolved
@@ -2,12 +2,9 @@
 import { AstNode } from "./core/AstNode";
 import { Writer } from "./core/Writer";
 import { Field } from "./Field";
-<<<<<<< HEAD
+import { Decorator } from "./Decorator";
 import { CodeBlock } from "./CodeBlock";
 
-=======
-import { Decorator } from "./Decorator";
->>>>>>> 35e9f9a4
 export declare namespace Class {
     interface Args {
         /* The name of the Python class */
@@ -22,10 +19,7 @@
 export class Class extends AstNode {
     public readonly name: string;
     public readonly extends_: Reference[];
-<<<<<<< HEAD
-=======
     public readonly decorators: Decorator[];
->>>>>>> 35e9f9a4
     private fields: Field[] = [];
     private body?: CodeBlock;
 
