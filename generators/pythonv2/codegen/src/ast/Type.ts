--- conflicted
+++ resolved
@@ -221,12 +221,8 @@
                 writer.write("Any");
                 break;
             case "reference":
-<<<<<<< HEAD
-                writer.addReference(this.internalType.value);
-                this.internalType.value.write(writer);
-=======
                 this.addReference(this.internalType.value);
->>>>>>> 0ec914bd
+                this.internalType.value.write(writer);
                 break;
             default:
                 assertNever(this.internalType);
