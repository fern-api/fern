--- conflicted
+++ resolved
@@ -3,12 +3,6 @@
 import { AbstractDynamicSnippetsGeneratorContext } from "./AbstractDynamicSnippetsGeneratorContext";
 
 export abstract class AbstractEndpointSnippetGenerator<Context extends AbstractDynamicSnippetsGeneratorContext> {
-<<<<<<< HEAD
-    // eslint-disable-next-line @typescript-eslint/no-useless-constructor, @typescript-eslint/no-empty-function
-    public constructor({ context }: { context: Context }) {}
-
-=======
->>>>>>> 540e9ea0
     public abstract generateSnippet({
         endpoint,
         request
