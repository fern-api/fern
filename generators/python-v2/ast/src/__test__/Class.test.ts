--- conflicted
+++ resolved
@@ -104,22 +104,6 @@
         expect(await writer.toStringFormatted()).toMatchSnapshot();
     });
 
-<<<<<<< HEAD
-    it("class with de-indented multi-line string", async () => {
-        const clazz = python.class_({
-            name: "MyClass"
-        });
-        clazz.add(
-            python.field({
-                name: "multiline_string",
-                type: python.Type.str(),
-                initializer: python.TypeInstantiation.str("Hello\nWorld", { multiline: true })
-            })
-        );
-
-        clazz.write(writer);
-        expect(await writer.toStringFormatted()).toMatchSnapshot();
-=======
     it("class with generic parent reference", async () => {
         const clazz = python.class_({
             name: "MyClass",
@@ -140,6 +124,21 @@
         expect(await writer.toStringFormatted()).toMatchSnapshot();
 
         expect(clazz.getReferences().length).toBe(2);
->>>>>>> b02a2968
+    });
+
+    it("class with de-indented multi-line string", async () => {
+        const clazz = python.class_({
+            name: "MyClass"
+        });
+        clazz.add(
+            python.field({
+                name: "multiline_string",
+                type: python.Type.str(),
+                initializer: python.TypeInstantiation.str("Hello\nWorld", { multiline: true })
+            })
+        );
+
+        clazz.write(writer);
+        expect(await writer.toStringFormatted()).toMatchSnapshot();
     });
 });