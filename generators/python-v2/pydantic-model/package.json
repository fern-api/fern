--- conflicted
+++ resolved
@@ -50,14 +50,7 @@
     "@fern-fern/generator-exec-sdk": "^0.0.1045",
     "@types/node": "18.15.3",
     "depcheck": "^1.4.7",
-<<<<<<< HEAD
-    "tsup": "^8.3.5",
-=======
-    "esbuild": "^0.25.0",
-    "eslint": "^8.56.0",
-    "prettier": "^3.4.2",
     "tsup": "^8.5.0",
->>>>>>> e6b81f8b
     "typescript": "5.7.2",
     "vitest": "^2.1.9",
     "zod": "^3.22.4"
