--- conflicted
+++ resolved
@@ -30,12 +30,6 @@
   },
   "devDependencies": {
     "@fern-api/base-generator": "workspace:*",
-<<<<<<< HEAD
-    "@yarnpkg/esbuild-plugin-pnp": "^3.0.0-rc.14",
-    "esbuild": "^0.25.0",
-    "tsup": "^8.3.5",
-=======
->>>>>>> ef9149dc
     "@fern-api/configs": "workspace:*",
     "@fern-api/core-utils": "workspace:*",
     "@fern-api/fs-utils": "workspace:*",
@@ -47,7 +41,7 @@
     "@types/node": "18.15.3",
     "@yarnpkg/esbuild-plugin-pnp": "^3.0.0-rc.14",
     "depcheck": "^1.4.7",
-    "esbuild": "^0.24.0",
+    "esbuild": "^0.25.0",
     "eslint": "^8.56.0",
     "prettier": "^3.4.2",
     "tsup": "^8.3.5",
