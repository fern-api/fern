--- conflicted
+++ resolved
@@ -27,23 +27,11 @@
     "clean": "rm -rf ./lib && tsc --build --clean",
     "compile": "tsc --build",
     "compile:debug": "tsc --build --sourceMap",
-<<<<<<< HEAD
     "depcheck": "depcheck",
     "dist": "pnpm compile && node build.cjs",
-    "format": "prettier --write --ignore-unknown --ignore-path ../../../shared/.prettierignore \"**\"",
-    "format:check": "prettier --check --ignore-unknown --ignore-path ../../../shared/.prettierignore \"**\"",
-    "lint:eslint": "eslint --max-warnings 0 . --ignore-pattern=../../../.eslintignore",
-    "lint:eslint:fix": "yarn lint:eslint --fix",
     "test": "vitest --passWithNoTests --run",
     "test:debug": "pnpm run test --inspect --no-file-parallelism",
     "test:update": "vitest --passWithNoTests --run -u"
-=======
-    "test": "vitest --passWithNoTests --run",
-    "test:debug": "pnpm run test --inspect --no-file-parallelism",
-    "test:update": "vitest --passWithNoTests --run -u",
-    "depcheck": "depcheck",
-    "dist": "pnpm compile && node build.cjs"
->>>>>>> a8f52c28
   },
   "devDependencies": {
     "@esbuild-plugins/node-globals-polyfill": "^0.2.3",
