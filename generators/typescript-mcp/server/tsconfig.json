--- conflicted
+++ resolved
@@ -9,19 +9,6 @@
     "./src/**/*"
   ],
   "references": [
-<<<<<<< HEAD
-    { "path": "../../../packages/commons/core-utils" },
-    { "path": "../../../packages/commons/fs-utils" },
-    { "path": "../../base" },
-    { "path": "../../typescript-v2/ast" },
-    { "path": "../../typescript-v2/base" },
-    { "path": "../../typescript/sdk/cli" },
-    { "path": "../../typescript/utils/abstract-generator-cli" },
-    { "path": "../../typescript/utils/commons" },
-    { "path": "../../typescript/utils/contexts" },
-    { "path": "../../typescript/sdk/generator" },
-    { "path": "../model" }
-=======
     {
       "path": "../../../packages/commons/fs-utils"
     },
@@ -40,6 +27,5 @@
     {
       "path": "../model"
     }
->>>>>>> 7453d8e4
   ]
 }