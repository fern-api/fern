--- conflicted
+++ resolved
@@ -27,24 +27,20 @@
     CodeBlock,
     Field,
     KeywordArgument,
+    KeywordParameter,
     Method,
     MethodInvocation,
     MethodKind,
     Module_,
     Parameter,
     Type,
+    Type,
     TypeLiteral,
     TypeParameter,
-<<<<<<< HEAD
     Writer
-=======
-    Type,
-    Writer,
-    KeywordParameter
->>>>>>> ae1edfd2
 } from "./ast";
+export { AstNode } from "./ast/core/AstNode";
 export type { HashEntry } from "./ast/TypeLiteral";
-export { AstNode } from "./ast/core/AstNode";
 
 export function codeblock(arg: CodeBlock.Arg): CodeBlock {
     return new CodeBlock(arg);
