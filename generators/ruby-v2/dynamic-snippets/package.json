--- conflicted
+++ resolved
@@ -8,12 +8,6 @@
   },
   "sideEffects": false,
   "type": "module",
-<<<<<<< HEAD
-  "source": "src/index.ts",
-  "main": "lib/index.js",
-  "types": "lib/index.d.ts",
-=======
->>>>>>> 8cfa457f
   "exports": {
     ".": {
       "development": "./src/index.ts",
@@ -46,12 +40,9 @@
     "@fern-api/configs": "workspace:*",
     "@fern-api/core-utils": "workspace:*",
     "@fern-api/dynamic-ir-sdk": "^58.2.0",
+    "@types/jest": "^29.5.14",
     "@fern-api/path-utils": "workspace:*",
     "@fern-api/ruby-ast": "workspace:*",
-<<<<<<< HEAD
-    "@types/jest": "^30.0.0",
-=======
->>>>>>> 8cfa457f
     "@types/node": "18.15.3",
     "depcheck": "^1.4.7",
     "string.prototype.replaceall": "^1.0.10",
