--- conflicted
+++ resolved
@@ -22,11 +22,7 @@
         These options allow users to specify additional gem dependencies to include in the
         generated gemspec (extraDependencies) and Gemfile (extraDevDependencies). Values are
         written directly as version constraints (e.g., `{ "my-gem": "~> 6.0" }` produces
-<<<<<<< HEAD
-        spec.add_dependency "my-gem", "~> 6.0").
-=======
         `spec.add_dependency "my-gem", "~> 6.0"`).
->>>>>>> 6dfaa8ae
   irVersion: 61
 
 - version: 1.0.0-rc59
