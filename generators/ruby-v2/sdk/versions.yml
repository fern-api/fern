# yaml-language-server: $schema=../../../fern-versions-yml.schema.json
<<<<<<< HEAD
=======
- version: 1.0.0-rc11
  createdAt: "2025-08-20"
  changelogEntry:
    - type: fix
      summary: >-
        Install dependencies after generating the SDK to produce a Gemfile.lock.
  irVersion: 58

>>>>>>> fe6c8522
- version: 1.0.0-rc10
  createdAt: "2025-08-20"
  changelogEntry:
    - type: fix
      summary: >-
<<<<<<< HEAD
        Fix implementation of wrapped requests.
=======
        Generate a Rubocop file and autocorrect the generated code.
>>>>>>> fe6c8522
  irVersion: 58

- version: 1.0.0-rc9
  createdAt: "2025-08-18"
  changelogEntry:
    - type: fix
      summary: >-
        Union types extend the Model class.
  irVersion: 58

- version: 1.0.0-rc8
  createdAt: "2025-08-18"
  changelogEntry:
    - type: fix
      summary: >-
        The client argument on the nested resource is now a keyword argument.
  irVersion: 58

- version: 1.0.0-rc7
  createdAt: "2025-08-18"
  changelogEntry:
    - type: fix
      summary: >-
        Update the Union type to not remove the discriminant from the value.
  irVersion: 58

- version: 1.0.0-rc6
  createdAt: "2025-08-18"
  changelogEntry:
    - type: fix
      summary: >-
        Fix reference to internal JSON request.
  irVersion: 58

- version: 1.0.0-rc5
  createdAt: "2025-08-18"
  changelogEntry:
    - type: fix
      summary: >-
        Fix module name for internal JSON request.
  irVersion: 58

- version: 1.0.0-rc4
  createdAt: "2025-08-18"
  changelogEntry:
    - type: fix
      summary: >-
        Fix syntax for Union types extending the Union module.
  irVersion: 58

- version: 1.0.0-rc3
  createdAt: "2025-08-13"
  changelogEntry:
    - type: feat
      summary: >-
        Always lazy load type references to handle circular dependencies and import order.
  irVersion: 58

- version: 1.0.0-rc2
  createdAt: "2025-08-13"
  changelogEntry:
    - type: feat
      summary: >-
        Support for sending request bodies when the request is a reference to a type or a primitive.
  irVersion: 58

- version: 1.0.0-rc1
  createdAt: "2025-08-13"
  changelogEntry:
    - type: feat
      summary: >-
        Fix circular type references within the Ruby SDK generator.
  irVersion: 58

- version: 1.0.0-rc0
  createdAt: "2025-08-13"
  changelogEntry:
    - type: feat
      summary: >-
        Introduce a revamped Ruby SDK generator with several improvements 
        to be detailed in a larger post.
  irVersion: 39

- version: 0.8.2
  createdAt: "2024-08-05"
  changelogEntry:
    - type: fix
      summary: >-
        The generated endpoint functions no long include object utilities such
        as `_field_set` or `additional_properties`.
  irVersion: 39

- version: 0.8.1
  createdAt: "2024-07-22"
  changelogEntry:
    - type: fix
      summary: Address serialization issues within iterable types
      fixed:
        - >-
          Nested `hash` types are recursively resolved in `from_json` such that
          they come back as true hashes, as opposed to structs
        - >-
          Pass through additional params from request options even if the
          original request did not have those types of params (ex: query
          parameters)
  irVersion: 39

- version: 0.8.0
  createdAt: "2024-07-03"
  changelogEntry:
    - type: fix
      summary: >-
        Date snippets now wrap their examples in quotation marks to correctly
        use `.parse`
  irVersion: 39

- version: 0.8.0-rc0
  createdAt: "2024-07-01"
  changelogEntry:
    - type: feat
      summary: >-
        allow users to specify additional dependencies and dev dependencies for
        Ruby SDKs.
  irVersion: 39

- version: 0.7.0-rc5
  createdAt: "2024-04-08"
  changelogEntry:
    - type: feat
      summary: >-
        additional fix for the same issue within 0.7.0-rc4 (regression
        introduced within the 0.7.0 RCs where the token prefix was dropped from
        requests).
  irVersion: 39

- version: 0.7.0-rc4
  createdAt: "2024-04-08"
  changelogEntry:
    - type: feat
      summary: >-
        fixes regression introduced within the 0.7.0 RCs where the token prefix
        was dropped from requests.
  irVersion: 39

- version: 0.7.0-rc3
  createdAt: "2024-04-08"
  changelogEntry:
    - type: fix
      summary: >-
        Module references are now consistent throughout the generated SDK, this
        was a regression in the previous release.
  irVersion: 39

- version: 0.7.0-rc2
  createdAt: "2024-04-08"
  changelogEntry:
    - type: feat
      summary: >-
        the ruby generator now nests types under a type module to avoid naming
        conflicts, this is behind a configuration flag
  irVersion: 39

- version: 0.7.0-rc1
  createdAt: "2024-04-08"
  changelogEntry:
    - type: feat
      summary: Address serialization issues within iterable types
      fixed:
        - nested loops leverage different variable names to deconflict
        - nested loops do not call to_json prior to the subsequent loop
  irVersion: 39

- version: 0.7.0-rc0
  createdAt: "2024-06-13"
  changelogEntry:
    - type: feat
      summary: Introduce automatic token refresh for OAuth credentials
      added:
        - The Ruby SDK now generates an OAuth client to automate token refresh.
      fixed:
        - >-
          The Ruby SDK now no longer requires users specify literals in method
          signatures
  irVersion: 39

- version: 0.6.3
  createdAt: "2024-05-27"
  changelogEntry:
    - type: feat
      summary: Generated SDK snippets now leverage the full function module path.
  irVersion: 32

- version: 0.6.2
  createdAt: "2024-05-17"
  changelogEntry:
    - type: internal
      summary: The generator now uses the latest FDR SDK
  irVersion: 32

- version: 0.6.1
  createdAt: "2024-04-08"
  changelogEntry:
    - type: internal
      summary: Release Generator
  irVersion: 32

- version: 0.6.1-rc0
  createdAt: "2024-04-08"
  changelogEntry:
    - type: internal
      summary: Improve logging within the Ruby generator
  irVersion: 32

- version: 0.6.0-rc1
  createdAt: "2024-04-08"
  changelogEntry:
    - type: fix
      summary: >-
        fix regression where sometimes the parsed_json variable would not be
        instantiated, and so there'd be a nil ref in the generated code
  irVersion: 32

- version: 0.6.0-rc0
  createdAt: "2024-04-08"
  changelogEntry:
    - type: feat
      summary: Introduce code snippets and examples for Ruby SDKs
  irVersion: 32

- version: 0.5.0-rc2
  createdAt: "2024-04-08"
  changelogEntry:
    - type: fix
      summary: Call JSON.parse prior to iterating through an iterable response
  irVersion: 32

- version: 0.5.0-rc0
  createdAt: "2024-04-09"
  changelogEntry:
    - type: feat
      summary: >-
        The generated SDK now includes a rakefile to run any tests prefixed with
        `test_` in the `test` directory
      added:
        - >-
          Consumers of the SDK can now pass in a base URL override into the root
          client, as well as the request's RequestOptions
      fixed:
        - >-
          This PR includes a number of typing annotation and cleanliness/QOL
          fixes.
  irVersion: 32

- version: 0.4.0
  createdAt: "2024-04-08"
  changelogEntry:
    - type: feat
      summary: >-
        The generated SDK now includes a rakefile to run any tests prefixed with
        `test_` in the `test` directory
      added:
        - >-
          The generators now create a rakefile to run any tests prefixed with
          `test_` in the `test` directory. A step is also added to CI to run
          these test. The dummy test now running also provides a sanity check on
          the health of the build of the gem, even if no tests are added given
          the gem is imported.
  irVersion: 32

- version: 0.3.3
  createdAt: "2024-03-22"
  changelogEntry:
    - type: internal
      summary: Leverage shared generator notification and config parsing logic.
  irVersion: 32

- version: 0.3.2
  createdAt: "2024-03-18"
  changelogEntry:
    - type: feat
      summary: >-
        type bytes requests to also take in IO types, indicating to users that
        they may pass in a stream of bytes
  irVersion: 32

- version: 0.3.1
  createdAt: "2024-03-12"
  changelogEntry:
    - type: fix
      summary: use strings instead of UUIDs, which are helper classes in Ruby
  irVersion: 32

- version: 0.3.0
  createdAt: "2024-02-27"
  changelogEntry:
    - type: fix
      summary: >-
        Generated yardoc now appropriately reflects the typehint of the value
        type in maps
      fixed:
        - >-
          Ensure the name passed into the 'X-Fern-SDK-Name' header is the name
          of the gem, not the client class
        - >-
          If an envvar is specified as a fallback for an auth header, the SDK
          will now mark that parameter as optional to allow fallback to actually
          happen
        - >-
          Generated yardoc now appropriately reflects the typehint of the value
          type in maps
  irVersion: 32

- version: 0.2.0
  createdAt: "2024-02-20"
  changelogEntry:
    - type: feat
      summary: Add support for idempotency headers
      changed:
        - >-
          Ruby enum construct now leverages class constants instead of hashes to
          support better autocomplete
        - >-
          Discriminated unions are no longer wrapped within a parent object,
          rather, any field or parameter that depends on a discriminated union
          now explicitly references the member types in support of better
          autocomplete.
        - >-
          Undiscriminated unions are no longer allowed as hashes as input to SDK
          functions, this is in support of better autocomplete as well.
        - >-
          The generated Ruby SDKs now support idempotency headers, users may
          specify idempotency headers within the RequestOptions object
  irVersion: 32

- version: 0.1.1
  createdAt: "2024-02-15"
  changelogEntry:
    - type: internal
      summary: Ensure the Ruby generators do not have strict dependencies on the IR
  irVersion: 32

- version: 0.1.0-rc0
  createdAt: "2024-03-22"
  changelogEntry:
    - type: chore
      summary: Loosen the Faraday dependencies within the generated SDKs
  irVersion: 32

- version: 0.1.0-rc0
  createdAt: "2024-03-22"
  changelogEntry:
    - type: chore
      summary: Loosen the Faraday dependencies within the generated SDKs
      changed:
        - >-
          loosen the Faraday dependencies within the generated SDKs, now we are
          supporting Faraday 1.x, while continuing to support the same
          upperbound (specifically supporting the latest major version as well).
        - >-
          release a minor version as the Ruby generator is now being used in
          beta!
  irVersion: 32

- version: 0.0.6
  createdAt: "2024-03-22"
  changelogEntry:
    - type: feat
      summary: >-
        license files are now specified within the gem config if they are
        provided
  irVersion: 32

- version: 0.0.5
  createdAt: "2024-03-22"
  changelogEntry:
    - type: fix
      summary: Address parsing issues within the SDK
      fixed:
        - >-
          Syntactic error in block parameter usage: we now ensure block
          parameters are the final parameter for functions
        - >-
          Add properties to subpackages: previously properties on subpackages
          were not being exposed
        - Ensure optional properties in from_json are only parsed if present
  irVersion: 32

- version: 0.0.4
  createdAt: "2024-03-22"
  changelogEntry:
    - type: fix
      summary: >-
        ensures files are written at the gem name path over client name, and
        addresses string escaping on one of the Fern headers
  irVersion: 32

- version: 0.0.3
  createdAt: "2024-03-22"
  changelogEntry:
    - type: fix
      summary: >-
        addresses a number of typos and other issues previously contained within
        the generation code
  irVersion: 32

- version: 0.0.2
  createdAt: "2024-03-22"
  changelogEntry:
    - type: feat
      summary: Support rubygems output type within `generators.yml`
  irVersion: 32

- version: 0.0.1
  createdAt: "2024-02-01"
  changelogEntry:
    - type: feat
      summary: >-
        Support client generation (async and sync) as well as most endpoint
        types (except streaming)
  irVersion: 32

- version: 0.0.0
  createdAt: "2024-01-30"
  changelogEntry:
    - type: internal
      summary: Initialize the changelog
  irVersion: 32<|MERGE_RESOLUTION|>--- conflicted
+++ resolved
@@ -1,6 +1,12 @@
 # yaml-language-server: $schema=../../../fern-versions-yml.schema.json
-<<<<<<< HEAD
-=======
+- version: 1.0.0-rc12
+  createdAt: "2025-08-20"
+  changelogEntry:
+    - type: feat
+      summary: >-
+        Implement Wrapped Request Endpoints.
+  irVersion: 58
+
 - version: 1.0.0-rc11
   createdAt: "2025-08-20"
   changelogEntry:
@@ -9,17 +15,12 @@
         Install dependencies after generating the SDK to produce a Gemfile.lock.
   irVersion: 58
 
->>>>>>> fe6c8522
 - version: 1.0.0-rc10
   createdAt: "2025-08-20"
   changelogEntry:
     - type: fix
       summary: >-
-<<<<<<< HEAD
-        Fix implementation of wrapped requests.
-=======
         Generate a Rubocop file and autocorrect the generated code.
->>>>>>> fe6c8522
   irVersion: 58
 
 - version: 1.0.0-rc9
