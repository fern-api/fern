--- conflicted
+++ resolved
@@ -1,16 +1,18 @@
 # yaml-language-server: $schema=../../../fern-versions-yml.schema.json
+- version: 1.0.0-rc15
+  createdAt: "2025-08-20"
+  changelogEntry:
+    - type: fix
+      summary: >-
+        Generate nested subpackage clients.
+  irVersion: 58
+
 - version: 1.0.0-rc14
   createdAt: "2025-08-20"
   changelogEntry:
-<<<<<<< HEAD
-    - type: feat
-      summary: >-
-        Implement nested subpackage clients.
-=======
     - type: fix
       summary: >-
         Fix parameterless endpoint methods.
->>>>>>> c2a44342
   irVersion: 58
 
 - version: 1.0.0-rc13
