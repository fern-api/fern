# yaml-language-server: $schema=../../../fern-versions-yml.schema.json

<<<<<<< HEAD
- version: 1.0.0-rc68
  createdAt: "2025-12-17"
  changelogEntry:
    - type: feat
      summary: |
        Add user extensions hook to generated SDK entrypoint. The gem entrypoint now includes
        an optional require for `lib/<gem>/extensions.rb` that allows users to add custom code
        (e.g., Sentry integration) without needing to fernignore generated files. If the
        extensions file doesn't exist, the require is silently skipped.
=======
- version: 1.0.0-rc69
  createdAt: "2025-12-16"
  changelogEntry:
    - type: chore
      summary: |
        Improve wire test generation with client reuse and AST-level snippet handling.
        The client is now instantiated once in the setup method and reused across all tests,
        following the PHP/Python pattern for better performance. Replaced fragile regex-based
        snippet patching with AST-level code generation using skipClientInstantiation option.
        Helper methods are now centralized in a WireMockTestCase base class.
  irVersion: 61

- version: 1.0.0-rc68
  createdAt: "2025-12-15"
  changelogEntry:
    - type: feat
      summary: |
        Add RubyGems.org OIDC publishing workflow to generated CI:
        - Generates a `publish` job in CI that uses `rubygems/release-gem@v1` for OIDC trusted publishing
        - Publish job runs on tag pushes after lint and test jobs pass
        - Simplify wire tests execution by running them inline with regular tests using `RUN_WIRE_TESTS=true` env var instead of a separate CI job
>>>>>>> 42f5395e
  irVersion: 61

- version: 1.0.0-rc67
  createdAt: "2025-12-15"
  changelogEntry:
    - type: feat
      summary: |
        Add support for x-fern-server-name (multiple base URLs per environment). APIs with different
        endpoints routed to different base URLs (e.g., separate api and identity URLs) now generate
        proper Environment classes with hash-based URL mappings. Each endpoint uses its designated
        base URL based on the endpoint.baseUrl property from the IR.
  irVersion: 61

- version: 1.0.0-rc66
  createdAt: "2025-12-11"
  changelogEntry:
    - type: fix
      summary: |
        Fix union type matching for Hash and Array type wrappers. The `type_matches?` method now
        correctly handles `Internal::Types::Hash` and `Internal::Types::Array` instances by checking
        if the value is a `::Hash` or `::Array` respectively, instead of using `is_a?` directly on
        the type wrapper classes.
  irVersion: 61

- version: 1.0.0-rc65
  createdAt: "2025-12-11"
  changelogEntry:
    - type: feat
      summary: |
        Add CI workflow generation, .gitignore file, and wire test infrastructure:
        - Generate `.github/workflows/ci.yml` with lint and test jobs (triggers on push and pull_request)
        - Generate `.gitignore` file with `*.gem`
        - Config-driven wire-tests job: when `enableWireTests: true`, generates wire-tests CI job
        - Add `wire_helper.rb` for WireMock container lifecycle management using Minitest's `after_run` hook,
          allowing users to run `bundle exec rake test` locally without manually managing docker compose
  irVersion: 61

- version: 1.0.0-rc64
  createdAt: "2025-12-10"
  changelogEntry:
    - type: chore
      summary: |
        Improve reference.md generation for parity with TypeScript SDK generator:
        - Add request_options parameter documentation to all endpoints
        - Add source file links (hyperlinks) to method names in the reference
        - Prefer examples with request body data for detailed code snippets, ensuring
          endpoints show full request bodies with nested objects and arrays instead of
          minimal one-line examples
        - Synthesize requestBody from structured properties when jsonExample is null/empty
  irVersion: 61

- version: 1.0.0-rc63
  createdAt: "2025-12-10"
  changelogEntry:
    - type: fix
      summary: |
        Fix README.md generation for GitHub, direct publish, and seed test modes.
        - Updated shouldGenerateReadme to return true by default instead of requiring snippetFilepath
        - Fixed getGitHubConfig to return undefined for uri/token instead of placeholder values
          that caused invalid git clone attempts
  irVersion: 61

- version: 1.0.0-rc62
  createdAt: "2025-12-08"
  changelogEntry:
    - type: feat
      summary: |
        Add support for discriminated unions, enums, and undiscriminated unions in dynamic snippets.
        This fixes issues where snippet examples were showing empty arrays or missing values for
        complex types like union recipients in email/message send operations.
  irVersion: 61

- version: 1.0.0-rc61
  createdAt: "2025-12-05"
  changelogEntry:
    - type: fix
      summary: |
        Move default environment resolution from request functions to root client instantiation.
        Without this change, a non-default base URL set on the client initialization is never
        used. The default environment fallback was happening at the request layer, which meant
        any base_url passed to individual requests would fall back to the default environment
        if not explicitly provided in request_options—even when the root client was initialized
        with a custom base_url.
  irVersion: 61

- version: 1.0.0-rc60
  createdAt: "2025-12-05"
  changelogEntry:
    - type: feat
      summary: |
        Add extraDependencies and extraDevDependencies config flags to Ruby v2 SDK generator.
        These options allow users to specify additional gem dependencies to include in the
        generated gemspec (extraDependencies) and Gemfile (extraDevDependencies). Values are
        written directly as version constraints (e.g., `{ "my-gem": "~> 6.0" }` produces
        `spec.add_dependency "my-gem", "~> 6.0"`).
  irVersion: 61

- version: 1.0.0-rc59
  createdAt: "2025-12-04"
  changelogEntry:
    - type: feat
      summary: |
        Add wire test generation support for Ruby SDK. When enableWireTests is set to true in
        custom config, the generator produces Minitest-based integration tests that validate
        SDK serialization/deserialization against WireMock. Includes docker-compose.test.yml
        and wiremock-mappings.json for running tests locally.
  irVersion: 61

- version: 1.0.0-rc58
  createdAt: "2025-12-03"
  changelogEntry:
    - type: fix
      summary: |
        Fix additional RuboCop warnings in generated SDK code:
        - Disabled Layout/LineLength cop (long type names and require paths are unavoidable)
        - Set Naming/VariableNumber to snake_case style (allows `last_4`, `address_1`, etc.)
        - Renamed `get_token` and `get_auth_headers` methods to `token` and `auth_headers`
        - Replaced OpenStruct with Struct in iterator tests
  irVersion: 61

- version: 1.0.0-rc57
  createdAt: "2025-12-02"
  changelogEntry:
    - type: fix
      summary: |
        Fix additional RuboCop warnings in generated SDK code:
        - Renamed iterator methods to follow Ruby conventions (get_next -> next_element/next_page, has_next? -> next?)
        - Renamed custom pager methods (get_next_page -> next_page, has_next_page? -> next_page?)
        - Added super() calls in iterator initializers to fix Lint/MissingSuper
        - Combined duplicate pattern match branches in utils.rb to fix Lint/DuplicateBranch
        - Updated .rubocop.yml to target Ruby 3.3 and disable additional cops
  irVersion: 61

- version: 1.0.0-rc56
  createdAt: "2025-12-02"
  changelogEntry:
    - type: fix
      summary: |
        Disable Metrics/CyclomaticComplexity in generated .rubocop.yml to silence warnings
        for endpoint methods with many query parameters.
  irVersion: 61

- version: 1.0.0-rc55
  createdAt: "2025-12-02"
  changelogEntry:
    - type: fix
      summary: |
        Fix RuboCop Lint/UnderscorePrefixedVariableName warnings in generated code.
        Renamed underscore-prefixed local variables (_query, _request, _response, etc.)
        to non-underscore names (query_params, request, response, etc.) to follow
        Ruby conventions for used variables.
  irVersion: 61

- version: 1.0.0-rc54
  createdAt: "2025-12-02"
  changelogEntry:
    - type: fix
      summary: |
        Auto-wrap long comment lines to fit within RuboCop's 120 character line length limit.
        This prevents Layout/LineLength warnings for comments generated from long OpenAPI descriptions.
  irVersion: 61

- version: 1.0.0-rc53
  createdAt: "2025-11-29"
  changelogEntry:
    - type: feat
      summary: |
        Pass raw_client to custom pager for pagination. This allows custom pager implementations
        to fetch additional pages using the HTTP client.
  irVersion: 61

- version: 1.0.0-rc52
  createdAt: "2025-11-29"
  changelogEntry:
    - type: fix
      summary: |
        Fix root client generation for inferred auth. The client now correctly creates an
        unauthenticated client for the auth endpoint, passes auth_client and options to
        InferredAuthProvider, and uses the correct Internal namespace.
  irVersion: 61

- version: 1.0.0-rc51
  createdAt: "2025-11-29"
  changelogEntry:
    - type: fix
      summary: |
        Fix inferred auth token refresh to properly refresh when within buffer period.
        The token is now refreshed when the current time is within 2 minutes of expiration,
        rather than only after the token has fully expired.
  irVersion: 61

- version: 1.0.0-rc50
  createdAt: "2025-11-29"
  changelogEntry:
    - type: feat
      summary: |
        Add inferred auth support for Ruby SDKs. The SDK now generates an InferredAuthProvider class
        that handles automatic token retrieval and caching with expiration handling. Root clients
        accept the token endpoint request parameters for inferred authentication.
  irVersion: 61

- version: 1.0.0-rc49
  createdAt: "2025-11-28"
  changelogEntry:
    - type: fix
      summary: Added automatic redaction of sensitive fields in inspect output to prevent accidental exposure of credentials and tokens in logs and debug output.
  irVersion: 61

- version: 1.0.0-rc48
  createdAt: "2025-11-28"
  changelogEntry:
    - type: feat
      summary: |
        Add custom pagination support with customPagerName configuration option.
        When customPagerName is configured, the generator includes a CustomPager utility class
        that provides navigation methods (has_next_page?, has_prev_page?, get_next_page, get_prev_page)
        for custom pagination endpoints.
  irVersion: 61

- version: 1.0.0-rc47
  createdAt: "2025-11-26"
  changelogEntry:
    - type: fix
      summary: |
        Fix request_options[:base_url] being ignored.
        The RawClient.build_url method now correctly uses the per-request base_url override when provided.
  irVersion: 61

- version: 1.0.0-rc46
  createdAt: "2025-11-26"
  changelogEntry:
    - type: fix
      summary: |
        Improve README snippet generation: use SCREAMING_SNAKE_CASE for Environment references,
        snake_case for nested object property names, and filter out empty/undefined values to
        avoid syntax errors like "param: ,".
  irVersion: 61

- version: 1.0.0-rc45
  createdAt: "2025-11-26"
  changelogEntry:
    - type: feat
      summary: |
        Add support for multi-URL environments. APIs with multiple base URLs per environment
        (e.g., separate api and identity URLs) now generate a proper Environment class using
        the first base URL for each environment.
  irVersion: 61

- version: 1.0.0-rc44
  createdAt: "2025-11-26"
  changelogEntry:
    - type: fix
      summary: |
        Remove error on null config in README generation.
  irVersion: 61

- version: 1.0.0-rc43
  createdAt: "2025-11-24"
  changelogEntry:
    - type: fix
      summary: |
        Fix missing path parameters in reference.md code snippets for endpoints with BodyRequest types.
        Path parameters are now included as positional arguments in generated snippets (e.g., `client.test_get('id')` instead of `client.test_get()`).
  irVersion: 61

- version: 1.0.0-rc42
  createdAt: "2025-11-20"
  changelogEntry:
    - type: fix
      summary: |
        Improve YARD documentation syntax in generated Ruby SDK code.
  irVersion: 61

- version: 1.0.0-rc41
  createdAt: "2025-11-20"
  changelogEntry:
    - type: fix
      summary: |
        Remove dead code in RawClient and honor max_retries parameter. The max_retries parameter is now properly used instead of being hardcoded to 0.
  irVersion: 61

- version: 1.0.0-rc40
  createdAt: "2025-11-20"
  changelogEntry:
    - type: fix
      summary: |
        Reorder YARD tags to follow standard convention (@param before @option).
  irVersion: 61

- version: 1.0.0-rc39
  createdAt: "2025-11-19"
  changelogEntry:
    - type: feat
      summary: |
        Add YARD documentation comments for method parameters in generated SDK code.
  irVersion: 61

- version: 1.0.0-rc38
  createdAt: "2025-11-19"
  changelogEntry:
    - type: fix
      summary: |
        Fix route parameters and multipart file upload properties to use snake_case names in Ruby code instead of camelCase wire values.
        Ruby parameter keys now follow Ruby naming conventions (e.g., `params[:payment_id]` instead of `params[:paymentId]`) while preserving the original wire values for HTTP requests.
  irVersion: 61

- version: 1.0.0-rc37
  createdAt: "2025-11-19"
  changelogEntry:
    - type: chore
      summary: |
        Bump generator CLI version to publish new Docker image.
  irVersion: 61

- version: 1.0.0-rc36
  createdAt: "2025-11-17"
  changelogEntry:
    - type: fix
      summary: |
        Validate that all required (non-optional) fields are present for undiscriminated union members.
  irVersion: 61

- version: 1.0.0-rc35
  createdAt: "2025-11-17"
  changelogEntry:
    - type: fix
      summary: |
        Properly (de)serialize union members with non-snake_case field names.
  irVersion: 61

- version: 1.0.0-rc34
  createdAt: "2025-11-07"
  changelogEntry:
    - type: fix
      summary: |
        Bump IR version which we are dependent on.
  irVersion: 61

- version: 1.0.0-rc33
  createdAt: "2025-11-06"
  changelogEntry:
    - type: fix
      summary: |
        Fix the to_h method to correctly serialize nested objects while respecting the api_name parameter.
  irVersion: 59

- version: 1.0.0-rc32
  createdAt: "2025-11-04"
  changelogEntry:
    - type: feat
      summary: |
        Add support for undiscriminated unions in Ruby v2 SDK generator.
        The generator now creates proper union type classes for undiscriminated unions that were previously being skipped.
  irVersion: 59

- version: 1.0.0-rc31
  createdAt: "2025-11-04"
  changelogEntry:
    - type: fix
      summary: |
        Fix deserialization of API responses with non-snake_case field names (e.g., camelCase, PascalCase, SCREAMING_SNAKE_CASE).
        The generator now preserves wire format field names via the api_name parameter when generating field definitions.
  irVersion: 59

- version: 1.0.0-rc30
  createdAt: "2025-10-21"
  changelogEntry:
    - type: feat
      summary: |
        Add support for custom Gemfiles.
  irVersion: 59

- version: 1.0.0-rc29
  createdAt: "2025-10-21"
  changelogEntry:
    - type: feat
      summary: |
        Add support for API key (header-based) authentication in Ruby SDK generator.
        Supports multiple authentication schemes in the same API.
  irVersion: 59

- version: 1.0.0-rc28
  createdAt: "2025-10-01"
  changelogEntry:
    - type: fix
      summary: |
        Fix gem versioning when building an SDK locally.
  irVersion: 59

- version: 1.0.0-rc27
  createdAt: "2025-09-29"
  changelogEntry:
    - type: fix
      summary: |
        Upgrade generator-cli dependency to fix local generation handling of .fernignore files.
  irVersion: 59

- version: 1.0.0-rc26
  createdAt: "2025-09-21"
  changelogEntry:
    - type: feat
      summary: |
        Add support for custom sections in the README.md via `customSections` config option.
  irVersion: 59

- version: 1.0.0-rc25
  createdAt: "2025-09-17"
  changelogEntry:
    - type: fix
      summary: Fixes an issue where the generated usage snippets in the README.md was not prioritizing
        user defined example values over autogenerated example values.
  irVersion: 58

- version: 1.0.0-rc24
  createdAt: "2025-09-16"
  changelogEntry:
    - type: fix
      summary: Fix reference to the default environment to use SCREAMING_SNAKE_CASE.
  irVersion: 58

- version: 1.0.0-rc23
  createdAt: "2025-09-16"
  changelogEntry:
    - type: fix
      summary: Properly fall back to default environment if specified.
  irVersion: 58

- version: 1.0.0-rc22
  createdAt: "2025-09-15"
  changelogEntry:
    - type: fix
      summary: Fix project file to not import non ruby files.
  irVersion: 58

- version: 1.0.0-rc21
  createdAt: "2025-09-15"
  changelogEntry:
    - type: fix
      summary: Fix missing path parameter references.
  irVersion: 58

- version: 1.0.0-rc20
  createdAt: "2025-09-11"
  changelogEntry:
    - type: fix
      summary: Fix query parameter handling to support symbol keys in addition to string keys.
  irVersion: 58

- version: 1.0.0-rc19
  createdAt: "2025-08-29"
  changelogEntry:
    - type: chore
      summary: Removed circular dependency logs.
  irVersion: 58

- version: 1.0.0-rc18
  createdAt: "2025-08-26"
  changelogEntry:
    - type: feat
      summary: >-
        Updating Ruby build and configuration files, and adding custom test files.
  irVersion: 58

- version: 1.0.0-rc17
  createdAt: "2025-08-20"
  changelogEntry:
    - type: fix
      summary: >-
        Fix reference request methods.
  irVersion: 58

- version: 1.0.0-rc16
  createdAt: "2025-08-20"
  changelogEntry:
    - type: fix
      summary: >-
        Fix subpackage client generation.
  irVersion: 58

- version: 1.0.0-rc15
  createdAt: "2025-08-20"
  changelogEntry:
    - type: fix
      summary: >-
        Generate nested subpackage clients.
  irVersion: 58

- version: 1.0.0-rc14
  createdAt: "2025-08-20"
  changelogEntry:
    - type: fix
      summary: >-
        Fix parameterless endpoint methods.
  irVersion: 58

- version: 1.0.0-rc13
  createdAt: "2025-08-20"
  changelogEntry:
    - type: feat
      summary: >-
        Implement Wrapped Request Endpoints.
  irVersion: 58

- version: 1.0.0-rc12
  createdAt: "2025-08-20"
  changelogEntry:
    - type: fix
      summary: >-
        Support multipart form uploads.
  irVersion: 58

- version: 1.0.0-rc11
  createdAt: "2025-08-20"
  changelogEntry:
    - type: fix
      summary: >-
        Install dependencies after generating the SDK to produce a Gemfile.lock.
  irVersion: 58

- version: 1.0.0-rc10
  createdAt: "2025-08-20"
  changelogEntry:
    - type: fix
      summary: >-
        Generate a Rubocop file and autocorrect the generated code.
  irVersion: 58

- version: 1.0.0-rc9
  createdAt: "2025-08-18"
  changelogEntry:
    - type: fix
      summary: >-
        Union types extend the Model class.
  irVersion: 58

- version: 1.0.0-rc8
  createdAt: "2025-08-18"
  changelogEntry:
    - type: fix
      summary: >-
        The client argument on the nested resource is now a keyword argument.
  irVersion: 58

- version: 1.0.0-rc7
  createdAt: "2025-08-18"
  changelogEntry:
    - type: fix
      summary: >-
        Update the Union type to not remove the discriminant from the value.
  irVersion: 58

- version: 1.0.0-rc6
  createdAt: "2025-08-18"
  changelogEntry:
    - type: fix
      summary: >-
        Fix reference to internal JSON request.
  irVersion: 58

- version: 1.0.0-rc5
  createdAt: "2025-08-18"
  changelogEntry:
    - type: fix
      summary: >-
        Fix module name for internal JSON request.
  irVersion: 58

- version: 1.0.0-rc4
  createdAt: "2025-08-18"
  changelogEntry:
    - type: fix
      summary: >-
        Fix syntax for Union types extending the Union module.
  irVersion: 58

- version: 1.0.0-rc3
  createdAt: "2025-08-13"
  changelogEntry:
    - type: feat
      summary: >-
        Always lazy load type references to handle circular dependencies and import order.
  irVersion: 58

- version: 1.0.0-rc2
  createdAt: "2025-08-13"
  changelogEntry:
    - type: feat
      summary: >-
        Support for sending request bodies when the request is a reference to a type or a primitive.
  irVersion: 58

- version: 1.0.0-rc1
  createdAt: "2025-08-13"
  changelogEntry:
    - type: feat
      summary: >-
        Fix circular type references within the Ruby SDK generator.
  irVersion: 58

- version: 1.0.0-rc0
  createdAt: "2025-08-13"
  changelogEntry:
    - type: feat
      summary: >-
        Introduce a revamped Ruby SDK generator with several improvements 
        to be detailed in a larger post.
  irVersion: 39

- version: 0.8.2
  createdAt: "2024-08-05"
  changelogEntry:
    - type: fix
      summary: >-
        The generated endpoint functions no long include object utilities such
        as `_field_set` or `additional_properties`.
  irVersion: 39

- version: 0.8.1
  createdAt: "2024-07-22"
  changelogEntry:
    - type: fix
      summary: Address serialization issues within iterable types
      fixed:
        - >-
          Nested `hash` types are recursively resolved in `from_json` such that
          they come back as true hashes, as opposed to structs
        - >-
          Pass through additional params from request options even if the
          original request did not have those types of params (ex: query
          parameters)
  irVersion: 39

- version: 0.8.0
  createdAt: "2024-07-03"
  changelogEntry:
    - type: fix
      summary: >-
        Date snippets now wrap their examples in quotation marks to correctly
        use `.parse`
  irVersion: 39

- version: 0.8.0-rc0
  createdAt: "2024-07-01"
  changelogEntry:
    - type: feat
      summary: >-
        allow users to specify additional dependencies and dev dependencies for
        Ruby SDKs.
  irVersion: 39

- version: 0.7.0-rc5
  createdAt: "2024-04-08"
  changelogEntry:
    - type: feat
      summary: >-
        additional fix for the same issue within 0.7.0-rc4 (regression
        introduced within the 0.7.0 RCs where the token prefix was dropped from
        requests).
  irVersion: 39

- version: 0.7.0-rc4
  createdAt: "2024-04-08"
  changelogEntry:
    - type: feat
      summary: >-
        fixes regression introduced within the 0.7.0 RCs where the token prefix
        was dropped from requests.
  irVersion: 39

- version: 0.7.0-rc3
  createdAt: "2024-04-08"
  changelogEntry:
    - type: fix
      summary: >-
        Module references are now consistent throughout the generated SDK, this
        was a regression in the previous release.
  irVersion: 39

- version: 0.7.0-rc2
  createdAt: "2024-04-08"
  changelogEntry:
    - type: feat
      summary: >-
        the ruby generator now nests types under a type module to avoid naming
        conflicts, this is behind a configuration flag
  irVersion: 39

- version: 0.7.0-rc1
  createdAt: "2024-04-08"
  changelogEntry:
    - type: feat
      summary: Address serialization issues within iterable types
      fixed:
        - nested loops leverage different variable names to deconflict
        - nested loops do not call to_json prior to the subsequent loop
  irVersion: 39

- version: 0.7.0-rc0
  createdAt: "2024-06-13"
  changelogEntry:
    - type: feat
      summary: Introduce automatic token refresh for OAuth credentials
      added:
        - The Ruby SDK now generates an OAuth client to automate token refresh.
      fixed:
        - >-
          The Ruby SDK now no longer requires users specify literals in method
          signatures
  irVersion: 39

- version: 0.6.3
  createdAt: "2024-05-27"
  changelogEntry:
    - type: feat
      summary: Generated SDK snippets now leverage the full function module path.
  irVersion: 32

- version: 0.6.2
  createdAt: "2024-05-17"
  changelogEntry:
    - type: internal
      summary: The generator now uses the latest FDR SDK
  irVersion: 32

- version: 0.6.1
  createdAt: "2024-04-08"
  changelogEntry:
    - type: internal
      summary: Release Generator
  irVersion: 32

- version: 0.6.1-rc0
  createdAt: "2024-04-08"
  changelogEntry:
    - type: internal
      summary: Improve logging within the Ruby generator
  irVersion: 32

- version: 0.6.0-rc1
  createdAt: "2024-04-08"
  changelogEntry:
    - type: fix
      summary: >-
        fix regression where sometimes the parsed_json variable would not be
        instantiated, and so there'd be a nil ref in the generated code
  irVersion: 32

- version: 0.6.0-rc0
  createdAt: "2024-04-08"
  changelogEntry:
    - type: feat
      summary: Introduce code snippets and examples for Ruby SDKs
  irVersion: 32

- version: 0.5.0-rc2
  createdAt: "2024-04-08"
  changelogEntry:
    - type: fix
      summary: Call JSON.parse prior to iterating through an iterable response
  irVersion: 32

- version: 0.5.0-rc0
  createdAt: "2024-04-09"
  changelogEntry:
    - type: feat
      summary: >-
        The generated SDK now includes a rakefile to run any tests prefixed with
        `test_` in the `test` directory
      added:
        - >-
          Consumers of the SDK can now pass in a base URL override into the root
          client, as well as the request's RequestOptions
      fixed:
        - >-
          This PR includes a number of typing annotation and cleanliness/QOL
          fixes.
  irVersion: 32

- version: 0.4.0
  createdAt: "2024-04-08"
  changelogEntry:
    - type: feat
      summary: >-
        The generated SDK now includes a rakefile to run any tests prefixed with
        `test_` in the `test` directory
      added:
        - >-
          The generators now create a rakefile to run any tests prefixed with
          `test_` in the `test` directory. A step is also added to CI to run
          these test. The dummy test now running also provides a sanity check on
          the health of the build of the gem, even if no tests are added given
          the gem is imported.
  irVersion: 32

- version: 0.3.3
  createdAt: "2024-03-22"
  changelogEntry:
    - type: internal
      summary: Leverage shared generator notification and config parsing logic.
  irVersion: 32

- version: 0.3.2
  createdAt: "2024-03-18"
  changelogEntry:
    - type: feat
      summary: >-
        type bytes requests to also take in IO types, indicating to users that
        they may pass in a stream of bytes
  irVersion: 32

- version: 0.3.1
  createdAt: "2024-03-12"
  changelogEntry:
    - type: fix
      summary: use strings instead of UUIDs, which are helper classes in Ruby
  irVersion: 32

- version: 0.3.0
  createdAt: "2024-02-27"
  changelogEntry:
    - type: fix
      summary: >-
        Generated yardoc now appropriately reflects the typehint of the value
        type in maps
      fixed:
        - >-
          Ensure the name passed into the 'X-Fern-SDK-Name' header is the name
          of the gem, not the client class
        - >-
          If an envvar is specified as a fallback for an auth header, the SDK
          will now mark that parameter as optional to allow fallback to actually
          happen
        - >-
          Generated yardoc now appropriately reflects the typehint of the value
          type in maps
  irVersion: 32

- version: 0.2.0
  createdAt: "2024-02-20"
  changelogEntry:
    - type: feat
      summary: Add support for idempotency headers
      changed:
        - >-
          Ruby enum construct now leverages class constants instead of hashes to
          support better autocomplete
        - >-
          Discriminated unions are no longer wrapped within a parent object,
          rather, any field or parameter that depends on a discriminated union
          now explicitly references the member types in support of better
          autocomplete.
        - >-
          Undiscriminated unions are no longer allowed as hashes as input to SDK
          functions, this is in support of better autocomplete as well.
        - >-
          The generated Ruby SDKs now support idempotency headers, users may
          specify idempotency headers within the RequestOptions object
  irVersion: 32

- version: 0.1.1
  createdAt: "2024-02-15"
  changelogEntry:
    - type: internal
      summary: Ensure the Ruby generators do not have strict dependencies on the IR
  irVersion: 32

- version: 0.1.0-rc0
  createdAt: "2024-03-22"
  changelogEntry:
    - type: chore
      summary: Loosen the Faraday dependencies within the generated SDKs
  irVersion: 32

- version: 0.1.0-rc0
  createdAt: "2024-03-22"
  changelogEntry:
    - type: chore
      summary: Loosen the Faraday dependencies within the generated SDKs
      changed:
        - >-
          loosen the Faraday dependencies within the generated SDKs, now we are
          supporting Faraday 1.x, while continuing to support the same
          upperbound (specifically supporting the latest major version as well).
        - >-
          release a minor version as the Ruby generator is now being used in
          beta!
  irVersion: 32

- version: 0.0.6
  createdAt: "2024-03-22"
  changelogEntry:
    - type: feat
      summary: >-
        license files are now specified within the gem config if they are
        provided
  irVersion: 32

- version: 0.0.5
  createdAt: "2024-03-22"
  changelogEntry:
    - type: fix
      summary: Address parsing issues within the SDK
      fixed:
        - >-
          Syntactic error in block parameter usage: we now ensure block
          parameters are the final parameter for functions
        - >-
          Add properties to subpackages: previously properties on subpackages
          were not being exposed
        - Ensure optional properties in from_json are only parsed if present
  irVersion: 32

- version: 0.0.4
  createdAt: "2024-03-22"
  changelogEntry:
    - type: fix
      summary: >-
        ensures files are written at the gem name path over client name, and
        addresses string escaping on one of the Fern headers
  irVersion: 32

- version: 0.0.3
  createdAt: "2024-03-22"
  changelogEntry:
    - type: fix
      summary: >-
        addresses a number of typos and other issues previously contained within
        the generation code
  irVersion: 32

- version: 0.0.2
  createdAt: "2024-03-22"
  changelogEntry:
    - type: feat
      summary: Support rubygems output type within `generators.yml`
  irVersion: 32

- version: 0.0.1
  createdAt: "2024-02-01"
  changelogEntry:
    - type: feat
      summary: >-
        Support client generation (async and sync) as well as most endpoint
        types (except streaming)
  irVersion: 32

- version: 0.0.0
  createdAt: "2024-01-30"
  changelogEntry:
    - type: internal
      summary: Initialize the changelog
  irVersion: 32<|MERGE_RESOLUTION|>--- conflicted
+++ resolved
@@ -1,7 +1,6 @@
 # yaml-language-server: $schema=../../../fern-versions-yml.schema.json
 
-<<<<<<< HEAD
-- version: 1.0.0-rc68
+- version: 1.0.0-rc70
   createdAt: "2025-12-17"
   changelogEntry:
     - type: feat
@@ -10,7 +9,8 @@
         an optional require for `lib/<gem>/extensions.rb` that allows users to add custom code
         (e.g., Sentry integration) without needing to fernignore generated files. If the
         extensions file doesn't exist, the require is silently skipped.
-=======
+  irVersion: 61
+
 - version: 1.0.0-rc69
   createdAt: "2025-12-16"
   changelogEntry:
@@ -32,7 +32,6 @@
         - Generates a `publish` job in CI that uses `rubygems/release-gem@v1` for OIDC trusted publishing
         - Publish job runs on tag pushes after lint and test jobs pass
         - Simplify wire tests execution by running them inline with regular tests using `RUN_WIRE_TESTS=true` env var instead of a separate CI job
->>>>>>> 42f5395e
   irVersion: 61
 
 - version: 1.0.0-rc67
