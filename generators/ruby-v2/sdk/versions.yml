# yaml-language-server: $schema=../../../fern-versions-yml.schema.json

<<<<<<< HEAD
- version: 1.0.0-rc62
  createdAt: "2025-12-07"
  changelogEntry:
    - type: chore
      summary: |
        Improve wire test generation with client reuse and AST-level snippet handling.
        The client is now instantiated once in the setup method and reused across all tests,
        following the PHP/Python pattern for better performance. Replaced fragile regex-based
        snippet patching with AST-level code generation using skipClientInstantiation option.
=======
- version: 1.0.0-rc64
  createdAt: "2025-12-10"
  changelogEntry:
    - type: chore
      summary: |
        Improve reference.md generation for parity with TypeScript SDK generator:
        - Add request_options parameter documentation to all endpoints
        - Add source file links (hyperlinks) to method names in the reference
        - Prefer examples with request body data for detailed code snippets, ensuring
          endpoints show full request bodies with nested objects and arrays instead of
          minimal one-line examples
        - Synthesize requestBody from structured properties when jsonExample is null/empty
  irVersion: 61

- version: 1.0.0-rc63
  createdAt: "2025-12-10"
  changelogEntry:
    - type: fix
      summary: |
        Fix README.md generation for GitHub, direct publish, and seed test modes.
        - Updated shouldGenerateReadme to return true by default instead of requiring snippetFilepath
        - Fixed getGitHubConfig to return undefined for uri/token instead of placeholder values
          that caused invalid git clone attempts
  irVersion: 61

- version: 1.0.0-rc62
  createdAt: "2025-12-08"
  changelogEntry:
    - type: feat
      summary: |
        Add support for discriminated unions, enums, and undiscriminated unions in dynamic snippets.
        This fixes issues where snippet examples were showing empty arrays or missing values for
        complex types like union recipients in email/message send operations.
>>>>>>> 70c087fb
  irVersion: 61

- version: 1.0.0-rc61
  createdAt: "2025-12-05"
  changelogEntry:
    - type: fix
      summary: |
        Move default environment resolution from request functions to root client instantiation.
        Without this change, a non-default base URL set on the client initialization is never
        used. The default environment fallback was happening at the request layer, which meant
        any base_url passed to individual requests would fall back to the default environment
        if not explicitly provided in request_options—even when the root client was initialized
        with a custom base_url.
  irVersion: 61

- version: 1.0.0-rc60
  createdAt: "2025-12-05"
  changelogEntry:
    - type: feat
      summary: |
        Add extraDependencies and extraDevDependencies config flags to Ruby v2 SDK generator.
        These options allow users to specify additional gem dependencies to include in the
        generated gemspec (extraDependencies) and Gemfile (extraDevDependencies). Values are
        written directly as version constraints (e.g., `{ "my-gem": "~> 6.0" }` produces
        `spec.add_dependency "my-gem", "~> 6.0"`).
  irVersion: 61

- version: 1.0.0-rc59
  createdAt: "2025-12-04"
  changelogEntry:
    - type: feat
      summary: |
        Add wire test generation support for Ruby SDK. When enableWireTests is set to true in
        custom config, the generator produces Minitest-based integration tests that validate
        SDK serialization/deserialization against WireMock. Includes docker-compose.test.yml
        and wiremock-mappings.json for running tests locally.
  irVersion: 61

- version: 1.0.0-rc58
  createdAt: "2025-12-03"
  changelogEntry:
    - type: fix
      summary: |
        Fix additional RuboCop warnings in generated SDK code:
        - Disabled Layout/LineLength cop (long type names and require paths are unavoidable)
        - Set Naming/VariableNumber to snake_case style (allows `last_4`, `address_1`, etc.)
        - Renamed `get_token` and `get_auth_headers` methods to `token` and `auth_headers`
        - Replaced OpenStruct with Struct in iterator tests
  irVersion: 61

- version: 1.0.0-rc57
  createdAt: "2025-12-02"
  changelogEntry:
    - type: fix
      summary: |
        Fix additional RuboCop warnings in generated SDK code:
        - Renamed iterator methods to follow Ruby conventions (get_next -> next_element/next_page, has_next? -> next?)
        - Renamed custom pager methods (get_next_page -> next_page, has_next_page? -> next_page?)
        - Added super() calls in iterator initializers to fix Lint/MissingSuper
        - Combined duplicate pattern match branches in utils.rb to fix Lint/DuplicateBranch
        - Updated .rubocop.yml to target Ruby 3.3 and disable additional cops
  irVersion: 61

- version: 1.0.0-rc56
  createdAt: "2025-12-02"
  changelogEntry:
    - type: fix
      summary: |
        Disable Metrics/CyclomaticComplexity in generated .rubocop.yml to silence warnings
        for endpoint methods with many query parameters.
  irVersion: 61

- version: 1.0.0-rc55
  createdAt: "2025-12-02"
  changelogEntry:
    - type: fix
      summary: |
        Fix RuboCop Lint/UnderscorePrefixedVariableName warnings in generated code.
        Renamed underscore-prefixed local variables (_query, _request, _response, etc.)
        to non-underscore names (query_params, request, response, etc.) to follow
        Ruby conventions for used variables.
  irVersion: 61

- version: 1.0.0-rc54
  createdAt: "2025-12-02"
  changelogEntry:
    - type: fix
      summary: |
        Auto-wrap long comment lines to fit within RuboCop's 120 character line length limit.
        This prevents Layout/LineLength warnings for comments generated from long OpenAPI descriptions.
  irVersion: 61

- version: 1.0.0-rc53
  createdAt: "2025-11-29"
  changelogEntry:
    - type: feat
      summary: |
        Pass raw_client to custom pager for pagination. This allows custom pager implementations
        to fetch additional pages using the HTTP client.
  irVersion: 61

- version: 1.0.0-rc52
  createdAt: "2025-11-29"
  changelogEntry:
    - type: fix
      summary: |
        Fix root client generation for inferred auth. The client now correctly creates an
        unauthenticated client for the auth endpoint, passes auth_client and options to
        InferredAuthProvider, and uses the correct Internal namespace.
  irVersion: 61

- version: 1.0.0-rc51
  createdAt: "2025-11-29"
  changelogEntry:
    - type: fix
      summary: |
        Fix inferred auth token refresh to properly refresh when within buffer period.
        The token is now refreshed when the current time is within 2 minutes of expiration,
        rather than only after the token has fully expired.
  irVersion: 61

- version: 1.0.0-rc50
  createdAt: "2025-11-29"
  changelogEntry:
    - type: feat
      summary: |
        Add inferred auth support for Ruby SDKs. The SDK now generates an InferredAuthProvider class
        that handles automatic token retrieval and caching with expiration handling. Root clients
        accept the token endpoint request parameters for inferred authentication.
  irVersion: 61

- version: 1.0.0-rc49
  createdAt: "2025-11-28"
  changelogEntry:
    - type: fix
      summary: Added automatic redaction of sensitive fields in inspect output to prevent accidental exposure of credentials and tokens in logs and debug output.
  irVersion: 61

- version: 1.0.0-rc48
  createdAt: "2025-11-28"
  changelogEntry:
    - type: feat
      summary: |
        Add custom pagination support with customPagerName configuration option.
        When customPagerName is configured, the generator includes a CustomPager utility class
        that provides navigation methods (has_next_page?, has_prev_page?, get_next_page, get_prev_page)
        for custom pagination endpoints.
  irVersion: 61

- version: 1.0.0-rc47
  createdAt: "2025-11-26"
  changelogEntry:
    - type: fix
      summary: |
        Fix request_options[:base_url] being ignored.
        The RawClient.build_url method now correctly uses the per-request base_url override when provided.
  irVersion: 61

- version: 1.0.0-rc46
  createdAt: "2025-11-26"
  changelogEntry:
    - type: fix
      summary: |
        Improve README snippet generation: use SCREAMING_SNAKE_CASE for Environment references,
        snake_case for nested object property names, and filter out empty/undefined values to
        avoid syntax errors like "param: ,".
  irVersion: 61

- version: 1.0.0-rc45
  createdAt: "2025-11-26"
  changelogEntry:
    - type: feat
      summary: |
        Add support for multi-URL environments. APIs with multiple base URLs per environment
        (e.g., separate api and identity URLs) now generate a proper Environment class using
        the first base URL for each environment.
  irVersion: 61

- version: 1.0.0-rc44
  createdAt: "2025-11-26"
  changelogEntry:
    - type: fix
      summary: |
        Remove error on null config in README generation.
  irVersion: 61

- version: 1.0.0-rc43
  createdAt: "2025-11-24"
  changelogEntry:
    - type: fix
      summary: |
        Fix missing path parameters in reference.md code snippets for endpoints with BodyRequest types.
        Path parameters are now included as positional arguments in generated snippets (e.g., `client.test_get('id')` instead of `client.test_get()`).
  irVersion: 61

- version: 1.0.0-rc42
  createdAt: "2025-11-20"
  changelogEntry:
    - type: fix
      summary: |
        Improve YARD documentation syntax in generated Ruby SDK code.
  irVersion: 61

- version: 1.0.0-rc41
  createdAt: "2025-11-20"
  changelogEntry:
    - type: fix
      summary: |
        Remove dead code in RawClient and honor max_retries parameter. The max_retries parameter is now properly used instead of being hardcoded to 0.
  irVersion: 61

- version: 1.0.0-rc40
  createdAt: "2025-11-20"
  changelogEntry:
    - type: fix
      summary: |
        Reorder YARD tags to follow standard convention (@param before @option).
  irVersion: 61

- version: 1.0.0-rc39
  createdAt: "2025-11-19"
  changelogEntry:
    - type: feat
      summary: |
        Add YARD documentation comments for method parameters in generated SDK code.
  irVersion: 61

- version: 1.0.0-rc38
  createdAt: "2025-11-19"
  changelogEntry:
    - type: fix
      summary: |
        Fix route parameters and multipart file upload properties to use snake_case names in Ruby code instead of camelCase wire values.
        Ruby parameter keys now follow Ruby naming conventions (e.g., `params[:payment_id]` instead of `params[:paymentId]`) while preserving the original wire values for HTTP requests.
  irVersion: 61

- version: 1.0.0-rc37
  createdAt: "2025-11-19"
  changelogEntry:
    - type: chore
      summary: |
        Bump generator CLI version to publish new Docker image.
  irVersion: 61

- version: 1.0.0-rc36
  createdAt: "2025-11-17"
  changelogEntry:
    - type: fix
      summary: |
        Validate that all required (non-optional) fields are present for undiscriminated union members.
  irVersion: 61

- version: 1.0.0-rc35
  createdAt: "2025-11-17"
  changelogEntry:
    - type: fix
      summary: |
        Properly (de)serialize union members with non-snake_case field names.
  irVersion: 61

- version: 1.0.0-rc34
  createdAt: "2025-11-07"
  changelogEntry:
    - type: fix
      summary: |
        Bump IR version which we are dependent on.
  irVersion: 61

- version: 1.0.0-rc33
  createdAt: "2025-11-06"
  changelogEntry:
    - type: fix
      summary: |
        Fix the to_h method to correctly serialize nested objects while respecting the api_name parameter.
  irVersion: 59

- version: 1.0.0-rc32
  createdAt: "2025-11-04"
  changelogEntry:
    - type: feat
      summary: |
        Add support for undiscriminated unions in Ruby v2 SDK generator.
        The generator now creates proper union type classes for undiscriminated unions that were previously being skipped.
  irVersion: 59

- version: 1.0.0-rc31
  createdAt: "2025-11-04"
  changelogEntry:
    - type: fix
      summary: |
        Fix deserialization of API responses with non-snake_case field names (e.g., camelCase, PascalCase, SCREAMING_SNAKE_CASE).
        The generator now preserves wire format field names via the api_name parameter when generating field definitions.
  irVersion: 59

- version: 1.0.0-rc30
  createdAt: "2025-10-21"
  changelogEntry:
    - type: feat
      summary: |
        Add support for custom Gemfiles.
  irVersion: 59

- version: 1.0.0-rc29
  createdAt: "2025-10-21"
  changelogEntry:
    - type: feat
      summary: |
        Add support for API key (header-based) authentication in Ruby SDK generator.
        Supports multiple authentication schemes in the same API.
  irVersion: 59

- version: 1.0.0-rc28
  createdAt: "2025-10-01"
  changelogEntry:
    - type: fix
      summary: |
        Fix gem versioning when building an SDK locally.
  irVersion: 59

- version: 1.0.0-rc27
  createdAt: "2025-09-29"
  changelogEntry:
    - type: fix
      summary: |
        Upgrade generator-cli dependency to fix local generation handling of .fernignore files.
  irVersion: 59

- version: 1.0.0-rc26
  createdAt: "2025-09-21"
  changelogEntry:
    - type: feat
      summary: |
        Add support for custom sections in the README.md via `customSections` config option.
  irVersion: 59

- version: 1.0.0-rc25
  createdAt: "2025-09-17"
  changelogEntry:
    - type: fix
      summary: Fixes an issue where the generated usage snippets in the README.md was not prioritizing
        user defined example values over autogenerated example values.
  irVersion: 58

- version: 1.0.0-rc24
  createdAt: "2025-09-16"
  changelogEntry:
    - type: fix
      summary: Fix reference to the default environment to use SCREAMING_SNAKE_CASE.
  irVersion: 58

- version: 1.0.0-rc23
  createdAt: "2025-09-16"
  changelogEntry:
    - type: fix
      summary: Properly fall back to default environment if specified.
  irVersion: 58

- version: 1.0.0-rc22
  createdAt: "2025-09-15"
  changelogEntry:
    - type: fix
      summary: Fix project file to not import non ruby files.
  irVersion: 58

- version: 1.0.0-rc21
  createdAt: "2025-09-15"
  changelogEntry:
    - type: fix
      summary: Fix missing path parameter references.
  irVersion: 58

- version: 1.0.0-rc20
  createdAt: "2025-09-11"
  changelogEntry:
    - type: fix
      summary: Fix query parameter handling to support symbol keys in addition to string keys.
  irVersion: 58

- version: 1.0.0-rc19
  createdAt: "2025-08-29"
  changelogEntry:
    - type: chore
      summary: Removed circular dependency logs.
  irVersion: 58

- version: 1.0.0-rc18
  createdAt: "2025-08-26"
  changelogEntry:
    - type: feat
      summary: >-
        Updating Ruby build and configuration files, and adding custom test files.
  irVersion: 58

- version: 1.0.0-rc17
  createdAt: "2025-08-20"
  changelogEntry:
    - type: fix
      summary: >-
        Fix reference request methods.
  irVersion: 58

- version: 1.0.0-rc16
  createdAt: "2025-08-20"
  changelogEntry:
    - type: fix
      summary: >-
        Fix subpackage client generation.
  irVersion: 58

- version: 1.0.0-rc15
  createdAt: "2025-08-20"
  changelogEntry:
    - type: fix
      summary: >-
        Generate nested subpackage clients.
  irVersion: 58

- version: 1.0.0-rc14
  createdAt: "2025-08-20"
  changelogEntry:
    - type: fix
      summary: >-
        Fix parameterless endpoint methods.
  irVersion: 58

- version: 1.0.0-rc13
  createdAt: "2025-08-20"
  changelogEntry:
    - type: feat
      summary: >-
        Implement Wrapped Request Endpoints.
  irVersion: 58

- version: 1.0.0-rc12
  createdAt: "2025-08-20"
  changelogEntry:
    - type: fix
      summary: >-
        Support multipart form uploads.
  irVersion: 58

- version: 1.0.0-rc11
  createdAt: "2025-08-20"
  changelogEntry:
    - type: fix
      summary: >-
        Install dependencies after generating the SDK to produce a Gemfile.lock.
  irVersion: 58

- version: 1.0.0-rc10
  createdAt: "2025-08-20"
  changelogEntry:
    - type: fix
      summary: >-
        Generate a Rubocop file and autocorrect the generated code.
  irVersion: 58

- version: 1.0.0-rc9
  createdAt: "2025-08-18"
  changelogEntry:
    - type: fix
      summary: >-
        Union types extend the Model class.
  irVersion: 58

- version: 1.0.0-rc8
  createdAt: "2025-08-18"
  changelogEntry:
    - type: fix
      summary: >-
        The client argument on the nested resource is now a keyword argument.
  irVersion: 58

- version: 1.0.0-rc7
  createdAt: "2025-08-18"
  changelogEntry:
    - type: fix
      summary: >-
        Update the Union type to not remove the discriminant from the value.
  irVersion: 58

- version: 1.0.0-rc6
  createdAt: "2025-08-18"
  changelogEntry:
    - type: fix
      summary: >-
        Fix reference to internal JSON request.
  irVersion: 58

- version: 1.0.0-rc5
  createdAt: "2025-08-18"
  changelogEntry:
    - type: fix
      summary: >-
        Fix module name for internal JSON request.
  irVersion: 58

- version: 1.0.0-rc4
  createdAt: "2025-08-18"
  changelogEntry:
    - type: fix
      summary: >-
        Fix syntax for Union types extending the Union module.
  irVersion: 58

- version: 1.0.0-rc3
  createdAt: "2025-08-13"
  changelogEntry:
    - type: feat
      summary: >-
        Always lazy load type references to handle circular dependencies and import order.
  irVersion: 58

- version: 1.0.0-rc2
  createdAt: "2025-08-13"
  changelogEntry:
    - type: feat
      summary: >-
        Support for sending request bodies when the request is a reference to a type or a primitive.
  irVersion: 58

- version: 1.0.0-rc1
  createdAt: "2025-08-13"
  changelogEntry:
    - type: feat
      summary: >-
        Fix circular type references within the Ruby SDK generator.
  irVersion: 58

- version: 1.0.0-rc0
  createdAt: "2025-08-13"
  changelogEntry:
    - type: feat
      summary: >-
        Introduce a revamped Ruby SDK generator with several improvements 
        to be detailed in a larger post.
  irVersion: 39

- version: 0.8.2
  createdAt: "2024-08-05"
  changelogEntry:
    - type: fix
      summary: >-
        The generated endpoint functions no long include object utilities such
        as `_field_set` or `additional_properties`.
  irVersion: 39

- version: 0.8.1
  createdAt: "2024-07-22"
  changelogEntry:
    - type: fix
      summary: Address serialization issues within iterable types
      fixed:
        - >-
          Nested `hash` types are recursively resolved in `from_json` such that
          they come back as true hashes, as opposed to structs
        - >-
          Pass through additional params from request options even if the
          original request did not have those types of params (ex: query
          parameters)
  irVersion: 39

- version: 0.8.0
  createdAt: "2024-07-03"
  changelogEntry:
    - type: fix
      summary: >-
        Date snippets now wrap their examples in quotation marks to correctly
        use `.parse`
  irVersion: 39

- version: 0.8.0-rc0
  createdAt: "2024-07-01"
  changelogEntry:
    - type: feat
      summary: >-
        allow users to specify additional dependencies and dev dependencies for
        Ruby SDKs.
  irVersion: 39

- version: 0.7.0-rc5
  createdAt: "2024-04-08"
  changelogEntry:
    - type: feat
      summary: >-
        additional fix for the same issue within 0.7.0-rc4 (regression
        introduced within the 0.7.0 RCs where the token prefix was dropped from
        requests).
  irVersion: 39

- version: 0.7.0-rc4
  createdAt: "2024-04-08"
  changelogEntry:
    - type: feat
      summary: >-
        fixes regression introduced within the 0.7.0 RCs where the token prefix
        was dropped from requests.
  irVersion: 39

- version: 0.7.0-rc3
  createdAt: "2024-04-08"
  changelogEntry:
    - type: fix
      summary: >-
        Module references are now consistent throughout the generated SDK, this
        was a regression in the previous release.
  irVersion: 39

- version: 0.7.0-rc2
  createdAt: "2024-04-08"
  changelogEntry:
    - type: feat
      summary: >-
        the ruby generator now nests types under a type module to avoid naming
        conflicts, this is behind a configuration flag
  irVersion: 39

- version: 0.7.0-rc1
  createdAt: "2024-04-08"
  changelogEntry:
    - type: feat
      summary: Address serialization issues within iterable types
      fixed:
        - nested loops leverage different variable names to deconflict
        - nested loops do not call to_json prior to the subsequent loop
  irVersion: 39

- version: 0.7.0-rc0
  createdAt: "2024-06-13"
  changelogEntry:
    - type: feat
      summary: Introduce automatic token refresh for OAuth credentials
      added:
        - The Ruby SDK now generates an OAuth client to automate token refresh.
      fixed:
        - >-
          The Ruby SDK now no longer requires users specify literals in method
          signatures
  irVersion: 39

- version: 0.6.3
  createdAt: "2024-05-27"
  changelogEntry:
    - type: feat
      summary: Generated SDK snippets now leverage the full function module path.
  irVersion: 32

- version: 0.6.2
  createdAt: "2024-05-17"
  changelogEntry:
    - type: internal
      summary: The generator now uses the latest FDR SDK
  irVersion: 32

- version: 0.6.1
  createdAt: "2024-04-08"
  changelogEntry:
    - type: internal
      summary: Release Generator
  irVersion: 32

- version: 0.6.1-rc0
  createdAt: "2024-04-08"
  changelogEntry:
    - type: internal
      summary: Improve logging within the Ruby generator
  irVersion: 32

- version: 0.6.0-rc1
  createdAt: "2024-04-08"
  changelogEntry:
    - type: fix
      summary: >-
        fix regression where sometimes the parsed_json variable would not be
        instantiated, and so there'd be a nil ref in the generated code
  irVersion: 32

- version: 0.6.0-rc0
  createdAt: "2024-04-08"
  changelogEntry:
    - type: feat
      summary: Introduce code snippets and examples for Ruby SDKs
  irVersion: 32

- version: 0.5.0-rc2
  createdAt: "2024-04-08"
  changelogEntry:
    - type: fix
      summary: Call JSON.parse prior to iterating through an iterable response
  irVersion: 32

- version: 0.5.0-rc0
  createdAt: "2024-04-09"
  changelogEntry:
    - type: feat
      summary: >-
        The generated SDK now includes a rakefile to run any tests prefixed with
        `test_` in the `test` directory
      added:
        - >-
          Consumers of the SDK can now pass in a base URL override into the root
          client, as well as the request's RequestOptions
      fixed:
        - >-
          This PR includes a number of typing annotation and cleanliness/QOL
          fixes.
  irVersion: 32

- version: 0.4.0
  createdAt: "2024-04-08"
  changelogEntry:
    - type: feat
      summary: >-
        The generated SDK now includes a rakefile to run any tests prefixed with
        `test_` in the `test` directory
      added:
        - >-
          The generators now create a rakefile to run any tests prefixed with
          `test_` in the `test` directory. A step is also added to CI to run
          these test. The dummy test now running also provides a sanity check on
          the health of the build of the gem, even if no tests are added given
          the gem is imported.
  irVersion: 32

- version: 0.3.3
  createdAt: "2024-03-22"
  changelogEntry:
    - type: internal
      summary: Leverage shared generator notification and config parsing logic.
  irVersion: 32

- version: 0.3.2
  createdAt: "2024-03-18"
  changelogEntry:
    - type: feat
      summary: >-
        type bytes requests to also take in IO types, indicating to users that
        they may pass in a stream of bytes
  irVersion: 32

- version: 0.3.1
  createdAt: "2024-03-12"
  changelogEntry:
    - type: fix
      summary: use strings instead of UUIDs, which are helper classes in Ruby
  irVersion: 32

- version: 0.3.0
  createdAt: "2024-02-27"
  changelogEntry:
    - type: fix
      summary: >-
        Generated yardoc now appropriately reflects the typehint of the value
        type in maps
      fixed:
        - >-
          Ensure the name passed into the 'X-Fern-SDK-Name' header is the name
          of the gem, not the client class
        - >-
          If an envvar is specified as a fallback for an auth header, the SDK
          will now mark that parameter as optional to allow fallback to actually
          happen
        - >-
          Generated yardoc now appropriately reflects the typehint of the value
          type in maps
  irVersion: 32

- version: 0.2.0
  createdAt: "2024-02-20"
  changelogEntry:
    - type: feat
      summary: Add support for idempotency headers
      changed:
        - >-
          Ruby enum construct now leverages class constants instead of hashes to
          support better autocomplete
        - >-
          Discriminated unions are no longer wrapped within a parent object,
          rather, any field or parameter that depends on a discriminated union
          now explicitly references the member types in support of better
          autocomplete.
        - >-
          Undiscriminated unions are no longer allowed as hashes as input to SDK
          functions, this is in support of better autocomplete as well.
        - >-
          The generated Ruby SDKs now support idempotency headers, users may
          specify idempotency headers within the RequestOptions object
  irVersion: 32

- version: 0.1.1
  createdAt: "2024-02-15"
  changelogEntry:
    - type: internal
      summary: Ensure the Ruby generators do not have strict dependencies on the IR
  irVersion: 32

- version: 0.1.0-rc0
  createdAt: "2024-03-22"
  changelogEntry:
    - type: chore
      summary: Loosen the Faraday dependencies within the generated SDKs
  irVersion: 32

- version: 0.1.0-rc0
  createdAt: "2024-03-22"
  changelogEntry:
    - type: chore
      summary: Loosen the Faraday dependencies within the generated SDKs
      changed:
        - >-
          loosen the Faraday dependencies within the generated SDKs, now we are
          supporting Faraday 1.x, while continuing to support the same
          upperbound (specifically supporting the latest major version as well).
        - >-
          release a minor version as the Ruby generator is now being used in
          beta!
  irVersion: 32

- version: 0.0.6
  createdAt: "2024-03-22"
  changelogEntry:
    - type: feat
      summary: >-
        license files are now specified within the gem config if they are
        provided
  irVersion: 32

- version: 0.0.5
  createdAt: "2024-03-22"
  changelogEntry:
    - type: fix
      summary: Address parsing issues within the SDK
      fixed:
        - >-
          Syntactic error in block parameter usage: we now ensure block
          parameters are the final parameter for functions
        - >-
          Add properties to subpackages: previously properties on subpackages
          were not being exposed
        - Ensure optional properties in from_json are only parsed if present
  irVersion: 32

- version: 0.0.4
  createdAt: "2024-03-22"
  changelogEntry:
    - type: fix
      summary: >-
        ensures files are written at the gem name path over client name, and
        addresses string escaping on one of the Fern headers
  irVersion: 32

- version: 0.0.3
  createdAt: "2024-03-22"
  changelogEntry:
    - type: fix
      summary: >-
        addresses a number of typos and other issues previously contained within
        the generation code
  irVersion: 32

- version: 0.0.2
  createdAt: "2024-03-22"
  changelogEntry:
    - type: feat
      summary: Support rubygems output type within `generators.yml`
  irVersion: 32

- version: 0.0.1
  createdAt: "2024-02-01"
  changelogEntry:
    - type: feat
      summary: >-
        Support client generation (async and sync) as well as most endpoint
        types (except streaming)
  irVersion: 32

- version: 0.0.0
  createdAt: "2024-01-30"
  changelogEntry:
    - type: internal
      summary: Initialize the changelog
  irVersion: 32<|MERGE_RESOLUTION|>--- conflicted
+++ resolved
@@ -1,8 +1,7 @@
 # yaml-language-server: $schema=../../../fern-versions-yml.schema.json
 
-<<<<<<< HEAD
-- version: 1.0.0-rc62
-  createdAt: "2025-12-07"
+- version: 1.0.0-rc65
+  createdAt: "2025-12-11"
   changelogEntry:
     - type: chore
       summary: |
@@ -10,7 +9,9 @@
         The client is now instantiated once in the setup method and reused across all tests,
         following the PHP/Python pattern for better performance. Replaced fragile regex-based
         snippet patching with AST-level code generation using skipClientInstantiation option.
-=======
+        Helper methods are now centralized in a WireMockTestCase base class.
+  irVersion: 61
+
 - version: 1.0.0-rc64
   createdAt: "2025-12-10"
   changelogEntry:
@@ -44,7 +45,6 @@
         Add support for discriminated unions, enums, and undiscriminated unions in dynamic snippets.
         This fixes issues where snippet examples were showing empty arrays or missing values for
         complex types like union recipients in email/message send operations.
->>>>>>> 70c087fb
   irVersion: 61
 
 - version: 1.0.0-rc61
