--- conflicted
+++ resolved
@@ -1,18 +1,22 @@
 # yaml-language-server: $schema=../../../fern-versions-yml.schema.json
+- version: 1.0.0-rc56
+  createdAt: "2025-12-02"
+  changelogEntry:
+    - type: fix
+      summary: |
+        Fix Rubocop Naming/VariableNumber violation by using normalcase for symbol numbers.
+        Field names like `first_6` are now generated as `first6` to comply with Ruby naming conventions.
+  irVersion: 61
+
 - version: 1.0.0-rc55
   createdAt: "2025-12-02"
   changelogEntry:
     - type: fix
       summary: |
-<<<<<<< HEAD
-        Fix Rubocop Naming/VariableNumber violation by using normalcase for symbol numbers.
-        Field names like `first_6` are now generated as `first6` to comply with Ruby naming conventions.
-=======
         Fix RuboCop Lint/UnderscorePrefixedVariableName warnings in generated code.
         Renamed underscore-prefixed local variables (_query, _request, _response, etc.)
         to non-underscore names (query_params, request, response, etc.) to follow
         Ruby conventions for used variables.
->>>>>>> 54047fcb
   irVersion: 61
 
 - version: 1.0.0-rc54
