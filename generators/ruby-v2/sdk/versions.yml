# yaml-language-server: $schema=../../../fern-versions-yml.schema.json
<<<<<<< HEAD
- version: 1.0.0-rc45
=======
- version: 1.0.0-rc46
>>>>>>> 98ae10f8
  createdAt: "2025-11-26"
  changelogEntry:
    - type: fix
      summary: |
<<<<<<< HEAD
        Fix request_options[:base_url] being ignored. The RawClient.build_url method now correctly uses the per-request base_url override when provided.
=======
        Improve README snippet generation: use SCREAMING_SNAKE_CASE for Environment references,
        snake_case for nested object property names, and filter out empty/undefined values to
        avoid syntax errors like "param: ,".
  irVersion: 61

- version: 1.0.0-rc45
  createdAt: "2025-11-26"
  changelogEntry:
    - type: feat
      summary: |
        Add support for multi-URL environments. APIs with multiple base URLs per environment
        (e.g., separate api and identity URLs) now generate a proper Environment class using
        the first base URL for each environment.
>>>>>>> 98ae10f8
  irVersion: 61

- version: 1.0.0-rc44
  createdAt: "2025-11-26"
  changelogEntry:
    - type: fix
      summary: |
        Remove error on null config in README generation.
  irVersion: 61

- version: 1.0.0-rc43
  createdAt: "2025-11-24"
  changelogEntry:
    - type: fix
      summary: |
        Fix missing path parameters in reference.md code snippets for endpoints with BodyRequest types.
        Path parameters are now included as positional arguments in generated snippets (e.g., `client.test_get('id')` instead of `client.test_get()`).
  irVersion: 61

- version: 1.0.0-rc42
  createdAt: "2025-11-20"
  changelogEntry:
    - type: fix
      summary: |
        Improve YARD documentation syntax in generated Ruby SDK code.
  irVersion: 61

- version: 1.0.0-rc41
  createdAt: "2025-11-20"
  changelogEntry:
    - type: fix
      summary: |
        Remove dead code in RawClient and honor max_retries parameter. The max_retries parameter is now properly used instead of being hardcoded to 0.
  irVersion: 61

- version: 1.0.0-rc40
  createdAt: "2025-11-20"
  changelogEntry:
    - type: fix
      summary: |
        Reorder YARD tags to follow standard convention (@param before @option).
  irVersion: 61

- version: 1.0.0-rc39
  createdAt: "2025-11-19"
  changelogEntry:
    - type: feat
      summary: |
        Add YARD documentation comments for method parameters in generated SDK code.
  irVersion: 61

- version: 1.0.0-rc38
  createdAt: "2025-11-19"
  changelogEntry:
    - type: fix
      summary: |
        Fix route parameters and multipart file upload properties to use snake_case names in Ruby code instead of camelCase wire values.
        Ruby parameter keys now follow Ruby naming conventions (e.g., `params[:payment_id]` instead of `params[:paymentId]`) while preserving the original wire values for HTTP requests.
  irVersion: 61

- version: 1.0.0-rc37
  createdAt: "2025-11-19"
  changelogEntry:
    - type: chore
      summary: |
        Bump generator CLI version to publish new Docker image.
  irVersion: 61

- version: 1.0.0-rc36
  createdAt: "2025-11-17"
  changelogEntry:
    - type: fix
      summary: |
        Validate that all required (non-optional) fields are present for undiscriminated union members.
  irVersion: 61

- version: 1.0.0-rc35
  createdAt: "2025-11-17"
  changelogEntry:
    - type: fix
      summary: |
        Properly (de)serialize union members with non-snake_case field names.
  irVersion: 61

- version: 1.0.0-rc34
  createdAt: "2025-11-07"
  changelogEntry:
    - type: fix
      summary: |
        Bump IR version which we are dependent on.
  irVersion: 61

- version: 1.0.0-rc33
  createdAt: "2025-11-06"
  changelogEntry:
    - type: fix
      summary: |
        Fix the to_h method to correctly serialize nested objects while respecting the api_name parameter.
  irVersion: 59

- version: 1.0.0-rc32
  createdAt: "2025-11-04"
  changelogEntry:
    - type: feat
      summary: |
        Add support for undiscriminated unions in Ruby v2 SDK generator.
        The generator now creates proper union type classes for undiscriminated unions that were previously being skipped.
  irVersion: 59

- version: 1.0.0-rc31
  createdAt: "2025-11-04"
  changelogEntry:
    - type: fix
      summary: |
        Fix deserialization of API responses with non-snake_case field names (e.g., camelCase, PascalCase, SCREAMING_SNAKE_CASE).
        The generator now preserves wire format field names via the api_name parameter when generating field definitions.
  irVersion: 59

- version: 1.0.0-rc30
  createdAt: "2025-10-21"
  changelogEntry:
    - type: feat
      summary: |
        Add support for custom Gemfiles.
  irVersion: 59

- version: 1.0.0-rc29
  createdAt: "2025-10-21"
  changelogEntry:
    - type: feat
      summary: |
        Add support for API key (header-based) authentication in Ruby SDK generator.
        Supports multiple authentication schemes in the same API.
  irVersion: 59

- version: 1.0.0-rc28
  createdAt: "2025-10-01"
  changelogEntry:
    - type: fix
      summary: |
        Fix gem versioning when building an SDK locally.
  irVersion: 59

- version: 1.0.0-rc27
  createdAt: "2025-09-29"
  changelogEntry:
    - type: fix
      summary: |
        Upgrade generator-cli dependency to fix local generation handling of .fernignore files.
  irVersion: 59

- version: 1.0.0-rc26
  createdAt: "2025-09-21"
  changelogEntry:
    - type: feat
      summary: |
        Add support for custom sections in the README.md via `customSections` config option.
  irVersion: 59

- version: 1.0.0-rc25
  createdAt: "2025-09-17"
  changelogEntry:
    - type: fix
      summary: Fixes an issue where the generated usage snippets in the README.md was not prioritizing
        user defined example values over autogenerated example values.
  irVersion: 58

- version: 1.0.0-rc24
  createdAt: "2025-09-16"
  changelogEntry:
    - type: fix
      summary: Fix reference to the default environment to use SCREAMING_SNAKE_CASE.
  irVersion: 58

- version: 1.0.0-rc23
  createdAt: "2025-09-16"
  changelogEntry:
    - type: fix
      summary: Properly fall back to default environment if specified.
  irVersion: 58

- version: 1.0.0-rc22
  createdAt: "2025-09-15"
  changelogEntry:
    - type: fix
      summary: Fix project file to not import non ruby files.
  irVersion: 58

- version: 1.0.0-rc21
  createdAt: "2025-09-15"
  changelogEntry:
    - type: fix
      summary: Fix missing path parameter references.
  irVersion: 58

- version: 1.0.0-rc20
  createdAt: "2025-09-11"
  changelogEntry:
    - type: fix
      summary: Fix query parameter handling to support symbol keys in addition to string keys.
  irVersion: 58

- version: 1.0.0-rc19
  createdAt: "2025-08-29"
  changelogEntry:
    - type: chore
      summary: Removed circular dependency logs.
  irVersion: 58

- version: 1.0.0-rc18
  createdAt: "2025-08-26"
  changelogEntry:
    - type: feat
      summary: >-
        Updating Ruby build and configuration files, and adding custom test files.
  irVersion: 58

- version: 1.0.0-rc17
  createdAt: "2025-08-20"
  changelogEntry:
    - type: fix
      summary: >-
        Fix reference request methods.
  irVersion: 58

- version: 1.0.0-rc16
  createdAt: "2025-08-20"
  changelogEntry:
    - type: fix
      summary: >-
        Fix subpackage client generation.
  irVersion: 58

- version: 1.0.0-rc15
  createdAt: "2025-08-20"
  changelogEntry:
    - type: fix
      summary: >-
        Generate nested subpackage clients.
  irVersion: 58

- version: 1.0.0-rc14
  createdAt: "2025-08-20"
  changelogEntry:
    - type: fix
      summary: >-
        Fix parameterless endpoint methods.
  irVersion: 58

- version: 1.0.0-rc13
  createdAt: "2025-08-20"
  changelogEntry:
    - type: feat
      summary: >-
        Implement Wrapped Request Endpoints.
  irVersion: 58

- version: 1.0.0-rc12
  createdAt: "2025-08-20"
  changelogEntry:
    - type: fix
      summary: >-
        Support multipart form uploads.
  irVersion: 58

- version: 1.0.0-rc11
  createdAt: "2025-08-20"
  changelogEntry:
    - type: fix
      summary: >-
        Install dependencies after generating the SDK to produce a Gemfile.lock.
  irVersion: 58

- version: 1.0.0-rc10
  createdAt: "2025-08-20"
  changelogEntry:
    - type: fix
      summary: >-
        Generate a Rubocop file and autocorrect the generated code.
  irVersion: 58

- version: 1.0.0-rc9
  createdAt: "2025-08-18"
  changelogEntry:
    - type: fix
      summary: >-
        Union types extend the Model class.
  irVersion: 58

- version: 1.0.0-rc8
  createdAt: "2025-08-18"
  changelogEntry:
    - type: fix
      summary: >-
        The client argument on the nested resource is now a keyword argument.
  irVersion: 58

- version: 1.0.0-rc7
  createdAt: "2025-08-18"
  changelogEntry:
    - type: fix
      summary: >-
        Update the Union type to not remove the discriminant from the value.
  irVersion: 58

- version: 1.0.0-rc6
  createdAt: "2025-08-18"
  changelogEntry:
    - type: fix
      summary: >-
        Fix reference to internal JSON request.
  irVersion: 58

- version: 1.0.0-rc5
  createdAt: "2025-08-18"
  changelogEntry:
    - type: fix
      summary: >-
        Fix module name for internal JSON request.
  irVersion: 58

- version: 1.0.0-rc4
  createdAt: "2025-08-18"
  changelogEntry:
    - type: fix
      summary: >-
        Fix syntax for Union types extending the Union module.
  irVersion: 58

- version: 1.0.0-rc3
  createdAt: "2025-08-13"
  changelogEntry:
    - type: feat
      summary: >-
        Always lazy load type references to handle circular dependencies and import order.
  irVersion: 58

- version: 1.0.0-rc2
  createdAt: "2025-08-13"
  changelogEntry:
    - type: feat
      summary: >-
        Support for sending request bodies when the request is a reference to a type or a primitive.
  irVersion: 58

- version: 1.0.0-rc1
  createdAt: "2025-08-13"
  changelogEntry:
    - type: feat
      summary: >-
        Fix circular type references within the Ruby SDK generator.
  irVersion: 58

- version: 1.0.0-rc0
  createdAt: "2025-08-13"
  changelogEntry:
    - type: feat
      summary: >-
        Introduce a revamped Ruby SDK generator with several improvements 
        to be detailed in a larger post.
  irVersion: 39

- version: 0.8.2
  createdAt: "2024-08-05"
  changelogEntry:
    - type: fix
      summary: >-
        The generated endpoint functions no long include object utilities such
        as `_field_set` or `additional_properties`.
  irVersion: 39

- version: 0.8.1
  createdAt: "2024-07-22"
  changelogEntry:
    - type: fix
      summary: Address serialization issues within iterable types
      fixed:
        - >-
          Nested `hash` types are recursively resolved in `from_json` such that
          they come back as true hashes, as opposed to structs
        - >-
          Pass through additional params from request options even if the
          original request did not have those types of params (ex: query
          parameters)
  irVersion: 39

- version: 0.8.0
  createdAt: "2024-07-03"
  changelogEntry:
    - type: fix
      summary: >-
        Date snippets now wrap their examples in quotation marks to correctly
        use `.parse`
  irVersion: 39

- version: 0.8.0-rc0
  createdAt: "2024-07-01"
  changelogEntry:
    - type: feat
      summary: >-
        allow users to specify additional dependencies and dev dependencies for
        Ruby SDKs.
  irVersion: 39

- version: 0.7.0-rc5
  createdAt: "2024-04-08"
  changelogEntry:
    - type: feat
      summary: >-
        additional fix for the same issue within 0.7.0-rc4 (regression
        introduced within the 0.7.0 RCs where the token prefix was dropped from
        requests).
  irVersion: 39

- version: 0.7.0-rc4
  createdAt: "2024-04-08"
  changelogEntry:
    - type: feat
      summary: >-
        fixes regression introduced within the 0.7.0 RCs where the token prefix
        was dropped from requests.
  irVersion: 39

- version: 0.7.0-rc3
  createdAt: "2024-04-08"
  changelogEntry:
    - type: fix
      summary: >-
        Module references are now consistent throughout the generated SDK, this
        was a regression in the previous release.
  irVersion: 39

- version: 0.7.0-rc2
  createdAt: "2024-04-08"
  changelogEntry:
    - type: feat
      summary: >-
        the ruby generator now nests types under a type module to avoid naming
        conflicts, this is behind a configuration flag
  irVersion: 39

- version: 0.7.0-rc1
  createdAt: "2024-04-08"
  changelogEntry:
    - type: feat
      summary: Address serialization issues within iterable types
      fixed:
        - nested loops leverage different variable names to deconflict
        - nested loops do not call to_json prior to the subsequent loop
  irVersion: 39

- version: 0.7.0-rc0
  createdAt: "2024-06-13"
  changelogEntry:
    - type: feat
      summary: Introduce automatic token refresh for OAuth credentials
      added:
        - The Ruby SDK now generates an OAuth client to automate token refresh.
      fixed:
        - >-
          The Ruby SDK now no longer requires users specify literals in method
          signatures
  irVersion: 39

- version: 0.6.3
  createdAt: "2024-05-27"
  changelogEntry:
    - type: feat
      summary: Generated SDK snippets now leverage the full function module path.
  irVersion: 32

- version: 0.6.2
  createdAt: "2024-05-17"
  changelogEntry:
    - type: internal
      summary: The generator now uses the latest FDR SDK
  irVersion: 32

- version: 0.6.1
  createdAt: "2024-04-08"
  changelogEntry:
    - type: internal
      summary: Release Generator
  irVersion: 32

- version: 0.6.1-rc0
  createdAt: "2024-04-08"
  changelogEntry:
    - type: internal
      summary: Improve logging within the Ruby generator
  irVersion: 32

- version: 0.6.0-rc1
  createdAt: "2024-04-08"
  changelogEntry:
    - type: fix
      summary: >-
        fix regression where sometimes the parsed_json variable would not be
        instantiated, and so there'd be a nil ref in the generated code
  irVersion: 32

- version: 0.6.0-rc0
  createdAt: "2024-04-08"
  changelogEntry:
    - type: feat
      summary: Introduce code snippets and examples for Ruby SDKs
  irVersion: 32

- version: 0.5.0-rc2
  createdAt: "2024-04-08"
  changelogEntry:
    - type: fix
      summary: Call JSON.parse prior to iterating through an iterable response
  irVersion: 32

- version: 0.5.0-rc0
  createdAt: "2024-04-09"
  changelogEntry:
    - type: feat
      summary: >-
        The generated SDK now includes a rakefile to run any tests prefixed with
        `test_` in the `test` directory
      added:
        - >-
          Consumers of the SDK can now pass in a base URL override into the root
          client, as well as the request's RequestOptions
      fixed:
        - >-
          This PR includes a number of typing annotation and cleanliness/QOL
          fixes.
  irVersion: 32

- version: 0.4.0
  createdAt: "2024-04-08"
  changelogEntry:
    - type: feat
      summary: >-
        The generated SDK now includes a rakefile to run any tests prefixed with
        `test_` in the `test` directory
      added:
        - >-
          The generators now create a rakefile to run any tests prefixed with
          `test_` in the `test` directory. A step is also added to CI to run
          these test. The dummy test now running also provides a sanity check on
          the health of the build of the gem, even if no tests are added given
          the gem is imported.
  irVersion: 32

- version: 0.3.3
  createdAt: "2024-03-22"
  changelogEntry:
    - type: internal
      summary: Leverage shared generator notification and config parsing logic.
  irVersion: 32

- version: 0.3.2
  createdAt: "2024-03-18"
  changelogEntry:
    - type: feat
      summary: >-
        type bytes requests to also take in IO types, indicating to users that
        they may pass in a stream of bytes
  irVersion: 32

- version: 0.3.1
  createdAt: "2024-03-12"
  changelogEntry:
    - type: fix
      summary: use strings instead of UUIDs, which are helper classes in Ruby
  irVersion: 32

- version: 0.3.0
  createdAt: "2024-02-27"
  changelogEntry:
    - type: fix
      summary: >-
        Generated yardoc now appropriately reflects the typehint of the value
        type in maps
      fixed:
        - >-
          Ensure the name passed into the 'X-Fern-SDK-Name' header is the name
          of the gem, not the client class
        - >-
          If an envvar is specified as a fallback for an auth header, the SDK
          will now mark that parameter as optional to allow fallback to actually
          happen
        - >-
          Generated yardoc now appropriately reflects the typehint of the value
          type in maps
  irVersion: 32

- version: 0.2.0
  createdAt: "2024-02-20"
  changelogEntry:
    - type: feat
      summary: Add support for idempotency headers
      changed:
        - >-
          Ruby enum construct now leverages class constants instead of hashes to
          support better autocomplete
        - >-
          Discriminated unions are no longer wrapped within a parent object,
          rather, any field or parameter that depends on a discriminated union
          now explicitly references the member types in support of better
          autocomplete.
        - >-
          Undiscriminated unions are no longer allowed as hashes as input to SDK
          functions, this is in support of better autocomplete as well.
        - >-
          The generated Ruby SDKs now support idempotency headers, users may
          specify idempotency headers within the RequestOptions object
  irVersion: 32

- version: 0.1.1
  createdAt: "2024-02-15"
  changelogEntry:
    - type: internal
      summary: Ensure the Ruby generators do not have strict dependencies on the IR
  irVersion: 32

- version: 0.1.0-rc0
  createdAt: "2024-03-22"
  changelogEntry:
    - type: chore
      summary: Loosen the Faraday dependencies within the generated SDKs
  irVersion: 32

- version: 0.1.0-rc0
  createdAt: "2024-03-22"
  changelogEntry:
    - type: chore
      summary: Loosen the Faraday dependencies within the generated SDKs
      changed:
        - >-
          loosen the Faraday dependencies within the generated SDKs, now we are
          supporting Faraday 1.x, while continuing to support the same
          upperbound (specifically supporting the latest major version as well).
        - >-
          release a minor version as the Ruby generator is now being used in
          beta!
  irVersion: 32

- version: 0.0.6
  createdAt: "2024-03-22"
  changelogEntry:
    - type: feat
      summary: >-
        license files are now specified within the gem config if they are
        provided
  irVersion: 32

- version: 0.0.5
  createdAt: "2024-03-22"
  changelogEntry:
    - type: fix
      summary: Address parsing issues within the SDK
      fixed:
        - >-
          Syntactic error in block parameter usage: we now ensure block
          parameters are the final parameter for functions
        - >-
          Add properties to subpackages: previously properties on subpackages
          were not being exposed
        - Ensure optional properties in from_json are only parsed if present
  irVersion: 32

- version: 0.0.4
  createdAt: "2024-03-22"
  changelogEntry:
    - type: fix
      summary: >-
        ensures files are written at the gem name path over client name, and
        addresses string escaping on one of the Fern headers
  irVersion: 32

- version: 0.0.3
  createdAt: "2024-03-22"
  changelogEntry:
    - type: fix
      summary: >-
        addresses a number of typos and other issues previously contained within
        the generation code
  irVersion: 32

- version: 0.0.2
  createdAt: "2024-03-22"
  changelogEntry:
    - type: feat
      summary: Support rubygems output type within `generators.yml`
  irVersion: 32

- version: 0.0.1
  createdAt: "2024-02-01"
  changelogEntry:
    - type: feat
      summary: >-
        Support client generation (async and sync) as well as most endpoint
        types (except streaming)
  irVersion: 32

- version: 0.0.0
  createdAt: "2024-01-30"
  changelogEntry:
    - type: internal
      summary: Initialize the changelog
  irVersion: 32<|MERGE_RESOLUTION|>--- conflicted
+++ resolved
@@ -1,16 +1,17 @@
 # yaml-language-server: $schema=../../../fern-versions-yml.schema.json
-<<<<<<< HEAD
-- version: 1.0.0-rc45
-=======
+- version: 1.0.0-rc47
+  createdAt: "2025-11-26"
+  changelogEntry:
+    - type: fix
+      summary: |
+        Fix request_options[:base_url] being ignored. The RawClient.build_url method now correctly uses the per-request base_url override when provided.
+  irVersion: 61
+
 - version: 1.0.0-rc46
->>>>>>> 98ae10f8
   createdAt: "2025-11-26"
   changelogEntry:
     - type: fix
       summary: |
-<<<<<<< HEAD
-        Fix request_options[:base_url] being ignored. The RawClient.build_url method now correctly uses the per-request base_url override when provided.
-=======
         Improve README snippet generation: use SCREAMING_SNAKE_CASE for Environment references,
         snake_case for nested object property names, and filter out empty/undefined values to
         avoid syntax errors like "param: ,".
@@ -24,7 +25,6 @@
         Add support for multi-URL environments. APIs with multiple base URLs per environment
         (e.g., separate api and identity URLs) now generate a proper Environment class using
         the first base URL for each environment.
->>>>>>> 98ae10f8
   irVersion: 61
 
 - version: 1.0.0-rc44
