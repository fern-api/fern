# yaml-language-server: $schema=../../../fern-versions-yml.schema.json
<<<<<<< HEAD
=======
- version: 1.0.0-rc55
  createdAt: "2025-12-02"
  changelogEntry:
    - type: fix
      summary: |
        Fix RuboCop Lint/UnderscorePrefixedVariableName warnings in generated code.
        Renamed underscore-prefixed local variables (_query, _request, _response, etc.)
        to non-underscore names (query_params, request, response, etc.) to follow
        Ruby conventions for used variables.
  irVersion: 61

>>>>>>> 54047fcb
- version: 1.0.0-rc54
  createdAt: "2025-12-02"
  changelogEntry:
    - type: fix
      summary: |
<<<<<<< HEAD
        Disable Metrics/CyclomaticComplexity in generated .rubocop.yml to silence warnings
        for endpoint methods with many query parameters.
=======
        Auto-wrap long comment lines to fit within RuboCop's 120 character line length limit.
        This prevents Layout/LineLength warnings for comments generated from long OpenAPI descriptions.
>>>>>>> 54047fcb
  irVersion: 61

- version: 1.0.0-rc53
  createdAt: "2025-11-29"
  changelogEntry:
    - type: feat
      summary: |
        Pass raw_client to custom pager for pagination. This allows custom pager implementations
        to fetch additional pages using the HTTP client.
  irVersion: 61

- version: 1.0.0-rc52
  createdAt: "2025-11-29"
  changelogEntry:
    - type: fix
      summary: |
        Fix root client generation for inferred auth. The client now correctly creates an
        unauthenticated client for the auth endpoint, passes auth_client and options to
        InferredAuthProvider, and uses the correct Internal namespace.
  irVersion: 61

- version: 1.0.0-rc51
  createdAt: "2025-11-29"
  changelogEntry:
    - type: fix
      summary: |
        Fix inferred auth token refresh to properly refresh when within buffer period.
        The token is now refreshed when the current time is within 2 minutes of expiration,
        rather than only after the token has fully expired.
  irVersion: 61

- version: 1.0.0-rc50
  createdAt: "2025-11-29"
  changelogEntry:
    - type: feat
      summary: |
        Add inferred auth support for Ruby SDKs. The SDK now generates an InferredAuthProvider class
        that handles automatic token retrieval and caching with expiration handling. Root clients
        accept the token endpoint request parameters for inferred authentication.
  irVersion: 61

- version: 1.0.0-rc49
  createdAt: "2025-11-28"
  changelogEntry:
    - type: fix
      summary: Added automatic redaction of sensitive fields in inspect output to prevent accidental exposure of credentials and tokens in logs and debug output.
  irVersion: 61

- version: 1.0.0-rc48
  createdAt: "2025-11-28"
  changelogEntry:
    - type: feat
      summary: |
        Add custom pagination support with customPagerName configuration option.
        When customPagerName is configured, the generator includes a CustomPager utility class
        that provides navigation methods (has_next_page?, has_prev_page?, get_next_page, get_prev_page)
        for custom pagination endpoints.
  irVersion: 61

- version: 1.0.0-rc47
  createdAt: "2025-11-26"
  changelogEntry:
    - type: fix
      summary: |
        Fix request_options[:base_url] being ignored.
        The RawClient.build_url method now correctly uses the per-request base_url override when provided.
  irVersion: 61

- version: 1.0.0-rc46
  createdAt: "2025-11-26"
  changelogEntry:
    - type: fix
      summary: |
        Improve README snippet generation: use SCREAMING_SNAKE_CASE for Environment references,
        snake_case for nested object property names, and filter out empty/undefined values to
        avoid syntax errors like "param: ,".
  irVersion: 61

- version: 1.0.0-rc45
  createdAt: "2025-11-26"
  changelogEntry:
    - type: feat
      summary: |
        Add support for multi-URL environments. APIs with multiple base URLs per environment
        (e.g., separate api and identity URLs) now generate a proper Environment class using
        the first base URL for each environment.
  irVersion: 61

- version: 1.0.0-rc44
  createdAt: "2025-11-26"
  changelogEntry:
    - type: fix
      summary: |
        Remove error on null config in README generation.
  irVersion: 61

- version: 1.0.0-rc43
  createdAt: "2025-11-24"
  changelogEntry:
    - type: fix
      summary: |
        Fix missing path parameters in reference.md code snippets for endpoints with BodyRequest types.
        Path parameters are now included as positional arguments in generated snippets (e.g., `client.test_get('id')` instead of `client.test_get()`).
  irVersion: 61

- version: 1.0.0-rc42
  createdAt: "2025-11-20"
  changelogEntry:
    - type: fix
      summary: |
        Improve YARD documentation syntax in generated Ruby SDK code.
  irVersion: 61

- version: 1.0.0-rc41
  createdAt: "2025-11-20"
  changelogEntry:
    - type: fix
      summary: |
        Remove dead code in RawClient and honor max_retries parameter. The max_retries parameter is now properly used instead of being hardcoded to 0.
  irVersion: 61

- version: 1.0.0-rc40
  createdAt: "2025-11-20"
  changelogEntry:
    - type: fix
      summary: |
        Reorder YARD tags to follow standard convention (@param before @option).
  irVersion: 61

- version: 1.0.0-rc39
  createdAt: "2025-11-19"
  changelogEntry:
    - type: feat
      summary: |
        Add YARD documentation comments for method parameters in generated SDK code.
  irVersion: 61

- version: 1.0.0-rc38
  createdAt: "2025-11-19"
  changelogEntry:
    - type: fix
      summary: |
        Fix route parameters and multipart file upload properties to use snake_case names in Ruby code instead of camelCase wire values.
        Ruby parameter keys now follow Ruby naming conventions (e.g., `params[:payment_id]` instead of `params[:paymentId]`) while preserving the original wire values for HTTP requests.
  irVersion: 61

- version: 1.0.0-rc37
  createdAt: "2025-11-19"
  changelogEntry:
    - type: chore
      summary: |
        Bump generator CLI version to publish new Docker image.
  irVersion: 61

- version: 1.0.0-rc36
  createdAt: "2025-11-17"
  changelogEntry:
    - type: fix
      summary: |
        Validate that all required (non-optional) fields are present for undiscriminated union members.
  irVersion: 61

- version: 1.0.0-rc35
  createdAt: "2025-11-17"
  changelogEntry:
    - type: fix
      summary: |
        Properly (de)serialize union members with non-snake_case field names.
  irVersion: 61

- version: 1.0.0-rc34
  createdAt: "2025-11-07"
  changelogEntry:
    - type: fix
      summary: |
        Bump IR version which we are dependent on.
  irVersion: 61

- version: 1.0.0-rc33
  createdAt: "2025-11-06"
  changelogEntry:
    - type: fix
      summary: |
        Fix the to_h method to correctly serialize nested objects while respecting the api_name parameter.
  irVersion: 59

- version: 1.0.0-rc32
  createdAt: "2025-11-04"
  changelogEntry:
    - type: feat
      summary: |
        Add support for undiscriminated unions in Ruby v2 SDK generator.
        The generator now creates proper union type classes for undiscriminated unions that were previously being skipped.
  irVersion: 59

- version: 1.0.0-rc31
  createdAt: "2025-11-04"
  changelogEntry:
    - type: fix
      summary: |
        Fix deserialization of API responses with non-snake_case field names (e.g., camelCase, PascalCase, SCREAMING_SNAKE_CASE).
        The generator now preserves wire format field names via the api_name parameter when generating field definitions.
  irVersion: 59

- version: 1.0.0-rc30
  createdAt: "2025-10-21"
  changelogEntry:
    - type: feat
      summary: |
        Add support for custom Gemfiles.
  irVersion: 59

- version: 1.0.0-rc29
  createdAt: "2025-10-21"
  changelogEntry:
    - type: feat
      summary: |
        Add support for API key (header-based) authentication in Ruby SDK generator.
        Supports multiple authentication schemes in the same API.
  irVersion: 59

- version: 1.0.0-rc28
  createdAt: "2025-10-01"
  changelogEntry:
    - type: fix
      summary: |
        Fix gem versioning when building an SDK locally.
  irVersion: 59

- version: 1.0.0-rc27
  createdAt: "2025-09-29"
  changelogEntry:
    - type: fix
      summary: |
        Upgrade generator-cli dependency to fix local generation handling of .fernignore files.
  irVersion: 59

- version: 1.0.0-rc26
  createdAt: "2025-09-21"
  changelogEntry:
    - type: feat
      summary: |
        Add support for custom sections in the README.md via `customSections` config option.
  irVersion: 59

- version: 1.0.0-rc25
  createdAt: "2025-09-17"
  changelogEntry:
    - type: fix
      summary: Fixes an issue where the generated usage snippets in the README.md was not prioritizing
        user defined example values over autogenerated example values.
  irVersion: 58

- version: 1.0.0-rc24
  createdAt: "2025-09-16"
  changelogEntry:
    - type: fix
      summary: Fix reference to the default environment to use SCREAMING_SNAKE_CASE.
  irVersion: 58

- version: 1.0.0-rc23
  createdAt: "2025-09-16"
  changelogEntry:
    - type: fix
      summary: Properly fall back to default environment if specified.
  irVersion: 58

- version: 1.0.0-rc22
  createdAt: "2025-09-15"
  changelogEntry:
    - type: fix
      summary: Fix project file to not import non ruby files.
  irVersion: 58

- version: 1.0.0-rc21
  createdAt: "2025-09-15"
  changelogEntry:
    - type: fix
      summary: Fix missing path parameter references.
  irVersion: 58

- version: 1.0.0-rc20
  createdAt: "2025-09-11"
  changelogEntry:
    - type: fix
      summary: Fix query parameter handling to support symbol keys in addition to string keys.
  irVersion: 58

- version: 1.0.0-rc19
  createdAt: "2025-08-29"
  changelogEntry:
    - type: chore
      summary: Removed circular dependency logs.
  irVersion: 58

- version: 1.0.0-rc18
  createdAt: "2025-08-26"
  changelogEntry:
    - type: feat
      summary: >-
        Updating Ruby build and configuration files, and adding custom test files.
  irVersion: 58

- version: 1.0.0-rc17
  createdAt: "2025-08-20"
  changelogEntry:
    - type: fix
      summary: >-
        Fix reference request methods.
  irVersion: 58

- version: 1.0.0-rc16
  createdAt: "2025-08-20"
  changelogEntry:
    - type: fix
      summary: >-
        Fix subpackage client generation.
  irVersion: 58

- version: 1.0.0-rc15
  createdAt: "2025-08-20"
  changelogEntry:
    - type: fix
      summary: >-
        Generate nested subpackage clients.
  irVersion: 58

- version: 1.0.0-rc14
  createdAt: "2025-08-20"
  changelogEntry:
    - type: fix
      summary: >-
        Fix parameterless endpoint methods.
  irVersion: 58

- version: 1.0.0-rc13
  createdAt: "2025-08-20"
  changelogEntry:
    - type: feat
      summary: >-
        Implement Wrapped Request Endpoints.
  irVersion: 58

- version: 1.0.0-rc12
  createdAt: "2025-08-20"
  changelogEntry:
    - type: fix
      summary: >-
        Support multipart form uploads.
  irVersion: 58

- version: 1.0.0-rc11
  createdAt: "2025-08-20"
  changelogEntry:
    - type: fix
      summary: >-
        Install dependencies after generating the SDK to produce a Gemfile.lock.
  irVersion: 58

- version: 1.0.0-rc10
  createdAt: "2025-08-20"
  changelogEntry:
    - type: fix
      summary: >-
        Generate a Rubocop file and autocorrect the generated code.
  irVersion: 58

- version: 1.0.0-rc9
  createdAt: "2025-08-18"
  changelogEntry:
    - type: fix
      summary: >-
        Union types extend the Model class.
  irVersion: 58

- version: 1.0.0-rc8
  createdAt: "2025-08-18"
  changelogEntry:
    - type: fix
      summary: >-
        The client argument on the nested resource is now a keyword argument.
  irVersion: 58

- version: 1.0.0-rc7
  createdAt: "2025-08-18"
  changelogEntry:
    - type: fix
      summary: >-
        Update the Union type to not remove the discriminant from the value.
  irVersion: 58

- version: 1.0.0-rc6
  createdAt: "2025-08-18"
  changelogEntry:
    - type: fix
      summary: >-
        Fix reference to internal JSON request.
  irVersion: 58

- version: 1.0.0-rc5
  createdAt: "2025-08-18"
  changelogEntry:
    - type: fix
      summary: >-
        Fix module name for internal JSON request.
  irVersion: 58

- version: 1.0.0-rc4
  createdAt: "2025-08-18"
  changelogEntry:
    - type: fix
      summary: >-
        Fix syntax for Union types extending the Union module.
  irVersion: 58

- version: 1.0.0-rc3
  createdAt: "2025-08-13"
  changelogEntry:
    - type: feat
      summary: >-
        Always lazy load type references to handle circular dependencies and import order.
  irVersion: 58

- version: 1.0.0-rc2
  createdAt: "2025-08-13"
  changelogEntry:
    - type: feat
      summary: >-
        Support for sending request bodies when the request is a reference to a type or a primitive.
  irVersion: 58

- version: 1.0.0-rc1
  createdAt: "2025-08-13"
  changelogEntry:
    - type: feat
      summary: >-
        Fix circular type references within the Ruby SDK generator.
  irVersion: 58

- version: 1.0.0-rc0
  createdAt: "2025-08-13"
  changelogEntry:
    - type: feat
      summary: >-
        Introduce a revamped Ruby SDK generator with several improvements 
        to be detailed in a larger post.
  irVersion: 39

- version: 0.8.2
  createdAt: "2024-08-05"
  changelogEntry:
    - type: fix
      summary: >-
        The generated endpoint functions no long include object utilities such
        as `_field_set` or `additional_properties`.
  irVersion: 39

- version: 0.8.1
  createdAt: "2024-07-22"
  changelogEntry:
    - type: fix
      summary: Address serialization issues within iterable types
      fixed:
        - >-
          Nested `hash` types are recursively resolved in `from_json` such that
          they come back as true hashes, as opposed to structs
        - >-
          Pass through additional params from request options even if the
          original request did not have those types of params (ex: query
          parameters)
  irVersion: 39

- version: 0.8.0
  createdAt: "2024-07-03"
  changelogEntry:
    - type: fix
      summary: >-
        Date snippets now wrap their examples in quotation marks to correctly
        use `.parse`
  irVersion: 39

- version: 0.8.0-rc0
  createdAt: "2024-07-01"
  changelogEntry:
    - type: feat
      summary: >-
        allow users to specify additional dependencies and dev dependencies for
        Ruby SDKs.
  irVersion: 39

- version: 0.7.0-rc5
  createdAt: "2024-04-08"
  changelogEntry:
    - type: feat
      summary: >-
        additional fix for the same issue within 0.7.0-rc4 (regression
        introduced within the 0.7.0 RCs where the token prefix was dropped from
        requests).
  irVersion: 39

- version: 0.7.0-rc4
  createdAt: "2024-04-08"
  changelogEntry:
    - type: feat
      summary: >-
        fixes regression introduced within the 0.7.0 RCs where the token prefix
        was dropped from requests.
  irVersion: 39

- version: 0.7.0-rc3
  createdAt: "2024-04-08"
  changelogEntry:
    - type: fix
      summary: >-
        Module references are now consistent throughout the generated SDK, this
        was a regression in the previous release.
  irVersion: 39

- version: 0.7.0-rc2
  createdAt: "2024-04-08"
  changelogEntry:
    - type: feat
      summary: >-
        the ruby generator now nests types under a type module to avoid naming
        conflicts, this is behind a configuration flag
  irVersion: 39

- version: 0.7.0-rc1
  createdAt: "2024-04-08"
  changelogEntry:
    - type: feat
      summary: Address serialization issues within iterable types
      fixed:
        - nested loops leverage different variable names to deconflict
        - nested loops do not call to_json prior to the subsequent loop
  irVersion: 39

- version: 0.7.0-rc0
  createdAt: "2024-06-13"
  changelogEntry:
    - type: feat
      summary: Introduce automatic token refresh for OAuth credentials
      added:
        - The Ruby SDK now generates an OAuth client to automate token refresh.
      fixed:
        - >-
          The Ruby SDK now no longer requires users specify literals in method
          signatures
  irVersion: 39

- version: 0.6.3
  createdAt: "2024-05-27"
  changelogEntry:
    - type: feat
      summary: Generated SDK snippets now leverage the full function module path.
  irVersion: 32

- version: 0.6.2
  createdAt: "2024-05-17"
  changelogEntry:
    - type: internal
      summary: The generator now uses the latest FDR SDK
  irVersion: 32

- version: 0.6.1
  createdAt: "2024-04-08"
  changelogEntry:
    - type: internal
      summary: Release Generator
  irVersion: 32

- version: 0.6.1-rc0
  createdAt: "2024-04-08"
  changelogEntry:
    - type: internal
      summary: Improve logging within the Ruby generator
  irVersion: 32

- version: 0.6.0-rc1
  createdAt: "2024-04-08"
  changelogEntry:
    - type: fix
      summary: >-
        fix regression where sometimes the parsed_json variable would not be
        instantiated, and so there'd be a nil ref in the generated code
  irVersion: 32

- version: 0.6.0-rc0
  createdAt: "2024-04-08"
  changelogEntry:
    - type: feat
      summary: Introduce code snippets and examples for Ruby SDKs
  irVersion: 32

- version: 0.5.0-rc2
  createdAt: "2024-04-08"
  changelogEntry:
    - type: fix
      summary: Call JSON.parse prior to iterating through an iterable response
  irVersion: 32

- version: 0.5.0-rc0
  createdAt: "2024-04-09"
  changelogEntry:
    - type: feat
      summary: >-
        The generated SDK now includes a rakefile to run any tests prefixed with
        `test_` in the `test` directory
      added:
        - >-
          Consumers of the SDK can now pass in a base URL override into the root
          client, as well as the request's RequestOptions
      fixed:
        - >-
          This PR includes a number of typing annotation and cleanliness/QOL
          fixes.
  irVersion: 32

- version: 0.4.0
  createdAt: "2024-04-08"
  changelogEntry:
    - type: feat
      summary: >-
        The generated SDK now includes a rakefile to run any tests prefixed with
        `test_` in the `test` directory
      added:
        - >-
          The generators now create a rakefile to run any tests prefixed with
          `test_` in the `test` directory. A step is also added to CI to run
          these test. The dummy test now running also provides a sanity check on
          the health of the build of the gem, even if no tests are added given
          the gem is imported.
  irVersion: 32

- version: 0.3.3
  createdAt: "2024-03-22"
  changelogEntry:
    - type: internal
      summary: Leverage shared generator notification and config parsing logic.
  irVersion: 32

- version: 0.3.2
  createdAt: "2024-03-18"
  changelogEntry:
    - type: feat
      summary: >-
        type bytes requests to also take in IO types, indicating to users that
        they may pass in a stream of bytes
  irVersion: 32

- version: 0.3.1
  createdAt: "2024-03-12"
  changelogEntry:
    - type: fix
      summary: use strings instead of UUIDs, which are helper classes in Ruby
  irVersion: 32

- version: 0.3.0
  createdAt: "2024-02-27"
  changelogEntry:
    - type: fix
      summary: >-
        Generated yardoc now appropriately reflects the typehint of the value
        type in maps
      fixed:
        - >-
          Ensure the name passed into the 'X-Fern-SDK-Name' header is the name
          of the gem, not the client class
        - >-
          If an envvar is specified as a fallback for an auth header, the SDK
          will now mark that parameter as optional to allow fallback to actually
          happen
        - >-
          Generated yardoc now appropriately reflects the typehint of the value
          type in maps
  irVersion: 32

- version: 0.2.0
  createdAt: "2024-02-20"
  changelogEntry:
    - type: feat
      summary: Add support for idempotency headers
      changed:
        - >-
          Ruby enum construct now leverages class constants instead of hashes to
          support better autocomplete
        - >-
          Discriminated unions are no longer wrapped within a parent object,
          rather, any field or parameter that depends on a discriminated union
          now explicitly references the member types in support of better
          autocomplete.
        - >-
          Undiscriminated unions are no longer allowed as hashes as input to SDK
          functions, this is in support of better autocomplete as well.
        - >-
          The generated Ruby SDKs now support idempotency headers, users may
          specify idempotency headers within the RequestOptions object
  irVersion: 32

- version: 0.1.1
  createdAt: "2024-02-15"
  changelogEntry:
    - type: internal
      summary: Ensure the Ruby generators do not have strict dependencies on the IR
  irVersion: 32

- version: 0.1.0-rc0
  createdAt: "2024-03-22"
  changelogEntry:
    - type: chore
      summary: Loosen the Faraday dependencies within the generated SDKs
  irVersion: 32

- version: 0.1.0-rc0
  createdAt: "2024-03-22"
  changelogEntry:
    - type: chore
      summary: Loosen the Faraday dependencies within the generated SDKs
      changed:
        - >-
          loosen the Faraday dependencies within the generated SDKs, now we are
          supporting Faraday 1.x, while continuing to support the same
          upperbound (specifically supporting the latest major version as well).
        - >-
          release a minor version as the Ruby generator is now being used in
          beta!
  irVersion: 32

- version: 0.0.6
  createdAt: "2024-03-22"
  changelogEntry:
    - type: feat
      summary: >-
        license files are now specified within the gem config if they are
        provided
  irVersion: 32

- version: 0.0.5
  createdAt: "2024-03-22"
  changelogEntry:
    - type: fix
      summary: Address parsing issues within the SDK
      fixed:
        - >-
          Syntactic error in block parameter usage: we now ensure block
          parameters are the final parameter for functions
        - >-
          Add properties to subpackages: previously properties on subpackages
          were not being exposed
        - Ensure optional properties in from_json are only parsed if present
  irVersion: 32

- version: 0.0.4
  createdAt: "2024-03-22"
  changelogEntry:
    - type: fix
      summary: >-
        ensures files are written at the gem name path over client name, and
        addresses string escaping on one of the Fern headers
  irVersion: 32

- version: 0.0.3
  createdAt: "2024-03-22"
  changelogEntry:
    - type: fix
      summary: >-
        addresses a number of typos and other issues previously contained within
        the generation code
  irVersion: 32

- version: 0.0.2
  createdAt: "2024-03-22"
  changelogEntry:
    - type: feat
      summary: Support rubygems output type within `generators.yml`
  irVersion: 32

- version: 0.0.1
  createdAt: "2024-02-01"
  changelogEntry:
    - type: feat
      summary: >-
        Support client generation (async and sync) as well as most endpoint
        types (except streaming)
  irVersion: 32

- version: 0.0.0
  createdAt: "2024-01-30"
  changelogEntry:
    - type: internal
      summary: Initialize the changelog
  irVersion: 32<|MERGE_RESOLUTION|>--- conflicted
+++ resolved
@@ -1,6 +1,13 @@
 # yaml-language-server: $schema=../../../fern-versions-yml.schema.json
-<<<<<<< HEAD
-=======
+- version: 1.0.0-rc56
+  createdAt: "2025-12-02"
+  changelogEntry:
+    - type: fix
+      summary: |
+        Disable Metrics/CyclomaticComplexity in generated .rubocop.yml to silence warnings
+        for endpoint methods with many query parameters.
+  irVersion: 61
+
 - version: 1.0.0-rc55
   createdAt: "2025-12-02"
   changelogEntry:
@@ -12,19 +19,13 @@
         Ruby conventions for used variables.
   irVersion: 61
 
->>>>>>> 54047fcb
 - version: 1.0.0-rc54
   createdAt: "2025-12-02"
   changelogEntry:
     - type: fix
       summary: |
-<<<<<<< HEAD
-        Disable Metrics/CyclomaticComplexity in generated .rubocop.yml to silence warnings
-        for endpoint methods with many query parameters.
-=======
         Auto-wrap long comment lines to fit within RuboCop's 120 character line length limit.
         This prevents Layout/LineLength warnings for comments generated from long OpenAPI descriptions.
->>>>>>> 54047fcb
   irVersion: 61
 
 - version: 1.0.0-rc53
