--- conflicted
+++ resolved
@@ -1,13 +1,17 @@
 # yaml-language-server: $schema=../../../fern-versions-yml.schema.json
+
+- version: 1.0.0-rc22
+  createdAt: "2025-09-15"
+  changelogEntry:
+    - type: fix
+      summary: Fix project file to not import non ruby files.
+  irVersion: 58
+
 - version: 1.0.0-rc21
   createdAt: "2025-09-15"
   changelogEntry:
     - type: fix
-<<<<<<< HEAD
-      summary: Fix project file to not import non ruby files.
-=======
       summary: Fix missing path parameter references.
->>>>>>> b6391ade
   irVersion: 58
 
 - version: 1.0.0-rc20
