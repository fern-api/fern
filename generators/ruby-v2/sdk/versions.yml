--- conflicted
+++ resolved
@@ -1,29 +1,29 @@
 # yaml-language-server: $schema=../../../fern-versions-yml.schema.json
-<<<<<<< HEAD
-
-=======
->>>>>>> 69889b1b
-- version: 1.0.0-rc58
+
+- version: 1.0.0-rc60
+  createdAt: "2025-12-04"
+  changelogEntry:
+    - type: fix
+      summary: |
+        Add healthcheck to docker-compose.test.yml for WireMock to ensure container is ready
+        before tests run.
+  irVersion: 61
+
+- version: 1.0.0-rc59
   createdAt: "2025-12-03"
   changelogEntry:
     - type: fix
       summary: |
-<<<<<<< HEAD
         Use deterministic X-Test-Id header for wire test request identification instead of
         reset_wiremock_requests. This allows tests to run in parallel and matches the
         PHP/Python wire test implementations.
   irVersion: 61
 
-- version: 1.0.0-rc57
+- version: 1.0.0-rc58
   createdAt: "2025-12-03"
   changelogEntry:
-    - type: feat
-      summary: |
-        Add wire test generation support for Ruby SDK. When enableWireTests is set to true in
-        custom config, the generator produces Minitest-based integration tests that validate
-        SDK serialization/deserialization against WireMock. Includes docker-compose.test.yml
-        and wiremock-mappings.json for running tests locally.
-=======
+    - type: fix
+      summary: |
         Fix additional RuboCop warnings in generated SDK code:
         - Disabled Layout/LineLength cop (long type names and require paths are unavoidable)
         - Set Naming/VariableNumber to snake_case style (allows `last_4`, `address_1`, etc.)
@@ -42,7 +42,6 @@
         - Added super() calls in iterator initializers to fix Lint/MissingSuper
         - Combined duplicate pattern match branches in utils.rb to fix Lint/DuplicateBranch
         - Updated .rubocop.yml to target Ruby 3.3 and disable additional cops
->>>>>>> 69889b1b
   irVersion: 61
 
 - version: 1.0.0-rc56
