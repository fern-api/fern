import { File } from "@fern-api/base-generator";
import { RelativeFilePath } from "@fern-api/fs-utils";
import { WireMock } from "@fern-api/mock-utils";
import { IntermediateRepresentation } from "@fern-fern/ir-sdk/api";
import { SdkGeneratorContext } from "../SdkGeneratorContext";

/**
 * Generates setup files for wire testing, specifically docker-compose configuration
 * to spin up WireMock for testing against.
 */
export class WireTestSetupGenerator {
    private readonly context: SdkGeneratorContext;
    private readonly ir: IntermediateRepresentation;

    constructor(context: SdkGeneratorContext, ir: IntermediateRepresentation) {
        this.context = context;
        this.ir = ir;
    }

    /**
     * Generates docker-compose.test.yml file to spin up WireMock as a docker container
     * and WireMockTestCase.rb for managing container lifecycle and helper methods
     */
    public generate(): void {
        this.generateWireMockConfigFile();
        this.generateDockerComposeFile();
<<<<<<< HEAD
        this.generateWireMockTestCaseFile();
=======
        this.generateWireHelper();
>>>>>>> dcf4da04
    }

    public static getWiremockConfigContent(ir: IntermediateRepresentation) {
        return new WireMock().convertToWireMock(ir);
    }

    private generateWireMockConfigFile(): void {
        const wireMockConfigContent = WireTestSetupGenerator.getWiremockConfigContent(this.ir);

        // Add OAuth token endpoint mapping if inferred auth is present
        const inferredAuth = this.context.getInferredAuth();
        if (inferredAuth != null) {
            const tokenEndpointMapping = this.buildOAuthTokenEndpointMapping(inferredAuth);
            if (tokenEndpointMapping != null) {
                wireMockConfigContent.mappings.push(tokenEndpointMapping);
                if (wireMockConfigContent.meta) {
                    wireMockConfigContent.meta.total = wireMockConfigContent.mappings.length;
                }
            }
        }

        const wireMockConfigFile = new File(
            "wiremock-mappings.json",
            RelativeFilePath.of("wiremock"),
            JSON.stringify(wireMockConfigContent)
        );
        this.context.project.addRawFiles(wireMockConfigFile);
        this.context.logger.debug("Generated wiremock-mappings.json for WireMock");
    }

    /**
     * Builds a WireMock mapping for the OAuth token endpoint.
     * This is needed for wire tests that use inferred auth (OAuth client credentials).
     */
    private buildOAuthTokenEndpointMapping(
        inferredAuth: ReturnType<SdkGeneratorContext["getInferredAuth"]>
    ): ReturnType<WireMock["convertToWireMock"]>["mappings"][0] | null {
        if (inferredAuth == null) {
            return null;
        }

        const tokenEndpointRef = inferredAuth.tokenEndpoint.endpoint;
        const service = this.ir.services[tokenEndpointRef.serviceId];
        if (service == null) {
            return null;
        }

        const endpoint = service.endpoints.find((e) => e.id === tokenEndpointRef.endpointId);
        if (endpoint == null) {
            return null;
        }

        // Build the URL path for the token endpoint
        let urlPath = endpoint.fullPath.head;
        for (const part of endpoint.fullPath.parts || []) {
            urlPath += `{${part.pathParameter}}${part.tail}`;
        }
        if (!urlPath.startsWith("/")) {
            urlPath = "/" + urlPath;
        }

        // Build the response body with token information
        const responseBody = {
            access_token: "test_access_token",
            token_type: "Bearer",
            expires_in: 3600,
            scope: "api"
        };

        // Generate a deterministic UUID for the mapping
        const uuid = this.deterministicUUIDv4(`oauth-token-${endpoint.id}-${urlPath}`);

        return {
            id: uuid,
            name: "OAuth Token Endpoint - get token",
            request: {
                urlPathTemplate: urlPath,
                method: endpoint.method
            },
            response: {
                status: 200,
                body: JSON.stringify(responseBody),
                headers: {
                    "Content-Type": "application/json"
                }
            },
            uuid,
            persistent: true,
            priority: 1, // High priority to ensure this mapping is used
            metadata: {
                mocklab: {
                    created: {
                        at: "2020-01-01T00:00:00.000Z",
                        via: "SYSTEM"
                    }
                }
            }
        };
    }

    /**
     * Generates a deterministic UUID v4 from a string.
     */
    private deterministicUUIDv4(hashArgument: string): string {
        const crypto = require("crypto");
        const hash = crypto.createHash("sha1").update(hashArgument);
        const hashBytes = hash.digest().subarray(0, 16);

        const bytes: number[] = Array.from(hashBytes);
        const byte6 = bytes[6];
        const byte8 = bytes[8];

        if (byte6 === undefined || byte8 === undefined) {
            throw new Error("Invalid byte array: missing required bytes");
        }

        bytes[6] = (byte6 & 0x0f) | 0x40;
        bytes[8] = (byte8 & 0x3f) | 0x80;

        const raw = bytes.map((byte) => (byte + 0x100).toString(16).substring(1)).join("");

        return [
            raw.substring(0, 8),
            raw.substring(8, 12),
            raw.substring(12, 16),
            raw.substring(16, 20),
            raw.substring(20, 32)
        ].join("-");
    }

    /**
     * Generates a docker-compose.test.yml file for spinning up WireMock
     * for wire test execution.
     */
    private generateDockerComposeFile(): void {
        const dockerComposeContent = this.buildDockerComposeContent();
        const dockerComposeFile = new File(
            "docker-compose.test.yml",
            RelativeFilePath.of("./wiremock"),
            dockerComposeContent
        );

        this.context.project.addRawFiles(dockerComposeFile);
        this.context.logger.debug("Generated docker-compose.test.yml for WireMock container");
    }

    /**
     * Builds the content for the docker-compose.test.yml file
     */
    private buildDockerComposeContent(): string {
        return `services:
  wiremock:
    image: wiremock/wiremock:3.9.1
    ports:
      - "8080:8080"
    volumes:
      - ./wiremock-mappings.json:/home/wiremock/mappings/wiremock-mappings.json
    command: ["--global-response-templating", "--verbose"]
    healthcheck:
      test: ["CMD", "curl", "-f", "http://localhost:8080/__admin/health"]
      interval: 2s
      timeout: 5s
      retries: 15
      start_period: 5s
`;
    }

    /**
<<<<<<< HEAD
     * Generates a WireMockTestCase.rb file that provides a base test case class
     * with helper methods for WireMock-based wire tests.
     */
    private generateWireMockTestCaseFile(): void {
        const testCaseContent = this.buildWireMockTestCaseContent();
        const testCaseFile = new File("wiremock_test_case.rb", RelativeFilePath.of("test/wire"), testCaseContent);
        this.context.project.addRawFiles(testCaseFile);
        this.context.logger.debug("Generated wiremock_test_case.rb for WireMock helper methods");
    }

    /**
     * Builds the content for the WireMockTestCase.rb file
     */
    private buildWireMockTestCaseContent(): string {
        const rootFolderName = this.context.getRootFolderName();
        return `# frozen_string_literal: true

require "test_helper"
require "net/http"
require "json"
require "uri"
require "${rootFolderName}"

# Base test case for WireMock-based wire tests.
#
# This class provides helper methods for verifying requests made to WireMock
# and manages the test lifecycle for integration tests.
class WireMockTestCase < Minitest::Test
  WIREMOCK_BASE_URL = "http://localhost:8080"
  WIREMOCK_ADMIN_URL = "http://localhost:8080/__admin"

  def setup
    super
    unless ENV["RUN_WIRE_TESTS"] == "true"
      skip "Wire tests are disabled by default. Set RUN_WIRE_TESTS=true to enable them."
    end
  end

  # Verifies the number of requests made to WireMock filtered by test ID for concurrency safety.
  #
  # @param test_id [String] The test ID used to filter requests
  # @param method [String] The HTTP method (GET, POST, etc.)
  # @param url_path [String] The URL path to match
  # @param query_params [Hash, nil] Query parameters to match
  # @param expected [Integer] Expected number of requests
  def verify_request_count(test_id:, method:, url_path:, query_params: nil, expected:)
    uri = URI("#{WIREMOCK_ADMIN_URL}/requests/find")
    http = Net::HTTP.new(uri.host, uri.port)
    post_request = Net::HTTP::Post.new(uri.path, { "Content-Type" => "application/json" })

    request_body = { "method" => method, "urlPath" => url_path }
    request_body["headers"] = { "X-Test-Id" => { "equalTo" => test_id } }
    if query_params
      request_body["queryParameters"] = query_params.transform_values { |v| { "equalTo" => v } }
    end

    post_request.body = request_body.to_json
    response = http.request(post_request)
    result = JSON.parse(response.body)
    requests = result["requests"] || []

    assert_equal expected, requests.length, "Expected #{expected} requests, found #{requests.length}"
=======
     * Generates wire_helper.rb file that manages WireMock container lifecycle.
     * This is the Ruby equivalent of Python's conftest.py for wire tests.
     */
    private generateWireHelper(): void {
        const wireHelperContent = this.buildWireHelperContent();
        const wireHelperFile = new File("wire_helper.rb", RelativeFilePath.of("test/wire"), wireHelperContent);

        this.context.project.addRawFiles(wireHelperFile);
        this.context.logger.debug("Generated wire_helper.rb for WireMock container lifecycle management");
    }

    /**
     * Builds the content for wire_helper.rb which manages WireMock container lifecycle.
     * When tests require this file, it will:
     * 1. Start the WireMock container before any tests run
     * 2. Stop the WireMock container after all tests complete
     */
    private buildWireHelperContent(): string {
        return `# frozen_string_literal: true

require "test_helper"

# WireMock container lifecycle management for wire tests.
# This file is the Ruby equivalent of Python's conftest.py for wire tests.
# It automatically starts the WireMock container before tests and stops it after.

WIREMOCK_COMPOSE_FILE = File.expand_path("../../wiremock/docker-compose.test.yml", __dir__)

# Start WireMock container when this file is required
if ENV["RUN_WIRE_TESTS"] == "true" && File.exist?(WIREMOCK_COMPOSE_FILE)
  puts "Starting WireMock container..."
  unless system("docker compose -f #{WIREMOCK_COMPOSE_FILE} up -d --wait")
    warn "Failed to start WireMock container"
  end

  # Stop WireMock container after all tests complete
  Minitest.after_run do
    puts "Stopping WireMock container..."
    system("docker compose -f #{WIREMOCK_COMPOSE_FILE} down")
>>>>>>> dcf4da04
  end
end
`;
    }
}<|MERGE_RESOLUTION|>--- conflicted
+++ resolved
@@ -24,11 +24,8 @@
     public generate(): void {
         this.generateWireMockConfigFile();
         this.generateDockerComposeFile();
-<<<<<<< HEAD
         this.generateWireMockTestCaseFile();
-=======
         this.generateWireHelper();
->>>>>>> dcf4da04
     }
 
     public static getWiremockConfigContent(ir: IntermediateRepresentation) {
@@ -197,7 +194,6 @@
     }
 
     /**
-<<<<<<< HEAD
      * Generates a WireMockTestCase.rb file that provides a base test case class
      * with helper methods for WireMock-based wire tests.
      */
@@ -216,6 +212,7 @@
         return `# frozen_string_literal: true
 
 require "test_helper"
+require_relative "wire_helper"
 require "net/http"
 require "json"
 require "uri"
@@ -260,7 +257,12 @@
     requests = result["requests"] || []
 
     assert_equal expected, requests.length, "Expected #{expected} requests, found #{requests.length}"
-=======
+  end
+end
+`;
+    }
+
+    /**
      * Generates wire_helper.rb file that manages WireMock container lifecycle.
      * This is the Ruby equivalent of Python's conftest.py for wire tests.
      */
@@ -300,7 +302,6 @@
   Minitest.after_run do
     puts "Stopping WireMock container..."
     system("docker compose -f #{WIREMOCK_COMPOSE_FILE} down")
->>>>>>> dcf4da04
   end
 end
 `;
