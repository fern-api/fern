--- conflicted
+++ resolved
@@ -22,16 +22,12 @@
     serviceId
 }: CreateEndpointRequest.Args): EndpointRequest | undefined {
     return sdkRequest.shape._visit<EndpointRequest | undefined>({
-<<<<<<< HEAD
-        wrapper: (wrapper) => new WrappedEndpointRequest({context, sdkRequest, serviceId, wrapper, endpoint}),
-=======
-        wrapper: () => {
+        wrapper: (wrapper) => {
             if (endpoint.requestBody?.type === "fileUpload") {
                 return new FileUploadEndpointRequest(context, sdkRequest, endpoint, endpoint.requestBody);
             }
-            return undefined;
+            return new WrappedEndpointRequest({context, sdkRequest, serviceId, wrapper, endpoint});
         },
->>>>>>> a52abaeb
         justRequestBody: (value) => {
             if (value.type === "bytes") {
                 return undefined;
