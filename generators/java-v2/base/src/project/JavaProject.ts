--- conflicted
+++ resolved
@@ -75,15 +75,6 @@
      * that cannot access services.gradle.org.
      */
     private async applyGradleDistributionUrlOverride(): Promise<void> {
-<<<<<<< HEAD
-=======
-        // Use INFO level logging to ensure visibility in generator output
-        this.context.logger.info(`JavaProject: Checking gradle-distribution-url override (PR #11237 support enabled)`);
-        this.context.logger.info(
-            `JavaProject: customConfig keys: ${Object.keys(this.context.customConfig).join(", ")}`
-        );
-
->>>>>>> 54dedf4c
         const customUrl = this.context.customConfig["gradle-distribution-url"];
         this.context.logger.info(`JavaProject: gradle-distribution-url value: ${customUrl ?? "not configured"}`);
 
@@ -92,24 +83,16 @@
             return;
         }
 
-<<<<<<< HEAD
         this.context.logger.info(`JavaProject: Applying gradle-distribution-url override: ${customUrl}`);
 
-=======
->>>>>>> 54dedf4c
         const wrapperPropertiesPath = join(
             this.absolutePathToOutputDirectory,
             RelativeFilePath.of("gradle/wrapper/gradle-wrapper.properties")
         );
 
-<<<<<<< HEAD
         // Ensure the gradle/wrapper directory exists
         const wrapperDir = path.dirname(wrapperPropertiesPath);
         await mkdir(wrapperDir, { recursive: true });
-=======
-        this.context.logger.info(`JavaProject: Applying gradle-distribution-url override: ${customUrl}`);
-        this.context.logger.info(`JavaProject: Writing to ${wrapperPropertiesPath}`);
->>>>>>> 54dedf4c
 
         // Escape colons in the URL as required by Java properties file format
         const escapedUrl = customUrl.replace(/:/g, "\\:");
@@ -125,11 +108,7 @@
 
         await writeFile(wrapperPropertiesPath, propertiesContent);
         this.context.logger.info(
-<<<<<<< HEAD
             `JavaProject: Successfully wrote custom gradle-wrapper.properties to ${wrapperPropertiesPath}`
-=======
-            `JavaProject: Successfully wrote custom gradle-wrapper.properties with URL: ${customUrl}`
->>>>>>> 54dedf4c
         );
     }
 }