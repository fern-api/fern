--- conflicted
+++ resolved
@@ -43,11 +43,7 @@
     "depcheck": "^1.4.7",
     "eslint": "^9.16.0",
     "lodash-es": "^4.17.21",
-<<<<<<< HEAD
-    "tsup": "^8.0.2",
-=======
-    "prettier": "^3.4.2",
->>>>>>> e6b81f8b
+    "tsup": "^8.5.0",
     "typescript": "5.7.2",
     "vitest": "^2.1.9"
   }
