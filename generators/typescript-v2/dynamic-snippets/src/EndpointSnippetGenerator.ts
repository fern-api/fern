import { DynamicSnippetsGeneratorContext } from "./context/DynamicSnippetsGeneratorContext";
import { FernIr } from "@fern-api/dynamic-ir-sdk";
import { AbstractFormatter, Scope, Severity } from "@fern-api/browser-compatible-base-generator";
import { ts } from "@fern-api/typescript-ast";

const SNIPPET_PACKAGE_NAME = "example";
const SNIPPET_IMPORT_PATH = "fern";
const SNIPPET_FUNC_NAME = "do";
const CLIENT_VAR_NAME = "client";

export class EndpointSnippetGenerator {
    private context: DynamicSnippetsGeneratorContext;
    private formatter: AbstractFormatter | undefined;

    constructor({ context, formatter }: { context: DynamicSnippetsGeneratorContext; formatter?: AbstractFormatter }) {
        this.context = context;
        this.formatter = formatter;
    }

    public async generateSnippet({
        endpoint,
        request
    }: {
        endpoint: FernIr.dynamic.Endpoint;
        request: FernIr.dynamic.EndpointSnippetRequest;
    }): Promise<string> {
        const code = this.buildCodeBlock({ endpoint, snippet: request });
        return await code.toString();
    }

    public generateSnippetSync({
        endpoint,
        request
    }: {
        endpoint: FernIr.dynamic.Endpoint;
        request: FernIr.dynamic.EndpointSnippetRequest;
    }): string {
<<<<<<< HEAD
        const code = this.buildCodeBlock({ endpoint, snippet: request });
        return code.toStringSync();
    }

    private buildCodeBlock({
        endpoint,
        snippet
    }: {
        endpoint: FernIr.dynamic.Endpoint;
        snippet: FernIr.dynamic.EndpointSnippetRequest;
    }): ts.AstNode {
        return ts.func({
            name: SNIPPET_FUNC_NAME,
            parameters: [] as ts.Parameter[],
            return_: [] as ts.Type[],
            body: ts.codeblock((writer) => {
                writer.writeNode(this.constructClient({ endpoint, snippet }));
                writer.writeLine();
                writer.writeNode(this.callMethod({ endpoint, snippet }));
            }),
            docs: undefined
        });
    }

    private constructClient({
        endpoint,
        snippet
    }: {
        endpoint: FernIr.dynamic.Endpoint;
        snippet: FernIr.dynamic.EndpointSnippetRequest;
    }): ts.CodeBlock {
        return ts.codeblock((writer) => {
            writer.write(`const ${CLIENT_VAR_NAME} = `);
            writer.writeNode(this.getRootClientFuncInvocation(this.getConstructorArgs({ endpoint, snippet })));
        });
    }

    private getRootClientFuncInvocation(arguments_: ts.AstNode[]): ts.FunctionInvocation {
        return ts.invokeFunction({
            func: ts.reference({
                name: this.context.getClientConstructorName()
                //importPath: this.context.getClientImportPath()
            }),
            arguments_
        });
    }

    private callMethod({
        endpoint,
        snippet
    }: {
        endpoint: FernIr.dynamic.Endpoint;
        snippet: FernIr.dynamic.EndpointSnippetRequest;
    }): ts.MethodInvocation {
        return ts.invokeMethod({
            on: ts.reference({ name: CLIENT_VAR_NAME }),
            method: this.getMethod({ endpoint }),
            arguments_: [this.context.getContextTodoFunctionInvocation(), ...this.getMethodArgs({ endpoint, snippet })]
        });
    }

    private getConstructorArgs({
        endpoint,
        snippet
    }: {
        endpoint: FernIr.dynamic.Endpoint;
        snippet: FernIr.dynamic.EndpointSnippetRequest;
    }): ts.AstNode[] {
        const args: ts.AstNode[] = [];
        const baseUrlArg = this.getConstructorBaseUrlArg({
            baseUrl: snippet.baseURL,
            environment: snippet.environment
        });
        if (baseUrlArg != null) {
            args.push(baseUrlArg);
        }
        if (endpoint.auth != null) {
            if (snippet.auth != null) {
                args.push(this.getConstructorAuthArg({ auth: endpoint.auth, values: snippet.auth }));
            }
        }
        this.context.errors.scope(Scope.Headers);
        if (this.context.ir.headers != null && snippet.headers != null) {
            args.push(...this.getConstructorHeaderArgs({ headers: this.context.ir.headers, values: snippet.headers }));
        }
        this.context.errors.unscope();
        return args;
    }

    private getConstructorHeaderArgs({
        headers,
        values
    }: {
        headers: FernIr.dynamic.NamedParameter[];
        values: FernIr.dynamic.Values;
    }): ts.AstNode[] {
        const args: ts.AstNode[] = [];
        for (const header of headers) {
            const arg = this.getConstructorHeaderArg({ header, value: values.value });
            if (arg != null) {
                args.push(arg);
            }
        }
        return args;
    }

    private getConstructorHeaderArg({
        header,
        value
    }: {
        header: FernIr.dynamic.NamedParameter;
        value: unknown;
    }): ts.AstNode | undefined {
        const typeInstantiation = this.context.dynamicTypeLiteralMapper.convert({
            typeReference: header.typeReference,
            value
        });
        if (ts.TypeLiteral.isNop(typeInstantiation)) {
            // Literal header values (e.g. "X-API-Version") should not be included in the
            // client constructor.
            return undefined;
        }
        return ts.codeblock((writer) => {
            writer.writeNode(
                ts.invokeFunction({
                    func: ts.reference({
                        name: `With${header.name.name.pascalCase.unsafeName}`
                        //importFrom: this.context.getOptionImportPath()
                    }),
                    arguments_: [typeInstantiation]
                })
            );
        });
    }

    private getConstructorAuthArg({
        auth,
        values
    }: {
        auth: FernIr.dynamic.Auth;
        values: FernIr.dynamic.AuthValues;
    }): ts.AstNode {
        switch (auth.type) {
            case "basic":
                if (values.type !== "basic") {
                    this.context.errors.add({
                        severity: Severity.Critical,
                        message: this.newAuthMismatchError({ auth, values }).message
                    });
                    return ts.TypeLiteral.nop();
                }
                return this.getConstructorBasicAuthArg({ auth, values });
            case "bearer":
                if (values.type !== "bearer") {
                    this.context.errors.add({
                        severity: Severity.Critical,
                        message: this.newAuthMismatchError({ auth, values }).message
                    });
                    return ts.TypeLiteral.nop();
                }
                return this.getConstructorBearerAuthArg({ auth, values });
            case "header":
                if (values.type !== "header") {
                    this.context.errors.add({
                        severity: Severity.Critical,
                        message: this.newAuthMismatchError({ auth, values }).message
                    });
                    return ts.TypeLiteral.nop();
                }
                return this.getConstructorHeaderAuthArg({ auth, values });
        }
    }

    private getConstructorBasicAuthArg({
        auth,
        values
    }: {
        auth: FernIr.dynamic.BasicAuth;
        values: FernIr.dynamic.BasicAuthValues;
    }): ts.AstNode {
        return ts.codeblock((writer) => {
            writer.writeNode(
                ts.invokeFunction({
                    func: ts.reference({
                        name: "WithBasicAuth"
                        //importFrom: this.context.getOptionImportPath()
                    }),
                    arguments_: [ts.TypeLiteral.string(values.username), ts.TypeLiteral.string(values.password)]
                })
            );
        });
    }

    private getConstructorBearerAuthArg({
        auth,
        values
    }: {
        auth: FernIr.dynamic.BearerAuth;
        values: FernIr.dynamic.BearerAuthValues;
    }): ts.AstNode {
        return ts.codeblock((writer) => {
            writer.writeNode(
                ts.invokeFunction({
                    func: ts.reference({
                        name: `With${auth.token.pascalCase.unsafeName}`
                        //importFrom: this.context.getOptionImportPath()
                    }),
                    arguments_: [ts.TypeLiteral.string(values.token)]
                })
            );
        });
    }

    private getConstructorHeaderAuthArg({
        auth,
        values
    }: {
        auth: FernIr.dynamic.HeaderAuth;
        values: FernIr.dynamic.HeaderAuthValues;
    }): ts.AstNode {
        return ts.codeblock((writer) => {
            writer.writeNode(
                ts.invokeFunction({
                    func: ts.reference({
                        name: `With${auth.header.name.name.pascalCase.unsafeName}`
                    }),
                    arguments_: [
                        this.context.dynamicTypeLiteralMapper.convert({
                            typeReference: auth.header.typeReference,
                            value: values.value
                        })
                    ]
                })
            );
        });
    }

    private getConstructorBaseUrlArg({
        baseUrl,
        environment
    }: {
        baseUrl: string | undefined;
        environment: FernIr.dynamic.EnvironmentValues | undefined;
    }): ts.AstNode | undefined {
        if (baseUrl == null) {
            return undefined;
        }
        return ts.codeblock((writer) => {
            writer.writeNode(
                ts.invokeFunction({
                    func: ts.reference({ name: "withBaseURL" /*importPath: SNIPPET_IMPORT_PATH*/ }),
                    arguments_: [ts.TypeLiteral.string(baseUrl)]
                })
            );
        });
    }

    private getBaseUrlArg({
        baseUrl,
        environment
    }: {
        baseUrl: string | undefined;
        environment: FernIr.dynamic.EnvironmentValues | undefined;
    }): ts.AstNode | undefined {
        if (baseUrl != null && environment != null) {
            this.context.errors.add({
                severity: Severity.Critical,
                message: "Cannot specify both baseUrl and environment options"
            });
            return undefined;
        }
        if (baseUrl != null) {
            return ts.TypeLiteral.string(baseUrl);
        }
        if (environment != null) {
            if (this.context.isSingleEnvironmentID(environment)) {
                const typeReference = this.context.getEnvironmentTypeReferenceFromID(environment);
            }
        }
        return undefined;
    }

    private getMethod({ endpoint }: { endpoint: FernIr.dynamic.Endpoint }): string {
        if (endpoint.declaration.fernFilepath.allParts.length > 0) {
            return `${endpoint.declaration.fernFilepath.allParts
                .map((val) => this.context.getMethodName(val))
                .join(".")}.${this.context.getMethodName(endpoint.declaration.name)}`;
        }
        return this.context.getMethodName(endpoint.declaration.name);
    }

    private getMethodArgs({
        endpoint,
        snippet
    }: {
        endpoint: FernIr.dynamic.Endpoint;
        snippet: FernIr.dynamic.EndpointSnippetRequest;
    }): ts.AstNode[] {
        switch (endpoint.request.type) {
            case "inlined":
                return this.getMethodArgsForInlinedRequest({ request: endpoint.request, snippet });
            case "body":
                return this.getMethodArgsForBodyRequest({ request: endpoint.request, snippet });
        }
    }

    private getMethodArgsForBodyRequest({
        request,
        snippet
    }: {
        request: FernIr.dynamic.BodyRequest;
        snippet: FernIr.dynamic.EndpointSnippetRequest;
    }): ts.TypeLiteral[] {
        const args: ts.TypeLiteral[] = [];

        this.context.errors.scope(Scope.PathParameters);
        if (request.pathParameters != null) {
            const pathParameterFields = this.getPathParameters({ namedParameters: request.pathParameters, snippet });
            args.push(...pathParameterFields);
        }
        this.context.errors.unscope();

        this.context.errors.scope(Scope.RequestBody);
        if (request.body != null) {
            args.push(this.getBodyRequestArg({ body: request.body, value: snippet.requestBody }));
        }
        this.context.errors.unscope();

        return args;
    }

    private getBodyRequestArg({
        body,
        value
    }: {
        body: FernIr.dynamic.ReferencedRequestBodyType;
        value: unknown;
    }): ts.TypeLiteral {
        switch (body.type) {
            case "bytes": {
                return ts.TypeLiteral.string(value as string);
            }
            case "typeReference":
                return this.context.dynamicTypeLiteralMapper.convert({ typeReference: body.value, value });
        }
    }

    private getMethodArgsForInlinedRequest({
        request,
        snippet
    }: {
        request: FernIr.dynamic.InlinedRequest;
        snippet: FernIr.dynamic.EndpointSnippetRequest;
    }): ts.TypeLiteral[] {
        const args: ts.TypeLiteral[] = [];

        this.context.errors.scope(Scope.PathParameters);
        const pathParameterFields: ts.TypeLiteral[] = [];
        if (request.pathParameters != null) {
            pathParameterFields.push(...this.getPathParameters({ namedParameters: request.pathParameters, snippet }));
        }
        this.context.errors.unscope();

        // this.context.errors.scope(Scope.RequestBody);
        // const filePropertyInfo = this.getFilePropertyInfo({ request, snippet });
        // this.context.errors.unscope();

        if (!this.context.includePathParametersInWrappedRequest({ request })) {
            args.push(...pathParameterFields.map((field) => field));
        }

        // if (!this.context.customConfig?.inlineFileProperties) {
        //     args.push(...filePropertyInfo.fileFields.map((field) => field.value));
        // }

        if (this.context.needsRequestParameter({ request })) {
            args.push(
                this.getInlinedRequestArg({
                    request,
                    snippet,
                    pathParameterFields: this.context.includePathParametersInWrappedRequest({ request })
                        ? pathParameterFields
                        : []
                })
            );
        }
        return args;
    }

    private getPathParameters({
        namedParameters,
        snippet
    }: {
        namedParameters: FernIr.dynamic.NamedParameter[];
        snippet: FernIr.dynamic.EndpointSnippetRequest;
    }): ts.TypeLiteral[] {
        const args: ts.TypeLiteral[] = [];

        const pathParameters = this.context.associateByWireValue({
            parameters: namedParameters,
            values: snippet.pathParameters ?? {}
        });
        for (const parameter of pathParameters) {
            args.push(
                ts.TypeLiteral.objectField(
                    this.context.getTypeName(parameter.name.name),
                    this.context.dynamicTypeLiteralMapper.convert(parameter)
                )
            );
        }

        return args;
    }

    private getInlinedRequestArg({
        request,
        snippet,
        pathParameterFields
    }: {
        request: FernIr.dynamic.InlinedRequest;
        snippet: FernIr.dynamic.EndpointSnippetRequest;
        pathParameterFields: ts.TypeLiteral[]
    }): ts.TypeLiteral {
        this.context.errors.scope(Scope.QueryParameters);
        const queryParameters = this.context.associateQueryParametersByWireValue({
            parameters: request.queryParameters ?? [],
            values: snippet.queryParameters ?? {}
        });
        const queryParameterFields = queryParameters.map((queryParameter) =>
            ts.TypeLiteral.objectField(
                queryParameter.name.name.pascalCase.unsafeName,
                this.context.dynamicTypeLiteralMapper.convert(queryParameter)
            )
        );
        this.context.errors.unscope();

        this.context.errors.scope(Scope.Headers);
        const headers = this.context.associateByWireValue({
            parameters: request.headers ?? [],
            values: snippet.headers ?? {}
        });
        const headerFields = headers.map((header) =>
            ts.TypeLiteral.objectField(
                header.name.name.pascalCase.unsafeName,
                this.context.dynamicTypeLiteralMapper.convert(header)
            )
        );
        this.context.errors.unscope();

        this.context.errors.scope(Scope.RequestBody);
        const requestBodyFields =
            request.body != null
                ? this.getInlinedRequestBodyStructFields({
                      body: request.body,
                      value: snippet.requestBody
                  })
                : [];
        this.context.errors.unscope();

        const fields: Record<string, ts.TypeLiteral> = {};
        [...pathParameterFields, ...queryParameterFields, ...headerFields, ...requestBodyFields].forEach((field) => {
            if (field.internalType.type === "objectField") {
                fields[field.internalType.name] = field.internalType.value;
            }
        });

        return ts.TypeLiteral.object(fields);
    }

    private getInlinedRequestBodyStructFields({
        body,
        value
    }: // filePropertyInfo
    {
        body: FernIr.dynamic.InlinedRequestBody;
        value: unknown;
        // filePropertyInfo: FilePropertyInfo | undefined;
    }): ts.TypeLiteral[] {
        switch (body.type) {
            case "properties":
                return this.getInlinedRequestBodyPropertyStructFields({ parameters: body.value, value });
            case "referenced":
                return [this.getReferencedRequestBodyPropertyStructField({ body, value })];
            case "fileUpload":
                return [ts.TypeLiteral.nop()]; // return this.getFileUploadRequestBodyStructFields({ filePropertyInfo });
        }
    }

    private getReferencedRequestBodyPropertyStructField({
        body,
        value
    }: {
        body: FernIr.dynamic.ReferencedRequestBody;
        value: unknown;
    }): ts.TypeLiteral {
        return ts.TypeLiteral.objectField(
            this.context.getTypeName(body.bodyKey),
            this.getReferencedRequestBodyPropertyTypeInstantiation({ body: body.bodyType, value })
        );
    }

    private getReferencedRequestBodyPropertyTypeInstantiation({
        body,
        value
    }: {
        body: FernIr.dynamic.ReferencedRequestBodyType;
        value: unknown;
    }): ts.TypeLiteral {
        switch (body.type) {
            case "bytes":
                return ts.TypeLiteral.string(value as string);
            case "typeReference":
                return this.context.dynamicTypeLiteralMapper.convert({ typeReference: body.value, value });
        }
    }

    private getInlinedRequestBodyPropertyStructFields({
        parameters,
        value
    }: {
        parameters: FernIr.dynamic.NamedParameter[];
        value: unknown;
    }): ts.TypeLiteral[] {
        const fields: ts.TypeLiteral[] = [];

        const bodyProperties = this.context.associateByWireValue({
            parameters,
            values: this.context.getRecord(value) ?? {}
        });
        for (const parameter of bodyProperties) {
            fields.push(
                ts.TypeLiteral.objectField(
                    this.context.getTypeName(parameter.name.name),
                    this.context.dynamicTypeLiteralMapper.convert(parameter)
                )
            );
        }

        return fields;
    }

    private newAuthMismatchError({
        auth,
        values
    }: {
        auth: FernIr.dynamic.Auth;
        values: FernIr.dynamic.AuthValues;
    }): Error {
        return new Error(`Expected auth type ${auth.type}, got ${values.type}`);
=======
        return "TODO: Implement me!";
>>>>>>> 4464b0d8
    }
}<|MERGE_RESOLUTION|>--- conflicted
+++ resolved
@@ -25,7 +25,7 @@
         request: FernIr.dynamic.EndpointSnippetRequest;
     }): Promise<string> {
         const code = this.buildCodeBlock({ endpoint, snippet: request });
-        return await code.toString();
+        return await code.toStringAsync();
     }
 
     public generateSnippetSync({
@@ -35,9 +35,8 @@
         endpoint: FernIr.dynamic.Endpoint;
         request: FernIr.dynamic.EndpointSnippetRequest;
     }): string {
-<<<<<<< HEAD
         const code = this.buildCodeBlock({ endpoint, snippet: request });
-        return code.toStringSync();
+        return code.toString();
     }
 
     private buildCodeBlock({
@@ -47,10 +46,9 @@
         endpoint: FernIr.dynamic.Endpoint;
         snippet: FernIr.dynamic.EndpointSnippetRequest;
     }): ts.AstNode {
-        return ts.func({
+        return ts.function_({
             name: SNIPPET_FUNC_NAME,
             parameters: [] as ts.Parameter[],
-            return_: [] as ts.Type[],
             body: ts.codeblock((writer) => {
                 writer.writeNode(this.constructClient({ endpoint, snippet }));
                 writer.writeLine();
@@ -75,7 +73,7 @@
 
     private getRootClientFuncInvocation(arguments_: ts.AstNode[]): ts.FunctionInvocation {
         return ts.invokeFunction({
-            func: ts.reference({
+            function_: ts.reference({
                 name: this.context.getClientConstructorName()
                 //importPath: this.context.getClientImportPath()
             }),
@@ -153,7 +151,7 @@
             typeReference: header.typeReference,
             value
         });
-        if (ts.TypeLiteral.isNop(typeInstantiation)) {
+        if (ts.TypeLiteral.isNoOp(typeInstantiation)) {
             // Literal header values (e.g. "X-API-Version") should not be included in the
             // client constructor.
             return undefined;
@@ -161,7 +159,7 @@
         return ts.codeblock((writer) => {
             writer.writeNode(
                 ts.invokeFunction({
-                    func: ts.reference({
+                    function_: ts.reference({
                         name: `With${header.name.name.pascalCase.unsafeName}`
                         //importFrom: this.context.getOptionImportPath()
                     }),
@@ -185,7 +183,7 @@
                         severity: Severity.Critical,
                         message: this.newAuthMismatchError({ auth, values }).message
                     });
-                    return ts.TypeLiteral.nop();
+                    return ts.TypeLiteral.noOp();
                 }
                 return this.getConstructorBasicAuthArg({ auth, values });
             case "bearer":
@@ -194,7 +192,7 @@
                         severity: Severity.Critical,
                         message: this.newAuthMismatchError({ auth, values }).message
                     });
-                    return ts.TypeLiteral.nop();
+                    return ts.TypeLiteral.noOp();
                 }
                 return this.getConstructorBearerAuthArg({ auth, values });
             case "header":
@@ -203,7 +201,7 @@
                         severity: Severity.Critical,
                         message: this.newAuthMismatchError({ auth, values }).message
                     });
-                    return ts.TypeLiteral.nop();
+                    return ts.TypeLiteral.noOp();
                 }
                 return this.getConstructorHeaderAuthArg({ auth, values });
         }
@@ -219,7 +217,7 @@
         return ts.codeblock((writer) => {
             writer.writeNode(
                 ts.invokeFunction({
-                    func: ts.reference({
+                    function_: ts.reference({
                         name: "WithBasicAuth"
                         //importFrom: this.context.getOptionImportPath()
                     }),
@@ -239,7 +237,7 @@
         return ts.codeblock((writer) => {
             writer.writeNode(
                 ts.invokeFunction({
-                    func: ts.reference({
+                    function_: ts.reference({
                         name: `With${auth.token.pascalCase.unsafeName}`
                         //importFrom: this.context.getOptionImportPath()
                     }),
@@ -259,7 +257,7 @@
         return ts.codeblock((writer) => {
             writer.writeNode(
                 ts.invokeFunction({
-                    func: ts.reference({
+                    function_: ts.reference({
                         name: `With${auth.header.name.name.pascalCase.unsafeName}`
                     }),
                     arguments_: [
@@ -286,7 +284,7 @@
         return ts.codeblock((writer) => {
             writer.writeNode(
                 ts.invokeFunction({
-                    func: ts.reference({ name: "withBaseURL" /*importPath: SNIPPET_IMPORT_PATH*/ }),
+                    function_: ts.reference({ name: "withBaseURL" /*importPath: SNIPPET_IMPORT_PATH*/ }),
                     arguments_: [ts.TypeLiteral.string(baseUrl)]
                 })
             );
@@ -457,7 +455,7 @@
     }: {
         request: FernIr.dynamic.InlinedRequest;
         snippet: FernIr.dynamic.EndpointSnippetRequest;
-        pathParameterFields: ts.TypeLiteral[]
+        pathParameterFields: ts.TypeLiteral[];
     }): ts.TypeLiteral {
         this.context.errors.scope(Scope.QueryParameters);
         const queryParameters = this.context.associateQueryParametersByWireValue({
@@ -520,7 +518,7 @@
             case "referenced":
                 return [this.getReferencedRequestBodyPropertyStructField({ body, value })];
             case "fileUpload":
-                return [ts.TypeLiteral.nop()]; // return this.getFileUploadRequestBodyStructFields({ filePropertyInfo });
+                return [ts.TypeLiteral.noOp()]; // return this.getFileUploadRequestBodyStructFields({ filePropertyInfo });
         }
     }
 
@@ -585,8 +583,5 @@
         values: FernIr.dynamic.AuthValues;
     }): Error {
         return new Error(`Expected auth type ${auth.type}, got ${values.type}`);
-=======
-        return "TODO: Implement me!";
->>>>>>> 4464b0d8
     }
 }