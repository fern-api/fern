--- conflicted
+++ resolved
@@ -41,11 +41,7 @@
     "prettier": "^3.4.2",
     "@trivago/prettier-plugin-sort-imports": "^5.2.1",
     "typescript": "5.7.2",
-<<<<<<< HEAD
-    "vitest": "^2.1.8"
-=======
-    "vitest": "^2.0.5",
+    "vitest": "^2.1.8",
     "zod": "^3.22.3"
->>>>>>> d1b49aed
   }
 }