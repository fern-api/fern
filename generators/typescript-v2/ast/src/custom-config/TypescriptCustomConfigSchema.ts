import { z } from "zod";

// The full set of configuration options supported by the TypeScript SDK generator.
export const TypescriptCustomConfigSchema = z.strictObject({
    neverThrowErrors: z.optional(z.boolean()),
    outputEsm: z.optional(z.boolean()),
    outputSourceFiles: z.optional(z.boolean()),
    includeCredentialsOnCrossOriginRequests: z.optional(z.boolean()),
    bundle: z.optional(z.boolean()),
    allowCustomFetcher: z.optional(z.boolean()),
    shouldGenerateWebsocketClients: z.optional(z.boolean()),
    defaultTimeoutInSeconds: z.optional(z.union([z.literal("infinity"), z.number()])),
    skipResponseValidation: z.optional(z.boolean()),
    extraDependencies: z.optional(z.record(z.string())),
    extraDevDependencies: z.optional(z.record(z.string())),
    extraPeerDependencies: z.optional(z.record(z.string())),
    extraPeerDependenciesMeta: z.optional(z.record(z.any())),
    treatUnknownAsAny: z.optional(z.boolean()),
    noOptionalProperties: z.optional(z.boolean()),
    tolerateRepublish: z.optional(z.boolean()),
    packageJson: z.optional(z.record(z.any())),
    publishToJsr: z.optional(z.boolean()),
    omitUndefined: z.optional(z.boolean()),
    useLegacyExports: z.optional(z.boolean()),
    streamType: z.optional(z.enum(["wrapper", "web"])),
<<<<<<< HEAD
    fileResponseType: z.optional(z.enum(["stream", "binary-response"])),
=======
    packagePath: z.optional(z.string()),
>>>>>>> 0d3093ba

    // relevant to dynamic snippets
    allowExtraFields: z.optional(z.boolean()),
    enableInlineTypes: z.optional(z.boolean()),
    inlineFileProperties: z.optional(z.boolean()),
    inlinePathParameters: z.optional(z.boolean()),
    namespaceExport: z.optional(z.string()),
    noSerdeLayer: z.optional(z.boolean()),
    private: z.optional(z.boolean()),
    requireDefaultEnvironment: z.optional(z.boolean()),
    retainOriginalCasing: z.optional(z.boolean()),
    useBigInt: z.optional(z.boolean()),
    useBrandedStringAliases: z.optional(z.boolean()),

    // beta (not in docs)
    includeContentHeadersOnFileDownloadResponse: z.optional(z.boolean()),
    includeUtilsOnUnionMembers: z.optional(z.boolean()),
    includeOtherInUnionTypes: z.optional(z.boolean()),
    generateWireTests: z.optional(z.boolean()),
    noScripts: z.optional(z.boolean()),

    // deprecated
    timeoutInSeconds: z.optional(z.union([z.literal("infinity"), z.number()])),
    includeApiReference: z.optional(z.boolean())
});

export type TypescriptCustomConfigSchema = z.infer<typeof TypescriptCustomConfigSchema>;<|MERGE_RESOLUTION|>--- conflicted
+++ resolved
@@ -23,11 +23,8 @@
     omitUndefined: z.optional(z.boolean()),
     useLegacyExports: z.optional(z.boolean()),
     streamType: z.optional(z.enum(["wrapper", "web"])),
-<<<<<<< HEAD
     fileResponseType: z.optional(z.enum(["stream", "binary-response"])),
-=======
     packagePath: z.optional(z.string()),
->>>>>>> 0d3093ba
 
     // relevant to dynamic snippets
     allowExtraFields: z.optional(z.boolean()),
