import { assertNever } from "@fern-api/core-utils";
import { AstNode, Writer } from "./core";
import { Type } from "./Type";

<<<<<<< HEAD
type InternalTypeLiteral = Array_ | Boolean_ | BigInt_ | Number_ | Object_ | ObjectField | String_ | Tuple | Nop;
=======
type InternalTypeLiteral = Array_ | Boolean_ | BigInt_ | Number_ | Object_ | ObjectField | String_ | Tuple | NoOp;
>>>>>>> 4464b0d8

interface Array_ {
    type: "array";
    valueType: Type;
    values: TypeLiteral[];
}

interface Boolean_ {
    type: "boolean";
    value: boolean;
}

interface Number_ {
    type: "number";
    value: number;
}

interface BigInt_ {
    type: "bigint";
    value: bigint;
}

interface Object_ {
    type: "object";
    fields: ObjectField[];
}

interface ObjectField {
    type: "objectField";
    name: string;
    value: TypeLiteral;
}

interface String_ {
    type: "string";
    value: string;
}

interface Tuple {
    type: "tuple";
    // TODO: In theory this should be a tuple type, not an array of types
    valueTypes: Type[];
    values: TypeLiteral[];
}

<<<<<<< HEAD
interface Nop {
    type: "nop";
=======
interface NoOp {
    type: "noOp";
>>>>>>> 4464b0d8
}

export class TypeLiteral extends AstNode {
    private constructor(public readonly internalType: InternalTypeLiteral) {
        super();
    }

    public write(writer: Writer): void {
        switch (this.internalType.type) {
            case "array": {
                this.writeIterable({ writer, iterable: this.internalType });
                break;
            }
            case "boolean": {
                writer.write(this.internalType.value.toString());
                break;
            }
            case "number": {
                // N.B. Defaults to decimal; further work needed to support alternatives like hex, binary, octal, etc.
                writer.write(this.internalType.value.toString());
                break;
            }
            case "bigint": {
                writer.write(this.internalType.value.toString());
                break;
            }
            case "object": {
                this.writeObject({ writer, object: this.internalType });
                break;
            }
            case "objectField": {
                writer.write(`${this.internalType.name}: `);
                this.internalType.value.write(writer);
                break;
            }
            case "string": {
                if (this.internalType.value.includes("\n")) {
                    this.writeStringWithBackticks({ writer, value: this.internalType.value });
                } else {
                    writer.write(`"${this.internalType.value.replaceAll('"', '\\"')}"`);
                }
                break;
            }
            case "tuple": {
                this.writeIterable({ writer, iterable: this.internalType });
                break;
            }
<<<<<<< HEAD
            case "nop":
=======
            case "noOp":
>>>>>>> 4464b0d8
                break;
            default: {
                assertNever(this.internalType);
            }
        }
    }

    private writeStringWithBackticks({ writer, value }: { writer: Writer; value: string }): void {
        writer.write("`");
        const parts = value.split("\n");
        const head = parts[0] + "\n";
        const tail = parts.slice(1).join("\n");
        writer.write(head.replaceAll("`", "\\`"));
        writer.writeNoIndent(tail.replaceAll("`", "\\`"));
        writer.write("`");
    }

    private writeIterable({ writer, iterable }: { writer: Writer; iterable: Array_ | Tuple }): void {
        if (iterable.values.length === 0) {
            // Don't allow "multiline" empty iterables.
            writer.write("[]");
        } else {
            writer.writeLine("[");
            writer.indent();
            for (const value of iterable.values) {
                value.write(writer);
                writer.writeLine(",");
            }
            writer.dedent();
            writer.write("]");
        }
    }

    private writeObject({ writer, object }: { writer: Writer; object: Object_ }): void {
        if (object.fields.length === 0) {
            // Don't allow "multiline" empty objects.
            writer.write("{}");
        } else {
            writer.writeLine("{");
            writer.indent();
            for (const field of object.fields) {
                writer.write(`${field.name}: `);
                field.value.write(writer);
                writer.writeLine(",");
            }
            writer.dedent();
            writer.write("}");
        }
    }

    /* Static factory methods for creating a TypeLiteral */
    public static array({ valueType, values }: { valueType: Type; values: TypeLiteral[] }): TypeLiteral {
        return new this({
            type: "array",
            valueType,
            values
        });
    }

    public static boolean(value: boolean): TypeLiteral {
        return new this({ type: "boolean", value });
    }

    public static number(value: number): TypeLiteral {
        return new this({ type: "number", value });
    }

    public static object(fields: Record<string, TypeLiteral>): TypeLiteral {
        const objectFields: ObjectField[] = Object.entries(fields).map(([name, value]) => ({
            type: "objectField",
            name,
            value
        }));
        return new this({
            type: "object",
            fields: objectFields
        });
    }

    public static objectField(name: string, value: TypeLiteral): TypeLiteral {
        return new this({
            type: "objectField",
            name,
            value
        });
    }

    public static string(value: string): TypeLiteral {
        return new this({
            type: "string",
            value
        });
    }

    public static tuple({ valueTypes, values }: { valueTypes: Type[]; values: TypeLiteral[] }): TypeLiteral {
        return new this({
            type: "tuple",
            valueTypes,
            values
        });
    }

    public static bigint(value: bigint): TypeLiteral {
        return new this({ type: "bigint", value });
    }

<<<<<<< HEAD
    public static nop(): TypeLiteral {
        return new this({ type: "nop" });
    }

    public static isNop(typeLiteral: TypeLiteral): boolean {
        return typeLiteral.internalType.type === "nop";
=======
    public static noOp(): TypeLiteral {
        return new this({ type: "noOp" });
    }

    public static isNoOp(typeLiteral: TypeLiteral): boolean {
        return typeLiteral.internalType.type === "noOp";
>>>>>>> 4464b0d8
    }
}<|MERGE_RESOLUTION|>--- conflicted
+++ resolved
@@ -2,11 +2,7 @@
 import { AstNode, Writer } from "./core";
 import { Type } from "./Type";
 
-<<<<<<< HEAD
-type InternalTypeLiteral = Array_ | Boolean_ | BigInt_ | Number_ | Object_ | ObjectField | String_ | Tuple | Nop;
-=======
 type InternalTypeLiteral = Array_ | Boolean_ | BigInt_ | Number_ | Object_ | ObjectField | String_ | Tuple | NoOp;
->>>>>>> 4464b0d8
 
 interface Array_ {
     type: "array";
@@ -52,13 +48,8 @@
     values: TypeLiteral[];
 }
 
-<<<<<<< HEAD
-interface Nop {
-    type: "nop";
-=======
 interface NoOp {
     type: "noOp";
->>>>>>> 4464b0d8
 }
 
 export class TypeLiteral extends AstNode {
@@ -106,11 +97,7 @@
                 this.writeIterable({ writer, iterable: this.internalType });
                 break;
             }
-<<<<<<< HEAD
-            case "nop":
-=======
             case "noOp":
->>>>>>> 4464b0d8
                 break;
             default: {
                 assertNever(this.internalType);
@@ -217,20 +204,11 @@
         return new this({ type: "bigint", value });
     }
 
-<<<<<<< HEAD
-    public static nop(): TypeLiteral {
-        return new this({ type: "nop" });
-    }
-
-    public static isNop(typeLiteral: TypeLiteral): boolean {
-        return typeLiteral.internalType.type === "nop";
-=======
     public static noOp(): TypeLiteral {
         return new this({ type: "noOp" });
     }
 
     public static isNoOp(typeLiteral: TypeLiteral): boolean {
         return typeLiteral.internalType.type === "noOp";
->>>>>>> 4464b0d8
     }
 }