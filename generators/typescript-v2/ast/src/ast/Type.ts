import { assertNever } from "@fern-api/core-utils";
import { AstNode } from "./core/AstNode";
import { Writer } from "./core/Writer";

type InternalType =
    | String_
    | Number_
    | BigInt_
    | Boolean_
    | Array_
    | Object_
    | Map_
    | Tuple
    | Enum
    | Any
    | Unknown
    | Void
    | Undefined
    | Null
    | Never
    | Nop;

interface String_ {
    type: "string";
}

interface Number_ {
    type: "number";
}

interface BigInt_ {
    type: "bigint";
}

interface Boolean_ {
    type: "boolean";
}

interface Array_ {
    type: "array";
    valueType: Type;
}

interface Object_ {
    type: "object";
    fields: Record<string, Type>;
}

interface Map_ {
    type: "map";
    keyType: Type;
    valueType: Type;
}

interface Tuple {
    type: "tuple";
    types: Type[];
}

interface Enum {
    type: "enum";
    values: string[];
}

interface Any {
    type: "any";
}

interface Unknown {
    type: "unknown";
}

interface Void {
    type: "void";
}

interface Undefined {
    type: "undefined";
}

interface Null {
    type: "null";
}

interface Never {
    type: "never";
}

interface Nop {
    type: "nop";
}

interface ObjectField {
    name: string;
    valueType: Type;
}

export class Type extends AstNode {
    private constructor(public readonly internalType: InternalType) {
        super();
    }

    public write(writer: Writer): void {
        switch (this.internalType.type) {
            case "string":
                writer.write("string");
                break;
            case "number":
                writer.write("number");
                break;
            case "bigint":
<<<<<<< HEAD
                writer.write("bigint");
=======
                // TODO: Add bigint configuration
>>>>>>> 4aba6756
                break;
            case "boolean":
                writer.write("boolean");
                break;
            case "array":
                writer.write(`Array<${this.internalType.valueType.write(writer)}>`);
                break;
            case "map":
                writer.write(
                    `Map<${this.internalType.keyType.write(writer)}, ${this.internalType.valueType.write(writer)}>`
                );
                break;
            case "object":
                writer.write(
                    `{ ${Object.entries(this.internalType.fields)
                        .map(([k, v]) => `${k}: ${v.write(writer)}`)
                        .join(", ")} }`
                );
                break;
            case "tuple":
                writer.write(`[${this.internalType.types.map((type) => type.write(writer)).join(", ")}]`);
                break;
            case "enum":
                writer.write("enum");
                break;
            case "any":
                writer.write("any");
                break;
            case "unknown":
                writer.write("unknown");
                break;
            case "void":
                writer.write("void");
                break;
            case "undefined":
                writer.write("undefined");
                break;
            case "null":
                writer.write("null");
                break;
            case "never":
                writer.write("never");
                break;
            case "nop":
                break;
            default:
                assertNever(this.internalType);
        }
    }

    /* Static factory methods for creating a Type */
    public static string(): Type {
        return new this({
            type: "string"
        });
    }

    public static number(): Type {
        return new this({
            type: "number"
        });
    }

    public static bigint(): Type {
        return new this({
            type: "bigint"
        });
    }

    public static boolean(): Type {
        return new this({
            type: "boolean"
        });
    }

    public static array(valueType: Type): Type {
        return new this({
            type: "array",
            valueType
        });
    }

    public static object(fields: Record<string, Type>): Type {
        return new this({
            type: "object",
            fields
        });
    }

    public static tuple(types: Type[]): Type {
        return new this({
            type: "tuple",
            types
        });
    }

    public static enum(values: string[]): Type {
        return new this({
            type: "enum",
            values
        });
    }

    public static any(): Type {
        return new this({
            type: "any"
        });
    }

    public static unknown(): Type {
        return new this({
            type: "unknown"
        });
    }

    public static void(): Type {
        return new this({
            type: "void"
        });
    }

    public static undefined(): Type {
        return new this({
            type: "undefined"
        });
    }

    public static null(): Type {
        return new this({
            type: "null"
        });
    }

    public static never(): Type {
        return new this({
            type: "never"
        });
    }

    public static nop(): Type {
        return new this({
            type: "nop"
        });
    }

    public static property(name: string, valueType: Type): ObjectField {
        return {
<<<<<<< HEAD
            name: name,
            valueType: valueType
=======
            name,
            valueType
>>>>>>> 4aba6756
        };
    }
}<|MERGE_RESOLUTION|>--- conflicted
+++ resolved
@@ -109,11 +109,7 @@
                 writer.write("number");
                 break;
             case "bigint":
-<<<<<<< HEAD
-                writer.write("bigint");
-=======
                 // TODO: Add bigint configuration
->>>>>>> 4aba6756
                 break;
             case "boolean":
                 writer.write("boolean");
@@ -261,13 +257,8 @@
 
     public static property(name: string, valueType: Type): ObjectField {
         return {
-<<<<<<< HEAD
-            name: name,
-            valueType: valueType
-=======
             name,
             valueType
->>>>>>> 4aba6756
         };
     }
 }