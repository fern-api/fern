package com.fern.java;

import com.fasterxml.jackson.databind.JsonNode;
import com.fasterxml.jackson.databind.ObjectMapper;
import com.fasterxml.jackson.databind.node.ArrayNode;
import com.fasterxml.jackson.databind.node.JsonNodeFactory;
import com.fasterxml.jackson.databind.node.ObjectNode;
import com.fern.generator.exec.model.config.GeneratorConfig;
import com.fern.generator.exec.model.config.GeneratorPublishConfig;
import com.fern.generator.exec.model.config.GithubOutputMode;
import com.fern.generator.exec.model.config.MavenCentralSignature;
import com.fern.generator.exec.model.config.MavenGithubPublishInfo;
import com.fern.generator.exec.model.config.MavenRegistryConfigV2;
import com.fern.generator.exec.model.logging.ErrorExitStatusUpdate;
import com.fern.generator.exec.model.logging.ExitStatusUpdate;
import com.fern.generator.exec.model.logging.GeneratorUpdate;
import com.fern.generator.exec.model.logging.MavenCoordinate;
import com.fern.generator.exec.model.logging.PackageCoordinate;
import com.fern.generator.exec.model.logging.SuccessfulStatusUpdate;
import com.fern.ir.core.ObjectMappers;
import com.fern.ir.model.ir.IntermediateRepresentation;
import com.fern.ir.model.publish.DirectPublish;
import com.fern.ir.model.publish.Filesystem;
import com.fern.ir.model.publish.GithubPublish;
import com.fern.java.MavenCoordinateParser.MavenArtifactAndGroup;
import com.fern.java.generators.GithubWorkflowGenerator;
import com.fern.java.immutables.StagedBuilderImmutablesStyle;
import com.fern.java.output.GeneratedBuildGradle;
import com.fern.java.output.GeneratedFile;
import com.fern.java.output.GeneratedGradleProperties;
import com.fern.java.output.GeneratedPublishScript;
import com.fern.java.output.ImmutableGeneratedBuildGradle;
import com.fern.java.output.RawGeneratedFile;
import com.fern.java.output.gradle.AbstractGradleDependency;
import com.fern.java.output.gradle.GradlePlugin;
import com.fern.java.output.gradle.GradlePublishingConfig;
import com.fern.java.output.gradle.GradleRepository;
import java.io.File;
import java.io.IOException;
import java.nio.file.Files;
import java.nio.file.Path;
import java.nio.file.Paths;
import java.util.ArrayList;
import java.util.Arrays;
import java.util.HashMap;
import java.util.List;
import java.util.Map;
import java.util.Optional;
import java.util.stream.Collectors;
import org.immutables.value.Value;
import org.slf4j.Logger;
import org.slf4j.LoggerFactory;

public abstract class AbstractGeneratorCli<T extends ICustomConfig, K extends IDownloadFilesCustomConfig> {

    /**
     * Result object for publish configuration extraction, replacing AtomicReference pattern. This provides a cleaner
     * approach to returning multiple values from the visitor pattern.
     */
    @Value.Immutable
    @StagedBuilderImmutablesStyle
    public interface PublishConfigResult {
        boolean generateFullProject();

        Optional<MavenCoordinate> mavenCoordinate();

        static ImmutablePublishConfigResult.GenerateFullProjectBuildStage builder() {
            return ImmutablePublishConfigResult.builder();
        }
    }

    @Value.Immutable
    @StagedBuilderImmutablesStyle
    interface MavenPackageCoordinate {
        static ImmutableMavenPackageCoordinate.PackageCoordinateBuildStage builder() {
            return ImmutableMavenPackageCoordinate.builder();
        }

        PackageCoordinate packageCoordinate();

        MavenRegistryConfigV2 mavenRegistryConfig();
    }

    private static final Logger log = LoggerFactory.getLogger(AbstractGeneratorCli.class);

    private static GeneratorConfig getGeneratorConfig(String pluginPath) {
        try {
            return ObjectMappers.JSON_MAPPER.readValue(new File(pluginPath), GeneratorConfig.class);
        } catch (IOException e) {
            throw new RuntimeException("Failed to read plugin configuration", e);
        }
    }

    private static IntermediateRepresentation getIr(GeneratorConfig generatorConfig) {
        try {
            File irFile = new File(generatorConfig.getIrFilepath());

            String irJson = java.nio.file.Files.readString(irFile.toPath());

            String processedJson = preprocessIntegerOverflow(irJson);

            return ObjectMappers.JSON_MAPPER.readValue(processedJson, IntermediateRepresentation.class);
        } catch (IOException e) {
            throw new RuntimeException("Failed to read ir", e);
        }
    }

    /**
     * Preprocesses the IR JSON to handle integer overflow in example values.
     *
     * <p>OpenAPI specifications may contain example values that exceed Java's Integer limits (e.g., from systems using
     * 64-bit integers). This method finds such values in fields explicitly typed as "integer" and converts them to
     * "long" type to preserve the original value while preventing Jackson deserialization failures.
     *
     * <p>Note: This only processes integer fields in the IR's example values to avoid modifying actual schema
     * definitions.
     */
    private static String preprocessIntegerOverflow(String json) {
        if (json == null || json.trim().isEmpty()) {
            return json;
        }

        try {
            return processJsonForIntegerOverflow(json);
        } catch (Exception e) {
            log.warn("Failed to preprocess integer overflow, using original JSON", e);
            return json;
        }
    }

    private static String processJsonForIntegerOverflow(String json) throws Exception {
        ObjectMapper mapper = new ObjectMapper();
        JsonNode rootNode = mapper.readTree(json);

        IntegerOverflowProcessor processor = new IntegerOverflowProcessor();
        JsonNode processedNode = processor.processNode(rootNode);

        if (processor.getConversions() > 0) {
            log.info("Converted {} integer overflow value(s) to long type in IR", processor.getConversions());
        }

        return mapper.writeValueAsString(processedNode);
    }

    private static class IntegerOverflowProcessor {
        private int conversions = 0;

        public int getConversions() {
            return conversions;
        }

        public JsonNode processNode(JsonNode node) {
            if (node == null) {
                return node;
            }

            if (node.isObject()) {
                return processObjectNode((ObjectNode) node);
            } else if (node.isArray()) {
                return processArrayNode((ArrayNode) node);
            } else if (node.isNumber()) {
                return processNumberNode(node);
            } else {
                return node;
            }
        }

        private JsonNode processObjectNode(ObjectNode objectNode) {
            ObjectNode result = objectNode.deepCopy();

            if (result.has("integer")) {
                JsonNode integerNode = result.get("integer");
                if (integerNode.isNumber() && isIntegerOverflow(integerNode)) {
                    long value = integerNode.asLong();
                    log.debug("Integer overflow detected in IR example value: {}. Converting to long type.", value);
                    result.remove("integer");
                    result.put("long", value);
                    conversions++;
                }
            }

            java.util.Iterator<java.util.Map.Entry<String, JsonNode>> fields = result.fields();
            while (fields.hasNext()) {
                java.util.Map.Entry<String, JsonNode> field = fields.next();
                String fieldName = field.getKey();
                JsonNode fieldValue = field.getValue();

                if ("integer".equals(fieldName) || "long".equals(fieldName)) {
                    continue;
                }

                JsonNode processedValue = processNode(fieldValue);
                if (processedValue != fieldValue) {
                    result.set(fieldName, processedValue);
                }
            }

            return result;
        }

        private JsonNode processArrayNode(ArrayNode arrayNode) {
            ArrayNode result = arrayNode.deepCopy();

            for (int i = 0; i < result.size(); i++) {
                JsonNode element = result.get(i);
                JsonNode processedElement = processNode(element);
                if (processedElement != element) {
                    result.set(i, processedElement);
                }
            }

            return result;
        }

        private JsonNode processNumberNode(JsonNode numberNode) {
            if (isIntegerOverflow(numberNode)) {
                log.debug("Converting overflow integer {} to long", numberNode.asLong());
                conversions++;
                return JsonNodeFactory.instance.numberNode(numberNode.asLong());
            }
            return numberNode;
        }

        private boolean isIntegerOverflow(JsonNode numberNode) {
            if (!numberNode.isNumber()) {
                return false;
            }

            try {
                if (numberNode.isIntegralNumber()) {
                    long value = numberNode.asLong();
                    return value > Integer.MAX_VALUE || value < Integer.MIN_VALUE;
                }
            } catch (Exception e) {
                log.debug("Failed to check integer overflow for value: {}", numberNode);
            }

            return false;
        }
    }

    private static void runCommandBlocking(String[] command, Path workingDirectory, Map<String, String> environment) {
        try {
            Process process = runCommandAsync(command, workingDirectory, environment);
            int exitCode = process.waitFor();
            if (exitCode != 0) {
                throw new RuntimeException("Command failed with non-zero exit code: " + Arrays.toString(command));
            }
        } catch (InterruptedException e) {
            throw new RuntimeException("Failed to run command", e);
        }
    }

    private static Process runCommandAsync(String[] command, Path workingDirectory, Map<String, String> environment) {
        try {
            ProcessBuilder pb = new ProcessBuilder(command).directory(workingDirectory.toFile());
            pb.environment().putAll(environment);
            Process process = pb.start();
            StreamGobbler errorGobbler = new StreamGobbler(process.getErrorStream());
            StreamGobbler outputGobbler = new StreamGobbler(process.getInputStream());
            errorGobbler.start();
            outputGobbler.start();
            return process;
        } catch (IOException e) {
            throw new RuntimeException("Failed to run command: " + Arrays.toString(command), e);
        }
    }

    private static void copyGradleWrapperFromResources(Path outputDirectory) {
        try {
            copyResourceFile("gradle-wrapper/gradlew", outputDirectory.resolve("gradlew"), true);
            copyResourceFile("gradle-wrapper/gradlew.bat", outputDirectory.resolve("gradlew.bat"), false);
            Path wrapperDir = outputDirectory.resolve("gradle").resolve("wrapper");
            Files.createDirectories(wrapperDir);
            copyResourceFile(
                    "gradle-wrapper/gradle/wrapper/gradle-wrapper.jar",
                    wrapperDir.resolve("gradle-wrapper.jar"),
                    false);
            copyResourceFile(
                    "gradle-wrapper/gradle/wrapper/gradle-wrapper.properties",
                    wrapperDir.resolve("gradle-wrapper.properties"),
                    false);
        } catch (IOException e) {
            throw new RuntimeException("Failed to copy gradle wrapper from resources", e);
        }
    }

    private static void copyResourceFile(String resourcePath, Path destination, boolean makeExecutable)
            throws IOException {
        try (var inputStream = AbstractGeneratorCli.class.getClassLoader().getResourceAsStream(resourcePath)) {
            if (inputStream == null) {
                throw new IOException("Resource not found: " + resourcePath);
            }
            Files.copy(inputStream, destination, java.nio.file.StandardCopyOption.REPLACE_EXISTING);
            if (makeExecutable) {
                destination.toFile().setExecutable(true);
            }
        }
    }

    private final List<GeneratedFile> generatedFiles = new ArrayList<>();

    private Path outputDirectory = null;

    protected AbstractGeneratorCli() {}

    public final void run(String... args) {
        String pluginPath = args[0];
        GeneratorConfig generatorConfig = getGeneratorConfig(pluginPath);
        DefaultGeneratorExecClient generatorExecClient = new DefaultGeneratorExecClient(generatorConfig);
        try {
            IntermediateRepresentation ir = getIr(generatorConfig);
            this.outputDirectory = Paths.get(generatorConfig.getOutput().getPath());
            generatorConfig
                    .getOutput()
                    .getMode()
                    .visit(new com.fern.generator.exec.model.config.OutputMode.Visitor<Void>() {

                        @Override
                        public Void visitPublish(GeneratorPublishConfig value) {
                            T customConfig = getCustomConfig(generatorConfig);
                            runInPublishMode(generatorExecClient, generatorConfig, ir, customConfig, value);
                            return null;
                        }

                        @Override
                        public Void visitDownloadFiles() {
                            K customConfig = getDownloadFilesCustomConfig(generatorConfig);
                            runInDownloadFilesMode(generatorExecClient, generatorConfig, ir, customConfig);
                            return null;
                        }

                        @Override
                        public Void visitGithub(GithubOutputMode value) {
                            T customConfig = getCustomConfig(generatorConfig);
                            runInGithubMode(generatorExecClient, generatorConfig, ir, customConfig, value);
                            return null;
                        }

                        @Override
                        public Void visitUnknown(String unknownType) {
                            throw new RuntimeException("Encountered unknown output mode: " + unknownType);
                        }
                    });
            runV2Generator(generatorExecClient, args);
            generatorExecClient.sendUpdate(GeneratorUpdate.exitStatusUpdate(
                    ExitStatusUpdate.successful(SuccessfulStatusUpdate.builder().build())));
        } catch (Exception e) {
            log.error("Encountered fatal error", e);
            generatorExecClient.sendUpdate(GeneratorUpdate.exitStatusUpdate(ExitStatusUpdate.error(
                    ErrorExitStatusUpdate.builder().message(e.getMessage()).build())));
            throw new RuntimeException(e);
        }
    }

    public abstract void runV2Generator(DefaultGeneratorExecClient defaultGeneratorExecClient, String[] args);

    public final void runInDownloadFilesMode(
            DefaultGeneratorExecClient generatorExecClient,
            GeneratorConfig generatorConfig,
            IntermediateRepresentation ir,
            K customConfig) {
        runInDownloadFilesModeHook(generatorExecClient, generatorConfig, ir, customConfig);

        // Extract publish configuration using a cleaner object-based approach
        PublishConfigResult publishResult = ir.getPublishConfig()
                .map(publishConfig -> publishConfig.visit(
                        new com.fern.ir.model.publish.PublishingConfig.Visitor<PublishConfigResult>() {
                            @Override
                            public PublishConfigResult visitDirect(DirectPublish value) {
                                return PublishConfigResult.builder()
                                        .generateFullProject(false)
                                        .mavenCoordinate(Optional.empty())
                                        .build();
                            }

                            @Override
                            public PublishConfigResult visitGithub(GithubPublish value) {
                                return PublishConfigResult.builder()
                                        .generateFullProject(false)
                                        .mavenCoordinate(Optional.empty())
                                        .build();
                            }

                            @Override
                            public PublishConfigResult visitFilesystem(Filesystem value) {
                                Optional<MavenCoordinate> mavenCoordinate = Optional.empty();

                                if (value.getGenerateFullProject()
                                        && value.getPublishTarget().isPresent()) {
                                    com.fern.ir.model.publish.PublishTarget target =
                                            value.getPublishTarget().get();
                                    mavenCoordinate = target.visit(
                                            new com.fern.ir.model.publish.PublishTarget.Visitor<
                                                    Optional<MavenCoordinate>>() {
                                                @Override
                                                public Optional<MavenCoordinate> visitPostman(
                                                        com.fern.ir.model.publish.PostmanPublishTarget value) {
                                                    return Optional.empty();
                                                }

                                                @Override
                                                public Optional<MavenCoordinate> visitNpm(
                                                        com.fern.ir.model.publish.NpmPublishTarget value) {
                                                    return Optional.empty();
                                                }

                                                @Override
                                                public Optional<MavenCoordinate> visitMaven(
                                                        com.fern.ir.model.publish.MavenPublishTarget mavenTarget) {
                                                    if (mavenTarget
                                                            .getCoordinate()
                                                            .isPresent()) {
                                                        String coordinateStr = mavenTarget
                                                                .getCoordinate()
                                                                .get();
                                                        MavenArtifactAndGroup parsed =
                                                                MavenCoordinateParser.parse(coordinateStr);
                                                        MavenCoordinate coord = MavenCoordinate.builder()
                                                                .group(parsed.group())
                                                                .artifact(parsed.artifact())
                                                                .version(mavenTarget
                                                                        .getVersion()
                                                                        .orElse("0.0.0"))
                                                                .build();
                                                        return Optional.of(coord);
                                                    }
                                                    return Optional.empty();
                                                }

                                                @Override
                                                public Optional<MavenCoordinate> visitPypi(
                                                        com.fern.ir.model.publish.PypiPublishTarget value) {
                                                    return Optional.empty();
                                                }

                                                @Override
                                                public Optional<MavenCoordinate> visitCrates(
                                                        com.fern.ir.model.publish.CratesPublishTarget value) {
                                                    return Optional.empty();
                                                }

                                                @Override
                                                public Optional<MavenCoordinate> _visitUnknown(Object value) {
                                                    return Optional.empty();
                                                }
                                            });
                                }

                                return PublishConfigResult.builder()
                                        .generateFullProject(value.getGenerateFullProject())
                                        .mavenCoordinate(mavenCoordinate)
                                        .build();
                            }

                            @Override
                            public PublishConfigResult _visitUnknown(Object value) {
                                throw new RuntimeException("Encountered unknown publish config: " + value);
                            }
                        }))
                .orElse(PublishConfigResult.builder()
                        .generateFullProject(false)
                        .mavenCoordinate(Optional.empty())
                        .build());

        if (publishResult.generateFullProject()) {
            addRootProjectFiles(publishResult.mavenCoordinate(), true, false, generatorConfig);
        }
        generatedFiles.forEach(
                generatedFile -> generatedFile.write(outputDirectory, true, customConfig.packagePrefix()));
        copyLicenseFile(generatorConfig);
        if (publishResult.generateFullProject()) {
            copyGradleWrapperFromResources(outputDirectory);
        }
    }

    public abstract void runInDownloadFilesModeHook(
            DefaultGeneratorExecClient generatorExecClient,
            GeneratorConfig generatorConfig,
            IntermediateRepresentation ir,
            K customConfig);

    public final void runInGithubMode(
            DefaultGeneratorExecClient generatorExecClient,
            GeneratorConfig generatorConfig,
            IntermediateRepresentation ir,
            T customConfig,
            GithubOutputMode githubOutputMode) {
        Optional<MavenCoordinate> maybeMavenCoordinate = githubOutputMode
                .getPublishInfo()
                .flatMap(githubPublishInfo -> githubPublishInfo.getMaven().map(mavenGithubPublishInfo -> {
                    MavenArtifactAndGroup mavenArtifactAndGroup =
                            MavenCoordinateParser.parse(mavenGithubPublishInfo.getCoordinate());
                    return MavenCoordinate.builder()
                            .group(mavenArtifactAndGroup.group())
                            .artifact(mavenArtifactAndGroup.artifact())
                            .version(githubOutputMode.getVersion())
                            .build();
                }));
        runInGithubModeHook(generatorExecClient, generatorConfig, ir, customConfig, githubOutputMode);

        Optional<MavenGithubPublishInfo> mavenGithubPublishInfo =
                githubOutputMode.getPublishInfo().flatMap(githubPublishInfo -> githubPublishInfo.getMaven());
        Boolean addSignatureBlock = (mavenGithubPublishInfo.isPresent()
                        && mavenGithubPublishInfo.get().getSignature().isPresent())
                || customConfigPublishToCentral(generatorConfig);
        // add project level files
        addRootProjectFiles(maybeMavenCoordinate, true, addSignatureBlock, generatorConfig);
        addGeneratedFile(GithubWorkflowGenerator.getGithubWorkflow(
                mavenGithubPublishInfo.map(MavenGithubPublishInfo::getRegistryUrl),
                mavenGithubPublishInfo.flatMap(MavenGithubPublishInfo::getSignature)));
        // write files to disk
        generatedFiles.forEach(generatedFile -> generatedFile.write(outputDirectory, false, Optional.empty()));
<<<<<<< HEAD
        copyLicenseFile(generatorConfig);
        runCommandBlocking(new String[] {"gradle", "wrapper"}, outputDirectory, Collections.emptyMap());
        Path gradlewPath = outputDirectory.resolve("gradlew");
        if (Files.exists(gradlewPath)) {
            runCommandBlocking(new String[] {"./gradlew", ":spotlessApply"}, outputDirectory, Collections.emptyMap());
        }
=======
        copyGradleWrapperFromResources(outputDirectory);
>>>>>>> 13a6111d
    }

    public boolean customConfigPublishToCentral(GeneratorConfig _generatorConfig) {
        return false;
    }

    public abstract void runInGithubModeHook(
            DefaultGeneratorExecClient generatorExecClient,
            GeneratorConfig generatorConfig,
            IntermediateRepresentation ir,
            T customConfig,
            GithubOutputMode githubOutputMode);

    public final void runInPublishMode(
            DefaultGeneratorExecClient generatorExecClient,
            GeneratorConfig generatorConfig,
            IntermediateRepresentation ir,
            T customConfig,
            GeneratorPublishConfig publishOutputMode) {
        // send publishing update
        MavenRegistryConfigV2 mavenRegistryConfigV2 =
                publishOutputMode.getRegistriesV2().getMaven();
        MavenArtifactAndGroup mavenArtifactAndGroup =
                MavenCoordinateParser.parse(mavenRegistryConfigV2.getCoordinate());
        MavenCoordinate mavenCoordinate = MavenCoordinate.builder()
                .group(mavenArtifactAndGroup.group())
                .artifact(mavenArtifactAndGroup.artifact())
                .version(publishOutputMode.getVersion())
                .build();
        generatorExecClient.sendUpdate(GeneratorUpdate.publishing(PackageCoordinate.maven(mavenCoordinate)));

        runInPublishModeHook(generatorExecClient, generatorConfig, ir, customConfig, publishOutputMode);

        Boolean addSignatureBlock = mavenRegistryConfigV2.getSignature().isPresent();
        addRootProjectFiles(
                Optional.of(mavenCoordinate),
                false,
                mavenRegistryConfigV2.getSignature().isPresent(),
                generatorConfig);

        generatedFiles.forEach(generatedFile -> generatedFile.write(outputDirectory, false, Optional.empty()));
<<<<<<< HEAD
        copyLicenseFile(generatorConfig);
        runCommandBlocking(new String[] {"gradle", "wrapper"}, outputDirectory, Collections.emptyMap());
        Path gradlewPath = outputDirectory.resolve("gradlew");
        if (Files.exists(gradlewPath)) {
            runCommandBlocking(new String[] {"./gradlew", ":spotlessApply"}, outputDirectory, Collections.emptyMap());
        }
=======
        copyGradleWrapperFromResources(outputDirectory);
>>>>>>> 13a6111d

        // run publish
        if (!generatorConfig.getDryRun()) {
            HashMap<String, String> publishEnvVars = new HashMap<>(Map.of(
                    GeneratedBuildGradle.MAVEN_USERNAME_ENV_VAR,
                    mavenRegistryConfigV2.getUsername(),
                    GeneratedBuildGradle.MAVEN_PASSWORD_ENV_VAR,
                    mavenRegistryConfigV2.getPassword(),
                    GeneratedBuildGradle.MAVEN_PUBLISH_REGISTRY_URL_ENV_VAR,
                    mavenRegistryConfigV2.getRegistryUrl()));
            if (addSignatureBlock) {
                MavenCentralSignature signature =
                        mavenRegistryConfigV2.getSignature().get();
                publishEnvVars.put(GeneratedBuildGradle.MAVEN_SIGNING_KEY_ID, signature.getKeyId());
                publishEnvVars.put(GeneratedBuildGradle.MAVEN_SIGNING_PASSWORD, signature.getPassword());
                publishEnvVars.put(GeneratedBuildGradle.MAVEN_SIGNING_KEY, signature.getSecretKey());
                runCommandBlocking(
                        new String[] {"./.publish/prepare.sh"},
                        Paths.get(generatorConfig.getOutput().getPath()),
                        publishEnvVars);
            }
            runCommandBlocking(
                    new String[] {"gradle", "publish"},
                    Paths.get(generatorConfig.getOutput().getPath()),
                    publishEnvVars);
        }
        generatorExecClient.sendUpdate(GeneratorUpdate.published(PackageCoordinate.maven(mavenCoordinate)));
    }

    public abstract void runInPublishModeHook(
            DefaultGeneratorExecClient generatorExecClient,
            GeneratorConfig generatorConfig,
            IntermediateRepresentation ir,
            T customConfig,
            GeneratorPublishConfig publishOutputMode);

    public abstract List<AbstractGradleDependency> getBuildGradleDependencies();

    public abstract List<String> getSubProjects();

    public abstract <T extends ICustomConfig> T getCustomConfig(GeneratorConfig generatorConfig);

    public abstract <K extends IDownloadFilesCustomConfig> K getDownloadFilesCustomConfig(
            GeneratorConfig generatorConfig);

    protected final void addGeneratedFile(GeneratedFile generatedFile) {
        generatedFiles.add(generatedFile);
    }

    private void addRootProjectFiles(
            Optional<MavenCoordinate> maybeMavenCoordinate,
            boolean addTestBlock,
            boolean addSignaturePlugin,
            GeneratorConfig generatorConfig) {
        String repositoryUrl = addSignaturePlugin
                ? "https://oss.sonatype.org/service/local/staging/deploy/maven2/"
                : "https://s01.oss.sonatype.org/content/repositories/releases/";

        ImmutableGeneratedBuildGradle.Builder buildGradle = GeneratedBuildGradle.builder()
                .addAllPlugins(List.of(
                        GradlePlugin.builder()
                                .pluginId(GeneratedBuildGradle.JAVA_LIBRARY_PLUGIN_ID)
                                .build(),
                        GradlePlugin.builder()
                                .pluginId(GeneratedBuildGradle.MAVEN_PUBLISH_PLUGIN_ID)
                                .build(),
                        GradlePlugin.builder()
                                .pluginId("com.diffplug.spotless")
                                .version("6.11.0")
                                .build()))
                .addCustomRepositories(
                        GradleRepository.builder().url(repositoryUrl).build())
                .gradlePublishingConfig(maybeMavenCoordinate.map(mavenCoordinate -> GradlePublishingConfig.builder()
                        .version(mavenCoordinate.getVersion())
                        .group(mavenCoordinate.getGroup())
                        .artifact(mavenCoordinate.getArtifact())
                        .build()))
                .generatorConfig(generatorConfig)
                .shouldSignPackage(addSignaturePlugin)
                .addAllDependencies(getBuildGradleDependencies())
                .addCustomBlocks("tasks.withType(Javadoc) {\n" + "    failOnError false\n"
                        + "    options.addStringOption('Xdoclint:none', '-quiet')\n"
                        + "}")
                .addCustomBlocks("spotless {\n" + "    java {\n" + "        palantirJavaFormat()\n" + "    }\n" + "}\n")
                .addCustomBlocks("java {\n" + "    withSourcesJar()\n" + "    withJavadocJar()\n" + "}\n");
        if (maybeMavenCoordinate.isPresent()) {
            buildGradle.addCustomBlocks("group = '" + maybeMavenCoordinate.get().getGroup() + "'");
            buildGradle.addCustomBlocks(
                    "version = '" + maybeMavenCoordinate.get().getVersion() + "'");

            buildGradle.addCustomBlocks("jar {\n" + "    dependsOn(\":generatePomFileForMavenPublication\")\n"
                    + "    archiveBaseName = \""
                    + maybeMavenCoordinate.get().getArtifact() + "\"\n" + "}");
            buildGradle.addCustomBlocks("sourcesJar {\n" + "    archiveBaseName = \""
                    + maybeMavenCoordinate.get().getArtifact() + "\"\n" + "}");
            buildGradle.addCustomBlocks("javadocJar {\n" + "    archiveBaseName = \""
                    + maybeMavenCoordinate.get().getArtifact() + "\"\n" + "}");
        }
        if (addSignaturePlugin) {
            buildGradle.addPlugins(GradlePlugin.builder().pluginId("signing").build());
            buildGradle.addPlugins(GradlePlugin.builder()
                    .pluginId("cl.franciscosolis.sonatype-central-upload")
                    .version("1.0.3")
                    .build());
            buildGradle.addCustomBlocks("signing {\n" + "    sign(publishing.publications)\n" + "}");
            // Generate an empty gradle.properties file
            addGeneratedFile(GeneratedGradleProperties.getGeneratedFile());
            // Generate script to populate that file
            addGeneratedFile(new GeneratedPublishScript());
        }
        if (addTestBlock) {
            buildGradle.addCustomBlocks("test {\n"
                    + "    useJUnitPlatform()\n"
                    + "    testLogging {\n"
                    + "        showStandardStreams = true\n"
                    + "    }\n"
                    + "}");
        }

        addGeneratedFile(buildGradle.build());
        String settingsGradleContents = "";
        if (maybeMavenCoordinate.isPresent()) {
            settingsGradleContents +=
                    "rootProject.name = '" + maybeMavenCoordinate.get().getArtifact() + "'\n\n";
        }
        settingsGradleContents += getSubProjects().stream()
                .map(project -> "include '" + project + "'")
                .collect(Collectors.joining("\n"));

        addGeneratedFile(RawGeneratedFile.builder()
                .filename("settings.gradle")
                .contents(settingsGradleContents)
                .build());
        addGeneratedFile(GitIgnoreGenerator.getGitignore());
    }

    /**
     * Copy LICENSE file from Docker mount location to project root. For local generation, the CLI mounts the license
     * file at /tmp/LICENSE. For remote generation (Fiddle), the license file is handled separately.
     */
    private void copyLicenseFile(GeneratorConfig generatorConfig) {
        if (!generatorConfig.getLicense().isPresent()) {
            return;
        }

        generatorConfig
                .getLicense()
                .get()
                .visit(new com.fern.generator.exec.model.config.LicenseConfig.Visitor<Void>() {
                    @Override
                    public Void visitBasic(com.fern.generator.exec.model.config.BasicLicense basicLicense) {
                        // Basic licenses don't need file copying
                        return null;
                    }

                    @Override
                    public Void visitCustom(com.fern.generator.exec.model.config.CustomLicense customLicense) {
                        Path dockerLicensePath = Paths.get("/tmp/LICENSE");
                        Path destinationPath = outputDirectory.resolve(customLicense.getFilename());

                        try {
                            if (Files.exists(dockerLicensePath)) {
                                Files.copy(dockerLicensePath, destinationPath);
                                log.debug("Successfully copied LICENSE file to {}", destinationPath);
                            }
                        } catch (IOException e) {
                            // File not found or copy failed - this is expected for remote generation where Fiddle
                            // handles it
                            // Silently fail to maintain backwards compatibility
                            log.debug(
                                    "Could not copy license file (expected for remote generation): {}", e.getMessage());
                        }
                        return null;
                    }

                    @Override
                    public Void visitUnknown(String unknownType) {
                        log.warn("Unknown license type: {}", unknownType);
                        return null;
                    }
                });
    }
}<|MERGE_RESOLUTION|>--- conflicted
+++ resolved
@@ -511,16 +511,8 @@
                 mavenGithubPublishInfo.flatMap(MavenGithubPublishInfo::getSignature)));
         // write files to disk
         generatedFiles.forEach(generatedFile -> generatedFile.write(outputDirectory, false, Optional.empty()));
-<<<<<<< HEAD
         copyLicenseFile(generatorConfig);
-        runCommandBlocking(new String[] {"gradle", "wrapper"}, outputDirectory, Collections.emptyMap());
-        Path gradlewPath = outputDirectory.resolve("gradlew");
-        if (Files.exists(gradlewPath)) {
-            runCommandBlocking(new String[] {"./gradlew", ":spotlessApply"}, outputDirectory, Collections.emptyMap());
-        }
-=======
         copyGradleWrapperFromResources(outputDirectory);
->>>>>>> 13a6111d
     }
 
     public boolean customConfigPublishToCentral(GeneratorConfig _generatorConfig) {
@@ -562,16 +554,8 @@
                 generatorConfig);
 
         generatedFiles.forEach(generatedFile -> generatedFile.write(outputDirectory, false, Optional.empty()));
-<<<<<<< HEAD
         copyLicenseFile(generatorConfig);
-        runCommandBlocking(new String[] {"gradle", "wrapper"}, outputDirectory, Collections.emptyMap());
-        Path gradlewPath = outputDirectory.resolve("gradlew");
-        if (Files.exists(gradlewPath)) {
-            runCommandBlocking(new String[] {"./gradlew", ":spotlessApply"}, outputDirectory, Collections.emptyMap());
-        }
-=======
         copyGradleWrapperFromResources(outputDirectory);
->>>>>>> 13a6111d
 
         // run publish
         if (!generatorConfig.getDryRun()) {
