/*
 * (c) Copyright 2023 Birch Solutions Inc. All rights reserved.
 *
 * Licensed under the Apache License, Version 2.0 (the "License");
 * you may not use this file except in compliance with the License.
 * You may obtain a copy of the License at
 *
 *     http://www.apache.org/licenses/LICENSE-2.0
 *
 * Unless required by applicable law or agreed to in writing, software
 * distributed under the License is distributed on an "AS IS" BASIS,
 * WITHOUT WARRANTIES OR CONDITIONS OF ANY KIND, either express or implied.
 * See the License for the specific language governing permissions and
 * limitations under the License.
 */

package com.fern.java.client.generators.endpoint;

import com.fern.ir.model.http.HttpEndpoint;
import com.fern.ir.model.http.HttpPath;
import com.fern.ir.model.http.HttpPathPart;
import com.fern.ir.model.http.HttpService;
import com.fern.ir.model.http.PathParameter;
import com.fern.ir.model.http.PathParameterLocation;
import com.fern.ir.model.variables.VariableId;
import com.fern.java.client.ClientGeneratorContext;
import com.fern.java.client.GeneratedClientOptions;
import com.fern.java.generators.object.EnrichedObjectProperty;
import com.fern.java.immutables.StagedBuilderImmutablesStyle;
import com.squareup.javapoet.ClassName;
import com.squareup.javapoet.CodeBlock;
import com.squareup.javapoet.FieldSpec;
import com.squareup.javapoet.MethodSpec;
import com.squareup.javapoet.ParameterSpec;
import com.squareup.javapoet.ParameterizedTypeName;
import com.squareup.javapoet.TypeName;
import java.util.List;
import java.util.Locale;
import java.util.Map;
import java.util.Optional;
import java.util.stream.Stream;
import okhttp3.HttpUrl;
import org.immutables.value.Value;

@SuppressWarnings({"checkstyle:JavadocStyle", "checkstyle:SummaryJavadoc"})
public final class HttpUrlBuilder {
    private final String httpUrlname;
    private final String requestName;
    private final CodeBlock baseUrlReference;
    private final HttpEndpoint httpEndpoint;
    private final HttpService httpService;
    private final FieldSpec clientOptionsField;
    private final GeneratedClientOptions generatedClientOptions;
    private final HttpPath apiBasePath;
    private final Map<String, PathParamInfo> apiPathParameters;
    private final Map<String, PathParamInfo> servicePathParameters;
    private final Map<String, PathParamInfo> endpointPathParameters;
    private final ClientGeneratorContext context;
    private final boolean hasOptionalPathParams;
    private final boolean inlinePathParams;
    private final DefaultValueExtractor defaultValueExtractor;

    public HttpUrlBuilder(
            String httpUrlname,
            String requestName,
            FieldSpec clientOptionsField,
            GeneratedClientOptions generatedClientOptions,
            CodeBlock baseUrlReference,
            HttpEndpoint httpEndpoint,
            HttpService httpService,
            HttpPath apiBasePath,
            Map<String, PathParamInfo> apiPathParameters,
            Map<String, PathParamInfo> servicePathParameters,
            Map<String, PathParamInfo> endpointPathParameters,
            ClientGeneratorContext context) {
        this.httpUrlname = httpUrlname;
        this.requestName = requestName;
        this.clientOptionsField = clientOptionsField;
        this.generatedClientOptions = generatedClientOptions;
        this.baseUrlReference = baseUrlReference;
        this.httpEndpoint = httpEndpoint;
        this.httpService = httpService;
        this.apiBasePath = apiBasePath;
        this.apiPathParameters = apiPathParameters;
        this.servicePathParameters = servicePathParameters;
        this.endpointPathParameters = endpointPathParameters;
        this.context = context;
        this.hasOptionalPathParams = Stream.concat(
                        Stream.concat(apiPathParameters.values().stream(), servicePathParameters.values().stream()),
                        endpointPathParameters.values().stream())
                .anyMatch(pathParamInfo ->
                        pathParamInfo.irParam().getValueType().getContainer().isPresent()
                                && pathParamInfo
                                        .irParam()
                                        .getValueType()
                                        .getContainer()
                                        .get()
                                        .isOptional());
        this.inlinePathParams = context.getCustomConfig().inlinePathParameters()
                && httpEndpoint.getSdkRequest().isPresent()
                && httpEndpoint.getSdkRequest().get().getShape().isWrapper()
                && (httpEndpoint
                                .getSdkRequest()
                                .get()
                                .getShape()
                                .getWrapper()
                                .get()
                                .getIncludePathParameters()
                                .orElse(false)
                        || httpEndpoint
                                .getSdkRequest()
                                .get()
                                .getShape()
                                .getWrapper()
                                .get()
                                .getOnlyPathParameters()
                                .orElse(false));
        this.defaultValueExtractor = new DefaultValueExtractor(context);
    }

    public GeneratedHttpUrl generateBuilder(List<EnrichedObjectProperty> queryParamProperties) {
        boolean shouldInline = queryParamProperties.isEmpty() && !hasOptionalPathParams;
        if (shouldInline) {
            return generateInlineableCodeBlock();
        } else {
            return generateUnInlineableCodeBlock(queryParamProperties);
        }
    }

    private GeneratedHttpUrl generateInlineableCodeBlock() {
        CodeBlock.Builder codeBlock = CodeBlock.builder()
                .add("$T $L = $T.parse(", HttpUrl.class, httpUrlname, HttpUrl.class)
                .add(baseUrlReference)
                .add(").newBuilder()\n")
                .indent();
        addHttpPathToCodeBlock(codeBlock, apiBasePath, apiPathParameters, true);
        addHttpPathToCodeBlock(codeBlock, httpService.getBasePath(), servicePathParameters, true);
        addHttpPathToCodeBlock(codeBlock, httpEndpoint.getPath(), endpointPathParameters, true);
        codeBlock.add(".build();\n").unindent();
        return GeneratedHttpUrl.builder()
                .initialization(codeBlock.build())
                .inlineableBuild(CodeBlock.of(httpUrlname))
                .build();
    }

    private GeneratedHttpUrl generateUnInlineableCodeBlock(List<EnrichedObjectProperty> queryParamProperties) {
        CodeBlock.Builder codeBlock = CodeBlock.builder()
                .add("$T $L = $T.parse(", HttpUrl.Builder.class, httpUrlname, HttpUrl.class)
                .add(baseUrlReference)
                .add(").newBuilder()\n")
                .indent();
        addHttpPathToCodeBlock(codeBlock, apiBasePath, apiPathParameters, true);
        addHttpPathToCodeBlock(codeBlock, httpService.getBasePath(), servicePathParameters, true);
        boolean endedWithStatement =
                addHttpPathToCodeBlock(codeBlock, httpEndpoint.getPath(), endpointPathParameters, false);
        if (!endedWithStatement) {
            codeBlock.add(CodeBlock.of(";"));
        }
        queryParamProperties.forEach(queryParamProperty -> {
            boolean isOptional = isTypeNameOptional(queryParamProperty.poetTypeName());

            // Check if this parameter has a default value
            Optional<CodeBlock> defaultValue = defaultValueExtractor.extractDefaultValue(
                    queryParamProperty.objectProperty().getValueType());

            if (isOptional) {
                if (defaultValue.isPresent()) {
                    // If optional and has default, use the value if present, otherwise use default
                    codeBlock.addStatement(
                            "$T.addQueryParameter($L, $S, $L.$N().orElse($L), $L)",
                            context.getPoetClassNameFactory().getQueryStringMapperClassName(),
                            httpUrlname,
                            queryParamProperty.wireKey().get(),
                            requestName,
                            queryParamProperty.getterProperty(),
                            defaultValue.get(),
                            queryParamProperty.allowMultiple());
                } else {
                    // If optional but no default, only add if present
                    codeBlock.beginControlFlow(
                            "if ($L.$N().isPresent())", requestName, queryParamProperty.getterProperty());
                    codeBlock.addStatement(
                            "$T.addQueryParameter($L, $S, $L, $L)",
                            context.getPoetClassNameFactory().getQueryStringMapperClassName(),
                            httpUrlname,
                            queryParamProperty.wireKey().get(),
                            CodeBlock.of("$L.$N().get()", requestName, queryParamProperty.getterProperty()),
                            queryParamProperty.allowMultiple());
                    codeBlock.endControlFlow();
                }
            } else {
                // Not optional, add directly
                codeBlock.addStatement(
                        "$T.addQueryParameter($L, $S, $L, $L)",
                        context.getPoetClassNameFactory().getQueryStringMapperClassName(),
                        httpUrlname,
                        queryParamProperty.wireKey().get(),
                        CodeBlock.of("$L.$N()", requestName, queryParamProperty.getterProperty()),
                        queryParamProperty.allowMultiple());
            }
        });
        return GeneratedHttpUrl.builder()
                .initialization(codeBlock.build())
                .inlineableBuild(CodeBlock.of("$L.build()", httpUrlname))
                .build();
    }

    private boolean addHttpPathToCodeBlock(
            CodeBlock.Builder codeBlock,
            HttpPath httpPath,
            Map<String, PathParamInfo> pathParameters,
            boolean addNewLine) {
        if (httpPath == null) {
            return false;
        }
        boolean endedWithStatement = false;
        String strippedHead = stripLeadingAndTrailingSlash(httpPath.getHead());
        if (!strippedHead.isEmpty()) {
            codeBlock.add(".addPathSegments($S)", strippedHead);
        }

        // Track prefix from previous part's tail that should be prepended to next parameter.
        // This handles paths like "/{id}/metadata/v{version}" where "v" should be concatenated
        String prefixForNextParam = "";

        for (int i = 0; i < httpPath.getParts().size(); i++) {
            HttpPathPart httpPathPart = httpPath.getParts().get(i);
            PathParamInfo poetPathParameter = pathParameters.get(httpPathPart.getPathParameter());

            if (poetPathParameter.irParam().getVariable().isPresent()) {
                VariableId variableId =
                        poetPathParameter.irParam().getVariable().get();
                MethodSpec variableGetter =
                        generatedClientOptions.variableGetters().get(variableId);
<<<<<<< HEAD
                codeBlock.add(
                        "\n.addPathSegment($L)",
                        PoetTypeNameStringifier.stringify(
                                clientOptionsField.name + "." + variableGetter.name + "()",
                                poetPathParameter.poetParam().type));
            } else if (poetPathParameter.irParam().getLocation().equals(PathParameterLocation.ROOT)) {
                String originalName = poetPathParameter.irParam().getName().getOriginalName();
                MethodSpec apiPathParamGetter = generatedClientOptions.apiPathParamGetters().get(originalName);
                codeBlock.add(
                        "\n.addPathSegment($L)",
                        PoetTypeNameStringifier.stringify(
                                clientOptionsField.name + "." + apiPathParamGetter.name + "()",
                                poetPathParameter.poetParam().type));
=======
                CodeBlock paramValue = PoetTypeNameStringifier.stringify(
                        clientOptionsField.name + "." + variableGetter.name + "()", poetPathParameter.poetParam().type);

                if (!prefixForNextParam.isEmpty()) {
                    codeBlock.add("\n.addPathSegment($S + $L)", prefixForNextParam, paramValue);
                } else {
                    codeBlock.add("\n.addPathSegment($L)", paramValue);
                }
>>>>>>> f38507f1
            } else {
                String paramName = poetPathParameter.poetParam().name;
                if (inlinePathParams
                        && poetPathParameter.irParam().getLocation().equals(PathParameterLocation.ENDPOINT)
                        && httpEndpoint.getSdkRequest().isPresent()) {
                    paramName = httpEndpoint
                                    .getSdkRequest()
                                    .get()
                                    .getRequestParameterName()
                                    .getCamelCase()
                                    .getSafeName()
                            // TODO(agateno): How do we get the getter name from the request body file?
                            + ".get" + paramName.substring(0, 1).toUpperCase(Locale.ROOT) + paramName.substring(1)
                            + "()";
                }
                if (typeNameIsOptional(poetPathParameter.poetParam().type)) {
                    codeBlock.add(";\n");
                    CodeBlock paramValue =
                            PoetTypeNameStringifier.stringify(paramName + ".get()", poetPathParameter.poetParam().type);

                    if (!prefixForNextParam.isEmpty()) {
                        codeBlock
                                .beginControlFlow("if ($L.isPresent())", poetPathParameter.poetParam().name)
                                .addStatement("$L.addPathSegment($S + $L)", httpUrlname, prefixForNextParam, paramValue)
                                .endControlFlow();
                    } else {
                        codeBlock
                                .beginControlFlow("if ($L.isPresent())", poetPathParameter.poetParam().name)
                                .addStatement("$L.addPathSegment($L)", httpUrlname, paramValue)
                                .endControlFlow();
                    }
                    endedWithStatement = true;
                } else {
                    CodeBlock paramValue =
                            PoetTypeNameStringifier.stringify(paramName, poetPathParameter.poetParam().type);

                    if (!prefixForNextParam.isEmpty()) {
                        codeBlock.add("\n.addPathSegment($S + $L)", prefixForNextParam, paramValue);
                    } else {
                        codeBlock.add("\n.addPathSegment($L)", paramValue);
                    }
                }
            }

            // Process tail: extract segments and prefix for next parameter.
            String originalTail = httpPathPart.getTail();
            String pathTail = stripLeadingAndTrailingSlash(originalTail);
            boolean isLastPart = (i == httpPath.getParts().size() - 1);

            // If the original tail ends with '/', it represents complete path segments.
            // If it doesn't end with '/', the last part should be treated as a prefix for the next parameter.
            // Example: tail="/v" (no trailing slash) → "v" should prefix the next parameter
            // Example: tail="/users/" (trailing slash) → "users" is a complete segment
            boolean tailEndsWithSlash = originalTail.endsWith("/");

            if (!pathTail.isEmpty()) {
                if (tailEndsWithSlash) {
                    codeBlock.add("\n.addPathSegments($S)", pathTail);
                    prefixForNextParam = "";
                } else {
                    int lastSlashIndex = pathTail.lastIndexOf('/');
                    if (lastSlashIndex >= 0) {
                        String segments = pathTail.substring(0, lastSlashIndex);
                        String potentialPrefix = pathTail.substring(lastSlashIndex + 1);

                        if (!segments.isEmpty()) {
                            codeBlock.add("\n.addPathSegments($S)", segments);
                        }

                        if (!isLastPart && !potentialPrefix.isEmpty()) {
                            prefixForNextParam = potentialPrefix;
                        } else if (!potentialPrefix.isEmpty()) {
                            codeBlock.add("\n.addPathSegments($S)", potentialPrefix);
                            prefixForNextParam = "";
                        }
                    } else {
                        if (!isLastPart) {
                            prefixForNextParam = pathTail;
                        } else {
                            codeBlock.add("\n.addPathSegments($S)", pathTail);
                            prefixForNextParam = "";
                        }
                    }
                }
            } else {
                prefixForNextParam = "";
            }
        }

        if (!prefixForNextParam.isEmpty()) {
            codeBlock.add("\n.addPathSegments($S)", prefixForNextParam);
        }

        if (addNewLine) {
            codeBlock.add("\n");
        }
        return endedWithStatement;
    }

    private static boolean typeNameIsOptional(TypeName typeName) {
        return typeName instanceof ParameterizedTypeName
                && ((ParameterizedTypeName) typeName).rawType.equals(ClassName.get(Optional.class));
    }

    private static String stripLeadingAndTrailingSlash(String value) {
        String result = value;
        if (result.startsWith("/")) {
            result = result.substring(1);
        }
        if (result.endsWith("/")) {
            result = result.substring(0, result.length() - 1);
        }
        return result;
    }

    private static boolean isTypeNameOptional(TypeName typeName) {
        return typeName instanceof ParameterizedTypeName
                && ((ParameterizedTypeName) typeName).rawType.equals(ClassName.get(Optional.class));
    }

    @Value.Immutable
    @StagedBuilderImmutablesStyle
    public interface GeneratedHttpUrl {
        CodeBlock initialization();

        CodeBlock inlineableBuild();

        static ImmutableGeneratedHttpUrl.InitializationBuildStage builder() {
            return ImmutableGeneratedHttpUrl.builder();
        }
    }

    @Value.Immutable
    @StagedBuilderImmutablesStyle
    public interface PathParamInfo {
        PathParameter irParam();

        ParameterSpec poetParam();

        static ImmutablePathParamInfo.IrParamBuildStage builder() {
            return ImmutablePathParamInfo.builder();
        }
    }
}<|MERGE_RESOLUTION|>--- conflicted
+++ resolved
@@ -232,30 +232,26 @@
                         poetPathParameter.irParam().getVariable().get();
                 MethodSpec variableGetter =
                         generatedClientOptions.variableGetters().get(variableId);
-<<<<<<< HEAD
-                codeBlock.add(
-                        "\n.addPathSegment($L)",
-                        PoetTypeNameStringifier.stringify(
-                                clientOptionsField.name + "." + variableGetter.name + "()",
-                                poetPathParameter.poetParam().type));
+                CodeBlock paramValue = PoetTypeNameStringifier.stringify(
+                        clientOptionsField.name + "." + variableGetter.name + "()", poetPathParameter.poetParam().type);
+
+                if (!prefixForNextParam.isEmpty()) {
+                    codeBlock.add("\n.addPathSegment($S + $L)", prefixForNextParam, paramValue);
+                } else {
+                    codeBlock.add("\n.addPathSegment($L)", paramValue);
+                }
             } else if (poetPathParameter.irParam().getLocation().equals(PathParameterLocation.ROOT)) {
                 String originalName = poetPathParameter.irParam().getName().getOriginalName();
                 MethodSpec apiPathParamGetter = generatedClientOptions.apiPathParamGetters().get(originalName);
-                codeBlock.add(
-                        "\n.addPathSegment($L)",
-                        PoetTypeNameStringifier.stringify(
-                                clientOptionsField.name + "." + apiPathParamGetter.name + "()",
-                                poetPathParameter.poetParam().type));
-=======
                 CodeBlock paramValue = PoetTypeNameStringifier.stringify(
-                        clientOptionsField.name + "." + variableGetter.name + "()", poetPathParameter.poetParam().type);
+                        clientOptionsField.name + "." + apiPathParamGetter.name + "()",
+                        poetPathParameter.poetParam().type);
 
                 if (!prefixForNextParam.isEmpty()) {
                     codeBlock.add("\n.addPathSegment($S + $L)", prefixForNextParam, paramValue);
                 } else {
                     codeBlock.add("\n.addPathSegment($L)", paramValue);
                 }
->>>>>>> f38507f1
             } else {
                 String paramName = poetPathParameter.poetParam().name;
                 if (inlinePathParams
