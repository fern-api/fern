/*
 * (c) Copyright 2023 Birch Solutions Inc. All rights reserved.
 *
 * Licensed under the Apache License, Version 2.0 (the "License");
 * you may not use this file except in compliance with the License.
 * You may obtain a copy of the License at
 *
 *     http://www.apache.org/licenses/LICENSE-2.0
 *
 * Unless required by applicable law or agreed to in writing, software
 * distributed under the License is distributed on an "AS IS" BASIS,
 * WITHOUT WARRANTIES OR CONDITIONS OF ANY KIND, either express or implied.
 * See the License for the specific language governing permissions and
 * limitations under the License.
 */

package com.fern.java.client.generators.endpoint;

import com.fasterxml.jackson.core.JsonProcessingException;
import com.fasterxml.jackson.core.type.TypeReference;
<<<<<<< HEAD
import com.fern.irV42.model.commons.ErrorId;
import com.fern.irV42.model.commons.Name;
import com.fern.irV42.model.commons.TypeId;
import com.fern.irV42.model.environment.EnvironmentBaseUrlId;
import com.fern.irV42.model.errors.ErrorDeclaration;
import com.fern.irV42.model.http.BytesRequest;
import com.fern.irV42.model.http.CursorPagination;
import com.fern.irV42.model.http.FileDownloadResponse;
import com.fern.irV42.model.http.FileProperty;
import com.fern.irV42.model.http.FileUploadRequest;
import com.fern.irV42.model.http.FileUploadRequestProperty;
import com.fern.irV42.model.http.HttpEndpoint;
import com.fern.irV42.model.http.HttpRequestBody;
import com.fern.irV42.model.http.HttpRequestBodyReference;
import com.fern.irV42.model.http.HttpResponse;
import com.fern.irV42.model.http.HttpService;
import com.fern.irV42.model.http.InlinedRequestBody;
import com.fern.irV42.model.http.InlinedRequestBodyProperty;
import com.fern.irV42.model.http.JsonResponse;
import com.fern.irV42.model.http.JsonResponseBody;
import com.fern.irV42.model.http.JsonResponseBodyWithProperty;
import com.fern.irV42.model.http.JsonStreamChunk;
import com.fern.irV42.model.http.OffsetPagination;
import com.fern.irV42.model.http.Pagination.Visitor;
import com.fern.irV42.model.http.PathParameter;
import com.fern.irV42.model.http.SdkRequest;
import com.fern.irV42.model.http.SdkRequestBodyType;
import com.fern.irV42.model.http.SdkRequestShape;
import com.fern.irV42.model.http.SdkRequestWrapper;
import com.fern.irV42.model.http.SseStreamChunk;
import com.fern.irV42.model.http.StreamingResponse;
import com.fern.irV42.model.http.TextResponse;
import com.fern.irV42.model.http.TextStreamChunk;
import com.fern.irV42.model.types.AliasTypeDeclaration;
import com.fern.irV42.model.types.DeclaredTypeName;
import com.fern.irV42.model.types.EnumTypeDeclaration;
import com.fern.irV42.model.types.ObjectProperty;
import com.fern.irV42.model.types.ObjectTypeDeclaration;
import com.fern.irV42.model.types.PrimitiveType;
import com.fern.irV42.model.types.Type;
import com.fern.irV42.model.types.TypeDeclaration;
import com.fern.irV42.model.types.UndiscriminatedUnionTypeDeclaration;
import com.fern.irV42.model.types.UnionTypeDeclaration;
=======
import com.fern.ir.model.commons.ErrorId;
import com.fern.ir.model.commons.Name;
import com.fern.ir.model.commons.TypeId;
import com.fern.ir.model.environment.EnvironmentBaseUrlId;
import com.fern.ir.model.errors.ErrorDeclaration;
import com.fern.ir.model.http.BytesRequest;
import com.fern.ir.model.http.FileDownloadResponse;
import com.fern.ir.model.http.FileProperty;
import com.fern.ir.model.http.FileUploadRequest;
import com.fern.ir.model.http.FileUploadRequestProperty;
import com.fern.ir.model.http.HttpEndpoint;
import com.fern.ir.model.http.HttpRequestBody;
import com.fern.ir.model.http.HttpRequestBodyReference;
import com.fern.ir.model.http.HttpResponseBody;
import com.fern.ir.model.http.HttpService;
import com.fern.ir.model.http.InlinedRequestBody;
import com.fern.ir.model.http.InlinedRequestBodyProperty;
import com.fern.ir.model.http.JsonResponse;
import com.fern.ir.model.http.JsonResponseBody;
import com.fern.ir.model.http.JsonResponseBodyWithProperty;
import com.fern.ir.model.http.JsonStreamChunk;
import com.fern.ir.model.http.PathParameter;
import com.fern.ir.model.http.SdkRequest;
import com.fern.ir.model.http.SdkRequestBodyType;
import com.fern.ir.model.http.SdkRequestShape;
import com.fern.ir.model.http.SdkRequestWrapper;
import com.fern.ir.model.http.SseStreamChunk;
import com.fern.ir.model.http.StreamingResponse;
import com.fern.ir.model.http.TextResponse;
import com.fern.ir.model.http.TextStreamChunk;
import com.fern.ir.model.types.AliasTypeDeclaration;
import com.fern.ir.model.types.ContainerType;
import com.fern.ir.model.types.DeclaredTypeName;
import com.fern.ir.model.types.EnumTypeDeclaration;
import com.fern.ir.model.types.ObjectTypeDeclaration;
import com.fern.ir.model.types.PrimitiveType;
import com.fern.ir.model.types.Type;
import com.fern.ir.model.types.TypeDeclaration;
import com.fern.ir.model.types.UndiscriminatedUnionTypeDeclaration;
import com.fern.ir.model.types.UnionTypeDeclaration;
>>>>>>> 6f0b7def
import com.fern.java.client.ClientGeneratorContext;
import com.fern.java.client.GeneratedClientOptions;
import com.fern.java.client.GeneratedEnvironmentsClass;
import com.fern.java.client.GeneratedEnvironmentsClass.MultiUrlEnvironmentsClass;
import com.fern.java.client.GeneratedEnvironmentsClass.SingleUrlEnvironmentClass;
import com.fern.java.client.generators.endpoint.HttpUrlBuilder.PathParamInfo;
import com.fern.java.client.generators.visitors.FilePropertyIsOptional;
import com.fern.java.generators.object.EnrichedObjectProperty;
import com.fern.java.output.GeneratedJavaFile;
import com.fern.java.output.GeneratedObjectMapper;
import com.fern.java.utils.JavaDocUtils;
import com.fern.java.utils.TypeReferenceUtils.ContainerTypeToUnderlyingType;
import com.squareup.javapoet.ClassName;
import com.squareup.javapoet.CodeBlock;
import com.squareup.javapoet.CodeBlock.Builder;
import com.squareup.javapoet.FieldSpec;
import com.squareup.javapoet.MethodSpec;
import com.squareup.javapoet.ParameterSpec;
import com.squareup.javapoet.ParameterizedTypeName;
import com.squareup.javapoet.TypeName;
import java.io.IOException;
import java.io.InputStream;
import java.util.ArrayList;
import java.util.Comparator;
import java.util.HashSet;
import java.util.List;
import java.util.Map;
import java.util.Optional;
import java.util.Set;
import java.util.stream.Collectors;
import java.util.stream.Stream;
import javax.lang.model.element.Modifier;
import okhttp3.OkHttpClient;
import okhttp3.Response;
import okhttp3.ResponseBody;

public abstract class AbstractEndpointWriter {

    public static final String CONTENT_TYPE_HEADER = "Content-Type";
    public static final String APPLICATION_JSON_HEADER = "application/json";
    public static final String APPLICATION_OCTET_STREAM = "application/octet-stream";
    public static final String REQUEST_BUILDER_NAME = "_requestBuilder";
    public static final String REQUEST_OPTIONS_PARAMETER_NAME = "requestOptions";
    private final HttpService httpService;
    private final HttpEndpoint httpEndpoint;
    private final GeneratedClientOptions generatedClientOptions;
    private final FieldSpec clientOptionsField;
    private final ClientGeneratorContext clientGeneratorContext;
    private final MethodSpec.Builder endpointMethodBuilder;
    private final GeneratedObjectMapper generatedObjectMapper;
    private final GeneratedEnvironmentsClass generatedEnvironmentsClass;
    private final Set<String> endpointParameterNames = new HashSet<>();
    protected final ClassName baseErrorClassName;
    protected final ClassName apiErrorClassName;
    private final Map<ErrorId, GeneratedJavaFile> generatedErrors;

    public AbstractEndpointWriter(
            HttpService httpService,
            HttpEndpoint httpEndpoint,
            GeneratedObjectMapper generatedObjectMapper,
            ClientGeneratorContext clientGeneratorContext,
            FieldSpec clientOptionsField,
            GeneratedClientOptions generatedClientOptions,
            GeneratedEnvironmentsClass generatedEnvironmentsClass,
            Map<ErrorId, GeneratedJavaFile> generatedErrors) {
        this.httpService = httpService;
        this.httpEndpoint = httpEndpoint;
        this.clientOptionsField = clientOptionsField;
        this.generatedClientOptions = generatedClientOptions;
        this.clientGeneratorContext = clientGeneratorContext;
        this.generatedObjectMapper = generatedObjectMapper;
        this.generatedEnvironmentsClass = generatedEnvironmentsClass;
        this.endpointMethodBuilder = MethodSpec.methodBuilder(
                        httpEndpoint.getName().get().getCamelCase().getSafeName())
                .addModifiers(Modifier.PUBLIC);
        this.baseErrorClassName = clientGeneratorContext
                .getPoetClassNameFactory()
                .getBaseErrorClassName(
                        clientGeneratorContext.getGeneratorConfig().getOrganization(),
                        clientGeneratorContext.getGeneratorConfig().getWorkspaceName());
        this.apiErrorClassName = clientGeneratorContext
                .getPoetClassNameFactory()
                .getApiErrorClassName(
                        clientGeneratorContext.getGeneratorConfig().getOrganization(),
                        clientGeneratorContext.getGeneratorConfig().getWorkspaceName());
        this.generatedErrors = generatedErrors;
    }

    public static CodeBlock stringify(String reference, TypeName typeName) {
        if (typeName instanceof ParameterizedTypeName
                && ((ParameterizedTypeName) typeName).typeArguments.get(0).equals(ClassName.get(String.class))) {
            return CodeBlock.of(reference);
        } else if (typeName.equals(ClassName.get(String.class))) {
            return CodeBlock.of(reference);
        } else if (typeName.equals(TypeName.DOUBLE)) {
            return CodeBlock.of("$T.toString($L)", Double.class, reference);
        } else if (typeName.equals(TypeName.INT)) {
            return CodeBlock.of("$T.toString($L)", Integer.class, reference);
        } else {
            return CodeBlock.of("$L.toString()", reference);
        }
    }

    private static boolean typeNameIsOptional(TypeName typeName) {
        return typeName instanceof ParameterizedTypeName
                && ((ParameterizedTypeName) typeName).rawType.equals(ClassName.get(Optional.class));
    }

    public final HttpEndpointMethodSpecs generate() {
        // populate all param names
        this.endpointParameterNames.addAll(getPathParameters().stream()
                .map(parameterSpec -> parameterSpec.name)
                .collect(Collectors.toList()));
        this.endpointParameterNames.addAll(additionalParameters().stream()
                .map(parameterSpec -> parameterSpec.name)
                .collect(Collectors.toList()));
        this.endpointParameterNames.add(REQUEST_OPTIONS_PARAMETER_NAME);

        // Step 0: Populate JavaDoc
        if (httpEndpoint.getDocs().isPresent()) {
            endpointMethodBuilder.addJavadoc(
                    JavaDocUtils.render(httpEndpoint.getDocs().get(), true));
        }

        // Step 1: Add Path Params as parameters
        List<ParameterSpec> pathParameters = getPathParameters();

        // Step 2: Add additional parameters
        List<ParameterSpec> additionalParameters = additionalParameters();

        // Step 3: Add path parameters
        endpointMethodBuilder.addParameters(pathParameters);
        endpointMethodBuilder.addParameters(additionalParameters);
        if (httpEndpoint.getIdempotent()) {
            endpointMethodBuilder.addParameter(ParameterSpec.builder(
                            clientGeneratorContext.getPoetClassNameFactory().getIdempotentRequestOptionsClassName(),
                            REQUEST_OPTIONS_PARAMETER_NAME)
                    .build());
        } else {
            endpointMethodBuilder.addParameter(ParameterSpec.builder(
                            clientGeneratorContext.getPoetClassNameFactory().getRequestOptionsClassName(),
                            REQUEST_OPTIONS_PARAMETER_NAME)
                    .build());
        }

        // Step 4: Get http client initializer
        HttpUrlBuilder httpUrlBuilder = new HttpUrlBuilder(
                getHttpUrlName(),
                sdkRequest()
                        .map(sdkRequest -> sdkRequest
                                .getRequestParameterName()
                                .getCamelCase()
                                .getSafeName())
                        .orElse(null),
                clientOptionsField,
                generatedClientOptions,
                CodeBlock.of(
                        "this.$L.$N().$L()",
                        clientOptionsField.name,
                        generatedClientOptions.environment(),
                        getEnvironmentToUrlMethod().name),
                httpEndpoint,
                httpService,
                convertPathParametersToSpecMap(httpService.getPathParameters()),
                convertPathParametersToSpecMap(httpEndpoint.getPathParameters()));
        HttpUrlBuilder.GeneratedHttpUrl generatedHttpUrl = httpUrlBuilder.generateBuilder(getQueryParams());
        endpointMethodBuilder.addCode(generatedHttpUrl.initialization());

        // Step 5: Get request initializer
        boolean sendContentType = httpEndpoint.getRequestBody().isPresent()
                || (httpEndpoint.getResponse().isPresent()
                        && httpEndpoint.getResponse().get().getBody().isPresent());
        CodeBlock requestInitializer = getInitializeRequestCodeBlock(
                clientOptionsField,
                generatedClientOptions,
                httpEndpoint,
                generatedObjectMapper,
                generatedHttpUrl.inlinableBuild(),
                sendContentType);
        endpointMethodBuilder.addCode(requestInitializer);

        // Step 6: Make http request and handle responses
        CodeBlock responseParser = getResponseParserCodeBlock();
        endpointMethodBuilder.addCode(responseParser);

        MethodSpec endpointWithRequestOptions = endpointMethodBuilder.build();

        List<String> paramNames = Stream.concat(pathParameters.stream(), additionalParameters.stream())
                .map(parameterSpec -> parameterSpec.name)
                .collect(Collectors.toList());
        paramNames.add("null");
        MethodSpec endpointWithoutRequestOptions = MethodSpec.methodBuilder(endpointWithRequestOptions.name)
                .addModifiers(Modifier.PUBLIC)
                .addParameters(pathParameters)
                .addParameters(additionalParameters)
                .addJavadoc(endpointWithRequestOptions.javadoc)
                .addStatement(
                        endpointWithRequestOptions.returnType.equals(TypeName.VOID)
                                ? endpointWithRequestOptions.name + "(" + String.join(",", paramNames) + ")"
                                : "return " + endpointWithRequestOptions.name + "(" + String.join(",", paramNames)
                                        + ")",
                        endpointWithRequestOptions.name)
                .returns(endpointWithRequestOptions.returnType)
                .build();

        MethodSpec endpointWithoutRequest = null;
        if (sdkRequest().isPresent() && sdkRequest().get().getShape().visit(new SdkRequestIsOptional())) {
            MethodSpec.Builder endpointWithoutRequestBldr = MethodSpec.methodBuilder(endpointWithRequestOptions.name)
                    .addJavadoc(endpointWithRequestOptions.javadoc)
                    .addModifiers(Modifier.PUBLIC)
                    .addParameters(pathParameters)
                    .returns(endpointWithoutRequestOptions.returnType);
            List<ParameterSpec> additionalParamsWithoutBody = additionalParameters.stream()
                    .filter(parameterSpec -> !parameterSpec.name.equals(sdkRequest()
                            .get()
                            .getRequestParameterName()
                            .getCamelCase()
                            .getUnsafeName()))
                    .collect(Collectors.toList());
            endpointWithoutRequestBldr.addParameters(additionalParamsWithoutBody);
            List<String> paramNamesWoBody = Stream.concat(pathParameters.stream(), additionalParamsWithoutBody.stream())
                    .map(parameterSpec -> parameterSpec.name)
                    .collect(Collectors.toList());
            ParameterSpec bodyParameterSpec = additionalParameters.stream()
                    .filter(parameterSpec -> parameterSpec.name.equals(sdkRequest()
                            .get()
                            .getRequestParameterName()
                            .getCamelCase()
                            .getUnsafeName()))
                    .collect(Collectors.toList())
                    .get(0);
            if (typeNameIsOptional(bodyParameterSpec.type)) {
                paramNamesWoBody.add("Optional.empty()");
            } else {
                paramNamesWoBody.add("$T.builder().build()");
            }
            endpointWithoutRequest = endpointWithoutRequestBldr
                    .addStatement(
                            endpointWithRequestOptions.returnType.equals(TypeName.VOID)
                                    ? endpointWithRequestOptions.name + "(" + String.join(",", paramNamesWoBody) + ")"
                                    : "return " + endpointWithRequestOptions.name + "("
                                            + String.join(",", paramNamesWoBody) + ")",
                            bodyParameterSpec.type)
                    .build();
        }

        return new HttpEndpointMethodSpecs(
                endpointWithRequestOptions, endpointWithoutRequestOptions, endpointWithoutRequest);
    }

    public abstract Optional<SdkRequest> sdkRequest();

    public abstract List<EnrichedObjectProperty> getQueryParams();

    public abstract List<ParameterSpec> additionalParameters();

    public abstract Optional<ParameterSpec> requestParameterSpec();

    public abstract CodeBlock getInitializeRequestCodeBlock(
            FieldSpec clientOptionsMember,
            GeneratedClientOptions clientOptions,
            HttpEndpoint endpoint,
            GeneratedObjectMapper objectMapper,
            CodeBlock inlineableHttpUrl,
            boolean sendContentType);

    public final CodeBlock getResponseParserCodeBlock() {
        String defaultedClientName = "client";
        CodeBlock.Builder httpResponseBuilder = CodeBlock.builder()
                // Default the request client
                .addStatement(
                        "$T $L = $N.$N()",
                        OkHttpClient.class,
                        defaultedClientName,
                        clientOptionsField,
                        generatedClientOptions.httpClient())
                .beginControlFlow(
                        "if ($L != null && $L.getTimeout().isPresent())",
                        REQUEST_OPTIONS_PARAMETER_NAME,
                        REQUEST_OPTIONS_PARAMETER_NAME)
                // Set the client's callTimeout if requestOptions overrides it has one
                .addStatement(
                        "$L = $N.$N($L)",
                        defaultedClientName,
                        clientOptionsField,
                        generatedClientOptions.httpClientWithTimeout(),
                        REQUEST_OPTIONS_PARAMETER_NAME)
                .endControlFlow()
                .beginControlFlow(
                        "try ($T $L = $N.newCall($L).execute())",
                        Response.class,
                        getResponseName(),
                        defaultedClientName,
                        getOkhttpRequestName())
                .addStatement("$T $L = $N.body()", ResponseBody.class, getResponseBodyName(), getResponseName())
                .beginControlFlow("if ($L.isSuccessful())", getResponseName());
        if (httpEndpoint.getResponse().isPresent()
                && httpEndpoint.getResponse().get().getBody().isPresent()) {
            httpEndpoint
                    .getResponse()
                    .get()
                    .getBody()
                    .get()
                    .visit(new SuccessResponseWriter(
                            httpResponseBuilder, endpointMethodBuilder, clientGeneratorContext, generatedObjectMapper));
        } else {
            httpResponseBuilder.addStatement("return");
        }
        httpResponseBuilder.endControlFlow();
        httpResponseBuilder.addStatement(
                "$T $L = $L != null ? $L.string() : $S",
                String.class,
                getResponseBodyStringName(),
                getResponseBodyName(),
                getResponseBodyName(),
                "{}");

        // map to status-specific errors
        if (clientGeneratorContext.getIr().getErrorDiscriminationStrategy().isStatusCode()) {
            List<ErrorDeclaration> errorDeclarations = httpEndpoint.getErrors().get().stream()
                    .map(responseError -> clientGeneratorContext
                            .getIr()
                            .getErrors()
                            .get(responseError.getError().getErrorId()))
                    .sorted(Comparator.comparingInt(ErrorDeclaration::getStatusCode))
                    .collect(Collectors.toList());
            if (!errorDeclarations.isEmpty()) {
                boolean multipleErrors = errorDeclarations.size() > 1;
                httpResponseBuilder.beginControlFlow("try");
                if (multipleErrors) {
                    httpResponseBuilder.beginControlFlow("switch ($L.code())", getResponseName());
                }
                errorDeclarations.forEach(errorDeclaration -> {
                    GeneratedJavaFile generatedError =
                            generatedErrors.get(errorDeclaration.getName().getErrorId());
                    ClassName errorClassName = generatedError.getClassName();
                    Optional<TypeName> bodyTypeName = errorDeclaration
                            .getType()
                            .map(typeReference -> clientGeneratorContext
                                    .getPoetTypeNameMapper()
                                    .convertToTypeName(true, typeReference));
                    if (multipleErrors) {
                        httpResponseBuilder.add("case $L:", errorDeclaration.getStatusCode());
                    } else {
                        httpResponseBuilder.beginControlFlow(
                                "if ($L.code() == $L)", getResponseName(), errorDeclaration.getStatusCode());
                    }
                    httpResponseBuilder.addStatement(
                            "throw new $T($T.$L.readValue($L, $T.class))",
                            errorClassName,
                            generatedObjectMapper.getClassName(),
                            generatedObjectMapper.jsonMapperStaticField().name,
                            getResponseBodyStringName(),
                            bodyTypeName.orElse(TypeName.get(Object.class)));
                    if (!multipleErrors) {
                        httpResponseBuilder.endControlFlow();
                    }
                });
                if (multipleErrors) {
                    httpResponseBuilder.endControlFlow();
                }
                httpResponseBuilder
                        .endControlFlow()
                        .beginControlFlow("catch ($T ignored)", JsonProcessingException.class)
                        .add("// unable to map error response, throwing generic error\n")
                        .endControlFlow();
            }
        }
        httpResponseBuilder.addStatement(
                "throw new $T($S + $L.code(), $L.code(), $T.$L.readValue($L, $T.class))",
                apiErrorClassName,
                "Error with status code ",
                getResponseName(),
                getResponseName(),
                generatedObjectMapper.getClassName(),
                generatedObjectMapper.jsonMapperStaticField().name,
                getResponseBodyStringName(),
                Object.class);
        httpResponseBuilder
                .endControlFlow()
                .beginControlFlow("catch ($T e)", IOException.class)
                .addStatement("throw new $T($S, e)", baseErrorClassName, "Network error executing HTTP request")
                .endControlFlow()
                .build();
        return httpResponseBuilder.build();
    }

    protected final MethodSpec getEnvironmentToUrlMethod() {
        if (generatedEnvironmentsClass.info() instanceof SingleUrlEnvironmentClass) {
            return ((SingleUrlEnvironmentClass) generatedEnvironmentsClass.info()).getUrlMethod();
        } else if (generatedEnvironmentsClass.info() instanceof MultiUrlEnvironmentsClass) {
            EnvironmentBaseUrlId environmentBaseUrlId =
                    httpEndpoint.getBaseUrl().get();
            return ((MultiUrlEnvironmentsClass) generatedEnvironmentsClass.info())
                    .urlGetterMethods()
                    .get(environmentBaseUrlId);
        } else {
            throw new RuntimeException("Generated Environments class was unknown : " + generatedEnvironmentsClass);
        }
    }

    public final String getVariableName(String variable) {
        if (this.endpointParameterNames.contains(variable)) {
            return "_" + variable;
        }
        return variable;
    }

    private String getHttpUrlName() {
        if (this.endpointParameterNames.contains("httpUrl")) {
            return "_httpUrl";
        }
        return "httpUrl";
    }

    private String getResponseName() {
        if (this.endpointParameterNames.contains("response")) {
            return "_response";
        }
        return "response";
    }

    private String getResponseBodyName() {
        return getVariableName("responseBody");
    }

    private String getParsedResponseVariableName() {
        return getVariableName("parsedResponse");
    }

    private String getResponseBodyStringName() {
        return getVariableName("responseBodyString");
    }

    protected final String getOkhttpRequestName() {
        if (this.endpointParameterNames.contains("okhttpRequest")) {
            return "_okhttpRequest";
        }
        return "okhttpRequest";
    }

    protected final String getRequestBodyPropertiesName() {
        if (this.endpointParameterNames.contains("properties")) {
            return "_properties";
        }
        return "properties";
    }

    protected final String getOkhttpRequestBodyName() {
        if (this.endpointParameterNames.contains("body")) {
            return "_body";
        }
        return "body";
    }

    protected final String getMultipartBodyPropertiesName() {
        return getVariableName("body");
    }

    protected final String getStartingAfterVariableName() {
        return getVariableName("startingAfter");
    }

    protected final String getNextRequestVariableName() {
        return getVariableName("nextRequest");
    }

    protected final String getResultVariableName() {
        return getVariableName("result");
    }

    protected final String getNewPageNumberVariableName() {
        return getVariableName("newPageNumber");
    }

    private List<ParameterSpec> getPathParameters() {
        List<ParameterSpec> pathParameterSpecs = new ArrayList<>();
        httpService.getPathParameters().forEach(pathParameter -> {
            if (pathParameter.getVariable().isPresent()) {
                return;
            }
            pathParameterSpecs.add(convertPathParameter(pathParameter).poetParam());
        });
        httpEndpoint.getPathParameters().forEach(pathParameter -> {
            if (pathParameter.getVariable().isPresent()) {
                return;
            }
            pathParameterSpecs.add(convertPathParameter(pathParameter).poetParam());
        });
        return pathParameterSpecs;
    }

    private Map<String, PathParamInfo> convertPathParametersToSpecMap(List<PathParameter> pathParameters) {
        return pathParameters.stream()
                .collect(Collectors.toMap(
                        pathParameter -> pathParameter.getName().getOriginalName(), this::convertPathParameter));
    }

    private PathParamInfo convertPathParameter(PathParameter pathParameter) {
        return PathParamInfo.builder()
                .irParam(pathParameter)
                .poetParam(ParameterSpec.builder(
                                clientGeneratorContext
                                        .getPoetTypeNameMapper()
                                        .convertToTypeName(true, pathParameter.getValueType()),
                                pathParameter.getName().getCamelCase().getSafeName())
                        .build())
                .build();
    }

    private final class SuccessResponseWriter implements HttpResponseBody.Visitor<Void> {

        private final com.squareup.javapoet.CodeBlock.Builder httpResponseBuilder;
        private final MethodSpec.Builder endpointMethodBuilder;
        private final GeneratedObjectMapper generatedObjectMapper;
        private final ClientGeneratorContext clientGeneratorContext;

        SuccessResponseWriter(
                Builder httpResponseBuilder,
                MethodSpec.Builder endpointMethodBuilder,
                ClientGeneratorContext clientGeneratorContext,
                GeneratedObjectMapper generatedObjectMapper) {
            this.httpResponseBuilder = httpResponseBuilder;
            this.endpointMethodBuilder = endpointMethodBuilder;
            this.clientGeneratorContext = clientGeneratorContext;
            this.generatedObjectMapper = generatedObjectMapper;
        }

        @Override
        public Void visitJson(JsonResponse json) {
            JsonResponseBodyWithProperty body = json.visit(new JsonResponse.Visitor<>() {
                @Override
                public JsonResponseBodyWithProperty visitResponse(JsonResponseBody response) {
                    return JsonResponseBodyWithProperty.builder()
                            .responseBodyType(response.getResponseBodyType())
                            .build();
                }

                @Override
                public JsonResponseBodyWithProperty visitNestedPropertyAsResponse(
                        JsonResponseBodyWithProperty nestedPropertyAsResponse) {
                    return nestedPropertyAsResponse;
                }

                @Override
                public JsonResponseBodyWithProperty _visitUnknown(Object unknownType) {
                    throw new RuntimeException("Encountered unknown json response body type: " + unknownType);
                }
            });
            boolean pagination = httpEndpoint.getPagination().isPresent();
            TypeName responseType =
                    clientGeneratorContext.getPoetTypeNameMapper().convertToTypeName(true, body.getResponseBodyType());
            boolean isProperty = body.getResponseProperty().isPresent();
            if (isProperty || pagination) {
                httpResponseBuilder.add("$T $L = ", responseType, getParsedResponseVariableName());
            } else {
                httpResponseBuilder.add("return ");
                endpointMethodBuilder.returns(responseType);
            }
            if (body.getResponseBodyType().isContainer() || isAliasContainer(body.getResponseBodyType())) {
                httpResponseBuilder.addStatement(
                        "$T.$L.readValue($L.string(), new $T() {})",
                        generatedObjectMapper.getClassName(),
                        generatedObjectMapper.jsonMapperStaticField().name,
                        getResponseBodyName(),
                        ParameterizedTypeName.get(ClassName.get(TypeReference.class), responseType));
            } else {
                httpResponseBuilder.addStatement(
                        "$T.$L.readValue($L.string(), $T.class)",
                        generatedObjectMapper.getClassName(),
                        generatedObjectMapper.jsonMapperStaticField().name,
                        getResponseBodyName(),
                        responseType);
            }
            if (isProperty) {
                SnippetAndResultType snippet = getNestedPropertySnippet(
                        Optional.empty(), body.getResponseProperty().get(), body.getResponseBodyType());
                httpResponseBuilder.addStatement(CodeBlock.builder()
                        .add("return $L", getParsedResponseVariableName())
                        .add(snippet.codeBlock)
                        .build());
                endpointMethodBuilder.returns(snippet.typeName);
            } else if (pagination) {
                ParameterSpec requestParameterSpec = requestParameterSpec()
                        .orElseThrow(() -> new RuntimeException("Unexpected no parameter spec for paginated endpoint"));
                ClassName pagerClassName =
                        clientGeneratorContext.getPoetClassNameFactory().getPaginationClassName("SyncPagingIterable");
                String endpointName =
                        httpEndpoint.getName().get().getCamelCase().getSafeName();
                String methodParameters = endpointMethodBuilder.parameters.stream()
                        .map(parameterSpec -> parameterSpec.name.equals(requestParameterSpec.name)
                                ? getNextRequestVariableName()
                                : parameterSpec.name)
                        .collect(Collectors.joining(", "));
                httpEndpoint.getPagination().get().visit(new Visitor<Void>() {
                    @Override
                    public Void visitCursor(CursorPagination cursor) {
                        SnippetAndResultType nextSnippet = getNestedPropertySnippet(
                                cursor.getNext().getPropertyPath(),
                                cursor.getNext().getProperty(),
                                body.getResponseBodyType());
                        CodeBlock nextBlock = CodeBlock.builder()
                                .add(
                                        "$T $L = $L",
                                        nextSnippet.typeName,
                                        getStartingAfterVariableName(),
                                        getParsedResponseVariableName())
                                .add(nextSnippet.codeBlock)
                                .build();
                        httpResponseBuilder.addStatement(nextBlock);
                        String builderStartingAfterProperty = cursor.getPage()
                                .getName()
                                .getName()
                                .getCamelCase()
                                .getUnsafeName();
                        httpResponseBuilder.addStatement(
                                "$T $L = $T.builder().from($L).$L($L).build()",
                                requestParameterSpec.type,
                                getNextRequestVariableName(),
                                requestParameterSpec.type,
                                requestParameterSpec.name,
                                builderStartingAfterProperty,
                                getStartingAfterVariableName());
                        SnippetAndResultType resultSnippet = getNestedPropertySnippet(
                                cursor.getResults().getPropertyPath(),
                                cursor.getResults().getProperty(),
                                body.getResponseBodyType());
                        CodeBlock resultBlock = CodeBlock.builder()
                                .add(
                                        "$T $L = $L",
                                        resultSnippet.typeName,
                                        getResultVariableName(),
                                        getParsedResponseVariableName())
                                .add(resultSnippet.codeBlock)
                                .build();
                        httpResponseBuilder.addStatement(resultBlock);
                        httpResponseBuilder.addStatement(
                                "return new $T<>($L.isPresent(), $L, () -> $L($L))",
                                pagerClassName,
                                getStartingAfterVariableName(),
                                getResultVariableName(),
                                endpointName,
                                methodParameters);
                        com.fern.irV42.model.types.ContainerType resultContainerType = resultSnippet
                                .typeReference
                                .getContainer()
                                .orElseThrow(
                                        () -> new RuntimeException("Unexpected non-container pagination result type"));
                        com.fern.irV42.model.types.TypeReference resultUnderlyingType =
                                resultContainerType.visit(new ContainerTypeToUnderlyingType());
                        endpointMethodBuilder.returns(ParameterizedTypeName.get(
                                pagerClassName,
                                clientGeneratorContext
                                        .getPoetTypeNameMapper()
                                        .convertToTypeName(true, resultUnderlyingType)));
                        return null;
                    }

                    @Override
                    public Void visitOffset(OffsetPagination offset) {
                        com.fern.irV42.model.types.TypeReference pageType =
                                offset.getPage().getValueType();
                        Boolean pageIsOptional = pageType.visit(new TypeReferenceIsOptional(true));
                        if (pageIsOptional) {
                            com.fern.irV42.model.types.TypeReference numberType =
                                    pageType.getContainer().get().visit(new ContainerTypeToUnderlyingType());
                            httpResponseBuilder.addStatement(CodeBlock.of(
                                    "$T $L = $L.get$L().map(page -> page + 1).orElse(1)",
                                    clientGeneratorContext
                                            .getPoetTypeNameMapper()
                                            .convertToTypeName(true, numberType),
                                    getNewPageNumberVariableName(),
                                    requestParameterSpec.name,
                                    offset.getPage()
                                            .getName()
                                            .getName()
                                            .getPascalCase()
                                            .getUnsafeName()));
                        } else {
                            httpResponseBuilder.addStatement(CodeBlock.of(
                                    "$T $L = $L.get$L() + 1",
                                    clientGeneratorContext
                                            .getPoetTypeNameMapper()
                                            .convertToTypeName(true, pageType),
                                    getNewPageNumberVariableName(),
                                    requestParameterSpec.name,
                                    offset.getPage()
                                            .getName()
                                            .getName()
                                            .getPascalCase()
                                            .getUnsafeName()));
                        }
                        httpResponseBuilder.addStatement(
                                "$T $L = $T.builder().from($L).$L($L).build()",
                                requestParameterSpec.type,
                                getNextRequestVariableName(),
                                requestParameterSpec.type,
                                requestParameterSpec.name,
                                offset.getPage()
                                        .getName()
                                        .getName()
                                        .getCamelCase()
                                        .getUnsafeName(),
                                getNewPageNumberVariableName());

                        SnippetAndResultType resultSnippet = getNestedPropertySnippet(
                                offset.getResults().getPropertyPath(),
                                offset.getResults().getProperty(),
                                body.getResponseBodyType());
                        CodeBlock resultBlock = CodeBlock.builder()
                                .add(
                                        "$T $L = $L",
                                        resultSnippet.typeName,
                                        getResultVariableName(),
                                        getParsedResponseVariableName())
                                .add(resultSnippet.codeBlock)
                                .build();
                        httpResponseBuilder.addStatement(resultBlock);
                        httpResponseBuilder.addStatement(
                                "return new $T<>(true, $L, () -> $L($L))",
                                pagerClassName,
                                getResultVariableName(),
                                endpointName,
                                methodParameters);
                        com.fern.irV42.model.types.ContainerType resultContainerType = resultSnippet
                                .typeReference
                                .getContainer()
                                .orElseThrow(
                                        () -> new RuntimeException("Unexpected non-container pagination result type"));
                        com.fern.irV42.model.types.TypeReference resultUnderlyingType =
                                resultContainerType.visit(new ContainerTypeToUnderlyingType());
                        endpointMethodBuilder.returns(ParameterizedTypeName.get(
                                pagerClassName,
                                clientGeneratorContext
                                        .getPoetTypeNameMapper()
                                        .convertToTypeName(true, resultUnderlyingType)));
                        return null;
                    }

                    @Override
                    public Void _visitUnknown(Object unknownType) {
                        throw new RuntimeException("Unknown pagination type " + unknownType);
                    }
                });
            }
            return null;
        }

        @Override
        public Void visitFileDownload(FileDownloadResponse fileDownload) {
            endpointMethodBuilder.returns(InputStream.class);
            httpResponseBuilder.addStatement("return $L.byteStream()", getResponseBodyName());
            return null;
        }

        @Override
        public Void visitText(TextResponse text) {
            endpointMethodBuilder.returns(String.class);
            httpResponseBuilder.addStatement("return $L.string()", getResponseBodyName());
            return null;
        }

        @Override
        public Void visitStreaming(StreamingResponse streaming) {
            com.fern.ir.model.types.TypeReference bodyType = streaming.visit(new StreamingResponse.Visitor<>() {
                @Override
                public com.fern.ir.model.types.TypeReference visitJson(JsonStreamChunk json) {
                    return json.getPayload();
                }

                @Override
                public com.fern.ir.model.types.TypeReference visitText(TextStreamChunk text) {
                    throw new RuntimeException("Returning streamed text is not supported.");
                }

                @Override
                public com.fern.ir.model.types.TypeReference visitSse(SseStreamChunk sse) {
                    return sse.getPayload();
                }

                @Override
                public com.fern.ir.model.types.TypeReference _visitUnknown(Object unknownType) {
                    throw new RuntimeException("Encountered unknown json response body type: " + unknownType);
                }
            });

            String terminator =
                    streaming.visit(new GetStreamingResponseTerminator()).orElse("\n");
            TypeName bodyTypeName =
                    clientGeneratorContext.getPoetTypeNameMapper().convertToTypeName(true, bodyType);
            endpointMethodBuilder.returns(ParameterizedTypeName.get(ClassName.get(Iterable.class), bodyTypeName));

            httpResponseBuilder.addStatement(
                    "return new $T<$T>($T.class, $L.charStream(), $S)",
                    clientGeneratorContext.getPoetClassNameFactory().getStreamClassName(),
                    bodyTypeName,
                    bodyTypeName,
                    getResponseBodyName(),
                    terminator);

            return null;
        }

        @Override
        public Void _visitUnknown(Object unknownType) {
            return null;
        }

        private boolean isAliasContainer(com.fern.ir.model.types.TypeReference responseBodyType) {
            if (responseBodyType.getNamed().isPresent()) {
                TypeId typeId = responseBodyType.getNamed().get().getTypeId();
                TypeDeclaration typeDeclaration =
                        clientGeneratorContext.getIr().getTypes().get(typeId);
                return typeDeclaration.getShape().getAlias().isPresent()
                        && typeDeclaration
                                .getShape()
                                .getAlias()
                                .get()
                                .getResolvedType()
                                .isContainer();
            }
            return false;
        }
    }

    private SnippetAndResultType getNestedPropertySnippet(
            Optional<List<Name>> propertyPath,
            ObjectProperty objectProperty,
            com.fern.irV42.model.types.TypeReference typeReference) {
        ArrayList<Name> fullPropertyPath = propertyPath.map(ArrayList::new).orElse(new ArrayList<>());
        fullPropertyPath.add(objectProperty.getName().getName());
        GetSnippetOutput getSnippetOutput = typeReference.visit(new NestedPropertySnippetGenerator(
                typeReference, fullPropertyPath, false, false, Optional.empty(), Optional.empty()));
        Builder codeBlockBuilder = CodeBlock.builder();
        getSnippetOutput.code.forEach(codeBlockBuilder::add);
        return new SnippetAndResultType(
                getSnippetOutput.typeReference,
                clientGeneratorContext.getPoetTypeNameMapper().convertToTypeName(true, getSnippetOutput.typeReference),
                codeBlockBuilder.build());
    }

    private class SnippetAndResultType {
        private final com.fern.irV42.model.types.TypeReference typeReference;
        private final TypeName typeName;
        private final CodeBlock codeBlock;

        private SnippetAndResultType(
                com.fern.irV42.model.types.TypeReference typeReference, TypeName typeName, CodeBlock codeBlock) {
            this.typeReference = typeReference;
            this.typeName = typeName;
            this.codeBlock = codeBlock;
        }
    }

    private class NestedPropertySnippetGenerator
            implements com.fern.irV42.model.types.TypeReference.Visitor<GetSnippetOutput> {

        /**
         * The current type from which we need get a property value.
         */
        private final com.fern.irV42.model.types.TypeReference typeReference;

        private final List<Name> propertyPath;
        private final Boolean previousWasOptional;
        private final Boolean currentOptional;
        private final Optional<Name> previousProperty;
        private final Optional<com.fern.irV42.model.types.TypeReference> previousTypeReference;
        private final ArrayList<CodeBlock> codeBlocks = new ArrayList<>();

        private NestedPropertySnippetGenerator(
                com.fern.irV42.model.types.TypeReference typeReference,
                List<Name> propertyPath,
                Boolean previousWasOptional,
                Boolean currentOptional,
                Optional<Name> previousProperty,
                Optional<com.fern.irV42.model.types.TypeReference> previousTypeReference) {
            this.typeReference = typeReference;
            this.propertyPath = propertyPath;
            this.previousWasOptional = previousWasOptional;
            this.currentOptional = currentOptional;
            this.previousProperty = previousProperty;
            this.previousTypeReference = previousTypeReference;
        }

        private void addPreviousIfPresent() {
            previousProperty.ifPresent(previousProperty -> {
                codeBlocks.add(getterCodeBlock(previousProperty, previousTypeReference.get()));
            });
        }

        private Name getCurrentProperty() {
            return propertyPath.get(0);
        }

        private CodeBlock getterCodeBlock(
                Name property, com.fern.irV42.model.types.TypeReference overrideTypeReference) {
            if (previousWasOptional) {
                String mappingOperation = currentOptional ? "flatMap" : "map";
                return CodeBlock.of(
                        ".$L($T::get$L)",
                        mappingOperation,
                        clientGeneratorContext.getPoetTypeNameMapper().convertToTypeName(true, overrideTypeReference),
                        property.getPascalCase().getUnsafeName());
            }
            return CodeBlock.of(".get$L()", property.getPascalCase().getUnsafeName());
        }

        @Override
        public GetSnippetOutput visitContainer(com.fern.irV42.model.types.ContainerType container) {
            if (propertyPath.isEmpty() && !container.isOptional()) {
                addPreviousIfPresent();
                return new GetSnippetOutput(typeReference, codeBlocks);
            }
            com.fern.irV42.model.types.TypeReference ref = container
                    .getOptional()
                    .orElseThrow(
                            () -> new RuntimeException("Unexpected non-optional container type in snippet generation"));
            return ref.visit(new NestedPropertySnippetGenerator(
                    ref,
                    propertyPath,
                    previousWasOptional || currentOptional,
                    true,
                    previousProperty,
                    previousTypeReference));
        }

        @Override
        public GetSnippetOutput visitNamed(DeclaredTypeName named) {
            TypeDeclaration typeDeclaration =
                    clientGeneratorContext.getTypeDeclarations().get(named.getTypeId());
            return typeDeclaration.getShape().visit(new Type.Visitor<>() {
                @Override
                public GetSnippetOutput visitAlias(AliasTypeDeclaration alias) {
                    return alias.getAliasOf()
                            .visit(new NestedPropertySnippetGenerator(
                                    alias.getAliasOf(),
                                    propertyPath,
                                    previousWasOptional,
                                    currentOptional,
                                    previousProperty,
                                    Optional.of(typeReference)));
                }

                @Override
                public GetSnippetOutput visitEnum(EnumTypeDeclaration enum_) {
                    // todo: figure out how to handle this
                    return null;
                }

                @Override
                public GetSnippetOutput visitObject(ObjectTypeDeclaration object) {
                    addPreviousIfPresent();
                    if (propertyPath.isEmpty()) {
                        if (currentOptional || previousWasOptional) {
                            return new GetSnippetOutput(
                                    com.fern.irV42.model.types.TypeReference.container(
                                            com.fern.irV42.model.types.ContainerType.optional(typeReference)),
                                    codeBlocks);
                        }
                        return new GetSnippetOutput(typeReference, codeBlocks);
                    }
                    Optional<ObjectProperty> maybeMatchingProperty = object.getProperties().stream()
                            .filter(property -> property.getName()
                                    .getName()
                                    .getCamelCase()
                                    .getUnsafeName()
                                    .equals(getCurrentProperty().getCamelCase().getUnsafeName()))
                            .findFirst();
                    if (maybeMatchingProperty.isEmpty()) {
                        for (DeclaredTypeName declaredTypeName : object.getExtends()) {
                            try {
                                return visitNamed(declaredTypeName);
                            } catch (Exception e) {
                            }
                        }
                        throw new RuntimeException("No property matches found for property "
                                + getCurrentProperty().getOriginalName());
                    }
                    ObjectProperty matchingProperty = maybeMatchingProperty.get();
                    List<Name> newPropertyPath = propertyPath.subList(1, propertyPath.size());
                    GetSnippetOutput output = matchingProperty
                            .getValueType()
                            .visit(new NestedPropertySnippetGenerator(
                                    matchingProperty.getValueType(),
                                    newPropertyPath,
                                    currentOptional || previousWasOptional,
                                    false,
                                    Optional.of(getCurrentProperty()),
                                    Optional.of(typeReference)));
                    codeBlocks.addAll(output.code);
                    return new GetSnippetOutput(output.typeReference, codeBlocks);
                }

                @Override
                public GetSnippetOutput visitUnion(UnionTypeDeclaration union) {
                    throw new RuntimeException("Cannot create a snippet with a union");
                }

                @Override
                public GetSnippetOutput visitUndiscriminatedUnion(
                        UndiscriminatedUnionTypeDeclaration undiscriminatedUnion) {
                    throw new RuntimeException("Cannot create a snippet with an undiscriminated union");
                }

                @Override
                public GetSnippetOutput _visitUnknown(Object unknownType) {
                    throw new RuntimeException("Unknown shape " + unknownType);
                }
            });
        }

        @Override
        public GetSnippetOutput visitPrimitive(PrimitiveType primitive) {
            if (!propertyPath.isEmpty()) {
                throw new RuntimeException("Unexpected primitive with property path remaining");
            }
            addPreviousIfPresent();
            if (currentOptional || previousWasOptional) {
                return new GetSnippetOutput(
                        com.fern.irV42.model.types.TypeReference.container(
                                com.fern.irV42.model.types.ContainerType.optional(typeReference)),
                        codeBlocks);
            }
            return new GetSnippetOutput(typeReference, codeBlocks);
        }

        @Override
        public GetSnippetOutput visitUnknown() {
            throw new RuntimeException("Can't generate snippet for unknown type");
        }

        @Override
        public GetSnippetOutput _visitUnknown(Object unknownType) {
            throw new RuntimeException("Unknown TypeReference type " + unknownType);
        }
    }

    private class GetSnippetOutput {
        private final com.fern.irV42.model.types.TypeReference typeReference;
        private final List<CodeBlock> code;

        private GetSnippetOutput(com.fern.irV42.model.types.TypeReference typeReference, List<CodeBlock> code) {
            this.typeReference = typeReference;
            this.code = code;
        }
    }

    private class GetStreamingResponseTerminator implements StreamingResponse.Visitor<Optional<String>> {
        @Override
        public Optional<String> visitJson(JsonStreamChunk json) {
            return json.getTerminator();
        }

        @Override
        public Optional<String> visitText(TextStreamChunk text) {
            throw new RuntimeException("Returning streamed text is not supported.");
        }

        @Override
        public Optional<String> visitSse(SseStreamChunk sse) {
            return sse.getTerminator();
        }

        @Override
        public Optional<String> _visitUnknown(Object unknownType) {
            throw new RuntimeException("Encountered unknown streaming response type " + unknownType);
        }
    }

    private class SdkRequestIsOptional implements SdkRequestShape.Visitor<Boolean> {

        @Override
        public Boolean visitJustRequestBody(SdkRequestBodyType justRequestBody) {
            return justRequestBody.visit(new SdkRequestBodyType.Visitor<Boolean>() {
                @Override
                public Boolean visitTypeReference(HttpRequestBodyReference typeReference) {
                    return typeReference.getRequestBodyType().visit(new TypeReferenceIsOptional(true));
                }

                @Override
                public Boolean visitBytes(BytesRequest bytes) {
                    return bytes.getIsOptional();
                }

                @Override
                public Boolean _visitUnknown(Object unknownType) {
                    throw new RuntimeException("Encountered unknown type " + unknownType);
                }
            });
        }

        @Override
        public Boolean visitWrapper(SdkRequestWrapper wrapper) {
            boolean isOptional = true;
            if (httpEndpoint.getRequestBody().isPresent()) {
                isOptional = httpEndpoint.getRequestBody().get().visit(new HttpRequestBodyIsOptional());
            }
            if (!httpEndpoint.getHeaders().isEmpty() && isOptional) {
                isOptional = httpEndpoint.getHeaders().stream()
                        .allMatch(httpHeader -> httpHeader.getValueType().visit(new TypeReferenceIsOptional(false)));
            }
            if (!httpEndpoint.getQueryParameters().isEmpty() && isOptional) {
                isOptional = httpEndpoint.getQueryParameters().stream()
                        .allMatch(queryParameter ->
                                queryParameter.getValueType().visit(new TypeReferenceIsOptional(false)));
            }
            return isOptional;
        }

        @Override
        public Boolean _visitUnknown(Object unknownType) {
            return false;
        }
    }

    private class TypeReferenceIsOptional implements com.fern.ir.model.types.TypeReference.Visitor<Boolean> {

        private final boolean visitNamedType;

        TypeReferenceIsOptional(boolean visitNamedType) {
            this.visitNamedType = visitNamedType;
        }

        @Override
        public Boolean visitContainer(com.fern.irV42.model.types.ContainerType container) {
            return container.isOptional();
        }

        @Override
        public Boolean visitNamed(DeclaredTypeName named) {
            if (visitNamedType) {
                TypeDeclaration typeDeclaration =
                        clientGeneratorContext.getTypeDeclarations().get(named.getTypeId());
                return typeDeclaration.getShape().visit(new TypeDeclarationIsOptional());
            }
            return false;
        }

        @Override
        public Boolean visitPrimitive(PrimitiveType primitive) {
            return false;
        }

        @Override
        public Boolean visitUnknown() {
            return false;
        }

        @Override
        public Boolean _visitUnknown(Object unknownType) {
            return false;
        }
    }

    private class TypeDeclarationIsOptional implements Type.Visitor<Boolean> {

        @Override
        public Boolean visitAlias(AliasTypeDeclaration alias) {
            return alias.getAliasOf().visit(new TypeReferenceIsOptional(true));
        }

        @Override
        public Boolean visitEnum(EnumTypeDeclaration _enum) {
            return false;
        }

        @Override
        public Boolean visitObject(ObjectTypeDeclaration object) {
            boolean allPropertiesOptional = object.getProperties().stream()
                    .allMatch(
                            objectProperty -> objectProperty.getValueType().visit(new TypeReferenceIsOptional(false)));
            boolean allExtendsAreOptional = object.getExtends().stream().allMatch(declaredTypeName -> {
                TypeDeclaration typeDeclaration =
                        clientGeneratorContext.getTypeDeclarations().get(declaredTypeName.getTypeId());
                return typeDeclaration.getShape().visit(new TypeDeclarationIsOptional());
            });
            return allPropertiesOptional && allExtendsAreOptional;
        }

        @Override
        public Boolean visitUnion(UnionTypeDeclaration union) {
            return false;
        }

        @Override
        public Boolean visitUndiscriminatedUnion(UndiscriminatedUnionTypeDeclaration undiscriminatedUnion) {
            return false;
        }

        @Override
        public Boolean _visitUnknown(Object unknownType) {
            return false;
        }
    }

    class HttpRequestBodyIsOptional implements HttpRequestBody.Visitor<Boolean> {

        @Override
        public Boolean visitInlinedRequestBody(InlinedRequestBody inlinedRequestBody) {
            boolean allPropertiesOptional = inlinedRequestBody.getProperties().stream()
                    .allMatch(
                            objectProperty -> objectProperty.getValueType().visit(new TypeReferenceIsOptional(false)));
            boolean allExtendsAreOptional = inlinedRequestBody.getExtends().stream()
                    .allMatch(declaredTypeName -> {
                        TypeDeclaration typeDeclaration =
                                clientGeneratorContext.getTypeDeclarations().get(declaredTypeName.getTypeId());
                        return typeDeclaration.getShape().visit(new TypeDeclarationIsOptional());
                    });
            return allPropertiesOptional && allExtendsAreOptional;
        }

        @Override
        public Boolean visitReference(HttpRequestBodyReference reference) {
            return reference.getRequestBodyType().visit(new TypeReferenceIsOptional(false));
        }

        @Override
        public Boolean visitFileUpload(FileUploadRequest fileUpload) {
            return fileUpload.getProperties().stream()
                    .allMatch(fileUploadRequestProperty ->
                            fileUploadRequestProperty.visit(new FileUploadRequestPropertyIsOptional()));
        }

        @Override
        public Boolean visitBytes(BytesRequest bytes) {
            return bytes.getIsOptional();
        }

        @Override
        public Boolean _visitUnknown(Object unknownType) {
            return false;
        }
    }

    private class FileUploadRequestPropertyIsOptional implements FileUploadRequestProperty.Visitor<Boolean> {

        @Override
        public Boolean visitFile(FileProperty file) {
            return file.visit(new FilePropertyIsOptional());
        }

        @Override
        public Boolean visitBodyProperty(InlinedRequestBodyProperty bodyProperty) {
            return bodyProperty.getValueType().visit(new TypeReferenceIsOptional(false));
        }

        @Override
        public Boolean _visitUnknown(Object unknownType) {
            return false;
        }
    }
}<|MERGE_RESOLUTION|>--- conflicted
+++ resolved
@@ -18,57 +18,13 @@
 
 import com.fasterxml.jackson.core.JsonProcessingException;
 import com.fasterxml.jackson.core.type.TypeReference;
-<<<<<<< HEAD
-import com.fern.irV42.model.commons.ErrorId;
-import com.fern.irV42.model.commons.Name;
-import com.fern.irV42.model.commons.TypeId;
-import com.fern.irV42.model.environment.EnvironmentBaseUrlId;
-import com.fern.irV42.model.errors.ErrorDeclaration;
-import com.fern.irV42.model.http.BytesRequest;
-import com.fern.irV42.model.http.CursorPagination;
-import com.fern.irV42.model.http.FileDownloadResponse;
-import com.fern.irV42.model.http.FileProperty;
-import com.fern.irV42.model.http.FileUploadRequest;
-import com.fern.irV42.model.http.FileUploadRequestProperty;
-import com.fern.irV42.model.http.HttpEndpoint;
-import com.fern.irV42.model.http.HttpRequestBody;
-import com.fern.irV42.model.http.HttpRequestBodyReference;
-import com.fern.irV42.model.http.HttpResponse;
-import com.fern.irV42.model.http.HttpService;
-import com.fern.irV42.model.http.InlinedRequestBody;
-import com.fern.irV42.model.http.InlinedRequestBodyProperty;
-import com.fern.irV42.model.http.JsonResponse;
-import com.fern.irV42.model.http.JsonResponseBody;
-import com.fern.irV42.model.http.JsonResponseBodyWithProperty;
-import com.fern.irV42.model.http.JsonStreamChunk;
-import com.fern.irV42.model.http.OffsetPagination;
-import com.fern.irV42.model.http.Pagination.Visitor;
-import com.fern.irV42.model.http.PathParameter;
-import com.fern.irV42.model.http.SdkRequest;
-import com.fern.irV42.model.http.SdkRequestBodyType;
-import com.fern.irV42.model.http.SdkRequestShape;
-import com.fern.irV42.model.http.SdkRequestWrapper;
-import com.fern.irV42.model.http.SseStreamChunk;
-import com.fern.irV42.model.http.StreamingResponse;
-import com.fern.irV42.model.http.TextResponse;
-import com.fern.irV42.model.http.TextStreamChunk;
-import com.fern.irV42.model.types.AliasTypeDeclaration;
-import com.fern.irV42.model.types.DeclaredTypeName;
-import com.fern.irV42.model.types.EnumTypeDeclaration;
-import com.fern.irV42.model.types.ObjectProperty;
-import com.fern.irV42.model.types.ObjectTypeDeclaration;
-import com.fern.irV42.model.types.PrimitiveType;
-import com.fern.irV42.model.types.Type;
-import com.fern.irV42.model.types.TypeDeclaration;
-import com.fern.irV42.model.types.UndiscriminatedUnionTypeDeclaration;
-import com.fern.irV42.model.types.UnionTypeDeclaration;
-=======
 import com.fern.ir.model.commons.ErrorId;
 import com.fern.ir.model.commons.Name;
 import com.fern.ir.model.commons.TypeId;
 import com.fern.ir.model.environment.EnvironmentBaseUrlId;
 import com.fern.ir.model.errors.ErrorDeclaration;
 import com.fern.ir.model.http.BytesRequest;
+import com.fern.ir.model.http.CursorPagination;
 import com.fern.ir.model.http.FileDownloadResponse;
 import com.fern.ir.model.http.FileProperty;
 import com.fern.ir.model.http.FileUploadRequest;
@@ -84,6 +40,8 @@
 import com.fern.ir.model.http.JsonResponseBody;
 import com.fern.ir.model.http.JsonResponseBodyWithProperty;
 import com.fern.ir.model.http.JsonStreamChunk;
+import com.fern.ir.model.http.OffsetPagination;
+import com.fern.ir.model.http.Pagination.Visitor;
 import com.fern.ir.model.http.PathParameter;
 import com.fern.ir.model.http.SdkRequest;
 import com.fern.ir.model.http.SdkRequestBodyType;
@@ -94,16 +52,15 @@
 import com.fern.ir.model.http.TextResponse;
 import com.fern.ir.model.http.TextStreamChunk;
 import com.fern.ir.model.types.AliasTypeDeclaration;
-import com.fern.ir.model.types.ContainerType;
 import com.fern.ir.model.types.DeclaredTypeName;
 import com.fern.ir.model.types.EnumTypeDeclaration;
+import com.fern.ir.model.types.ObjectProperty;
 import com.fern.ir.model.types.ObjectTypeDeclaration;
 import com.fern.ir.model.types.PrimitiveType;
 import com.fern.ir.model.types.Type;
 import com.fern.ir.model.types.TypeDeclaration;
 import com.fern.ir.model.types.UndiscriminatedUnionTypeDeclaration;
 import com.fern.ir.model.types.UnionTypeDeclaration;
->>>>>>> 6f0b7def
 import com.fern.java.client.ClientGeneratorContext;
 import com.fern.java.client.GeneratedClientOptions;
 import com.fern.java.client.GeneratedEnvironmentsClass;
@@ -747,12 +704,12 @@
                                 getResultVariableName(),
                                 endpointName,
                                 methodParameters);
-                        com.fern.irV42.model.types.ContainerType resultContainerType = resultSnippet
+                        com.fern.ir.model.types.ContainerType resultContainerType = resultSnippet
                                 .typeReference
                                 .getContainer()
                                 .orElseThrow(
                                         () -> new RuntimeException("Unexpected non-container pagination result type"));
-                        com.fern.irV42.model.types.TypeReference resultUnderlyingType =
+                        com.fern.ir.model.types.TypeReference resultUnderlyingType =
                                 resultContainerType.visit(new ContainerTypeToUnderlyingType());
                         endpointMethodBuilder.returns(ParameterizedTypeName.get(
                                 pagerClassName,
@@ -764,11 +721,11 @@
 
                     @Override
                     public Void visitOffset(OffsetPagination offset) {
-                        com.fern.irV42.model.types.TypeReference pageType =
+                        com.fern.ir.model.types.TypeReference pageType =
                                 offset.getPage().getValueType();
                         Boolean pageIsOptional = pageType.visit(new TypeReferenceIsOptional(true));
                         if (pageIsOptional) {
-                            com.fern.irV42.model.types.TypeReference numberType =
+                            com.fern.ir.model.types.TypeReference numberType =
                                     pageType.getContainer().get().visit(new ContainerTypeToUnderlyingType());
                             httpResponseBuilder.addStatement(CodeBlock.of(
                                     "$T $L = $L.get$L().map(page -> page + 1).orElse(1)",
@@ -828,12 +785,12 @@
                                 getResultVariableName(),
                                 endpointName,
                                 methodParameters);
-                        com.fern.irV42.model.types.ContainerType resultContainerType = resultSnippet
+                        com.fern.ir.model.types.ContainerType resultContainerType = resultSnippet
                                 .typeReference
                                 .getContainer()
                                 .orElseThrow(
                                         () -> new RuntimeException("Unexpected non-container pagination result type"));
-                        com.fern.irV42.model.types.TypeReference resultUnderlyingType =
+                        com.fern.ir.model.types.TypeReference resultUnderlyingType =
                                 resultContainerType.visit(new ContainerTypeToUnderlyingType());
                         endpointMethodBuilder.returns(ParameterizedTypeName.get(
                                 pagerClassName,
@@ -932,7 +889,7 @@
     private SnippetAndResultType getNestedPropertySnippet(
             Optional<List<Name>> propertyPath,
             ObjectProperty objectProperty,
-            com.fern.irV42.model.types.TypeReference typeReference) {
+            com.fern.ir.model.types.TypeReference typeReference) {
         ArrayList<Name> fullPropertyPath = propertyPath.map(ArrayList::new).orElse(new ArrayList<>());
         fullPropertyPath.add(objectProperty.getName().getName());
         GetSnippetOutput getSnippetOutput = typeReference.visit(new NestedPropertySnippetGenerator(
@@ -946,12 +903,12 @@
     }
 
     private class SnippetAndResultType {
-        private final com.fern.irV42.model.types.TypeReference typeReference;
+        private final com.fern.ir.model.types.TypeReference typeReference;
         private final TypeName typeName;
         private final CodeBlock codeBlock;
 
         private SnippetAndResultType(
-                com.fern.irV42.model.types.TypeReference typeReference, TypeName typeName, CodeBlock codeBlock) {
+                com.fern.ir.model.types.TypeReference typeReference, TypeName typeName, CodeBlock codeBlock) {
             this.typeReference = typeReference;
             this.typeName = typeName;
             this.codeBlock = codeBlock;
@@ -959,27 +916,27 @@
     }
 
     private class NestedPropertySnippetGenerator
-            implements com.fern.irV42.model.types.TypeReference.Visitor<GetSnippetOutput> {
+            implements com.fern.ir.model.types.TypeReference.Visitor<GetSnippetOutput> {
 
         /**
          * The current type from which we need get a property value.
          */
-        private final com.fern.irV42.model.types.TypeReference typeReference;
+        private final com.fern.ir.model.types.TypeReference typeReference;
 
         private final List<Name> propertyPath;
         private final Boolean previousWasOptional;
         private final Boolean currentOptional;
         private final Optional<Name> previousProperty;
-        private final Optional<com.fern.irV42.model.types.TypeReference> previousTypeReference;
+        private final Optional<com.fern.ir.model.types.TypeReference> previousTypeReference;
         private final ArrayList<CodeBlock> codeBlocks = new ArrayList<>();
 
         private NestedPropertySnippetGenerator(
-                com.fern.irV42.model.types.TypeReference typeReference,
+                com.fern.ir.model.types.TypeReference typeReference,
                 List<Name> propertyPath,
                 Boolean previousWasOptional,
                 Boolean currentOptional,
                 Optional<Name> previousProperty,
-                Optional<com.fern.irV42.model.types.TypeReference> previousTypeReference) {
+                Optional<com.fern.ir.model.types.TypeReference> previousTypeReference) {
             this.typeReference = typeReference;
             this.propertyPath = propertyPath;
             this.previousWasOptional = previousWasOptional;
@@ -998,8 +955,7 @@
             return propertyPath.get(0);
         }
 
-        private CodeBlock getterCodeBlock(
-                Name property, com.fern.irV42.model.types.TypeReference overrideTypeReference) {
+        private CodeBlock getterCodeBlock(Name property, com.fern.ir.model.types.TypeReference overrideTypeReference) {
             if (previousWasOptional) {
                 String mappingOperation = currentOptional ? "flatMap" : "map";
                 return CodeBlock.of(
@@ -1012,12 +968,12 @@
         }
 
         @Override
-        public GetSnippetOutput visitContainer(com.fern.irV42.model.types.ContainerType container) {
+        public GetSnippetOutput visitContainer(com.fern.ir.model.types.ContainerType container) {
             if (propertyPath.isEmpty() && !container.isOptional()) {
                 addPreviousIfPresent();
                 return new GetSnippetOutput(typeReference, codeBlocks);
             }
-            com.fern.irV42.model.types.TypeReference ref = container
+            com.fern.ir.model.types.TypeReference ref = container
                     .getOptional()
                     .orElseThrow(
                             () -> new RuntimeException("Unexpected non-optional container type in snippet generation"));
@@ -1059,8 +1015,8 @@
                     if (propertyPath.isEmpty()) {
                         if (currentOptional || previousWasOptional) {
                             return new GetSnippetOutput(
-                                    com.fern.irV42.model.types.TypeReference.container(
-                                            com.fern.irV42.model.types.ContainerType.optional(typeReference)),
+                                    com.fern.ir.model.types.TypeReference.container(
+                                            com.fern.ir.model.types.ContainerType.optional(typeReference)),
                                     codeBlocks);
                         }
                         return new GetSnippetOutput(typeReference, codeBlocks);
@@ -1123,8 +1079,8 @@
             addPreviousIfPresent();
             if (currentOptional || previousWasOptional) {
                 return new GetSnippetOutput(
-                        com.fern.irV42.model.types.TypeReference.container(
-                                com.fern.irV42.model.types.ContainerType.optional(typeReference)),
+                        com.fern.ir.model.types.TypeReference.container(
+                                com.fern.ir.model.types.ContainerType.optional(typeReference)),
                         codeBlocks);
             }
             return new GetSnippetOutput(typeReference, codeBlocks);
@@ -1142,10 +1098,10 @@
     }
 
     private class GetSnippetOutput {
-        private final com.fern.irV42.model.types.TypeReference typeReference;
+        private final com.fern.ir.model.types.TypeReference typeReference;
         private final List<CodeBlock> code;
 
-        private GetSnippetOutput(com.fern.irV42.model.types.TypeReference typeReference, List<CodeBlock> code) {
+        private GetSnippetOutput(com.fern.ir.model.types.TypeReference typeReference, List<CodeBlock> code) {
             this.typeReference = typeReference;
             this.code = code;
         }
@@ -1228,7 +1184,7 @@
         }
 
         @Override
-        public Boolean visitContainer(com.fern.irV42.model.types.ContainerType container) {
+        public Boolean visitContainer(com.fern.ir.model.types.ContainerType container) {
             return container.isOptional();
         }
 
