--- conflicted
+++ resolved
@@ -5,7 +5,6 @@
 The format is based on [Keep a Changelog](https://keepachangelog.com/en/1.0.0/),
 and this project adheres to [Semantic Versioning](https://semver.org/spec/v2.0.0.html).
 
-<<<<<<< HEAD
 ## [0.10.1] - 2024-06-13
 
 - Feature: Add support for cursor and offset pagination. 
@@ -62,14 +61,12 @@
   pager = pager.nextPage();
   System.out.println(pager.getItems());
   ```
-  
-=======
+
 ## [0.10.0] - 2024-06-07
 
 - Feature: The generator now supports BigInteger types.
 - Chore: Bump intermediate representation to v46
 
->>>>>>> 6f0b7def
 ## [0.9.8] - 2024-06-06
 
 - Fix: `RequestOptions` are now generated with the `timeout` field initialized to `Optional.empty()` instead of `null` 
