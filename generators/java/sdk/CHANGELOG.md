--- conflicted
+++ resolved
@@ -5,13 +5,13 @@
 The format is based on [Keep a Changelog](https://keepachangelog.com/en/1.0.0/),
 and this project adheres to [Semantic Versioning](https://semver.org/spec/v2.0.0.html).
 
+## [0.8.9] - 2024-05-07
+
+- Fix: Generated SDK clients now handle null response bodies and avoid NPEs when they receive error responses.
+
 ## [0.8.8] - 2024-05-07
 
-<<<<<<< HEAD
-- Fix: Generated SDK clients now handle null response bodies and avoid NPEs when they receive error responses.
-=======
 - Fix: The generated SDKs no longer require global headers that are not directly related to auth if auth is mandatory within the SDK. Previously, the generator would require all global headers if auth was mandatory.
->>>>>>> a8b23ccb
 
 ## [0.8.7] - 2024-03-21
 
