<<<<<<< HEAD
- version: 3.12.0
  changelogEntry:
    - summary: |
        Added Generation Metadata file to output.
      type: feat
=======
- version: 3.11.3
  changelogEntry:
    - summary: |
        Fix `collapse-optional-nullable` config not being applied in download files mode.
      type: fix
>>>>>>> b9cae6b2
  createdAt: "2025-11-03"
  irVersion: 61

- version: 3.11.2
  changelogEntry:
    - summary: |
        Fix IllegalStateException: closed on error responses. Generated clients were calling responseBody.string() twice (once in success handler, once in error handler), but OkHttp's ResponseBody can only be read once. Now pre-reads response body before success check for JSON/text responses.
      type: fix
  createdAt: "2025-11-03"
  irVersion: 61

- version: 3.11.1
  changelogEntry:
    - summary: |
        Disable wire tests by default for Java SDKs while issues are being resolved.
      type: fix
  createdAt: "2025-11-03"
  irVersion: 61

- version: 3.11.0
  changelogEntry:
    - summary: |
        Add support for three-state nullable fields in PATCH requests via `collapse-optional-nullable` config.
        When enabled, optional nullable fields use `OptionalNullable<T>` to distinguish between omitted fields,
        explicit null values, and actual values. This enables proper PATCH request semantics for APIs that need
        to differentiate between "not specified" and "set to null".

        ```yaml
        customConfig:
          collapse-optional-nullable: true
        ```

        Generated usage:
        ```java
        UpdateRequest.builder()
            .fieldName(OptionalNullable.absent())    // Omit field
            .anotherField(OptionalNullable.ofNull()) // Clear field
            .valueField(OptionalNullable.of("value")) // Set value
            .build();
        ```
      type: feat
  createdAt: "2025-10-31"
  irVersion: 61

- version: 3.10.5
  changelogEntry:
    - summary: |
        Revert support for three-state nullable fields in PATCH requests introduced in 3.10.0 (PR #10104).
        Restores `Optional<T>` semantics and removes the `use-nullable-for-optional-fields` config and related `Nullable<T>` handling.
      type: fix
  createdAt: "2025-10-30"
  irVersion: 61

- version: 3.10.4
  changelogEntry:
    - summary: |
        Fix compilation errors when using boolean or long query parameters.
      type: fix
  createdAt: "2025-10-29"
  irVersion: 61

- version: 3.10.3
  changelogEntry:
    - summary: |
        Use Gradle wrapper for Spotless formatting instead of requiring gradle in PATH.
      type: fix
  createdAt: "2025-10-29"
  irVersion: 61

- version: 3.10.2
  changelogEntry:
    - summary: |
        Fix sync client delegation causing array query parameter compilation errors. Generator was using
        incorrect class names, breaking delegation and causing inline HTTP generation.
      type: fix
  createdAt: "2025-10-28"
  irVersion: 61

- version: 3.10.1
  changelogEntry:
    - summary: |
        Fixed nullable annotation generation in builder setters when `use-nullable-annotation` is enabled.
        Builder setter parameters for nullable fields now correctly use `@org.jetbrains.annotations.Nullable`
        instead of incorrectly attempting to use the `Nullable<T>` container class as an annotation.
        Also removed `@Nullable` from path parameters as they are always required in REST APIs.
      type: fix
  createdAt: "2025-10-28"
  irVersion: 61

- version: 3.10.0
  changelogEntry:
    - summary: |
        Add support for three-state nullable fields in PATCH requests via `use-nullable-for-optional-fields` config.
        When enabled, optional fields use `Nullable<T>` instead of `Optional<T>` to distinguish between
        omitted fields, explicit null values, and actual values.
      type: feat
  createdAt: "2025-10-28"
  irVersion: 61

- version: 3.9.4
  changelogEntry:
    - summary: |
        Documenting `.withRawResponse()` in `README.md`.
      type: chore
  createdAt: "2025-10-28"
  irVersion: 61

- version: 3.9.3
  changelogEntry:
    - summary: |
        Retries now check `Retry-After` and `X-RateLimit-Reset` before defaulting to exponential backoff.
      type: fix
  createdAt: "2025-10-27"
  irVersion: 61

- version: 3.9.2
  changelogEntry:
    - summary: |
        Fix nullable field serialization in PATCH requests with wrapped request bodies. Explicit null values
        (Nullable.ofNull()) are now correctly serialized as `{"field": null}` instead of being omitted like
        Nullable.empty().
      type: fix
  createdAt: "2025-10-23"
  irVersion: 61

- version: 3.9.1
  changelogEntry:
    - summary: |
        Fix raw client methods to return union types instead of first variant when using response
        properties (x-fern-sdk-return-value) with discriminated or undiscriminated unions.
      type: fix
  createdAt: "2025-10-23"
  irVersion: 61

- version: 3.9.0
  changelogEntry:
    - summary: |
        Add support for README example style configuration via `exampleStyle` field. When set to "minimal",
        generated README.md files show streamlined code examples with only required parameters, reducing
        verbosity for better readability. Defaults to "comprehensive" to maintain backward compatibility.
      type: feat
  createdAt: "2025-10-21"
  irVersion: 61

- version: 3.8.12
  changelogEntry:
    - summary: |
        Fixed wire test generation for application/x-www-form-urlencoded requests. Wire tests now correctly
        validate form-encoded request bodies instead of attempting to parse them as JSON, eliminating
        JsonParseException failures in generated test suites.
      type: fix
  createdAt: "2025-10-20"
  irVersion: 60

- version: 3.8.11
  changelogEntry:
    - summary: |
        Fix Java SDK generator to preserve original environment names for multi-URL environments (e.g., "E2E" instead of "E_2_E").
        Single-URL environments remain unchanged for backward compatibility.
      type: fix
  createdAt: "2025-10-16"
  irVersion: 60

- version: 3.8.10
  changelogEntry:
    - summary: |
        Fixed inconsistent file placement for resource-based core files. All Java files now use standard
        src/main/java/ structure in local generation mode.
      type: fix
  createdAt: "2025-10-09"
  irVersion: 60

- version: 3.8.9
  changelogEntry:
    - summary: |
        Fixed dynamic snippets incorrectly placing HTTP headers in request builders. Headers now correctly
        use RequestOptions.builder().addHeader() for body requests.
      type: fix
  createdAt: "2025-10-08"
  irVersion: 60

- version: 3.8.8
  changelogEntry:
    - summary: |
        Fix: Don't run spotlessApply if gradlew doesn't exist.
      type: fix
  createdAt: "2025-10-05"
  irVersion: 60

- version: 3.8.7
  changelogEntry:
    - summary: |
        Fixed spotlessCheck in generated SDKs.
      type: fix
  createdAt: "2025-10-04"
  irVersion: 60

- version: 3.8.6
  changelogEntry:
    - summary: |
        Fixed SSE stream terminator parsing for OpenAI-style `data: [DONE]` format. Terminators are now
        checked after data extraction and only at event boundaries to prevent data loss.
      type: fix
  createdAt: "2025-10-02"
  irVersion: 60

- version: 3.8.5
  changelogEntry:
    - summary: |
        Fix SSE parser concatenating multiple events into malformed JSON. Events are now properly
        separated at blank line boundaries per SSE specification, with correct handling of multiline
        data fields and stream terminators.
      type: fix
  createdAt: "2025-10-02"
  irVersion: 60

- version: 3.8.4
  changelogEntry:
    - summary: |
        Fixed code generation for undiscriminated unions with optional types. Generated code now correctly
        wraps optional values with `Optional.of()`, and wire tests are properly generated by default.
      type: fix
  createdAt: "2025-09-30"
  irVersion: 60

- version: 3.8.3
  changelogEntry:
    - summary: |
        Upgrade generator-cli dependency to fix local generation handling of .fernignore files.
      type: fix
  createdAt: "2025-10-01"
  irVersion: 60

- version: 3.8.2
  changelogEntry:
    - summary: |
        Fix local file system generation to use proper Gradle directory structure (src/main/java).
        Source files are now correctly placed at src/main/java/com/package instead of com/package
        at the root.
      type: fix
  createdAt: "2025-10-01"
  irVersion: 60

- version: 3.8.1
  changelogEntry:
    - summary: |
        Append decimal to whole number double literals to prevent compilation errors.
      type: fix
  createdAt: "2025-09-30"
  irVersion: 60

- version: 3.8.0
  changelogEntry:
    - summary: |
        Add `getResponse()` method to `BasePage` for accessing pagination metadata like cursor tokens.
        This enables stateless pagination by providing access to the full API response object.

        Usage example:
        ```java
        SyncPagingIterable<User> users = client.users().list();
        users.getResponse().ifPresent(response -> {
            String cursor = response.getNext();
            // Use cursor for stateless pagination
        });
        ```
      type: feat
  createdAt: "2025-09-29"
  irVersion: 60

- version: 3.7.0
  changelogEntry:
    - summary: |
        Wire tests are now enabled by default for all Java SDKs, providing comprehensive HTTP protocol
        validation tests using MockWebServer. Wire tests validate request/response serialization, HTTP
        methods, headers, and API contract adherence. To disable wire tests, explicitly set
        `enable-wire-tests: false` in your generator configuration.
      type: feat
  createdAt: "2025-09-29"
  irVersion: 60

- version: 3.6.3
  changelogEntry:
    - summary: |
        Fixed OAuth auth clients not receiving variables needed for token endpoints with path parameters.
      type: fix
  createdAt: "2025-09-28"
  irVersion: 60

- version: 3.6.2
  changelogEntry:
    - summary: |
        Fixed SDK variable setters incorrectly referencing non-existent `clientOptionsBuilder`.
        Variables now store in instance fields and apply via `setVariables()` method.
      type: fix
  createdAt: "2025-09-25"
  irVersion: 60

- version: 3.6.1
  changelogEntry:
    - summary: |
        Fixed wire tests failing with `InvalidDefinitionException` for `Optional<T>` serialization by using
        the configured `ObjectMappers.JSON_MAPPER` instead of plain `ObjectMapper`.
      type: fix
  createdAt: "2025-09-25"
  irVersion: 60

- version: 3.6.0
  changelogEntry:
    - summary: |
        Add support for PR mode for self-hosted/local sdk generation.
      type: feat
  createdAt: "2025-09-25"
  irVersion: 60

- version: 3.5.10
  changelogEntry:
    - summary: |
        Snippets now show client-level variables in builder instead of method parameters.
      type: fix
  createdAt: "2025-09-25"
  irVersion: 60

- version: 3.5.9
  changelogEntry:
    - summary: |
        Fixed missing `java.util.Optional` import in dynamic snippets generation for wire tests.
      type: fix
  createdAt: "2025-09-24"
  irVersion: 59

- version: 3.5.8
  changelogEntry:
    - summary: |
        Fixed wire test generation for union services and added automatic pagination package detection.
      type: fix
  createdAt: "2025-09-23"
  irVersion: 59

- version: 3.5.7
  changelogEntry:
    - summary: |
        Fixed `NullPointerException` in builder setters when collections are null by adding null checks before `addAll()`/`putAll()` calls.
      type: fix
  createdAt: "2025-09-22"
  irVersion: 59

- version: 3.5.6
  changelogEntry:
    - summary: |
        Fixed wire test generation: paginated endpoints return `SyncPagingIterable<T>`, auth methods use correct builder patterns
      type: fix
  createdAt: "2025-09-22"
  irVersion: 59

- version: 3.5.5
  changelogEntry:
    - summary: |
        Fixed wire test compilation errors: pagination types now use raw responses, union factory methods use
        correct variant names, and empty optionals generate `Optional.empty()` instead of invalid `Optional.of()` calls
      type: fix
  createdAt: "2025-09-20"
  irVersion: 59

- version: 3.5.4
  changelogEntry:
    - summary: |
        Fixed wire test compilation errors by adding missing imports for request/response types and
        correcting primitive type mapping.
      type: fix
  createdAt: "2025-09-18"
  irVersion: 59

- version: 3.5.3
  changelogEntry:
    - summary: |
        Fixes an issue where the generated usage snippets in the README.md was not prioritizing
        user defined example values over autogenerated example values.
      type: fix
  createdAt: "2025-09-17"
  irVersion: 59

- version: 3.5.2
  changelogEntry:
    - summary: |
        customReadmeSections from the generator invocation config are included in the README.md
      type: fix
  createdAt: "2025-09-17"
  irVersion: 59

- version: 3.5.1
  changelogEntry:
    - summary: |
        Refactored wire test generator to modular architecture for improved maintainability.
        Enhanced JSON formatting in tests with proper multi-line string concatenation for better readability.
      type: chore
  createdAt: "2025-09-17"
  irVersion: 59

- version: 3.5.0
  changelogEntry:
    - summary: |
        Enhanced wire testing framework with comprehensive SDK validation capabilities. Wire tests now include
        header validation from IR examples, multi-URL environment configuration support, complex type validation
        for unions/nullable/generic types, and full pagination testing with `Iterable<T>` support.
      type: feat
  createdAt: "2025-09-16"
  irVersion: 59

- version: 3.4.1
  changelogEntry:
    - summary: |
        Fix compilation errors when undiscriminated unions contain multiple members that resolve
        to the same Java type (e.g., multiple strings, string vs string enum). The generator now
        correctly disambiguates duplicate method signatures by adding numeric suffixes (of2, of3,
        visit2, visit3) to factory and visitor methods when needed.
      type: fix
  createdAt: "2025-09-16"
  irVersion: 59

- version: 3.4.0
  changelogEntry:
    - summary: |
        Add support for custom sections in the README.md via `customSections` config option.
      type: feat
  createdAt: "2025-09-15"
  irVersion: 59

- version: 3.3.0
  changelogEntry:
    - summary: |
        Wire tests now automatically configure authentication based on the API's auth scheme (Bearer, Basic, Header/Custom,
        OAuth, or Inferred) instead of using hardcoded tokens. Real authentication values are extracted from IR examples
        when available, making tests more accurate and maintainable.
      type: feat
  createdAt: "2025-09-15"
  irVersion: 59

- version: 3.2.2
  changelogEntry:
    - summary: |
        Fix nullable request bodies with Optional fields to correctly generate .isPresent() checks
        on the Optional field itself, rather than on the entire request object.
      type: fix
  createdAt: "2025-09-15"
  irVersion: 59

- version: 3.2.1
  changelogEntry:
    - summary: |
        Changed Optional.of() to Optional.ofNullable() to handle null values gracefully, allowing users to reset to default version.
      type: fix
  createdAt: "2025-09-15"
  irVersion: 59

- version: 3.2.0
  changelogEntry:
    - summary: |
        Add comprehensive request and response body validation to wire tests for Java SDKs.
        Wire tests now validate that SDKs correctly serialize request bodies and deserialize
        response bodies, catching regressions in JSON handling.
      type: feat
  createdAt: "2025-09-11"
  irVersion: 59

- version: 3.1.0
  changelogEntry:
    - summary: |
        Support Maven publishTarget from IR for local filesystem SDK generation.
      type: feat
  createdAt: "2025-09-11"
  irVersion: 59

- version: 3.0.1
  changelogEntry:
    - summary: |
        Fix compilation errors in generated SDK snippets for collections with optional types and unknown size arrays.
        Generated documentation (README.md and reference.md) now shows cleaner, more idiomatic Java code examples
        using `Arrays.asList()` directly instead of unnecessary `ArrayList` wrapping.
      type: fix
  createdAt: "2025-09-10"
  irVersion: 59

- version: 3.0.0
  changelogEntry:
    - summary: |
        The SDK generator now defaults to forward-compatible enums, providing resilience against new enum variants
        added on the backend. This is a breaking change that affects the structure of generated enum types.

        To revert to the previous behavior with traditional Java enums, add the following configuration to your
        `generators.yml` file:
        ```yaml
        generators:
          - name: fernapi/fern-java-sdk
            config:
              enable-forward-compatible-enums: false
        ```
      type: break
    - summary: |
        Forward-compatible enums are now enabled by default. Generated SDKs will no longer throw errors when
        encountering unknown enum variants, instead handling them gracefully with an UNKNOWN value. This is
        particularly important for:
        - Mobile applications that cannot be easily updated
        - Maintaining backward compatibility when backend adds new enum values
        - Arrays of enum values where new variants previously caused client failures

        With forward-compatible enums, the generated code changes from traditional Java enums to class-based
        enums that support unknown values through a visitor pattern.
      type: feat
  createdAt: "2025-09-09"
  irVersion: 59

- version: 2.43.3
  changelogEntry:
    - summary: |
        Bugfix to make sure that the Java SDK compiles when header based versioning with defaults is enabled.
      type: fix
  createdAt: "2025-09-03"
  irVersion: 59

- version: 2.43.2
  changelogEntry:
    - summary: |
        Fix custom license name extraction in build.gradle to display actual license names from LICENSE files
        instead of toString() representations. The generator now reads the first line of custom LICENSE files
        and displays it as the license name.
      type: fix
  createdAt: "2025-09-03"
  irVersion: 59

- version: 2.43.1
  changelogEntry:
    - summary: |
        Fix Maven Central signing configuration to correctly use 3-parameter useInMemoryPgpKeys() method.
        The signing block was incorrectly using MAVEN_SIGNATURE_SECRET_KEY as the key ID parameter
        instead of MAVEN_SIGNATURE_KID, causing Sonatype Central validation failures during deployment.
      type: fix
  createdAt: "2025-09-02"
  irVersion: 59

- version: 2.43.0
  changelogEntry:
    - summary: |
        Add support for the `apiName` and `disabledFeatures` readme config options.
      type: feat
  createdAt: "2025-08-29"
  irVersion: 59

- version: 2.42.1
  changelogEntry:
    - summary: |
        Fix nullable fields incorrectly requiring non-null values in staged builders when
        use-nullable-annotation is enabled.
      type: fix
  createdAt: "2025-08-27"
  irVersion: 58

- version: 2.42.0
  changelogEntry:
    - summary: |
        Add support for semantic distinction between `nullable<T>` and `optional<T>` types via `use-nullable-annotation` flag.
        When enabled, `nullable<T>` generates as raw type `T` with `@Nullable` annotation, while `optional<T>` remains as `Optional<T>`.
        This provides proper API semantics for fields that can be null vs those that may be absent from requests.

        ```yaml
        customConfig:
          use-nullable-annotation: true
        ```
      type: feat
  createdAt: "2025-08-25"
  irVersion: 58

- version: 2.41.3
  changelogEntry:
    - summary: |
        Add convenient `addHeader()` method to SDK builders for adding custom headers without requiring
        OkHttpClient customization or inheritance.
      type: feat
  createdAt: "2025-08-19"
  irVersion: 58

- version: 2.41.2
  changelogEntry:
    - summary: |
        Link reference.md in the README.md.
      type: feat
  createdAt: "2025-08-19"
  irVersion: 58

- version: 2.41.1
  changelogEntry:
    - summary: |
        Fix integer overflow when processing OpenAPI specs with large integer values in examples. Values exceeding Java's Integer range are automatically converted to long type to prevent generation failures.
      type: fix
  createdAt: "2025-08-15"
  irVersion: 58

- version: 2.41.0
  changelogEntry:
    - summary: |
        Add support for generating wire tests via `enable-wire-tests` flag. Wire tests verify HTTP protocol communication
        using MockWebServer and are generated for all endpoints in a service.

        ```yaml
        customConfig:
          enable-wire-tests: true
        ```

        Generated tests include:
        - Working 404/500 error tests that compile immediately
        - Success test templates with TODO comments for customization
        - Proper handling of staged vs regular builders
        - Constants for all magic strings for better maintainability

        Note: Complex request bodies and response validation require manual customization.
      type: feat
  createdAt: "2025-08-14"
  irVersion: 58

- version: 2.40.0
  changelogEntry:
    - summary: |
        Add support for client-side default parameter values via `use-default-request-parameter-values` flag.
        When enabled, query and header parameters with defaults become Optional types and defaults are automatically
        applied when not provided. Example:

        ```yaml
        customConfig:
          use-default-request-parameter-values: true
        ```

        Generated code:
        ```java
        // Parameters with defaults become Optional
        private final Optional<Integer> perPage;  // Has default: 50

        // Defaults are applied automatically
        QueryStringMapper.addQueryParameter(httpUrl, "per_page", request.getPerPage().orElse(50), false);
        ```
      type: feat
  createdAt: "2025-08-13"
  irVersion: 58

- version: 2.39.6
  changelogEntry:
    - summary: |
        Add opt-in extensible builder pattern via `enable-extensible-builders` flag. When enabled, builders use the self-type
        pattern allowing users to extend generated builders while maintaining type safety. Example:

        ```java
        class CustomBuilder extends BaseClientBuilder<CustomBuilder> {
            @Override
            protected CustomBuilder self() { return this; }

            public CustomBuilder workspaceId(String id) {
                // custom logic
                return this;
            }
        }
        ```
      type: feat
  createdAt: "2025-08-05"
  irVersion: 58

- version: 2.39.5
  changelogEntry:
    - summary: |
        Fix undiscriminated union deserialization to catch all RuntimeException types instead of just IllegalArgumentException.
      type: fix
  createdAt: "2025-08-05"
  irVersion: 58

- version: 2.39.4
  changelogEntry:
    - summary: |
        Ensure JUnit dependencies are always added when test files are generated
      type: fix
  createdAt: "2025-08-04"
  irVersion: 58

- version: 2.39.3
  changelogEntry:
    - summary: |
        Fix compilation error when using boolean path parameters by properly handling primitive boolean to String conversion
      type: fix
  createdAt: "2025-08-04"
  irVersion: 58

- version: 2.39.2
  changelogEntry:
    - summary: |
        Fix javadoc compilation errors by using HTML entities for special characters in builder examples
      type: fix
  createdAt: "2025-07-31"
  irVersion: 58

- version: 2.39.1
  changelogEntry:
    - summary: |
        Refactor builder extension pattern to use Template Method with dynamic generation. Configuration methods
        are only generated based on API spec (auth, headers, variables). All methods are protected for override.
      type: fix
  createdAt: "2025-07-25"
  irVersion: 58

- version: 2.39.0
  changelogEntry:
    - summary: |
        Enable builder extensibility for generated SDK clients. Builders are no longer marked as final, allowing users to extend them
        and customize client behavior. Added protected buildClientOptions() method for customization hooks and static from() method
        to ClientOptions.Builder for copying existing configurations. This enables use cases like environment variable expansion
        in URLs and custom authentication methods.
      type: feat
  createdAt: "2025-07-24"
  irVersion: 58

- version: 2.38.8
  changelogEntry:
    - summary: |
        Fix byte array convenience methods to include all parameters when delegating to InputStream methods.
      type: fix
  createdAt: "2025-07-23"
  irVersion: 58

- version: 2.38.7
  changelogEntry:
    - summary: |
        Swap InputStreamRequestBody arguments to match constructor.
      type: fix
  createdAt: "2025-07-23"
  irVersion: 58

- version: 2.38.6
  changelogEntry:
    - summary: |
        Add explicit type to pagination lambda parameters.
      type: fix
  createdAt: "2025-07-21"
  irVersion: 58

- version: 2.38.5
  changelogEntry:
    - summary: |
        Remove internal OkHttp utility dependency and use a more robust file closing method.
      type: chore
  createdAt: "2025-07-18"
  irVersion: 58

- version: 2.38.4
  changelogEntry:
    - summary: |
        Fix stream SSE test to use Java 8 compatible stream collection method.
      type: fix
  createdAt: "2025-07-17"
  irVersion: 58

- version: 2.38.3
  changelogEntry:
    - summary: |
        Add reference.md generation for Java SDKs.
      type: fix
  createdAt: "2025-07-16"
  irVersion: 58

- version: 2.38.2
  changelogEntry:
    - summary: |
        Fix java sdk readme generation to properly create maven shield.
      type: fix
  createdAt: "2025-07-09"
  irVersion: 58

- version: 2.38.1
  changelogEntry:
    - summary: |
        Fix JavaDoc generation to properly escape dollar signs ($) when using JavaPoet.

        When generating JavaDoc comments with JavaPoet, dollar signs need to be escaped as `$$` to prevent
        JavaPoet from interpreting them as template variables. This ensures that dollar signs in documentation
        are rendered correctly in the final generated code.
      type: fix
  createdAt: "2025-06-23"
  irVersion: 58

- version: 2.38.0
  changelogEntry:
    - summary: |
        Add support for custom config publish-to to enable publishing to Maven Central with proper metadata and signing configuration.

        ```yaml
        customConfig:
          publish-to: central
        ```

        This configuration enables automatic publishing to Maven Central with proper metadata and signing configuration.
      type: chore
  createdAt: "2025-06-23"
  irVersion: 58

- version: 2.37.2
  changelogEntry:
    - summary: |
        No changes. Publishing changes from 2.37.1-rc0 and 2.37.1-rc1 to release track.
      type: chore
  createdAt: "2025-06-23"
  irVersion: 58

- version: 2.37.1-rc1
  changelogEntry:
    - summary: |
        Remove Content-Type from headers when request has no body
      type: fix
  createdAt: "2025-06-16"
  irVersion: 58
- version: 2.37.1-rc0
  changelogEntry:
    - summary: |
        Fix array query params are treated as exploded: true
      type: fix
  createdAt: "2025-06-13"
  irVersion: 58
- version: 2.37.0
  changelogEntry:
    - summary: |
        Add support for generating a full project in filesystem mode.
      type: feat
  createdAt: "2025-06-04"
  irVersion: 58
- version: 2.36.5
  changelogEntry:
    - summary: Update the IR to v58.
      type: internal
  createdAt: "2025-06-03"
  irVersion: 58
- changelogEntry:
    - summary: |
        Generates docs for method types.
      type: fix
  createdAt: "2025-05-21"
  irVersion: 57
  version: 2.36.4
- changelogEntry:
    - summary: |
        Updates the generator to always commit changes, even if there are none, in self-hosted mode. This
        allows users to make sure that the generator actually ran and attempted to make a commit.
      type: fix
  createdAt: "2025-05-20"
  irVersion: 57
  version: 2.36.3
- changelogEntry:
    - summary: |
        Fix the generated README.md for the `maxRetries` configuration option, which is now
        shown on the client constructor.
      type: fix
  createdAt: "2025-05-15"
  irVersion: 57
  version: 2.36.2
- changelogEntry:
    - summary: |
        Add support for the custom introduction setting in the generated README.md.
      type: fix
  createdAt: "2025-05-13"
  irVersion: 57
  version: 2.36.1
- changelogEntry:
    - summary: |
        Support sending requests with content type application/x-www-form-urlencoded.
      type: feat
  createdAt: "2025-05-11"
  irVersion: 57
  version: 2.36.0
- changelogEntry:
    - summary: |
        Rerelease with the latest generator-cli.
      type: fix
  createdAt: "2025-05-01"
  irVersion: 57
  version: 2.35.3
- changelogEntry:
    - summary: |
        Install the generator-cli at build time as a fallback if runtime installation fails.
      type: fix
  createdAt: "2025-05-01"
  irVersion: 57
  version: 2.35.2
- changelogEntry:
    - summary: |
        Self hosted github user defaults to `fern-api[bot]`.
      type: fix
  createdAt: "2025-05-01"
  irVersion: 57
  version: 2.35.1
- changelogEntry:
    - summary: |
        Support pushing to GitHub enterprise.
      type: fix
  createdAt: "2025-05-01"
  irVersion: 57
  version: 2.35.0
- changelogEntry:
    - summary: |
        Upgrade to irV57
      type: fix
  createdAt: "2025-05-01"
  irVersion: 57
  version: 2.34.0
- changelogEntry:
    - summary: |
        (Corrected from 2.33.2) Use non-deprecated method to create request body
      type: fix
  createdAt: "2025-04-28"
  irVersion: 55
  version: 2.33.4
- changelogEntry:
    - summary: |
        Suppress unchecked cast warning for undiscriminated union visitor
      type: fix
  createdAt: "2025-04-28"
  irVersion: 55
  version: 2.33.3
- changelogEntry:
    - summary: |
        Use non-deprecated method to create request body
      type: fix
  createdAt: "2025-04-25"
  irVersion: 55
  version: 2.33.2
- changelogEntry:
    - summary: |
        Fix inline overrides undoing allow-multiple parameterization
      type: fix
  createdAt: "2025-04-24"
  irVersion: 55
  version: 2.33.1
- changelogEntry:
    - summary: |
        Support for literals in union types
      type: fix
  createdAt: "2025-04-23"
  irVersion: 55
  version: 2.33.0
- changelogEntry:
    - summary: |
        Auth header prefix should prepend with a concatenation operator
      type: fix
  createdAt: "2025-04-21"
  irVersion: 55
  version: 2.32.9
- changelogEntry:
    - summary: |
        Use safe name for version enum
      type: fix
  createdAt: "2025-04-09"
  irVersion: 55
  version: 2.32.8
- changelogEntry:
    - summary: |
        Run v2 generation for SDK generator only
      type: fix
  createdAt: "2025-04-09"
  irVersion: 55
  version: 2.32.7
- changelogEntry:
    - summary: |
        Fix getting the default version of an api versions enum to not require the `CURRENT` entry
      type: fix
  createdAt: "2025-04-09"
  irVersion: 55
  version: 2.32.6
- changelogEntry:
    - summary: |
        Fix inlining forward-compatible enums
      type: fix
  createdAt: "2025-04-08"
  irVersion: 55
  version: 2.32.5
- changelogEntry:
    - summary: |
        Fix typos in README generator
      type: fix
  createdAt: "2025-04-01"
  irVersion: 55
  version: 2.32.4
- changelogEntry:
    - summary: |
        Add logging for Java v2 generator call
      type: fix
  createdAt: "2025-04-01"
  irVersion: 55
  version: 2.32.3
- changelogEntry:
    - summary: |
        Add fallback snippet renderer for readme generation
      type: fix
  createdAt: "2025-04-01"
  irVersion: 55
  version: 2.32.2
- changelogEntry:
    - summary: |
        Fix pagination in raw clients
      type: fix
  createdAt: "2025-03-31"
  irVersion: 55
  version: 2.32.1
- changelogEntry:
    - summary: |
        Generate snippet.json
      type: feat
  createdAt: "2025-03-29"
  irVersion: 55
  version: 2.32.0
- changelogEntry:
    - summary: |
        Apply content type to request body creation
      type: fix
  createdAt: "2025-03-27"
  irVersion: 55
  version: 2.31.0
- changelogEntry:
    - summary: |
        Include response headers in API exceptions
      type: feat
  createdAt: "2025-03-27"
  irVersion: 55
  version: 2.30.0
- changelogEntry:
    - summary: |
        Query params respect allow-multiple
      type: fix
  createdAt: "2025-03-27"
  irVersion: 55
  version: 2.29.0
- changelogEntry:
    - summary: |
        Expose response headers
      type: feat
  createdAt: "2025-03-26"
  irVersion: 55
  version: 2.28.0
- changelogEntry:
    - summary: |
        Change method to `public static void main(String[] args)` in snippet generation
      type: fix
  createdAt: "2025-03-24"
  irVersion: 55
  version: 2.27.1
- changelogEntry:
    - summary: |
        Support automatic README.md generation
      type: feat
  createdAt: "2025-03-21"
  irVersion: 55
  version: 2.27.0
- changelogEntry:
    - summary: |
        Expose max retries for clients
      type: feat
  createdAt: "2025-03-13"
  irVersion: 55
  version: 2.26.0
- changelogEntry:
    - summary: |
        Add config to inline file properties
      type: feat
  createdAt: "2025-03-13"
  irVersion: 55
  version: 2.25.0
- changelogEntry:
    - summary: |
        Prevent put requests from generating without a request body
      type: fix
  createdAt: "2025-03-12"
  irVersion: 55
  version: 2.24.4
- changelogEntry:
    - summary: |
        Fix double unknown in forward-compatible enums
      type: fix
    - summary: |
        Prevent enum keyword use in package paths
      type: fix
  createdAt: "2025-03-12"
  irVersion: 55
  version: 2.24.3
- changelogEntry:
    - summary: |
        Remove 'object' from Java reserved strings list
      type: fix
  createdAt: "2025-03-12"
  irVersion: 55
  version: 2.24.2
- changelogEntry:
    - summary: |
        Add @JsonIgnore to non-serialization getters for nullables
      type: fix
  createdAt: "2025-03-11"
  irVersion: 55
  version: 2.24.1
- changelogEntry:
    - summary: |
        Fix wrapped request paths in flat mode
      type: fix
  createdAt: "2025-03-11"
  irVersion: 55
  version: 2.24.0
- changelogEntry:
    - summary: |
        Fix async client builder generation
      type: fix
  createdAt: "2025-03-07"
  irVersion: 55
  version: 2.23.1
- changelogEntry:
    - summary: |
        Represent protobuf uint as int rather than long
      type: fix
  createdAt: "2025-03-06"
  irVersion: 55
  version: 2.23.0
- changelogEntry:
    - summary: |
        Add support for explicit nulls in serialization
      type: feat
  createdAt: "2025-03-05"
  irVersion: 55
  version: 2.22.0
- changelogEntry:
    - summary: |
        Add async clients
      type: feat
  createdAt: "2025-03-04"
  irVersion: 55
  version: 2.21.0
- changelogEntry:
    - summary: |
        Fix type reference syntax in readValue calls
      type: fix
  createdAt: "2025-03-02"
  irVersion: 55
  version: 2.20.1
- changelogEntry:
    - summary: |
        Fix collection serialization in multipart form body without form encoding
      type: fix
  createdAt: "2025-02-27"
  irVersion: 55
  version: 2.20.0
- changelogEntry:
    - summary: |
        Enable overriding literal headers
      type: feat
  createdAt: "2025-02-26"
  irVersion: 55
  version: 2.19.0
- changelogEntry:
    - summary: |
        Fix form body serialization
      type: fix
  createdAt: "2025-02-25"
  irVersion: 55
  version: 2.18.1
- changelogEntry:
    - summary: |
        Support form-data with deep object query params
      type: feat
  createdAt: "2025-02-24"
  irVersion: 55
  version: 2.18.0
- changelogEntry:
    - summary: |
        Support deep object query parameters
      type: feat
  createdAt: "2025-02-24"
  irVersion: 55
  version: 2.17.0
- changelogEntry:
    - summary: |
        Upgrade IR version dependency to v55
      type: chore
  createdAt: "2025-02-20"
  irVersion: 55
  version: 2.16.0
- changelogEntry:
    - summary: |
        Add support for custom HTTP client in Java SDK
      type: feat
  createdAt: "2025-02-19"
  irVersion: 53
  version: 2.15.0
- changelogEntry:
    - summary: |
        Support user-agent header
      type: feat
  createdAt: "2025-02-19"
  irVersion: 53
  version: 2.14.0
- changelogEntry:
    - summary: |
        Flat package layout by setting `page-layout: flat`
      type: feat
  createdAt: "2025-02-18"
  irVersion: 53
  version: 2.13.0
- changelogEntry:
    - summary: |
        Fix collision with variant type called "Value" and internal interface name.
      type: fix
    - summary: |
        Prevent discriminant from deserializing as additional property in unwrapped variant.
      type: fix
  createdAt: "2025-02-14"
  irVersion: 53
  version: 2.12.1
- changelogEntry:
    - summary: |
        Let users define custom headers in request options
      type: feat
  createdAt: "2025-02-10"
  irVersion: 53
  version: 2.12.0
- changelogEntry:
    - summary: |
        Don't add a semicolon twice when rendering accept header
      type: fix
  createdAt: "2025-02-04"
  irVersion: 53
  version: 2.11.3
- changelogEntry:
    - summary: |
        Add accept header if endpoint has errors
      type: fix
  createdAt: "2025-02-03"
  irVersion: 53
  version: 2.11.2
- changelogEntry:
    - summary: |
        Send only request body reference for body-only wrapped request
      type: fix
  createdAt: "2025-02-03"
  irVersion: 53
  version: 2.11.1
- changelogEntry:
    - summary: |
        Add deep cursor path pagination support.
      type: feat
  createdAt: "2025-01-29"
  irVersion: 53
  version: 2.11.0
- changelogEntry:
    - summary: |
        Fix wrapped requests without inline path parameters checking not rendering
        no-request endpoint because of non-optional parameters
      type: fix
  createdAt: "2025-01-23"
  irVersion: 53
  version: 2.10.7
- changelogEntry:
    - summary: |
        Prevent accept header from being removed in wrapped requests
      type: fix
  createdAt: "2025-01-21"
  irVersion: 53
  version: 2.10.6
- changelogEntry:
    - summary: |
        Add Accept header for json responses
      type: fix
  createdAt: "2025-01-21"
  irVersion: 53
  version: 2.10.5
- changelogEntry:
    - summary: |
        Fix potential NPE initializing client options with default version
      type: fix
  createdAt: "2025-01-19"
  irVersion: 53
  version: 2.10.4
- changelogEntry:
    - summary: |
        Fix inlining unwrapped alias types.
      type: fix
  createdAt: "2025-01-17"
  irVersion: 53
  version: 2.10.3
- changelogEntry:
    - summary: |
        Omit methods with inlined types from interface definitions.
      type: fix
  createdAt: "2025-01-16"
  irVersion: 53
  version: 2.10.2
- changelogEntry:
    - summary: |
        Fix union inline type name conflict resolution.
      type: fix
  createdAt: "2025-01-16"
  irVersion: 53
  version: 2.10.1
- changelogEntry:
    - summary: |
        Support inline types in the Java generator.
      type: feat
  createdAt: "2025-01-16"
  irVersion: 53
  version: 2.10.0
- changelogEntry:
    - summary: |
        Support version headers in request and client options.
      type: feat
  createdAt: "2025-01-07"
  irVersion: 53
  version: 2.9.0
- changelogEntry:
    - summary: |
        Implement global timeout configuration for generated clients.
          ```java
          var client = Client.builder()
            .apiKey("...")
            .timeout(40)
            .build();
          ```
      type: feat
  createdAt: "2024-12-23"
  irVersion: 53
  version: 2.8.1
- changelogEntry:
    - summary: |
        Generate inline request bodies with their path parameters in the object.
      type: feat
  createdAt: "2024-12-20"
  irVersion: 53
  version: 2.8.0
- changelogEntry:
    - summary: |
        Apply Content-Type header from endpoint definition in SDK generator.
      type: feat
  createdAt: "2024-12-11"
  irVersion: 53
  version: 2.7.0
- changelogEntry:
    - summary: |
        Don't generate pagination with nonempty path. Fixes pagination seed tests breaking.
      type: fix
  createdAt: "2024-12-10"
  irVersion: 53
  version: 2.6.0
- changelogEntry:
    - summary: |
        Bump IR version to latest (v53)
      type: chore
  createdAt: "2024-12-10"
  irVersion: 53
  version: 2.5.0
- changelogEntry:
    - summary: |
        We now support overriding sdk package prefixes by adding a "package-prefix" key under the java-sdk generator
        configuration.
      type: feat
  createdAt: "2024-12-10"
  irVersion: 46
  version: 2.4.0

- changelogEntry:
    - summary: |
        The rootProject.name is now set in settings.gradle and ci.yml uses ./gradlew sonatypeCentralUpload for publishing.
      type: fix
  createdAt: "2024-12-04"
  irVersion: 46
  version: 2.3.1

- changelogEntry:
    - summary: |
        Fix publishing to Maven Central with proper signing configuration and metadata.
      type: feat
  createdAt: "2024-12-04"
  irVersion: 46
  version: 2.3.0

- changelogEntry:
    - summary: |
        We now provide endpoint methods for streaming byte array requests in addition to the previous methods accepting
        byte array directly.
      type: feat
    - summary: |
        Bump Jackson version to latest (2.17.2)
      type: chore
  createdAt: "2024-09-26"
  irVersion: 46
  version: 2.2.0

- changelogEntry:
    - summary: |
        We no longer enforce non-null constraints for Object type properties in builders.
      type: feat
  createdAt: "2024-09-11"
  irVersion: 46
  version: 2.1.0

- changelogEntry:
    - summary: |
        The SDK generator is now on major version 2. To take this upgrade without any breaks, please add the below
        configuration to your `generators.yml` file:
        ```yaml
        generators:
          - name: fernapi/fern-java-sdk
            config:
              disable-required-property-builder-checks: true
        ```
      type: break
    - summary: |
        Generated builder methods now enforce non-null checks for required fields, ensuring that all required
        fields are properly validated during object construction:
          ```java
          @java.lang.Override
          @JsonSetter("name")
          public NameStage name(@NotNull String name) {
              this.name = Objects.requireNonNull(name, "name must not be null");
              return this;
          }
          ```
      type: feat
  createdAt: "2024-09-05"
  irVersion: 46
  version: 2.0.0

- changelogEntry:
    - summary: |
        Public constructors can now be generated for all model types:
        ```yaml
        generators:
          - name: fernapi/fern-java-sdk
            config:
              enable-public-constructors: true # default false
          ```
      type: feat
  createdAt: "2024-09-04"
  irVersion: 46
  version: 1.0.7

- changelogEntry:
    - summary: Fixed a bug where optional collections are not handled properly in paginated responses.
      type: fix
  createdAt: "2024-09-04"
  irVersion: 46
  version: 1.0.6

- changelogEntry:
    - summary: Fixed a bug where local generation custom config doesn't pick up some values, including exception naming.
      type: fix
  createdAt: "2024-07-26"
  irVersion: 46
  version: 1.0.5

- changelogEntry:
    - summary: Fixed a bug where OkHttp responses could be closed prematurely.
      type: fix
  createdAt: "2024-07-24"
  irVersion: 46
  version: 1.0.4

- changelogEntry:
    - summary: Generated builder methods for optional fields can now accept null directly.
      type: feat
  createdAt: "2024-07-23"
  irVersion: 46
  version: 1.0.3

- changelogEntry:
    - summary: |
        The generator now adds a class-level `@JsonInclude(JsonInclude.Include.NON_ABSENT)` annotation to
        each generated type in place of the previous `@JsonInclude(JsonInclude.Include.NON_EMPTY)` by default. This is
        configurable in the `generators.yml` file:
        ```yaml
        generators:
          - name: fernapi/fern-java-sdk
            config:
              json-include: non-empty # default non-absent
        ```
      type: feat
  createdAt: "2024-07-02"
  irVersion: 46
  version: 1.0.2-rc0

- changelogEntry:
    - summary: |
        The Java SDK is now on major version 1. To take this upgrade without any breaks, please add the below
        configuration to your `generators.yml` file:
        ```yaml
        generators:
          - name: fernapi/fern-java-sdk
            config:
              base-api-exception-class-name: ApiError
              base-exception-class-name: CompanyException # Optional: This should only be set if default naming is undesirable
        ```
      type: break
    - summary: |
        We now generate Exception types for all errors that are defined in the IR. Generated clients with an
        error discrimination strategy of "status code" will throw one of these typed Exceptions based on the status code of
        error responses. Example error type:
        ```java
        public final class BadRequest extends MyCompanyApiError {
          public BadRequest(Object body) {
              super("BadRequest", 400, body);
          }
        }
        ```
      type: feat
  createdAt: "2024-06-26"
  irVersion: 46
  version: 1.0.1

- changelogEntry:
    - summary: Add support for cursor and offset pagination.
      added:
        - |
          Add support for cursor and offset pagination.

          For example, consider the following endpoint `/users` endpoint:

          ```yaml
          types:
            User:
              properties:
                name: string

            ListUserResponse:
              properties:
                next: optional<string>
                data: list<User>

          service:
            auth: false
            base-path: /users
            endpoints:
              list:
                path: ""
                method: GET
                pagination:
                  cursor: $request.starting_after
                  next_cursor: $response.next
                  results: $response.data
                request:
                  name: ListUsersRequest
                  query-parameters:
                    starting_after: optional<string>
                response: ListUsersResponse
          ```

          The generated `SyncPagingIterable<User>` can then be used to traverse through the `User` objects:

          ```java
          for (User user : client.users.list(...)) {
              System.out.println(user);
          }
          ```

          Or stream them:

          ```java
          client.users.list(...).streamItems().map(user -> ...);
          ```

          Or statically calling `nextPage()` to perform the pagination manually:

          ```java
          SyncPagingIterable<User> pager = client.users.list(...);
          // First page
          System.out.println(pager.getItems());
          // Second page
          pager = pager.nextPage();
          System.out.println(pager.getItems());
          ```
      type: feat
  createdAt: "2024-06-13"
  irVersion: 46
  version: 0.10.1

- changelogEntry:
    - summary: The generator now supports BigInteger types.
      type: feat
  createdAt: "2024-06-07"
  irVersion: 46
  version: 0.10.0

- changelogEntry:
    - summary: |
        `RequestOptions` are now generated with the `timeout` field initialized to `Optional.empty()` instead of `null` to avoid NPEs if `timeout` is not set in the builder.
      type: feat
  createdAt: "2024-06-06"
  irVersion: 42
  version: 0.9.8

- changelogEntry:
    - summary: |
        The SDK generator now generates `@java.lang.Override` over `@Override` in all files to avoid clashes with any
        `Override.java` class that may have been generated in the same package. The former was used most places, but not all,
        until this release.
      type: feat
  createdAt: "2024-06-06"
  irVersion: 42
  version: 0.9.7

- changelogEntry:
    - summary: The SDK generator now supports returning response properties from client methods rather than just the responses themselves.
      type: feat
  createdAt: "2024-06-05"
  irVersion: 42
  version: 0.9.6

- changelogEntry:
    - summary: Types without fields are now generated with builders. Previously, they were not, which made them impossible to initialize.
      type: fix
  createdAt: "2024-05-30"
  irVersion: 42
  version: 0.9.5

- changelogEntry:
    - summary: The SDK now generates undiscriminated unions with de-conflicted method signatures. Previously, certain undiscriminated unions would have failed to compile due to Java's type erasure causing conflicts.
      type: fix
  createdAt: "2024-05-30"
  irVersion: 42
  version: 0.9.4

- changelogEntry:
    - summary: Generated SDK clients with an OAuth security scheme will now automatically refresh access tokens before they expire.
      type: feat
  createdAt: "2024-05-23"
  irVersion: 42
  version: 0.9.3

- changelogEntry:
    - summary: Java 8 Compatibility.
      type: fix
  createdAt: "2024-05-21"
  irVersion: 42
  version: 0.9.2

- changelogEntry:
    - summary: |
        Support OAuth without token refresh. Example of initializing a client with OAuth:

        ```java
        ExampleApiClient client = ExampleApiClient
            .builder()
            .clientId("4bf2a37d-8512-44a2-af50-28a7701d9f2e")
            .clientSecret("b3b187b0-ef48-49ba-9d99-80d89fd11c4a")
            .build();
        ```
      type: fix
  createdAt: "2024-05-15"
  irVersion: 42
  version: 0.9.1

- changelogEntry:
    - summary: Bump intermediate representation to v42
      type: internal
  createdAt: "2024-05-13"
  irVersion: 42
  version: 0.9.0-rc0

- changelogEntry:
    - summary: Corrects the fix in 0.8.10 to check null value as opposed to a .isPresent check, given the header is not `Optional`, it's always `String`
      type: fix
  createdAt: "2024-05-08"
  irVersion: 31
  version: 0.8.11

- changelogEntry:
    - summary: Fixes regression from 0.8.8, headers are no longer added to the header map unless they are non-null.
      type: fix
  createdAt: "2024-05-08"
  irVersion: 31
  version: 0.8.10

- changelogEntry:
    - summary: Generated SDK clients now handle null response bodies and avoid NPEs when they receive error responses.
      type: fix
  createdAt: "2024-05-07"
  irVersion: 31
  version: 0.8.9

- changelogEntry:
    - summary: The generated SDKs no longer require global headers that are not directly related to auth if auth is mandatory within the SDK. Previously, the generator would require all global headers if auth was mandatory.
      type: fix
  createdAt: "2024-05-07"
  irVersion: 31
  version: 0.8.8

- changelogEntry:
    - summary: |
        You can now specify publishing metadata to populate your POM on publish:
        ```yaml
        generators:
          - name: fernapi/fern-java-sdk
            version: 0.X.Y
            output:
              location: maven
              registryUrl: ""
              publish-metadata:
                author: ""
                email: ""
                package-description: ""
                reference-url: ""
        ```
      type: feat
  createdAt: "2024-03-21"
  irVersion: 31
  version: 0.8.7

- changelogEntry:
    - summary: |
        The SDK now generates RequestOptions functions for timeouts with IdempotentRequestOptions correctly, previously
        timeout functions were only taking in regular RequestOptions. This also addresses a JavaPoet issue where fields were
        being initialized twice across RequestOptions and IdempotentRequestOptions classes, preventing the SDK from generating at all.
      type: fix
  createdAt: "2024-03-20"
  irVersion: 31
  version: 0.8.6

- changelogEntry:
    - summary: |
        Add in publishing config that allows for signing published artifacts, this is required for publishing to Maven
        Central.
        To sign your artifacts, you must add the below to your publishing config:
        ```yaml
        generators:
          - name: fernapi/fern-java-sdk
            version: 0.X.Y
            output:
              location: maven
              registryUrl: ""
              signature:
                keyId: ""
                password: ""
                secretKey: ""
        ```
        and secrets can be used, similar to how API keys are specified today:
        ```yaml
        generators:
          - name: fernapi/fern-java-sdk
            version: 0.X.Y
            output:
              location: maven
              registryUrl: ""
              signature:
                keyId: ${MY_KID_ENVVAR}
                password: ${MY_SECRET_ENVVAR}
                secretKey: ${MY_SECRET_KEY_ENVVAR}
        ```
      type: feat
  createdAt: "2024-03-18"
  irVersion: 31
  version: 0.8.5

- changelogEntry:
    - summary: Update docker image for Java SDK task runner.
      type: internal
  createdAt: "2024-02-23"
  irVersion: 31
  version: 0.8.5-rc0

- changelogEntry:
    - summary: |
        The timeout specified on the RequestOptions object now sets the timeout on the entire call, not just the
        read timeout of the request.
        As a refresher, a timeout can be added per request like so:
        ```java
        RequestOptions ro = RequestOptions.builder().timeout(90).build(); // Creates a timeout of 90 seconds for the request
        //  You could also specify the timeunit, similar to as if you were using OkHttp directly
        //  RequestOptions ro = RequestOptions.builder().timeout(2, TimeUnit.MINUTES).build();
        client.films.list(ro);
        ```
      type: fix
  createdAt: "2024-02-23"
  irVersion: 31
  version: 0.8.4

- changelogEntry:
    - summary: The SDK generator now always creates a valid name for union discriminator wrapper classes.
      type: fix
  createdAt: "2024-02-23"
  irVersion: 31
  version: 0.8.3

- changelogEntry:
    - summary: |
        File upload endpoints no longer fail to compile because the reference to
        the mime type variable is present.

        ```java
        // Code that failed to compile
        String fileMimeType = Files.probeContentType(file.toPath());
        MediaType fileMediaType = fileMimeType != null ? MediaType.parse(mimeType) : null; // mimeType undefined
        // Code that now compiles
        MediaType fileMediaType = fileMimeType != null ? MediaType.parse(fileMimeType) : null;
        ```
      type: fix
  createdAt: "2024-02-21"
  irVersion: 31
  version: 0.8.2

- changelogEntry:
    - summary: |
        The RequestOptions object now supports configuring an optional timeout to apply per-request.
        ```java
        RequestOptions ro = RequestOptions.builder().timeout(90).build(); // Creates a timeout of 90 seconds for the request
        //  You could also specify the timeunit, similar to as if you were using OkHttp directly
        //  RequestOptions ro = RequestOptions.builder().timeout(2, TimeUnit.MINUTES).build();
        client.films.list(ro);
        ```
      type: feat
  createdAt: "2024-02-14"
  irVersion: 31
  version: 0.8.1

- changelogEntry:
    - summary: |
        The SDK generator now supports whitelabelling. When this is turned on,
        there will be no mention of Fern in the generated code.

        **Note**: You must be on the enterprise tier to enable this mode.
      type: feat
  createdAt: "2024-02-11"
  irVersion: 31
  version: 0.8.0

- changelogEntry:
    - summary: |
        The SDK generator now supports idempotency headers. Users
        will be able to specify the idempotency headers in RequestOptions.

        ```java
        Imdb imdb = Imdb.builder()
          .apiKey("...")
          .build();

        var response = imdb.ticket.purchase("theatre-id", IdempotentRequestOptions.builder()
          .idempotencyKey("...")
          .build());
        ```
      type: feat

    - summary: |
        The SDK generator now supports scanning API credentials
         via environment variables.
         ```java
         Imdb imdb = Imdb.builder()
           .apiKey("...") // defaults to System.getenv("IMDB_API_KEY")
           .build();
         ```
      type: feat

    - summary: |
        The generated models now support boolean literals and users
        do not have to specify them in the builder.
        For example, for the following object
        ```yaml
        Actor:
          properties:
            name: string
            isMale: literal<true>
        ```
        the user will not need to specify the literal properties when building
        the object.
        ```java
        var actor = Actor.builder()
          .name("Brad Pitt")
          .build();
        ```
      type: feat
  createdAt: "2024-02-04"
  irVersion: 31
  version: 0.7.1

- changelogEntry:
    - summary: Release version 0.6.1
      type: internal
  createdAt: "2024-02-03"
  irVersion: 31
  version: 0.6.1<|MERGE_RESOLUTION|>--- conflicted
+++ resolved
@@ -1,16 +1,16 @@
-<<<<<<< HEAD
 - version: 3.12.0
   changelogEntry:
     - summary: |
         Added Generation Metadata file to output.
       type: feat
-=======
+  createdAt: "2025-11-04"
+  irVersion: 61
+
 - version: 3.11.3
   changelogEntry:
     - summary: |
         Fix `collapse-optional-nullable` config not being applied in download files mode.
       type: fix
->>>>>>> b9cae6b2
   createdAt: "2025-11-03"
   irVersion: 61
 
