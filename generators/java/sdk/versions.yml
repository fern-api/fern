<<<<<<< HEAD
- version: 3.10.2
  changelogEntry:
    - summary: |
        Fix sync client delegation bug causing compilation errors with array query parameters. The sync client
        generator was incorrectly using the same class name for both raw and delegating clients, resulting in
        inline HTTP code generation instead of proper delegation. Array query parameters now work correctly in
        all subpackage clients using QueryStringMapper.
=======
- version: 3.10.1
  changelogEntry:
    - summary: |
        Fixed nullable annotation generation in builder setters when `use-nullable-annotation` is enabled.
        Builder setter parameters for nullable fields now correctly use `@org.jetbrains.annotations.Nullable`
        instead of incorrectly attempting to use the `Nullable<T>` container class as an annotation.
        Also removed `@Nullable` from path parameters as they are always required in REST APIs.
>>>>>>> 396f23cb
      type: fix
  createdAt: "2025-10-28"
  irVersion: 61

- version: 3.10.0
  changelogEntry:
    - summary: |
        Add support for three-state nullable fields in PATCH requests via `use-nullable-for-optional-fields` config.
        When enabled, optional fields use `Nullable<T>` instead of `Optional<T>` to distinguish between
        omitted fields, explicit null values, and actual values.
      type: feat
  createdAt: "2025-10-28"
  irVersion: 61

- version: 3.9.4
  changelogEntry:
    - summary: |
        Documenting `.withRawResponse()` in `README.md`.
      type: chore
  createdAt: "2025-10-28"
  irVersion: 61

- version: 3.9.3
  changelogEntry:
    - summary: |
        Retries now check `Retry-After` and `X-RateLimit-Reset` before defaulting to exponential backoff.
      type: fix
  createdAt: "2025-10-27"
  irVersion: 61

- version: 3.9.2
  changelogEntry:
    - summary: |
        Fix nullable field serialization in PATCH requests with wrapped request bodies. Explicit null values
        (Nullable.ofNull()) are now correctly serialized as `{"field": null}` instead of being omitted like
        Nullable.empty().
      type: fix
  createdAt: "2025-10-23"
  irVersion: 61

- version: 3.9.1
  changelogEntry:
    - summary: |
        Fix raw client methods to return union types instead of first variant when using response
        properties (x-fern-sdk-return-value) with discriminated or undiscriminated unions.
      type: fix
  createdAt: "2025-10-23"
  irVersion: 61

- version: 3.9.0
  changelogEntry:
    - summary: |
        Add support for README example style configuration via `exampleStyle` field. When set to "minimal",
        generated README.md files show streamlined code examples with only required parameters, reducing
        verbosity for better readability. Defaults to "comprehensive" to maintain backward compatibility.
      type: feat
  createdAt: "2025-10-21"
  irVersion: 61

- version: 3.8.12
  changelogEntry:
    - summary: |
        Fixed wire test generation for application/x-www-form-urlencoded requests. Wire tests now correctly
        validate form-encoded request bodies instead of attempting to parse them as JSON, eliminating
        JsonParseException failures in generated test suites.
      type: fix
  createdAt: "2025-10-20"
  irVersion: 60

- version: 3.8.11
  changelogEntry:
    - summary: |
        Fix Java SDK generator to preserve original environment names for multi-URL environments (e.g., "E2E" instead of "E_2_E").
        Single-URL environments remain unchanged for backward compatibility.
      type: fix
  createdAt: "2025-10-16"
  irVersion: 60

- version: 3.8.10
  changelogEntry:
    - summary: |
        Fixed inconsistent file placement for resource-based core files. All Java files now use standard
        src/main/java/ structure in local generation mode.
      type: fix
  createdAt: "2025-10-09"
  irVersion: 60

- version: 3.8.9
  changelogEntry:
    - summary: |
        Fixed dynamic snippets incorrectly placing HTTP headers in request builders. Headers now correctly
        use RequestOptions.builder().addHeader() for body requests.
      type: fix
  createdAt: "2025-10-08"
  irVersion: 60

- version: 3.8.8
  changelogEntry:
    - summary: |
        Fix: Don't run spotlessApply if gradlew doesn't exist.
      type: fix
  createdAt: "2025-10-05"
  irVersion: 60

- version: 3.8.7
  changelogEntry:
    - summary: |
        Fixed spotlessCheck in generated SDKs.
      type: fix
  createdAt: "2025-10-04"
  irVersion: 60

- version: 3.8.6
  changelogEntry:
    - summary: |
        Fixed SSE stream terminator parsing for OpenAI-style `data: [DONE]` format. Terminators are now
        checked after data extraction and only at event boundaries to prevent data loss.
      type: fix
  createdAt: "2025-10-02"
  irVersion: 60

- version: 3.8.5
  changelogEntry:
    - summary: |
        Fix SSE parser concatenating multiple events into malformed JSON. Events are now properly
        separated at blank line boundaries per SSE specification, with correct handling of multiline
        data fields and stream terminators.
      type: fix
  createdAt: "2025-10-02"
  irVersion: 60

- version: 3.8.4
  changelogEntry:
    - summary: |
        Fixed code generation for undiscriminated unions with optional types. Generated code now correctly
        wraps optional values with `Optional.of()`, and wire tests are properly generated by default.
      type: fix
  createdAt: "2025-09-30"
  irVersion: 60

- version: 3.8.3
  changelogEntry:
    - summary: |
        Upgrade generator-cli dependency to fix local generation handling of .fernignore files.
      type: fix
  createdAt: "2025-10-01"
  irVersion: 60

- version: 3.8.2
  changelogEntry:
    - summary: |
        Fix local file system generation to use proper Gradle directory structure (src/main/java).
        Source files are now correctly placed at src/main/java/com/package instead of com/package
        at the root.
      type: fix
  createdAt: "2025-10-01"
  irVersion: 60

- version: 3.8.1
  changelogEntry:
    - summary: |
        Append decimal to whole number double literals to prevent compilation errors.
      type: fix
  createdAt: "2025-09-30"
  irVersion: 60

- version: 3.8.0
  changelogEntry:
    - summary: |
        Add `getResponse()` method to `BasePage` for accessing pagination metadata like cursor tokens.
        This enables stateless pagination by providing access to the full API response object.

        Usage example:
        ```java
        SyncPagingIterable<User> users = client.users().list();
        users.getResponse().ifPresent(response -> {
            String cursor = response.getNext();
            // Use cursor for stateless pagination
        });
        ```
      type: feat
  createdAt: "2025-09-29"
  irVersion: 60

- version: 3.7.0
  changelogEntry:
    - summary: |
        Wire tests are now enabled by default for all Java SDKs, providing comprehensive HTTP protocol
        validation tests using MockWebServer. Wire tests validate request/response serialization, HTTP
        methods, headers, and API contract adherence. To disable wire tests, explicitly set
        `enable-wire-tests: false` in your generator configuration.
      type: feat
  createdAt: "2025-09-29"
  irVersion: 60

- version: 3.6.3
  changelogEntry:
    - summary: |
        Fixed OAuth auth clients not receiving variables needed for token endpoints with path parameters.
      type: fix
  createdAt: "2025-09-28"
  irVersion: 60

- version: 3.6.2
  changelogEntry:
    - summary: |
        Fixed SDK variable setters incorrectly referencing non-existent `clientOptionsBuilder`.
        Variables now store in instance fields and apply via `setVariables()` method.
      type: fix
  createdAt: "2025-09-25"
  irVersion: 60

- version: 3.6.1
  changelogEntry:
    - summary: |
        Fixed wire tests failing with `InvalidDefinitionException` for `Optional<T>` serialization by using
        the configured `ObjectMappers.JSON_MAPPER` instead of plain `ObjectMapper`.
      type: fix
  createdAt: "2025-09-25"
  irVersion: 60

- version: 3.6.0
  changelogEntry:
    - summary: |
        Add support for PR mode for self-hosted/local sdk generation.
      type: feat
  createdAt: "2025-09-25"
  irVersion: 60

- version: 3.5.10
  changelogEntry:
    - summary: |
        Snippets now show client-level variables in builder instead of method parameters.
      type: fix
  createdAt: "2025-09-25"
  irVersion: 60

- version: 3.5.9
  changelogEntry:
    - summary: |
        Fixed missing `java.util.Optional` import in dynamic snippets generation for wire tests.
      type: fix
  createdAt: "2025-09-24"
  irVersion: 59

- version: 3.5.8
  changelogEntry:
    - summary: |
        Fixed wire test generation for union services and added automatic pagination package detection.
      type: fix
  createdAt: "2025-09-23"
  irVersion: 59

- version: 3.5.7
  changelogEntry:
    - summary: |
        Fixed `NullPointerException` in builder setters when collections are null by adding null checks before `addAll()`/`putAll()` calls.
      type: fix
  createdAt: "2025-09-22"
  irVersion: 59

- version: 3.5.6
  changelogEntry:
    - summary: |
        Fixed wire test generation: paginated endpoints return `SyncPagingIterable<T>`, auth methods use correct builder patterns
      type: fix
  createdAt: "2025-09-22"
  irVersion: 59

- version: 3.5.5
  changelogEntry:
    - summary: |
        Fixed wire test compilation errors: pagination types now use raw responses, union factory methods use
        correct variant names, and empty optionals generate `Optional.empty()` instead of invalid `Optional.of()` calls
      type: fix
  createdAt: "2025-09-20"
  irVersion: 59

- version: 3.5.4
  changelogEntry:
    - summary: |
        Fixed wire test compilation errors by adding missing imports for request/response types and
        correcting primitive type mapping.
      type: fix
  createdAt: "2025-09-18"
  irVersion: 59

- version: 3.5.3
  changelogEntry:
    - summary: |
        Fixes an issue where the generated usage snippets in the README.md was not prioritizing
        user defined example values over autogenerated example values.
      type: fix
  createdAt: "2025-09-17"
  irVersion: 59

- version: 3.5.2
  changelogEntry:
    - summary: |
        customReadmeSections from the generator invocation config are included in the README.md
      type: fix
  createdAt: "2025-09-17"
  irVersion: 59

- version: 3.5.1
  changelogEntry:
    - summary: |
        Refactored wire test generator to modular architecture for improved maintainability.
        Enhanced JSON formatting in tests with proper multi-line string concatenation for better readability.
      type: chore
  createdAt: "2025-09-17"
  irVersion: 59

- version: 3.5.0
  changelogEntry:
    - summary: |
        Enhanced wire testing framework with comprehensive SDK validation capabilities. Wire tests now include
        header validation from IR examples, multi-URL environment configuration support, complex type validation
        for unions/nullable/generic types, and full pagination testing with `Iterable<T>` support.
      type: feat
  createdAt: "2025-09-16"
  irVersion: 59

- version: 3.4.1
  changelogEntry:
    - summary: |
        Fix compilation errors when undiscriminated unions contain multiple members that resolve
        to the same Java type (e.g., multiple strings, string vs string enum). The generator now
        correctly disambiguates duplicate method signatures by adding numeric suffixes (of2, of3,
        visit2, visit3) to factory and visitor methods when needed.
      type: fix
  createdAt: "2025-09-16"
  irVersion: 59

- version: 3.4.0
  changelogEntry:
    - summary: |
        Add support for custom sections in the README.md via `customSections` config option.
      type: feat
  createdAt: "2025-09-15"
  irVersion: 59

- version: 3.3.0
  changelogEntry:
    - summary: |
        Wire tests now automatically configure authentication based on the API's auth scheme (Bearer, Basic, Header/Custom,
        OAuth, or Inferred) instead of using hardcoded tokens. Real authentication values are extracted from IR examples
        when available, making tests more accurate and maintainable.
      type: feat
  createdAt: "2025-09-15"
  irVersion: 59

- version: 3.2.2
  changelogEntry:
    - summary: |
        Fix nullable request bodies with Optional fields to correctly generate .isPresent() checks
        on the Optional field itself, rather than on the entire request object.
      type: fix
  createdAt: "2025-09-15"
  irVersion: 59

- version: 3.2.1
  changelogEntry:
    - summary: |
        Changed Optional.of() to Optional.ofNullable() to handle null values gracefully, allowing users to reset to default version.
      type: fix
  createdAt: "2025-09-15"
  irVersion: 59

- version: 3.2.0
  changelogEntry:
    - summary: |
        Add comprehensive request and response body validation to wire tests for Java SDKs.
        Wire tests now validate that SDKs correctly serialize request bodies and deserialize
        response bodies, catching regressions in JSON handling.
      type: feat
  createdAt: "2025-09-11"
  irVersion: 59

- version: 3.1.0
  changelogEntry:
    - summary: |
        Support Maven publishTarget from IR for local filesystem SDK generation.
      type: feat
  createdAt: "2025-09-11"
  irVersion: 59

- version: 3.0.1
  changelogEntry:
    - summary: |
        Fix compilation errors in generated SDK snippets for collections with optional types and unknown size arrays.
        Generated documentation (README.md and reference.md) now shows cleaner, more idiomatic Java code examples
        using `Arrays.asList()` directly instead of unnecessary `ArrayList` wrapping.
      type: fix
  createdAt: "2025-09-10"
  irVersion: 59

- version: 3.0.0
  changelogEntry:
    - summary: |
        The SDK generator now defaults to forward-compatible enums, providing resilience against new enum variants
        added on the backend. This is a breaking change that affects the structure of generated enum types.

        To revert to the previous behavior with traditional Java enums, add the following configuration to your
        `generators.yml` file:
        ```yaml
        generators:
          - name: fernapi/fern-java-sdk
            config:
              enable-forward-compatible-enums: false
        ```
      type: break
    - summary: |
        Forward-compatible enums are now enabled by default. Generated SDKs will no longer throw errors when
        encountering unknown enum variants, instead handling them gracefully with an UNKNOWN value. This is
        particularly important for:
        - Mobile applications that cannot be easily updated
        - Maintaining backward compatibility when backend adds new enum values
        - Arrays of enum values where new variants previously caused client failures

        With forward-compatible enums, the generated code changes from traditional Java enums to class-based
        enums that support unknown values through a visitor pattern.
      type: feat
  createdAt: "2025-09-09"
  irVersion: 59

- version: 2.43.3
  changelogEntry:
    - summary: |
        Bugfix to make sure that the Java SDK compiles when header based versioning with defaults is enabled.
      type: fix
  createdAt: "2025-09-03"
  irVersion: 59

- version: 2.43.2
  changelogEntry:
    - summary: |
        Fix custom license name extraction in build.gradle to display actual license names from LICENSE files
        instead of toString() representations. The generator now reads the first line of custom LICENSE files
        and displays it as the license name.
      type: fix
  createdAt: "2025-09-03"
  irVersion: 59

- version: 2.43.1
  changelogEntry:
    - summary: |
        Fix Maven Central signing configuration to correctly use 3-parameter useInMemoryPgpKeys() method.
        The signing block was incorrectly using MAVEN_SIGNATURE_SECRET_KEY as the key ID parameter
        instead of MAVEN_SIGNATURE_KID, causing Sonatype Central validation failures during deployment.
      type: fix
  createdAt: "2025-09-02"
  irVersion: 59

- version: 2.43.0
  changelogEntry:
    - summary: |
        Add support for the `apiName` and `disabledFeatures` readme config options.
      type: feat
  createdAt: "2025-08-29"
  irVersion: 59

- version: 2.42.1
  changelogEntry:
    - summary: |
        Fix nullable fields incorrectly requiring non-null values in staged builders when
        use-nullable-annotation is enabled.
      type: fix
  createdAt: "2025-08-27"
  irVersion: 58

- version: 2.42.0
  changelogEntry:
    - summary: |
        Add support for semantic distinction between `nullable<T>` and `optional<T>` types via `use-nullable-annotation` flag.
        When enabled, `nullable<T>` generates as raw type `T` with `@Nullable` annotation, while `optional<T>` remains as `Optional<T>`.
        This provides proper API semantics for fields that can be null vs those that may be absent from requests.

        ```yaml
        customConfig:
          use-nullable-annotation: true
        ```
      type: feat
  createdAt: "2025-08-25"
  irVersion: 58

- version: 2.41.3
  changelogEntry:
    - summary: |
        Add convenient `addHeader()` method to SDK builders for adding custom headers without requiring
        OkHttpClient customization or inheritance.
      type: feat
  createdAt: "2025-08-19"
  irVersion: 58

- version: 2.41.2
  changelogEntry:
    - summary: |
        Link reference.md in the README.md.
      type: feat
  createdAt: "2025-08-19"
  irVersion: 58

- version: 2.41.1
  changelogEntry:
    - summary: |
        Fix integer overflow when processing OpenAPI specs with large integer values in examples. Values exceeding Java's Integer range are automatically converted to long type to prevent generation failures.
      type: fix
  createdAt: "2025-08-15"
  irVersion: 58

- version: 2.41.0
  changelogEntry:
    - summary: |
        Add support for generating wire tests via `enable-wire-tests` flag. Wire tests verify HTTP protocol communication
        using MockWebServer and are generated for all endpoints in a service.

        ```yaml
        customConfig:
          enable-wire-tests: true
        ```

        Generated tests include:
        - Working 404/500 error tests that compile immediately
        - Success test templates with TODO comments for customization
        - Proper handling of staged vs regular builders
        - Constants for all magic strings for better maintainability

        Note: Complex request bodies and response validation require manual customization.
      type: feat
  createdAt: "2025-08-14"
  irVersion: 58

- version: 2.40.0
  changelogEntry:
    - summary: |
        Add support for client-side default parameter values via `use-default-request-parameter-values` flag.
        When enabled, query and header parameters with defaults become Optional types and defaults are automatically
        applied when not provided. Example:

        ```yaml
        customConfig:
          use-default-request-parameter-values: true
        ```

        Generated code:
        ```java
        // Parameters with defaults become Optional
        private final Optional<Integer> perPage;  // Has default: 50

        // Defaults are applied automatically
        QueryStringMapper.addQueryParameter(httpUrl, "per_page", request.getPerPage().orElse(50), false);
        ```
      type: feat
  createdAt: "2025-08-13"
  irVersion: 58

- version: 2.39.6
  changelogEntry:
    - summary: |
        Add opt-in extensible builder pattern via `enable-extensible-builders` flag. When enabled, builders use the self-type
        pattern allowing users to extend generated builders while maintaining type safety. Example:

        ```java
        class CustomBuilder extends BaseClientBuilder<CustomBuilder> {
            @Override
            protected CustomBuilder self() { return this; }

            public CustomBuilder workspaceId(String id) {
                // custom logic
                return this;
            }
        }
        ```
      type: feat
  createdAt: "2025-08-05"
  irVersion: 58

- version: 2.39.5
  changelogEntry:
    - summary: |
        Fix undiscriminated union deserialization to catch all RuntimeException types instead of just IllegalArgumentException.
      type: fix
  createdAt: "2025-08-05"
  irVersion: 58

- version: 2.39.4
  changelogEntry:
    - summary: |
        Ensure JUnit dependencies are always added when test files are generated
      type: fix
  createdAt: "2025-08-04"
  irVersion: 58

- version: 2.39.3
  changelogEntry:
    - summary: |
        Fix compilation error when using boolean path parameters by properly handling primitive boolean to String conversion
      type: fix
  createdAt: "2025-08-04"
  irVersion: 58

- version: 2.39.2
  changelogEntry:
    - summary: |
        Fix javadoc compilation errors by using HTML entities for special characters in builder examples
      type: fix
  createdAt: "2025-07-31"
  irVersion: 58

- version: 2.39.1
  changelogEntry:
    - summary: |
        Refactor builder extension pattern to use Template Method with dynamic generation. Configuration methods
        are only generated based on API spec (auth, headers, variables). All methods are protected for override.
      type: fix
  createdAt: "2025-07-25"
  irVersion: 58

- version: 2.39.0
  changelogEntry:
    - summary: |
        Enable builder extensibility for generated SDK clients. Builders are no longer marked as final, allowing users to extend them
        and customize client behavior. Added protected buildClientOptions() method for customization hooks and static from() method
        to ClientOptions.Builder for copying existing configurations. This enables use cases like environment variable expansion
        in URLs and custom authentication methods.
      type: feat
  createdAt: "2025-07-24"
  irVersion: 58

- version: 2.38.8
  changelogEntry:
    - summary: |
        Fix byte array convenience methods to include all parameters when delegating to InputStream methods.
      type: fix
  createdAt: "2025-07-23"
  irVersion: 58

- version: 2.38.7
  changelogEntry:
    - summary: |
        Swap InputStreamRequestBody arguments to match constructor.
      type: fix
  createdAt: "2025-07-23"
  irVersion: 58

- version: 2.38.6
  changelogEntry:
    - summary: |
        Add explicit type to pagination lambda parameters.
      type: fix
  createdAt: "2025-07-21"
  irVersion: 58

- version: 2.38.5
  changelogEntry:
    - summary: |
        Remove internal OkHttp utility dependency and use a more robust file closing method.
      type: chore
  createdAt: "2025-07-18"
  irVersion: 58

- version: 2.38.4
  changelogEntry:
    - summary: |
        Fix stream SSE test to use Java 8 compatible stream collection method.
      type: fix
  createdAt: "2025-07-17"
  irVersion: 58

- version: 2.38.3
  changelogEntry:
    - summary: |
        Add reference.md generation for Java SDKs.
      type: fix
  createdAt: "2025-07-16"
  irVersion: 58

- version: 2.38.2
  changelogEntry:
    - summary: |
        Fix java sdk readme generation to properly create maven shield.
      type: fix
  createdAt: "2025-07-09"
  irVersion: 58

- version: 2.38.1
  changelogEntry:
    - summary: |
        Fix JavaDoc generation to properly escape dollar signs ($) when using JavaPoet.

        When generating JavaDoc comments with JavaPoet, dollar signs need to be escaped as `$$` to prevent
        JavaPoet from interpreting them as template variables. This ensures that dollar signs in documentation
        are rendered correctly in the final generated code.
      type: fix
  createdAt: "2025-06-23"
  irVersion: 58

- version: 2.38.0
  changelogEntry:
    - summary: |
        Add support for custom config publish-to to enable publishing to Maven Central with proper metadata and signing configuration.

        ```yaml
        customConfig:
          publish-to: central
        ```

        This configuration enables automatic publishing to Maven Central with proper metadata and signing configuration.
      type: chore
  createdAt: "2025-06-23"
  irVersion: 58

- version: 2.37.2
  changelogEntry:
    - summary: |
        No changes. Publishing changes from 2.37.1-rc0 and 2.37.1-rc1 to release track.
      type: chore
  createdAt: "2025-06-23"
  irVersion: 58

- version: 2.37.1-rc1
  changelogEntry:
    - summary: |
        Remove Content-Type from headers when request has no body
      type: fix
  createdAt: "2025-06-16"
  irVersion: 58
- version: 2.37.1-rc0
  changelogEntry:
    - summary: |
        Fix array query params are treated as exploded: true
      type: fix
  createdAt: "2025-06-13"
  irVersion: 58
- version: 2.37.0
  changelogEntry:
    - summary: |
        Add support for generating a full project in filesystem mode.
      type: feat
  createdAt: "2025-06-04"
  irVersion: 58
- version: 2.36.5
  changelogEntry:
    - summary: Update the IR to v58.
      type: internal
  createdAt: "2025-06-03"
  irVersion: 58
- changelogEntry:
    - summary: |
        Generates docs for method types.
      type: fix
  createdAt: "2025-05-21"
  irVersion: 57
  version: 2.36.4
- changelogEntry:
    - summary: |
        Updates the generator to always commit changes, even if there are none, in self-hosted mode. This
        allows users to make sure that the generator actually ran and attempted to make a commit.
      type: fix
  createdAt: "2025-05-20"
  irVersion: 57
  version: 2.36.3
- changelogEntry:
    - summary: |
        Fix the generated README.md for the `maxRetries` configuration option, which is now
        shown on the client constructor.
      type: fix
  createdAt: "2025-05-15"
  irVersion: 57
  version: 2.36.2
- changelogEntry:
    - summary: |
        Add support for the custom introduction setting in the generated README.md.
      type: fix
  createdAt: "2025-05-13"
  irVersion: 57
  version: 2.36.1
- changelogEntry:
    - summary: |
        Support sending requests with content type application/x-www-form-urlencoded.
      type: feat
  createdAt: "2025-05-11"
  irVersion: 57
  version: 2.36.0
- changelogEntry:
    - summary: |
        Rerelease with the latest generator-cli.
      type: fix
  createdAt: "2025-05-01"
  irVersion: 57
  version: 2.35.3
- changelogEntry:
    - summary: |
        Install the generator-cli at build time as a fallback if runtime installation fails.
      type: fix
  createdAt: "2025-05-01"
  irVersion: 57
  version: 2.35.2
- changelogEntry:
    - summary: |
        Self hosted github user defaults to `fern-api[bot]`.
      type: fix
  createdAt: "2025-05-01"
  irVersion: 57
  version: 2.35.1
- changelogEntry:
    - summary: |
        Support pushing to GitHub enterprise.
      type: fix
  createdAt: "2025-05-01"
  irVersion: 57
  version: 2.35.0
- changelogEntry:
    - summary: |
        Upgrade to irV57
      type: fix
  createdAt: "2025-05-01"
  irVersion: 57
  version: 2.34.0
- changelogEntry:
    - summary: |
        (Corrected from 2.33.2) Use non-deprecated method to create request body
      type: fix
  createdAt: "2025-04-28"
  irVersion: 55
  version: 2.33.4
- changelogEntry:
    - summary: |
        Suppress unchecked cast warning for undiscriminated union visitor
      type: fix
  createdAt: "2025-04-28"
  irVersion: 55
  version: 2.33.3
- changelogEntry:
    - summary: |
        Use non-deprecated method to create request body
      type: fix
  createdAt: "2025-04-25"
  irVersion: 55
  version: 2.33.2
- changelogEntry:
    - summary: |
        Fix inline overrides undoing allow-multiple parameterization
      type: fix
  createdAt: "2025-04-24"
  irVersion: 55
  version: 2.33.1
- changelogEntry:
    - summary: |
        Support for literals in union types
      type: fix
  createdAt: "2025-04-23"
  irVersion: 55
  version: 2.33.0
- changelogEntry:
    - summary: |
        Auth header prefix should prepend with a concatenation operator
      type: fix
  createdAt: "2025-04-21"
  irVersion: 55
  version: 2.32.9
- changelogEntry:
    - summary: |
        Use safe name for version enum
      type: fix
  createdAt: "2025-04-09"
  irVersion: 55
  version: 2.32.8
- changelogEntry:
    - summary: |
        Run v2 generation for SDK generator only
      type: fix
  createdAt: "2025-04-09"
  irVersion: 55
  version: 2.32.7
- changelogEntry:
    - summary: |
        Fix getting the default version of an api versions enum to not require the `CURRENT` entry
      type: fix
  createdAt: "2025-04-09"
  irVersion: 55
  version: 2.32.6
- changelogEntry:
    - summary: |
        Fix inlining forward-compatible enums
      type: fix
  createdAt: "2025-04-08"
  irVersion: 55
  version: 2.32.5
- changelogEntry:
    - summary: |
        Fix typos in README generator
      type: fix
  createdAt: "2025-04-01"
  irVersion: 55
  version: 2.32.4
- changelogEntry:
    - summary: |
        Add logging for Java v2 generator call
      type: fix
  createdAt: "2025-04-01"
  irVersion: 55
  version: 2.32.3
- changelogEntry:
    - summary: |
        Add fallback snippet renderer for readme generation
      type: fix
  createdAt: "2025-04-01"
  irVersion: 55
  version: 2.32.2
- changelogEntry:
    - summary: |
        Fix pagination in raw clients
      type: fix
  createdAt: "2025-03-31"
  irVersion: 55
  version: 2.32.1
- changelogEntry:
    - summary: |
        Generate snippet.json
      type: feat
  createdAt: "2025-03-29"
  irVersion: 55
  version: 2.32.0
- changelogEntry:
    - summary: |
        Apply content type to request body creation
      type: fix
  createdAt: "2025-03-27"
  irVersion: 55
  version: 2.31.0
- changelogEntry:
    - summary: |
        Include response headers in API exceptions
      type: feat
  createdAt: "2025-03-27"
  irVersion: 55
  version: 2.30.0
- changelogEntry:
    - summary: |
        Query params respect allow-multiple
      type: fix
  createdAt: "2025-03-27"
  irVersion: 55
  version: 2.29.0
- changelogEntry:
    - summary: |
        Expose response headers
      type: feat
  createdAt: "2025-03-26"
  irVersion: 55
  version: 2.28.0
- changelogEntry:
    - summary: |
        Change method to `public static void main(String[] args)` in snippet generation
      type: fix
  createdAt: "2025-03-24"
  irVersion: 55
  version: 2.27.1
- changelogEntry:
    - summary: |
        Support automatic README.md generation
      type: feat
  createdAt: "2025-03-21"
  irVersion: 55
  version: 2.27.0
- changelogEntry:
    - summary: |
        Expose max retries for clients
      type: feat
  createdAt: "2025-03-13"
  irVersion: 55
  version: 2.26.0
- changelogEntry:
    - summary: |
        Add config to inline file properties
      type: feat
  createdAt: "2025-03-13"
  irVersion: 55
  version: 2.25.0
- changelogEntry:
    - summary: |
        Prevent put requests from generating without a request body
      type: fix
  createdAt: "2025-03-12"
  irVersion: 55
  version: 2.24.4
- changelogEntry:
    - summary: |
        Fix double unknown in forward-compatible enums
      type: fix
    - summary: |
        Prevent enum keyword use in package paths
      type: fix
  createdAt: "2025-03-12"
  irVersion: 55
  version: 2.24.3
- changelogEntry:
    - summary: |
        Remove 'object' from Java reserved strings list
      type: fix
  createdAt: "2025-03-12"
  irVersion: 55
  version: 2.24.2
- changelogEntry:
    - summary: |
        Add @JsonIgnore to non-serialization getters for nullables
      type: fix
  createdAt: "2025-03-11"
  irVersion: 55
  version: 2.24.1
- changelogEntry:
    - summary: |
        Fix wrapped request paths in flat mode
      type: fix
  createdAt: "2025-03-11"
  irVersion: 55
  version: 2.24.0
- changelogEntry:
    - summary: |
        Fix async client builder generation
      type: fix
  createdAt: "2025-03-07"
  irVersion: 55
  version: 2.23.1
- changelogEntry:
    - summary: |
        Represent protobuf uint as int rather than long
      type: fix
  createdAt: "2025-03-06"
  irVersion: 55
  version: 2.23.0
- changelogEntry:
    - summary: |
        Add support for explicit nulls in serialization
      type: feat
  createdAt: "2025-03-05"
  irVersion: 55
  version: 2.22.0
- changelogEntry:
    - summary: |
        Add async clients
      type: feat
  createdAt: "2025-03-04"
  irVersion: 55
  version: 2.21.0
- changelogEntry:
    - summary: |
        Fix type reference syntax in readValue calls
      type: fix
  createdAt: "2025-03-02"
  irVersion: 55
  version: 2.20.1
- changelogEntry:
    - summary: |
        Fix collection serialization in multipart form body without form encoding
      type: fix
  createdAt: "2025-02-27"
  irVersion: 55
  version: 2.20.0
- changelogEntry:
    - summary: |
        Enable overriding literal headers
      type: feat
  createdAt: "2025-02-26"
  irVersion: 55
  version: 2.19.0
- changelogEntry:
    - summary: |
        Fix form body serialization
      type: fix
  createdAt: "2025-02-25"
  irVersion: 55
  version: 2.18.1
- changelogEntry:
    - summary: |
        Support form-data with deep object query params
      type: feat
  createdAt: "2025-02-24"
  irVersion: 55
  version: 2.18.0
- changelogEntry:
    - summary: |
        Support deep object query parameters
      type: feat
  createdAt: "2025-02-24"
  irVersion: 55
  version: 2.17.0
- changelogEntry:
    - summary: |
        Upgrade IR version dependency to v55
      type: chore
  createdAt: "2025-02-20"
  irVersion: 55
  version: 2.16.0
- changelogEntry:
    - summary: |
        Add support for custom HTTP client in Java SDK
      type: feat
  createdAt: "2025-02-19"
  irVersion: 53
  version: 2.15.0
- changelogEntry:
    - summary: |
        Support user-agent header
      type: feat
  createdAt: "2025-02-19"
  irVersion: 53
  version: 2.14.0
- changelogEntry:
    - summary: |
        Flat package layout by setting `page-layout: flat`
      type: feat
  createdAt: "2025-02-18"
  irVersion: 53
  version: 2.13.0
- changelogEntry:
    - summary: |
        Fix collision with variant type called "Value" and internal interface name.
      type: fix
    - summary: |
        Prevent discriminant from deserializing as additional property in unwrapped variant.
      type: fix
  createdAt: "2025-02-14"
  irVersion: 53
  version: 2.12.1
- changelogEntry:
    - summary: |
        Let users define custom headers in request options
      type: feat
  createdAt: "2025-02-10"
  irVersion: 53
  version: 2.12.0
- changelogEntry:
    - summary: |
        Don't add a semicolon twice when rendering accept header
      type: fix
  createdAt: "2025-02-04"
  irVersion: 53
  version: 2.11.3
- changelogEntry:
    - summary: |
        Add accept header if endpoint has errors
      type: fix
  createdAt: "2025-02-03"
  irVersion: 53
  version: 2.11.2
- changelogEntry:
    - summary: |
        Send only request body reference for body-only wrapped request
      type: fix
  createdAt: "2025-02-03"
  irVersion: 53
  version: 2.11.1
- changelogEntry:
    - summary: |
        Add deep cursor path pagination support.
      type: feat
  createdAt: "2025-01-29"
  irVersion: 53
  version: 2.11.0
- changelogEntry:
    - summary: |
        Fix wrapped requests without inline path parameters checking not rendering
        no-request endpoint because of non-optional parameters
      type: fix
  createdAt: "2025-01-23"
  irVersion: 53
  version: 2.10.7
- changelogEntry:
    - summary: |
        Prevent accept header from being removed in wrapped requests
      type: fix
  createdAt: "2025-01-21"
  irVersion: 53
  version: 2.10.6
- changelogEntry:
    - summary: |
        Add Accept header for json responses
      type: fix
  createdAt: "2025-01-21"
  irVersion: 53
  version: 2.10.5
- changelogEntry:
    - summary: |
        Fix potential NPE initializing client options with default version
      type: fix
  createdAt: "2025-01-19"
  irVersion: 53
  version: 2.10.4
- changelogEntry:
    - summary: |
        Fix inlining unwrapped alias types.
      type: fix
  createdAt: "2025-01-17"
  irVersion: 53
  version: 2.10.3
- changelogEntry:
    - summary: |
        Omit methods with inlined types from interface definitions.
      type: fix
  createdAt: "2025-01-16"
  irVersion: 53
  version: 2.10.2
- changelogEntry:
    - summary: |
        Fix union inline type name conflict resolution.
      type: fix
  createdAt: "2025-01-16"
  irVersion: 53
  version: 2.10.1
- changelogEntry:
    - summary: |
        Support inline types in the Java generator.
      type: feat
  createdAt: "2025-01-16"
  irVersion: 53
  version: 2.10.0
- changelogEntry:
    - summary: |
        Support version headers in request and client options.
      type: feat
  createdAt: "2025-01-07"
  irVersion: 53
  version: 2.9.0
- changelogEntry:
    - summary: |
        Implement global timeout configuration for generated clients.
          ```java
          var client = Client.builder()
            .apiKey("...")
            .timeout(40)
            .build();
          ```
      type: feat
  createdAt: "2024-12-23"
  irVersion: 53
  version: 2.8.1
- changelogEntry:
    - summary: |
        Generate inline request bodies with their path parameters in the object.
      type: feat
  createdAt: "2024-12-20"
  irVersion: 53
  version: 2.8.0
- changelogEntry:
    - summary: |
        Apply Content-Type header from endpoint definition in SDK generator.
      type: feat
  createdAt: "2024-12-11"
  irVersion: 53
  version: 2.7.0
- changelogEntry:
    - summary: |
        Don't generate pagination with nonempty path. Fixes pagination seed tests breaking.
      type: fix
  createdAt: "2024-12-10"
  irVersion: 53
  version: 2.6.0
- changelogEntry:
    - summary: |
        Bump IR version to latest (v53)
      type: chore
  createdAt: "2024-12-10"
  irVersion: 53
  version: 2.5.0
- changelogEntry:
    - summary: |
        We now support overriding sdk package prefixes by adding a "package-prefix" key under the java-sdk generator
        configuration.
      type: feat
  createdAt: "2024-12-10"
  irVersion: 46
  version: 2.4.0

- changelogEntry:
    - summary: |
        The rootProject.name is now set in settings.gradle and ci.yml uses ./gradlew sonatypeCentralUpload for publishing.
      type: fix
  createdAt: "2024-12-04"
  irVersion: 46
  version: 2.3.1

- changelogEntry:
    - summary: |
        Fix publishing to Maven Central with proper signing configuration and metadata.
      type: feat
  createdAt: "2024-12-04"
  irVersion: 46
  version: 2.3.0

- changelogEntry:
    - summary: |
        We now provide endpoint methods for streaming byte array requests in addition to the previous methods accepting
        byte array directly.
      type: feat
    - summary: |
        Bump Jackson version to latest (2.17.2)
      type: chore
  createdAt: "2024-09-26"
  irVersion: 46
  version: 2.2.0

- changelogEntry:
    - summary: |
        We no longer enforce non-null constraints for Object type properties in builders.
      type: feat
  createdAt: "2024-09-11"
  irVersion: 46
  version: 2.1.0

- changelogEntry:
    - summary: |
        The SDK generator is now on major version 2. To take this upgrade without any breaks, please add the below
        configuration to your `generators.yml` file:
        ```yaml
        generators:
          - name: fernapi/fern-java-sdk
            config:
              disable-required-property-builder-checks: true
        ```
      type: break
    - summary: |
        Generated builder methods now enforce non-null checks for required fields, ensuring that all required
        fields are properly validated during object construction:
          ```java
          @java.lang.Override
          @JsonSetter("name")
          public NameStage name(@NotNull String name) {
              this.name = Objects.requireNonNull(name, "name must not be null");
              return this;
          }
          ```
      type: feat
  createdAt: "2024-09-05"
  irVersion: 46
  version: 2.0.0

- changelogEntry:
    - summary: |
        Public constructors can now be generated for all model types:
        ```yaml
        generators:
          - name: fernapi/fern-java-sdk
            config:
              enable-public-constructors: true # default false
          ```
      type: feat
  createdAt: "2024-09-04"
  irVersion: 46
  version: 1.0.7

- changelogEntry:
    - summary: Fixed a bug where optional collections are not handled properly in paginated responses.
      type: fix
  createdAt: "2024-09-04"
  irVersion: 46
  version: 1.0.6

- changelogEntry:
    - summary: Fixed a bug where local generation custom config doesn't pick up some values, including exception naming.
      type: fix
  createdAt: "2024-07-26"
  irVersion: 46
  version: 1.0.5

- changelogEntry:
    - summary: Fixed a bug where OkHttp responses could be closed prematurely.
      type: fix
  createdAt: "2024-07-24"
  irVersion: 46
  version: 1.0.4

- changelogEntry:
    - summary: Generated builder methods for optional fields can now accept null directly.
      type: feat
  createdAt: "2024-07-23"
  irVersion: 46
  version: 1.0.3

- changelogEntry:
    - summary: |
        The generator now adds a class-level `@JsonInclude(JsonInclude.Include.NON_ABSENT)` annotation to
        each generated type in place of the previous `@JsonInclude(JsonInclude.Include.NON_EMPTY)` by default. This is
        configurable in the `generators.yml` file:
        ```yaml
        generators:
          - name: fernapi/fern-java-sdk
            config:
              json-include: non-empty # default non-absent
        ```
      type: feat
  createdAt: "2024-07-02"
  irVersion: 46
  version: 1.0.2-rc0

- changelogEntry:
    - summary: |
        The Java SDK is now on major version 1. To take this upgrade without any breaks, please add the below
        configuration to your `generators.yml` file:
        ```yaml
        generators:
          - name: fernapi/fern-java-sdk
            config:
              base-api-exception-class-name: ApiError
              base-exception-class-name: CompanyException # Optional: This should only be set if default naming is undesirable
        ```
      type: break
    - summary: |
        We now generate Exception types for all errors that are defined in the IR. Generated clients with an
        error discrimination strategy of "status code" will throw one of these typed Exceptions based on the status code of
        error responses. Example error type:
        ```java
        public final class BadRequest extends MyCompanyApiError {
          public BadRequest(Object body) {
              super("BadRequest", 400, body);
          }
        }
        ```
      type: feat
  createdAt: "2024-06-26"
  irVersion: 46
  version: 1.0.1

- changelogEntry:
    - summary: Add support for cursor and offset pagination.
      added:
        - |
          Add support for cursor and offset pagination.

          For example, consider the following endpoint `/users` endpoint:

          ```yaml
          types:
            User:
              properties:
                name: string

            ListUserResponse:
              properties:
                next: optional<string>
                data: list<User>

          service:
            auth: false
            base-path: /users
            endpoints:
              list:
                path: ""
                method: GET
                pagination:
                  cursor: $request.starting_after
                  next_cursor: $response.next
                  results: $response.data
                request:
                  name: ListUsersRequest
                  query-parameters:
                    starting_after: optional<string>
                response: ListUsersResponse
          ```

          The generated `SyncPagingIterable<User>` can then be used to traverse through the `User` objects:

          ```java
          for (User user : client.users.list(...)) {
              System.out.println(user);
          }
          ```

          Or stream them:

          ```java
          client.users.list(...).streamItems().map(user -> ...);
          ```

          Or statically calling `nextPage()` to perform the pagination manually:

          ```java
          SyncPagingIterable<User> pager = client.users.list(...);
          // First page
          System.out.println(pager.getItems());
          // Second page
          pager = pager.nextPage();
          System.out.println(pager.getItems());
          ```
      type: feat
  createdAt: "2024-06-13"
  irVersion: 46
  version: 0.10.1

- changelogEntry:
    - summary: The generator now supports BigInteger types.
      type: feat
  createdAt: "2024-06-07"
  irVersion: 46
  version: 0.10.0

- changelogEntry:
    - summary: |
        `RequestOptions` are now generated with the `timeout` field initialized to `Optional.empty()` instead of `null` to avoid NPEs if `timeout` is not set in the builder.
      type: feat
  createdAt: "2024-06-06"
  irVersion: 42
  version: 0.9.8

- changelogEntry:
    - summary: |
        The SDK generator now generates `@java.lang.Override` over `@Override` in all files to avoid clashes with any
        `Override.java` class that may have been generated in the same package. The former was used most places, but not all,
        until this release.
      type: feat
  createdAt: "2024-06-06"
  irVersion: 42
  version: 0.9.7

- changelogEntry:
    - summary: The SDK generator now supports returning response properties from client methods rather than just the responses themselves.
      type: feat
  createdAt: "2024-06-05"
  irVersion: 42
  version: 0.9.6

- changelogEntry:
    - summary: Types without fields are now generated with builders. Previously, they were not, which made them impossible to initialize.
      type: fix
  createdAt: "2024-05-30"
  irVersion: 42
  version: 0.9.5

- changelogEntry:
    - summary: The SDK now generates undiscriminated unions with de-conflicted method signatures. Previously, certain undiscriminated unions would have failed to compile due to Java's type erasure causing conflicts.
      type: fix
  createdAt: "2024-05-30"
  irVersion: 42
  version: 0.9.4

- changelogEntry:
    - summary: Generated SDK clients with an OAuth security scheme will now automatically refresh access tokens before they expire.
      type: feat
  createdAt: "2024-05-23"
  irVersion: 42
  version: 0.9.3

- changelogEntry:
    - summary: Java 8 Compatibility.
      type: fix
  createdAt: "2024-05-21"
  irVersion: 42
  version: 0.9.2

- changelogEntry:
    - summary: |
        Support OAuth without token refresh. Example of initializing a client with OAuth:

        ```java
        ExampleApiClient client = ExampleApiClient
            .builder()
            .clientId("4bf2a37d-8512-44a2-af50-28a7701d9f2e")
            .clientSecret("b3b187b0-ef48-49ba-9d99-80d89fd11c4a")
            .build();
        ```
      type: fix
  createdAt: "2024-05-15"
  irVersion: 42
  version: 0.9.1

- changelogEntry:
    - summary: Bump intermediate representation to v42
      type: internal
  createdAt: "2024-05-13"
  irVersion: 42
  version: 0.9.0-rc0

- changelogEntry:
    - summary: Corrects the fix in 0.8.10 to check null value as opposed to a .isPresent check, given the header is not `Optional`, it's always `String`
      type: fix
  createdAt: "2024-05-08"
  irVersion: 31
  version: 0.8.11

- changelogEntry:
    - summary: Fixes regression from 0.8.8, headers are no longer added to the header map unless they are non-null.
      type: fix
  createdAt: "2024-05-08"
  irVersion: 31
  version: 0.8.10

- changelogEntry:
    - summary: Generated SDK clients now handle null response bodies and avoid NPEs when they receive error responses.
      type: fix
  createdAt: "2024-05-07"
  irVersion: 31
  version: 0.8.9

- changelogEntry:
    - summary: The generated SDKs no longer require global headers that are not directly related to auth if auth is mandatory within the SDK. Previously, the generator would require all global headers if auth was mandatory.
      type: fix
  createdAt: "2024-05-07"
  irVersion: 31
  version: 0.8.8

- changelogEntry:
    - summary: |
        You can now specify publishing metadata to populate your POM on publish:
        ```yaml
        generators:
          - name: fernapi/fern-java-sdk
            version: 0.X.Y
            output:
              location: maven
              registryUrl: ""
              publish-metadata:
                author: ""
                email: ""
                package-description: ""
                reference-url: ""
        ```
      type: feat
  createdAt: "2024-03-21"
  irVersion: 31
  version: 0.8.7

- changelogEntry:
    - summary: |
        The SDK now generates RequestOptions functions for timeouts with IdempotentRequestOptions correctly, previously
        timeout functions were only taking in regular RequestOptions. This also addresses a JavaPoet issue where fields were
        being initialized twice across RequestOptions and IdempotentRequestOptions classes, preventing the SDK from generating at all.
      type: fix
  createdAt: "2024-03-20"
  irVersion: 31
  version: 0.8.6

- changelogEntry:
    - summary: |
        Add in publishing config that allows for signing published artifacts, this is required for publishing to Maven
        Central.
        To sign your artifacts, you must add the below to your publishing config:
        ```yaml
        generators:
          - name: fernapi/fern-java-sdk
            version: 0.X.Y
            output:
              location: maven
              registryUrl: ""
              signature:
                keyId: ""
                password: ""
                secretKey: ""
        ```
        and secrets can be used, similar to how API keys are specified today:
        ```yaml
        generators:
          - name: fernapi/fern-java-sdk
            version: 0.X.Y
            output:
              location: maven
              registryUrl: ""
              signature:
                keyId: ${MY_KID_ENVVAR}
                password: ${MY_SECRET_ENVVAR}
                secretKey: ${MY_SECRET_KEY_ENVVAR}
        ```
      type: feat
  createdAt: "2024-03-18"
  irVersion: 31
  version: 0.8.5

- changelogEntry:
    - summary: Update docker image for Java SDK task runner.
      type: internal
  createdAt: "2024-02-23"
  irVersion: 31
  version: 0.8.5-rc0

- changelogEntry:
    - summary: |
        The timeout specified on the RequestOptions object now sets the timeout on the entire call, not just the
        read timeout of the request.
        As a refresher, a timeout can be added per request like so:
        ```java
        RequestOptions ro = RequestOptions.builder().timeout(90).build(); // Creates a timeout of 90 seconds for the request
        //  You could also specify the timeunit, similar to as if you were using OkHttp directly
        //  RequestOptions ro = RequestOptions.builder().timeout(2, TimeUnit.MINUTES).build();
        client.films.list(ro);
        ```
      type: fix
  createdAt: "2024-02-23"
  irVersion: 31
  version: 0.8.4

- changelogEntry:
    - summary: The SDK generator now always creates a valid name for union discriminator wrapper classes.
      type: fix
  createdAt: "2024-02-23"
  irVersion: 31
  version: 0.8.3

- changelogEntry:
    - summary: |
        File upload endpoints no longer fail to compile because the reference to
        the mime type variable is present.

        ```java
        // Code that failed to compile
        String fileMimeType = Files.probeContentType(file.toPath());
        MediaType fileMediaType = fileMimeType != null ? MediaType.parse(mimeType) : null; // mimeType undefined
        // Code that now compiles
        MediaType fileMediaType = fileMimeType != null ? MediaType.parse(fileMimeType) : null;
        ```
      type: fix
  createdAt: "2024-02-21"
  irVersion: 31
  version: 0.8.2

- changelogEntry:
    - summary: |
        The RequestOptions object now supports configuring an optional timeout to apply per-request.
        ```java
        RequestOptions ro = RequestOptions.builder().timeout(90).build(); // Creates a timeout of 90 seconds for the request
        //  You could also specify the timeunit, similar to as if you were using OkHttp directly
        //  RequestOptions ro = RequestOptions.builder().timeout(2, TimeUnit.MINUTES).build();
        client.films.list(ro);
        ```
      type: feat
  createdAt: "2024-02-14"
  irVersion: 31
  version: 0.8.1

- changelogEntry:
    - summary: |
        The SDK generator now supports whitelabelling. When this is turned on,
        there will be no mention of Fern in the generated code.

        **Note**: You must be on the enterprise tier to enable this mode.
      type: feat
  createdAt: "2024-02-11"
  irVersion: 31
  version: 0.8.0

- changelogEntry:
    - summary: |
        The SDK generator now supports idempotency headers. Users
        will be able to specify the idempotency headers in RequestOptions.

        ```java
        Imdb imdb = Imdb.builder()
          .apiKey("...")
          .build();

        var response = imdb.ticket.purchase("theatre-id", IdempotentRequestOptions.builder()
          .idempotencyKey("...")
          .build());
        ```
      type: feat

    - summary: |
        The SDK generator now supports scanning API credentials
         via environment variables.
         ```java
         Imdb imdb = Imdb.builder()
           .apiKey("...") // defaults to System.getenv("IMDB_API_KEY")
           .build();
         ```
      type: feat

    - summary: |
        The generated models now support boolean literals and users
        do not have to specify them in the builder.
        For example, for the following object
        ```yaml
        Actor:
          properties:
            name: string
            isMale: literal<true>
        ```
        the user will not need to specify the literal properties when building
        the object.
        ```java
        var actor = Actor.builder()
          .name("Brad Pitt")
          .build();
        ```
      type: feat
  createdAt: "2024-02-04"
  irVersion: 31
  version: 0.7.1

- changelogEntry:
    - summary: Release version 0.6.1
      type: internal
  createdAt: "2024-02-03"
  irVersion: 31
  version: 0.6.1<|MERGE_RESOLUTION|>--- conflicted
+++ resolved
@@ -1,4 +1,3 @@
-<<<<<<< HEAD
 - version: 3.10.2
   changelogEntry:
     - summary: |
@@ -6,7 +5,7 @@
         generator was incorrectly using the same class name for both raw and delegating clients, resulting in
         inline HTTP code generation instead of proper delegation. Array query parameters now work correctly in
         all subpackage clients using QueryStringMapper.
-=======
+
 - version: 3.10.1
   changelogEntry:
     - summary: |
@@ -14,7 +13,6 @@
         Builder setter parameters for nullable fields now correctly use `@org.jetbrains.annotations.Nullable`
         instead of incorrectly attempting to use the `Nullable<T>` container class as an annotation.
         Also removed `@Nullable` from path parameters as they are always required in REST APIs.
->>>>>>> 396f23cb
       type: fix
   createdAt: "2025-10-28"
   irVersion: 61
