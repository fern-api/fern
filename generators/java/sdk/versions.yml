--- conflicted
+++ resolved
@@ -1,15 +1,17 @@
+- version: 3.11.4
+  changelogEntry:
+    - summary: |
+        Extract error body parsing to ObjectMappers.parseErrorBody() utility method. When servers return XML/HTML errors instead of JSON, the utility gracefully falls back to raw string instead of throwing JsonProcessingException, preserving HTTP status codes and error details.
+      type: fix
+  createdAt: "2025-11-04"
+  irVersion: 61
+
 - version: 3.11.3
   changelogEntry:
     - summary: |
-<<<<<<< HEAD
-        Extract error body parsing to ObjectMappers.parseErrorBody() utility method. When servers return XML/HTML errors instead of JSON, the utility gracefully falls back to raw string instead of throwing JsonProcessingException, preserving HTTP status codes and error details.
-      type: fix
-  createdAt: "2025-11-04"
-=======
         Fix `collapse-optional-nullable` config not being applied in download files mode.
       type: fix
   createdAt: "2025-11-03"
->>>>>>> 1cf50063
   irVersion: 61
 
 - version: 3.11.2
