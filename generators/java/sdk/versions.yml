--- conflicted
+++ resolved
@@ -1,10 +1,11 @@
-<<<<<<< HEAD
-- version: 3.4.2
+- version: 3.5.2
   changelogEntry:
     - summary: |
         customReadmeSections from the generator invocation config are included in the README.md
       type: fix
-=======
+  createdAt: "2025-09-17"
+  irVersion: 59
+
 - version: 3.5.1
   changelogEntry:
     - summary: |
@@ -21,7 +22,6 @@
         header validation from IR examples, multi-URL environment configuration support, complex type validation
         for unions/nullable/generic types, and full pagination testing with Iterable<T> support.
       type: feat
->>>>>>> d63d30d2
   createdAt: "2025-09-16"
   irVersion: 59
 
