--- conflicted
+++ resolved
@@ -238,7 +238,6 @@
             ),
         )
 
-<<<<<<< HEAD
     def set_root_type_unsafe(self, root_type: AST.TypeHint, annotation: Optional[AST.Expression] = None) -> None:
         if self._version == PydanticVersionCompatibility.Both:
             raise RuntimeError("Overriding root types is only available in Pydantic v1 or v2")
@@ -246,17 +245,7 @@
         if self._root_type is not None:
             raise RuntimeError("__root__ was already added")
 
-=======
-    def set_root_type_unsafe(
-        self, root_type: AST.TypeHint, annotation: Optional[AST.Expression] = None
-    ) -> None:
-        if self._version == PydanticVersionCompatibility.Both:
-            raise RuntimeError("Overriding root types is only available in Pydantic v1 or v2")
-        
-        if self._root_type is not None:
-            raise RuntimeError("__root__ was already added")
-        
->>>>>>> e1ef1bae
+
         self.root_type = root_type
 
         root_type_with_annotation = (
@@ -268,24 +257,11 @@
             else root_type
         )
 
-<<<<<<< HEAD
         if self._version == PydanticVersionCompatibility.V1:
             self._class_declaration.add_statement(AST.VariableDeclaration(name="__root__", type_hint=root_type_with_annotation))
 
         if self._version == PydanticVersionCompatibility.V2:
             self._class_declaration.add_statement(AST.VariableDeclaration(name="root", type_hint=root_type_with_annotation))
-=======
-        if self._version == PydanticVersionCompatibility.V1: 
-            self._class_declaration.add_statement(
-                AST.VariableDeclaration(name="__root__", type_hint=root_type_with_annotation)
-            )
-        
-        if self._version == PydanticVersionCompatibility.V2: 
-            self._class_declaration.add_statement(
-                AST.VariableDeclaration(name="root", type_hint=root_type_with_annotation)
-            )
-        
->>>>>>> e1ef1bae
 
     def get_root_type_unsafe(self) -> Optional[AST.TypeHint]:
         return self.root_type
