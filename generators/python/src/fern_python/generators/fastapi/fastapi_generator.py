from typing import Literal, Tuple

import fern.ir.resources as ir_types
from fern.generator_exec.resources import GeneratorConfig

from fern_python.cli.abstract_generator import AbstractGenerator
from fern_python.codegen import Project
from fern_python.generator_exec_wrapper import GeneratorExecWrapper
from fern_python.generators.pydantic_model import (
    PydanticModelCustomConfig,
    PydanticModelGenerator,
)
from fern_python.snippet import SnippetRegistry
from fern_python.source_file_factory import SourceFileFactory
from fern_python.utils import build_snippet_writer

from .auth import SecurityFileGenerator
from .context import FastApiGeneratorContext, FastApiGeneratorContextImpl
from .custom_config import FastAPICustomConfig
from .error_generator import ErrorGenerator
from .fern_http_exception import FernHTTPExceptionGenerator
from .inlined_request_generator import InlinedRequestGenerator
from .register import RegisterFileGenerator
from .service_generator import ServiceGenerator


class FastApiGenerator(AbstractGenerator):
    def project_type(self) -> Literal["sdk", "pydantic", "fastapi"]:
        return "fastapi"

    def should_format_files(
        self,
        *,
        generator_config: GeneratorConfig,
    ) -> bool:
        custom_config = FastAPICustomConfig.parse_obj(generator_config.custom_config or {})
        return not custom_config.skip_formatting

    def get_relative_path_to_project_for_publish(
        self,
        *,
        generator_config: GeneratorConfig,
        ir: ir_types.IntermediateRepresentation,
    ) -> Tuple[str, ...]:
        return (
            generator_config.organization,
            ir.api_name.snake_case.safe_name,
        )

    def run(
        self,
        *,
        generator_exec_wrapper: GeneratorExecWrapper,
        ir: ir_types.IntermediateRepresentation,
        generator_config: GeneratorConfig,
        project: Project,
    ) -> None:
        custom_config = FastAPICustomConfig.parse_obj(generator_config.custom_config or {})
        self._pydantic_model_custom_config = PydanticModelCustomConfig(
<<<<<<< HEAD
            forbid_extra_fields=True,
            extra_fields="forbid",
=======
            wrapped_aliases=True,
>>>>>>> 359eb418
            include_union_utils=True,
            include_validators=custom_config.include_validators,
            skip_formatting=custom_config.skip_formatting,
            # FastAPI generator config only exposes base pydantic settings.
            # To merge the base config into the final pydantic config, we need to
            # cast BasePydanticModelCustomConfig to dict and unpack into kwargs
            **custom_config.pydantic_config.dict(),
        )

        context = FastApiGeneratorContextImpl(
            ir=ir,
            generator_config=generator_config,
            project_module_path=self.get_relative_path_to_project_for_publish(
                generator_config=generator_config,
                ir=ir,
            ),
        )

        snippet_registry = SnippetRegistry()
        snippet_writer = build_snippet_writer(
            context=context.pydantic_generator_context, improved_imports=False, use_str_enums=False
        )

        PydanticModelGenerator().generate_types(
            generator_exec_wrapper=generator_exec_wrapper,
            custom_config=self._pydantic_model_custom_config,
            ir=ir,
            project=project,
            context=context.pydantic_generator_context,
            snippet_registry=snippet_registry,
            snippet_writer=snippet_writer,
        )

        for service in ir.services.values():
            self._generate_service(
                context=context,
                ir=ir,
                generator_exec_wrapper=generator_exec_wrapper,
                service=service,
                project=project,
            )

        for error in ir.errors.values():
            self._generate_error(
                context=context,
                ir=ir,
                generator_exec_wrapper=generator_exec_wrapper,
                error=error,
                project=project,
            )

        SecurityFileGenerator(context=context).generate_security_file(
            project=project,
            generator_exec_wrapper=generator_exec_wrapper,
        )

        RegisterFileGenerator(context=context).generate_registry_file(
            project=project,
            generator_exec_wrapper=generator_exec_wrapper,
        )

        FernHTTPExceptionGenerator(context=context, custom_config=custom_config).generate(
            project=project,
            generator_exec_wrapper=generator_exec_wrapper,
        )

        context.core_utilities.copy_to_project(project=project)

    def _generate_service(
        self,
        context: FastApiGeneratorContext,
        ir: ir_types.IntermediateRepresentation,
        generator_exec_wrapper: GeneratorExecWrapper,
        service: ir_types.HttpService,
        project: Project,
    ) -> None:
        filepath = context.get_filepath_for_service(service.name)
        service_file = SourceFileFactory.create(
            project=project, filepath=filepath, generator_exec_wrapper=generator_exec_wrapper
        )
        ServiceGenerator(context=context, service=service).generate(source_file=service_file)
        project.write_source_file(source_file=service_file, filepath=filepath)

        for endpoint in service.endpoints:
            if endpoint.request_body is not None:
                request_body = endpoint.request_body.get_as_union()
                if request_body.type == "inlinedRequestBody":
                    inlined_request_filepath = context.get_filepath_for_inlined_request(
                        service_name=service.name, request=request_body
                    )
                    inlined_request_source_file = SourceFileFactory.create(
                        project=project,
                        filepath=inlined_request_filepath,
                        generator_exec_wrapper=generator_exec_wrapper,
                    )
                    InlinedRequestGenerator(
                        context=context,
                        service=service,
                        request=request_body,
                        pydantic_model_custom_config=self._pydantic_model_custom_config,
                    ).generate(
                        source_file=inlined_request_source_file,
                    )
                    project.write_source_file(
                        source_file=inlined_request_source_file, filepath=inlined_request_filepath
                    )

    def _generate_error(
        self,
        context: FastApiGeneratorContext,
        ir: ir_types.IntermediateRepresentation,
        generator_exec_wrapper: GeneratorExecWrapper,
        error: ir_types.ErrorDeclaration,
        project: Project,
    ) -> None:
        filepath = context.get_filepath_for_error(error.name)
        source_file = SourceFileFactory.create(
            project=project, filepath=filepath, generator_exec_wrapper=generator_exec_wrapper
        )
        ErrorGenerator(context=context, error=error).generate(source_file=source_file)
        project.write_source_file(source_file=source_file, filepath=filepath)

    def get_sorted_modules(self) -> None:
        return None

    def is_flat_layout(
        self,
        *,
        generator_config: GeneratorConfig,
    ) -> bool:
        return False<|MERGE_RESOLUTION|>--- conflicted
+++ resolved
@@ -57,12 +57,6 @@
     ) -> None:
         custom_config = FastAPICustomConfig.parse_obj(generator_config.custom_config or {})
         self._pydantic_model_custom_config = PydanticModelCustomConfig(
-<<<<<<< HEAD
-            forbid_extra_fields=True,
-            extra_fields="forbid",
-=======
-            wrapped_aliases=True,
->>>>>>> 359eb418
             include_union_utils=True,
             include_validators=custom_config.include_validators,
             skip_formatting=custom_config.skip_formatting,
