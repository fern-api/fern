import typing
from abc import ABC, abstractmethod
from typing import Optional

import fern.ir.resources as ir_types
from fern.generator_exec.resources import GeneratorConfig

from fern_python.codegen import AST
from fern_python.codegen.filepath import Filepath
from fern_python.generators.sdk.declaration_referencers.root_client_declaration_referencer import (
    RootClientDeclarationReferencer,
)

from ...context import PydanticGeneratorContextImpl
from ..core_utilities.core_utilities import CoreUtilities
from ..custom_config import SDKCustomConfig
from ..declaration_referencers.type_declaration_referencer import (
    TypeDeclarationReferencer,
)


class SdkGeneratorContext(ABC):
    def __init__(
        self,
        *,
        ir: ir_types.IntermediateRepresentation,
        generator_config: GeneratorConfig,
        custom_config: SDKCustomConfig,
        project_module_path: AST.ModulePath,
        exported_root_client: RootClientDeclarationReferencer,
    ):
        self.ir = ir
        self.generator_config = generator_config
        self.pydantic_generator_context = PydanticGeneratorContextImpl(
            ir=ir,
            type_declaration_referencer=TypeDeclarationReferencer(
                skip_resources_module=custom_config.improved_imports,
                use_typeddict_requests=custom_config.pydantic_config.use_typeddict_requests,
                types=ir.types,
            ),
            generator_config=generator_config,
            project_module_path=project_module_path,
            allow_skipping_validation=custom_config.pydantic_config.skip_validation,
            allow_leveraging_defaults=custom_config.pydantic_config.use_provided_defaults,
<<<<<<< HEAD
            use_typeddict_requests=custom_config.pydantic_config.use_typeddict_requests,
=======
            reserved_names={exported_root_client.get_class_name(name=None)},
>>>>>>> 4e22891e
        )

        # This should be replaced with `hasPaginatedEndpoints` in the IR, but that's on IR44, not 39, which is what Python's on
        _has_paginated_endpoints = any(
            map(lambda service: any(map(lambda ep: ep.pagination is not None, service.endpoints)), ir.services.values())
        )
        self.core_utilities = CoreUtilities(
            allow_skipping_validation=custom_config.pydantic_config.skip_validation,
            has_paginated_endpoints=_has_paginated_endpoints,
            version=custom_config.pydantic_config.version,
            use_typeddict_requests=custom_config.pydantic_config.use_typeddict_requests
        )
        self.custom_config = custom_config

    @abstractmethod
    def get_module_path_in_project(self, module_path: AST.ModulePath) -> AST.ModulePath:
        ...

    @abstractmethod
    def get_filepath_for_error(self, error_name: ir_types.DeclaredErrorName) -> Filepath:
        ...

    @abstractmethod
    def get_class_name_for_error(self, error_name: ir_types.DeclaredErrorName) -> str:
        ...

    @abstractmethod
    def get_reference_to_error(self, error_name: ir_types.DeclaredErrorName) -> AST.ClassReference:
        ...

    @abstractmethod
    def get_class_name_of_environments(self) -> str:
        ...

    @abstractmethod
    def get_filepath_for_environments_enum(self) -> Filepath:
        ...

    @abstractmethod
    def get_reference_to_environments_class(self) -> AST.ClassReference:
        ...

    @abstractmethod
    def get_filepath_for_subpackage_service(self, subpackage_id: ir_types.SubpackageId) -> Filepath:
        ...

    @abstractmethod
    def get_reference_to_subpackage_service(self, subpackage_id: ir_types.SubpackageId) -> AST.ClassReference:
        ...

    @abstractmethod
    def get_class_name_of_subpackage_service(self, subpackage_id: ir_types.SubpackageId) -> str:
        ...

    @abstractmethod
    def get_filepath_for_async_subpackage_service(self, subpackage_id: ir_types.SubpackageId) -> Filepath:
        ...

    @abstractmethod
    def get_reference_to_async_subpackage_service(self, subpackage_id: ir_types.SubpackageId) -> AST.ClassReference:
        ...

    @abstractmethod
    def get_class_name_of_async_subpackage_service(self, subpackage_id: ir_types.SubpackageId) -> str:
        ...

    @abstractmethod
    def get_filepath_for_generated_oauth_token_provider(self) -> Filepath:
        ...

    @abstractmethod
    def get_filepath_for_generated_root_client(self) -> Filepath:
        ...

    @abstractmethod
    def get_class_name_for_generated_root_client(self) -> str:
        ...

    @abstractmethod
    def get_filepath_for_exported_root_client(self) -> Filepath:
        ...

    @abstractmethod
    def get_class_name_for_exported_root_client(self) -> str:
        ...

    @abstractmethod
    def get_literal_header_value(self, header: ir_types.HttpHeader) -> Optional[typing.Union[str, bool]]:
        ...

    @abstractmethod
    def get_literal_value(self, reference: ir_types.TypeReference) -> Optional[typing.Union[str, bool]]:
        ...

    @abstractmethod
    def resolved_schema_is_enum(self, reference: ir_types.TypeReference) -> bool:
        ...

    @abstractmethod
    def resolved_schema_is_optional_enum(self, reference: ir_types.TypeReference) -> bool:
        ...<|MERGE_RESOLUTION|>--- conflicted
+++ resolved
@@ -42,11 +42,8 @@
             project_module_path=project_module_path,
             allow_skipping_validation=custom_config.pydantic_config.skip_validation,
             allow_leveraging_defaults=custom_config.pydantic_config.use_provided_defaults,
-<<<<<<< HEAD
             use_typeddict_requests=custom_config.pydantic_config.use_typeddict_requests,
-=======
             reserved_names={exported_root_client.get_class_name(name=None)},
->>>>>>> 4e22891e
         )
 
         # This should be replaced with `hasPaginatedEndpoints` in the IR, but that's on IR44, not 39, which is what Python's on
