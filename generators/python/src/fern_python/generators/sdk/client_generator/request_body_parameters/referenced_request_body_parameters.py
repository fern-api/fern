--- conflicted
+++ resolved
@@ -58,13 +58,9 @@
         return self._context.get_literal_value(reference=type_reference) is not None
 
     # Shared with inlined_request_body_parameters.py
-<<<<<<< HEAD
-    def _get_inlined_request_parameters(self, names_to_deconflict: Optional[List[str]]) -> List[AST.NamedFunctionParameter]:
-=======
     def _get_inlined_request_parameters(
         self, names_to_deconflict: Optional[List[str]]
     ) -> List[AST.NamedFunctionParameter]:
->>>>>>> 6c438127
         parameters: List[AST.NamedFunctionParameter] = []
         for property in self._get_all_properties_for_inlined_request_body():
             if not self._is_type_literal(property.value_type):
@@ -129,13 +125,9 @@
             AST.Expression(self._get_request_parameter_name())
             if not self.should_inline_request_parameters
             else get_json_body_for_inlined_request(
-<<<<<<< HEAD
-                self._context, self._get_inlined_request_parameters(names_to_deconflict), self._are_any_properties_optional
-=======
                 self._context,
                 self._get_inlined_request_parameters(names_to_deconflict),
                 self._are_any_properties_optional,
->>>>>>> 6c438127
             )
         )
 
@@ -152,13 +144,9 @@
             None
             if not self.should_inline_request_parameters
             else get_pre_fetch_statements_for_inlined_request(
-<<<<<<< HEAD
-                self._context, self._get_inlined_request_parameters(names_to_deconflict), self._are_any_properties_optional
-=======
                 self._context,
                 self._get_inlined_request_parameters(names_to_deconflict),
                 self._are_any_properties_optional,
->>>>>>> 6c438127
             )
         )
 
