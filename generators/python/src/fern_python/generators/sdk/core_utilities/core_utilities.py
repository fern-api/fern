import os
from typing import Optional, Set

from fern_python.codegen import AST, Filepath, Project
from fern_python.external_dependencies.pydantic import (
    PYDANTIC_DEPENDENCY,
    Pydantic,
    PydanticVersionCompatibility,
)
from fern_python.external_dependencies.typing_extensions import (
    TYPING_EXTENSIONS_DEPENDENCY,
)
from fern_python.source_file_factory import SourceFileFactory


class CoreUtilities:
    ASYNC_CLIENT_WRAPPER_CLASS_NAME = "AsyncClientWrapper"
    SYNC_CLIENT_WRAPPER_CLASS_NAME = "SyncClientWrapper"

    def __init__(self, allow_skipping_validation: bool, has_paginated_endpoints: bool) -> None:
        self.filepath = (Filepath.DirectoryFilepathPart(module_name="core"),)
        self._module_path = tuple(part.module_name for part in self.filepath)
        # Promotes usage of `from ... import core`
        self._module_path_unnamed = tuple(part.module_name for part in self.filepath[:-1])  # type: ignore
        self._allow_skipping_validation = allow_skipping_validation
        self._has_paginated_endpoints = has_paginated_endpoints

    def copy_to_project(self, *, project: Project) -> None:
        self._copy_file_to_project(
            project=project,
            relative_filepath_on_disk="datetime_utils.py",
            filepath_in_project=Filepath(
                directories=self.filepath,
                file=Filepath.FilepathPart(module_name="datetime_utils"),
            ),
            exports={"serialize_datetime"},
        )
        self._copy_file_to_project(
            project=project,
            relative_filepath_on_disk="api_error.py",
            filepath_in_project=Filepath(
                directories=self.filepath,
                file=Filepath.FilepathPart(module_name="api_error"),
            ),
            exports={"ApiError"},
        )
        self._copy_file_to_project(
            project=project,
            relative_filepath_on_disk="jsonable_encoder.py",
            filepath_in_project=Filepath(
                directories=self.filepath,
                file=Filepath.FilepathPart(module_name="jsonable_encoder"),
            ),
            exports={"jsonable_encoder"},
        )
        self._copy_file_to_project(
            project=project,
            relative_filepath_on_disk="remove_none_from_dict.py",
            filepath_in_project=Filepath(
                directories=self.filepath,
                file=Filepath.FilepathPart(module_name="remove_none_from_dict"),
            ),
            exports={"remove_none_from_dict"},
        )
        self._copy_file_to_project(
            project=project,
            relative_filepath_on_disk="request_options.py",
            filepath_in_project=Filepath(
                directories=self.filepath,
                file=Filepath.FilepathPart(module_name="request_options"),
            ),
            exports={"RequestOptions"},
        )
        self._copy_file_to_project(
            project=project,
            relative_filepath_on_disk="file.py",
            filepath_in_project=Filepath(
                directories=self.filepath,
                file=Filepath.FilepathPart(module_name="file"),
            ),
            exports={"File", "convert_file_dict_to_httpx_tuples"},
        )
        self._copy_file_to_project(
            project=project,
            relative_filepath_on_disk="http_client.py",
            filepath_in_project=Filepath(
                directories=self.filepath,
                file=Filepath.FilepathPart(module_name="http_client"),
            ),
            exports={"HttpClient", "AsyncHttpClient"},
        )

        self._copy_file_to_project(
            project=project,
            relative_filepath_on_disk="pydantic_utilities.py",
            filepath_in_project=Filepath(
                directories=self.filepath,
                file=Filepath.FilepathPart(module_name="pydantic_utilities"),
            ),
            exports={"pydantic_v1", "deep_union_pydantic_dicts"},
        )

        if self._has_paginated_endpoints:
            self._copy_file_to_project(
                project=project,
                relative_filepath_on_disk="pagination.py",
                filepath_in_project=Filepath(
                    directories=self.filepath,
                    file=Filepath.FilepathPart(module_name="pagination"),
                ),
                exports={"SyncPager", "AsyncPager"},
            )

        if self._allow_skipping_validation:
            self._copy_file_to_project(
                project=project,
                relative_filepath_on_disk="unchecked_base_model.py",
                filepath_in_project=Filepath(
                    directories=self.filepath,
                    file=Filepath.FilepathPart(module_name="unchecked_base_model"),
                ),
                exports={"UncheckedBaseModel", "UnionMetadata", "construct_type"},
            )

        project.add_dependency(TYPING_EXTENSIONS_DEPENDENCY)
        project.add_dependency(PYDANTIC_DEPENDENCY)

    def _copy_file_to_project(
        self, *, project: Project, relative_filepath_on_disk: str, filepath_in_project: Filepath, exports: Set[str]
    ) -> None:
        source = (
            os.path.join(os.path.dirname(__file__), "../../../../../core_utilities/sdk")
            if "PYTEST_CURRENT_TEST" in os.environ
            else "/assets/core_utilities"
        )
        SourceFileFactory.add_source_file_from_disk(
            project=project,
            path_on_disk=os.path.join(source, relative_filepath_on_disk),
            filepath_in_project=filepath_in_project,
            exports=exports,
        )

    def get_reference_to_api_error(self) -> AST.ClassReference:
        return AST.ClassReference(
            qualified_name_excluding_import=(),
            import_=AST.ReferenceImport(
                module=AST.Module.local(*self._module_path, "api_error"), named_import="ApiError"
            ),
        )

    def get_oauth_token_provider(self) -> AST.ClassReference:
        return AST.ClassReference(
            qualified_name_excluding_import=(),
            import_=AST.ReferenceImport(
                module=AST.Module.local(*self._module_path, "oauth_token_provider"), named_import="OAuthTokenProvider"
            ),
        )

    def instantiate_api_error(
        self, *, status_code: Optional[AST.Expression], body: Optional[AST.Expression]
    ) -> AST.AstNode:
        return self._instantiate_api_error(
            constructor=AST.Expression(self.get_reference_to_api_error()), status_code=status_code, body=body
        )

    def instantiate_api_error_from_subclass(
        self, *, status_code: Optional[AST.Expression], body: Optional[AST.Expression]
    ) -> AST.AstNode:
        return self._instantiate_api_error(
            constructor=AST.Expression("super().__init__"), status_code=status_code, body=body
        )

    def _instantiate_api_error(
        self,
        *,
        constructor: AST.Expression,
        status_code: Optional[AST.Expression],
        body: Optional[AST.Expression],
    ) -> AST.AstNode:
        def _write(writer: AST.NodeWriter) -> None:
            writer.write_node(constructor)
            writer.write("(")
            if status_code is not None:
                writer.write("status_code=")
                writer.write_node(status_code)
            if body is not None:
                if status_code is not None:
                    writer.write(", ")
                writer.write("body=")
                writer.write_node(body)
            writer.write_line(")")

        return AST.CodeWriter(code_writer=_write)

    def get_reference_to_client_wrapper(self, *, is_async: bool) -> AST.ClassReference:
        if is_async:
            return AST.ClassReference(
                qualified_name_excluding_import=(),
                import_=AST.ReferenceImport(
                    module=AST.Module.local(*self._module_path, "client_wrapper"),
                    named_import=CoreUtilities.ASYNC_CLIENT_WRAPPER_CLASS_NAME,
                ),
            )
        else:
            return AST.ClassReference(
                qualified_name_excluding_import=(),
                import_=AST.ReferenceImport(
                    module=AST.Module.local(*self._module_path, "client_wrapper"),
                    named_import=CoreUtilities.SYNC_CLIENT_WRAPPER_CLASS_NAME,
                ),
            )

    def remove_none_from_dict(self, headers: AST.Expression) -> AST.Expression:
        return AST.Expression(
            AST.FunctionInvocation(
                function_definition=AST.Reference(
                    qualified_name_excluding_import=(),
                    import_=AST.ReferenceImport(
                        module=AST.Module.local(*self._module_path, "remove_none_from_dict"),
                        named_import="remove_none_from_dict",
                    ),
                ),
                args=[headers],
            )
        )

    def jsonable_encoder(self, obj: AST.Expression) -> AST.Expression:
        return AST.Expression(
            AST.FunctionInvocation(
                function_definition=AST.Reference(
                    qualified_name_excluding_import=(),
                    import_=AST.ReferenceImport(
                        module=AST.Module.local(*self._module_path, "jsonable_encoder"),
                        named_import="jsonable_encoder",
                    ),
                ),
                args=[obj],
            )
        )

    def serialize_datetime(self, datetime: AST.Expression) -> AST.Expression:
        return AST.Expression(
            AST.FunctionInvocation(
                function_definition=AST.Reference(
                    qualified_name_excluding_import=(),
                    import_=AST.ReferenceImport(
                        module=AST.Module.local(*self._module_path, "datetime_utils"), named_import="serialize_datetime"
                    ),
                ),
                args=[datetime],
            )
        )

    def get_reference_to_request_options(self) -> AST.ClassReference:
        return AST.ClassReference(
            qualified_name_excluding_import=(),
            import_=AST.ReferenceImport(
                module=AST.Module.local(*self._module_path, "request_options"), named_import="RequestOptions"
            ),
        )

    def get_reference_to_file_types(self) -> AST.ClassReference:
        return AST.ClassReference(
            qualified_name_excluding_import=("File",),
            import_=AST.ReferenceImport(module=AST.Module.local(*self._module_path_unnamed), named_import="core"),
        )

    def get_type_hint_of_file_types(self) -> AST.TypeHint:
        return AST.TypeHint(self.get_reference_to_file_types())

    def httpx_tuple_converter(self, obj: AST.Expression) -> AST.Expression:
        return AST.Expression(
            AST.FunctionInvocation(
                function_definition=AST.Reference(
                    qualified_name_excluding_import=("convert_file_dict_to_httpx_tuples",),
                    import_=AST.ReferenceImport(
                        module=AST.Module.local(*self._module_path_unnamed), named_import="core"
                    ),
                ),
                args=[obj],
            )
        )

    def http_client(self, obj: AST.Expression, is_async: bool) -> AST.Expression:
        return AST.Expression(
            AST.FunctionInvocation(
                function_definition=AST.Reference(
                    qualified_name_excluding_import=(),
                    import_=AST.ReferenceImport(
                        module=AST.Module.local(*self._module_path, "http_client"),
                        named_import="HttpClient" if not is_async else "AsyncHttpClient",
                    ),
                ),
                kwargs=[("httpx_client", obj)],
            )
        )

    def get_union_metadata(self) -> AST.Reference:
        return AST.Reference(
            qualified_name_excluding_import=(),
            import_=AST.ReferenceImport(
                module=AST.Module.local(*self._module_path, "unchecked_base_model"), named_import="UnionMetadata"
            ),
        )

    def get_unchecked_pydantic_base_model(self) -> AST.Reference:
        return AST.Reference(
            qualified_name_excluding_import=(),
            import_=AST.ReferenceImport(
                module=AST.Module.local(*self._module_path, "unchecked_base_model"), named_import="UncheckedBaseModel"
            ),
        )

    def get_construct_type(self) -> AST.Reference:
        return AST.Reference(
            qualified_name_excluding_import=(),
            import_=AST.ReferenceImport(
                module=AST.Module.local(*self._module_path, "unchecked_base_model"), named_import="construct_type"
            ),
        )

    def _construct_type(self, type_of_obj: AST.TypeHint, obj: AST.Expression) -> AST.Expression:
        def write(writer: AST.NodeWriter) -> None:
            writer.write_node(
                AST.TypeHint.invoke_cast(
                    type_casted_to=type_of_obj,
                    value_being_casted=AST.Expression(
                        AST.FunctionInvocation(
                            function_definition=self.get_construct_type(),
                            kwargs=[("type_", AST.Expression(type_of_obj)), ("object_", obj)],
                        )
                    ),
                )
            )

            # mypy gets confused when passing unions for the Type argument
            # https://github.com/pydantic/pydantic/issues/1847
            writer.write_line("# type: ignore")

        return AST.Expression(AST.CodeWriter(write))

    def get_construct(self, type_of_obj: AST.TypeHint, obj: AST.Expression) -> AST.Expression:
        return (
            self._construct_type(type_of_obj, obj)
            if self._allow_skipping_validation
            else Pydantic.parse_obj_as(PydanticVersionCompatibility.Both, type_of_obj, obj)
        )

    def get_pydantic_version_import(self) -> AST.Reference:
        return AST.Reference(
            qualified_name_excluding_import=(),
            import_=AST.ReferenceImport(
                module=AST.Module.local(*self._module_path, "pydantic_utilities"), named_import="pydantic_v1"
            ),
        )

<<<<<<< HEAD
    def get_paginator_reference(self, is_async: bool) -> AST.ClassReference:
        return AST.ClassReference(
            qualified_name_excluding_import=(),
            import_=AST.ReferenceImport(
                module=AST.Module.local(*self._module_path, "pagination"), named_import="AsyncPager" if is_async else "SyncPager"
            ),
        )

    def get_paginator_type(self, inner_type: AST.TypeHint, is_async: bool) -> AST.TypeHint:
        return AST.TypeHint(
            type=self.get_paginator_reference(is_async),
            type_parameters=[AST.TypeParameter(inner_type)],
        )

    def instantiate_paginator(self, is_async: bool, has_next: AST.Expression, items: AST.Expression, get_next: AST.Expression) -> AST.Expression:
        return AST.Expression(
            AST.ClassInstantiation(
                class_=self.get_paginator_reference(is_async),
                args=[],
                kwargs=[
                    ("has_next", has_next),
                    ("items", items),
                    ("get_next", get_next),
                ],
            )
=======
    def get_pydantic_deep_union_import(self) -> AST.Reference:
        return AST.Reference(
            qualified_name_excluding_import=(),
            import_=AST.ReferenceImport(
                module=AST.Module.local(*self._module_path, "pydantic_utilities"),
                named_import="deep_union_pydantic_dicts",
            ),
>>>>>>> 812c48f1
        )<|MERGE_RESOLUTION|>--- conflicted
+++ resolved
@@ -354,7 +354,6 @@
             ),
         )
 
-<<<<<<< HEAD
     def get_paginator_reference(self, is_async: bool) -> AST.ClassReference:
         return AST.ClassReference(
             qualified_name_excluding_import=(),
@@ -380,13 +379,13 @@
                     ("get_next", get_next),
                 ],
             )
-=======
-    def get_pydantic_deep_union_import(self) -> AST.Reference:
+        )
+
+     def get_pydantic_deep_union_import(self) -> AST.Reference:
         return AST.Reference(
             qualified_name_excluding_import=(),
             import_=AST.ReferenceImport(
                 module=AST.Module.local(*self._module_path, "pydantic_utilities"),
                 named_import="deep_union_pydantic_dicts",
             ),
->>>>>>> 812c48f1
         )