import os
from typing import Optional, Set

from fern_python.codegen import AST, Filepath, Project
from fern_python.external_dependencies.pydantic import (
    PYDANTIC_CORE_DEPENDENCY,
    PYDANTIC_DEPENDENCY,
    PYDANTIC_V1_DEPENDENCY,
    PYDANTIC_V2_DEPENDENCY,
    PydanticVersionCompatibility,
)
from fern_python.external_dependencies.typing_extensions import (
    TYPING_EXTENSIONS_DEPENDENCY,
)
from fern_python.generators.pydantic_model.field_metadata import FieldMetadata
from fern_python.source_file_factory import SourceFileFactory


class CoreUtilities:
    ASYNC_CLIENT_WRAPPER_CLASS_NAME = "AsyncClientWrapper"
    SYNC_CLIENT_WRAPPER_CLASS_NAME = "SyncClientWrapper"

    def __init__(
        self,
        allow_skipping_validation: bool,
        has_paginated_endpoints: bool,
        version: PydanticVersionCompatibility,
<<<<<<< HEAD
        project_module_path: AST.ModulePath,
=======
        use_typeddict_requests: bool,
>>>>>>> f4e9195a
    ) -> None:
        self.filepath = (Filepath.DirectoryFilepathPart(module_name="core"),)
        self._module_path = tuple(part.module_name for part in self.filepath)
        # Promotes usage of `from ... import core`
        self._module_path_unnamed = tuple(part.module_name for part in self.filepath[:-1])  # type: ignore
        self._allow_skipping_validation = allow_skipping_validation
        self._use_typeddict_requests = use_typeddict_requests
        self._has_paginated_endpoints = has_paginated_endpoints
        self._version = version
        self._project_module_path = project_module_path

    def copy_to_project(self, *, project: Project) -> None:
        self._copy_file_to_project(
            project=project,
            relative_filepath_on_disk="datetime_utils.py",
            filepath_in_project=Filepath(
                directories=self.filepath,
                file=Filepath.FilepathPart(module_name="datetime_utils"),
            ),
            exports={"serialize_datetime"},
        )
        self._copy_file_to_project(
            project=project,
            relative_filepath_on_disk="api_error.py",
            filepath_in_project=Filepath(
                directories=self.filepath,
                file=Filepath.FilepathPart(module_name="api_error"),
            ),
            exports={"ApiError"},
        )
        self._copy_file_to_project(
            project=project,
            relative_filepath_on_disk="jsonable_encoder.py",
            filepath_in_project=Filepath(
                directories=self.filepath,
                file=Filepath.FilepathPart(module_name="jsonable_encoder"),
            ),
            exports={"jsonable_encoder"},
        )
        self._copy_file_to_project(
            project=project,
            relative_filepath_on_disk="remove_none_from_dict.py",
            filepath_in_project=Filepath(
                directories=self.filepath,
                file=Filepath.FilepathPart(module_name="remove_none_from_dict"),
            ),
            exports={"remove_none_from_dict"},
        )
        self._copy_file_to_project(
            project=project,
            relative_filepath_on_disk="request_options.py",
            filepath_in_project=Filepath(
                directories=self.filepath,
                file=Filepath.FilepathPart(module_name="request_options"),
            ),
            exports={"RequestOptions"},
        )
        self._copy_file_to_project(
            project=project,
            relative_filepath_on_disk="file.py",
            filepath_in_project=Filepath(
                directories=self.filepath,
                file=Filepath.FilepathPart(module_name="file"),
            ),
            exports={"File", "convert_file_dict_to_httpx_tuples"},
        )
        self._copy_file_to_project(
            project=project,
            relative_filepath_on_disk="http_client.py",
            filepath_in_project=Filepath(
                directories=self.filepath,
                file=Filepath.FilepathPart(module_name="http_client"),
            ),
            exports={"HttpClient", "AsyncHttpClient"},
        )

        self._copy_file_to_project(
            project=project,
            relative_filepath_on_disk="pydantic_utilities.py",
            filepath_in_project=Filepath(
                directories=self.filepath,
                file=Filepath.FilepathPart(module_name="pydantic_utilities"),
            ),
            exports={
                "deep_union_pydantic_dicts",
                "parse_obj_as",
                "UniversalBaseModel",
                "IS_PYDANTIC_V2",
                "universal_root_validator",
                "universal_field_validator",
                "update_forward_refs",
                "UniversalRootModel",
            },
        )
        project.add_dependency(PYDANTIC_CORE_DEPENDENCY)

        self._copy_file_to_project(
            project=project,
            relative_filepath_on_disk="query_encoder.py",
            filepath_in_project=Filepath(
                directories=self.filepath,
                file=Filepath.FilepathPart(module_name="query_encoder"),
            ),
            exports={"encode_query"},
        )

        self._copy_file_to_project(
            project=project,
            relative_filepath_on_disk="serialization.py",
            filepath_in_project=Filepath(
                directories=self.filepath,
                file=Filepath.FilepathPart(module_name="serialization"),
            ),
            exports={"FieldMetadata", "convert_and_respect_annotation_metadata"},
        )

        if self._has_paginated_endpoints:
            self._copy_file_to_project(
                project=project,
                relative_filepath_on_disk="pagination.py",
                filepath_in_project=Filepath(
                    directories=self.filepath,
                    file=Filepath.FilepathPart(module_name="pagination"),
                ),
                exports={"SyncPager", "AsyncPager"},
            )

        if self._allow_skipping_validation:
            self._copy_file_to_project(
                project=project,
                relative_filepath_on_disk="unchecked_base_model.py",
                filepath_in_project=Filepath(
                    directories=self.filepath,
                    file=Filepath.FilepathPart(module_name="unchecked_base_model"),
                ),
                exports={"UncheckedBaseModel", "UnionMetadata", "construct_type"},
            )

        project.add_dependency(TYPING_EXTENSIONS_DEPENDENCY)
        if self._version == PydanticVersionCompatibility.V1:
            project.add_dependency(PYDANTIC_V1_DEPENDENCY)
        elif self._version == PydanticVersionCompatibility.V2:
            project.add_dependency(PYDANTIC_V2_DEPENDENCY)
        else:
            project.add_dependency(PYDANTIC_DEPENDENCY)

    def _copy_file_to_project(
        self, *, project: Project, relative_filepath_on_disk: str, filepath_in_project: Filepath, exports: Set[str]
    ) -> None:
        source = (
            os.path.join(os.path.dirname(__file__), "../../../../../core_utilities/sdk")
            if "PYTEST_CURRENT_TEST" in os.environ
            else "/assets/core_utilities"
        )
        SourceFileFactory.add_source_file_from_disk(
            project=project,
            path_on_disk=os.path.join(source, relative_filepath_on_disk),
            filepath_in_project=filepath_in_project,
            exports=exports,
        )

    def get_reference_to_api_error(self, as_snippet: bool = False) -> AST.ClassReference:
        module_path = self._project_module_path + self._module_path if as_snippet else self._module_path
        module = (
            AST.Module.snippet(module_path=(module_path + ("api_error",)))
            if as_snippet
            else AST.Module.local(*module_path, "api_error")
        )
        return AST.ClassReference(
            qualified_name_excluding_import=(),
            import_=AST.ReferenceImport(module=module, named_import="ApiError"),
        )

    def get_oauth_token_provider(self) -> AST.ClassReference:
        return AST.ClassReference(
            qualified_name_excluding_import=(),
            import_=AST.ReferenceImport(
                module=AST.Module.local(*self._module_path, "oauth_token_provider"), named_import="OAuthTokenProvider"
            ),
        )

    def instantiate_api_error(
        self, *, status_code: Optional[AST.Expression], body: Optional[AST.Expression]
    ) -> AST.AstNode:
        return self._instantiate_api_error(
            constructor=AST.Expression(self.get_reference_to_api_error()), status_code=status_code, body=body
        )

    def instantiate_api_error_from_subclass(
        self, *, status_code: Optional[AST.Expression], body: Optional[AST.Expression]
    ) -> AST.AstNode:
        return self._instantiate_api_error(
            constructor=AST.Expression("super().__init__"), status_code=status_code, body=body
        )

    def _instantiate_api_error(
        self,
        *,
        constructor: AST.Expression,
        status_code: Optional[AST.Expression],
        body: Optional[AST.Expression],
    ) -> AST.AstNode:
        def _write(writer: AST.NodeWriter) -> None:
            writer.write_node(constructor)
            writer.write("(")
            if status_code is not None:
                writer.write("status_code=")
                writer.write_node(status_code)
            if body is not None:
                if status_code is not None:
                    writer.write(", ")
                writer.write("body=")
                writer.write_node(body)
            writer.write_line(")")

        return AST.CodeWriter(code_writer=_write)

    def get_reference_to_client_wrapper(self, *, is_async: bool) -> AST.ClassReference:
        if is_async:
            return AST.ClassReference(
                qualified_name_excluding_import=(),
                import_=AST.ReferenceImport(
                    module=AST.Module.local(*self._module_path, "client_wrapper"),
                    named_import=CoreUtilities.ASYNC_CLIENT_WRAPPER_CLASS_NAME,
                ),
            )
        else:
            return AST.ClassReference(
                qualified_name_excluding_import=(),
                import_=AST.ReferenceImport(
                    module=AST.Module.local(*self._module_path, "client_wrapper"),
                    named_import=CoreUtilities.SYNC_CLIENT_WRAPPER_CLASS_NAME,
                ),
            )

    def convert_and_respect_annotation_metadata(
        self, object_: AST.Expression, annotation: AST.TypeHint
    ) -> AST.Expression:
        return AST.Expression(
            AST.FunctionInvocation(
                function_definition=AST.Reference(
                    qualified_name_excluding_import=(),
                    import_=AST.ReferenceImport(
                        module=AST.Module.local(*self._module_path, "serialization"),
                        named_import="convert_and_respect_annotation_metadata",
                    ),
                ),
                kwargs=[
                    ("object_", object_),
                    ("annotation", AST.Expression(annotation)),
                ],
            )
        )

    def remove_none_from_dict(self, headers: AST.Expression) -> AST.Expression:
        return AST.Expression(
            AST.FunctionInvocation(
                function_definition=AST.Reference(
                    qualified_name_excluding_import=(),
                    import_=AST.ReferenceImport(
                        module=AST.Module.local(*self._module_path, "remove_none_from_dict"),
                        named_import="remove_none_from_dict",
                    ),
                ),
                args=[headers],
            )
        )

    def jsonable_encoder(self, obj: AST.Expression) -> AST.Expression:
        return AST.Expression(
            AST.FunctionInvocation(
                function_definition=AST.Reference(
                    qualified_name_excluding_import=(),
                    import_=AST.ReferenceImport(
                        module=AST.Module.local(*self._module_path, "jsonable_encoder"),
                        named_import="jsonable_encoder",
                    ),
                ),
                args=[obj],
            )
        )

    def serialize_datetime(self, datetime: AST.Expression) -> AST.Expression:
        return AST.Expression(
            AST.FunctionInvocation(
                function_definition=AST.Reference(
                    qualified_name_excluding_import=(),
                    import_=AST.ReferenceImport(
                        module=AST.Module.local(*self._module_path, "datetime_utils"), named_import="serialize_datetime"
                    ),
                ),
                args=[datetime],
            )
        )

    def get_reference_to_request_options(self) -> AST.ClassReference:
        return AST.ClassReference(
            qualified_name_excluding_import=(),
            import_=AST.ReferenceImport(
                module=AST.Module.local(*self._module_path, "request_options"), named_import="RequestOptions"
            ),
        )

    def get_reference_to_file_types(self) -> AST.ClassReference:
        return AST.ClassReference(
            qualified_name_excluding_import=("File",),
            import_=AST.ReferenceImport(module=AST.Module.local(*self._module_path_unnamed), named_import="core"),
        )

    def get_type_hint_of_file_types(self) -> AST.TypeHint:
        return AST.TypeHint(self.get_reference_to_file_types())

    def httpx_tuple_converter(self, obj: AST.Expression) -> AST.Expression:
        return AST.Expression(
            AST.FunctionInvocation(
                function_definition=AST.Reference(
                    qualified_name_excluding_import=("convert_file_dict_to_httpx_tuples",),
                    import_=AST.ReferenceImport(
                        module=AST.Module.local(*self._module_path_unnamed), named_import="core"
                    ),
                ),
                args=[obj],
            )
        )

    def http_client(
        self,
        base_client: AST.Expression,
        base_url: Optional[AST.Expression],
        base_headers: AST.Expression,
        base_timeout: AST.Expression,
        is_async: bool,
    ) -> AST.Expression:
        func_args = [
            ("httpx_client", base_client),
            ("base_headers", base_headers),
            ("base_timeout", base_timeout),
        ]
        if base_url is not None:
            func_args.append(("base_url", base_url))
        return AST.Expression(
            AST.FunctionInvocation(
                function_definition=AST.Reference(
                    qualified_name_excluding_import=(),
                    import_=AST.ReferenceImport(
                        module=AST.Module.local(*self._module_path, "http_client"),
                        named_import="HttpClient" if not is_async else "AsyncHttpClient",
                    ),
                ),
                kwargs=func_args,
            )
        )

    def get_field_metadata(self) -> FieldMetadata:
        field_metadata_reference = AST.ClassReference(
            qualified_name_excluding_import=(),
            import_=AST.ReferenceImport(
                module=AST.Module.local(*self._module_path, "serialization"), named_import="FieldMetadata"
            ),
        )

        return FieldMetadata(reference=field_metadata_reference)

    def get_union_metadata(self) -> AST.Reference:
        return AST.Reference(
            qualified_name_excluding_import=(),
            import_=AST.ReferenceImport(
                module=AST.Module.local(*self._module_path, "unchecked_base_model"), named_import="UnionMetadata"
            ),
        )

    def get_unchecked_pydantic_base_model(self) -> AST.Reference:
        return (
            AST.ClassReference(
                qualified_name_excluding_import=(),
                import_=AST.ReferenceImport(
                    module=AST.Module.local(*self._module_path, "unchecked_base_model"),
                    named_import="UncheckedBaseModel",
                ),
            )
            if self._allow_skipping_validation
            else self.get_universal_base_model()
        )

    def get_construct_type(self) -> AST.Reference:
        return AST.Reference(
            qualified_name_excluding_import=(),
            import_=AST.ReferenceImport(
                module=AST.Module.local(*self._module_path, "unchecked_base_model"), named_import="construct_type"
            ),
        )

    def _construct_type(self, type_of_obj: AST.TypeHint, obj: AST.Expression) -> AST.Expression:
        def write(writer: AST.NodeWriter) -> None:
            writer.write_node(
                AST.TypeHint.invoke_cast(
                    type_casted_to=type_of_obj,
                    value_being_casted=AST.Expression(
                        AST.FunctionInvocation(
                            function_definition=self.get_construct_type(),
                            kwargs=[("type_", AST.Expression(type_of_obj)), ("object_", obj)],
                        )
                    ),
                )
            )

            # mypy gets confused when passing unions for the Type argument
            # https://github.com/pydantic/pydantic/issues/1847
            writer.write_line("# type: ignore")

        return AST.Expression(AST.CodeWriter(write))

    def get_construct(self, type_of_obj: AST.TypeHint, obj: AST.Expression) -> AST.Expression:
        return (
            self._construct_type(type_of_obj, obj)
            if self._allow_skipping_validation
            else self._parse_obj_as(type_of_obj, obj)
        )

    def get_update_forward_refs(self) -> AST.Reference:
        return AST.Reference(
            qualified_name_excluding_import=(),
            import_=AST.ReferenceImport(
                module=AST.Module.local(*self._module_path, "pydantic_utilities"),
                named_import="update_forward_refs",
            ),
        )

    def get_paginator_reference(self, is_async: bool) -> AST.ClassReference:
        return AST.ClassReference(
            qualified_name_excluding_import=(),
            import_=AST.ReferenceImport(
                module=AST.Module.local(*self._module_path, "pagination"),
                named_import="AsyncPager" if is_async else "SyncPager",
            ),
        )

    def get_paginator_type(self, inner_type: AST.TypeHint, is_async: bool) -> AST.TypeHint:
        return AST.TypeHint(
            type=self.get_paginator_reference(is_async),
            type_parameters=[AST.TypeParameter(inner_type)],
        )

    def instantiate_paginator(
        self, is_async: bool, has_next: AST.Expression, items: AST.Expression, get_next: AST.Expression
    ) -> AST.Expression:
        return AST.Expression(
            AST.ClassInstantiation(
                class_=self.get_paginator_reference(is_async),
                args=[],
                kwargs=[
                    ("has_next", has_next),
                    ("items", items),
                    ("get_next", get_next),
                ],
            )
        )

    def get_pydantic_deep_union_import(self) -> AST.Reference:
        return AST.Reference(
            qualified_name_excluding_import=(),
            import_=AST.ReferenceImport(
                module=AST.Module.local(*self._module_path, "pydantic_utilities"),
                named_import="deep_union_pydantic_dicts",
            ),
        )

    def get_encode_query(self, obj: AST.Expression) -> AST.Expression:
        return AST.Expression(
            AST.FunctionInvocation(
                function_definition=AST.Reference(
                    qualified_name_excluding_import=(),
                    import_=AST.ReferenceImport(
                        module=AST.Module.local(*self._module_path, "query_encoder"),
                        named_import="encode_query",
                    ),
                ),
                args=[obj],
            )
        )

    def get_universal_base_model(self) -> AST.ClassReference:
        return AST.ClassReference(
            qualified_name_excluding_import=(),
            import_=AST.ReferenceImport(
                module=AST.Module.local(*self._module_path, "unchecked_base_model"),
                named_import="UncheckedBaseModel",
            ),
        )

    def _parse_obj_as(self, type_of_obj: AST.TypeHint, obj: AST.Expression) -> AST.Expression:
        def write(writer: AST.NodeWriter) -> None:
            writer.write_node(
                AST.TypeHint.invoke_cast(
                    type_casted_to=type_of_obj,
                    value_being_casted=AST.Expression(
                        AST.FunctionInvocation(
                            function_definition=self.get_parse_obj_as(),
                            kwargs=[("type_", AST.Expression(type_of_obj)), ("object_", obj)],
                        )
                    ),
                )
            )

            # mypy gets confused when passing unions for the Type argument
            # https://github.com/pydantic/pydantic/issues/1847
            writer.write_line("# type: ignore")

        return AST.Expression(AST.CodeWriter(write))

    def get_parse_obj_as(self) -> AST.Reference:
        return AST.Reference(
            qualified_name_excluding_import=(),
            import_=AST.ReferenceImport(
                module=AST.Module.local(*self._module_path, "pydantic_utilities"), named_import="parse_obj_as"
            ),
        )

    def get_is_pydantic_v2(self) -> AST.Expression:
        return AST.Expression(
            AST.Reference(
                qualified_name_excluding_import=(),
                import_=AST.ReferenceImport(
                    module=AST.Module.local(*self._module_path, "pydantic_utilities"), named_import="IS_PYDANTIC_V2"
                ),
            )
        )

    def universal_root_validator(self, pre: bool = False) -> AST.FunctionInvocation:
        return AST.FunctionInvocation(
            function_definition=AST.Reference(
                qualified_name_excluding_import=(),
                import_=AST.ReferenceImport(
                    module=AST.Module.local(*self._module_path, "pydantic_utilities"),
                    named_import="universal_root_validator",
                ),
            ),
            kwargs=[("pre", AST.Expression(expression="True" if pre else "False"))],
        )

    def universal_field_validator(self, field_name: str, pre: bool = False) -> AST.FunctionInvocation:
        return AST.FunctionInvocation(
            function_definition=AST.Reference(
                qualified_name_excluding_import=(),
                import_=AST.ReferenceImport(
                    module=AST.Module.local(*self._module_path, "pydantic_utilities"),
                    named_import="universal_field_validator",
                ),
            ),
            args=[AST.Expression(expression=f'"{field_name}"')],
            kwargs=[("pre", AST.Expression(expression="True" if pre else "False"))],
        )<|MERGE_RESOLUTION|>--- conflicted
+++ resolved
@@ -25,11 +25,8 @@
         allow_skipping_validation: bool,
         has_paginated_endpoints: bool,
         version: PydanticVersionCompatibility,
-<<<<<<< HEAD
         project_module_path: AST.ModulePath,
-=======
         use_typeddict_requests: bool,
->>>>>>> f4e9195a
     ) -> None:
         self.filepath = (Filepath.DirectoryFilepathPart(module_name="core"),)
         self._module_path = tuple(part.module_name for part in self.filepath)
