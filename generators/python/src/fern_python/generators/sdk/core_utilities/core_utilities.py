import os
from typing import Optional, Set

from fern_python.codegen import AST, Filepath, Project
from fern_python.external_dependencies.pydantic import PYDANTIC_DEPENDENCY, Pydantic, PydanticVersionCompatibility
from fern_python.external_dependencies.typing_extensions import (
    TYPING_EXTENSIONS_DEPENDENCY,
)
from fern_python.source_file_factory import SourceFileFactory


class CoreUtilities:
    ASYNC_CLIENT_WRAPPER_CLASS_NAME = "AsyncClientWrapper"
    SYNC_CLIENT_WRAPPER_CLASS_NAME = "SyncClientWrapper"

    def __init__(self) -> None:
        self.filepath = (Filepath.DirectoryFilepathPart(module_name="core"),)
        self._module_path = tuple(part.module_name for part in self.filepath)
        # Promotes usage of `from ... import core`
        self._module_path_unnamed = tuple(part.module_name for part in self.filepath[:-1])  # type: ignore

    def copy_to_project(self, *, project: Project) -> None:
        self._copy_file_to_project(
            project=project,
            relative_filepath_on_disk="datetime_utils.py",
            filepath_in_project=Filepath(
                directories=self.filepath,
                file=Filepath.FilepathPart(module_name="datetime_utils"),
            ),
            exports={"serialize_datetime"},
        )
        self._copy_file_to_project(
            project=project,
            relative_filepath_on_disk="api_error.py",
            filepath_in_project=Filepath(
                directories=self.filepath,
                file=Filepath.FilepathPart(module_name="api_error"),
            ),
            exports={"ApiError"},
        )
        self._copy_file_to_project(
            project=project,
            relative_filepath_on_disk="jsonable_encoder.py",
            filepath_in_project=Filepath(
                directories=self.filepath,
                file=Filepath.FilepathPart(module_name="jsonable_encoder"),
            ),
            exports={"jsonable_encoder"},
        )
        self._copy_file_to_project(
            project=project,
            relative_filepath_on_disk="remove_none_from_dict.py",
            filepath_in_project=Filepath(
                directories=self.filepath,
                file=Filepath.FilepathPart(module_name="remove_none_from_dict"),
            ),
            exports={"remove_none_from_dict"},
        )
        self._copy_file_to_project(
            project=project,
            relative_filepath_on_disk="request_options.py",
            filepath_in_project=Filepath(
                directories=self.filepath,
                file=Filepath.FilepathPart(module_name="request_options"),
            ),
            exports={"RequestOptions"},
        )
        self._copy_file_to_project(
            project=project,
            relative_filepath_on_disk="file.py",
            filepath_in_project=Filepath(
                directories=self.filepath,
                file=Filepath.FilepathPart(module_name="file"),
            ),
            exports={"File", "convert_file_dict_to_httpx_tuples"},
        )
        self._copy_file_to_project(
            project=project,
<<<<<<< HEAD
            relative_filepath_on_disk="unchecked_base_model.py",
            filepath_in_project=Filepath(
                directories=self.filepath,
                file=Filepath.FilepathPart(module_name="unchecked_base_model"),
            ),
            exports={"UncheckedBaseModel"},
=======
            relative_filepath_on_disk="http_client.py",
            filepath_in_project=Filepath(
                directories=self.filepath,
                file=Filepath.FilepathPart(module_name="http_client"),
            ),
            exports={"HttpClient", "AsyncHttpClient"},
>>>>>>> 223c5522
        )
        project.add_dependency(TYPING_EXTENSIONS_DEPENDENCY)
        project.add_dependency(PYDANTIC_DEPENDENCY)

    def _copy_file_to_project(
        self, *, project: Project, relative_filepath_on_disk: str, filepath_in_project: Filepath, exports: Set[str]
    ) -> None:
        source = (
            os.path.join(os.path.dirname(__file__), "../../../../../core_utilities/sdk")
            if "PYTEST_CURRENT_TEST" in os.environ
            else "/assets/core_utilities"
        )
        SourceFileFactory.add_source_file_from_disk(
            project=project,
            path_on_disk=os.path.join(source, relative_filepath_on_disk),
            filepath_in_project=filepath_in_project,
            exports=exports,
        )

    def get_reference_to_api_error(self) -> AST.ClassReference:
        return AST.ClassReference(
            qualified_name_excluding_import=(),
            import_=AST.ReferenceImport(
                module=AST.Module.local(*self._module_path, "api_error"), named_import="ApiError"
            ),
        )

    def instantiate_api_error(
        self, *, status_code: Optional[AST.Expression], body: Optional[AST.Expression]
    ) -> AST.AstNode:
        return self._instantiate_api_error(
            constructor=AST.Expression(self.get_reference_to_api_error()), status_code=status_code, body=body
        )

    def instantiate_api_error_from_subclass(
        self, *, status_code: Optional[AST.Expression], body: Optional[AST.Expression]
    ) -> AST.AstNode:
        return self._instantiate_api_error(
            constructor=AST.Expression("super().__init__"), status_code=status_code, body=body
        )

    def _instantiate_api_error(
        self,
        *,
        constructor: AST.Expression,
        status_code: Optional[AST.Expression],
        body: Optional[AST.Expression],
    ) -> AST.AstNode:
        def _write(writer: AST.NodeWriter) -> None:
            writer.write_node(constructor)
            writer.write("(")
            if status_code is not None:
                writer.write("status_code=")
                writer.write_node(status_code)
            if body is not None:
                if status_code is not None:
                    writer.write(", ")
                writer.write("body=")
                writer.write_node(body)
            writer.write_line(")")

        return AST.CodeWriter(code_writer=_write)

    def get_reference_to_client_wrapper(self, *, is_async: bool) -> AST.ClassReference:
        if is_async:
            return AST.ClassReference(
                qualified_name_excluding_import=(),
                import_=AST.ReferenceImport(
                    module=AST.Module.local(*self._module_path, "client_wrapper"),
                    named_import=CoreUtilities.ASYNC_CLIENT_WRAPPER_CLASS_NAME,
                ),
            )
        else:
            return AST.ClassReference(
                qualified_name_excluding_import=(),
                import_=AST.ReferenceImport(
                    module=AST.Module.local(*self._module_path, "client_wrapper"),
                    named_import=CoreUtilities.SYNC_CLIENT_WRAPPER_CLASS_NAME,
                ),
            )

    def remove_none_from_dict(self, headers: AST.Expression) -> AST.Expression:
        return AST.Expression(
            AST.FunctionInvocation(
                function_definition=AST.Reference(
                    qualified_name_excluding_import=(),
                    import_=AST.ReferenceImport(
                        module=AST.Module.local(*self._module_path, "remove_none_from_dict"),
                        named_import="remove_none_from_dict",
                    ),
                ),
                args=[headers],
            )
        )

    def jsonable_encoder(self, obj: AST.Expression) -> AST.Expression:
        return AST.Expression(
            AST.FunctionInvocation(
                function_definition=AST.Reference(
                    qualified_name_excluding_import=(),
                    import_=AST.ReferenceImport(
                        module=AST.Module.local(*self._module_path, "jsonable_encoder"),
                        named_import="jsonable_encoder",
                    ),
                ),
                args=[obj],
            )
        )

    def serialize_datetime(self, datetime: AST.Expression) -> AST.Expression:
        return AST.Expression(
            AST.FunctionInvocation(
                function_definition=AST.Reference(
                    qualified_name_excluding_import=(),
                    import_=AST.ReferenceImport(
                        module=AST.Module.local(*self._module_path, "datetime_utils"), named_import="serialize_datetime"
                    ),
                ),
                args=[datetime],
            )
        )

    def get_reference_to_request_options(self) -> AST.ClassReference:
        return AST.ClassReference(
            qualified_name_excluding_import=(),
            import_=AST.ReferenceImport(
                module=AST.Module.local(*self._module_path, "request_options"), named_import="RequestOptions"
            ),
        )

    def get_reference_to_file_types(self) -> AST.ClassReference:
        return AST.ClassReference(
            qualified_name_excluding_import=("File",),
            import_=AST.ReferenceImport(module=AST.Module.local(*self._module_path_unnamed), named_import="core"),
        )

    def get_type_hint_of_file_types(self) -> AST.TypeHint:
        return AST.TypeHint(self.get_reference_to_file_types())

    def httpx_tuple_converter(self, obj: AST.Expression) -> AST.Expression:
        return AST.Expression(
            AST.FunctionInvocation(
                function_definition=AST.Reference(
                    qualified_name_excluding_import=("convert_file_dict_to_httpx_tuples",),
                    import_=AST.ReferenceImport(
                        module=AST.Module.local(*self._module_path_unnamed), named_import="core"
                    ),
                ),
                args=[obj],
            )
        )

<<<<<<< HEAD
    def get_construct(self, is_unchecked: bool, type_of_obj: AST.TypeHint, obj: AST.Expression) -> AST.Expression:
        return AST.Expression(
                    AST.FunctionInvocation(
                        function_definition=AST.Reference(
                            import_=type_of_obj._type.import_,
                            qualified_name_excluding_import=("construct",),
                        ),
                        args=[obj],
                    )
                ) if is_unchecked else Pydantic.parse_obj_as(PydanticVersionCompatibility.Both, type_of_obj, obj)
=======
    def http_client(self, obj: AST.Expression, is_async: bool) -> AST.Expression:
        return AST.Expression(
            AST.FunctionInvocation(
                function_definition=AST.Reference(
                    qualified_name_excluding_import=(),
                    import_=AST.ReferenceImport(
                        module=AST.Module.local(*self._module_path, "http_client"),
                        named_import="HttpClient" if not is_async else "AsyncHttpClient",
                    ),
                ),
                kwargs=[("httpx_client", obj)],
            )
        )
>>>>>>> 223c5522
<|MERGE_RESOLUTION|>--- conflicted
+++ resolved
@@ -76,21 +76,21 @@
         )
         self._copy_file_to_project(
             project=project,
-<<<<<<< HEAD
+            relative_filepath_on_disk="http_client.py",
+            filepath_in_project=Filepath(
+                directories=self.filepath,
+                file=Filepath.FilepathPart(module_name="http_client"),
+            ),
+            exports={"HttpClient", "AsyncHttpClient"},
+        )
+        self._copy_file_to_project(
+            project=project,
             relative_filepath_on_disk="unchecked_base_model.py",
             filepath_in_project=Filepath(
                 directories=self.filepath,
                 file=Filepath.FilepathPart(module_name="unchecked_base_model"),
             ),
             exports={"UncheckedBaseModel"},
-=======
-            relative_filepath_on_disk="http_client.py",
-            filepath_in_project=Filepath(
-                directories=self.filepath,
-                file=Filepath.FilepathPart(module_name="http_client"),
-            ),
-            exports={"HttpClient", "AsyncHttpClient"},
->>>>>>> 223c5522
         )
         project.add_dependency(TYPING_EXTENSIONS_DEPENDENCY)
         project.add_dependency(PYDANTIC_DEPENDENCY)
@@ -243,7 +243,6 @@
             )
         )
 
-<<<<<<< HEAD
     def get_construct(self, is_unchecked: bool, type_of_obj: AST.TypeHint, obj: AST.Expression) -> AST.Expression:
         return AST.Expression(
                     AST.FunctionInvocation(
@@ -254,7 +253,7 @@
                         args=[obj],
                     )
                 ) if is_unchecked else Pydantic.parse_obj_as(PydanticVersionCompatibility.Both, type_of_obj, obj)
-=======
+    
     def http_client(self, obj: AST.Expression, is_async: bool) -> AST.Expression:
         return AST.Expression(
             AST.FunctionInvocation(
@@ -267,5 +266,4 @@
                 ),
                 kwargs=[("httpx_client", obj)],
             )
-        )
->>>>>>> 223c5522
+        )