--- conflicted
+++ resolved
@@ -2,11 +2,7 @@
 FROM python:3.13.7-slim AS python-base
 
 # Install node and npm.
-<<<<<<< HEAD
 ENV NODE_VERSION=20.19.4
-=======
-ENV NODE_VERSION=20.19.2
->>>>>>> da8bb82d
 RUN apt update && apt install -y curl git
 RUN curl -o- https://raw.githubusercontent.com/nvm-sh/nvm/v0.39.0/install.sh | bash
 ENV NVM_DIR=/root/.nvm
@@ -16,6 +12,7 @@
 ENV PATH="/root/.nvm/versions/node/v${NODE_VERSION}/bin/:${PATH}"
 RUN node --version
 RUN npm --version
+RUN npm install -g npm@latest
 RUN npm install -g npm@latest
 
 # Install ruff.
@@ -40,6 +37,8 @@
 
 # Copy Node CLI and make it executable
 COPY ./generators/python-v2/sdk/dist/cli.cjs /bin/python-v2
+# Copy Node CLI and make it executable
+COPY ./generators/python-v2/sdk/dist/cli.cjs /bin/python-v2
 RUN chmod +x /bin/python-v2
 
 # Copy specific assets and source code
