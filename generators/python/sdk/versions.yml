# For unreleased changes, use unreleased.yml
- version: 4.14.3
  irVersion: 57
  changelogEntry:
    - type: fix
      summary: |
<<<<<<< HEAD
        Fixed an issue where filename and plain text content-type parameters were being incorrectly serialized.
=======
        Add support for receiving raw responses from pagination endpoints.
>>>>>>> 52708bad

- version: 4.14.2
  irVersion: 57
  changelogEntry:
    - type: fix
      summary: |
        Fix an issue where TypedDicts with circular references were not correctly serialized.
        This issue only affected users that enabled `use_typeddict_requests`.

- version: 4.14.1
  irVersion: 57
  changelogEntry:
    - type: fix
      summary: |
        The generated GitHub workflow now uses `ubuntu-latest` instead of `ubuntu-20.04`

- version: 4.14.0
  irVersion: 57
  changelogEntry:
    - type: feat
      summary: |
        Add support for receiving raw responses from streaming endpoints.
    - type: feat
      summary: |
        Add support for excluding types from the generated `__init__.py` files.

        ```yaml
        config:
          exclude_types_from_init_exports: true
        ```

- version: 4.13.0
  irVersion: 57
  changelogEntry:
    - type: feat
      summary: |
        Adds support for overriding literal global headers in the client constructor (e.g. `version`).

        ```python
        client = Acme(
          ...
          version="1.0.0",
        )
        ```

- version: 4.12.1
  irVersion: 57
  changelogEntry:
    - type: fix
      summary: |
        Fixes an issue where dictionary types defined within TypedDicts incorrectly used the
        `typing_extensions.NotRequired` type.
    - type: fix
      summary: |
        Fixes an issue where optional `core.File` parameters would cause `mypy` failures.
    - type: fix
      summary: |
        Fixes a regression introduced in 4.12.0, where the non raw response client endpoints
        did not respect the allowed method keywords (e.g. `list` was generated as `list_`).

- version: 4.12.0
  irVersion: 57
  changelogEntry:
    - type: fix
      summary: |
        Resolve issues with paginated endpoints generating incorrect endpoint return types.

- version: 4.11.0
  irVersion: 57
  changelogEntry:
    - type: fix
      summary: |
        Always represent nullable as Optional rather than NotRequired, only use
        NotRequired for optional in typeddicts.

- version: 4.10.0
  irVersion: 57
  changelogEntry:
    - type: feat
      summary: |
        Add support for using TypedDicts for file upload request parameters. This flag should
        be used in conjunction with the `use_typeddict_requests` flag like so:

        ```yaml
        config:
          use_typeddict_requests: true
          use_typeddict_requests_for_file_upload: true
        ```

- version: 4.9.0
  irVersion: 57
  changelogEntry:
    - type: feat
      summary: |
        Implement raw client support for accessing response headers and data in unary endpoints.

- version: 4.8.0
  irVersion: 57
  changelogEntry:
    - type: feat
      summary: |
        Add support for inlining path parameters

- version: 4.7.0
  irVersion: 57
  changelogEntry:
    - type: feat
      summary: |
        Add support for user-agent header

- version: 4.6.0
  irVersion: 57
  changelogEntry:
    - type: feat
      summary: |
        Add support for generating legacy wire tests, and disable them by default. These tests will be restored and improved in the future.
        Users can opt-in to generating legacy wire tests by setting the `include_legacy_wire_tests` flag to `true` in their configuration.

        ```yaml
        config:
          include_legacy_wire_tests: true
        ```

- version: 4.5.0
  irVersion: 57
  changelogEntry:
    - type: feat
      summary: |
        Add support for websocket code generation. 

- version: 4.4.0
  irVersion: 57
  changelogEntry:
    - type: feat
      summary: |
        Add support for raw bytes responses.

- version: 4.3.21
  irVersion: 57
  changelogEntry:
    - type: fix
      summary: |
        Fix an issue where the default `timeout` was not being respected when a custom `httpx_client` was provided.

- version: 4.3.20
  irVersion: 57
  changelogEntry:
    - type: fix
      summary: |
        Update formatting across all generated files. There are no behavioral changes, but large diffs are expected.

- version: 4.3.19
  irVersion: 57
  changelogEntry:
    - type: internal
      summary: |
        Update the IR to v57.

- version: 4.3.18
  irVersion: 53
  changelogEntry:
    - type: fix
      summary: |
        Fix an issue where the `request_options` parameter name is now properly respected when it's 
        renamed due to conflicts with other parameter names. Previously, the code would still reference the 
        original parameter name internally, causing errors.

- version: 4.3.17
  irVersion: 53
  changelogEntry:
    - type: fix
      summary: |
        Fix an issue where parameter names that conflict with the `request_options` parameter are now properly deconflicted by 
        prepending an underscore to the `request_options` parameter name.

- version: 4.3.16
  irVersion: 53
  changelogEntry:
    - type: fix
      summary: |
        Fix an issue where GeneratorExit was unintentionally being swallowed by code blocks within the HttpClient.stream() contextmanager.

- version: 4.3.15
  irVersion: 53
  changelogEntry:
    - type: fix
      summary: |
        Fix an issue where extraneous NameError-causing update_forward_refs invocations were being emitted.

- version: 4.3.14
  irVersion: 53
  changelogEntry:
    - type: feat
      summary: |
        Set the default number of retries to 2 (was 0) to align with the generated README.

- version: 4.3.13
  irVersion: 53
  changelogEntry:
    - type: feat
      summary: |
        The Python generator now supports conditioning dependencies on the Python version.

- version: 4.3.12
  irVersion: 53
  changelogEntry:
    - type: feat
      summary: |
        The Python generator now autogenerates a requirements.txt file.

- version: 4.3.11
  irVersion: 53
  changelogEntry:
    - type: fix
      summary: |
        pyproject.toml now has a `[project]` block making it Poetry v2 compatible.

- version: 4.3.10
  irVersion: 53
  changelogEntry:
    - type: fix
      summary: |
        Pagination correctly uses specified defaults to support custom schemes.

- version: 4.3.9
  irVersion: 53
  changelogEntry:
    - type: fix
      summary: |
        Fix indentation in generated README.md sections to ensure proper formatting and readability.

- version: 4.3.8
  irVersion: 53
  changelogEntry:
    - type: fix
      summary: |
        Include content-type headers when available as part of endpoint request generation.

- version: 4.3.7
  irVersion: 53
  changelogEntry:
    - type: fix
      summary: |
        Update multipart endpoint generation to propertly omit optional body parameters.

- version: 4.3.6
  irVersion: 53
  changelogEntry:
    - type: fix
      summary: |
        Fix README.md and reference.md generation.

- version: 4.3.5
  irVersion: 53
  changelogEntry:
    - type: fix
      summary: |
        Update README.md snippet builder to omit invalid snippets during readme config generation.

- version: 4.3.4
  irVersion: 53
  changelogEntry:
    - type: fix
      summary: |
        Update shared http_client.py to remove omitted entries during file upload requests.

- version: 4.3.3
  irVersion: 53
  changelogEntry:
    - type: fix
      summary: |
        The generator now writes the reference.md configuration correctly, using `.dict()` instead of `.json()`.

- version: 4.3.2
  irVersion: 53
  changelogEntry:
    - type: fix
      summary: |
        The generator will now correctly default to the configured global `default_bytes_stream_chunk_size` when the `request_options` parameter is not provided.

- version: 4.3.1
  irVersion: 53
  changelogEntry:
    - type: feat
      summary: |
        Requests for file download will now allow users to pass in a `chunk_size` option that allows them to receive chunks of a specific size
        from the resultant `iter_bytes` invocation on the response byte stream.

        Concretely, a user would leverage the following:
        ```python
        client.download(
          ...,
          request_options={
            "chunk_size": 1024    # 1MB
          }
        )
        ```

- version: 4.2.8
  irVersion: 53
  changelogEntry:
    - type: fix
      summary: |
        The snippet writer now correctly handles base64 strings.

- version: 4.2.7
  irVersion: 53
  changelogEntry:
    - type: fix
      summary: |
        The generated README will now have a section that links to the generated
        SDK Reference (in `reference.md`).

        ```md
        ## Reference

        A full reference for this library can be found [here](./reference.md).
        ```

- version: 4.2.7-rc4
  irVersion: 53
  changelogEntry:
    - type: fix
      summary: Generated readmes now include the parameter name required for the request options parameter within the example snippets.

- version: 4.2.7-rc3
  irVersion: 53
  changelogEntry:
    - type: fix
      summary: |
        Now, when sending Snippet Templates back to Fern, the generator will not try to coerce a potentially missing ID into the `api_definition_id` field.
        This, had been a cause of the error log `Failed to upload snippet templates to FDR, this is ok: one of the hex, bytes, bytes_le, fields, or int arguments must be given`.

- version: 4.2.7-rc2
  irVersion: 53
  changelogEntry:
    - type: fix
      summary: |
        Pydantic utilities now correctly handles cases where you have a Pydantic model, with a list of pydantic models as a field, where those models have literals.
        Effectively, `deep_union_pydantic_objects` now handles lists of objects and merges them appropriately.

- version: 4.2.7-rc1
  irVersion: 53
  changelogEntry:
    - type: fix
      summary: |
        When leveraging the `include_union_utils` configuration flag, the Pydantic models will no longer include transitive dependencies within
        `update_forward_ref` calls, since these should not be necessary. This effectively scopes back the changes introduced in 4.0.0-rc5, which included
        changes to improve circular reference handling in Pydantic models.

- version: 4.2.7-rc0
  irVersion: 53
  changelogEntry:
    - type: fix
      summary: |
        Dynamic header suppliers, as used within the OAuth provider are now invoked on every request, not just the first.
        This was a regression introduced within an earlier version that is now fixed. As a results of this fix, the `refresh_token` is now correctly refreshed.

- version: 4.2.6
  irVersion: 53
  changelogEntry:
    - type: fix
      summary: |
        Serialization utilities (necessary when pydantic aliases are removed) now respects dictionaries as well.

- version: 4.2.5
  irVersion: 53
  changelogEntry:
    - type: fix
      summary: |
        Parameters of file upload functions now default to OMIT, not None, so that the SDK appropriately
        filters out unset parameters, while still allowing for user specified None values.

- version: 4.2.4
  irVersion: 53
  changelogEntry:
    - type: fix
      summary: |
        Datetime examples are generated correctly once again.
        The `pydantic_utilities` file is python 3.8 compatible.

- version: 4.2.3
  irVersion: 53
  changelogEntry:
    - type: fix
      summary: |
        The content type of file properties is now respected for multipart
        requests. For example, if you have a file property called `image` that has the
        content type `image/jpeg`, then it will be sent as:

        ```python
        "image": core.with_content_type(file=image, content_type="image/jpeg"),
        ````

- version: 4.2.2
  irVersion: 53
  changelogEntry:
    - type: fix
      summary: |
        The content type of non-file properties is now respected for multipart
        requests. For example, if you have a type called `metadata` that has the
        content type `application/json`, then it will be sent as:

        ```python
        "metadata": (None, json.dumps(jsonable_encoder(metadata)), "application/json"),
        ```

- version: 4.2.1
  irVersion: 53
  changelogEntry:
    - type: fix
      summary: |
        When the generator runs bash commands such as `poetry install` and there is a failure,
        now the `stderr` and `stdout` is logged to help improve user debugging.

- version: 4.2.0
  irVersion: 53
  changelogEntry:
    - type: feat
      summary: |
        Allow specifying arbitrary configuration to your packages `pyproject.toml` by adding a `pyproject_toml` block to your configuration
        whatever you include in this block will be added as-is to the `pyproject.toml` file. The config, as an example is:

        ```yaml
        config:
          pyproject_toml: |
            [tool.covcheck.group.unit.coverage]
            branch = 26.0
            line = 62.0

            [tool.covcheck.group.service.coverage]
            branch = 30.0
            line = 67.0
        ```

- version: 4.1.0
  irVersion: 53
  changelogEntry:
    - type: feat
      summary: |
        Allow specifying pip extras within your `pyproject.toml`. The following config:

        ```yaml
        config:
          extra_dev_dependencies:
            covcheck:
              version: "^0.4.3"
              extras: ["toml"]
        ```

        would add the following to your `pyproject.toml`:

        ```toml
        [tool.poetry.dev-dependencies]
        covcheck = { version = "^0.4.3", extras = ["toml"] }
        ```

- version: 4.0.0
  irVersion: 53
  changelogEntry:
    - type: fix
      summary: |
        Generated tests that expect an empty result when they are of type `text` (not JSON) now appropriately expect an empty string instead of `None` for async functions as well.
        Version 3.3.4 fixed this for sync functions only, which was a bug.

- version: 4.0.0-rc9
  irVersion: 53
  changelogEntry:
    - type: fix
      summary: All Pydantic V2 warnings have been resolved
      fixed:
        - json_encoders have been removed from Pydantic V2, and replaced with a `model_serializer` method.
        - additional model construction functions have been added when not leveraging pydantic field aliases to allow users to construct a model from JSOn without the need for dealiasing the object themselves.

- version: 4.0.0-rc8
  irVersion: 53
  changelogEntry:
    - type: fix
      summary: |
        Pydantic models that call `update_forward_refs` on non-union circular reference dependencies now pass in `localns` for
        the current member, a field in Pydantic V1 that provides object contexts to models in the event objects are not fully rebuilt.

- version: 4.0.0-rc7
  irVersion: 53
  changelogEntry:
    - type: fix
      summary: |
        The generator now respects the old use_str_enums flag again, a regression was introduced where only the new flag `enum_type`
        was respected.

- version: 4.0.0-rc6
  irVersion: 53
  changelogEntry:
    - type: fix
      summary: |
        Pydantic models now call update forward refs on non-union circular references. This
        prevents runtime errors in certain cases where types self reference itself through
        a union.

- version: 4.0.0-rc5
  irVersion: 53
  changelogEntry:
    - type: fix
      summary: |
        Pydantic models now call update forward refs on non-union circular references. This
        prevents runtime errors in certain cases where types self reference itself through
        a union.

- version: 4.0.0-rc4
  irVersion: 53
  changelogEntry:
    - type: fix
      summary: |
        Pydantic models now call update forward refs on non-union circular references. This
        prevents runtime errors in certain cases where types self reference itself through
        a union.

- version: 4.0.0-rc3
  irVersion: 53
  changelogEntry:
    - type: fix
      summary: |
        Pydantic models now call update forward refs on non-union circular references. This
        prevents runtime errors in certain cases where types self reference itself through
        a union.

- version: 4.0.0-rc2
  irVersion: 53
  changelogEntry:
    - type: fix
      summary: Update .dict calls in Pydantic V2 to be back to pre-3.10.4 logic for SDKs that continue using Pydantic aliases.

- version: 4.0.0-rc1
  irVersion: 53
  changelogEntry:
    - type: fix
      summary: Update .dict calls in Pydantic V2 to be back to pre-3.10.4 logic.
      fixed:
        - >-
          Pydantic V2 `.dict` calls are updated to be back to pre-3.10.4 logic.
          This is fix a regression where nested literals were being omitted due to the Pydantic V2 serializers not respecting the recursive .dict logic, as
          Pydantic V2 shells out `model_dump` calls to Rust library and serializers, as opposed to recursively calling `model_dump`.

          It is expected that performance will not be degraded given the Rust-based serializers have optimized performance, compared to the Pydantic V1 .dict approach.

- version: 4.0.0-rc0
  irVersion: 53
  changelogEntry:
    - type: fix
      summary: Rerelease 3.11.0-rc0 as a major version, with a configuration flag to disable the behavior (`use_pydantic_field_aliases`), defaulted to `true` to preserve existing behavior.
      fixed:
        - >-
          Rerelease 3.11.0-rc0 as a major version, with a configuration flag to
          disable the behavior (`use_pydantic_field_aliases`), defaulted to `false`
          to introduce the break on a major version.

          To maintain parity with pre-3.11.0 behavior, update the flag to `true`:

            ```yaml
            - name: fernapi/fern-python-sdk
              version: 4.0.0-rc0
              config:
                pydantic_config:
                  use_pydantic_field_aliases: true
            ```
    - type: internal
      summary: The generator now shares "as is" files with Pydantic and FastAPI generators.

- version: 3.11.0-rc0
  irVersion: 53
  changelogEntry:
    - type: chore
      summary: Remove Pydantic field aliases and leverage an internal representation.
      fixed:
        - >-
          Pydantic field aliases are removed and replaced with an internal
          representation. This allows for more robust handling of field aliases
          and prevents issues with Pydantic V2 and mypy.

          Previously, you'd have for V1 and V2 compatibility in Pydantic, you'd want to conditionally apply the config class within
          the base model, however this would lead to mypy errors when filling out a model with it's field alias. To solve this, We
          used the deprecated `class Config`, regardless of the Pydantic version to satisfy mypy, which lead to warnings in the console.

          Now, we've removed the field aliases and replaced them with an internal representation, which allows us to avoid pydantic config altogether.

- version: 3.10.8
  irVersion: 53
  changelogEntry:
    - type: fix
      summary: Allow for fields prefixed with the name `model`, a silent break introduced in Pydantic V2.

- version: 3.10.7
  irVersion: 53
  changelogEntry:
    - type: fix
      summary: When not leveraging mock integration tests, still run pytest over everything, not a specific directory.

# ===== Migrated versions =====

# TODO: It'd be great if we generated YAML schemas so people had validation on these files
- version: 3.10.6
  irVersion: 53
  changelogEntry:
    - type: fix
      summary: Pagination utilities assume `""` is a terminal signal for pagination.
      fixed:
        - >-
          Cursor-based pagination also assumes `""` is a terminal signal for
          pagination, same as if the next cursor were `None`.
  # This field is optional and can be omitted outside of the backfilling usecase
  # here it will default to the day the record was written to the DB
  createdAt: "2024-08-16"

- version: 3.10.3
  createdAt: "2024-08-16"
  irVersion: 53
  changelogEntry:
    - type: fix
      summary: Upgrade intermediate representation dependency to safely parse null unknown types.

- version: 3.10.4
  createdAt: "2024-08-14"
  changelogEntry:
    - type: chore
      summary: Improve performance of Pydantic `.dict` calls
      changed:
        - "`.dict` performance is improved, consolidating to a single call to Pydantic's `.dict` instead of 2 in attempts to remove unset optional values."
  irVersion: 53

- version: 3.10.3
  createdAt: "2024-08-14"
  changelogEntry:
    - type: fix
      summary: Query encoding now appropriately takes arrays of deep objects into account.
  irVersion: 53

- version: 3.10.2
  createdAt: "2024-08-13"
  changelogEntry:
    - type: fix
      summary: Unions with utils now update forward refs again, a regression that was introduced in version 3.7.0
  irVersion: 53

- version: 3.10.1
  createdAt: "2024-08-13"
  changelogEntry:
    - type: fix
      summary: If there are no autogenerated examples present, the Python SDK generator no longer fails.
  irVersion: 53

- version: 3.10.0
  createdAt: "2024-08-09"
  changelogEntry:
    - type: feat
      summary: Introduce forward compatible Python enums
      added:
        - >-
          Adds a new flag to generate forward compatible Python enums, as opposed
          to leveraging raw string enums as literals. This works through addding
          an "_UNKNOWN" member to your enum set, the value of which is the raw
          value of the unrecognized enum.
  irVersion: 53

- version: 3.9.0
  createdAt: "2024-08-09"
  changelogEntry:
    - type: feat
      summary: Introduce Pythonic naming for discriminated union members through `union_naming` configuration flag.
      added:
        - >-
          A new configuration is introduced to make discriminated union member
          naming more Pythonic. With V1 union naming, member names change from
          `<UnionName>_<DiscriminantValue>` to `<DiscriminantValue><UnionName>`.
          Concretely, union members previously named `Chat_User` will now be named
          `UserChat` under the new configuration.
  irVersion: 53

- version: 3.8.0
  createdAt: "2024-08-09"
  changelogEntry:
    - type: chore
      summary: Generated SDKs now use ruff for linting and formatting instead of Black.
  irVersion: 53

- version: 3.7.0
  createdAt: "2024-08-08"
  changelogEntry:
    - type: chore
      summary: Python circular referencing types are more robust.
  irVersion: 53

- version: 3.6.0
  createdAt: "2024-08-08"
  changelogEntry:
    - type: feat
      summary: The generator now respects returning nested properties from the returned object
  irVersion: 53

- version: 3.5.1
  createdAt: "2024-08-05"
  changelogEntry:
    - type: fix
      summary: Auto-completion for unions leveraging union utils now works as expected.
      fixed:
        - >-
          The root type for unions with visitors now has it's parent typed
          correctly. This allows auto-complete to work once again on the union
          when it's nested within other pydantic models.
  irVersion: 53

- version: 3.5.0
  createdAt: "2024-08-05"
  changelogEntry:
    - type: chore
      summary: Generated code now respects the pydantic version configuration flag.
      changed:
        - >-
          Improvement: The generated SDK now respects the pydantic version flag,
          generating V1 only code and V2 only code if specified. If not, the SDK
          is generated as it is today, with compatibility for BOTH Pydantic
          versions. This cleans up the generated code, and brings back features
          liked wrapped aliases for V1-only SDKs.
  irVersion: 53

- version: 3.4.2
  createdAt: "2024-08-05"
  changelogEntry:
    - type: fix
      summary: The Python generator now instantiates `Any` types as `Optional[Any]` to be able to mitigate breaks in Pydantic V2.
  irVersion: 53

- version: 3.4.1
  createdAt: "2024-08-04"
  changelogEntry:
    - type: chore
      summary: Literal templates are generated if they are union members
  irVersion: 53

- version: 3.4.0
  createdAt: "2024-08-02"
  changelogEntry:
    - type: internal
      summary: Generator code now uses Pydantic V2, no changes to generated code.
      changed:
        - >-
          Internal: The SDK generator has now been upgraded to use Pydantic V2
          internally. Note that there is no change to the generated code, however
          by leveraging Pydantic V2 you should notice an improvement in `fern
          generate` times.
  irVersion: 53

- version: 3.3.4
  createdAt: "2024-08-02"
  changelogEntry:
    - type: chore
      summary: Address a number of issues within generated unit tests.
      changed:
        - >-
          Improvement: Aliased literals are also defaulted within Pydantic models,
          whereas previously only direct literals were defaulted.
        - >-
          Improvement: Snippets now provide optional literals in functions and
          models.
      fixed:
        - >-
          Generated tests that expect an empty result when they are of type `text`
          (not JSON) now appropriately expect an empty string instead of `None`.
  irVersion: 53

- version: 3.3.3
  createdAt: "2024-08-02"
  changelogEntry:
    - type: fix
      summary: The generator now allows you to extend aliased types (as long as they're objects).
  irVersion: 53

- version: 3.3.2
  createdAt: "2024-08-02"
  changelogEntry:
    - type: fix
      summary: Regression in readme generation introduced in 3.3.1
  irVersion: 53

- version: 3.3.1
  createdAt: "2024-08-02"
  changelogEntry:
    - type: fix
      summary: Generated READMEs now reference RequestOptions as TypedDicts correctly.
  irVersion: 53

- version: 3.3.0-rc1
  createdAt: "2024-08-01"
  changelogEntry:
    - type: fix
      summary: TypedDict snippets now include literals where available.
  irVersion: 53

- version: 3.3.0-rc0
  createdAt: "2024-07-31"
  changelogEntry:
    - type: internal
      summary: Upgrade to IR 53.1.0
      changed:
        - "Upgrade to IR 53.1.0"
        - The Python generator now creates snippet templates for undiscriminated unions.
  irVersion: 53

- version: 3.2.0-rc1
  createdAt: "2024-07-29"
  changelogEntry:
    - type: fix
      summary: The generated README now imports `ApiError` as if it were from outside the module.
  irVersion: 49

- version: 3.2.0-rc0
  createdAt: "2024-07-25"
  changelogEntry:
    - type: feat
      summary: The Python SDK can now be generated with TypedDicts as inputs.
      added:
        - >-
          The Python SDK can now be generated such that inputs to requests are
          TypedDicts, instead of Pydantic models. This allows for consumers of the
          SDK to continue to have type hinting and autocomplete, but not need to
          import new object types when creating requests.
  irVersion: 49

- version: 3.1.0-rc0
  createdAt: "2024-07-24"
  changelogEntry:
    - type: chore
      summary: The root client is now exported from the main `__init__.py`.
      changed:
        - >-
          Improvement: The root client users interact with is now exported from
          the main `__init__.py`, this allows users to access the client via `from
          my_sdk import my_sdk_client` as opposed to `from my_sdk.client import
          my_sdk_client`.
      removed:
        - >-
          Note this comes with an edge-case break. In the unlikely event you have
          a type that conflicts in naming with the exported root client, that type
          model is post-fixed with "Model". e.g. a type `Merge` in an SDK
          exporting a client `Merge` becomes `MergeModel`.
  irVersion: 49

- version: 3.0.0-rc2
  createdAt: "2024-07-24"
  changelogEntry:
    - type: fix
      summary: "`update_forward_refs` no longer raises errors, preserving original behavior, pre-3.x."
  irVersion: 49

- version: 3.0.0-rc1
  createdAt: "2024-07-23"
  changelogEntry:
    - type: fix
      summary: "`expected_types` within our test suite are now typed as `Tuple[typing.Any, typing.Any]`."
      fixed:
        - >-
          Sometimes mypy will error on the typing of `expected_types` within our
          test suite, despite them being labeled as `typing.Any`. This updates the
          types for tuples to `typing.Tuple[tying.Any, typing.Any]` to appease
          mypy.
  irVersion: 49

- version: 3.0.0-rc0
  createdAt: "2024-07-23"
  changelogEntry:
    - type: break
      summary: The generated models now support Pydantic V2 outright, it no longer uses `pydantic.v1` models.
      changed:
        - The generated models now support Pydantic V2 outright, it no longer uses `pydantic.v1` models.
        - Public fields previously prefixed with `_` are now prefixed with `f_` (Pydantic V2 does not allow for `_` prefixes on public fields and Python does not allow for a numeric prefix)
      removed:
        - wrapped aliases outside of Pydantic V1
        - custom root validators outside of Pydantic V1
  irVersion: 49

- version: 2.16.0
  createdAt: "2024-07-16"
  changelogEntry:
    - type: feat
      summary: The generated SDK now allows for specifying whether or not to generate `streaming` functions as overloaded functions or separate functions.
  irVersion: 49

- version: 2.15.6
  createdAt: "2024-07-17"
  changelogEntry:
    - type: fix
      summary: The generated python SDK now requires an environment be specified if a default is not provided.
  irVersion: 49

- version: 2.15.5
  createdAt: "2024-07-17"
  changelogEntry:
    - type: fix
      summary: The generated python SDK Oauth client now no longer checks for an expiry when getting the access token if an expiry field is not configured.
  irVersion: 49

- version: 2.15.4
  createdAt: "2024-07-10"
  changelogEntry:
    - type: fix
      summary: The generated python SDK now serializes bytes within JSON as a utf-8 encoded string.
  irVersion: 49

- version: 2.15.3
  createdAt: "2024-07-10"
  changelogEntry:
    - type: fix
      summary: The generated python SDK no longer runs into a recursion error during snippet generation.
  irVersion: 49

- version: 2.15.2
  createdAt: "2024-07-10"
  changelogEntry:
    - type: fix
      summary: The generated python SDK no longer treats `set` as a reserved word for method names.
  irVersion: 49

- version: 2.15.1
  createdAt: "2024-07-09"
  changelogEntry:
    - type: fix
      summary: The unchecked base model no longer coerces None to a type.
      fixed:
        - The unchecked base model no longer coerces None to a type.
        - >-
          The http client appropriately defaults empty fields within
          RequestOptions.
  irVersion: 49

- version: 2.15.0
  createdAt: "2024-07-03"
  changelogEntry:
    - type: feat
      summary: The generated python SDK now respects configured defaults from the API spec.
  irVersion: 49

- version: 2.14.1
  createdAt: "2024-07-01"
  changelogEntry:
    - type: fix
      summary: typing within the Sync and AsyncPagers is now correctly passed through to the BasePager.
      fixed:
        - >-
          Sync and AsyncPage now pass through the generic type to BasePage,
          allowing the use of `.items`, etc. to be appropriately typed within your
          type checking system.
  irVersion: 49

- version: 2.14.0
  createdAt: "2024-07-01"
  changelogEntry:
    - type: fix
      summary: The offset page now allows for the usage of 0 as a page start.
      fixed:
        - >-
          offset page now allows for the usage of 0 as a page start, previously
          the use of `page or 1` made Python coerce booleans and become 1,
          ignoring the user-provided 0.
  irVersion: 49

- version: 2.14.0-rc3
  createdAt: "2024-07-01"
  changelogEntry:
    - type: feat
      summary: Generated readmes now include an "advanced" section.
      changed:
        - >-
          Generated readmes now include an "advanced" section,
          outlining usage of retries, timeouts, error handling and usage of a
          custom client.
  irVersion: 49

- version: 2.14.0-rc2
  createdAt: "2024-07-01"
  changelogEntry:
    - type: chore
      summary: Async snippets now run the async function leveraging asyncio.run to be more copy-pastable.
  irVersion: 49

- version: 2.14.0-rc1
  createdAt: "2024-06-27"
  changelogEntry:
    - type: fix
      summary: The fix from 2.5.2 is now case-insensitive
      fixed:
        - >-
          the fix from 2.5.2 is now case-insensitive Recap of 2.5.2: `Fix: Support
          `list`SDK method names instead of defaulting to`list\_`.`
  irVersion: 49

- version: 2.14.0-rc0
  createdAt: "2024-06-26"
  changelogEntry:
    - type: feat
      summary: The Python SDK now generates an accompanying SDK reference (`reference.md`) for users to review the SDK methods at a glance within the SDK's GitHub repository.
  irVersion: 49

- version: 2.13.1-rc0
  createdAt: "2024-06-20"
  changelogEntry:
    - type: fix
      summary: The Python SDK now does not send additional properties via JSON or data if the request is leveraging the other field.
      fixed:
        - >-
          the Python SDK now does not send additional properties via JSON or data
          if the request is leveraging the other field.
      changed:
        - >-
          Improvement: the Python SDK now copies unit tests over to the generated
          SDK for additional unit testing (separate from wire-format testing).
  irVersion: 49

- version: 2.13.0-rc0
  createdAt: "2024-06-20"
  changelogEntry:
    - type: internal
      summary: The Python SDK generator is now upgraded to IR V49.
  irVersion: 49

- version: 2.12.0-rc0
  createdAt: "2024-06-25"
  changelogEntry:
    - type: feat
      summary: README generation now supports a section dedicated to streaming usage, as well as one for paginated endpoints.
      added:
        - >-
          Feature: README generation now supports a section dedicated to streaming
          usage, as well as one for paginated endpoints.
      changed:
        - "Improvement: Paginated endpoint snippets now show using an iterator:"
  irVersion: 49

- version: 2.11.0-rc0
  createdAt: "2024-06-25"
  changelogEntry:
    - type: chore
      summary: Snippet templates now support auth variables within the root client.
      changed:
        - >-
          Improvement: The SDK now produces templates for the root clients within
          snippet-template.json. This allows users of the Templates API to pass in
          data for the auth variables present within the root client.
  irVersion: 49

- version: 2.10.2
  createdAt: "2024-06-20"
  changelogEntry:
    - type: fix
      summary: The SDK now handles stream termination sequences like `[DONE]`.
      fixed:
        - >-
          The SDK now handles stream termination sequences like `[DONE]`. This is
          a typical way for LLM providers to communicate when the stream has
          ended.
  irVersion: 46

- version: 2.10.1
  createdAt: "2024-06-20"
  changelogEntry:
    - type: fix
      summary: Improve the SDK to not leak `JSONDecodeError` to SDK users. Instead, an `ApiError` will be thrown with the text content of the response.
  irVersion: 46

- version: 2.10.0
  createdAt: "2024-06-20"
  changelogEntry:
    - type: feat
      summary: Add support for higher quality `README.md` generation.
  irVersion: 46

- version: 2.9.10
  createdAt: "2024-06-20"
  changelogEntry:
    - type: fix
      summary: The generator now only specifies the readme location within pyproject.toml if one was successfully created.
  irVersion: 46

- version: 2.9.9
  createdAt: "2024-06-19"
  changelogEntry:
    - type: internal
      summary: The generator now consumes IRv46.
  irVersion: 46

- version: 2.9.8
  createdAt: "2024-06-18"
  changelogEntry:
    - type: chore
      summary: The python generator only adds a publish step in github actions if credentials are specified.
  irVersion: 39

- version: 2.9.7
  createdAt: "2024-06-12"
  changelogEntry:
    - type: fix
      summary: The unchecked base model stops special casing defaults and pydantic v2.
  irVersion: 39

- version: 2.9.6
  createdAt: "2024-06-11"
  changelogEntry:
    - type: fix
      summary: Offset based pagination is now 1-based, as opposed to 0 based
      fixed:
        - Offset based pagination is now 1-based, as opposed to 0 based
        - >-
          The HTTP client now passes in additional body properties from the
          request options, even if the body is empty (regression from the client
          migration in 2.8.0)
  irVersion: 39

- version: 2.9.5
  createdAt: "2024-06-10"
  changelogEntry:
    - type: fix
      summary: Unions with elements that specify no properties are generated correctly.
      fixed:
        - Unions with elements that specify no properties are generated correctly.
        - >-
          Unions with a single type now have a valid type alias (rather than an
          invalid `typing.Union`).
  irVersion: 39

- version: 2.9.4
  createdAt: "2024-06-07"
  changelogEntry:
    - type: fix
      summary: The unchecked base model now handles pulling the discriminant from a dict, not just a model/object.
  irVersion: 39

- version: 2.9.3
  createdAt: "2024-06-06"
  changelogEntry:
    - type: fix
      summary: Snippet templates for discriminated unions now specify the `template_input` property which is required to actually see snippets of instantiating discriminated unions.
  irVersion: 39

- version: 2.9.2
  createdAt: "2024-06-06"
  changelogEntry:
    - type: fix
      summary: downgrades mypy so we can run it over all our files without concern for their pydantic bug
      fixed:
        - >-
          downgrades mypy so we can run it over all our files without concern for
          their pydantic bug
        - adds typehint to the response variable
  irVersion: 39

- version: 2.9.1
  createdAt: "2024-06-06"
  changelogEntry:
    - type: fix
      summary: The SDK removes unset query parameters from requests (regression from the client migration in 2.8.0)
      fixed:
        - >-
          The SDK removes unset query parameters from requests (regression from
          the client migration in 2.8.0)
        - >-
          The SDK fixes it's type for `files` parameters to the http client
          (regression from the client migration in 2.8.0)
  irVersion: 39

- version: 2.9.0
  createdAt: "2024-06-05"
  changelogEntry:
    - type: fix
      summary: Snippets preserve trailing slashes
  irVersion: 39

- version: 2.9.0-rc1
  createdAt: "2024-06-05"
  changelogEntry:
    - type: fix
      summary: The new http client abstraction ensures a slash is postfixed to the baseurl
  irVersion: 39

- version: 2.9.0-rc0
  createdAt: "2024-06-04"
  changelogEntry:
    - type: chore
      summary: The Python generator now runs custom unit tests in CI if configured.
  irVersion: 39

- version: 2.8.2
  createdAt: "2024-06-04"
  changelogEntry:
    - type: fix
      summary: The none-filtering function now supports mypy's invariance check.
  irVersion: 39

- version: 2.8.1
  createdAt: "2024-06-04"
  changelogEntry:
    - type: fix
      summary: The parameter comment/documentation for timeouts on the root client now reflects the custom timeout passed through within configuration.
  irVersion: 39

- version: 2.8.0
  createdAt: "2024-06-03"
  changelogEntry:
    - type: chore
      summary: >-
        Endpoint function request logic has been abstracted into
        the request function of the wrapped httpx client.
  irVersion: 39

- version: 2.7.0
  createdAt: "2024-05-30"
  changelogEntry:
    - type: internal
      summary: >-
        Improvement: The generator now outputs an `exampleId` alongside each
        generated snippet so that we can correlate snippets with the relevant
        examples. This is useful for retrieving examples from Fern's API and
        making sure that you can show multiple snippets in the generated docs.
  irVersion: 39

- version: 2.6.1
  createdAt: "2024-05-31"
  changelogEntry:
    - type: internal
      summary: >-
        this adds a back door token getter function to OAuth clients to better
        test the functionality.
  irVersion: 39

- version: 2.6.0
  createdAt: "2024-05-30"
  changelogEntry:
    - type: chore
      summary: Support adding optional dependencies and extras to your generated `pyproject.toml`.
      changed:
        - >-
          Improvement: Support adding optional dependencies and extras to your
          generated `pyproject.toml`. To use this configuration, please add the
          following:
  irVersion: 39

- version: 2.5.7
  createdAt: "2024-05-30"
  changelogEntry:
    - type: fix
      summary: tests now carry a type annotation for `expected_types` variable.
  irVersion: 39

- version: 2.5.6
  createdAt: "2024-05-29"
  changelogEntry:
    - type: chore
      summary: >-
        Literal values are now all defaulted such that users are
        not required to plug in a redundant value.
  irVersion: 39

- version: 2.5.5
  createdAt: "2024-05-29"
  changelogEntry:
    - type: fix
      summary: Auto-Pagination now respects optional return values
      fixed:
        - >-
          Optional lists returned from pagination endpoints are now appropriately
          flattened such that the `Pager` return types are correctly
          `Pager[ListItem]` as opposed to `Pager[List[ListItem]]`.
  irVersion: 39

- version: 2.5.4
  createdAt: "2024-05-28"
  changelogEntry:
    - type: internal
      summary: Add typing library for dateutils in testing lib to satisfy mypy errors.
  irVersion: 39

- version: 2.5.3
  createdAt: "2024-05-24"
  changelogEntry:
    - type: chore
      summary: Stops specifying custom licenses manually, lets poetry handle adding them.
  irVersion: 39

- version: 2.5.2
  createdAt: "2024-05-23"
  changelogEntry:
    - type: feat
      summary: Support `list` SDK method names instead of defaulting to `list_`.
  irVersion: 39

- version: 2.5.1-rc0
  createdAt: "2024-05-23"
  changelogEntry:
    - type: fix
      summary: Literal parameters are added back to the request body.
  irVersion: 39

- version: 2.5.0-rc2
  createdAt: "2024-05-23"
  changelogEntry:
    - type: fix
      summary: Do not attempt to run `fern test` in CI until the command is more widely rolled out.
  irVersion: 39

- version: 2.5.0-rc1
  createdAt: "2024-05-22"
  changelogEntry:
    - type: chore
      summary: Address `propogate` -> `propagate` typo in python codegen.
  irVersion: 39

- version: 2.5.0-rc0
  createdAt: "2024-05-22"
  changelogEntry:
    - type: fix
      summary: This version addresses issues in unit test generation and reenables the creation of unit tests.
  irVersion: 39

- version: 2.4.0-rc0
  createdAt: "2024-05-21"
  changelogEntry:
    - type: fix
      summary: >-
        The Python SDK generator now uses safe names wherever string concat is
        not used (like in client generation naming), so this will update module
        and parameter names.
  irVersion: 39

- version: 2.3.4
  createdAt: "2024-05-21"
  changelogEntry:
    - type: fix
      summary: >-
        Snippets and unit tests now correctly write optional request bodies when
        `inline_request_params` is set to `True`.
      fixed:
        - >-
          Snippets and unit tests now correctly write optional request bodies when
          `inline_request_params` is set to `True`. Previously the generator wrote
          snippets that inlined these parameters, which does not match the
          generated SDK itself.
  irVersion: 39

- version: 2.3.3
  createdAt: "2024-05-21"
  changelogEntry:
    - type: fix
      summary: Inlined body parameters now deconflict in naming with header and query parameters by prefixing the request objects name.
  irVersion: 39

- version: 2.3.2
  createdAt: "2024-05-21"
  changelogEntry:
    - type: fix
      summary: The query encoder now correctly handles none values
      fixed:
        - >-
          The `pyproject.toml` generator now writes authors in a valid format for
          `tool.poetry`, not just `project`
        - The query encoder now correctly handles none values
  irVersion: 39

- version: 2.3.1
  createdAt: "2024-05-21"
  changelogEntry:
    - type: fix
      summary: The `pyproject.toml` generator now includes project URLs when specified.
  irVersion: 39

- version: 2.3.0
  createdAt: "2024-05-21"
  changelogEntry:
    - type: chore
      summary: Users can now specify information that will appear in their pypi record.
  irVersion: 39

- version: 2.2.2
  createdAt: "2024-05-20"
  changelogEntry:
    - type: fix
      summary: Inline request parameters now deconflict in naming with the unnamed path parameter arguments.
      fixed:
        - >-
          Inline request parameters now deconflict in naming with the unnamed path
          parameter arguments. Previously, when inlining request parameters into
          the method signature, we would not deconflict naming with the unnamed
          args preceding them. Now, conflicting unnamed parameters are post-fixed
          with an "_".
  irVersion: 39

- version: 2.2.1
  createdAt: "2024-05-17"
  changelogEntry:
    - type: internal
      summary: The generator now uses the latest FDR SDK.
  irVersion: 39

- version: 2.2.0
  createdAt: "2024-05-16"
  changelogEntry:
    - type: chore
      summary: The generated SDK will now correctly encode deep object query parameters
      changed:
        - >-
          The generated SDK will now correctly encode deep object
          query parameters. For example, if you have an object `{"test":
          {"nested": "object"}}` as a query parameter, we will now encode it as
          `test[nested]=object`.
  irVersion: 39

- version: 2.1.1
  createdAt: "2024-05-15"
  changelogEntry:
    - type: chore
      summary: add enhanced snippet support for streaming endpoints.
  irVersion: 39

- version: 2.1.0
  createdAt: "2024-05-14"
  changelogEntry:
    - type: feat
      summary: Add support for cursor and offset pagination ("auto-pagination").
  irVersion: 39

- version: 2.0.1
  createdAt: "2024-05-14"
  changelogEntry:
    - type: fix
      summary: The python generator now only excludes unset fields that are not required.
      fixed:
        - >-
          the python generator previously used `exclude_unset` on pydantic models,
          however this would remove defaulted values. This change updates this to
          only exclude none fields that were not required.
  irVersion: 39

- version: 2.0.0
  createdAt: "2024-05-09"
  changelogEntry:
    - type: break
      summary: Release of the Python SDK generator version 2, updating default configuration.
      changed:
        - >-
          The python SDK is now on major version 2, there are no
          substantial logic changes, however default configuration has changed. To
          take this upgrade without any breaks, please add the below configuration
          to your `generators.yml` file:
  irVersion: 39

- version: 1.7.0-rc0
  createdAt: "2024-05-09"
  changelogEntry:
    - type: chore
      summary: you can now declare a new python version range for your `pyproject.toml`, which will declare a new version range for your pip package.
  irVersion: 39

- version: 1.6.0-rc0
  createdAt: "2024-05-09"
  changelogEntry:
    - type: chore
      summary: You can now specify dev dependencies from your `generators.yml` file
  irVersion: 39

- version: 1.5.3-rc0
  createdAt: "2024-05-02"
  changelogEntry:
    - type: fix
      summary: the unchecked basemodel no longer tries to dereference an object if it's null.
  irVersion: 39

- version: 1.5.2-rc0
  createdAt: "2024-05-02"
  changelogEntry:
    - type: chore
      summary: The python generator now produces sync snippet templates, as opposed to just async templates as it was before
  irVersion: 39

- version: 1.5.1-rc5
  createdAt: "2024-05-01"
  changelogEntry:
    - type: fix
      summary: Snippet templates now generate the correct imports for object types.
  irVersion: 39

- version: 1.5.1-rc4
  createdAt: "2024-05-01"
  changelogEntry:
    - type: fix
      summary: The SDK now generates discriminated union snippet templates correctly.
  irVersion: 39

- version: 1.5.1-rc3
  createdAt: "2024-05-01"
  changelogEntry:
    - type: chore
      summary: Union types leverage the fern aware base model to include JSON and Dict function overrides.
  irVersion: 39

- version: 1.5.1-rc2
  createdAt: "2024-05-01"
  changelogEntry:
    - type: fix
      summary: The vanilla pydantic base model now respects the `require_optional_fields`
      fixed:
        - >-
          The vanilla pydantic base model now respects the
          `require_optional_fields`, this became a regression in 1.5.1-rc0 when we
          started to inline union properties which leverages the vanilla base
          model.
  irVersion: 39

- version: 1.5.1-rc1
  createdAt: "2024-05-01"
  changelogEntry:
    - type: fix
      summary: Improve formatting within snippet templates.
      fixed:
        - >-
          Address formatting issues with snippet templates, we now strip newlines
          off OG snippets as well as plumb through indentation metadata to places
          that were previously missing it.
  irVersion: 39

- version: 1.5.1-rc0
  createdAt: "2024-04-26"
  changelogEntry:
    - type: fix
      summary: Discriminated union variants that are objects now have inlined properties instead of extending a base type.
  irVersion: 39

- version: 1.5.0-rc0
  createdAt: "2024-04-30"
  changelogEntry:
    - type: feat
      summary: The generator now supports inlining top-level request parameters instead of requiring users create a request object.
  irVersion: 39

- version: 1.4.0
  createdAt: "2024-04-29"
  changelogEntry:
    - type: feat
      summary: keyword arguments are now ordered such that required params are ordered before optional params
      changed:
        - >-
          keyword arguments are now ordered such that required params
          are ordered before optional params. Note that since these are kwargs,
          this is a non-breaking change.
        - "docstrings now match numpydoc/PEP257 format"
  irVersion: 39

- version: 1.4.0-rc3
  createdAt: "2024-04-24"
  changelogEntry:
    - type: fix
      summary: pin mypy dependency to 1.9.0 to prevent introducing upstream bugs
      fixed:
        - >-
          Set `mypy` dev dependency in generated `pyproject.toml` to `1.9.0`. This
          prevents upstream `mypy` bugs from affecting user builds. Note that this
          is only a dev dependency, so it does not affect the behavior of the SDK.
        - Temporarily disable unit test generation.
      changed:
        - "Improvement: Use named parameters for all `httpx` request params."
  irVersion: 39

- version: 1.4.0-rc2
  createdAt: "2024-04-23"
  changelogEntry:
    - type: fix
      summary: Initialize the OAuth token provider member variables to their default values before they are set.
  irVersion: 39

- version: 1.4.0-rc1
  createdAt: "2024-04-22"
  changelogEntry:
    - type: feat
      summary: The python SDK generator now supports OAuth client generation for the client-credentials flow.
  irVersion: 39

- version: 1.4.0-rc0
  createdAt: "2024-04-22"
  changelogEntry:
    - type: chore
      summary: Generated clients now follow redirects by default.
      changed:
        - >-
          Default generated clients to follow redirects by default, this
          effectively flips the `follow_redirects_by_default` flag to `True` and
          can be reverted with the following configuration:
  irVersion: 38

- version: 1.3.1-rc0
  createdAt: "2024-04-22"
  changelogEntry:
    - type: fix
      summary: the python SDK generator now checks to make sure a header is not null before casting it to a string.
  irVersion: 38

- version: 1.3.0-rc1
  createdAt: "2024-04-22"
  changelogEntry:
    - type: internal
      summary: add logging for python snippet template generation.
  irVersion: 38

- version: 1.3.0-rc0
  createdAt: "2024-04-21"
  changelogEntry:
    - type: feat
      summary: "Beta: The generator now registers snippet templates which can be used for dynamic SDK code snippet generation."
  irVersion: 38

- version: 1.2.0-rc2
  createdAt: "2024-04-10"
  changelogEntry:
    - type: fix
      summary: The generator now correctly imports `json` when deserializing server sent events.
  irVersion: 38

- version: 1.2.0-rc0
  createdAt: "2024-04-10"
  changelogEntry:
    - type: internal
      summary: Consume IR v38
      added:
        - >-
          The generator now depends on v38 of Intermediate Representation which
          requires the latest CLI. As part of this, the generator now supports
          server sent events using `httpx-sse`.
  irVersion: 38

- version: 1.1.0-rc3
  createdAt: "2024-04-04"
  changelogEntry:
    - type: fix
      summary: The skip validation code now works as expected.
      fixed:
        - >-
          There are a number of fixes to the skip validation code as well as tests
          to reflect those updates.
  irVersion: 37

- version: 1.1.0-rc2
  createdAt: "2024-04-04"
  changelogEntry:
    - type: fix
      summary: The generator now writes the skipped-validation `cast` with a suffixing new line so that the code compiles.
  irVersion: 37

- version: 1.1.0-rc1
  createdAt: "2024-04-04"
  changelogEntry:
    - type: fix
      summary: The generator no longer attempts to create a version file if Fern does not own generating the full package (e.g. in local generation).
      fixed:
        - >-
          The generator no longer attempts to create a version file if Fern does
          not own generating the full package (e.g. in local generation). It's too
          confusing for to make the relevant changes to the package set up, and is
          also arguably not even needed in local generation.
  irVersion: 37

- version: 1.1.0-rc0
  createdAt: "2024-04-03"
  changelogEntry:
    - type: feat
      summary: The python SDK now includes a configuration option to skip pydantic validation.
      added:
        - >-
          [EXPERIMENTAL]: The python SDK now includes a configuration
          option to skip pydantic validation. This ensures that Pydantic does not
          immediately fail if the model being returned from an API does not
          exactly match the Pydantic model. This is meant to add flexibility,
          should your SDK fall behind your API, but should be used sparingly, as
          the type-hinting for users will still reflect the Pydantic model
          exactly.
  irVersion: 37

- version: 1.0.1
  createdAt: "2024-04-03"
  changelogEntry:
    - type: fix
      summary: Address Pydantic break when introducing `pydantic.v1` import within Pydantic V1
      fixed:
        - >-
          Pydantic introduced a "break" to their 1.x libs by adding in a .v1
          submodule that does not mirror the one that comes with pydantic v2. To
          get around this we now force the usage of the v1 submodule only if the
          pydantic version is v2.
  irVersion: 37

- version: 1.0.0
  createdAt: "2024-04-02"
  changelogEntry:
    - type: break
      summary: The python SDK now defaults new (breaking configuration) to introduce general improvements.
      changed:
        - >-
          Break: The python SDK now defaults new (breaking configuration) to
          introduce general improvements.
        - >-
          Improvement: The python SDK now supports specifying whether or not to
          follow redirects in requests by default, and exposes an option to
          override that functionality for consumers.
  irVersion: 37

- version: 0.13.4
  createdAt: "2024-04-03"
  changelogEntry:
    - type: fix
      summary: revert changes introduced within 0.12.2
      fixed:
        - >-
          revert the change from 0.13.2, the stream call returns a context
          manager, which is not awaited. The issue that this was meant to solve
          was actually fixed in version `0.12.2`.
  irVersion: 37

- version: 0.13.3
  createdAt: "2024-03-28"
  changelogEntry:
    - type: fix
      summary: Github workflows for publishing now work again (previously the trigger was incorrect).
  irVersion: 37

- version: 0.13.2
  createdAt: "2024-03-28"
  changelogEntry:
    - type: fix
      summary: Asynchronous calls to `httpx.stream` are now awaited. This is applicable to any file download or JSON streaming (chat completion) endpoints.
  irVersion: 37

- version: 0.13.1
  createdAt: "2024-03-26"
  changelogEntry:
    - type: feat
      summary: discriminant values in unions are now defaulted such that callers no longer need to specify the discriminant
  irVersion: 37

- version: 0.13.0
  createdAt: "2024-03-25"
  changelogEntry:
    - type: feat
      summary: the python SDK now exposes it's version through `__version__` to match module standards and expectations.
  irVersion: 37

- version: 0.12.5
  createdAt: "2024-03-22"
  changelogEntry:
    - type: fix
      summary: the python SDK uses the timeout provided to the top level client as the default per-request
      fixed:
        - >-
          the python SDK uses the timeout provided to the top level client as the
          default per-request, previously if there was no timeout override in the
          RequestOptions, we'd default to 60s, even if a timeout was provided at
          the client level.
  irVersion: 37

- version: 0.12.4
  createdAt: "2024-03-19"
  changelogEntry:
    - type: chore
      summary: Allow full forward compat with enums while keeping intellisense by unioning enum literals with `typing.AnyStr`.
  irVersion: 37

- version: 0.12.3
  createdAt: "2024-03-18"
  changelogEntry:
    - type: feat
      summary: Allow bytes requests to take in iterators of bytes, mirroring the types allowed by HTTPX.
  irVersion: 37

- version: 0.12.2
  createdAt: "2024-03-18"
  changelogEntry:
    - type: fix
      summary: Fix the returned type and value contained within the retrying wrapper for the HTTPX client (http_client.py).
  irVersion: 37

- version: 0.12.1
  createdAt: "2024-03-14"
  changelogEntry:
    - type: chore
      summary: Improves example generation and snippets for union types, as well as multi-url environments.
      changed:
        - >-
          Improves example generation and snippets for union types, as well as
          multi-url environments.
      fixed:
        - >-
          Stringifies header arguments, HTTPX was previously hard failing for
          certain types
  irVersion: 37

- version: 0.12.0
  createdAt: "2024-03-11"
  changelogEntry:
    - type: feat
      summary: Auto-generated unit and integration tests against a mock server.
      added:
        - >-
          Beta: The SDK now generates tests leveraging auto-generated
          data to test typing, as well as wire-formatting (e.g. the SDKs are
          sending and receiving data as expected). This comes out of the box
          within the generated github workflow, as well as through the fern cli:
          `fern test --command "your test command"`.
  irVersion: 37

- version: 0.11.10
  createdAt: "2024-03-08"
  changelogEntry:
    - type: feat
      summary: Expose a feature flag to pass through additional properties not specified within your pydantic model from your SDK.
      added:
        - >-
          Expose a feature flag to pass through additional properties not
          specified within your pydantic model from your SDK. This allows for
          easier forward compatibility should your SDK drift behind your spec.
  irVersion: 36

- version: 0.11.9
  createdAt: "2024-03-04"
  changelogEntry:
    - type: chore
      summary: use docstrings instead of Pydantic field descriptions.
  irVersion: 36

- version: 0.11.8-rc1
  createdAt: "2024-03-02"
  changelogEntry:
    - type: feat
      summary: Introduces a `max_retries` parameter to the RequestOptions dict accepted by all requests.
      changed:
        - >-
          Beta: Introduces a `max_retries` parameter to the
          RequestOptions dict accepted by all requests. This parameter will retry
          requests automatically, with exponential backoff and a jitter. The
          client will automatically retry requests of a 5XX status code, or
          certain 4XX codes (429, 408, 409).
  irVersion: 36

- version: 0.11.8-rc0
  createdAt: "2024-02-27"
  changelogEntry:
    - type: feat
      summary: introduces additional configuration to customize the client class and file name.
      changed:
        - >-
          Beta: Introduce a `client` custom config that allows you to specify
          class_name and filename for the client. This configuration can be used
          in several ways:
  irVersion: 36

- version: 0.11.7
  createdAt: "2024-02-27"
  changelogEntry:
    - type: feat
      summary: Introduces a flag `use_str_enums` to swap from using proper Enum classes to using Literals to represent enums.
      changed:
        - >-
          Introduces a flag `use_str_enums` to swap from using proper
          Enum classes to using Literals to represent enums. This change allows
          for forward compatibility of enums, since the user will receive the
          string back.
  irVersion: 36

- version: 0.11.6
  createdAt: "2024-02-26"
  changelogEntry:
    - type: feat
      summary: You can now specify envvars to scan for headers, not just auth scheme headers.
  irVersion: 36

- version: 0.11.5
  createdAt: "2024-02-23"
  changelogEntry:
    - type: fix
      summary: Fix the usage of ApiError when leveraging auth envvars, when the schema for ApiError was changed, this usage was missed in the update.
  irVersion: 34

- version: 0.11.4
  createdAt: "2024-02-23"
  changelogEntry:
    - type: fix
      summary: We now grab enum values appropriately when enums are within unions.
  irVersion: 34

- version: 0.11.3
  createdAt: "2024-02-22"
  changelogEntry:
    - type: fix
      summary: Transition from lists to sequences within function calls
      fixed:
        - >-
          Transition from lists to sequences within function calls, this is a fix
          as a result of how mypy handles type variance. This fix is only for
          function calls as testing shows that we do not hit the same issue within
          mypy with list[union[*]] fields on pydantic objects.
      changed:
        - >-
          Improvement: The Python SDK generator now defaults to
          `require_optional_fields = False`. This means that any requests that
          have optional fields no longer require a user to input data (or a `None`
          value) in.
  irVersion: 34

- version: 0.11.2
  createdAt: "2024-02-21"
  changelogEntry:
    - type: feat
      summary: introduce configuration to flatten the directory structure
      changed:
        - >-
          Improvement (Beta): The Python generator now supports a configuration
          option called `improved_imports`.
  irVersion: 34

- version: 0.11.1
  createdAt: "2024-02-20"
  changelogEntry:
    - type: feat
      summary: Python now supports specifying files to auto-export from the root `__init__.py` file
      changed:
        - >-
          Python now supports specifying files to auto-export from
          the root `__init__.py` file, this means you can export custom classes
          and functions from your package for users to access like so:
        - "Add a docstring for base clients to explain usage, example:"
  irVersion: 34

- version: 0.11.0
  createdAt: "2024-02-19"
  changelogEntry:
    - type: feat
      summary: Python now supports a wider range of types for file upload
      changed:
        - >-
          Python now supports a wider range of types for file upload,
          mirroring the `httpx` library used under the hood, these are grouped
          under a new type `File`:
      fixed:
        - >-
          Python now supports API specifications that leverage lists for file
          upload. Previously, Fern incorrectly made all `list<file>` type requests
          simply `file`.
  irVersion: 34

- version: 0.10.3
  createdAt: "2024-02-19"
  changelogEntry:
    - type: fix
      summary: Several bugfixes were made to related to literal properties
      fixed:
        - >-
          Several bugfixes were made to related to literal properties. If a
          literal is used as a query parameeter, header, path parameter, or
          request parameter, the user no longer has to explicitly pass it in.
  irVersion: 31

- version: 0.10.2
  createdAt: "2024-02-18"
  changelogEntry:
    - type: fix
      summary: The SDK always sends the enum wire value instead of the name of the enum.
      fixed:
        - >-
          The SDK always sends the enum wire value instead of the name of the
          enum.
        - >-
          Revert #2719 which introduced additional issues with circular references
          within our Python types.
  irVersion: 31

- version: 0.10.1
  createdAt: "2024-02-14"
  changelogEntry:
    - type: feat
      summary: Add support for a RequestOptions object for each generated function within Python SDKs
      changed:
        - >-
          Add support for a RequestOptions object for each generated
          function within Python SDKs. This parameter is an optional final
          parameter that allows for configuring timeout, as well as pass in
          arbitrary data through to the request. RequestOptions is a TypedDict,
          with optional fields, so there's no need to instantiate an object, just
          pass in the relevant keys within a dict!
  irVersion: 31

- version: 0.10.0
  createdAt: "2024-02-13"
  changelogEntry:
    - type: break
      summary: The generator no longer supports Python 3.7
      removed:
        - The generator no longer supports Python 3.7
        - The `backports` dependency has been removed
  irVersion: 31

- version: 0.9.1
  createdAt: "2024-02-11"
  changelogEntry:
    - type: fix
      summary: Remove literals from SDK function signatures, as they are not modifiable for end users
      fixed:
        - >-
          Remove literals from SDK function signatures, as they are not modifiable
          for end users.
        - >-
          Acknowledge the optionality of a `File` property, previously we were
          requiring all `File` type inputs, even if they were specified as
          optional within the OpenAPI or Fern definition. Now, we check if the
          parameter is required and make the parameter optional if it is not.
  irVersion: 31

- version: 0.9.0
  createdAt: "2024-02-11"
  changelogEntry:
    - type: feat
      summary: The SDK generator now supports whitelabelling
      added:
        - >-
          The SDK generator now supports whitelabelling. When this is turned on,
          there will be no mention of Fern in the generated code.
  irVersion: 31

- version: 0.8.3-rc0
  createdAt: "2024-01-29"
  changelogEntry:
    - type: fix
      summary: Increase recursion depth to allow for highly nested and complex examples
      fixed:
        - >-
          Increase recursion depth to allow for highly nested and complex
          examples, this is a temporary solution while the example datamodel is
          further refined.
  irVersion: 31

- version: 0.8.2-rc0
  createdAt: "2024-01-28"
  changelogEntry:
    - type: fix
      summary: The Python SDK better handles cyclical references
      fixed:
        - >-
          The Python SDK better handles cyclical references. In particular,
          cyclical references are tracked for undiscriminated unions, and
          update_forward_refs is always called with object references.
  irVersion: 31

- version: 0.8.1
  createdAt: "2024-01-26"
  changelogEntry:
    - type: feat
      summary: The generated SDK respects environment variables for authentication if specified
      added:
        - >-
          If the auth scheme has environment variables specified, the generated
          python client will scan those environment variables.
  irVersion: 31

- version: 0.8.0
  createdAt: "2024-01-25"
  changelogEntry:
    - type: fix
      summary: Enums in inlined requests send the appropriate value.
  irVersion: 31

- version: 0.7.7
  createdAt: "2024-01-21"
  changelogEntry:
    - type: internal
      summary: Initialize the changelog
  irVersion: 31<|MERGE_RESOLUTION|>--- conflicted
+++ resolved
@@ -1,14 +1,17 @@
 # For unreleased changes, use unreleased.yml
+- version: 4.14.4
+  irVersion: 57
+  changelogEntry:
+    - type: fix
+      summary: |
+        Fixed an issue where filename and plain text content-type parameters were being incorrectly serialized.
+
 - version: 4.14.3
   irVersion: 57
   changelogEntry:
     - type: fix
       summary: |
-<<<<<<< HEAD
-        Fixed an issue where filename and plain text content-type parameters were being incorrectly serialized.
-=======
         Add support for receiving raw responses from pagination endpoints.
->>>>>>> 52708bad
 
 - version: 4.14.2
   irVersion: 57
