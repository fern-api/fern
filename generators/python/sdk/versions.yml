# yaml-language-server: $schema=../../../fern-versions-yml.schema.json
# For unreleased changes, use unreleased.yml
- version: 4.26.2
  changelogEntry:
<<<<<<< HEAD
    - summary: Generator passes readme configs apiName, disabledSections, and whiteLabel
      type: feat
=======
    - summary: |
        Upgrade docker image to use python 3.11.13 so that users can depend on packages that require python 3.11.
      type: fix
>>>>>>> ca3c7411
  createdAt: "2025-08-26"
  irVersion: 59

- version: 4.26.1
  changelogEntry:
    - summary: Additional handling of inferred auth
      type: chore
  createdAt: "2025-08-20"
  irVersion: 59

- version: 4.26.0
  changelogEntry:
    - summary: Bumped IR version to 59.
      type: chore
  createdAt: "2025-08-20"
  irVersion: 59

- version: 4.25.9
  changelogEntry:
    - summary: |
        Fix: allow setting of package name and version in local docker generation
      type: feat
  createdAt: "2025-08-05"
  irVersion: 58

- version: 4.25.7-rc2
  changelogEntry:
    - summary: |
        Minor bug fix: accessing version from publish config
      type: feat
  createdAt: "2025-08-05"
  irVersion: 58

- version: 4.25.7-rc1
  changelogEntry:
    - summary: |
        Attempt to plumb version in Abstract Generator
      type: feat
  createdAt: "2025-08-05"
  irVersion: 58

- version: 4.25.8
  changelogEntry:
    - summary: |
        Websocket patch: json load messages on dunder iter method
      type: feat
  createdAt: "2025-08-05"
  irVersion: 58

- version: 4.25.7-rc0
  changelogEntry:
    - summary: |
        Enforce nested folders for package names with a "." in them.
      type: feat
  createdAt: "2025-08-04"
  irVersion: 58

- version: 4.25.6
  changelogEntry:
    - summary: |
        Removed snippet generation
      type: feat
  createdAt: "2025-07-22"
  irVersion: 58

- version: 4.25.5
  changelogEntry:
    - summary: |
        Enabled "ignore" as an option for extra fields
      type: feat
  createdAt: "2025-07-17"
  irVersion: 58

- version: 4.25.4
  changelogEntry:
    - summary: |
        Updated construct_type function to handles undiscriminated unions with lists, sets, and dictionaries of objects.
      type: fix
  createdAt: "2025-07-15"
  irVersion: 58

- version: 4.25.3
  changelogEntry:
    - summary: |
        Fix websocket connect method generation for single base URL environments.
      type: fix
  createdAt: "2025-07-14"
  irVersion: 58

- version: 4.25.2
  changelogEntry:
    - summary: |
        Generator fix: automatically switch tabs to spaces, following PEP8 standards.
      type: fix
  createdAt: "2025-07-11"
  irVersion: 58

- version: 4.25.1
  changelogEntry:
    - summary: |
        Correctly import websockets exceptions.
      type: fix
  createdAt: "2025-07-10"
  irVersion: 58

- version: 4.25.0
  changelogEntry:
    - summary: |
        Support async functions as websocket callback handlers.
      type: feat
  createdAt: "2025-07-09"
  irVersion: 58

- version: 4.24.3
  changelogEntry:
    - summary: |
        Support websockets>=14 by using legacy client.
      type: fix
  createdAt: "2025-07-09"
  irVersion: 58

- version: 4.24.2
  changelogEntry:
    - summary: |
        Emit ERROR events for JSON parsing errors in websocket connections.
      type: fix
  createdAt: "2025-07-09"
  irVersion: 58

- version: 4.24.1
  changelogEntry:
    - summary: |
        Parse websocket messages as JSON before Pydantic parsing.
      type: fix
  createdAt: "2025-07-07"
  irVersion: 58

- version: 4.24.0
  changelogEntry:
    - summary: |
        Add support for path parameters backed by variables supplied to the client constructor.
      type: feat
  createdAt: "2025-07-03"
  irVersion: 58

- version: 4.23.2
  changelogEntry:
    - summary: |
        Bump websockets dependency to >=12.0.0 to ensure compatibility with newer websocket implementations and improve stability.
      type: chore
  createdAt: "2025-06-25"
  irVersion: 58

- version: 4.23.1
  changelogEntry:
    - summary: |
        Bump pydantic-core dependency to >=2.18.2 to ensure compatibility with newer pydantic versions and improve performance.
      type: chore
  createdAt: "2025-06-24"
  irVersion: 58

- version: 4.23.0
  changelogEntry:
    - summary: |
        Add support for custom headers parameter at the top level of the client constructor.

        ```python
        client = Client(
            headers={"X-Custom-Header": "custom-value"}
        )
        ```
      type: feat
  createdAt: "2025-06-24"
  irVersion: 58

- version: 4.22.1-rc0
  changelogEntry:
    - summary: |
        Lazily validate model serialization to reduce memory consumption. Pydantic 2.11.0 introduced an issue where the model_serializer 
        decorator set to wrap mode forced it to eagerly do schema validation at import time. Because we had this decorator on the UniversalBaseModel,
        it would try to validate the schemas of all the Model types at import time. This caused massive memory spikes for more complex SDKs, upto 2.6GB
        in some cases. This change essentially accomplishes the same logic of wrapping the serialization process and modifying the serialization
        structure of datetime fields. The difference is that we manually wrap, so we're able to defer model validation until runtime, drastically
        reducing our memory consumption.
      type: feat
  createdAt: "2025-06-20"
  irVersion: 58

- version: 4.22.0
  changelogEntry:
    - summary: |
        Support wrapped aliases in python for pydantic v2.
      type: feat
  createdAt: "2025-06-11"
  irVersion: 58

- version: 4.21.5
  changelogEntry:
    - summary: |
        Generate README for github output mode.
      type: fix
  createdAt: "2025-06-11"
  irVersion: 58

- version: 4.21.4
  changelogEntry:
    - summary: |
        Add support for HEAD HTTP method in the generated client.
      type: feat
  createdAt: "2025-06-05"
  irVersion: 58

- version: 4.21.3
  changelogEntry:
    - summary: |
        Fix an issue where the websocket connect method did not correctly yield the websocket client.
      type: fix
  createdAt: "2025-06-04"
  irVersion: 58

- version: 4.21.2
  changelogEntry:
    - summary: |
        Handle HEAD HTTP method gracefully by treating it as a POST method when constructing the snippet registry, rather than failing.
      type: chore
  createdAt: "2025-05-27"
  irVersion: 58

- version: 4.21.1
  changelogEntry:
    - summary: |
        Make sure to generate README and Reference even when generating in local mode (if self hosting is enabled).
      type: chore
  createdAt: "2025-05-27"
  irVersion: 58

- version: 4.21.0
  changelogEntry:
    - summary: |
        Bump to v58 of IR.
      type: chore
  createdAt: "2025-05-27"
  irVersion: 58

- version: 4.20.3
  changelogEntry:
    - summary: |
        Fix handling of optional and unknown response types by not throwing errors when the response is empty.
      type: fix
  createdAt: "2025-05-20"
  irVersion: 57

- version: 4.20.2
  changelogEntry:
    - summary: |
        Support formatting the generated README.md and python code snippets.
      type: fix
  createdAt: "2025-05-13"
  irVersion: 57

- version: 4.20.1
  changelogEntry:
    - summary: |
        Add support for the custom introduction setting in the generated README.md.
      type: fix
  createdAt: "2025-05-13"
  irVersion: 57

- version: 4.20.0
  changelogEntry:
    - summary: |
        Generate standalone Pydantic models for each class definition for models that utilize the Fern `extends` keyword,
        as opposed to generating Pydantic models that implement inheritance.
      type: feat
  createdAt: "2025-05-13"
  irVersion: 57

- version: 4.19.7
  changelogEntry:
    - summary: |
        Fix mypy errors related to type-shadowing `data` variables in generated streaming endpoints.
      type: fix
  createdAt: "2025-05-13"
  irVersion: 57

- version: 4.19.6
  changelogEntry:
    - summary: |
        Fix mypy errors related to automatic pagination in the python client.
      type: fix
  createdAt: "2025-05-11"
  irVersion: 57

- version: 4.19.5
  changelogEntry:
    - summary: |
        Fix naming conflicts in streaming endpoints by renaming the stream method to _stream in raw clients, 
        preventing collisions with endpoint parameters that might also be named "stream", 
        while maintaining proper functionality for streaming responses.
      type: fix
  createdAt: "2025-05-11"
  irVersion: 57

- version: 4.19.4
  changelogEntry:
    - summary: |
        Fix handling of optional file parameters in multipart form data requests with httpx by properly checking 
        for None values before attempting to include them in the request, preventing errors when optional file parameters are not provided.
      type: feat
  createdAt: "2025-05-11"
  irVersion: 57

- version: 4.19.3
  changelogEntry:
    - summary: |
        Fix pagination support in raw clients by properly indexing into response data, ensuring that raw client endpoints with pagination correctly iterate through paginated results.
      type: fix
  createdAt: "2025-05-09"
  irVersion: 57

- version: 4.19.2
  changelogEntry:
    - summary: |
        Fix SSE streaming response handling by adding proper type casting to sse.data, ensuring correct data type conversion during stream processing.
      type: fix
  createdAt: "2025-05-09"
  irVersion: 57

- version: 4.19.1
  changelogEntry:
    - summary: |
        Fix a mypy error in pydantic_utilities.py by properly handling type annotations for Pydantic v1 and v2 compatibility, ensuring type checking passes correctly across different Pydantic versions.
      type: fix
  createdAt: "2025-05-09"
  irVersion: 57

- version: 4.19.0
  changelogEntry:
    - summary: |
        Add support for generating proper Pydantic models that contain forward references wrapped in containers (e.g. list, optional, etc.)
      type: feat
  createdAt: "2025-05-09"
  irVersion: 57

- version: 4.18.6
  changelogEntry:
    - summary: |
        Fix string enum generation to properly handle enum values containing quotes by automatically escaping them, 
        ensuring valid Python syntax for both single and double quoted string literals.
      type: fix
  createdAt: "2025-05-08"
  irVersion: 57

- version: 4.18.5
  changelogEntry:
    - summary: |
        Support application/x-www-form-urlencoded content type for requests, allowing proper encoding of form data in API calls.
      type: fix
  createdAt: "2025-05-08"
  irVersion: 57

- version: 4.18.4
  changelogEntry:
    - summary: |
        Fix requirements.txt generation to properly handle dependency version constraints, ensuring compatibility markers are correctly formatted.
      type: fix
  createdAt: "2025-05-08"
  irVersion: 57

- version: 4.18.3
  changelogEntry:
    - summary: |
        Install the generator-cli at build time as a fallback if runtime installation fails.
      type: fix
  createdAt: "2025-05-01"
  irVersion: 57

- version: 4.18.2
  irVersion: 57
  changelogEntry:
    - type: fix
      summary: |
        Fix README g

- version: 4.18.1
  irVersion: 57
  changelogEntry:
    - type: fix
      summary: |
        Update python-v2 generator invocation so that all relevant files like pyproject.toml and poetry.lock are pushed
        to the GitHub repository.

- version: 4.18.0
  irVersion: 57
  changelogEntry:
    - type: fix
      summary: |
        Update python-v2 generator invocation so that all relevant files like pyproject.toml and poetry.lock are pushed
        to the GitHub repository.

- version: 4.18.0
  irVersion: 57
  changelogEntry:
    - type: fix
      summary: |
        Add support for self-hosted mode, allowing users to push generated SDKs to their own GitHub repositories.
        This feature enables organizations to maintain private SDK repositories with custom configurations.

- version: 4.17.1
  irVersion: 57
  changelogEntry:
    - type: fix
      summary: |
        Fix an issue where response `headers` were not available in the strongly typed error classes.

- version: 4.17.0
  irVersion: 57
  changelogEntry:
    - type: feat
      summary: |
        Add support for retrieving response headers for each page of paginated responses, instead of just the first page.

- version: 4.16.2
  irVersion: 57
  changelogEntry:
    - type: fix
      summary: |
        Fixed an issue introduced in 4.14.0, where `bytes` and `text` responses were not handled correctly.

- version: 4.16.1
  irVersion: 57
  changelogEntry:
    - type: internal
      summary: |
        Fixes an internal release issue in `4.16.0`.

- version: 4.16.0
  irVersion: 57
  changelogEntry:
    - type: feat
      summary: |
        Add support for retrieving response headers from the generated `ApiError` class.

- version: 4.15.0
  irVersion: 57
  changelogEntry:
    - type: feat
      summary: |
        Add support for offset step pagination, where the offset position represents the element's index rather
        than the page number.
    - type: fix
      summary: |
        Fixed an issue introduced in 4.14.0, where paginated endpoints were not returning the underlying data.

- version: 4.14.6
  irVersion: 57
  changelogEntry:
    - type: fix
      summary: |
        Fixed an issue where multipart/form-data content types are now explicitly sent when configured in the API definition.

- version: 4.14.5
  irVersion: 57
  changelogEntry:
    - type: fix
      summary: |
        Fixed an issue introduced in 4.14.0, where SSE streaming responses were not yielded correctly.

- version: 4.14.4
  irVersion: 57
  changelogEntry:
    - type: fix
      summary: |
        Fixed an issue where filename and plain text content-type parameters were being incorrectly serialized.

- version: 4.14.3
  irVersion: 57
  changelogEntry:
    - type: fix
      summary: |
        Add support for receiving raw responses from pagination endpoints.

- version: 4.14.2
  irVersion: 57
  changelogEntry:
    - type: fix
      summary: |
        Fix an issue where TypedDicts with circular references were not correctly serialized.
        This issue only affected users that enabled `use_typeddict_requests`.

- version: 4.14.1
  irVersion: 57
  changelogEntry:
    - type: fix
      summary: |
        The generated GitHub workflow now uses `ubuntu-latest` instead of `ubuntu-20.04`

- version: 4.14.0
  irVersion: 57
  changelogEntry:
    - type: feat
      summary: |
        Add support for receiving raw responses from streaming endpoints.
    - type: feat
      summary: |
        Add support for excluding types from the generated `__init__.py` files.

        ```yaml
        config:
          exclude_types_from_init_exports: true
        ```

- version: 4.13.0
  irVersion: 57
  changelogEntry:
    - type: feat
      summary: |
        Adds support for overriding literal global headers in the client constructor (e.g. `version`).

        ```python
        client = Acme(
          ...
          version="1.0.0",
        )
        ```

- version: 4.12.1
  irVersion: 57
  changelogEntry:
    - type: fix
      summary: |
        Fixes an issue where dictionary types defined within TypedDicts incorrectly used the
        `typing_extensions.NotRequired` type.
    - type: fix
      summary: |
        Fixes an issue where optional `core.File` parameters would cause `mypy` failures.
    - type: fix
      summary: |
        Fixes a regression introduced in 4.12.0, where the non raw response client endpoints
        did not respect the allowed method keywords (e.g. `list` was generated as `list_`).

- version: 4.12.0
  irVersion: 57
  changelogEntry:
    - type: fix
      summary: |
        Resolve issues with paginated endpoints generating incorrect endpoint return types.

- version: 4.11.0
  irVersion: 57
  changelogEntry:
    - type: fix
      summary: |
        Always represent nullable as Optional rather than NotRequired, only use
        NotRequired for optional in typeddicts.

- version: 4.10.0
  irVersion: 57
  changelogEntry:
    - type: feat
      summary: |
        Add support for using TypedDicts for file upload request parameters. This flag should
        be used in conjunction with the `use_typeddict_requests` flag like so:

        ```yaml
        config:
          use_typeddict_requests: true
          use_typeddict_requests_for_file_upload: true
        ```

- version: 4.9.0
  irVersion: 57
  changelogEntry:
    - type: feat
      summary: |
        Implement raw client support for accessing response headers and data in unary endpoints.

- version: 4.8.0
  irVersion: 57
  changelogEntry:
    - type: feat
      summary: |
        Add support for inlining path parameters

- version: 4.7.0
  irVersion: 57
  changelogEntry:
    - type: feat
      summary: |
        Add support for user-agent header

- version: 4.6.0
  irVersion: 57
  changelogEntry:
    - type: feat
      summary: |
        Add support for generating legacy wire tests, and disable them by default. These tests will be restored and improved in the future.
        Users can opt-in to generating legacy wire tests by setting the `include_legacy_wire_tests` flag to `true` in their configuration.

        ```yaml
        config:
          include_legacy_wire_tests: true
        ```

- version: 4.5.0
  irVersion: 57
  changelogEntry:
    - type: feat
      summary: |
        Add support for websocket code generation.

- version: 4.4.0
  irVersion: 57
  changelogEntry:
    - type: feat
      summary: |
        Add support for raw bytes responses.

- version: 4.3.21
  irVersion: 57
  changelogEntry:
    - type: fix
      summary: |
        Fix an issue where the default `timeout` was not being respected when a custom `httpx_client` was provided.

- version: 4.3.20
  irVersion: 57
  changelogEntry:
    - type: fix
      summary: |
        Update formatting across all generated files. There are no behavioral changes, but large diffs are expected.

- version: 4.3.19
  irVersion: 57
  changelogEntry:
    - type: internal
      summary: |
        Update the IR to v57.

- version: 4.3.18
  irVersion: 53
  changelogEntry:
    - type: fix
      summary: |
        Fix an issue where the `request_options` parameter name is now properly respected when it's 
        renamed due to conflicts with other parameter names. Previously, the code would still reference the 
        original parameter name internally, causing errors.

- version: 4.3.17
  irVersion: 53
  changelogEntry:
    - type: fix
      summary: |
        Fix an issue where parameter names that conflict with the `request_options` parameter are now properly deconflicted by 
        prepending an underscore to the `request_options` parameter name.

- version: 4.3.16
  irVersion: 53
  changelogEntry:
    - type: fix
      summary: |
        Fix an issue where GeneratorExit was unintentionally being swallowed by code blocks within the HttpClient.stream() contextmanager.

- version: 4.3.15
  irVersion: 53
  changelogEntry:
    - type: fix
      summary: |
        Fix an issue where extraneous NameError-causing update_forward_refs invocations were being emitted.

- version: 4.3.14
  irVersion: 53
  changelogEntry:
    - type: feat
      summary: |
        Set the default number of retries to 2 (was 0) to align with the generated README.

- version: 4.3.13
  irVersion: 53
  changelogEntry:
    - type: feat
      summary: |
        The Python generator now supports conditioning dependencies on the Python version.

- version: 4.3.12
  irVersion: 53
  changelogEntry:
    - type: feat
      summary: |
        The Python generator now autogenerates a requirements.txt file.

- version: 4.3.11
  irVersion: 53
  changelogEntry:
    - type: fix
      summary: |
        pyproject.toml now has a `[project]` block making it Poetry v2 compatible.

- version: 4.3.10
  irVersion: 53
  changelogEntry:
    - type: fix
      summary: |
        Pagination correctly uses specified defaults to support custom schemes.

- version: 4.3.9
  irVersion: 53
  changelogEntry:
    - type: fix
      summary: |
        Fix indentation in generated README.md sections to ensure proper formatting and readability.

- version: 4.3.8
  irVersion: 53
  changelogEntry:
    - type: fix
      summary: |
        Include content-type headers when available as part of endpoint request generation.

- version: 4.3.7
  irVersion: 53
  changelogEntry:
    - type: fix
      summary: |
        Update multipart endpoint generation to propertly omit optional body parameters.

- version: 4.3.6
  irVersion: 53
  changelogEntry:
    - type: fix
      summary: |
        Fix README.md and reference.md generation.

- version: 4.3.5
  irVersion: 53
  changelogEntry:
    - type: fix
      summary: |
        Update README.md snippet builder to omit invalid snippets during readme config generation.

- version: 4.3.4
  irVersion: 53
  changelogEntry:
    - type: fix
      summary: |
        Update shared http_client.py to remove omitted entries during file upload requests.

- version: 4.3.3
  irVersion: 53
  changelogEntry:
    - type: fix
      summary: |
        The generator now writes the reference.md configuration correctly, using `.dict()` instead of `.json()`.

- version: 4.3.2
  irVersion: 53
  changelogEntry:
    - type: fix
      summary: |
        The generator will now correctly default to the configured global `default_bytes_stream_chunk_size` when the `request_options` parameter is not provided.

- version: 4.3.1
  irVersion: 53
  changelogEntry:
    - type: feat
      summary: |
        Requests for file download will now allow users to pass in a `chunk_size` option that allows them to receive chunks of a specific size
        from the resultant `iter_bytes` invocation on the response byte stream.

        Concretely, a user would leverage the following:
        ```python
        client.download(
          ...,
          request_options={
            "chunk_size": 1024    # 1MB
          }
        )
        ```

- version: 4.2.8
  irVersion: 53
  changelogEntry:
    - type: fix
      summary: |
        The snippet writer now correctly handles base64 strings.

- version: 4.2.7
  irVersion: 53
  changelogEntry:
    - type: fix
      summary: |
        The generated README will now have a section that links to the generated
        SDK Reference (in `reference.md`).

        ```md
        ## Reference

        A full reference for this library can be found [here](./reference.md).
        ```

- version: 4.2.7-rc4
  irVersion: 53
  changelogEntry:
    - type: fix
      summary: Generated readmes now include the parameter name required for the request options parameter within the example snippets.

- version: 4.2.7-rc3
  irVersion: 53
  changelogEntry:
    - type: fix
      summary: |
        Now, when sending Snippet Templates back to Fern, the generator will not try to coerce a potentially missing ID into the `api_definition_id` field.
        This, had been a cause of the error log `Failed to upload snippet templates to FDR, this is ok: one of the hex, bytes, bytes_le, fields, or int arguments must be given`.

- version: 4.2.7-rc2
  irVersion: 53
  changelogEntry:
    - type: fix
      summary: |
        Pydantic utilities now correctly handles cases where you have a Pydantic model, with a list of pydantic models as a field, where those models have literals.
        Effectively, `deep_union_pydantic_objects` now handles lists of objects and merges them appropriately.

- version: 4.2.7-rc1
  irVersion: 53
  changelogEntry:
    - type: fix
      summary: |
        When leveraging the `include_union_utils` configuration flag, the Pydantic models will no longer include transitive dependencies within
        `update_forward_ref` calls, since these should not be necessary. This effectively scopes back the changes introduced in 4.0.0-rc5, which included
        changes to improve circular reference handling in Pydantic models.

- version: 4.2.7-rc0
  irVersion: 53
  changelogEntry:
    - type: fix
      summary: |
        Dynamic header suppliers, as used within the OAuth provider are now invoked on every request, not just the first.
        This was a regression introduced within an earlier version that is now fixed. As a results of this fix, the `refresh_token` is now correctly refreshed.

- version: 4.2.6
  irVersion: 53
  changelogEntry:
    - type: fix
      summary: |
        Serialization utilities (necessary when pydantic aliases are removed) now respects dictionaries as well.

- version: 4.2.5
  irVersion: 53
  changelogEntry:
    - type: fix
      summary: |
        Parameters of file upload functions now default to OMIT, not None, so that the SDK appropriately
        filters out unset parameters, while still allowing for user specified None values.

- version: 4.2.4
  irVersion: 53
  changelogEntry:
    - type: fix
      summary: |
        Datetime examples are generated correctly once again.
        The `pydantic_utilities` file is python 3.8 compatible.

- version: 4.2.3
  irVersion: 53
  changelogEntry:
    - type: fix
      summary: |
        The content type of file properties is now respected for multipart
        requests. For example, if you have a file property called `image` that has the
        content type `image/jpeg`, then it will be sent as:

        ```python
        "image": core.with_content_type(file=image, content_type="image/jpeg"),
        ````

- version: 4.2.2
  irVersion: 53
  changelogEntry:
    - type: fix
      summary: |
        The content type of non-file properties is now respected for multipart
        requests. For example, if you have a type called `metadata` that has the
        content type `application/json`, then it will be sent as:

        ```python
        "metadata": (None, json.dumps(jsonable_encoder(metadata)), "application/json"),
        ```

- version: 4.2.1
  irVersion: 53
  changelogEntry:
    - type: fix
      summary: |
        When the generator runs bash commands such as `poetry install` and there is a failure,
        now the `stderr` and `stdout` is logged to help improve user debugging.

- version: 4.2.0
  irVersion: 53
  changelogEntry:
    - type: feat
      summary: |
        Allow specifying arbitrary configuration to your packages `pyproject.toml` by adding a `pyproject_toml` block to your configuration
        whatever you include in this block will be added as-is to the `pyproject.toml` file. The config, as an example is:

        ```yaml
        config:
          pyproject_toml: |
            [tool.covcheck.group.unit.coverage]
            branch = 26.0
            line = 62.0

            [tool.covcheck.group.service.coverage]
            branch = 30.0
            line = 67.0
        ```

- version: 4.1.0
  irVersion: 53
  changelogEntry:
    - type: feat
      summary: |
        Allow specifying pip extras within your `pyproject.toml`. The following config:

        ```yaml
        config:
          extra_dev_dependencies:
            covcheck:
              version: "^0.4.3"
              extras: ["toml"]
        ```

        would add the following to your `pyproject.toml`:

        ```toml
        [tool.poetry.dev-dependencies]
        covcheck = { version = "^0.4.3", extras = ["toml"] }
        ```

- version: 4.0.0
  irVersion: 53
  changelogEntry:
    - type: fix
      summary: |
        Generated tests that expect an empty result when they are of type `text` (not JSON) now appropriately expect an empty string instead of `None` for async functions as well.
        Version 3.3.4 fixed this for sync functions only, which was a bug.

- version: 4.0.0-rc9
  irVersion: 53
  changelogEntry:
    - type: fix
      summary: All Pydantic V2 warnings have been resolved
      fixed:
        - json_encoders have been removed from Pydantic V2, and replaced with a `model_serializer` method.
        - additional model construction functions have been added when not leveraging pydantic field aliases to allow users to construct a model from JSOn without the need for dealiasing the object themselves.

- version: 4.0.0-rc8
  irVersion: 53
  changelogEntry:
    - type: fix
      summary: |
        Pydantic models that call `update_forward_refs` on non-union circular reference dependencies now pass in `localns` for
        the current member, a field in Pydantic V1 that provides object contexts to models in the event objects are not fully rebuilt.

- version: 4.0.0-rc7
  irVersion: 53
  changelogEntry:
    - type: fix
      summary: |
        The generator now respects the old use_str_enums flag again, a regression was introduced where only the new flag `enum_type`
        was respected.

- version: 4.0.0-rc6
  irVersion: 53
  changelogEntry:
    - type: fix
      summary: |
        Pydantic models now call update forward refs on non-union circular references. This
        prevents runtime errors in certain cases where types self reference itself through
        a union.

- version: 4.0.0-rc5
  irVersion: 53
  changelogEntry:
    - type: fix
      summary: |
        Pydantic models now call update forward refs on non-union circular references. This
        prevents runtime errors in certain cases where types self reference itself through
        a union.

- version: 4.0.0-rc4
  irVersion: 53
  changelogEntry:
    - type: fix
      summary: |
        Pydantic models now call update forward refs on non-union circular references. This
        prevents runtime errors in certain cases where types self reference itself through
        a union.

- version: 4.0.0-rc3
  irVersion: 53
  changelogEntry:
    - type: fix
      summary: |
        Pydantic models now call update forward refs on non-union circular references. This
        prevents runtime errors in certain cases where types self reference itself through
        a union.

- version: 4.0.0-rc2
  irVersion: 53
  changelogEntry:
    - type: fix
      summary: Update .dict calls in Pydantic V2 to be back to pre-3.10.4 logic for SDKs that continue using Pydantic aliases.

- version: 4.0.0-rc1
  irVersion: 53
  changelogEntry:
    - type: fix
      summary: Update .dict calls in Pydantic V2 to be back to pre-3.10.4 logic.
      fixed:
        - >-
          Pydantic V2 `.dict` calls are updated to be back to pre-3.10.4 logic.
          This is fix a regression where nested literals were being omitted due to the Pydantic V2 serializers not respecting the recursive .dict logic, as
          Pydantic V2 shells out `model_dump` calls to Rust library and serializers, as opposed to recursively calling `model_dump`.

          It is expected that performance will not be degraded given the Rust-based serializers have optimized performance, compared to the Pydantic V1 .dict approach.

- version: 4.0.0-rc0
  irVersion: 53
  changelogEntry:
    - type: fix
      summary: Rerelease 3.11.0-rc0 as a major version, with a configuration flag to disable the behavior (`use_pydantic_field_aliases`), defaulted to `true` to preserve existing behavior.
      fixed:
        - >-
          Rerelease 3.11.0-rc0 as a major version, with a configuration flag to
          disable the behavior (`use_pydantic_field_aliases`), defaulted to `false`
          to introduce the break on a major version.

          To maintain parity with pre-3.11.0 behavior, update the flag to `true`:

            ```yaml
            - name: fernapi/fern-python-sdk
              version: 4.0.0-rc0
              config:
                pydantic_config:
                  use_pydantic_field_aliases: true
            ```
    - type: internal
      summary: The generator now shares "as is" files with Pydantic and FastAPI generators.

- version: 3.11.0-rc0
  irVersion: 53
  changelogEntry:
    - type: chore
      summary: Remove Pydantic field aliases and leverage an internal representation.
      fixed:
        - >-
          Pydantic field aliases are removed and replaced with an internal
          representation. This allows for more robust handling of field aliases
          and prevents issues with Pydantic V2 and mypy.

          Previously, you'd have for V1 and V2 compatibility in Pydantic, you'd want to conditionally apply the config class within
          the base model, however this would lead to mypy errors when filling out a model with it's field alias. To solve this, We
          used the deprecated `class Config`, regardless of the Pydantic version to satisfy mypy, which lead to warnings in the console.

          Now, we've removed the field aliases and replaced them with an internal representation, which allows us to avoid pydantic config altogether.

- version: 3.10.8
  irVersion: 53
  changelogEntry:
    - type: fix
      summary: Allow for fields prefixed with the name `model`, a silent break introduced in Pydantic V2.

- version: 3.10.7
  irVersion: 53
  changelogEntry:
    - type: fix
      summary: When not leveraging mock integration tests, still run pytest over everything, not a specific directory.

# ===== Migrated versions =====

# TODO: It'd be great if we generated YAML schemas so people had validation on these files
- version: 3.10.6
  irVersion: 53
  changelogEntry:
    - type: fix
      summary: Pagination utilities assume `""` is a terminal signal for pagination.
      fixed:
        - >-
          Cursor-based pagination also assumes `""` is a terminal signal for
          pagination, same as if the next cursor were `None`.
  # This field is optional and can be omitted outside of the backfilling usecase
  # here it will default to the day the record was written to the DB
  createdAt: "2024-08-16"

- version: 3.10.3
  createdAt: "2024-08-16"
  irVersion: 53
  changelogEntry:
    - type: fix
      summary: Upgrade intermediate representation dependency to safely parse null unknown types.

- version: 3.10.4
  createdAt: "2024-08-14"
  changelogEntry:
    - type: chore
      summary: Improve performance of Pydantic `.dict` calls
      changed:
        - "`.dict` performance is improved, consolidating to a single call to Pydantic's `.dict` instead of 2 in attempts to remove unset optional values."
  irVersion: 53

- version: 3.10.3
  createdAt: "2024-08-14"
  changelogEntry:
    - type: fix
      summary: Query encoding now appropriately takes arrays of deep objects into account.
  irVersion: 53

- version: 3.10.2
  createdAt: "2024-08-13"
  changelogEntry:
    - type: fix
      summary: Unions with utils now update forward refs again, a regression that was introduced in version 3.7.0
  irVersion: 53

- version: 3.10.1
  createdAt: "2024-08-13"
  changelogEntry:
    - type: fix
      summary: If there are no autogenerated examples present, the Python SDK generator no longer fails.
  irVersion: 53

- version: 3.10.0
  createdAt: "2024-08-09"
  changelogEntry:
    - type: feat
      summary: Introduce forward compatible Python enums
      added:
        - >-
          Adds a new flag to generate forward compatible Python enums, as opposed
          to leveraging raw string enums as literals. This works through addding
          an "_UNKNOWN" member to your enum set, the value of which is the raw
          value of the unrecognized enum.
  irVersion: 53

- version: 3.9.0
  createdAt: "2024-08-09"
  changelogEntry:
    - type: feat
      summary: Introduce Pythonic naming for discriminated union members through `union_naming` configuration flag.
      added:
        - >-
          A new configuration is introduced to make discriminated union member
          naming more Pythonic. With V1 union naming, member names change from
          `<UnionName>_<DiscriminantValue>` to `<DiscriminantValue><UnionName>`.
          Concretely, union members previously named `Chat_User` will now be named
          `UserChat` under the new configuration.
  irVersion: 53

- version: 3.8.0
  createdAt: "2024-08-09"
  changelogEntry:
    - type: chore
      summary: Generated SDKs now use ruff for linting and formatting instead of Black.
  irVersion: 53

- version: 3.7.0
  createdAt: "2024-08-08"
  changelogEntry:
    - type: chore
      summary: Python circular referencing types are more robust.
  irVersion: 53

- version: 3.6.0
  createdAt: "2024-08-08"
  changelogEntry:
    - type: feat
      summary: The generator now respects returning nested properties from the returned object
  irVersion: 53

- version: 3.5.1
  createdAt: "2024-08-05"
  changelogEntry:
    - type: fix
      summary: Auto-completion for unions leveraging union utils now works as expected.
      fixed:
        - >-
          The root type for unions with visitors now has it's parent typed
          correctly. This allows auto-complete to work once again on the union
          when it's nested within other pydantic models.
  irVersion: 53

- version: 3.5.0
  createdAt: "2024-08-05"
  changelogEntry:
    - type: chore
      summary: Generated code now respects the pydantic version configuration flag.
      changed:
        - >-
          Improvement: The generated SDK now respects the pydantic version flag,
          generating V1 only code and V2 only code if specified. If not, the SDK
          is generated as it is today, with compatibility for BOTH Pydantic
          versions. This cleans up the generated code, and brings back features
          liked wrapped aliases for V1-only SDKs.
  irVersion: 53

- version: 3.4.2
  createdAt: "2024-08-05"
  changelogEntry:
    - type: fix
      summary: The Python generator now instantiates `Any` types as `Optional[Any]` to be able to mitigate breaks in Pydantic V2.
  irVersion: 53

- version: 3.4.1
  createdAt: "2024-08-04"
  changelogEntry:
    - type: chore
      summary: Literal templates are generated if they are union members
  irVersion: 53

- version: 3.4.0
  createdAt: "2024-08-02"
  changelogEntry:
    - type: internal
      summary: Generator code now uses Pydantic V2, no changes to generated code.
      changed:
        - >-
          Internal: The SDK generator has now been upgraded to use Pydantic V2
          internally. Note that there is no change to the generated code, however
          by leveraging Pydantic V2 you should notice an improvement in `fern
          generate` times.
  irVersion: 53

- version: 3.3.4
  createdAt: "2024-08-02"
  changelogEntry:
    - type: chore
      summary: Address a number of issues within generated unit tests.
      changed:
        - >-
          Improvement: Aliased literals are also defaulted within Pydantic models,
          whereas previously only direct literals were defaulted.
        - >-
          Improvement: Snippets now provide optional literals in functions and
          models.
      fixed:
        - >-
          Generated tests that expect an empty result when they are of type `text`
          (not JSON) now appropriately expect an empty string instead of `None`.
  irVersion: 53

- version: 3.3.3
  createdAt: "2024-08-02"
  changelogEntry:
    - type: fix
      summary: The generator now allows you to extend aliased types (as long as they're objects).
  irVersion: 53

- version: 3.3.2
  createdAt: "2024-08-02"
  changelogEntry:
    - type: fix
      summary: Regression in readme generation introduced in 3.3.1
  irVersion: 53

- version: 3.3.1
  createdAt: "2024-08-02"
  changelogEntry:
    - type: fix
      summary: Generated READMEs now reference RequestOptions as TypedDicts correctly.
  irVersion: 53

- version: 3.3.0-rc1
  createdAt: "2024-08-01"
  changelogEntry:
    - type: fix
      summary: TypedDict snippets now include literals where available.
  irVersion: 53

- version: 3.3.0-rc0
  createdAt: "2024-07-31"
  changelogEntry:
    - type: internal
      summary: Upgrade to IR 53.1.0
      changed:
        - "Upgrade to IR 53.1.0"
        - The Python generator now creates snippet templates for undiscriminated unions.
  irVersion: 53

- version: 3.2.0-rc1
  createdAt: "2024-07-29"
  changelogEntry:
    - type: fix
      summary: The generated README now imports `ApiError` as if it were from outside the module.
  irVersion: 49

- version: 3.2.0-rc0
  createdAt: "2024-07-25"
  changelogEntry:
    - type: feat
      summary: The Python SDK can now be generated with TypedDicts as inputs.
      added:
        - >-
          The Python SDK can now be generated such that inputs to requests are
          TypedDicts, instead of Pydantic models. This allows for consumers of the
          SDK to continue to have type hinting and autocomplete, but not need to
          import new object types when creating requests.
  irVersion: 49

- version: 3.1.0-rc0
  createdAt: "2024-07-24"
  changelogEntry:
    - type: chore
      summary: The root client is now exported from the main `__init__.py`.
      changed:
        - >-
          Improvement: The root client users interact with is now exported from
          the main `__init__.py`, this allows users to access the client via `from
          my_sdk import my_sdk_client` as opposed to `from my_sdk.client import
          my_sdk_client`.
      removed:
        - >-
          Note this comes with an edge-case break. In the unlikely event you have
          a type that conflicts in naming with the exported root client, that type
          model is post-fixed with "Model". e.g. a type `Merge` in an SDK
          exporting a client `Merge` becomes `MergeModel`.
  irVersion: 49

- version: 3.0.0-rc2
  createdAt: "2024-07-24"
  changelogEntry:
    - type: fix
      summary: "`update_forward_refs` no longer raises errors, preserving original behavior, pre-3.x."
  irVersion: 49

- version: 3.0.0-rc1
  createdAt: "2024-07-23"
  changelogEntry:
    - type: fix
      summary: "`expected_types` within our test suite are now typed as `Tuple[typing.Any, typing.Any]`."
      fixed:
        - >-
          Sometimes mypy will error on the typing of `expected_types` within our
          test suite, despite them being labeled as `typing.Any`. This updates the
          types for tuples to `typing.Tuple[tying.Any, typing.Any]` to appease
          mypy.
  irVersion: 49

- version: 3.0.0-rc0
  createdAt: "2024-07-23"
  changelogEntry:
    - type: break
      summary: The generated models now support Pydantic V2 outright, it no longer uses `pydantic.v1` models.
      changed:
        - The generated models now support Pydantic V2 outright, it no longer uses `pydantic.v1` models.
        - Public fields previously prefixed with `_` are now prefixed with `f_` (Pydantic V2 does not allow for `_` prefixes on public fields and Python does not allow for a numeric prefix)
      removed:
        - wrapped aliases outside of Pydantic V1
        - custom root validators outside of Pydantic V1
  irVersion: 49

- version: 2.16.0
  createdAt: "2024-07-16"
  changelogEntry:
    - type: feat
      summary: The generated SDK now allows for specifying whether or not to generate `streaming` functions as overloaded functions or separate functions.
  irVersion: 49

- version: 2.15.6
  createdAt: "2024-07-17"
  changelogEntry:
    - type: fix
      summary: The generated python SDK now requires an environment be specified if a default is not provided.
  irVersion: 49

- version: 2.15.5
  createdAt: "2024-07-17"
  changelogEntry:
    - type: fix
      summary: The generated python SDK Oauth client now no longer checks for an expiry when getting the access token if an expiry field is not configured.
  irVersion: 49

- version: 2.15.4
  createdAt: "2024-07-10"
  changelogEntry:
    - type: fix
      summary: The generated python SDK now serializes bytes within JSON as a utf-8 encoded string.
  irVersion: 49

- version: 2.15.3
  createdAt: "2024-07-10"
  changelogEntry:
    - type: fix
      summary: The generated python SDK no longer runs into a recursion error during snippet generation.
  irVersion: 49

- version: 2.15.2
  createdAt: "2024-07-10"
  changelogEntry:
    - type: fix
      summary: The generated python SDK no longer treats `set` as a reserved word for method names.
  irVersion: 49

- version: 2.15.1
  createdAt: "2024-07-09"
  changelogEntry:
    - type: fix
      summary: The unchecked base model no longer coerces None to a type.
      fixed:
        - The unchecked base model no longer coerces None to a type.
        - >-
          The http client appropriately defaults empty fields within
          RequestOptions.
  irVersion: 49

- version: 2.15.0
  createdAt: "2024-07-03"
  changelogEntry:
    - type: feat
      summary: The generated python SDK now respects configured defaults from the API spec.
  irVersion: 49

- version: 2.14.1
  createdAt: "2024-07-01"
  changelogEntry:
    - type: fix
      summary: typing within the Sync and AsyncPagers is now correctly passed through to the BasePager.
      fixed:
        - >-
          Sync and AsyncPage now pass through the generic type to BasePage,
          allowing the use of `.items`, etc. to be appropriately typed within your
          type checking system.
  irVersion: 49

- version: 2.14.0
  createdAt: "2024-07-01"
  changelogEntry:
    - type: fix
      summary: The offset page now allows for the usage of 0 as a page start.
      fixed:
        - >-
          offset page now allows for the usage of 0 as a page start, previously
          the use of `page or 1` made Python coerce booleans and become 1,
          ignoring the user-provided 0.
  irVersion: 49

- version: 2.14.0-rc3
  createdAt: "2024-07-01"
  changelogEntry:
    - type: feat
      summary: Generated readmes now include an "advanced" section.
      changed:
        - >-
          Generated readmes now include an "advanced" section,
          outlining usage of retries, timeouts, error handling and usage of a
          custom client.
  irVersion: 49

- version: 2.14.0-rc2
  createdAt: "2024-07-01"
  changelogEntry:
    - type: chore
      summary: Async snippets now run the async function leveraging asyncio.run to be more copy-pastable.
  irVersion: 49

- version: 2.14.0-rc1
  createdAt: "2024-06-27"
  changelogEntry:
    - type: fix
      summary: The fix from 2.5.2 is now case-insensitive
      fixed:
        - >-
          the fix from 2.5.2 is now case-insensitive Recap of 2.5.2: `Fix: Support
          `list`SDK method names instead of defaulting to`list\_`.`
  irVersion: 49

- version: 2.14.0-rc0
  createdAt: "2024-06-26"
  changelogEntry:
    - type: feat
      summary: The Python SDK now generates an accompanying SDK reference (`reference.md`) for users to review the SDK methods at a glance within the SDK's GitHub repository.
  irVersion: 49

- version: 2.13.1-rc0
  createdAt: "2024-06-20"
  changelogEntry:
    - type: fix
      summary: The Python SDK now does not send additional properties via JSON or data if the request is leveraging the other field.
      fixed:
        - >-
          the Python SDK now does not send additional properties via JSON or data
          if the request is leveraging the other field.
      changed:
        - >-
          Improvement: the Python SDK now copies unit tests over to the generated
          SDK for additional unit testing (separate from wire-format testing).
  irVersion: 49

- version: 2.13.0-rc0
  createdAt: "2024-06-20"
  changelogEntry:
    - type: internal
      summary: The Python SDK generator is now upgraded to IR V49.
  irVersion: 49

- version: 2.12.0-rc0
  createdAt: "2024-06-25"
  changelogEntry:
    - type: feat
      summary: README generation now supports a section dedicated to streaming usage, as well as one for paginated endpoints.
      added:
        - >-
          Feature: README generation now supports a section dedicated to streaming
          usage, as well as one for paginated endpoints.
      changed:
        - "Improvement: Paginated endpoint snippets now show using an iterator:"
  irVersion: 49

- version: 2.11.0-rc0
  createdAt: "2024-06-25"
  changelogEntry:
    - type: chore
      summary: Snippet templates now support auth variables within the root client.
      changed:
        - >-
          Improvement: The SDK now produces templates for the root clients within
          snippet-template.json. This allows users of the Templates API to pass in
          data for the auth variables present within the root client.
  irVersion: 49

- version: 2.10.2
  createdAt: "2024-06-20"
  changelogEntry:
    - type: fix
      summary: The SDK now handles stream termination sequences like `[DONE]`.
      fixed:
        - >-
          The SDK now handles stream termination sequences like `[DONE]`. This is
          a typical way for LLM providers to communicate when the stream has
          ended.
  irVersion: 46

- version: 2.10.1
  createdAt: "2024-06-20"
  changelogEntry:
    - type: fix
      summary: Improve the SDK to not leak `JSONDecodeError` to SDK users. Instead, an `ApiError` will be thrown with the text content of the response.
  irVersion: 46

- version: 2.10.0
  createdAt: "2024-06-20"
  changelogEntry:
    - type: feat
      summary: Add support for higher quality `README.md` generation.
  irVersion: 46

- version: 2.9.10
  createdAt: "2024-06-20"
  changelogEntry:
    - type: fix
      summary: The generator now only specifies the readme location within pyproject.toml if one was successfully created.
  irVersion: 46

- version: 2.9.9
  createdAt: "2024-06-19"
  changelogEntry:
    - type: internal
      summary: The generator now consumes IRv46.
  irVersion: 46

- version: 2.9.8
  createdAt: "2024-06-18"
  changelogEntry:
    - type: chore
      summary: The python generator only adds a publish step in github actions if credentials are specified.
  irVersion: 39

- version: 2.9.7
  createdAt: "2024-06-12"
  changelogEntry:
    - type: fix
      summary: The unchecked base model stops special casing defaults and pydantic v2.
  irVersion: 39

- version: 2.9.6
  createdAt: "2024-06-11"
  changelogEntry:
    - type: fix
      summary: Offset based pagination is now 1-based, as opposed to 0 based
      fixed:
        - Offset based pagination is now 1-based, as opposed to 0 based
        - >-
          The HTTP client now passes in additional body properties from the
          request options, even if the body is empty (regression from the client
          migration in 2.8.0)
  irVersion: 39

- version: 2.9.5
  createdAt: "2024-06-10"
  changelogEntry:
    - type: fix
      summary: Unions with elements that specify no properties are generated correctly.
      fixed:
        - Unions with elements that specify no properties are generated correctly.
        - >-
          Unions with a single type now have a valid type alias (rather than an
          invalid `typing.Union`).
  irVersion: 39

- version: 2.9.4
  createdAt: "2024-06-07"
  changelogEntry:
    - type: fix
      summary: The unchecked base model now handles pulling the discriminant from a dict, not just a model/object.
  irVersion: 39

- version: 2.9.3
  createdAt: "2024-06-06"
  changelogEntry:
    - type: fix
      summary: Snippet templates for discriminated unions now specify the `template_input` property which is required to actually see snippets of instantiating discriminated unions.
  irVersion: 39

- version: 2.9.2
  createdAt: "2024-06-06"
  changelogEntry:
    - type: fix
      summary: downgrades mypy so we can run it over all our files without concern for their pydantic bug
      fixed:
        - >-
          downgrades mypy so we can run it over all our files without concern for
          their pydantic bug
        - adds typehint to the response variable
  irVersion: 39

- version: 2.9.1
  createdAt: "2024-06-06"
  changelogEntry:
    - type: fix
      summary: The SDK removes unset query parameters from requests (regression from the client migration in 2.8.0)
      fixed:
        - >-
          The SDK removes unset query parameters from requests (regression from
          the client migration in 2.8.0)
        - >-
          The SDK fixes it's type for `files` parameters to the http client
          (regression from the client migration in 2.8.0)
  irVersion: 39

- version: 2.9.0
  createdAt: "2024-06-05"
  changelogEntry:
    - type: fix
      summary: Snippets preserve trailing slashes
  irVersion: 39

- version: 2.9.0-rc1
  createdAt: "2024-06-05"
  changelogEntry:
    - type: fix
      summary: The new http client abstraction ensures a slash is postfixed to the baseurl
  irVersion: 39

- version: 2.9.0-rc0
  createdAt: "2024-06-04"
  changelogEntry:
    - type: chore
      summary: The Python generator now runs custom unit tests in CI if configured.
  irVersion: 39

- version: 2.8.2
  createdAt: "2024-06-04"
  changelogEntry:
    - type: fix
      summary: The none-filtering function now supports mypy's invariance check.
  irVersion: 39

- version: 2.8.1
  createdAt: "2024-06-04"
  changelogEntry:
    - type: fix
      summary: The parameter comment/documentation for timeouts on the root client now reflects the custom timeout passed through within configuration.
  irVersion: 39

- version: 2.8.0
  createdAt: "2024-06-03"
  changelogEntry:
    - type: chore
      summary: >-
        Endpoint function request logic has been abstracted into
        the request function of the wrapped httpx client.
  irVersion: 39

- version: 2.7.0
  createdAt: "2024-05-30"
  changelogEntry:
    - type: internal
      summary: >-
        Improvement: The generator now outputs an `exampleId` alongside each
        generated snippet so that we can correlate snippets with the relevant
        examples. This is useful for retrieving examples from Fern's API and
        making sure that you can show multiple snippets in the generated docs.
  irVersion: 39

- version: 2.6.1
  createdAt: "2024-05-31"
  changelogEntry:
    - type: internal
      summary: >-
        this adds a back door token getter function to OAuth clients to better
        test the functionality.
  irVersion: 39

- version: 2.6.0
  createdAt: "2024-05-30"
  changelogEntry:
    - type: chore
      summary: Support adding optional dependencies and extras to your generated `pyproject.toml`.
      changed:
        - >-
          Improvement: Support adding optional dependencies and extras to your
          generated `pyproject.toml`. To use this configuration, please add the
          following:
  irVersion: 39

- version: 2.5.7
  createdAt: "2024-05-30"
  changelogEntry:
    - type: fix
      summary: tests now carry a type annotation for `expected_types` variable.
  irVersion: 39

- version: 2.5.6
  createdAt: "2024-05-29"
  changelogEntry:
    - type: chore
      summary: >-
        Literal values are now all defaulted such that users are
        not required to plug in a redundant value.
  irVersion: 39

- version: 2.5.5
  createdAt: "2024-05-29"
  changelogEntry:
    - type: fix
      summary: Auto-Pagination now respects optional return values
      fixed:
        - >-
          Optional lists returned from pagination endpoints are now appropriately
          flattened such that the `Pager` return types are correctly
          `Pager[ListItem]` as opposed to `Pager[List[ListItem]]`.
  irVersion: 39

- version: 2.5.4
  createdAt: "2024-05-28"
  changelogEntry:
    - type: internal
      summary: Add typing library for dateutils in testing lib to satisfy mypy errors.
  irVersion: 39

- version: 2.5.3
  createdAt: "2024-05-24"
  changelogEntry:
    - type: chore
      summary: Stops specifying custom licenses manually, lets poetry handle adding them.
  irVersion: 39

- version: 2.5.2
  createdAt: "2024-05-23"
  changelogEntry:
    - type: feat
      summary: Support `list` SDK method names instead of defaulting to `list_`.
  irVersion: 39

- version: 2.5.1-rc0
  createdAt: "2024-05-23"
  changelogEntry:
    - type: fix
      summary: Literal parameters are added back to the request body.
  irVersion: 39

- version: 2.5.0-rc2
  createdAt: "2024-05-23"
  changelogEntry:
    - type: fix
      summary: Do not attempt to run `fern test` in CI until the command is more widely rolled out.
  irVersion: 39

- version: 2.5.0-rc1
  createdAt: "2024-05-22"
  changelogEntry:
    - type: chore
      summary: Address `propogate` -> `propagate` typo in python codegen.
  irVersion: 39

- version: 2.5.0-rc0
  createdAt: "2024-05-22"
  changelogEntry:
    - type: fix
      summary: This version addresses issues in unit test generation and reenables the creation of unit tests.
  irVersion: 39

- version: 2.4.0-rc0
  createdAt: "2024-05-21"
  changelogEntry:
    - type: fix
      summary: >-
        The Python SDK generator now uses safe names wherever string concat is
        not used (like in client generation naming), so this will update module
        and parameter names.
  irVersion: 39

- version: 2.3.4
  createdAt: "2024-05-21"
  changelogEntry:
    - type: fix
      summary: >-
        Snippets and unit tests now correctly write optional request bodies when
        `inline_request_params` is set to `True`.
      fixed:
        - >-
          Snippets and unit tests now correctly write optional request bodies when
          `inline_request_params` is set to `True`. Previously the generator wrote
          snippets that inlined these parameters, which does not match the
          generated SDK itself.
  irVersion: 39

- version: 2.3.3
  createdAt: "2024-05-21"
  changelogEntry:
    - type: fix
      summary: Inlined body parameters now deconflict in naming with header and query parameters by prefixing the request objects name.
  irVersion: 39

- version: 2.3.2
  createdAt: "2024-05-21"
  changelogEntry:
    - type: fix
      summary: The query encoder now correctly handles none values
      fixed:
        - >-
          The `pyproject.toml` generator now writes authors in a valid format for
          `tool.poetry`, not just `project`
        - The query encoder now correctly handles none values
  irVersion: 39

- version: 2.3.1
  createdAt: "2024-05-21"
  changelogEntry:
    - type: fix
      summary: The `pyproject.toml` generator now includes project URLs when specified.
  irVersion: 39

- version: 2.3.0
  createdAt: "2024-05-21"
  changelogEntry:
    - type: chore
      summary: Users can now specify information that will appear in their pypi record.
  irVersion: 39

- version: 2.2.2
  createdAt: "2024-05-20"
  changelogEntry:
    - type: fix
      summary: Inline request parameters now deconflict in naming with the unnamed path parameter arguments.
      fixed:
        - >-
          Inline request parameters now deconflict in naming with the unnamed path
          parameter arguments. Previously, when inlining request parameters into
          the method signature, we would not deconflict naming with the unnamed
          args preceding them. Now, conflicting unnamed parameters are post-fixed
          with an "_".
  irVersion: 39

- version: 2.2.1
  createdAt: "2024-05-17"
  changelogEntry:
    - type: internal
      summary: The generator now uses the latest FDR SDK.
  irVersion: 39

- version: 2.2.0
  createdAt: "2024-05-16"
  changelogEntry:
    - type: chore
      summary: The generated SDK will now correctly encode deep object query parameters
      changed:
        - >-
          The generated SDK will now correctly encode deep object
          query parameters. For example, if you have an object `{"test":
          {"nested": "object"}}` as a query parameter, we will now encode it as
          `test[nested]=object`.
  irVersion: 39

- version: 2.1.1
  createdAt: "2024-05-15"
  changelogEntry:
    - type: chore
      summary: add enhanced snippet support for streaming endpoints.
  irVersion: 39

- version: 2.1.0
  createdAt: "2024-05-14"
  changelogEntry:
    - type: feat
      summary: Add support for cursor and offset pagination ("auto-pagination").
  irVersion: 39

- version: 2.0.1
  createdAt: "2024-05-14"
  changelogEntry:
    - type: fix
      summary: The python generator now only excludes unset fields that are not required.
      fixed:
        - >-
          the python generator previously used `exclude_unset` on pydantic models,
          however this would remove defaulted values. This change updates this to
          only exclude none fields that were not required.
  irVersion: 39

- version: 2.0.0
  createdAt: "2024-05-09"
  changelogEntry:
    - type: break
      summary: Release of the Python SDK generator version 2, updating default configuration.
      changed:
        - >-
          The python SDK is now on major version 2, there are no
          substantial logic changes, however default configuration has changed. To
          take this upgrade without any breaks, please add the below configuration
          to your `generators.yml` file:
  irVersion: 39

- version: 1.7.0-rc0
  createdAt: "2024-05-09"
  changelogEntry:
    - type: chore
      summary: you can now declare a new python version range for your `pyproject.toml`, which will declare a new version range for your pip package.
  irVersion: 39

- version: 1.6.0-rc0
  createdAt: "2024-05-09"
  changelogEntry:
    - type: chore
      summary: You can now specify dev dependencies from your `generators.yml` file
  irVersion: 39

- version: 1.5.3-rc0
  createdAt: "2024-05-02"
  changelogEntry:
    - type: fix
      summary: the unchecked basemodel no longer tries to dereference an object if it's null.
  irVersion: 39

- version: 1.5.2-rc0
  createdAt: "2024-05-02"
  changelogEntry:
    - type: chore
      summary: The python generator now produces sync snippet templates, as opposed to just async templates as it was before
  irVersion: 39

- version: 1.5.1-rc5
  createdAt: "2024-05-01"
  changelogEntry:
    - type: fix
      summary: Snippet templates now generate the correct imports for object types.
  irVersion: 39

- version: 1.5.1-rc4
  createdAt: "2024-05-01"
  changelogEntry:
    - type: fix
      summary: The SDK now generates discriminated union snippet templates correctly.
  irVersion: 39

- version: 1.5.1-rc3
  createdAt: "2024-05-01"
  changelogEntry:
    - type: chore
      summary: Union types leverage the fern aware base model to include JSON and Dict function overrides.
  irVersion: 39

- version: 1.5.1-rc2
  createdAt: "2024-05-01"
  changelogEntry:
    - type: fix
      summary: The vanilla pydantic base model now respects the `require_optional_fields`
      fixed:
        - >-
          The vanilla pydantic base model now respects the
          `require_optional_fields`, this became a regression in 1.5.1-rc0 when we
          started to inline union properties which leverages the vanilla base
          model.
  irVersion: 39

- version: 1.5.1-rc1
  createdAt: "2024-05-01"
  changelogEntry:
    - type: fix
      summary: Improve formatting within snippet templates.
      fixed:
        - >-
          Address formatting issues with snippet templates, we now strip newlines
          off OG snippets as well as plumb through indentation metadata to places
          that were previously missing it.
  irVersion: 39

- version: 1.5.1-rc0
  createdAt: "2024-04-26"
  changelogEntry:
    - type: fix
      summary: Discriminated union variants that are objects now have inlined properties instead of extending a base type.
  irVersion: 39

- version: 1.5.0-rc0
  createdAt: "2024-04-30"
  changelogEntry:
    - type: feat
      summary: The generator now supports inlining top-level request parameters instead of requiring users create a request object.
  irVersion: 39

- version: 1.4.0
  createdAt: "2024-04-29"
  changelogEntry:
    - type: feat
      summary: keyword arguments are now ordered such that required params are ordered before optional params
      changed:
        - >-
          keyword arguments are now ordered such that required params
          are ordered before optional params. Note that since these are kwargs,
          this is a non-breaking change.
        - "docstrings now match numpydoc/PEP257 format"
  irVersion: 39

- version: 1.4.0-rc3
  createdAt: "2024-04-24"
  changelogEntry:
    - type: fix
      summary: pin mypy dependency to 1.9.0 to prevent introducing upstream bugs
      fixed:
        - >-
          Set `mypy` dev dependency in generated `pyproject.toml` to `1.9.0`. This
          prevents upstream `mypy` bugs from affecting user builds. Note that this
          is only a dev dependency, so it does not affect the behavior of the SDK.
        - Temporarily disable unit test generation.
      changed:
        - "Improvement: Use named parameters for all `httpx` request params."
  irVersion: 39

- version: 1.4.0-rc2
  createdAt: "2024-04-23"
  changelogEntry:
    - type: fix
      summary: Initialize the OAuth token provider member variables to their default values before they are set.
  irVersion: 39

- version: 1.4.0-rc1
  createdAt: "2024-04-22"
  changelogEntry:
    - type: feat
      summary: The python SDK generator now supports OAuth client generation for the client-credentials flow.
  irVersion: 39

- version: 1.4.0-rc0
  createdAt: "2024-04-22"
  changelogEntry:
    - type: chore
      summary: Generated clients now follow redirects by default.
      changed:
        - >-
          Default generated clients to follow redirects by default, this
          effectively flips the `follow_redirects_by_default` flag to `True` and
          can be reverted with the following configuration:
  irVersion: 38

- version: 1.3.1-rc0
  createdAt: "2024-04-22"
  changelogEntry:
    - type: fix
      summary: the python SDK generator now checks to make sure a header is not null before casting it to a string.
  irVersion: 38

- version: 1.3.0-rc1
  createdAt: "2024-04-22"
  changelogEntry:
    - type: internal
      summary: add logging for python snippet template generation.
  irVersion: 38

- version: 1.3.0-rc0
  createdAt: "2024-04-21"
  changelogEntry:
    - type: feat
      summary: "Beta: The generator now registers snippet templates which can be used for dynamic SDK code snippet generation."
  irVersion: 38

- version: 1.2.0-rc2
  createdAt: "2024-04-10"
  changelogEntry:
    - type: fix
      summary: The generator now correctly imports `json` when deserializing server sent events.
  irVersion: 38

- version: 1.2.0-rc0
  createdAt: "2024-04-10"
  changelogEntry:
    - type: internal
      summary: Consume IR v38
      added:
        - >-
          The generator now depends on v38 of Intermediate Representation which
          requires the latest CLI. As part of this, the generator now supports
          server sent events using `httpx-sse`.
  irVersion: 38

- version: 1.1.0-rc3
  createdAt: "2024-04-04"
  changelogEntry:
    - type: fix
      summary: The skip validation code now works as expected.
      fixed:
        - >-
          There are a number of fixes to the skip validation code as well as tests
          to reflect those updates.
  irVersion: 37

- version: 1.1.0-rc2
  createdAt: "2024-04-04"
  changelogEntry:
    - type: fix
      summary: The generator now writes the skipped-validation `cast` with a suffixing new line so that the code compiles.
  irVersion: 37

- version: 1.1.0-rc1
  createdAt: "2024-04-04"
  changelogEntry:
    - type: fix
      summary: The generator no longer attempts to create a version file if Fern does not own generating the full package (e.g. in local generation).
      fixed:
        - >-
          The generator no longer attempts to create a version file if Fern does
          not own generating the full package (e.g. in local generation). It's too
          confusing for to make the relevant changes to the package set up, and is
          also arguably not even needed in local generation.
  irVersion: 37

- version: 1.1.0-rc0
  createdAt: "2024-04-03"
  changelogEntry:
    - type: feat
      summary: The python SDK now includes a configuration option to skip pydantic validation.
      added:
        - >-
          [EXPERIMENTAL]: The python SDK now includes a configuration
          option to skip pydantic validation. This ensures that Pydantic does not
          immediately fail if the model being returned from an API does not
          exactly match the Pydantic model. This is meant to add flexibility,
          should your SDK fall behind your API, but should be used sparingly, as
          the type-hinting for users will still reflect the Pydantic model
          exactly.
  irVersion: 37

- version: 1.0.1
  createdAt: "2024-04-03"
  changelogEntry:
    - type: fix
      summary: Address Pydantic break when introducing `pydantic.v1` import within Pydantic V1
      fixed:
        - >-
          Pydantic introduced a "break" to their 1.x libs by adding in a .v1
          submodule that does not mirror the one that comes with pydantic v2. To
          get around this we now force the usage of the v1 submodule only if the
          pydantic version is v2.
  irVersion: 37

- version: 1.0.0
  createdAt: "2024-04-02"
  changelogEntry:
    - type: break
      summary: The python SDK now defaults new (breaking configuration) to introduce general improvements.
      changed:
        - >-
          Break: The python SDK now defaults new (breaking configuration) to
          introduce general improvements.
        - >-
          Improvement: The python SDK now supports specifying whether or not to
          follow redirects in requests by default, and exposes an option to
          override that functionality for consumers.
  irVersion: 37

- version: 0.13.4
  createdAt: "2024-04-03"
  changelogEntry:
    - type: fix
      summary: revert changes introduced within 0.12.2
      fixed:
        - >-
          revert the change from 0.13.2, the stream call returns a context
          manager, which is not awaited. The issue that this was meant to solve
          was actually fixed in version `0.12.2`.
  irVersion: 37

- version: 0.13.3
  createdAt: "2024-03-28"
  changelogEntry:
    - type: fix
      summary: Github workflows for publishing now work again (previously the trigger was incorrect).
  irVersion: 37

- version: 0.13.2
  createdAt: "2024-03-28"
  changelogEntry:
    - type: fix
      summary: Asynchronous calls to `httpx.stream` are now awaited. This is applicable to any file download or JSON streaming (chat completion) endpoints.
  irVersion: 37

- version: 0.13.1
  createdAt: "2024-03-26"
  changelogEntry:
    - type: feat
      summary: discriminant values in unions are now defaulted such that callers no longer need to specify the discriminant
  irVersion: 37

- version: 0.13.0
  createdAt: "2024-03-25"
  changelogEntry:
    - type: feat
      summary: the python SDK now exposes it's version through `__version__` to match module standards and expectations.
  irVersion: 37

- version: 0.12.5
  createdAt: "2024-03-22"
  changelogEntry:
    - type: fix
      summary: the python SDK uses the timeout provided to the top level client as the default per-request
      fixed:
        - >-
          the python SDK uses the timeout provided to the top level client as the
          default per-request, previously if there was no timeout override in the
          RequestOptions, we'd default to 60s, even if a timeout was provided at
          the client level.
  irVersion: 37

- version: 0.12.4
  createdAt: "2024-03-19"
  changelogEntry:
    - type: chore
      summary: Allow full forward compat with enums while keeping intellisense by unioning enum literals with `typing.AnyStr`.
  irVersion: 37

- version: 0.12.3
  createdAt: "2024-03-18"
  changelogEntry:
    - type: feat
      summary: Allow bytes requests to take in iterators of bytes, mirroring the types allowed by HTTPX.
  irVersion: 37

- version: 0.12.2
  createdAt: "2024-03-18"
  changelogEntry:
    - type: fix
      summary: Fix the returned type and value contained within the retrying wrapper for the HTTPX client (http_client.py).
  irVersion: 37

- version: 0.12.1
  createdAt: "2024-03-14"
  changelogEntry:
    - type: chore
      summary: Improves example generation and snippets for union types, as well as multi-url environments.
      changed:
        - >-
          Improves example generation and snippets for union types, as well as
          multi-url environments.
      fixed:
        - >-
          Stringifies header arguments, HTTPX was previously hard failing for
          certain types
  irVersion: 37

- version: 0.12.0
  createdAt: "2024-03-11"
  changelogEntry:
    - type: feat
      summary: Auto-generated unit and integration tests against a mock server.
      added:
        - >-
          Beta: The SDK now generates tests leveraging auto-generated
          data to test typing, as well as wire-formatting (e.g. the SDKs are
          sending and receiving data as expected). This comes out of the box
          within the generated github workflow, as well as through the fern cli:
          `fern test --command "your test command"`.
  irVersion: 37

- version: 0.11.10
  createdAt: "2024-03-08"
  changelogEntry:
    - type: feat
      summary: Expose a feature flag to pass through additional properties not specified within your pydantic model from your SDK.
      added:
        - >-
          Expose a feature flag to pass through additional properties not
          specified within your pydantic model from your SDK. This allows for
          easier forward compatibility should your SDK drift behind your spec.
  irVersion: 36

- version: 0.11.9
  createdAt: "2024-03-04"
  changelogEntry:
    - type: chore
      summary: use docstrings instead of Pydantic field descriptions.
  irVersion: 36

- version: 0.11.8-rc1
  createdAt: "2024-03-02"
  changelogEntry:
    - type: feat
      summary: Introduces a `max_retries` parameter to the RequestOptions dict accepted by all requests.
      changed:
        - >-
          Beta: Introduces a `max_retries` parameter to the
          RequestOptions dict accepted by all requests. This parameter will retry
          requests automatically, with exponential backoff and a jitter. The
          client will automatically retry requests of a 5XX status code, or
          certain 4XX codes (429, 408, 409).
  irVersion: 36

- version: 0.11.8-rc0
  createdAt: "2024-02-27"
  changelogEntry:
    - type: feat
      summary: introduces additional configuration to customize the client class and file name.
      changed:
        - >-
          Beta: Introduce a `client` custom config that allows you to specify
          class_name and filename for the client. This configuration can be used
          in several ways:
  irVersion: 36

- version: 0.11.7
  createdAt: "2024-02-27"
  changelogEntry:
    - type: feat
      summary: Introduces a flag `use_str_enums` to swap from using proper Enum classes to using Literals to represent enums.
      changed:
        - >-
          Introduces a flag `use_str_enums` to swap from using proper
          Enum classes to using Literals to represent enums. This change allows
          for forward compatibility of enums, since the user will receive the
          string back.
  irVersion: 36

- version: 0.11.6
  createdAt: "2024-02-26"
  changelogEntry:
    - type: feat
      summary: You can now specify envvars to scan for headers, not just auth scheme headers.
  irVersion: 36

- version: 0.11.5
  createdAt: "2024-02-23"
  changelogEntry:
    - type: fix
      summary: Fix the usage of ApiError when leveraging auth envvars, when the schema for ApiError was changed, this usage was missed in the update.
  irVersion: 34

- version: 0.11.4
  createdAt: "2024-02-23"
  changelogEntry:
    - type: fix
      summary: We now grab enum values appropriately when enums are within unions.
  irVersion: 34

- version: 0.11.3
  createdAt: "2024-02-22"
  changelogEntry:
    - type: fix
      summary: Transition from lists to sequences within function calls
      fixed:
        - >-
          Transition from lists to sequences within function calls, this is a fix
          as a result of how mypy handles type variance. This fix is only for
          function calls as testing shows that we do not hit the same issue within
          mypy with list[union[*]] fields on pydantic objects.
      changed:
        - >-
          Improvement: The Python SDK generator now defaults to
          `require_optional_fields = False`. This means that any requests that
          have optional fields no longer require a user to input data (or a `None`
          value) in.
  irVersion: 34

- version: 0.11.2
  createdAt: "2024-02-21"
  changelogEntry:
    - type: feat
      summary: introduce configuration to flatten the directory structure
      changed:
        - >-
          Improvement (Beta): The Python generator now supports a configuration
          option called `improved_imports`.
  irVersion: 34

- version: 0.11.1
  createdAt: "2024-02-20"
  changelogEntry:
    - type: feat
      summary: Python now supports specifying files to auto-export from the root `__init__.py` file
      changed:
        - >-
          Python now supports specifying files to auto-export from
          the root `__init__.py` file, this means you can export custom classes
          and functions from your package for users to access like so:
        - "Add a docstring for base clients to explain usage, example:"
  irVersion: 34

- version: 0.11.0
  createdAt: "2024-02-19"
  changelogEntry:
    - type: feat
      summary: Python now supports a wider range of types for file upload
      changed:
        - >-
          Python now supports a wider range of types for file upload,
          mirroring the `httpx` library used under the hood, these are grouped
          under a new type `File`:
      fixed:
        - >-
          Python now supports API specifications that leverage lists for file
          upload. Previously, Fern incorrectly made all `list<file>` type requests
          simply `file`.
  irVersion: 34

- version: 0.10.3
  createdAt: "2024-02-19"
  changelogEntry:
    - type: fix
      summary: Several bugfixes were made to related to literal properties
      fixed:
        - >-
          Several bugfixes were made to related to literal properties. If a
          literal is used as a query parameeter, header, path parameter, or
          request parameter, the user no longer has to explicitly pass it in.
  irVersion: 31

- version: 0.10.2
  createdAt: "2024-02-18"
  changelogEntry:
    - type: fix
      summary: The SDK always sends the enum wire value instead of the name of the enum.
      fixed:
        - >-
          The SDK always sends the enum wire value instead of the name of the
          enum.
        - >-
          Revert #2719 which introduced additional issues with circular references
          within our Python types.
  irVersion: 31

- version: 0.10.1
  createdAt: "2024-02-14"
  changelogEntry:
    - type: feat
      summary: Add support for a RequestOptions object for each generated function within Python SDKs
      changed:
        - >-
          Add support for a RequestOptions object for each generated
          function within Python SDKs. This parameter is an optional final
          parameter that allows for configuring timeout, as well as pass in
          arbitrary data through to the request. RequestOptions is a TypedDict,
          with optional fields, so there's no need to instantiate an object, just
          pass in the relevant keys within a dict!
  irVersion: 31

- version: 0.10.0
  createdAt: "2024-02-13"
  changelogEntry:
    - type: break
      summary: The generator no longer supports Python 3.7
      removed:
        - The generator no longer supports Python 3.7
        - The `backports` dependency has been removed
  irVersion: 31

- version: 0.9.1
  createdAt: "2024-02-11"
  changelogEntry:
    - type: fix
      summary: Remove literals from SDK function signatures, as they are not modifiable for end users
      fixed:
        - >-
          Remove literals from SDK function signatures, as they are not modifiable
          for end users.
        - >-
          Acknowledge the optionality of a `File` property, previously we were
          requiring all `File` type inputs, even if they were specified as
          optional within the OpenAPI or Fern definition. Now, we check if the
          parameter is required and make the parameter optional if it is not.
  irVersion: 31

- version: 0.9.0
  createdAt: "2024-02-11"
  changelogEntry:
    - type: feat
      summary: The SDK generator now supports whitelabelling
      added:
        - >-
          The SDK generator now supports whitelabelling. When this is turned on,
          there will be no mention of Fern in the generated code.
  irVersion: 31

- version: 0.8.3-rc0
  createdAt: "2024-01-29"
  changelogEntry:
    - type: fix
      summary: Increase recursion depth to allow for highly nested and complex examples
      fixed:
        - >-
          Increase recursion depth to allow for highly nested and complex
          examples, this is a temporary solution while the example datamodel is
          further refined.
  irVersion: 31

- version: 0.8.2-rc0
  createdAt: "2024-01-28"
  changelogEntry:
    - type: fix
      summary: The Python SDK better handles cyclical references
      fixed:
        - >-
          The Python SDK better handles cyclical references. In particular,
          cyclical references are tracked for undiscriminated unions, and
          update_forward_refs is always called with object references.
  irVersion: 31

- version: 0.8.1
  createdAt: "2024-01-26"
  changelogEntry:
    - type: feat
      summary: The generated SDK respects environment variables for authentication if specified
      added:
        - >-
          If the auth scheme has environment variables specified, the generated
          python client will scan those environment variables.
  irVersion: 31

- version: 0.8.0
  createdAt: "2024-01-25"
  changelogEntry:
    - type: fix
      summary: Enums in inlined requests send the appropriate value.
  irVersion: 31

- version: 0.7.7
  createdAt: "2024-01-21"
  changelogEntry:
    - type: internal
      summary: Initialize the changelog
  irVersion: 31<|MERGE_RESOLUTION|>--- conflicted
+++ resolved
@@ -2,14 +2,9 @@
 # For unreleased changes, use unreleased.yml
 - version: 4.26.2
   changelogEntry:
-<<<<<<< HEAD
-    - summary: Generator passes readme configs apiName, disabledSections, and whiteLabel
-      type: feat
-=======
     - summary: |
         Upgrade docker image to use python 3.11.13 so that users can depend on packages that require python 3.11.
       type: fix
->>>>>>> ca3c7411
   createdAt: "2025-08-26"
   irVersion: 59
 
