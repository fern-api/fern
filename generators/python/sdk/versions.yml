--- conflicted
+++ resolved
@@ -1,18 +1,17 @@
 # yaml-language-server: $schema=../../../fern-versions-yml.schema.json
 # For unreleased changes, use unreleased.yml
-<<<<<<< HEAD
-- version: 4.35.4
+- version: 4.36.1
   changelogEntry:
     - summary: Resolve PydanticUserError for mutually recursive models in Pydantic v2.
       type: fix
   createdAt: "2025-11-12"
-=======
+  irVersion: 61
+
 - version: 4.36.0
   changelogEntry:
     - summary: Add custom license file copying and GitHub installation token population for local generation workflows
       type: feat
   createdAt: "2025-11-11"
->>>>>>> 38fc4a73
   irVersion: 61
 
 - version: 4.35.3
