--- conflicted
+++ resolved
@@ -1,14 +1,14 @@
 # yaml-language-server: $schema=../../../fern-versions-yml.schema.json
 # For unreleased changes, use unreleased.yml
-
-<<<<<<< HEAD
-- version: 4.45.10
+- version: 4.46.1
   changelogEntry:
     - summary: |
         Fix multipart form data requests to stringify non-string values (int, bool, float) before
-        sending to httpx. The httpx library requires all form field values to be strings or bytes
-        for multipart/form-data encoding, and passing non-string types caused a TypeError.
-=======
+        making API call with httpx.
+      type: fix
+  createdAt: "2025-12-16"
+  irVersion: 61
+
 - version: 4.46.0
   changelogEntry:
     - summary: |
@@ -23,7 +23,6 @@
         Fix retry logic "off-by-two" error. The internal `retries` counter now starts at 0
         instead of 2, and `max_retries` defaults to 2 when not specified. This ensures users
         get the expected number of retries (2 by default, or the configured `max_retries` value).
->>>>>>> 232c5e4a
       type: fix
   createdAt: "2025-12-15"
   irVersion: 61
