--- conflicted
+++ resolved
@@ -1,17 +1,18 @@
 # yaml-language-server: $schema=../../../fern-versions-yml.schema.json
 # For unreleased changes, use unreleased.yml
-<<<<<<< HEAD
-- version: 4.27.0
+- version: 4.28.0
   changelogEntry:
     - summary: Generator passes readme configs apiName, disabledSections, and whiteLabel.
-=======
+      type: feat
+  createdAt: "2025-08-29"
+  irVersion: 59
+
 - version: 4.27.0-rc0
   changelogEntry:
     - summary: |
         Client imports are now lazy loaded by default. This will greatly reduce memory footprint when using a small portion of a large API.
         The tradeoff is a latency penalty when first accessing a client.
         Users can opt in to eager loading (the old behavior) by setting the `lazy_imports` flag to `false` in their configuration.
->>>>>>> 0be9cfef
       type: feat
   createdAt: "2025-08-27"
   irVersion: 59
