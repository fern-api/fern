# yaml-language-server: $schema=../../../fern-versions-yml.schema.json
# For unreleased changes, use unreleased.yml
<<<<<<< HEAD
- version: 4.42.0
  changelogEntry:
    - summary: |
        Add async support for OAuth token provider. The generated SDK now includes an AsyncOAuthTokenProvider
        class that uses asyncio.Lock for async-safe token refresh, alongside the existing sync OAuthTokenProvider
        that uses threading.Lock. The async client now uses the async token provider for proper async token management.
      type: feat
  createdAt: "2025-11-28"
=======
- version: 4.41.11
  changelogEntry:
    - summary: |
        Fix backslash escaping in endpoint and websocket docstrings. OpenAPI descriptions containing
        backslash sequences like `DOMAIN\username` now properly escape backslashes to avoid Python
        SyntaxError from invalid unicode escape sequences.
      type: fix
  createdAt: "2025-12-04"
  irVersion: 61

- version: 4.41.10
  changelogEntry:
    - summary: |
        Adds `dynamic = ["version"]` to `pyproject.toml`, allowing for `uv` commands such as `uv sync` to work out-of-the-box.
      type: fix
  createdAt: "2025-12-04"
  irVersion: 61

- version: 4.41.9
  changelogEntry:
    - summary: |
        Fix wire test WireMock container lifecycle to be compatible with pytest-xdist parallelization.
        The container is now started/stopped using pytest_configure/pytest_unconfigure hooks instead of
        a session-scoped fixture, ensuring only the controller process manages the container.
      type: fix
  createdAt: "2025-12-04"
  irVersion: 61

- version: 4.41.8
  changelogEntry:
    - summary: |
        Fix duplicate field names in discriminated union types.
      type: fix
  createdAt: "2025-12-03"
  irVersion: 61

- version: 4.41.7
  changelogEntry:
    - summary: |
        Fix paginated response handling when response type is optional or nullable.
      type: fix
  createdAt: "2025-12-03"
  irVersion: 61

- version: 4.41.6
  changelogEntry:
    - summary: |
        Fix Python wire test generation to drop literal-only params and fill in required file arguments so tests match the generated SDK signatures.
      type: fix
  createdAt: "2025-12-03"
  irVersion: 61

- version: 4.41.5
  changelogEntry:
    - summary: |
        The `package_path` configuration now works as a suffix within the module hierarchy instead of a prefix.
        For example, `package_path: sub/dir` now generates to `src/name/sub/dir/...` enabling imports like
        `from name.sub.dir import Client`.
      type: fix
  createdAt: "2025-12-03"
  irVersion: 61

- version: 4.41.4
  changelogEntry:
    - summary: |
        Ensure `UncheckedBaseModel.model_validate` in Pydantic v2 respects `FieldMetadata(alias=...)` so aliased fields validate correctly from JSON.
      type: fix
  createdAt: "2025-12-03"
>>>>>>> 3f6a0c3f
  irVersion: 61

- version: 4.41.3
  changelogEntry:
    - summary: |
        Fix multipart form data requests to omit None values instead of converting them to empty strings.
        This prevents httpx from sending empty strings for optional parameters that should be absent.
      type: fix
  createdAt: "2025-11-28"
  irVersion: 61

- version: 4.41.2
  changelogEntry:
    - summary: More fixes and improvements to wire tests.
      type: fix
  createdAt: "2025-11-26"
  irVersion: 61

- version: 4.41.1
  changelogEntry:
    - summary: More fixes and improvements to wire tests.
      type: fix
  createdAt: "2025-11-26"
  irVersion: 61

- version: 4.41.0
  changelogEntry:
    - summary: |
        `package_path: sub/directory` generates the SDK into the specified subdirectory.
        Only top-level concerns (`pyproject.toml`, `README.md`, etc.) are exempt.
      type: feat
  createdAt: "2025-11-26"
  irVersion: 61

- version: 4.40.0
  changelogEntry:
    - summary: |
        Add support for X-RateLimit-Reset header
        Retry strategy matches other SDKs (1s initial delay, 60s max delay).
      type: feat
  createdAt: "2025-11-25"
  irVersion: 61

- version: 4.39.2
  changelogEntry:
    - summary: More fixes and improvements to wire tests.
      type: fix
  createdAt: "2025-11-25"
  irVersion: 61

- version: 4.39.1
  changelogEntry:
    - summary: Various fixes and improvements to wire tests.
      type: fix
  createdAt: "2025-11-25"
  irVersion: 61

- version: 4.39.0
  changelogEntry:
    - summary: Add environment_class_name config option to customize the environment class name. Default remains {ClientName}Environment.
      type: feat
  createdAt: "2025-11-25"
  irVersion: 61

- version: 4.38.5
  changelogEntry:
    - summary: Fix discriminated union Field(discriminator=...) and UnionMetadata(discriminant=...) to use Python field names instead of JSON aliases for Pydantic v2 compatibility.
      type: fix
  createdAt: "2025-11-24"
  irVersion: 61

- version: 4.38.4
  changelogEntry:
    - summary: |
        Remove using generator-cli to push to GitHub for self-hosted SDKs; this is now handled in the local workspace runner.
      type: fix
  createdAt: "2025-11-21"
  irVersion: 61

- version: 4.38.3-rc1
  changelogEntry:
    - summary: Add wire test generation behind `enable_wire_tests` flag.
      type: feat
  createdAt: "2025-11-20"
  irVersion: 61

- version: 4.38.3-rc0
  changelogEntry:
    - summary: Add support for custom pagination
      type: feat
  createdAt: "2025-11-20"
  irVersion: 61

- version: 4.38.2
  changelogEntry:
    - summary: Fix missing websocket services when using lazy imports
      type: fix
  createdAt: "2025-11-20"
  irVersion: 61

- version: 4.38.1
  changelogEntry:
    - summary: Add contents:read permission to generated publish workflow for OIDC authentication to fix actions/checkout@v4 requirements.
      type: fix
  createdAt: "2025-11-20"
  irVersion: 61

- version: 4.38.0
  changelogEntry:
    - summary: Add pytest-xdist for parallel test execution and upgrade CI Python version to 3.9 in generated SDKs.
      type: feat
  createdAt: "2025-11-19"
  irVersion: 61

- version: 4.37.1
  changelogEntry:
    - summary: Bump generator CLI version to publish new Docker image.
      type: chore
  createdAt: "2025-11-19"
  irVersion: 61

- version: 4.37.0
  changelogEntry:
    - summary: |
        Pagination: `page.response` is the typed API response object for each page (e.g., `ListUsersPaginationResponse`), not a raw HTTP wrapper. This is a typing-only improvement; no runtime behavior changes and existing code continues to work. If you explicitly type-annotate pagers, use two type parameters (`SyncPager[T, R]` / `AsyncPager[T, R]`).

        ```python
        # Iterate pages and access the typed response per page
        pager = client.users.list(...)
        for page in pager.iter_pages():
            print(page.response)  # typed response object
        ```
      type: feat
  createdAt: "2025-11-17"
  irVersion: 61

- version: 4.36.2
  changelogEntry:
    - summary: Fix circular reference issue for recursive types and unions.
      type: fix
  createdAt: "2025-11-14"
  irVersion: 61

- version: 4.36.1
  changelogEntry:
    - summary: Resolve PydanticUserError for mutually recursive models in Pydantic v2.
      type: fix
  createdAt: "2025-11-12"
  irVersion: 61

- version: 4.36.0
  changelogEntry:
    - summary: Add custom license file copying and GitHub installation token population for local generation workflows
      type: feat
  createdAt: "2025-11-11"
  irVersion: 61

- version: 4.35.3
  changelogEntry:
    - summary: Fix double Optional wrapping for unknown types in nullable fields by mapping unknown to Any instead of Optional[Any].
      type: fix
  createdAt: "2025-11-11"
  irVersion: 61

- version: 4.35.2
  changelogEntry:
    - summary: Add back F401-ignored imports for circular references.
      type: fix
  createdAt: "2025-11-10"
  irVersion: 61

- version: 4.35.1
  changelogEntry:
    - summary: Generated Python SDKs no longer show SyntaxWarnings when API docs or enum values include backslashes.
      type: fix
  createdAt: "2025-11-10"
  irVersion: 61

- version: 4.35.0
  changelogEntry:
    - summary: Add automatic discriminated union support using Pydantic's Field(discriminator=...) to improve serialization performance. Benchmarks show a 2x speedup by eliminating sequential variant attempts and enabling O(1) variant selection.
      type: feat
  createdAt: "2025-11-10"
  irVersion: 61

- version: 4.34.1
  changelogEntry:
    - summary: Fix websocket response type generation to use typing.Any when no server-to-client messages are defined, preventing mypy errors with empty Union types.
      type: fix
  createdAt: "2025-11-07"
  irVersion: 61

- version: 4.34.0
  changelogEntry:
    - summary: Add support for disabling retries on endpoints
      type: feat
  createdAt: "2025-11-05"
  irVersion: 61

- version: 4.33.0
  changelogEntry:
    - summary: Added Generation Metadata file to output
      type: feat
  createdAt: "2025-11-04"
  irVersion: 61

- version: 4.32.3-rc1
  changelogEntry:
    - summary: Added logging to debug 4.32.3-rc0
      type: feat
  createdAt: "2025-10-30"
  irVersion: 60

- version: 4.32.3-rc0
  changelogEntry:
    - summary: Add support for publishing to PyPI with attestations in auto-generated GHA ci.yml
      type: feat
  createdAt: "2025-10-30"
  irVersion: 60

- version: 4.32.2
  changelogEntry:
    - summary: Update pyproject.toml headers to propagate project urls to pypi metadata generation
      type: chore
  createdAt: "2025-10-29"
  irVersion: 60

- version: 4.32.1
  changelogEntry:
    - summary: Fix pydantic model alias generator to correctly serialize wrapped aliases in pydantic v2.
      type: fix
  createdAt: "2025-10-27"
  irVersion: 60

- version: 4.32.0
  changelogEntry:
    - summary: |
        Add support for setting the recursion limit above the default of 1000.
        Also removes unused imports that were previously F401-ignored.
      type: feat
  createdAt: "2025-10-24"
  irVersion: 60

- version: 4.31.2
  changelogEntry:
    - summary: Fix union type deserialization to properly match discriminated unions based on literal field values (e.g., type discriminators) when nested fields have validation errors.
      type: fix
  createdAt: "2025-10-23"
  irVersion: 60

- version: 4.31.1
  changelogEntry:
    - summary: Escape backslashes in docstrings to prevent SyntaxWarning for invalid escape sequences.
      type: fix
  createdAt: "2025-10-17"
  irVersion: 60

- version: 4.31.0
  changelogEntry:
    - summary: |
        - Removed external dependency on httpx-sse by bringing SSE handling in-house.
        - Fixed SSE handling of events longer than or containing escaped newlines.
      type: feat
  createdAt: "2025-10-06"
  irVersion: 60

- version: 4.30.4-rc1
  changelogEntry:
    - summary: |
        Cleared CVE-2025-27210
      type: fix
  createdAt: "2025-10-02"
  irVersion: 60

- version: 4.30.4-rc0
  changelogEntry:
    - summary: |
        Cleared CVEs in generator image
      type: fix
  createdAt: "2025-10-02"
  irVersion: 60

- version: 4.30.3
  changelogEntry:
    - summary: |
        Upgrade generator-cli dependency to fix local generation handling of .fernignore files.
      type: fix
  createdAt: "2025-09-29"
  irVersion: 60

- version: 4.30.2
  changelogEntry:
    - summary: Fix enum generation to properly escape quotes and backslashes in enum values.
      type: fix
  createdAt: "2025-09-27"
  irVersion: 60

- version: 4.30.1
  changelogEntry:
    - summary: Fix sdk `v1_on_v2` export of non-existent `IS_PYDANTIC_V2` variable.
      type: fix
  createdAt: "2025-09-25"
  irVersion: 60

- version: 4.30.0
  changelogEntry:
    - summary: |
        Add support for PR mode for self-hosted/local sdk generation
      type: feat
  createdAt: "2025-09-25"
  irVersion: 60

- version: 4.29.2
  changelogEntry:
    - summary: Added a note to the README on constructing Async httpx objects to pass into main Async clients.
      type: chore
  createdAt: "2025-09-23"
  irVersion: 59

- version: 4.29.2-rc0
  changelogEntry:
    - summary: |
        Exports in init files always reference the submodule instead of the current module.
        This should fix infinite recursion in libraries that inspect getattr, like freezegun.
      type: fix
  createdAt: "2025-09-22"
  irVersion: 59

- version: 4.29.1
  changelogEntry:
    - summary: Fixes issue where colliding classes were not lazily imported correctly.
      type: fix
  createdAt: "2025-09-18"
  irVersion: 59

- version: 4.29.0
  changelogEntry:
    - summary: |
        Add support for custom sections in the README.md via customSections config option
      type: feat
  createdAt: "2025-09-18"
  irVersion: 59

- version: 4.28.5
  changelogEntry:
    - summary: |
        Generator no longer fails on failed generator-cli installation
      type: fix
  createdAt: "2025-09-16"
  irVersion: 59

- version: 4.28.4
  changelogEntry:
    - summary: |
        Fix python sdk serialization to use dict instead of model_dump.
      type: fix
  createdAt: "2025-09-12"
  irVersion: 59

- version: 4.28.3
  changelogEntry:
    - summary: |
        Never duplicate parameters in client constructors
      type: fix
  createdAt: "2025-09-10"
  irVersion: 59

- version: 4.28.2
  changelogEntry:
    - summary: |
        Nit in custom client snippet generation.
      type: fix
  createdAt: "2025-09-09"
  irVersion: 59

- version: 4.28.1
  changelogEntry:
    - summary: |
        Union member self-referencing dependencies are now correctly imported and forward referenced.
        This fixes compatibility with Pydantic >=2.11.0.
      type: fix
  createdAt: "2025-09-05"
  irVersion: 59

- version: 4.28.0
  changelogEntry:
    - summary: Generator passes readme configs apiName, disabledSections, and whiteLabel.
      type: feat
  createdAt: "2025-08-29"
  irVersion: 59

- version: 4.27.0-rc0
  changelogEntry:
    - summary: |
        Client imports are now lazy loaded by default. This will greatly reduce memory footprint when using a small portion of a large API.
        The tradeoff is a latency penalty when first accessing a client.
        Users can opt in to eager loading (the old behavior) by setting the `lazy_imports` flag to `false` in their configuration.
      type: feat
  createdAt: "2025-08-27"
  irVersion: 59

- version: 4.26.2
  changelogEntry:
    - summary: |
        Upgrade docker image to use python 3.11.13 so that users can depend on packages that require python 3.11.
      type: fix
  createdAt: "2025-08-26"
  irVersion: 59

- version: 4.26.1
  changelogEntry:
    - summary: Additional handling of inferred auth
      type: chore
  createdAt: "2025-08-20"
  irVersion: 59

- version: 4.26.0
  changelogEntry:
    - summary: Bumped IR version to 59.
      type: chore
  createdAt: "2025-08-20"
  irVersion: 59

- version: 4.25.9
  changelogEntry:
    - summary: |
        Fix: allow setting of package name and version in local docker generation
      type: feat
  createdAt: "2025-08-05"
  irVersion: 58

- version: 4.25.7-rc2
  changelogEntry:
    - summary: |
        Minor bug fix: accessing version from publish config
      type: feat
  createdAt: "2025-08-05"
  irVersion: 58

- version: 4.25.7-rc1
  changelogEntry:
    - summary: |
        Attempt to plumb version in Abstract Generator
      type: feat
  createdAt: "2025-08-05"
  irVersion: 58

- version: 4.25.8
  changelogEntry:
    - summary: |
        Websocket patch: json load messages on dunder iter method
      type: feat
  createdAt: "2025-08-05"
  irVersion: 58

- version: 4.25.7-rc0
  changelogEntry:
    - summary: |
        Enforce nested folders for package names with a "." in them.
      type: feat
  createdAt: "2025-08-04"
  irVersion: 58

- version: 4.25.6
  changelogEntry:
    - summary: |
        Removed snippet generation
      type: feat
  createdAt: "2025-07-22"
  irVersion: 58

- version: 4.25.5
  changelogEntry:
    - summary: |
        Enabled "ignore" as an option for extra fields
      type: feat
  createdAt: "2025-07-17"
  irVersion: 58

- version: 4.25.4
  changelogEntry:
    - summary: |
        Updated construct_type function to handles undiscriminated unions with lists, sets, and dictionaries of objects.
      type: fix
  createdAt: "2025-07-15"
  irVersion: 58

- version: 4.25.3
  changelogEntry:
    - summary: |
        Fix websocket connect method generation for single base URL environments.
      type: fix
  createdAt: "2025-07-14"
  irVersion: 58

- version: 4.25.2
  changelogEntry:
    - summary: |
        Generator fix: automatically switch tabs to spaces, following PEP8 standards.
      type: fix
  createdAt: "2025-07-11"
  irVersion: 58

- version: 4.25.1
  changelogEntry:
    - summary: |
        Correctly import websockets exceptions.
      type: fix
  createdAt: "2025-07-10"
  irVersion: 58

- version: 4.25.0
  changelogEntry:
    - summary: |
        Support async functions as websocket callback handlers.
      type: feat
  createdAt: "2025-07-09"
  irVersion: 58

- version: 4.24.3
  changelogEntry:
    - summary: |
        Support websockets>=14 by using legacy client.
      type: fix
  createdAt: "2025-07-09"
  irVersion: 58

- version: 4.24.2
  changelogEntry:
    - summary: |
        Emit ERROR events for JSON parsing errors in websocket connections.
      type: fix
  createdAt: "2025-07-09"
  irVersion: 58

- version: 4.24.1
  changelogEntry:
    - summary: |
        Parse websocket messages as JSON before Pydantic parsing.
      type: fix
  createdAt: "2025-07-07"
  irVersion: 58

- version: 4.24.0
  changelogEntry:
    - summary: |
        Add support for path parameters backed by variables supplied to the client constructor.
      type: feat
  createdAt: "2025-07-03"
  irVersion: 58

- version: 4.23.2
  changelogEntry:
    - summary: |
        Bump websockets dependency to >=12.0.0 to ensure compatibility with newer websocket implementations and improve stability.
      type: chore
  createdAt: "2025-06-25"
  irVersion: 58

- version: 4.23.1
  changelogEntry:
    - summary: |
        Bump pydantic-core dependency to >=2.18.2 to ensure compatibility with newer pydantic versions and improve performance.
      type: chore
  createdAt: "2025-06-24"
  irVersion: 58

- version: 4.23.0
  changelogEntry:
    - summary: |
        Add support for custom headers parameter at the top level of the client constructor.

        ```python
        client = Client(
            headers={"X-Custom-Header": "custom-value"}
        )
        ```
      type: feat
  createdAt: "2025-06-24"
  irVersion: 58

- version: 4.22.1-rc0
  changelogEntry:
    - summary: |
        Lazily validate model serialization to reduce memory consumption. Pydantic 2.11.0 introduced an issue where the model_serializer
        decorator set to wrap mode forced it to eagerly do schema validation at import time. Because we had this decorator on the UniversalBaseModel,
        it would try to validate the schemas of all the Model types at import time. This caused massive memory spikes for more complex SDKs, up to 2.6GB
        in some cases. This change essentially accomplishes the same logic of wrapping the serialization process and modifying the serialization
        structure of datetime fields. The difference is that we manually wrap, so we're able to defer model validation until runtime, drastically
        reducing our memory consumption.
      type: feat
  createdAt: "2025-06-20"
  irVersion: 58

- version: 4.22.0
  changelogEntry:
    - summary: |
        Support wrapped aliases in python for pydantic v2.
      type: feat
  createdAt: "2025-06-11"
  irVersion: 58

- version: 4.21.5
  changelogEntry:
    - summary: |
        Generate README for github output mode.
      type: fix
  createdAt: "2025-06-11"
  irVersion: 58

- version: 4.21.4
  changelogEntry:
    - summary: |
        Add support for HEAD HTTP method in the generated client.
      type: feat
  createdAt: "2025-06-05"
  irVersion: 58

- version: 4.21.3
  changelogEntry:
    - summary: |
        Fix an issue where the websocket connect method did not correctly yield the websocket client.
      type: fix
  createdAt: "2025-06-04"
  irVersion: 58

- version: 4.21.2
  changelogEntry:
    - summary: |
        Handle HEAD HTTP method gracefully by treating it as a POST method when constructing the snippet registry, rather than failing.
      type: chore
  createdAt: "2025-05-27"
  irVersion: 58

- version: 4.21.1
  changelogEntry:
    - summary: |
        Make sure to generate README and Reference even when generating in local mode (if self hosting is enabled).
      type: chore
  createdAt: "2025-05-27"
  irVersion: 58

- version: 4.21.0
  changelogEntry:
    - summary: |
        Bump to v58 of IR.
      type: chore
  createdAt: "2025-05-27"
  irVersion: 58

- version: 4.20.3
  changelogEntry:
    - summary: |
        Fix handling of optional and unknown response types by not throwing errors when the response is empty.
      type: fix
  createdAt: "2025-05-20"
  irVersion: 57

- version: 4.20.2
  changelogEntry:
    - summary: |
        Support formatting the generated README.md and python code snippets.
      type: fix
  createdAt: "2025-05-13"
  irVersion: 57

- version: 4.20.1
  changelogEntry:
    - summary: |
        Add support for the custom introduction setting in the generated README.md.
      type: fix
  createdAt: "2025-05-13"
  irVersion: 57

- version: 4.20.0
  changelogEntry:
    - summary: |
        Generate standalone Pydantic models for each class definition for models that utilize the Fern `extends` keyword,
        as opposed to generating Pydantic models that implement inheritance.
      type: feat
  createdAt: "2025-05-13"
  irVersion: 57

- version: 4.19.7
  changelogEntry:
    - summary: |
        Fix mypy errors related to type-shadowing `data` variables in generated streaming endpoints.
      type: fix
  createdAt: "2025-05-13"
  irVersion: 57

- version: 4.19.6
  changelogEntry:
    - summary: |
        Fix mypy errors related to automatic pagination in the python client.
      type: fix
  createdAt: "2025-05-11"
  irVersion: 57

- version: 4.19.5
  changelogEntry:
    - summary: |
        Fix naming conflicts in streaming endpoints by renaming the stream method to _stream in raw clients,
        preventing collisions with endpoint parameters that might also be named "stream",
        while maintaining proper functionality for streaming responses.
      type: fix
  createdAt: "2025-05-11"
  irVersion: 57

- version: 4.19.4
  changelogEntry:
    - summary: |
        Fix handling of optional file parameters in multipart form data requests with httpx by properly checking
        for None values before attempting to include them in the request, preventing errors when optional file parameters are not provided.
      type: feat
  createdAt: "2025-05-11"
  irVersion: 57

- version: 4.19.3
  changelogEntry:
    - summary: |
        Fix pagination support in raw clients by properly indexing into response data, ensuring that raw client endpoints with pagination correctly iterate through paginated results.
      type: fix
  createdAt: "2025-05-09"
  irVersion: 57

- version: 4.19.2
  changelogEntry:
    - summary: |
        Fix SSE streaming response handling by adding proper type casting to sse.data, ensuring correct data type conversion during stream processing.
      type: fix
  createdAt: "2025-05-09"
  irVersion: 57

- version: 4.19.1
  changelogEntry:
    - summary: |
        Fix a mypy error in pydantic_utilities.py by properly handling type annotations for Pydantic v1 and v2 compatibility, ensuring type checking passes correctly across different Pydantic versions.
      type: fix
  createdAt: "2025-05-09"
  irVersion: 57

- version: 4.19.0
  changelogEntry:
    - summary: |
        Add support for generating proper Pydantic models that contain forward references wrapped in containers (e.g. list, optional, etc.)
      type: feat
  createdAt: "2025-05-09"
  irVersion: 57

- version: 4.18.6
  changelogEntry:
    - summary: |
        Fix string enum generation to properly handle enum values containing quotes by automatically escaping them,
        ensuring valid Python syntax for both single and double quoted string literals.
      type: fix
  createdAt: "2025-05-08"
  irVersion: 57

- version: 4.18.5
  changelogEntry:
    - summary: |
        Support application/x-www-form-urlencoded content type for requests, allowing proper encoding of form data in API calls.
      type: fix
  createdAt: "2025-05-08"
  irVersion: 57

- version: 4.18.4
  changelogEntry:
    - summary: |
        Fix requirements.txt generation to properly handle dependency version constraints, ensuring compatibility markers are correctly formatted.
      type: fix
  createdAt: "2025-05-08"
  irVersion: 57

- version: 4.18.3
  changelogEntry:
    - summary: |
        Install the generator-cli at build time as a fallback if runtime installation fails.
      type: fix
  createdAt: "2025-05-01"
  irVersion: 57

- version: 4.18.2
  irVersion: 57
  changelogEntry:
    - type: fix
      summary: |
        Fix README g

- version: 4.18.1
  irVersion: 57
  changelogEntry:
    - type: fix
      summary: |
        Update python-v2 generator invocation so that all relevant files like pyproject.toml and poetry.lock are pushed
        to the GitHub repository.

- version: 4.18.0
  irVersion: 57
  changelogEntry:
    - type: fix
      summary: |
        Update python-v2 generator invocation so that all relevant files like pyproject.toml and poetry.lock are pushed
        to the GitHub repository.

- version: 4.18.0
  irVersion: 57
  changelogEntry:
    - type: fix
      summary: |
        Add support for self-hosted mode, allowing users to push generated SDKs to their own GitHub repositories.
        This feature enables organizations to maintain private SDK repositories with custom configurations.

- version: 4.17.1
  irVersion: 57
  changelogEntry:
    - type: fix
      summary: |
        Fix an issue where response `headers` were not available in the strongly typed error classes.

- version: 4.17.0
  irVersion: 57
  changelogEntry:
    - type: feat
      summary: |
        Add support for retrieving response headers for each page of paginated responses, instead of just the first page.

- version: 4.16.2
  irVersion: 57
  changelogEntry:
    - type: fix
      summary: |
        Fixed an issue introduced in 4.14.0, where `bytes` and `text` responses were not handled correctly.

- version: 4.16.1
  irVersion: 57
  changelogEntry:
    - type: internal
      summary: |
        Fixes an internal release issue in `4.16.0`.

- version: 4.16.0
  irVersion: 57
  changelogEntry:
    - type: feat
      summary: |
        Add support for retrieving response headers from the generated `ApiError` class.

- version: 4.15.0
  irVersion: 57
  changelogEntry:
    - type: feat
      summary: |
        Add support for offset step pagination, where the offset position represents the element's index rather
        than the page number.
    - type: fix
      summary: |
        Fixed an issue introduced in 4.14.0, where paginated endpoints were not returning the underlying data.

- version: 4.14.6
  irVersion: 57
  changelogEntry:
    - type: fix
      summary: |
        Fixed an issue where multipart/form-data content types are now explicitly sent when configured in the API definition.

- version: 4.14.5
  irVersion: 57
  changelogEntry:
    - type: fix
      summary: |
        Fixed an issue introduced in 4.14.0, where SSE streaming responses were not yielded correctly.

- version: 4.14.4
  irVersion: 57
  changelogEntry:
    - type: fix
      summary: |
        Fixed an issue where filename and plain text content-type parameters were being incorrectly serialized.

- version: 4.14.3
  irVersion: 57
  changelogEntry:
    - type: fix
      summary: |
        Add support for receiving raw responses from pagination endpoints.

- version: 4.14.2
  irVersion: 57
  changelogEntry:
    - type: fix
      summary: |
        Fix an issue where TypedDicts with circular references were not correctly serialized.
        This issue only affected users that enabled `use_typeddict_requests`.

- version: 4.14.1
  irVersion: 57
  changelogEntry:
    - type: fix
      summary: |
        The generated GitHub workflow now uses `ubuntu-latest` instead of `ubuntu-20.04`

- version: 4.14.0
  irVersion: 57
  changelogEntry:
    - type: feat
      summary: |
        Add support for receiving raw responses from streaming endpoints.
    - type: feat
      summary: |
        Add support for excluding types from the generated `__init__.py` files.

        ```yaml
        config:
          exclude_types_from_init_exports: true
        ```

- version: 4.13.0
  irVersion: 57
  changelogEntry:
    - type: feat
      summary: |
        Adds support for overriding literal global headers in the client constructor (e.g. `version`).

        ```python
        client = Acme(
          ...
          version="1.0.0",
        )
        ```

- version: 4.12.1
  irVersion: 57
  changelogEntry:
    - type: fix
      summary: |
        Fixes an issue where dictionary types defined within TypedDicts incorrectly used the
        `typing_extensions.NotRequired` type.
    - type: fix
      summary: |
        Fixes an issue where optional `core.File` parameters would cause `mypy` failures.
    - type: fix
      summary: |
        Fixes a regression introduced in 4.12.0, where the non raw response client endpoints
        did not respect the allowed method keywords (e.g. `list` was generated as `list_`).

- version: 4.12.0
  irVersion: 57
  changelogEntry:
    - type: fix
      summary: |
        Resolve issues with paginated endpoints generating incorrect endpoint return types.

- version: 4.11.0
  irVersion: 57
  changelogEntry:
    - type: fix
      summary: |
        Always represent nullable as Optional rather than NotRequired, only use
        NotRequired for optional in typeddicts.

- version: 4.10.0
  irVersion: 57
  changelogEntry:
    - type: feat
      summary: |
        Add support for using TypedDicts for file upload request parameters. This flag should
        be used in conjunction with the `use_typeddict_requests` flag like so:

        ```yaml
        config:
          use_typeddict_requests: true
          use_typeddict_requests_for_file_upload: true
        ```

- version: 4.9.0
  irVersion: 57
  changelogEntry:
    - type: feat
      summary: |
        Implement raw client support for accessing response headers and data in unary endpoints.

- version: 4.8.0
  irVersion: 57
  changelogEntry:
    - type: feat
      summary: |
        Add support for inlining path parameters

- version: 4.7.0
  irVersion: 57
  changelogEntry:
    - type: feat
      summary: |
        Add support for user-agent header

- version: 4.6.0
  irVersion: 57
  changelogEntry:
    - type: feat
      summary: |
        Add support for generating legacy wire tests, and disable them by default. These tests will be restored and improved in the future.
        Users can opt-in to generating legacy wire tests by setting the `include_legacy_wire_tests` flag to `true` in their configuration.

        ```yaml
        config:
          include_legacy_wire_tests: true
        ```

- version: 4.5.0
  irVersion: 57
  changelogEntry:
    - type: feat
      summary: |
        Add support for websocket code generation.

- version: 4.4.0
  irVersion: 57
  changelogEntry:
    - type: feat
      summary: |
        Add support for raw bytes responses.

- version: 4.3.21
  irVersion: 57
  changelogEntry:
    - type: fix
      summary: |
        Fix an issue where the default `timeout` was not being respected when a custom `httpx_client` was provided.

- version: 4.3.20
  irVersion: 57
  changelogEntry:
    - type: fix
      summary: |
        Update formatting across all generated files. There are no behavioral changes, but large diffs are expected.

- version: 4.3.19
  irVersion: 57
  changelogEntry:
    - type: internal
      summary: |
        Update the IR to v57.

- version: 4.3.18
  irVersion: 53
  changelogEntry:
    - type: fix
      summary: |
        Fix an issue where the `request_options` parameter name is now properly respected when it's
        renamed due to conflicts with other parameter names. Previously, the code would still reference the
        original parameter name internally, causing errors.

- version: 4.3.17
  irVersion: 53
  changelogEntry:
    - type: fix
      summary: |
        Fix an issue where parameter names that conflict with the `request_options` parameter are now properly deconflicted by
        prepending an underscore to the `request_options` parameter name.

- version: 4.3.16
  irVersion: 53
  changelogEntry:
    - type: fix
      summary: |
        Fix an issue where GeneratorExit was unintentionally being swallowed by code blocks within the HttpClient.stream() contextmanager.

- version: 4.3.15
  irVersion: 53
  changelogEntry:
    - type: fix
      summary: |
        Fix an issue where extraneous NameError-causing update_forward_refs invocations were being emitted.

- version: 4.3.14
  irVersion: 53
  changelogEntry:
    - type: feat
      summary: |
        Set the default number of retries to 2 (was 0) to align with the generated README.

- version: 4.3.13
  irVersion: 53
  changelogEntry:
    - type: feat
      summary: |
        The Python generator now supports conditioning dependencies on the Python version.

- version: 4.3.12
  irVersion: 53
  changelogEntry:
    - type: feat
      summary: |
        The Python generator now autogenerates a requirements.txt file.

- version: 4.3.11
  irVersion: 53
  changelogEntry:
    - type: fix
      summary: |
        pyproject.toml now has a `[project]` block making it Poetry v2 compatible.

- version: 4.3.10
  irVersion: 53
  changelogEntry:
    - type: fix
      summary: |
        Pagination correctly uses specified defaults to support custom schemes.

- version: 4.3.9
  irVersion: 53
  changelogEntry:
    - type: fix
      summary: |
        Fix indentation in generated README.md sections to ensure proper formatting and readability.

- version: 4.3.8
  irVersion: 53
  changelogEntry:
    - type: fix
      summary: |
        Include content-type headers when available as part of endpoint request generation.

- version: 4.3.7
  irVersion: 53
  changelogEntry:
    - type: fix
      summary: |
        Update multipart endpoint generation to propertly omit optional body parameters.

- version: 4.3.6
  irVersion: 53
  changelogEntry:
    - type: fix
      summary: |
        Fix README.md and reference.md generation.

- version: 4.3.5
  irVersion: 53
  changelogEntry:
    - type: fix
      summary: |
        Update README.md snippet builder to omit invalid snippets during readme config generation.

- version: 4.3.4
  irVersion: 53
  changelogEntry:
    - type: fix
      summary: |
        Update shared http_client.py to remove omitted entries during file upload requests.

- version: 4.3.3
  irVersion: 53
  changelogEntry:
    - type: fix
      summary: |
        The generator now writes the reference.md configuration correctly, using `.dict()` instead of `.json()`.

- version: 4.3.2
  irVersion: 53
  changelogEntry:
    - type: fix
      summary: |
        The generator will now correctly default to the configured global `default_bytes_stream_chunk_size` when the `request_options` parameter is not provided.

- version: 4.3.1
  irVersion: 53
  changelogEntry:
    - type: feat
      summary: |
        Requests for file download will now allow users to pass in a `chunk_size` option that allows them to receive chunks of a specific size
        from the resultant `iter_bytes` invocation on the response byte stream.

        Concretely, a user would leverage the following:
        ```python
        client.download(
          ...,
          request_options={
            "chunk_size": 1024    # 1MB
          }
        )
        ```

- version: 4.2.8
  irVersion: 53
  changelogEntry:
    - type: fix
      summary: |
        The snippet writer now correctly handles base64 strings.

- version: 4.2.7
  irVersion: 53
  changelogEntry:
    - type: fix
      summary: |
        The generated README will now have a section that links to the generated
        SDK Reference (in `reference.md`).

        ```md
        ## Reference

        A full reference for this library can be found [here](./reference.md).
        ```

- version: 4.2.7-rc4
  irVersion: 53
  changelogEntry:
    - type: fix
      summary: Generated readmes now include the parameter name required for the request options parameter within the example snippets.

- version: 4.2.7-rc3
  irVersion: 53
  changelogEntry:
    - type: fix
      summary: |
        Now, when sending Snippet Templates back to Fern, the generator will not try to coerce a potentially missing ID into the `api_definition_id` field.
        This, had been a cause of the error log `Failed to upload snippet templates to FDR, this is ok: one of the hex, bytes, bytes_le, fields, or int arguments must be given`.

- version: 4.2.7-rc2
  irVersion: 53
  changelogEntry:
    - type: fix
      summary: |
        Pydantic utilities now correctly handles cases where you have a Pydantic model, with a list of pydantic models as a field, where those models have literals.
        Effectively, `deep_union_pydantic_objects` now handles lists of objects and merges them appropriately.

- version: 4.2.7-rc1
  irVersion: 53
  changelogEntry:
    - type: fix
      summary: |
        When leveraging the `include_union_utils` configuration flag, the Pydantic models will no longer include transitive dependencies within
        `update_forward_ref` calls, since these should not be necessary. This effectively scopes back the changes introduced in 4.0.0-rc5, which included
        changes to improve circular reference handling in Pydantic models.

- version: 4.2.7-rc0
  irVersion: 53
  changelogEntry:
    - type: fix
      summary: |
        Dynamic header suppliers, as used within the OAuth provider are now invoked on every request, not just the first.
        This was a regression introduced within an earlier version that is now fixed. As a results of this fix, the `refresh_token` is now correctly refreshed.

- version: 4.2.6
  irVersion: 53
  changelogEntry:
    - type: fix
      summary: |
        Serialization utilities (necessary when pydantic aliases are removed) now respects dictionaries as well.

- version: 4.2.5
  irVersion: 53
  changelogEntry:
    - type: fix
      summary: |
        Parameters of file upload functions now default to OMIT, not None, so that the SDK appropriately
        filters out unset parameters, while still allowing for user specified None values.

- version: 4.2.4
  irVersion: 53
  changelogEntry:
    - type: fix
      summary: |
        Datetime examples are generated correctly once again.
        The `pydantic_utilities` file is python 3.8 compatible.

- version: 4.2.3
  irVersion: 53
  changelogEntry:
    - type: fix
      summary: |
        The content type of file properties is now respected for multipart
        requests. For example, if you have a file property called `image` that has the
        content type `image/jpeg`, then it will be sent as:

        ```python
        "image": core.with_content_type(file=image, content_type="image/jpeg"),
        ````

- version: 4.2.2
  irVersion: 53
  changelogEntry:
    - type: fix
      summary: |
        The content type of non-file properties is now respected for multipart
        requests. For example, if you have a type called `metadata` that has the
        content type `application/json`, then it will be sent as:

        ```python
        "metadata": (None, json.dumps(jsonable_encoder(metadata)), "application/json"),
        ```

- version: 4.2.1
  irVersion: 53
  changelogEntry:
    - type: fix
      summary: |
        When the generator runs bash commands such as `poetry install` and there is a failure,
        now the `stderr` and `stdout` is logged to help improve user debugging.

- version: 4.2.0
  irVersion: 53
  changelogEntry:
    - type: feat
      summary: |
        Allow specifying arbitrary configuration to your packages `pyproject.toml` by adding a `pyproject_toml` block to your configuration
        whatever you include in this block will be added as-is to the `pyproject.toml` file. The config, as an example is:

        ```yaml
        config:
          pyproject_toml: |
            [tool.covcheck.group.unit.coverage]
            branch = 26.0
            line = 62.0

            [tool.covcheck.group.service.coverage]
            branch = 30.0
            line = 67.0
        ```

- version: 4.1.0
  irVersion: 53
  changelogEntry:
    - type: feat
      summary: |
        Allow specifying pip extras within your `pyproject.toml`. The following config:

        ```yaml
        config:
          extra_dev_dependencies:
            covcheck:
              version: "^0.4.3"
              extras: ["toml"]
        ```

        would add the following to your `pyproject.toml`:

        ```toml
        [tool.poetry.dev-dependencies]
        covcheck = { version = "^0.4.3", extras = ["toml"] }
        ```

- version: 4.0.0
  irVersion: 53
  changelogEntry:
    - type: fix
      summary: |
        Generated tests that expect an empty result when they are of type `text` (not JSON) now appropriately expect an empty string instead of `None` for async functions as well.
        Version 3.3.4 fixed this for sync functions only, which was a bug.

- version: 4.0.0-rc9
  irVersion: 53
  changelogEntry:
    - type: fix
      summary: All Pydantic V2 warnings have been resolved
      fixed:
        - json_encoders have been removed from Pydantic V2, and replaced with a `model_serializer` method.
        - additional model construction functions have been added when not leveraging pydantic field aliases to allow users to construct a model from JSOn without the need for dealiasing the object themselves.

- version: 4.0.0-rc8
  irVersion: 53
  changelogEntry:
    - type: fix
      summary: |
        Pydantic models that call `update_forward_refs` on non-union circular reference dependencies now pass in `localns` for
        the current member, a field in Pydantic V1 that provides object contexts to models in the event objects are not fully rebuilt.

- version: 4.0.0-rc7
  irVersion: 53
  changelogEntry:
    - type: fix
      summary: |
        The generator now respects the old use_str_enums flag again, a regression was introduced where only the new flag `enum_type`
        was respected.

- version: 4.0.0-rc6
  irVersion: 53
  changelogEntry:
    - type: fix
      summary: |
        Pydantic models now call update forward refs on non-union circular references. This
        prevents runtime errors in certain cases where types self reference itself through
        a union.

- version: 4.0.0-rc5
  irVersion: 53
  changelogEntry:
    - type: fix
      summary: |
        Pydantic models now call update forward refs on non-union circular references. This
        prevents runtime errors in certain cases where types self reference itself through
        a union.

- version: 4.0.0-rc4
  irVersion: 53
  changelogEntry:
    - type: fix
      summary: |
        Pydantic models now call update forward refs on non-union circular references. This
        prevents runtime errors in certain cases where types self reference itself through
        a union.

- version: 4.0.0-rc3
  irVersion: 53
  changelogEntry:
    - type: fix
      summary: |
        Pydantic models now call update forward refs on non-union circular references. This
        prevents runtime errors in certain cases where types self reference itself through
        a union.

- version: 4.0.0-rc2
  irVersion: 53
  changelogEntry:
    - type: fix
      summary: Update .dict calls in Pydantic V2 to be back to pre-3.10.4 logic for SDKs that continue using Pydantic aliases.

- version: 4.0.0-rc1
  irVersion: 53
  changelogEntry:
    - type: fix
      summary: Update .dict calls in Pydantic V2 to be back to pre-3.10.4 logic.
      fixed:
        - >-
          Pydantic V2 `.dict` calls are updated to be back to pre-3.10.4 logic.
          This is fix a regression where nested literals were being omitted due to the Pydantic V2 serializers not respecting the recursive .dict logic, as
          Pydantic V2 shells out `model_dump` calls to Rust library and serializers, as opposed to recursively calling `model_dump`.

          It is expected that performance will not be degraded given the Rust-based serializers have optimized performance, compared to the Pydantic V1 .dict approach.

- version: 4.0.0-rc0
  irVersion: 53
  changelogEntry:
    - type: fix
      summary: Rerelease 3.11.0-rc0 as a major version, with a configuration flag to disable the behavior (`use_pydantic_field_aliases`), defaulted to `true` to preserve existing behavior.
      fixed:
        - >-
          Rerelease 3.11.0-rc0 as a major version, with a configuration flag to
          disable the behavior (`use_pydantic_field_aliases`), defaulted to `false`
          to introduce the break on a major version.

          To maintain parity with pre-3.11.0 behavior, update the flag to `true`:

            ```yaml
            - name: fernapi/fern-python-sdk
              version: 4.0.0-rc0
              config:
                pydantic_config:
                  use_pydantic_field_aliases: true
            ```
    - type: internal
      summary: The generator now shares "as is" files with Pydantic and FastAPI generators.

- version: 3.11.0-rc0
  irVersion: 53
  changelogEntry:
    - type: chore
      summary: Remove Pydantic field aliases and leverage an internal representation.
      fixed:
        - >-
          Pydantic field aliases are removed and replaced with an internal
          representation. This allows for more robust handling of field aliases
          and prevents issues with Pydantic V2 and mypy.

          Previously, you'd have for V1 and V2 compatibility in Pydantic, you'd want to conditionally apply the config class within
          the base model, however this would lead to mypy errors when filling out a model with it's field alias. To solve this, We
          used the deprecated `class Config`, regardless of the Pydantic version to satisfy mypy, which lead to warnings in the console.

          Now, we've removed the field aliases and replaced them with an internal representation, which allows us to avoid pydantic config altogether.

- version: 3.10.8
  irVersion: 53
  changelogEntry:
    - type: fix
      summary: Allow for fields prefixed with the name `model`, a silent break introduced in Pydantic V2.

- version: 3.10.7
  irVersion: 53
  changelogEntry:
    - type: fix
      summary: When not leveraging mock integration tests, still run pytest over everything, not a specific directory.

# ===== Migrated versions =====

# TODO: It'd be great if we generated YAML schemas so people had validation on these files
- version: 3.10.6
  irVersion: 53
  changelogEntry:
    - type: fix
      summary: Pagination utilities assume `""` is a terminal signal for pagination.
      fixed:
        - >-
          Cursor-based pagination also assumes `""` is a terminal signal for
          pagination, same as if the next cursor were `None`.
  # This field is optional and can be omitted outside of the backfilling usecase
  # here it will default to the day the record was written to the DB
  createdAt: "2024-08-16"

- version: 3.10.3
  createdAt: "2024-08-16"
  irVersion: 53
  changelogEntry:
    - type: fix
      summary: Upgrade intermediate representation dependency to safely parse null unknown types.

- version: 3.10.4
  createdAt: "2024-08-14"
  changelogEntry:
    - type: chore
      summary: Improve performance of Pydantic `.dict` calls
      changed:
        - "`.dict` performance is improved, consolidating to a single call to Pydantic's `.dict` instead of 2 in attempts to remove unset optional values."
  irVersion: 53

- version: 3.10.3
  createdAt: "2024-08-14"
  changelogEntry:
    - type: fix
      summary: Query encoding now appropriately takes arrays of deep objects into account.
  irVersion: 53

- version: 3.10.2
  createdAt: "2024-08-13"
  changelogEntry:
    - type: fix
      summary: Unions with utils now update forward refs again, a regression that was introduced in version 3.7.0
  irVersion: 53

- version: 3.10.1
  createdAt: "2024-08-13"
  changelogEntry:
    - type: fix
      summary: If there are no autogenerated examples present, the Python SDK generator no longer fails.
  irVersion: 53

- version: 3.10.0
  createdAt: "2024-08-09"
  changelogEntry:
    - type: feat
      summary: Introduce forward compatible Python enums
      added:
        - >-
          Adds a new flag to generate forward compatible Python enums, as opposed
          to leveraging raw string enums as literals. This works through addding
          an "_UNKNOWN" member to your enum set, the value of which is the raw
          value of the unrecognized enum.
  irVersion: 53

- version: 3.9.0
  createdAt: "2024-08-09"
  changelogEntry:
    - type: feat
      summary: Introduce Pythonic naming for discriminated union members through `union_naming` configuration flag.
      added:
        - >-
          A new configuration is introduced to make discriminated union member
          naming more Pythonic. With V1 union naming, member names change from
          `<UnionName>_<DiscriminantValue>` to `<DiscriminantValue><UnionName>`.
          Concretely, union members previously named `Chat_User` will now be named
          `UserChat` under the new configuration.
  irVersion: 53

- version: 3.8.0
  createdAt: "2024-08-09"
  changelogEntry:
    - type: chore
      summary: Generated SDKs now use ruff for linting and formatting instead of Black.
  irVersion: 53

- version: 3.7.0
  createdAt: "2024-08-08"
  changelogEntry:
    - type: chore
      summary: Python circular referencing types are more robust.
  irVersion: 53

- version: 3.6.0
  createdAt: "2024-08-08"
  changelogEntry:
    - type: feat
      summary: The generator now respects returning nested properties from the returned object
  irVersion: 53

- version: 3.5.1
  createdAt: "2024-08-05"
  changelogEntry:
    - type: fix
      summary: Auto-completion for unions leveraging union utils now works as expected.
      fixed:
        - >-
          The root type for unions with visitors now has it's parent typed
          correctly. This allows auto-complete to work once again on the union
          when it's nested within other pydantic models.
  irVersion: 53

- version: 3.5.0
  createdAt: "2024-08-05"
  changelogEntry:
    - type: chore
      summary: Generated code now respects the pydantic version configuration flag.
      changed:
        - >-
          Improvement: The generated SDK now respects the pydantic version flag,
          generating V1 only code and V2 only code if specified. If not, the SDK
          is generated as it is today, with compatibility for BOTH Pydantic
          versions. This cleans up the generated code, and brings back features
          liked wrapped aliases for V1-only SDKs.
  irVersion: 53

- version: 3.4.2
  createdAt: "2024-08-05"
  changelogEntry:
    - type: fix
      summary: The Python generator now instantiates `Any` types as `Optional[Any]` to be able to mitigate breaks in Pydantic V2.
  irVersion: 53

- version: 3.4.1
  createdAt: "2024-08-04"
  changelogEntry:
    - type: chore
      summary: Literal templates are generated if they are union members
  irVersion: 53

- version: 3.4.0
  createdAt: "2024-08-02"
  changelogEntry:
    - type: internal
      summary: Generator code now uses Pydantic V2, no changes to generated code.
      changed:
        - >-
          Internal: The SDK generator has now been upgraded to use Pydantic V2
          internally. Note that there is no change to the generated code, however
          by leveraging Pydantic V2 you should notice an improvement in `fern
          generate` times.
  irVersion: 53

- version: 3.3.4
  createdAt: "2024-08-02"
  changelogEntry:
    - type: chore
      summary: Address a number of issues within generated unit tests.
      changed:
        - >-
          Improvement: Aliased literals are also defaulted within Pydantic models,
          whereas previously only direct literals were defaulted.
        - >-
          Improvement: Snippets now provide optional literals in functions and
          models.
      fixed:
        - >-
          Generated tests that expect an empty result when they are of type `text`
          (not JSON) now appropriately expect an empty string instead of `None`.
  irVersion: 53

- version: 3.3.3
  createdAt: "2024-08-02"
  changelogEntry:
    - type: fix
      summary: The generator now allows you to extend aliased types (as long as they're objects).
  irVersion: 53

- version: 3.3.2
  createdAt: "2024-08-02"
  changelogEntry:
    - type: fix
      summary: Regression in readme generation introduced in 3.3.1
  irVersion: 53

- version: 3.3.1
  createdAt: "2024-08-02"
  changelogEntry:
    - type: fix
      summary: Generated READMEs now reference RequestOptions as TypedDicts correctly.
  irVersion: 53

- version: 3.3.0-rc1
  createdAt: "2024-08-01"
  changelogEntry:
    - type: fix
      summary: TypedDict snippets now include literals where available.
  irVersion: 53

- version: 3.3.0-rc0
  createdAt: "2024-07-31"
  changelogEntry:
    - type: internal
      summary: Upgrade to IR 53.1.0
      changed:
        - "Upgrade to IR 53.1.0"
        - The Python generator now creates snippet templates for undiscriminated unions.
  irVersion: 53

- version: 3.2.0-rc1
  createdAt: "2024-07-29"
  changelogEntry:
    - type: fix
      summary: The generated README now imports `ApiError` as if it were from outside the module.
  irVersion: 49

- version: 3.2.0-rc0
  createdAt: "2024-07-25"
  changelogEntry:
    - type: feat
      summary: The Python SDK can now be generated with TypedDicts as inputs.
      added:
        - >-
          The Python SDK can now be generated such that inputs to requests are
          TypedDicts, instead of Pydantic models. This allows for consumers of the
          SDK to continue to have type hinting and autocomplete, but not need to
          import new object types when creating requests.
  irVersion: 49

- version: 3.1.0-rc0
  createdAt: "2024-07-24"
  changelogEntry:
    - type: chore
      summary: The root client is now exported from the main `__init__.py`.
      changed:
        - >-
          Improvement: The root client users interact with is now exported from
          the main `__init__.py`, this allows users to access the client via `from
          my_sdk import my_sdk_client` as opposed to `from my_sdk.client import
          my_sdk_client`.
      removed:
        - >-
          Note this comes with an edge-case break. In the unlikely event you have
          a type that conflicts in naming with the exported root client, that type
          model is post-fixed with "Model". e.g. a type `Merge` in an SDK
          exporting a client `Merge` becomes `MergeModel`.
  irVersion: 49

- version: 3.0.0-rc2
  createdAt: "2024-07-24"
  changelogEntry:
    - type: fix
      summary: "`update_forward_refs` no longer raises errors, preserving original behavior, pre-3.x."
  irVersion: 49

- version: 3.0.0-rc1
  createdAt: "2024-07-23"
  changelogEntry:
    - type: fix
      summary: "`expected_types` within our test suite are now typed as `Tuple[typing.Any, typing.Any]`."
      fixed:
        - >-
          Sometimes mypy will error on the typing of `expected_types` within our
          test suite, despite them being labeled as `typing.Any`. This updates the
          types for tuples to `typing.Tuple[tying.Any, typing.Any]` to appease
          mypy.
  irVersion: 49

- version: 3.0.0-rc0
  createdAt: "2024-07-23"
  changelogEntry:
    - type: break
      summary: The generated models now support Pydantic V2 outright, it no longer uses `pydantic.v1` models.
      changed:
        - The generated models now support Pydantic V2 outright, it no longer uses `pydantic.v1` models.
        - Public fields previously prefixed with `_` are now prefixed with `f_` (Pydantic V2 does not allow for `_` prefixes on public fields and Python does not allow for a numeric prefix)
      removed:
        - wrapped aliases outside of Pydantic V1
        - custom root validators outside of Pydantic V1
  irVersion: 49

- version: 2.16.0
  createdAt: "2024-07-16"
  changelogEntry:
    - type: feat
      summary: The generated SDK now allows for specifying whether or not to generate `streaming` functions as overloaded functions or separate functions.
  irVersion: 49

- version: 2.15.6
  createdAt: "2024-07-17"
  changelogEntry:
    - type: fix
      summary: The generated python SDK now requires an environment be specified if a default is not provided.
  irVersion: 49

- version: 2.15.5
  createdAt: "2024-07-17"
  changelogEntry:
    - type: fix
      summary: The generated python SDK Oauth client now no longer checks for an expiry when getting the access token if an expiry field is not configured.
  irVersion: 49

- version: 2.15.4
  createdAt: "2024-07-10"
  changelogEntry:
    - type: fix
      summary: The generated python SDK now serializes bytes within JSON as a utf-8 encoded string.
  irVersion: 49

- version: 2.15.3
  createdAt: "2024-07-10"
  changelogEntry:
    - type: fix
      summary: The generated python SDK no longer runs into a recursion error during snippet generation.
  irVersion: 49

- version: 2.15.2
  createdAt: "2024-07-10"
  changelogEntry:
    - type: fix
      summary: The generated python SDK no longer treats `set` as a reserved word for method names.
  irVersion: 49

- version: 2.15.1
  createdAt: "2024-07-09"
  changelogEntry:
    - type: fix
      summary: The unchecked base model no longer coerces None to a type.
      fixed:
        - The unchecked base model no longer coerces None to a type.
        - >-
          The http client appropriately defaults empty fields within
          RequestOptions.
  irVersion: 49

- version: 2.15.0
  createdAt: "2024-07-03"
  changelogEntry:
    - type: feat
      summary: The generated python SDK now respects configured defaults from the API spec.
  irVersion: 49

- version: 2.14.1
  createdAt: "2024-07-01"
  changelogEntry:
    - type: fix
      summary: typing within the Sync and AsyncPagers is now correctly passed through to the BasePager.
      fixed:
        - >-
          Sync and AsyncPage now pass through the generic type to BasePage,
          allowing the use of `.items`, etc. to be appropriately typed within your
          type checking system.
  irVersion: 49

- version: 2.14.0
  createdAt: "2024-07-01"
  changelogEntry:
    - type: fix
      summary: The offset page now allows for the usage of 0 as a page start.
      fixed:
        - >-
          offset page now allows for the usage of 0 as a page start, previously
          the use of `page or 1` made Python coerce booleans and become 1,
          ignoring the user-provided 0.
  irVersion: 49

- version: 2.14.0-rc3
  createdAt: "2024-07-01"
  changelogEntry:
    - type: feat
      summary: Generated readmes now include an "advanced" section.
      changed:
        - >-
          Generated readmes now include an "advanced" section,
          outlining usage of retries, timeouts, error handling and usage of a
          custom client.
  irVersion: 49

- version: 2.14.0-rc2
  createdAt: "2024-07-01"
  changelogEntry:
    - type: chore
      summary: Async snippets now run the async function leveraging asyncio.run to be more copy-pastable.
  irVersion: 49

- version: 2.14.0-rc1
  createdAt: "2024-06-27"
  changelogEntry:
    - type: fix
      summary: The fix from 2.5.2 is now case-insensitive
      fixed:
        - >-
          the fix from 2.5.2 is now case-insensitive Recap of 2.5.2: `Fix: Support
          `list`SDK method names instead of defaulting to`list\_`.`
  irVersion: 49

- version: 2.14.0-rc0
  createdAt: "2024-06-26"
  changelogEntry:
    - type: feat
      summary: The Python SDK now generates an accompanying SDK reference (`reference.md`) for users to review the SDK methods at a glance within the SDK's GitHub repository.
  irVersion: 49

- version: 2.13.1-rc0
  createdAt: "2024-06-20"
  changelogEntry:
    - type: fix
      summary: The Python SDK now does not send additional properties via JSON or data if the request is leveraging the other field.
      fixed:
        - >-
          the Python SDK now does not send additional properties via JSON or data
          if the request is leveraging the other field.
      changed:
        - >-
          Improvement: the Python SDK now copies unit tests over to the generated
          SDK for additional unit testing (separate from wire-format testing).
  irVersion: 49

- version: 2.13.0-rc0
  createdAt: "2024-06-20"
  changelogEntry:
    - type: internal
      summary: The Python SDK generator is now upgraded to IR V49.
  irVersion: 49

- version: 2.12.0-rc0
  createdAt: "2024-06-25"
  changelogEntry:
    - type: feat
      summary: README generation now supports a section dedicated to streaming usage, as well as one for paginated endpoints.
      added:
        - >-
          Feature: README generation now supports a section dedicated to streaming
          usage, as well as one for paginated endpoints.
      changed:
        - "Improvement: Paginated endpoint snippets now show using an iterator:"
  irVersion: 49

- version: 2.11.0-rc0
  createdAt: "2024-06-25"
  changelogEntry:
    - type: chore
      summary: Snippet templates now support auth variables within the root client.
      changed:
        - >-
          Improvement: The SDK now produces templates for the root clients within
          snippet-template.json. This allows users of the Templates API to pass in
          data for the auth variables present within the root client.
  irVersion: 49

- version: 2.10.2
  createdAt: "2024-06-20"
  changelogEntry:
    - type: fix
      summary: The SDK now handles stream termination sequences like `[DONE]`.
      fixed:
        - >-
          The SDK now handles stream termination sequences like `[DONE]`. This is
          a typical way for LLM providers to communicate when the stream has
          ended.
  irVersion: 46

- version: 2.10.1
  createdAt: "2024-06-20"
  changelogEntry:
    - type: fix
      summary: Improve the SDK to not leak `JSONDecodeError` to SDK users. Instead, an `ApiError` will be thrown with the text content of the response.
  irVersion: 46

- version: 2.10.0
  createdAt: "2024-06-20"
  changelogEntry:
    - type: feat
      summary: Add support for higher quality `README.md` generation.
  irVersion: 46

- version: 2.9.10
  createdAt: "2024-06-20"
  changelogEntry:
    - type: fix
      summary: The generator now only specifies the readme location within pyproject.toml if one was successfully created.
  irVersion: 46

- version: 2.9.9
  createdAt: "2024-06-19"
  changelogEntry:
    - type: internal
      summary: The generator now consumes IRv46.
  irVersion: 46

- version: 2.9.8
  createdAt: "2024-06-18"
  changelogEntry:
    - type: chore
      summary: The python generator only adds a publish step in github actions if credentials are specified.
  irVersion: 39

- version: 2.9.7
  createdAt: "2024-06-12"
  changelogEntry:
    - type: fix
      summary: The unchecked base model stops special casing defaults and pydantic v2.
  irVersion: 39

- version: 2.9.6
  createdAt: "2024-06-11"
  changelogEntry:
    - type: fix
      summary: Offset based pagination is now 1-based, as opposed to 0 based
      fixed:
        - Offset based pagination is now 1-based, as opposed to 0 based
        - >-
          The HTTP client now passes in additional body properties from the
          request options, even if the body is empty (regression from the client
          migration in 2.8.0)
  irVersion: 39

- version: 2.9.5
  createdAt: "2024-06-10"
  changelogEntry:
    - type: fix
      summary: Unions with elements that specify no properties are generated correctly.
      fixed:
        - Unions with elements that specify no properties are generated correctly.
        - >-
          Unions with a single type now have a valid type alias (rather than an
          invalid `typing.Union`).
  irVersion: 39

- version: 2.9.4
  createdAt: "2024-06-07"
  changelogEntry:
    - type: fix
      summary: The unchecked base model now handles pulling the discriminant from a dict, not just a model/object.
  irVersion: 39

- version: 2.9.3
  createdAt: "2024-06-06"
  changelogEntry:
    - type: fix
      summary: Snippet templates for discriminated unions now specify the `template_input` property which is required to actually see snippets of instantiating discriminated unions.
  irVersion: 39

- version: 2.9.2
  createdAt: "2024-06-06"
  changelogEntry:
    - type: fix
      summary: downgrades mypy so we can run it over all our files without concern for their pydantic bug
      fixed:
        - >-
          downgrades mypy so we can run it over all our files without concern for
          their pydantic bug
        - adds typehint to the response variable
  irVersion: 39

- version: 2.9.1
  createdAt: "2024-06-06"
  changelogEntry:
    - type: fix
      summary: The SDK removes unset query parameters from requests (regression from the client migration in 2.8.0)
      fixed:
        - >-
          The SDK removes unset query parameters from requests (regression from
          the client migration in 2.8.0)
        - >-
          The SDK fixes it's type for `files` parameters to the http client
          (regression from the client migration in 2.8.0)
  irVersion: 39

- version: 2.9.0
  createdAt: "2024-06-05"
  changelogEntry:
    - type: fix
      summary: Snippets preserve trailing slashes
  irVersion: 39

- version: 2.9.0-rc1
  createdAt: "2024-06-05"
  changelogEntry:
    - type: fix
      summary: The new http client abstraction ensures a slash is postfixed to the baseurl
  irVersion: 39

- version: 2.9.0-rc0
  createdAt: "2024-06-04"
  changelogEntry:
    - type: chore
      summary: The Python generator now runs custom unit tests in CI if configured.
  irVersion: 39

- version: 2.8.2
  createdAt: "2024-06-04"
  changelogEntry:
    - type: fix
      summary: The none-filtering function now supports mypy's invariance check.
  irVersion: 39

- version: 2.8.1
  createdAt: "2024-06-04"
  changelogEntry:
    - type: fix
      summary: The parameter comment/documentation for timeouts on the root client now reflects the custom timeout passed through within configuration.
  irVersion: 39

- version: 2.8.0
  createdAt: "2024-06-03"
  changelogEntry:
    - type: chore
      summary: >-
        Endpoint function request logic has been abstracted into
        the request function of the wrapped httpx client.
  irVersion: 39

- version: 2.7.0
  createdAt: "2024-05-30"
  changelogEntry:
    - type: internal
      summary: >-
        Improvement: The generator now outputs an `exampleId` alongside each
        generated snippet so that we can correlate snippets with the relevant
        examples. This is useful for retrieving examples from Fern's API and
        making sure that you can show multiple snippets in the generated docs.
  irVersion: 39

- version: 2.6.1
  createdAt: "2024-05-31"
  changelogEntry:
    - type: internal
      summary: >-
        this adds a back door token getter function to OAuth clients to better
        test the functionality.
  irVersion: 39

- version: 2.6.0
  createdAt: "2024-05-30"
  changelogEntry:
    - type: chore
      summary: Support adding optional dependencies and extras to your generated `pyproject.toml`.
      changed:
        - >-
          Improvement: Support adding optional dependencies and extras to your
          generated `pyproject.toml`. To use this configuration, please add the
          following:
  irVersion: 39

- version: 2.5.7
  createdAt: "2024-05-30"
  changelogEntry:
    - type: fix
      summary: tests now carry a type annotation for `expected_types` variable.
  irVersion: 39

- version: 2.5.6
  createdAt: "2024-05-29"
  changelogEntry:
    - type: chore
      summary: >-
        Literal values are now all defaulted such that users are
        not required to plug in a redundant value.
  irVersion: 39

- version: 2.5.5
  createdAt: "2024-05-29"
  changelogEntry:
    - type: fix
      summary: Auto-Pagination now respects optional return values
      fixed:
        - >-
          Optional lists returned from pagination endpoints are now appropriately
          flattened such that the `Pager` return types are correctly
          `Pager[ListItem]` as opposed to `Pager[List[ListItem]]`.
  irVersion: 39

- version: 2.5.4
  createdAt: "2024-05-28"
  changelogEntry:
    - type: internal
      summary: Add typing library for dateutils in testing lib to satisfy mypy errors.
  irVersion: 39

- version: 2.5.3
  createdAt: "2024-05-24"
  changelogEntry:
    - type: chore
      summary: Stops specifying custom licenses manually, lets poetry handle adding them.
  irVersion: 39

- version: 2.5.2
  createdAt: "2024-05-23"
  changelogEntry:
    - type: feat
      summary: Support `list` SDK method names instead of defaulting to `list_`.
  irVersion: 39

- version: 2.5.1-rc0
  createdAt: "2024-05-23"
  changelogEntry:
    - type: fix
      summary: Literal parameters are added back to the request body.
  irVersion: 39

- version: 2.5.0-rc2
  createdAt: "2024-05-23"
  changelogEntry:
    - type: fix
      summary: Do not attempt to run `fern test` in CI until the command is more widely rolled out.
  irVersion: 39

- version: 2.5.0-rc1
  createdAt: "2024-05-22"
  changelogEntry:
    - type: chore
      summary: Address `propogate` -> `propagate` typo in python codegen.
  irVersion: 39

- version: 2.5.0-rc0
  createdAt: "2024-05-22"
  changelogEntry:
    - type: fix
      summary: This version addresses issues in unit test generation and reenables the creation of unit tests.
  irVersion: 39

- version: 2.4.0-rc0
  createdAt: "2024-05-21"
  changelogEntry:
    - type: fix
      summary: >-
        The Python SDK generator now uses safe names wherever string concat is
        not used (like in client generation naming), so this will update module
        and parameter names.
  irVersion: 39

- version: 2.3.4
  createdAt: "2024-05-21"
  changelogEntry:
    - type: fix
      summary: >-
        Snippets and unit tests now correctly write optional request bodies when
        `inline_request_params` is set to `True`.
      fixed:
        - >-
          Snippets and unit tests now correctly write optional request bodies when
          `inline_request_params` is set to `True`. Previously the generator wrote
          snippets that inlined these parameters, which does not match the
          generated SDK itself.
  irVersion: 39

- version: 2.3.3
  createdAt: "2024-05-21"
  changelogEntry:
    - type: fix
      summary: Inlined body parameters now deconflict in naming with header and query parameters by prefixing the request objects name.
  irVersion: 39

- version: 2.3.2
  createdAt: "2024-05-21"
  changelogEntry:
    - type: fix
      summary: The query encoder now correctly handles none values
      fixed:
        - >-
          The `pyproject.toml` generator now writes authors in a valid format for
          `tool.poetry`, not just `project`
        - The query encoder now correctly handles none values
  irVersion: 39

- version: 2.3.1
  createdAt: "2024-05-21"
  changelogEntry:
    - type: fix
      summary: The `pyproject.toml` generator now includes project URLs when specified.
  irVersion: 39

- version: 2.3.0
  createdAt: "2024-05-21"
  changelogEntry:
    - type: chore
      summary: Users can now specify information that will appear in their pypi record.
  irVersion: 39

- version: 2.2.2
  createdAt: "2024-05-20"
  changelogEntry:
    - type: fix
      summary: Inline request parameters now deconflict in naming with the unnamed path parameter arguments.
      fixed:
        - >-
          Inline request parameters now deconflict in naming with the unnamed path
          parameter arguments. Previously, when inlining request parameters into
          the method signature, we would not deconflict naming with the unnamed
          args preceding them. Now, conflicting unnamed parameters are post-fixed
          with an "_".
  irVersion: 39

- version: 2.2.1
  createdAt: "2024-05-17"
  changelogEntry:
    - type: internal
      summary: The generator now uses the latest FDR SDK.
  irVersion: 39

- version: 2.2.0
  createdAt: "2024-05-16"
  changelogEntry:
    - type: chore
      summary: The generated SDK will now correctly encode deep object query parameters
      changed:
        - >-
          The generated SDK will now correctly encode deep object
          query parameters. For example, if you have an object `{"test":
          {"nested": "object"}}` as a query parameter, we will now encode it as
          `test[nested]=object`.
  irVersion: 39

- version: 2.1.1
  createdAt: "2024-05-15"
  changelogEntry:
    - type: chore
      summary: add enhanced snippet support for streaming endpoints.
  irVersion: 39

- version: 2.1.0
  createdAt: "2024-05-14"
  changelogEntry:
    - type: feat
      summary: Add support for cursor and offset pagination ("auto-pagination").
  irVersion: 39

- version: 2.0.1
  createdAt: "2024-05-14"
  changelogEntry:
    - type: fix
      summary: The python generator now only excludes unset fields that are not required.
      fixed:
        - >-
          the python generator previously used `exclude_unset` on pydantic models,
          however this would remove defaulted values. This change updates this to
          only exclude none fields that were not required.
  irVersion: 39

- version: 2.0.0
  createdAt: "2024-05-09"
  changelogEntry:
    - type: break
      summary: Release of the Python SDK generator version 2, updating default configuration.
      changed:
        - >-
          The python SDK is now on major version 2, there are no
          substantial logic changes, however default configuration has changed. To
          take this upgrade without any breaks, please add the below configuration
          to your `generators.yml` file:
  irVersion: 39

- version: 1.7.0-rc0
  createdAt: "2024-05-09"
  changelogEntry:
    - type: chore
      summary: you can now declare a new python version range for your `pyproject.toml`, which will declare a new version range for your pip package.
  irVersion: 39

- version: 1.6.0-rc0
  createdAt: "2024-05-09"
  changelogEntry:
    - type: chore
      summary: You can now specify dev dependencies from your `generators.yml` file
  irVersion: 39

- version: 1.5.3-rc0
  createdAt: "2024-05-02"
  changelogEntry:
    - type: fix
      summary: the unchecked basemodel no longer tries to dereference an object if it's null.
  irVersion: 39

- version: 1.5.2-rc0
  createdAt: "2024-05-02"
  changelogEntry:
    - type: chore
      summary: The python generator now produces sync snippet templates, as opposed to just async templates as it was before
  irVersion: 39

- version: 1.5.1-rc5
  createdAt: "2024-05-01"
  changelogEntry:
    - type: fix
      summary: Snippet templates now generate the correct imports for object types.
  irVersion: 39

- version: 1.5.1-rc4
  createdAt: "2024-05-01"
  changelogEntry:
    - type: fix
      summary: The SDK now generates discriminated union snippet templates correctly.
  irVersion: 39

- version: 1.5.1-rc3
  createdAt: "2024-05-01"
  changelogEntry:
    - type: chore
      summary: Union types leverage the fern aware base model to include JSON and Dict function overrides.
  irVersion: 39

- version: 1.5.1-rc2
  createdAt: "2024-05-01"
  changelogEntry:
    - type: fix
      summary: The vanilla pydantic base model now respects the `require_optional_fields`
      fixed:
        - >-
          The vanilla pydantic base model now respects the
          `require_optional_fields`, this became a regression in 1.5.1-rc0 when we
          started to inline union properties which leverages the vanilla base
          model.
  irVersion: 39

- version: 1.5.1-rc1
  createdAt: "2024-05-01"
  changelogEntry:
    - type: fix
      summary: Improve formatting within snippet templates.
      fixed:
        - >-
          Address formatting issues with snippet templates, we now strip newlines
          off OG snippets as well as plumb through indentation metadata to places
          that were previously missing it.
  irVersion: 39

- version: 1.5.1-rc0
  createdAt: "2024-04-26"
  changelogEntry:
    - type: fix
      summary: Discriminated union variants that are objects now have inlined properties instead of extending a base type.
  irVersion: 39

- version: 1.5.0-rc0
  createdAt: "2024-04-30"
  changelogEntry:
    - type: feat
      summary: The generator now supports inlining top-level request parameters instead of requiring users create a request object.
  irVersion: 39

- version: 1.4.0
  createdAt: "2024-04-29"
  changelogEntry:
    - type: feat
      summary: keyword arguments are now ordered such that required params are ordered before optional params
      changed:
        - >-
          keyword arguments are now ordered such that required params
          are ordered before optional params. Note that since these are kwargs,
          this is a non-breaking change.
        - "docstrings now match numpydoc/PEP257 format"
  irVersion: 39

- version: 1.4.0-rc3
  createdAt: "2024-04-24"
  changelogEntry:
    - type: fix
      summary: pin mypy dependency to 1.9.0 to prevent introducing upstream bugs
      fixed:
        - >-
          Set `mypy` dev dependency in generated `pyproject.toml` to `1.9.0`. This
          prevents upstream `mypy` bugs from affecting user builds. Note that this
          is only a dev dependency, so it does not affect the behavior of the SDK.
        - Temporarily disable unit test generation.
      changed:
        - "Improvement: Use named parameters for all `httpx` request params."
  irVersion: 39

- version: 1.4.0-rc2
  createdAt: "2024-04-23"
  changelogEntry:
    - type: fix
      summary: Initialize the OAuth token provider member variables to their default values before they are set.
  irVersion: 39

- version: 1.4.0-rc1
  createdAt: "2024-04-22"
  changelogEntry:
    - type: feat
      summary: The python SDK generator now supports OAuth client generation for the client-credentials flow.
  irVersion: 39

- version: 1.4.0-rc0
  createdAt: "2024-04-22"
  changelogEntry:
    - type: chore
      summary: Generated clients now follow redirects by default.
      changed:
        - >-
          Default generated clients to follow redirects by default, this
          effectively flips the `follow_redirects_by_default` flag to `True` and
          can be reverted with the following configuration:
  irVersion: 38

- version: 1.3.1-rc0
  createdAt: "2024-04-22"
  changelogEntry:
    - type: fix
      summary: the python SDK generator now checks to make sure a header is not null before casting it to a string.
  irVersion: 38

- version: 1.3.0-rc1
  createdAt: "2024-04-22"
  changelogEntry:
    - type: internal
      summary: add logging for python snippet template generation.
  irVersion: 38

- version: 1.3.0-rc0
  createdAt: "2024-04-21"
  changelogEntry:
    - type: feat
      summary: "Beta: The generator now registers snippet templates which can be used for dynamic SDK code snippet generation."
  irVersion: 38

- version: 1.2.0-rc2
  createdAt: "2024-04-10"
  changelogEntry:
    - type: fix
      summary: The generator now correctly imports `json` when deserializing server sent events.
  irVersion: 38

- version: 1.2.0-rc0
  createdAt: "2024-04-10"
  changelogEntry:
    - type: internal
      summary: Consume IR v38
      added:
        - >-
          The generator now depends on v38 of Intermediate Representation which
          requires the latest CLI. As part of this, the generator now supports
          server sent events using `httpx-sse`.
  irVersion: 38

- version: 1.1.0-rc3
  createdAt: "2024-04-04"
  changelogEntry:
    - type: fix
      summary: The skip validation code now works as expected.
      fixed:
        - >-
          There are a number of fixes to the skip validation code as well as tests
          to reflect those updates.
  irVersion: 37

- version: 1.1.0-rc2
  createdAt: "2024-04-04"
  changelogEntry:
    - type: fix
      summary: The generator now writes the skipped-validation `cast` with a suffixing new line so that the code compiles.
  irVersion: 37

- version: 1.1.0-rc1
  createdAt: "2024-04-04"
  changelogEntry:
    - type: fix
      summary: The generator no longer attempts to create a version file if Fern does not own generating the full package (e.g. in local generation).
      fixed:
        - >-
          The generator no longer attempts to create a version file if Fern does
          not own generating the full package (e.g. in local generation). It's too
          confusing for to make the relevant changes to the package set up, and is
          also arguably not even needed in local generation.
  irVersion: 37

- version: 1.1.0-rc0
  createdAt: "2024-04-03"
  changelogEntry:
    - type: feat
      summary: The python SDK now includes a configuration option to skip pydantic validation.
      added:
        - >-
          [EXPERIMENTAL]: The python SDK now includes a configuration
          option to skip pydantic validation. This ensures that Pydantic does not
          immediately fail if the model being returned from an API does not
          exactly match the Pydantic model. This is meant to add flexibility,
          should your SDK fall behind your API, but should be used sparingly, as
          the type-hinting for users will still reflect the Pydantic model
          exactly.
  irVersion: 37

- version: 1.0.1
  createdAt: "2024-04-03"
  changelogEntry:
    - type: fix
      summary: Address Pydantic break when introducing `pydantic.v1` import within Pydantic V1
      fixed:
        - >-
          Pydantic introduced a "break" to their 1.x libs by adding in a .v1
          submodule that does not mirror the one that comes with pydantic v2. To
          get around this we now force the usage of the v1 submodule only if the
          pydantic version is v2.
  irVersion: 37

- version: 1.0.0
  createdAt: "2024-04-02"
  changelogEntry:
    - type: break
      summary: The python SDK now defaults new (breaking configuration) to introduce general improvements.
      changed:
        - >-
          Break: The python SDK now defaults new (breaking configuration) to
          introduce general improvements.
        - >-
          Improvement: The python SDK now supports specifying whether or not to
          follow redirects in requests by default, and exposes an option to
          override that functionality for consumers.
  irVersion: 37

- version: 0.13.4
  createdAt: "2024-04-03"
  changelogEntry:
    - type: fix
      summary: revert changes introduced within 0.12.2
      fixed:
        - >-
          revert the change from 0.13.2, the stream call returns a context
          manager, which is not awaited. The issue that this was meant to solve
          was actually fixed in version `0.12.2`.
  irVersion: 37

- version: 0.13.3
  createdAt: "2024-03-28"
  changelogEntry:
    - type: fix
      summary: Github workflows for publishing now work again (previously the trigger was incorrect).
  irVersion: 37

- version: 0.13.2
  createdAt: "2024-03-28"
  changelogEntry:
    - type: fix
      summary: Asynchronous calls to `httpx.stream` are now awaited. This is applicable to any file download or JSON streaming (chat completion) endpoints.
  irVersion: 37

- version: 0.13.1
  createdAt: "2024-03-26"
  changelogEntry:
    - type: feat
      summary: discriminant values in unions are now defaulted such that callers no longer need to specify the discriminant
  irVersion: 37

- version: 0.13.0
  createdAt: "2024-03-25"
  changelogEntry:
    - type: feat
      summary: the python SDK now exposes it's version through `__version__` to match module standards and expectations.
  irVersion: 37

- version: 0.12.5
  createdAt: "2024-03-22"
  changelogEntry:
    - type: fix
      summary: the python SDK uses the timeout provided to the top level client as the default per-request
      fixed:
        - >-
          the python SDK uses the timeout provided to the top level client as the
          default per-request, previously if there was no timeout override in the
          RequestOptions, we'd default to 60s, even if a timeout was provided at
          the client level.
  irVersion: 37

- version: 0.12.4
  createdAt: "2024-03-19"
  changelogEntry:
    - type: chore
      summary: Allow full forward compat with enums while keeping intellisense by unioning enum literals with `typing.AnyStr`.
  irVersion: 37

- version: 0.12.3
  createdAt: "2024-03-18"
  changelogEntry:
    - type: feat
      summary: Allow bytes requests to take in iterators of bytes, mirroring the types allowed by HTTPX.
  irVersion: 37

- version: 0.12.2
  createdAt: "2024-03-18"
  changelogEntry:
    - type: fix
      summary: Fix the returned type and value contained within the retrying wrapper for the HTTPX client (http_client.py).
  irVersion: 37

- version: 0.12.1
  createdAt: "2024-03-14"
  changelogEntry:
    - type: chore
      summary: Improves example generation and snippets for union types, as well as multi-url environments.
      changed:
        - >-
          Improves example generation and snippets for union types, as well as
          multi-url environments.
      fixed:
        - >-
          Stringifies header arguments, HTTPX was previously hard failing for
          certain types
  irVersion: 37

- version: 0.12.0
  createdAt: "2024-03-11"
  changelogEntry:
    - type: feat
      summary: Auto-generated unit and integration tests against a mock server.
      added:
        - >-
          Beta: The SDK now generates tests leveraging auto-generated
          data to test typing, as well as wire-formatting (e.g. the SDKs are
          sending and receiving data as expected). This comes out of the box
          within the generated github workflow, as well as through the fern cli:
          `fern test --command "your test command"`.
  irVersion: 37

- version: 0.11.10
  createdAt: "2024-03-08"
  changelogEntry:
    - type: feat
      summary: Expose a feature flag to pass through additional properties not specified within your pydantic model from your SDK.
      added:
        - >-
          Expose a feature flag to pass through additional properties not
          specified within your pydantic model from your SDK. This allows for
          easier forward compatibility should your SDK drift behind your spec.
  irVersion: 36

- version: 0.11.9
  createdAt: "2024-03-04"
  changelogEntry:
    - type: chore
      summary: use docstrings instead of Pydantic field descriptions.
  irVersion: 36

- version: 0.11.8-rc1
  createdAt: "2024-03-02"
  changelogEntry:
    - type: feat
      summary: Introduces a `max_retries` parameter to the RequestOptions dict accepted by all requests.
      changed:
        - >-
          Beta: Introduces a `max_retries` parameter to the
          RequestOptions dict accepted by all requests. This parameter will retry
          requests automatically, with exponential backoff and a jitter. The
          client will automatically retry requests of a 5XX status code, or
          certain 4XX codes (429, 408, 409).
  irVersion: 36

- version: 0.11.8-rc0
  createdAt: "2024-02-27"
  changelogEntry:
    - type: feat
      summary: introduces additional configuration to customize the client class and file name.
      changed:
        - >-
          Beta: Introduce a `client` custom config that allows you to specify
          class_name and filename for the client. This configuration can be used
          in several ways:
  irVersion: 36

- version: 0.11.7
  createdAt: "2024-02-27"
  changelogEntry:
    - type: feat
      summary: Introduces a flag `use_str_enums` to swap from using proper Enum classes to using Literals to represent enums.
      changed:
        - >-
          Introduces a flag `use_str_enums` to swap from using proper
          Enum classes to using Literals to represent enums. This change allows
          for forward compatibility of enums, since the user will receive the
          string back.
  irVersion: 36

- version: 0.11.6
  createdAt: "2024-02-26"
  changelogEntry:
    - type: feat
      summary: You can now specify envvars to scan for headers, not just auth scheme headers.
  irVersion: 36

- version: 0.11.5
  createdAt: "2024-02-23"
  changelogEntry:
    - type: fix
      summary: Fix the usage of ApiError when leveraging auth envvars, when the schema for ApiError was changed, this usage was missed in the update.
  irVersion: 34

- version: 0.11.4
  createdAt: "2024-02-23"
  changelogEntry:
    - type: fix
      summary: We now grab enum values appropriately when enums are within unions.
  irVersion: 34

- version: 0.11.3
  createdAt: "2024-02-22"
  changelogEntry:
    - type: fix
      summary: Transition from lists to sequences within function calls
      fixed:
        - >-
          Transition from lists to sequences within function calls, this is a fix
          as a result of how mypy handles type variance. This fix is only for
          function calls as testing shows that we do not hit the same issue within
          mypy with list[union[*]] fields on pydantic objects.
      changed:
        - >-
          Improvement: The Python SDK generator now defaults to
          `require_optional_fields = False`. This means that any requests that
          have optional fields no longer require a user to input data (or a `None`
          value) in.
  irVersion: 34

- version: 0.11.2
  createdAt: "2024-02-21"
  changelogEntry:
    - type: feat
      summary: introduce configuration to flatten the directory structure
      changed:
        - >-
          Improvement (Beta): The Python generator now supports a configuration
          option called `improved_imports`.
  irVersion: 34

- version: 0.11.1
  createdAt: "2024-02-20"
  changelogEntry:
    - type: feat
      summary: Python now supports specifying files to auto-export from the root `__init__.py` file
      changed:
        - >-
          Python now supports specifying files to auto-export from
          the root `__init__.py` file, this means you can export custom classes
          and functions from your package for users to access like so:
        - "Add a docstring for base clients to explain usage, example:"
  irVersion: 34

- version: 0.11.0
  createdAt: "2024-02-19"
  changelogEntry:
    - type: feat
      summary: Python now supports a wider range of types for file upload
      changed:
        - >-
          Python now supports a wider range of types for file upload,
          mirroring the `httpx` library used under the hood, these are grouped
          under a new type `File`:
      fixed:
        - >-
          Python now supports API specifications that leverage lists for file
          upload. Previously, Fern incorrectly made all `list<file>` type requests
          simply `file`.
  irVersion: 34

- version: 0.10.3
  createdAt: "2024-02-19"
  changelogEntry:
    - type: fix
      summary: Several bugfixes were made to related to literal properties
      fixed:
        - >-
          Several bugfixes were made to related to literal properties. If a
          literal is used as a query parameeter, header, path parameter, or
          request parameter, the user no longer has to explicitly pass it in.
  irVersion: 31

- version: 0.10.2
  createdAt: "2024-02-18"
  changelogEntry:
    - type: fix
      summary: The SDK always sends the enum wire value instead of the name of the enum.
      fixed:
        - >-
          The SDK always sends the enum wire value instead of the name of the
          enum.
        - >-
          Revert #2719 which introduced additional issues with circular references
          within our Python types.
  irVersion: 31

- version: 0.10.1
  createdAt: "2024-02-14"
  changelogEntry:
    - type: feat
      summary: Add support for a RequestOptions object for each generated function within Python SDKs
      changed:
        - >-
          Add support for a RequestOptions object for each generated
          function within Python SDKs. This parameter is an optional final
          parameter that allows for configuring timeout, as well as pass in
          arbitrary data through to the request. RequestOptions is a TypedDict,
          with optional fields, so there's no need to instantiate an object, just
          pass in the relevant keys within a dict!
  irVersion: 31

- version: 0.10.0
  createdAt: "2024-02-13"
  changelogEntry:
    - type: break
      summary: The generator no longer supports Python 3.7
      removed:
        - The generator no longer supports Python 3.7
        - The `backports` dependency has been removed
  irVersion: 31

- version: 0.9.1
  createdAt: "2024-02-11"
  changelogEntry:
    - type: fix
      summary: Remove literals from SDK function signatures, as they are not modifiable for end users
      fixed:
        - >-
          Remove literals from SDK function signatures, as they are not modifiable
          for end users.
        - >-
          Acknowledge the optionality of a `File` property, previously we were
          requiring all `File` type inputs, even if they were specified as
          optional within the OpenAPI or Fern definition. Now, we check if the
          parameter is required and make the parameter optional if it is not.
  irVersion: 31

- version: 0.9.0
  createdAt: "2024-02-11"
  changelogEntry:
    - type: feat
      summary: The SDK generator now supports whitelabelling
      added:
        - >-
          The SDK generator now supports whitelabelling. When this is turned on,
          there will be no mention of Fern in the generated code.
  irVersion: 31

- version: 0.8.3-rc0
  createdAt: "2024-01-29"
  changelogEntry:
    - type: fix
      summary: Increase recursion depth to allow for highly nested and complex examples
      fixed:
        - >-
          Increase recursion depth to allow for highly nested and complex
          examples, this is a temporary solution while the example datamodel is
          further refined.
  irVersion: 31

- version: 0.8.2-rc0
  createdAt: "2024-01-28"
  changelogEntry:
    - type: fix
      summary: The Python SDK better handles cyclical references
      fixed:
        - >-
          The Python SDK better handles cyclical references. In particular,
          cyclical references are tracked for undiscriminated unions, and
          update_forward_refs is always called with object references.
  irVersion: 31

- version: 0.8.1
  createdAt: "2024-01-26"
  changelogEntry:
    - type: feat
      summary: The generated SDK respects environment variables for authentication if specified
      added:
        - >-
          If the auth scheme has environment variables specified, the generated
          python client will scan those environment variables.
  irVersion: 31

- version: 0.8.0
  createdAt: "2024-01-25"
  changelogEntry:
    - type: fix
      summary: Enums in inlined requests send the appropriate value.
  irVersion: 31

- version: 0.7.7
  createdAt: "2024-01-21"
  changelogEntry:
    - type: internal
      summary: Initialize the changelog
  irVersion: 31<|MERGE_RESOLUTION|>--- conflicted
+++ resolved
@@ -1,6 +1,5 @@
 # yaml-language-server: $schema=../../../fern-versions-yml.schema.json
 # For unreleased changes, use unreleased.yml
-<<<<<<< HEAD
 - version: 4.42.0
   changelogEntry:
     - summary: |
@@ -9,7 +8,8 @@
         that uses threading.Lock. The async client now uses the async token provider for proper async token management.
       type: feat
   createdAt: "2025-11-28"
-=======
+  irVersion: 61
+
 - version: 4.41.11
   changelogEntry:
     - summary: |
@@ -78,7 +78,6 @@
         Ensure `UncheckedBaseModel.model_validate` in Pydantic v2 respects `FieldMetadata(alias=...)` so aliased fields validate correctly from JSON.
       type: fix
   createdAt: "2025-12-03"
->>>>>>> 3f6a0c3f
   irVersion: 61
 
 - version: 4.41.3
