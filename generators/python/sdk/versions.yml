# yaml-language-server: $schema=../../../fern-versions-yml.schema.json
# For unreleased changes, use unreleased.yml

- version: 4.45.7
  changelogEntry:
<<<<<<< HEAD
    - summary: |
        Fix empty query params stripping existing URL query strings. When `params` and
        `additional_query_parameters` are both empty, httpx now receives `params=None` instead
        of `params=[]`, preserving any query parameters already present in the URL (e.g.,
        pagination cursors like `?after=123`).
=======
    - summary: Fix client wrapper instantiation to use the correct bearer token parameter name, preventing incorrect `token=` references when custom auth parameter names are configured.
>>>>>>> 6e6d8262
      type: fix
  createdAt: "2025-12-12"
  irVersion: 61

- version: 4.45.6
  changelogEntry:
    - summary: Fix failing wire tests under `pytest-xdist` by using a single shared WireMock plugin.
      type: fix
  createdAt: "2025-12-11"
  irVersion: 61

- version: 4.45.5
  changelogEntry:
    - summary: |
        Fix file upload conditional check using wire_value instead of snake_case parameter name,
        which caused mypy "name not defined" errors when the API field name differed from the
        Python parameter name (e.g., `MyFile` vs `my_file`).
      type: fix
  createdAt: "2025-12-11"
  irVersion: 61

- version: 4.45.4
  changelogEntry:
    - summary: Fix offset pagination to handle None items when calculating next page offset.
      type: fix
  createdAt: "2025-12-11"
  irVersion: 61

- version: 4.45.3
  changelogEntry:
    - summary: Add return types to reference.md method signatures for consistency with other SDK generators.
      type: fix
  createdAt: "2025-12-10"
  irVersion: 61

- version: 4.45.2
  changelogEntry:
    - summary: Fix Python wire test generation by schema-based path/body name deconfliction and aligning client class resolution with the SDK's custom config rules.
      type: fix
  createdAt: "2025-12-10"
  irVersion: 61

- version: 4.45.1
  changelogEntry:
    - summary: Fix forward ref detection for complex circular type cycles.
      type: fix
  createdAt: "2025-12-10"
  irVersion: 61

- version: 4.45.0
  changelogEntry:
    - summary: |
        Add `coerce_numbers_to_str` option to `pydantic_config`. When enabled, numeric types (int, float, Decimal)
        will be coerced to strings during validation. This is useful for APIs that return numeric values as strings.
      type: feat
  createdAt: "2025-12-09"
  irVersion: 61

- version: 4.44.2
  changelogEntry:
    - summary: |
        Fix enum-typed headers to use `.value` instead of `str()` for consistent wire format across
        all Python versions. Previously, `str(enum)` returned the enum name (e.g., `Operand.GREATER_THAN`)
        on Python `< 3.11`, but the wire value (e.g., `>`) on Python `>= 3.11` with StrEnum.
      type: fix
  createdAt: "2025-12-09"
  irVersion: 61

- version: 4.44.1
  changelogEntry:
    - summary: |
        Remove `oauth-token-override` config flag. OAuth token override is now always enabled for OAuth client
        credentials flows, allowing users to authenticate with either client_id/client_secret OR a pre-generated
        bearer token directly via the `token` parameter without any configuration.
      type: fix
  createdAt: "2025-12-09"
  irVersion: 61

- version: 4.44.0
  changelogEntry:
    - summary: |
        Add Python 3.11+ StrEnum compatibility. Generated enums now use StrEnum for Python >= 3.11
        and the (str, Enum) mixin for older versions, fixing compatibility issues with Python 3.11's
        stricter enum mixin handling.
      type: feat
  createdAt: "2025-12-08"
  irVersion: 61

- version: 4.43.0
  changelogEntry:
    - summary: |
        Add OAuth token override support. When `oauth-token-override: true` is configured, users can authenticate
        with either OAuth client credentials or a pre-generated bearer token directly via the `token` parameter.
      type: feat
  createdAt: "2025-12-06"
  irVersion: 61

- version: 4.42.1
  changelogEntry:
    - summary: |
        Fix OAuth flow regression where `SyncClientWrapper` and `AsyncClientWrapper` required a `token` parameter.
        The token parameter is now optional only for OAuth flows (matching TypeScript's behavior), while plain
        bearer auth continues to require a token when `isAuthMandatory` is true.
      type: fix
  createdAt: "2025-12-05"
  irVersion: 61

- version: 4.42.0
  changelogEntry:
    - summary: |
        Add async support for OAuth token provider. The generated SDK now includes an AsyncOAuthTokenProvider
        class that uses asyncio.Lock for async-safe token refresh, alongside the existing sync OAuthTokenProvider
        that uses threading.Lock. The async client now uses the async token provider for proper async token management.
      type: feat
  createdAt: "2025-11-28"
  irVersion: 61

- version: 4.41.11
  changelogEntry:
    - summary: |
        Fix backslash escaping in endpoint and websocket docstrings. OpenAPI descriptions containing
        backslash sequences like `DOMAIN\username` now properly escape backslashes to avoid Python
        SyntaxError from invalid unicode escape sequences.
      type: fix
  createdAt: "2025-12-04"
  irVersion: 61

- version: 4.41.10
  changelogEntry:
    - summary: |
        Adds `dynamic = ["version"]` to `pyproject.toml`, allowing for `uv` commands such as `uv sync` to work out-of-the-box.
      type: fix
  createdAt: "2025-12-04"
  irVersion: 61

- version: 4.41.9
  changelogEntry:
    - summary: |
        Fix wire test WireMock container lifecycle to be compatible with pytest-xdist parallelization.
        The container is now started/stopped using pytest_configure/pytest_unconfigure hooks instead of
        a session-scoped fixture, ensuring only the controller process manages the container.
      type: fix
  createdAt: "2025-12-04"
  irVersion: 61

- version: 4.41.8
  changelogEntry:
    - summary: |
        Fix duplicate field names in discriminated union types.
      type: fix
  createdAt: "2025-12-03"
  irVersion: 61

- version: 4.41.7
  changelogEntry:
    - summary: |
        Fix paginated response handling when response type is optional or nullable.
      type: fix
  createdAt: "2025-12-03"
  irVersion: 61

- version: 4.41.6
  changelogEntry:
    - summary: |
        Fix Python wire test generation to drop literal-only params and fill in required file arguments so tests match the generated SDK signatures.
      type: fix
  createdAt: "2025-12-03"
  irVersion: 61

- version: 4.41.5
  changelogEntry:
    - summary: |
        The `package_path` configuration now works as a suffix within the module hierarchy instead of a prefix.
        For example, `package_path: sub/dir` now generates to `src/name/sub/dir/...` enabling imports like
        `from name.sub.dir import Client`.
      type: fix
  createdAt: "2025-12-03"
  irVersion: 61

- version: 4.41.4
  changelogEntry:
    - summary: |
        Ensure `UncheckedBaseModel.model_validate` in Pydantic v2 respects `FieldMetadata(alias=...)` so aliased fields validate correctly from JSON.
      type: fix
  createdAt: "2025-12-03"
  irVersion: 61

- version: 4.41.3
  changelogEntry:
    - summary: |
        Fix multipart form data requests to omit None values instead of converting them to empty strings.
        This prevents httpx from sending empty strings for optional parameters that should be absent.
      type: fix
  createdAt: "2025-11-28"
  irVersion: 61

- version: 4.41.2
  changelogEntry:
    - summary: More fixes and improvements to wire tests.
      type: fix
  createdAt: "2025-11-26"
  irVersion: 61

- version: 4.41.1
  changelogEntry:
    - summary: More fixes and improvements to wire tests.
      type: fix
  createdAt: "2025-11-26"
  irVersion: 61

- version: 4.41.0
  changelogEntry:
    - summary: |
        `package_path: sub/directory` generates the SDK into the specified subdirectory.
        Only top-level concerns (`pyproject.toml`, `README.md`, etc.) are exempt.
      type: feat
  createdAt: "2025-11-26"
  irVersion: 61

- version: 4.40.0
  changelogEntry:
    - summary: |
        Add support for X-RateLimit-Reset header
        Retry strategy matches other SDKs (1s initial delay, 60s max delay).
      type: feat
  createdAt: "2025-11-25"
  irVersion: 61

- version: 4.39.2
  changelogEntry:
    - summary: More fixes and improvements to wire tests.
      type: fix
  createdAt: "2025-11-25"
  irVersion: 61

- version: 4.39.1
  changelogEntry:
    - summary: Various fixes and improvements to wire tests.
      type: fix
  createdAt: "2025-11-25"
  irVersion: 61

- version: 4.39.0
  changelogEntry:
    - summary: Add environment_class_name config option to customize the environment class name. Default remains `{ClientName}Environment`.
      type: feat
  createdAt: "2025-11-25"
  irVersion: 61

- version: 4.38.5
  changelogEntry:
    - summary: Fix discriminated union Field(discriminator=...) and UnionMetadata(discriminant=...) to use Python field names instead of JSON aliases for Pydantic v2 compatibility.
      type: fix
  createdAt: "2025-11-24"
  irVersion: 61

- version: 4.38.4
  changelogEntry:
    - summary: |
        Remove using generator-cli to push to GitHub for self-hosted SDKs; this is now handled in the local workspace runner.
      type: fix
  createdAt: "2025-11-21"
  irVersion: 61

- version: 4.38.3-rc1
  changelogEntry:
    - summary: Add wire test generation behind `enable_wire_tests` flag.
      type: feat
  createdAt: "2025-11-20"
  irVersion: 61

- version: 4.38.3-rc0
  changelogEntry:
    - summary: Add support for custom pagination
      type: feat
  createdAt: "2025-11-20"
  irVersion: 61

- version: 4.38.2
  changelogEntry:
    - summary: Fix missing websocket services when using lazy imports
      type: fix
  createdAt: "2025-11-20"
  irVersion: 61

- version: 4.38.1
  changelogEntry:
    - summary: Add contents:read permission to generated publish workflow for OIDC authentication to fix actions/checkout@v4 requirements.
      type: fix
  createdAt: "2025-11-20"
  irVersion: 61

- version: 4.38.0
  changelogEntry:
    - summary: Add pytest-xdist for parallel test execution and upgrade CI Python version to 3.9 in generated SDKs.
      type: feat
  createdAt: "2025-11-19"
  irVersion: 61

- version: 4.37.1
  changelogEntry:
    - summary: Bump generator CLI version to publish new Docker image.
      type: chore
  createdAt: "2025-11-19"
  irVersion: 61

- version: 4.37.0
  changelogEntry:
    - summary: |
        Pagination: `page.response` is the typed API response object for each page (e.g., `ListUsersPaginationResponse`), not a raw HTTP wrapper. This is a typing-only improvement; no runtime behavior changes and existing code continues to work. If you explicitly type-annotate pagers, use two type parameters (`SyncPager[T, R]` / `AsyncPager[T, R]`).

        ```python
        # Iterate pages and access the typed response per page
        pager = client.users.list(...)
        for page in pager.iter_pages():
            print(page.response)  # typed response object
        ```
      type: feat
  createdAt: "2025-11-17"
  irVersion: 61

- version: 4.36.2
  changelogEntry:
    - summary: Fix circular reference issue for recursive types and unions.
      type: fix
  createdAt: "2025-11-14"
  irVersion: 61

- version: 4.36.1
  changelogEntry:
    - summary: Resolve PydanticUserError for mutually recursive models in Pydantic v2.
      type: fix
  createdAt: "2025-11-12"
  irVersion: 61

- version: 4.36.0
  changelogEntry:
    - summary: Add custom license file copying and GitHub installation token population for local generation workflows
      type: feat
  createdAt: "2025-11-11"
  irVersion: 61

- version: 4.35.3
  changelogEntry:
    - summary: Fix double Optional wrapping for unknown types in nullable fields by mapping unknown to Any instead of Optional[Any].
      type: fix
  createdAt: "2025-11-11"
  irVersion: 61

- version: 4.35.2
  changelogEntry:
    - summary: Add back F401-ignored imports for circular references.
      type: fix
  createdAt: "2025-11-10"
  irVersion: 61

- version: 4.35.1
  changelogEntry:
    - summary: Generated Python SDKs no longer show SyntaxWarnings when API docs or enum values include backslashes.
      type: fix
  createdAt: "2025-11-10"
  irVersion: 61

- version: 4.35.0
  changelogEntry:
    - summary: Add automatic discriminated union support using Pydantic's Field(discriminator=...) to improve serialization performance. Benchmarks show a 2x speedup by eliminating sequential variant attempts and enabling O(1) variant selection.
      type: feat
  createdAt: "2025-11-10"
  irVersion: 61

- version: 4.34.1
  changelogEntry:
    - summary: Fix websocket response type generation to use typing.Any when no server-to-client messages are defined, preventing mypy errors with empty Union types.
      type: fix
  createdAt: "2025-11-07"
  irVersion: 61

- version: 4.34.0
  changelogEntry:
    - summary: Add support for disabling retries on endpoints
      type: feat
  createdAt: "2025-11-05"
  irVersion: 61

- version: 4.33.0
  changelogEntry:
    - summary: Added Generation Metadata file to output
      type: feat
  createdAt: "2025-11-04"
  irVersion: 61

- version: 4.32.3-rc1
  changelogEntry:
    - summary: Added logging to debug 4.32.3-rc0
      type: feat
  createdAt: "2025-10-30"
  irVersion: 60

- version: 4.32.3-rc0
  changelogEntry:
    - summary: Add support for publishing to PyPI with attestations in auto-generated GHA ci.yml
      type: feat
  createdAt: "2025-10-30"
  irVersion: 60

- version: 4.32.2
  changelogEntry:
    - summary: Update pyproject.toml headers to propagate project urls to pypi metadata generation
      type: chore
  createdAt: "2025-10-29"
  irVersion: 60

- version: 4.32.1
  changelogEntry:
    - summary: Fix pydantic model alias generator to correctly serialize wrapped aliases in pydantic v2.
      type: fix
  createdAt: "2025-10-27"
  irVersion: 60

- version: 4.32.0
  changelogEntry:
    - summary: |
        Add support for setting the recursion limit above the default of 1000.
        Also removes unused imports that were previously F401-ignored.
      type: feat
  createdAt: "2025-10-24"
  irVersion: 60

- version: 4.31.2
  changelogEntry:
    - summary: Fix union type deserialization to properly match discriminated unions based on literal field values (e.g., type discriminators) when nested fields have validation errors.
      type: fix
  createdAt: "2025-10-23"
  irVersion: 60

- version: 4.31.1
  changelogEntry:
    - summary: Escape backslashes in docstrings to prevent SyntaxWarning for invalid escape sequences.
      type: fix
  createdAt: "2025-10-17"
  irVersion: 60

- version: 4.31.0
  changelogEntry:
    - summary: |
        - Removed external dependency on httpx-sse by bringing SSE handling in-house.
        - Fixed SSE handling of events longer than or containing escaped newlines.
      type: feat
  createdAt: "2025-10-06"
  irVersion: 60

- version: 4.30.4-rc1
  changelogEntry:
    - summary: |
        Cleared CVE-2025-27210
      type: fix
  createdAt: "2025-10-02"
  irVersion: 60

- version: 4.30.4-rc0
  changelogEntry:
    - summary: |
        Cleared CVEs in generator image
      type: fix
  createdAt: "2025-10-02"
  irVersion: 60

- version: 4.30.3
  changelogEntry:
    - summary: |
        Upgrade generator-cli dependency to fix local generation handling of .fernignore files.
      type: fix
  createdAt: "2025-09-29"
  irVersion: 60

- version: 4.30.2
  changelogEntry:
    - summary: Fix enum generation to properly escape quotes and backslashes in enum values.
      type: fix
  createdAt: "2025-09-27"
  irVersion: 60

- version: 4.30.1
  changelogEntry:
    - summary: Fix sdk `v1_on_v2` export of non-existent `IS_PYDANTIC_V2` variable.
      type: fix
  createdAt: "2025-09-25"
  irVersion: 60

- version: 4.30.0
  changelogEntry:
    - summary: |
        Add support for PR mode for self-hosted/local sdk generation
      type: feat
  createdAt: "2025-09-25"
  irVersion: 60

- version: 4.29.2
  changelogEntry:
    - summary: Added a note to the README on constructing Async httpx objects to pass into main Async clients.
      type: chore
  createdAt: "2025-09-23"
  irVersion: 59

- version: 4.29.2-rc0
  changelogEntry:
    - summary: |
        Exports in init files always reference the submodule instead of the current module.
        This should fix infinite recursion in libraries that inspect getattr, like freezegun.
      type: fix
  createdAt: "2025-09-22"
  irVersion: 59

- version: 4.29.1
  changelogEntry:
    - summary: Fixes issue where colliding classes were not lazily imported correctly.
      type: fix
  createdAt: "2025-09-18"
  irVersion: 59

- version: 4.29.0
  changelogEntry:
    - summary: |
        Add support for custom sections in the README.md via customSections config option
      type: feat
  createdAt: "2025-09-18"
  irVersion: 59

- version: 4.28.5
  changelogEntry:
    - summary: |
        Generator no longer fails on failed generator-cli installation
      type: fix
  createdAt: "2025-09-16"
  irVersion: 59

- version: 4.28.4
  changelogEntry:
    - summary: |
        Fix python sdk serialization to use dict instead of model_dump.
      type: fix
  createdAt: "2025-09-12"
  irVersion: 59

- version: 4.28.3
  changelogEntry:
    - summary: |
        Never duplicate parameters in client constructors
      type: fix
  createdAt: "2025-09-10"
  irVersion: 59

- version: 4.28.2
  changelogEntry:
    - summary: |
        Nit in custom client snippet generation.
      type: fix
  createdAt: "2025-09-09"
  irVersion: 59

- version: 4.28.1
  changelogEntry:
    - summary: |
        Union member self-referencing dependencies are now correctly imported and forward referenced.
        This fixes compatibility with Pydantic >=2.11.0.
      type: fix
  createdAt: "2025-09-05"
  irVersion: 59

- version: 4.28.0
  changelogEntry:
    - summary: Generator passes readme configs apiName, disabledSections, and whiteLabel.
      type: feat
  createdAt: "2025-08-29"
  irVersion: 59

- version: 4.27.0-rc0
  changelogEntry:
    - summary: |
        Client imports are now lazy loaded by default. This will greatly reduce memory footprint when using a small portion of a large API.
        The tradeoff is a latency penalty when first accessing a client.
        Users can opt in to eager loading (the old behavior) by setting the `lazy_imports` flag to `false` in their configuration.
      type: feat
  createdAt: "2025-08-27"
  irVersion: 59

- version: 4.26.2
  changelogEntry:
    - summary: |
        Upgrade docker image to use python 3.11.13 so that users can depend on packages that require python 3.11.
      type: fix
  createdAt: "2025-08-26"
  irVersion: 59

- version: 4.26.1
  changelogEntry:
    - summary: Additional handling of inferred auth
      type: chore
  createdAt: "2025-08-20"
  irVersion: 59

- version: 4.26.0
  changelogEntry:
    - summary: Bumped IR version to 59.
      type: chore
  createdAt: "2025-08-20"
  irVersion: 59

- version: 4.25.9
  changelogEntry:
    - summary: |
        Fix: allow setting of package name and version in local docker generation
      type: feat
  createdAt: "2025-08-05"
  irVersion: 58

- version: 4.25.7-rc2
  changelogEntry:
    - summary: |
        Minor bug fix: accessing version from publish config
      type: feat
  createdAt: "2025-08-05"
  irVersion: 58

- version: 4.25.7-rc1
  changelogEntry:
    - summary: |
        Attempt to plumb version in Abstract Generator
      type: feat
  createdAt: "2025-08-05"
  irVersion: 58

- version: 4.25.8
  changelogEntry:
    - summary: |
        Websocket patch: json load messages on dunder iter method
      type: feat
  createdAt: "2025-08-05"
  irVersion: 58

- version: 4.25.7-rc0
  changelogEntry:
    - summary: |
        Enforce nested folders for package names with a "." in them.
      type: feat
  createdAt: "2025-08-04"
  irVersion: 58

- version: 4.25.6
  changelogEntry:
    - summary: |
        Removed snippet generation
      type: feat
  createdAt: "2025-07-22"
  irVersion: 58

- version: 4.25.5
  changelogEntry:
    - summary: |
        Enabled "ignore" as an option for extra fields
      type: feat
  createdAt: "2025-07-17"
  irVersion: 58

- version: 4.25.4
  changelogEntry:
    - summary: |
        Updated construct_type function to handles undiscriminated unions with lists, sets, and dictionaries of objects.
      type: fix
  createdAt: "2025-07-15"
  irVersion: 58

- version: 4.25.3
  changelogEntry:
    - summary: |
        Fix websocket connect method generation for single base URL environments.
      type: fix
  createdAt: "2025-07-14"
  irVersion: 58

- version: 4.25.2
  changelogEntry:
    - summary: |
        Generator fix: automatically switch tabs to spaces, following PEP8 standards.
      type: fix
  createdAt: "2025-07-11"
  irVersion: 58

- version: 4.25.1
  changelogEntry:
    - summary: |
        Correctly import websockets exceptions.
      type: fix
  createdAt: "2025-07-10"
  irVersion: 58

- version: 4.25.0
  changelogEntry:
    - summary: |
        Support async functions as websocket callback handlers.
      type: feat
  createdAt: "2025-07-09"
  irVersion: 58

- version: 4.24.3
  changelogEntry:
    - summary: |
        Support websockets>=14 by using legacy client.
      type: fix
  createdAt: "2025-07-09"
  irVersion: 58

- version: 4.24.2
  changelogEntry:
    - summary: |
        Emit ERROR events for JSON parsing errors in websocket connections.
      type: fix
  createdAt: "2025-07-09"
  irVersion: 58

- version: 4.24.1
  changelogEntry:
    - summary: |
        Parse websocket messages as JSON before Pydantic parsing.
      type: fix
  createdAt: "2025-07-07"
  irVersion: 58

- version: 4.24.0
  changelogEntry:
    - summary: |
        Add support for path parameters backed by variables supplied to the client constructor.
      type: feat
  createdAt: "2025-07-03"
  irVersion: 58

- version: 4.23.2
  changelogEntry:
    - summary: |
        Bump websockets dependency to >=12.0.0 to ensure compatibility with newer websocket implementations and improve stability.
      type: chore
  createdAt: "2025-06-25"
  irVersion: 58

- version: 4.23.1
  changelogEntry:
    - summary: |
        Bump pydantic-core dependency to >=2.18.2 to ensure compatibility with newer pydantic versions and improve performance.
      type: chore
  createdAt: "2025-06-24"
  irVersion: 58

- version: 4.23.0
  changelogEntry:
    - summary: |
        Add support for custom headers parameter at the top level of the client constructor.

        ```python
        client = Client(
            headers={"X-Custom-Header": "custom-value"}
        )
        ```
      type: feat
  createdAt: "2025-06-24"
  irVersion: 58

- version: 4.22.1-rc0
  changelogEntry:
    - summary: |
        Lazily validate model serialization to reduce memory consumption. Pydantic 2.11.0 introduced an issue where the model_serializer
        decorator set to wrap mode forced it to eagerly do schema validation at import time. Because we had this decorator on the UniversalBaseModel,
        it would try to validate the schemas of all the Model types at import time. This caused massive memory spikes for more complex SDKs, up to 2.6GB
        in some cases. This change essentially accomplishes the same logic of wrapping the serialization process and modifying the serialization
        structure of datetime fields. The difference is that we manually wrap, so we're able to defer model validation until runtime, drastically
        reducing our memory consumption.
      type: feat
  createdAt: "2025-06-20"
  irVersion: 58

- version: 4.22.0
  changelogEntry:
    - summary: |
        Support wrapped aliases in python for pydantic v2.
      type: feat
  createdAt: "2025-06-11"
  irVersion: 58

- version: 4.21.5
  changelogEntry:
    - summary: |
        Generate README for github output mode.
      type: fix
  createdAt: "2025-06-11"
  irVersion: 58

- version: 4.21.4
  changelogEntry:
    - summary: |
        Add support for HEAD HTTP method in the generated client.
      type: feat
  createdAt: "2025-06-05"
  irVersion: 58

- version: 4.21.3
  changelogEntry:
    - summary: |
        Fix an issue where the websocket connect method did not correctly yield the websocket client.
      type: fix
  createdAt: "2025-06-04"
  irVersion: 58

- version: 4.21.2
  changelogEntry:
    - summary: |
        Handle HEAD HTTP method gracefully by treating it as a POST method when constructing the snippet registry, rather than failing.
      type: chore
  createdAt: "2025-05-27"
  irVersion: 58

- version: 4.21.1
  changelogEntry:
    - summary: |
        Make sure to generate README and Reference even when generating in local mode (if self hosting is enabled).
      type: chore
  createdAt: "2025-05-27"
  irVersion: 58

- version: 4.21.0
  changelogEntry:
    - summary: |
        Bump to v58 of IR.
      type: chore
  createdAt: "2025-05-27"
  irVersion: 58

- version: 4.20.3
  changelogEntry:
    - summary: |
        Fix handling of optional and unknown response types by not throwing errors when the response is empty.
      type: fix
  createdAt: "2025-05-20"
  irVersion: 57

- version: 4.20.2
  changelogEntry:
    - summary: |
        Support formatting the generated README.md and python code snippets.
      type: fix
  createdAt: "2025-05-13"
  irVersion: 57

- version: 4.20.1
  changelogEntry:
    - summary: |
        Add support for the custom introduction setting in the generated README.md.
      type: fix
  createdAt: "2025-05-13"
  irVersion: 57

- version: 4.20.0
  changelogEntry:
    - summary: |
        Generate standalone Pydantic models for each class definition for models that utilize the Fern `extends` keyword,
        as opposed to generating Pydantic models that implement inheritance.
      type: feat
  createdAt: "2025-05-13"
  irVersion: 57

- version: 4.19.7
  changelogEntry:
    - summary: |
        Fix mypy errors related to type-shadowing `data` variables in generated streaming endpoints.
      type: fix
  createdAt: "2025-05-13"
  irVersion: 57

- version: 4.19.6
  changelogEntry:
    - summary: |
        Fix mypy errors related to automatic pagination in the python client.
      type: fix
  createdAt: "2025-05-11"
  irVersion: 57

- version: 4.19.5
  changelogEntry:
    - summary: |
        Fix naming conflicts in streaming endpoints by renaming the stream method to _stream in raw clients,
        preventing collisions with endpoint parameters that might also be named "stream",
        while maintaining proper functionality for streaming responses.
      type: fix
  createdAt: "2025-05-11"
  irVersion: 57

- version: 4.19.4
  changelogEntry:
    - summary: |
        Fix handling of optional file parameters in multipart form data requests with httpx by properly checking
        for None values before attempting to include them in the request, preventing errors when optional file parameters are not provided.
      type: feat
  createdAt: "2025-05-11"
  irVersion: 57

- version: 4.19.3
  changelogEntry:
    - summary: |
        Fix pagination support in raw clients by properly indexing into response data, ensuring that raw client endpoints with pagination correctly iterate through paginated results.
      type: fix
  createdAt: "2025-05-09"
  irVersion: 57

- version: 4.19.2
  changelogEntry:
    - summary: |
        Fix SSE streaming response handling by adding proper type casting to sse.data, ensuring correct data type conversion during stream processing.
      type: fix
  createdAt: "2025-05-09"
  irVersion: 57

- version: 4.19.1
  changelogEntry:
    - summary: |
        Fix a mypy error in pydantic_utilities.py by properly handling type annotations for Pydantic v1 and v2 compatibility, ensuring type checking passes correctly across different Pydantic versions.
      type: fix
  createdAt: "2025-05-09"
  irVersion: 57

- version: 4.19.0
  changelogEntry:
    - summary: |
        Add support for generating proper Pydantic models that contain forward references wrapped in containers (e.g. list, optional, etc.)
      type: feat
  createdAt: "2025-05-09"
  irVersion: 57

- version: 4.18.6
  changelogEntry:
    - summary: |
        Fix string enum generation to properly handle enum values containing quotes by automatically escaping them,
        ensuring valid Python syntax for both single and double quoted string literals.
      type: fix
  createdAt: "2025-05-08"
  irVersion: 57

- version: 4.18.5
  changelogEntry:
    - summary: |
        Support application/x-www-form-urlencoded content type for requests, allowing proper encoding of form data in API calls.
      type: fix
  createdAt: "2025-05-08"
  irVersion: 57

- version: 4.18.4
  changelogEntry:
    - summary: |
        Fix requirements.txt generation to properly handle dependency version constraints, ensuring compatibility markers are correctly formatted.
      type: fix
  createdAt: "2025-05-08"
  irVersion: 57

- version: 4.18.3
  changelogEntry:
    - summary: |
        Install the generator-cli at build time as a fallback if runtime installation fails.
      type: fix
  createdAt: "2025-05-01"
  irVersion: 57

- version: 4.18.2
  irVersion: 57
  changelogEntry:
    - type: fix
      summary: |
        Fix README g

- version: 4.18.1
  irVersion: 57
  changelogEntry:
    - type: fix
      summary: |
        Update python-v2 generator invocation so that all relevant files like pyproject.toml and poetry.lock are pushed
        to the GitHub repository.

- version: 4.18.0
  irVersion: 57
  changelogEntry:
    - type: fix
      summary: |
        Update python-v2 generator invocation so that all relevant files like pyproject.toml and poetry.lock are pushed
        to the GitHub repository.

- version: 4.18.0
  irVersion: 57
  changelogEntry:
    - type: fix
      summary: |
        Add support for self-hosted mode, allowing users to push generated SDKs to their own GitHub repositories.
        This feature enables organizations to maintain private SDK repositories with custom configurations.

- version: 4.17.1
  irVersion: 57
  changelogEntry:
    - type: fix
      summary: |
        Fix an issue where response `headers` were not available in the strongly typed error classes.

- version: 4.17.0
  irVersion: 57
  changelogEntry:
    - type: feat
      summary: |
        Add support for retrieving response headers for each page of paginated responses, instead of just the first page.

- version: 4.16.2
  irVersion: 57
  changelogEntry:
    - type: fix
      summary: |
        Fixed an issue introduced in 4.14.0, where `bytes` and `text` responses were not handled correctly.

- version: 4.16.1
  irVersion: 57
  changelogEntry:
    - type: internal
      summary: |
        Fixes an internal release issue in `4.16.0`.

- version: 4.16.0
  irVersion: 57
  changelogEntry:
    - type: feat
      summary: |
        Add support for retrieving response headers from the generated `ApiError` class.

- version: 4.15.0
  irVersion: 57
  changelogEntry:
    - type: feat
      summary: |
        Add support for offset step pagination, where the offset position represents the element's index rather
        than the page number.
    - type: fix
      summary: |
        Fixed an issue introduced in 4.14.0, where paginated endpoints were not returning the underlying data.

- version: 4.14.6
  irVersion: 57
  changelogEntry:
    - type: fix
      summary: |
        Fixed an issue where multipart/form-data content types are now explicitly sent when configured in the API definition.

- version: 4.14.5
  irVersion: 57
  changelogEntry:
    - type: fix
      summary: |
        Fixed an issue introduced in 4.14.0, where SSE streaming responses were not yielded correctly.

- version: 4.14.4
  irVersion: 57
  changelogEntry:
    - type: fix
      summary: |
        Fixed an issue where filename and plain text content-type parameters were being incorrectly serialized.

- version: 4.14.3
  irVersion: 57
  changelogEntry:
    - type: fix
      summary: |
        Add support for receiving raw responses from pagination endpoints.

- version: 4.14.2
  irVersion: 57
  changelogEntry:
    - type: fix
      summary: |
        Fix an issue where TypedDicts with circular references were not correctly serialized.
        This issue only affected users that enabled `use_typeddict_requests`.

- version: 4.14.1
  irVersion: 57
  changelogEntry:
    - type: fix
      summary: |
        The generated GitHub workflow now uses `ubuntu-latest` instead of `ubuntu-20.04`

- version: 4.14.0
  irVersion: 57
  changelogEntry:
    - type: feat
      summary: |
        Add support for receiving raw responses from streaming endpoints.
    - type: feat
      summary: |
        Add support for excluding types from the generated `__init__.py` files.

        ```yaml
        config:
          exclude_types_from_init_exports: true
        ```

- version: 4.13.0
  irVersion: 57
  changelogEntry:
    - type: feat
      summary: |
        Adds support for overriding literal global headers in the client constructor (e.g. `version`).

        ```python
        client = Acme(
          ...
          version="1.0.0",
        )
        ```

- version: 4.12.1
  irVersion: 57
  changelogEntry:
    - type: fix
      summary: |
        Fixes an issue where dictionary types defined within TypedDicts incorrectly used the
        `typing_extensions.NotRequired` type.
    - type: fix
      summary: |
        Fixes an issue where optional `core.File` parameters would cause `mypy` failures.
    - type: fix
      summary: |
        Fixes a regression introduced in 4.12.0, where the non raw response client endpoints
        did not respect the allowed method keywords (e.g. `list` was generated as `list_`).

- version: 4.12.0
  irVersion: 57
  changelogEntry:
    - type: fix
      summary: |
        Resolve issues with paginated endpoints generating incorrect endpoint return types.

- version: 4.11.0
  irVersion: 57
  changelogEntry:
    - type: fix
      summary: |
        Always represent nullable as Optional rather than NotRequired, only use
        NotRequired for optional in typeddicts.

- version: 4.10.0
  irVersion: 57
  changelogEntry:
    - type: feat
      summary: |
        Add support for using TypedDicts for file upload request parameters. This flag should
        be used in conjunction with the `use_typeddict_requests` flag like so:

        ```yaml
        config:
          use_typeddict_requests: true
          use_typeddict_requests_for_file_upload: true
        ```

- version: 4.9.0
  irVersion: 57
  changelogEntry:
    - type: feat
      summary: |
        Implement raw client support for accessing response headers and data in unary endpoints.

- version: 4.8.0
  irVersion: 57
  changelogEntry:
    - type: feat
      summary: |
        Add support for inlining path parameters

- version: 4.7.0
  irVersion: 57
  changelogEntry:
    - type: feat
      summary: |
        Add support for user-agent header

- version: 4.6.0
  irVersion: 57
  changelogEntry:
    - type: feat
      summary: |
        Add support for generating legacy wire tests, and disable them by default. These tests will be restored and improved in the future.
        Users can opt-in to generating legacy wire tests by setting the `include_legacy_wire_tests` flag to `true` in their configuration.

        ```yaml
        config:
          include_legacy_wire_tests: true
        ```

- version: 4.5.0
  irVersion: 57
  changelogEntry:
    - type: feat
      summary: |
        Add support for websocket code generation.

- version: 4.4.0
  irVersion: 57
  changelogEntry:
    - type: feat
      summary: |
        Add support for raw bytes responses.

- version: 4.3.21
  irVersion: 57
  changelogEntry:
    - type: fix
      summary: |
        Fix an issue where the default `timeout` was not being respected when a custom `httpx_client` was provided.

- version: 4.3.20
  irVersion: 57
  changelogEntry:
    - type: fix
      summary: |
        Update formatting across all generated files. There are no behavioral changes, but large diffs are expected.

- version: 4.3.19
  irVersion: 57
  changelogEntry:
    - type: internal
      summary: |
        Update the IR to v57.

- version: 4.3.18
  irVersion: 53
  changelogEntry:
    - type: fix
      summary: |
        Fix an issue where the `request_options` parameter name is now properly respected when it's
        renamed due to conflicts with other parameter names. Previously, the code would still reference the
        original parameter name internally, causing errors.

- version: 4.3.17
  irVersion: 53
  changelogEntry:
    - type: fix
      summary: |
        Fix an issue where parameter names that conflict with the `request_options` parameter are now properly deconflicted by
        prepending an underscore to the `request_options` parameter name.

- version: 4.3.16
  irVersion: 53
  changelogEntry:
    - type: fix
      summary: |
        Fix an issue where GeneratorExit was unintentionally being swallowed by code blocks within the HttpClient.stream() contextmanager.

- version: 4.3.15
  irVersion: 53
  changelogEntry:
    - type: fix
      summary: |
        Fix an issue where extraneous NameError-causing update_forward_refs invocations were being emitted.

- version: 4.3.14
  irVersion: 53
  changelogEntry:
    - type: feat
      summary: |
        Set the default number of retries to 2 (was 0) to align with the generated README.

- version: 4.3.13
  irVersion: 53
  changelogEntry:
    - type: feat
      summary: |
        The Python generator now supports conditioning dependencies on the Python version.

- version: 4.3.12
  irVersion: 53
  changelogEntry:
    - type: feat
      summary: |
        The Python generator now autogenerates a requirements.txt file.

- version: 4.3.11
  irVersion: 53
  changelogEntry:
    - type: fix
      summary: |
        pyproject.toml now has a `[project]` block making it Poetry v2 compatible.

- version: 4.3.10
  irVersion: 53
  changelogEntry:
    - type: fix
      summary: |
        Pagination correctly uses specified defaults to support custom schemes.

- version: 4.3.9
  irVersion: 53
  changelogEntry:
    - type: fix
      summary: |
        Fix indentation in generated README.md sections to ensure proper formatting and readability.

- version: 4.3.8
  irVersion: 53
  changelogEntry:
    - type: fix
      summary: |
        Include content-type headers when available as part of endpoint request generation.

- version: 4.3.7
  irVersion: 53
  changelogEntry:
    - type: fix
      summary: |
        Update multipart endpoint generation to propertly omit optional body parameters.

- version: 4.3.6
  irVersion: 53
  changelogEntry:
    - type: fix
      summary: |
        Fix README.md and reference.md generation.

- version: 4.3.5
  irVersion: 53
  changelogEntry:
    - type: fix
      summary: |
        Update README.md snippet builder to omit invalid snippets during readme config generation.

- version: 4.3.4
  irVersion: 53
  changelogEntry:
    - type: fix
      summary: |
        Update shared http_client.py to remove omitted entries during file upload requests.

- version: 4.3.3
  irVersion: 53
  changelogEntry:
    - type: fix
      summary: |
        The generator now writes the reference.md configuration correctly, using `.dict()` instead of `.json()`.

- version: 4.3.2
  irVersion: 53
  changelogEntry:
    - type: fix
      summary: |
        The generator will now correctly default to the configured global `default_bytes_stream_chunk_size` when the `request_options` parameter is not provided.

- version: 4.3.1
  irVersion: 53
  changelogEntry:
    - type: feat
      summary: |
        Requests for file download will now allow users to pass in a `chunk_size` option that allows them to receive chunks of a specific size
        from the resultant `iter_bytes` invocation on the response byte stream.

        Concretely, a user would leverage the following:
        ```python
        client.download(
          ...,
          request_options={
            "chunk_size": 1024    # 1MB
          }
        )
        ```

- version: 4.2.8
  irVersion: 53
  changelogEntry:
    - type: fix
      summary: |
        The snippet writer now correctly handles base64 strings.

- version: 4.2.7
  irVersion: 53
  changelogEntry:
    - type: fix
      summary: |
        The generated README will now have a section that links to the generated
        SDK Reference (in `reference.md`).

        ```md
        ## Reference

        A full reference for this library can be found [here](./reference.md).
        ```

- version: 4.2.7-rc4
  irVersion: 53
  changelogEntry:
    - type: fix
      summary: Generated readmes now include the parameter name required for the request options parameter within the example snippets.

- version: 4.2.7-rc3
  irVersion: 53
  changelogEntry:
    - type: fix
      summary: |
        Now, when sending Snippet Templates back to Fern, the generator will not try to coerce a potentially missing ID into the `api_definition_id` field.
        This, had been a cause of the error log `Failed to upload snippet templates to FDR, this is ok: one of the hex, bytes, bytes_le, fields, or int arguments must be given`.

- version: 4.2.7-rc2
  irVersion: 53
  changelogEntry:
    - type: fix
      summary: |
        Pydantic utilities now correctly handles cases where you have a Pydantic model, with a list of pydantic models as a field, where those models have literals.
        Effectively, `deep_union_pydantic_objects` now handles lists of objects and merges them appropriately.

- version: 4.2.7-rc1
  irVersion: 53
  changelogEntry:
    - type: fix
      summary: |
        When leveraging the `include_union_utils` configuration flag, the Pydantic models will no longer include transitive dependencies within
        `update_forward_ref` calls, since these should not be necessary. This effectively scopes back the changes introduced in 4.0.0-rc5, which included
        changes to improve circular reference handling in Pydantic models.

- version: 4.2.7-rc0
  irVersion: 53
  changelogEntry:
    - type: fix
      summary: |
        Dynamic header suppliers, as used within the OAuth provider are now invoked on every request, not just the first.
        This was a regression introduced within an earlier version that is now fixed. As a results of this fix, the `refresh_token` is now correctly refreshed.

- version: 4.2.6
  irVersion: 53
  changelogEntry:
    - type: fix
      summary: |
        Serialization utilities (necessary when pydantic aliases are removed) now respects dictionaries as well.

- version: 4.2.5
  irVersion: 53
  changelogEntry:
    - type: fix
      summary: |
        Parameters of file upload functions now default to OMIT, not None, so that the SDK appropriately
        filters out unset parameters, while still allowing for user specified None values.

- version: 4.2.4
  irVersion: 53
  changelogEntry:
    - type: fix
      summary: |
        Datetime examples are generated correctly once again.
        The `pydantic_utilities` file is python 3.8 compatible.

- version: 4.2.3
  irVersion: 53
  changelogEntry:
    - type: fix
      summary: |
        The content type of file properties is now respected for multipart
        requests. For example, if you have a file property called `image` that has the
        content type `image/jpeg`, then it will be sent as:

        ```python
        "image": core.with_content_type(file=image, content_type="image/jpeg"),
        ````

- version: 4.2.2
  irVersion: 53
  changelogEntry:
    - type: fix
      summary: |
        The content type of non-file properties is now respected for multipart
        requests. For example, if you have a type called `metadata` that has the
        content type `application/json`, then it will be sent as:

        ```python
        "metadata": (None, json.dumps(jsonable_encoder(metadata)), "application/json"),
        ```

- version: 4.2.1
  irVersion: 53
  changelogEntry:
    - type: fix
      summary: |
        When the generator runs bash commands such as `poetry install` and there is a failure,
        now the `stderr` and `stdout` is logged to help improve user debugging.

- version: 4.2.0
  irVersion: 53
  changelogEntry:
    - type: feat
      summary: |
        Allow specifying arbitrary configuration to your packages `pyproject.toml` by adding a `pyproject_toml` block to your configuration
        whatever you include in this block will be added as-is to the `pyproject.toml` file. The config, as an example is:

        ```yaml
        config:
          pyproject_toml: |
            [tool.covcheck.group.unit.coverage]
            branch = 26.0
            line = 62.0

            [tool.covcheck.group.service.coverage]
            branch = 30.0
            line = 67.0
        ```

- version: 4.1.0
  irVersion: 53
  changelogEntry:
    - type: feat
      summary: |
        Allow specifying pip extras within your `pyproject.toml`. The following config:

        ```yaml
        config:
          extra_dev_dependencies:
            covcheck:
              version: "^0.4.3"
              extras: ["toml"]
        ```

        would add the following to your `pyproject.toml`:

        ```toml
        [tool.poetry.dev-dependencies]
        covcheck = { version = "^0.4.3", extras = ["toml"] }
        ```

- version: 4.0.0
  irVersion: 53
  changelogEntry:
    - type: fix
      summary: |
        Generated tests that expect an empty result when they are of type `text` (not JSON) now appropriately expect an empty string instead of `None` for async functions as well.
        Version 3.3.4 fixed this for sync functions only, which was a bug.

- version: 4.0.0-rc9
  irVersion: 53
  changelogEntry:
    - type: fix
      summary: All Pydantic V2 warnings have been resolved
      fixed:
        - json_encoders have been removed from Pydantic V2, and replaced with a `model_serializer` method.
        - additional model construction functions have been added when not leveraging pydantic field aliases to allow users to construct a model from JSOn without the need for dealiasing the object themselves.

- version: 4.0.0-rc8
  irVersion: 53
  changelogEntry:
    - type: fix
      summary: |
        Pydantic models that call `update_forward_refs` on non-union circular reference dependencies now pass in `localns` for
        the current member, a field in Pydantic V1 that provides object contexts to models in the event objects are not fully rebuilt.

- version: 4.0.0-rc7
  irVersion: 53
  changelogEntry:
    - type: fix
      summary: |
        The generator now respects the old use_str_enums flag again, a regression was introduced where only the new flag `enum_type`
        was respected.

- version: 4.0.0-rc6
  irVersion: 53
  changelogEntry:
    - type: fix
      summary: |
        Pydantic models now call update forward refs on non-union circular references. This
        prevents runtime errors in certain cases where types self reference itself through
        a union.

- version: 4.0.0-rc5
  irVersion: 53
  changelogEntry:
    - type: fix
      summary: |
        Pydantic models now call update forward refs on non-union circular references. This
        prevents runtime errors in certain cases where types self reference itself through
        a union.

- version: 4.0.0-rc4
  irVersion: 53
  changelogEntry:
    - type: fix
      summary: |
        Pydantic models now call update forward refs on non-union circular references. This
        prevents runtime errors in certain cases where types self reference itself through
        a union.

- version: 4.0.0-rc3
  irVersion: 53
  changelogEntry:
    - type: fix
      summary: |
        Pydantic models now call update forward refs on non-union circular references. This
        prevents runtime errors in certain cases where types self reference itself through
        a union.

- version: 4.0.0-rc2
  irVersion: 53
  changelogEntry:
    - type: fix
      summary: Update .dict calls in Pydantic V2 to be back to pre-3.10.4 logic for SDKs that continue using Pydantic aliases.

- version: 4.0.0-rc1
  irVersion: 53
  changelogEntry:
    - type: fix
      summary: Update .dict calls in Pydantic V2 to be back to pre-3.10.4 logic.
      fixed:
        - >-
          Pydantic V2 `.dict` calls are updated to be back to pre-3.10.4 logic.
          This is fix a regression where nested literals were being omitted due to the Pydantic V2 serializers not respecting the recursive .dict logic, as
          Pydantic V2 shells out `model_dump` calls to Rust library and serializers, as opposed to recursively calling `model_dump`.

          It is expected that performance will not be degraded given the Rust-based serializers have optimized performance, compared to the Pydantic V1 .dict approach.

- version: 4.0.0-rc0
  irVersion: 53
  changelogEntry:
    - type: fix
      summary: Rerelease 3.11.0-rc0 as a major version, with a configuration flag to disable the behavior (`use_pydantic_field_aliases`), defaulted to `true` to preserve existing behavior.
      fixed:
        - >-
          Rerelease 3.11.0-rc0 as a major version, with a configuration flag to
          disable the behavior (`use_pydantic_field_aliases`), defaulted to `false`
          to introduce the break on a major version.

          To maintain parity with pre-3.11.0 behavior, update the flag to `true`:

            ```yaml
            - name: fernapi/fern-python-sdk
              version: 4.0.0-rc0
              config:
                pydantic_config:
                  use_pydantic_field_aliases: true
            ```
    - type: internal
      summary: The generator now shares "as is" files with Pydantic and FastAPI generators.

- version: 3.11.0-rc0
  irVersion: 53
  changelogEntry:
    - type: chore
      summary: Remove Pydantic field aliases and leverage an internal representation.
      fixed:
        - >-
          Pydantic field aliases are removed and replaced with an internal
          representation. This allows for more robust handling of field aliases
          and prevents issues with Pydantic V2 and mypy.

          Previously, you'd have for V1 and V2 compatibility in Pydantic, you'd want to conditionally apply the config class within
          the base model, however this would lead to mypy errors when filling out a model with it's field alias. To solve this, We
          used the deprecated `class Config`, regardless of the Pydantic version to satisfy mypy, which lead to warnings in the console.

          Now, we've removed the field aliases and replaced them with an internal representation, which allows us to avoid pydantic config altogether.

- version: 3.10.8
  irVersion: 53
  changelogEntry:
    - type: fix
      summary: Allow for fields prefixed with the name `model`, a silent break introduced in Pydantic V2.

- version: 3.10.7
  irVersion: 53
  changelogEntry:
    - type: fix
      summary: When not leveraging mock integration tests, still run pytest over everything, not a specific directory.

# ===== Migrated versions =====

# TODO: It'd be great if we generated YAML schemas so people had validation on these files
- version: 3.10.6
  irVersion: 53
  changelogEntry:
    - type: fix
      summary: Pagination utilities assume `""` is a terminal signal for pagination.
      fixed:
        - >-
          Cursor-based pagination also assumes `""` is a terminal signal for
          pagination, same as if the next cursor were `None`.
  # This field is optional and can be omitted outside of the backfilling usecase
  # here it will default to the day the record was written to the DB
  createdAt: "2024-08-16"

- version: 3.10.3
  createdAt: "2024-08-16"
  irVersion: 53
  changelogEntry:
    - type: fix
      summary: Upgrade intermediate representation dependency to safely parse null unknown types.

- version: 3.10.4
  createdAt: "2024-08-14"
  changelogEntry:
    - type: chore
      summary: Improve performance of Pydantic `.dict` calls
      changed:
        - "`.dict` performance is improved, consolidating to a single call to Pydantic's `.dict` instead of 2 in attempts to remove unset optional values."
  irVersion: 53

- version: 3.10.3
  createdAt: "2024-08-14"
  changelogEntry:
    - type: fix
      summary: Query encoding now appropriately takes arrays of deep objects into account.
  irVersion: 53

- version: 3.10.2
  createdAt: "2024-08-13"
  changelogEntry:
    - type: fix
      summary: Unions with utils now update forward refs again, a regression that was introduced in version 3.7.0
  irVersion: 53

- version: 3.10.1
  createdAt: "2024-08-13"
  changelogEntry:
    - type: fix
      summary: If there are no autogenerated examples present, the Python SDK generator no longer fails.
  irVersion: 53

- version: 3.10.0
  createdAt: "2024-08-09"
  changelogEntry:
    - type: feat
      summary: Introduce forward compatible Python enums
      added:
        - >-
          Adds a new flag to generate forward compatible Python enums, as opposed
          to leveraging raw string enums as literals. This works through addding
          an "_UNKNOWN" member to your enum set, the value of which is the raw
          value of the unrecognized enum.
  irVersion: 53

- version: 3.9.0
  createdAt: "2024-08-09"
  changelogEntry:
    - type: feat
      summary: Introduce Pythonic naming for discriminated union members through `union_naming` configuration flag.
      added:
        - >-
          A new configuration is introduced to make discriminated union member
          naming more Pythonic. With V1 union naming, member names change from
          `<UnionName>_<DiscriminantValue>` to `<DiscriminantValue><UnionName>`.
          Concretely, union members previously named `Chat_User` will now be named
          `UserChat` under the new configuration.
  irVersion: 53

- version: 3.8.0
  createdAt: "2024-08-09"
  changelogEntry:
    - type: chore
      summary: Generated SDKs now use ruff for linting and formatting instead of Black.
  irVersion: 53

- version: 3.7.0
  createdAt: "2024-08-08"
  changelogEntry:
    - type: chore
      summary: Python circular referencing types are more robust.
  irVersion: 53

- version: 3.6.0
  createdAt: "2024-08-08"
  changelogEntry:
    - type: feat
      summary: The generator now respects returning nested properties from the returned object
  irVersion: 53

- version: 3.5.1
  createdAt: "2024-08-05"
  changelogEntry:
    - type: fix
      summary: Auto-completion for unions leveraging union utils now works as expected.
      fixed:
        - >-
          The root type for unions with visitors now has it's parent typed
          correctly. This allows auto-complete to work once again on the union
          when it's nested within other pydantic models.
  irVersion: 53

- version: 3.5.0
  createdAt: "2024-08-05"
  changelogEntry:
    - type: chore
      summary: Generated code now respects the pydantic version configuration flag.
      changed:
        - >-
          Improvement: The generated SDK now respects the pydantic version flag,
          generating V1 only code and V2 only code if specified. If not, the SDK
          is generated as it is today, with compatibility for BOTH Pydantic
          versions. This cleans up the generated code, and brings back features
          liked wrapped aliases for V1-only SDKs.
  irVersion: 53

- version: 3.4.2
  createdAt: "2024-08-05"
  changelogEntry:
    - type: fix
      summary: The Python generator now instantiates `Any` types as `Optional[Any]` to be able to mitigate breaks in Pydantic V2.
  irVersion: 53

- version: 3.4.1
  createdAt: "2024-08-04"
  changelogEntry:
    - type: chore
      summary: Literal templates are generated if they are union members
  irVersion: 53

- version: 3.4.0
  createdAt: "2024-08-02"
  changelogEntry:
    - type: internal
      summary: Generator code now uses Pydantic V2, no changes to generated code.
      changed:
        - >-
          Internal: The SDK generator has now been upgraded to use Pydantic V2
          internally. Note that there is no change to the generated code, however
          by leveraging Pydantic V2 you should notice an improvement in `fern
          generate` times.
  irVersion: 53

- version: 3.3.4
  createdAt: "2024-08-02"
  changelogEntry:
    - type: chore
      summary: Address a number of issues within generated unit tests.
      changed:
        - >-
          Improvement: Aliased literals are also defaulted within Pydantic models,
          whereas previously only direct literals were defaulted.
        - >-
          Improvement: Snippets now provide optional literals in functions and
          models.
      fixed:
        - >-
          Generated tests that expect an empty result when they are of type `text`
          (not JSON) now appropriately expect an empty string instead of `None`.
  irVersion: 53

- version: 3.3.3
  createdAt: "2024-08-02"
  changelogEntry:
    - type: fix
      summary: The generator now allows you to extend aliased types (as long as they're objects).
  irVersion: 53

- version: 3.3.2
  createdAt: "2024-08-02"
  changelogEntry:
    - type: fix
      summary: Regression in readme generation introduced in 3.3.1
  irVersion: 53

- version: 3.3.1
  createdAt: "2024-08-02"
  changelogEntry:
    - type: fix
      summary: Generated READMEs now reference RequestOptions as TypedDicts correctly.
  irVersion: 53

- version: 3.3.0-rc1
  createdAt: "2024-08-01"
  changelogEntry:
    - type: fix
      summary: TypedDict snippets now include literals where available.
  irVersion: 53

- version: 3.3.0-rc0
  createdAt: "2024-07-31"
  changelogEntry:
    - type: internal
      summary: Upgrade to IR 53.1.0
      changed:
        - "Upgrade to IR 53.1.0"
        - The Python generator now creates snippet templates for undiscriminated unions.
  irVersion: 53

- version: 3.2.0-rc1
  createdAt: "2024-07-29"
  changelogEntry:
    - type: fix
      summary: The generated README now imports `ApiError` as if it were from outside the module.
  irVersion: 49

- version: 3.2.0-rc0
  createdAt: "2024-07-25"
  changelogEntry:
    - type: feat
      summary: The Python SDK can now be generated with TypedDicts as inputs.
      added:
        - >-
          The Python SDK can now be generated such that inputs to requests are
          TypedDicts, instead of Pydantic models. This allows for consumers of the
          SDK to continue to have type hinting and autocomplete, but not need to
          import new object types when creating requests.
  irVersion: 49

- version: 3.1.0-rc0
  createdAt: "2024-07-24"
  changelogEntry:
    - type: chore
      summary: The root client is now exported from the main `__init__.py`.
      changed:
        - >-
          Improvement: The root client users interact with is now exported from
          the main `__init__.py`, this allows users to access the client via `from
          my_sdk import my_sdk_client` as opposed to `from my_sdk.client import
          my_sdk_client`.
      removed:
        - >-
          Note this comes with an edge-case break. In the unlikely event you have
          a type that conflicts in naming with the exported root client, that type
          model is post-fixed with "Model". e.g. a type `Merge` in an SDK
          exporting a client `Merge` becomes `MergeModel`.
  irVersion: 49

- version: 3.0.0-rc2
  createdAt: "2024-07-24"
  changelogEntry:
    - type: fix
      summary: "`update_forward_refs` no longer raises errors, preserving original behavior, pre-3.x."
  irVersion: 49

- version: 3.0.0-rc1
  createdAt: "2024-07-23"
  changelogEntry:
    - type: fix
      summary: "`expected_types` within our test suite are now typed as `Tuple[typing.Any, typing.Any]`."
      fixed:
        - >-
          Sometimes mypy will error on the typing of `expected_types` within our
          test suite, despite them being labeled as `typing.Any`. This updates the
          types for tuples to `typing.Tuple[tying.Any, typing.Any]` to appease
          mypy.
  irVersion: 49

- version: 3.0.0-rc0
  createdAt: "2024-07-23"
  changelogEntry:
    - type: break
      summary: The generated models now support Pydantic V2 outright, it no longer uses `pydantic.v1` models.
      changed:
        - The generated models now support Pydantic V2 outright, it no longer uses `pydantic.v1` models.
        - Public fields previously prefixed with `_` are now prefixed with `f_` (Pydantic V2 does not allow for `_` prefixes on public fields and Python does not allow for a numeric prefix)
      removed:
        - wrapped aliases outside of Pydantic V1
        - custom root validators outside of Pydantic V1
  irVersion: 49

- version: 2.16.0
  createdAt: "2024-07-16"
  changelogEntry:
    - type: feat
      summary: The generated SDK now allows for specifying whether or not to generate `streaming` functions as overloaded functions or separate functions.
  irVersion: 49

- version: 2.15.6
  createdAt: "2024-07-17"
  changelogEntry:
    - type: fix
      summary: The generated python SDK now requires an environment be specified if a default is not provided.
  irVersion: 49

- version: 2.15.5
  createdAt: "2024-07-17"
  changelogEntry:
    - type: fix
      summary: The generated python SDK Oauth client now no longer checks for an expiry when getting the access token if an expiry field is not configured.
  irVersion: 49

- version: 2.15.4
  createdAt: "2024-07-10"
  changelogEntry:
    - type: fix
      summary: The generated python SDK now serializes bytes within JSON as a utf-8 encoded string.
  irVersion: 49

- version: 2.15.3
  createdAt: "2024-07-10"
  changelogEntry:
    - type: fix
      summary: The generated python SDK no longer runs into a recursion error during snippet generation.
  irVersion: 49

- version: 2.15.2
  createdAt: "2024-07-10"
  changelogEntry:
    - type: fix
      summary: The generated python SDK no longer treats `set` as a reserved word for method names.
  irVersion: 49

- version: 2.15.1
  createdAt: "2024-07-09"
  changelogEntry:
    - type: fix
      summary: The unchecked base model no longer coerces None to a type.
      fixed:
        - The unchecked base model no longer coerces None to a type.
        - >-
          The http client appropriately defaults empty fields within
          RequestOptions.
  irVersion: 49

- version: 2.15.0
  createdAt: "2024-07-03"
  changelogEntry:
    - type: feat
      summary: The generated python SDK now respects configured defaults from the API spec.
  irVersion: 49

- version: 2.14.1
  createdAt: "2024-07-01"
  changelogEntry:
    - type: fix
      summary: typing within the Sync and AsyncPagers is now correctly passed through to the BasePager.
      fixed:
        - >-
          Sync and AsyncPage now pass through the generic type to BasePage,
          allowing the use of `.items`, etc. to be appropriately typed within your
          type checking system.
  irVersion: 49

- version: 2.14.0
  createdAt: "2024-07-01"
  changelogEntry:
    - type: fix
      summary: The offset page now allows for the usage of 0 as a page start.
      fixed:
        - >-
          offset page now allows for the usage of 0 as a page start, previously
          the use of `page or 1` made Python coerce booleans and become 1,
          ignoring the user-provided 0.
  irVersion: 49

- version: 2.14.0-rc3
  createdAt: "2024-07-01"
  changelogEntry:
    - type: feat
      summary: Generated readmes now include an "advanced" section.
      changed:
        - >-
          Generated readmes now include an "advanced" section,
          outlining usage of retries, timeouts, error handling and usage of a
          custom client.
  irVersion: 49

- version: 2.14.0-rc2
  createdAt: "2024-07-01"
  changelogEntry:
    - type: chore
      summary: Async snippets now run the async function leveraging asyncio.run to be more copy-pastable.
  irVersion: 49

- version: 2.14.0-rc1
  createdAt: "2024-06-27"
  changelogEntry:
    - type: fix
      summary: The fix from 2.5.2 is now case-insensitive
      fixed:
        - >-
          the fix from 2.5.2 is now case-insensitive Recap of 2.5.2: `Fix: Support
          `list`SDK method names instead of defaulting to`list\_`.`
  irVersion: 49

- version: 2.14.0-rc0
  createdAt: "2024-06-26"
  changelogEntry:
    - type: feat
      summary: The Python SDK now generates an accompanying SDK reference (`reference.md`) for users to review the SDK methods at a glance within the SDK's GitHub repository.
  irVersion: 49

- version: 2.13.1-rc0
  createdAt: "2024-06-20"
  changelogEntry:
    - type: fix
      summary: The Python SDK now does not send additional properties via JSON or data if the request is leveraging the other field.
      fixed:
        - >-
          the Python SDK now does not send additional properties via JSON or data
          if the request is leveraging the other field.
      changed:
        - >-
          Improvement: the Python SDK now copies unit tests over to the generated
          SDK for additional unit testing (separate from wire-format testing).
  irVersion: 49

- version: 2.13.0-rc0
  createdAt: "2024-06-20"
  changelogEntry:
    - type: internal
      summary: The Python SDK generator is now upgraded to IR V49.
  irVersion: 49

- version: 2.12.0-rc0
  createdAt: "2024-06-25"
  changelogEntry:
    - type: feat
      summary: README generation now supports a section dedicated to streaming usage, as well as one for paginated endpoints.
      added:
        - >-
          Feature: README generation now supports a section dedicated to streaming
          usage, as well as one for paginated endpoints.
      changed:
        - "Improvement: Paginated endpoint snippets now show using an iterator:"
  irVersion: 49

- version: 2.11.0-rc0
  createdAt: "2024-06-25"
  changelogEntry:
    - type: chore
      summary: Snippet templates now support auth variables within the root client.
      changed:
        - >-
          Improvement: The SDK now produces templates for the root clients within
          snippet-template.json. This allows users of the Templates API to pass in
          data for the auth variables present within the root client.
  irVersion: 49

- version: 2.10.2
  createdAt: "2024-06-20"
  changelogEntry:
    - type: fix
      summary: The SDK now handles stream termination sequences like `[DONE]`.
      fixed:
        - >-
          The SDK now handles stream termination sequences like `[DONE]`. This is
          a typical way for LLM providers to communicate when the stream has
          ended.
  irVersion: 46

- version: 2.10.1
  createdAt: "2024-06-20"
  changelogEntry:
    - type: fix
      summary: Improve the SDK to not leak `JSONDecodeError` to SDK users. Instead, an `ApiError` will be thrown with the text content of the response.
  irVersion: 46

- version: 2.10.0
  createdAt: "2024-06-20"
  changelogEntry:
    - type: feat
      summary: Add support for higher quality `README.md` generation.
  irVersion: 46

- version: 2.9.10
  createdAt: "2024-06-20"
  changelogEntry:
    - type: fix
      summary: The generator now only specifies the readme location within pyproject.toml if one was successfully created.
  irVersion: 46

- version: 2.9.9
  createdAt: "2024-06-19"
  changelogEntry:
    - type: internal
      summary: The generator now consumes IRv46.
  irVersion: 46

- version: 2.9.8
  createdAt: "2024-06-18"
  changelogEntry:
    - type: chore
      summary: The python generator only adds a publish step in github actions if credentials are specified.
  irVersion: 39

- version: 2.9.7
  createdAt: "2024-06-12"
  changelogEntry:
    - type: fix
      summary: The unchecked base model stops special casing defaults and pydantic v2.
  irVersion: 39

- version: 2.9.6
  createdAt: "2024-06-11"
  changelogEntry:
    - type: fix
      summary: Offset based pagination is now 1-based, as opposed to 0 based
      fixed:
        - Offset based pagination is now 1-based, as opposed to 0 based
        - >-
          The HTTP client now passes in additional body properties from the
          request options, even if the body is empty (regression from the client
          migration in 2.8.0)
  irVersion: 39

- version: 2.9.5
  createdAt: "2024-06-10"
  changelogEntry:
    - type: fix
      summary: Unions with elements that specify no properties are generated correctly.
      fixed:
        - Unions with elements that specify no properties are generated correctly.
        - >-
          Unions with a single type now have a valid type alias (rather than an
          invalid `typing.Union`).
  irVersion: 39

- version: 2.9.4
  createdAt: "2024-06-07"
  changelogEntry:
    - type: fix
      summary: The unchecked base model now handles pulling the discriminant from a dict, not just a model/object.
  irVersion: 39

- version: 2.9.3
  createdAt: "2024-06-06"
  changelogEntry:
    - type: fix
      summary: Snippet templates for discriminated unions now specify the `template_input` property which is required to actually see snippets of instantiating discriminated unions.
  irVersion: 39

- version: 2.9.2
  createdAt: "2024-06-06"
  changelogEntry:
    - type: fix
      summary: downgrades mypy so we can run it over all our files without concern for their pydantic bug
      fixed:
        - >-
          downgrades mypy so we can run it over all our files without concern for
          their pydantic bug
        - adds typehint to the response variable
  irVersion: 39

- version: 2.9.1
  createdAt: "2024-06-06"
  changelogEntry:
    - type: fix
      summary: The SDK removes unset query parameters from requests (regression from the client migration in 2.8.0)
      fixed:
        - >-
          The SDK removes unset query parameters from requests (regression from
          the client migration in 2.8.0)
        - >-
          The SDK fixes it's type for `files` parameters to the http client
          (regression from the client migration in 2.8.0)
  irVersion: 39

- version: 2.9.0
  createdAt: "2024-06-05"
  changelogEntry:
    - type: fix
      summary: Snippets preserve trailing slashes
  irVersion: 39

- version: 2.9.0-rc1
  createdAt: "2024-06-05"
  changelogEntry:
    - type: fix
      summary: The new http client abstraction ensures a slash is postfixed to the baseurl
  irVersion: 39

- version: 2.9.0-rc0
  createdAt: "2024-06-04"
  changelogEntry:
    - type: chore
      summary: The Python generator now runs custom unit tests in CI if configured.
  irVersion: 39

- version: 2.8.2
  createdAt: "2024-06-04"
  changelogEntry:
    - type: fix
      summary: The none-filtering function now supports mypy's invariance check.
  irVersion: 39

- version: 2.8.1
  createdAt: "2024-06-04"
  changelogEntry:
    - type: fix
      summary: The parameter comment/documentation for timeouts on the root client now reflects the custom timeout passed through within configuration.
  irVersion: 39

- version: 2.8.0
  createdAt: "2024-06-03"
  changelogEntry:
    - type: chore
      summary: >-
        Endpoint function request logic has been abstracted into
        the request function of the wrapped httpx client.
  irVersion: 39

- version: 2.7.0
  createdAt: "2024-05-30"
  changelogEntry:
    - type: internal
      summary: >-
        Improvement: The generator now outputs an `exampleId` alongside each
        generated snippet so that we can correlate snippets with the relevant
        examples. This is useful for retrieving examples from Fern's API and
        making sure that you can show multiple snippets in the generated docs.
  irVersion: 39

- version: 2.6.1
  createdAt: "2024-05-31"
  changelogEntry:
    - type: internal
      summary: >-
        this adds a back door token getter function to OAuth clients to better
        test the functionality.
  irVersion: 39

- version: 2.6.0
  createdAt: "2024-05-30"
  changelogEntry:
    - type: chore
      summary: Support adding optional dependencies and extras to your generated `pyproject.toml`.
      changed:
        - >-
          Improvement: Support adding optional dependencies and extras to your
          generated `pyproject.toml`. To use this configuration, please add the
          following:
  irVersion: 39

- version: 2.5.7
  createdAt: "2024-05-30"
  changelogEntry:
    - type: fix
      summary: tests now carry a type annotation for `expected_types` variable.
  irVersion: 39

- version: 2.5.6
  createdAt: "2024-05-29"
  changelogEntry:
    - type: chore
      summary: >-
        Literal values are now all defaulted such that users are
        not required to plug in a redundant value.
  irVersion: 39

- version: 2.5.5
  createdAt: "2024-05-29"
  changelogEntry:
    - type: fix
      summary: Auto-Pagination now respects optional return values
      fixed:
        - >-
          Optional lists returned from pagination endpoints are now appropriately
          flattened such that the `Pager` return types are correctly
          `Pager[ListItem]` as opposed to `Pager[List[ListItem]]`.
  irVersion: 39

- version: 2.5.4
  createdAt: "2024-05-28"
  changelogEntry:
    - type: internal
      summary: Add typing library for dateutils in testing lib to satisfy mypy errors.
  irVersion: 39

- version: 2.5.3
  createdAt: "2024-05-24"
  changelogEntry:
    - type: chore
      summary: Stops specifying custom licenses manually, lets poetry handle adding them.
  irVersion: 39

- version: 2.5.2
  createdAt: "2024-05-23"
  changelogEntry:
    - type: feat
      summary: Support `list` SDK method names instead of defaulting to `list_`.
  irVersion: 39

- version: 2.5.1-rc0
  createdAt: "2024-05-23"
  changelogEntry:
    - type: fix
      summary: Literal parameters are added back to the request body.
  irVersion: 39

- version: 2.5.0-rc2
  createdAt: "2024-05-23"
  changelogEntry:
    - type: fix
      summary: Do not attempt to run `fern test` in CI until the command is more widely rolled out.
  irVersion: 39

- version: 2.5.0-rc1
  createdAt: "2024-05-22"
  changelogEntry:
    - type: chore
      summary: Address `propogate` -> `propagate` typo in python codegen.
  irVersion: 39

- version: 2.5.0-rc0
  createdAt: "2024-05-22"
  changelogEntry:
    - type: fix
      summary: This version addresses issues in unit test generation and reenables the creation of unit tests.
  irVersion: 39

- version: 2.4.0-rc0
  createdAt: "2024-05-21"
  changelogEntry:
    - type: fix
      summary: >-
        The Python SDK generator now uses safe names wherever string concat is
        not used (like in client generation naming), so this will update module
        and parameter names.
  irVersion: 39

- version: 2.3.4
  createdAt: "2024-05-21"
  changelogEntry:
    - type: fix
      summary: >-
        Snippets and unit tests now correctly write optional request bodies when
        `inline_request_params` is set to `True`.
      fixed:
        - >-
          Snippets and unit tests now correctly write optional request bodies when
          `inline_request_params` is set to `True`. Previously the generator wrote
          snippets that inlined these parameters, which does not match the
          generated SDK itself.
  irVersion: 39

- version: 2.3.3
  createdAt: "2024-05-21"
  changelogEntry:
    - type: fix
      summary: Inlined body parameters now deconflict in naming with header and query parameters by prefixing the request objects name.
  irVersion: 39

- version: 2.3.2
  createdAt: "2024-05-21"
  changelogEntry:
    - type: fix
      summary: The query encoder now correctly handles none values
      fixed:
        - >-
          The `pyproject.toml` generator now writes authors in a valid format for
          `tool.poetry`, not just `project`
        - The query encoder now correctly handles none values
  irVersion: 39

- version: 2.3.1
  createdAt: "2024-05-21"
  changelogEntry:
    - type: fix
      summary: The `pyproject.toml` generator now includes project URLs when specified.
  irVersion: 39

- version: 2.3.0
  createdAt: "2024-05-21"
  changelogEntry:
    - type: chore
      summary: Users can now specify information that will appear in their pypi record.
  irVersion: 39

- version: 2.2.2
  createdAt: "2024-05-20"
  changelogEntry:
    - type: fix
      summary: Inline request parameters now deconflict in naming with the unnamed path parameter arguments.
      fixed:
        - >-
          Inline request parameters now deconflict in naming with the unnamed path
          parameter arguments. Previously, when inlining request parameters into
          the method signature, we would not deconflict naming with the unnamed
          args preceding them. Now, conflicting unnamed parameters are post-fixed
          with an "_".
  irVersion: 39

- version: 2.2.1
  createdAt: "2024-05-17"
  changelogEntry:
    - type: internal
      summary: The generator now uses the latest FDR SDK.
  irVersion: 39

- version: 2.2.0
  createdAt: "2024-05-16"
  changelogEntry:
    - type: chore
      summary: The generated SDK will now correctly encode deep object query parameters
      changed:
        - >-
          The generated SDK will now correctly encode deep object
          query parameters. For example, if you have an object `{"test":
          {"nested": "object"}}` as a query parameter, we will now encode it as
          `test[nested]=object`.
  irVersion: 39

- version: 2.1.1
  createdAt: "2024-05-15"
  changelogEntry:
    - type: chore
      summary: add enhanced snippet support for streaming endpoints.
  irVersion: 39

- version: 2.1.0
  createdAt: "2024-05-14"
  changelogEntry:
    - type: feat
      summary: Add support for cursor and offset pagination ("auto-pagination").
  irVersion: 39

- version: 2.0.1
  createdAt: "2024-05-14"
  changelogEntry:
    - type: fix
      summary: The python generator now only excludes unset fields that are not required.
      fixed:
        - >-
          the python generator previously used `exclude_unset` on pydantic models,
          however this would remove defaulted values. This change updates this to
          only exclude none fields that were not required.
  irVersion: 39

- version: 2.0.0
  createdAt: "2024-05-09"
  changelogEntry:
    - type: break
      summary: Release of the Python SDK generator version 2, updating default configuration.
      changed:
        - >-
          The python SDK is now on major version 2, there are no
          substantial logic changes, however default configuration has changed. To
          take this upgrade without any breaks, please add the below configuration
          to your `generators.yml` file:
  irVersion: 39

- version: 1.7.0-rc0
  createdAt: "2024-05-09"
  changelogEntry:
    - type: chore
      summary: you can now declare a new python version range for your `pyproject.toml`, which will declare a new version range for your pip package.
  irVersion: 39

- version: 1.6.0-rc0
  createdAt: "2024-05-09"
  changelogEntry:
    - type: chore
      summary: You can now specify dev dependencies from your `generators.yml` file
  irVersion: 39

- version: 1.5.3-rc0
  createdAt: "2024-05-02"
  changelogEntry:
    - type: fix
      summary: the unchecked basemodel no longer tries to dereference an object if it's null.
  irVersion: 39

- version: 1.5.2-rc0
  createdAt: "2024-05-02"
  changelogEntry:
    - type: chore
      summary: The python generator now produces sync snippet templates, as opposed to just async templates as it was before
  irVersion: 39

- version: 1.5.1-rc5
  createdAt: "2024-05-01"
  changelogEntry:
    - type: fix
      summary: Snippet templates now generate the correct imports for object types.
  irVersion: 39

- version: 1.5.1-rc4
  createdAt: "2024-05-01"
  changelogEntry:
    - type: fix
      summary: The SDK now generates discriminated union snippet templates correctly.
  irVersion: 39

- version: 1.5.1-rc3
  createdAt: "2024-05-01"
  changelogEntry:
    - type: chore
      summary: Union types leverage the fern aware base model to include JSON and Dict function overrides.
  irVersion: 39

- version: 1.5.1-rc2
  createdAt: "2024-05-01"
  changelogEntry:
    - type: fix
      summary: The vanilla pydantic base model now respects the `require_optional_fields`
      fixed:
        - >-
          The vanilla pydantic base model now respects the
          `require_optional_fields`, this became a regression in 1.5.1-rc0 when we
          started to inline union properties which leverages the vanilla base
          model.
  irVersion: 39

- version: 1.5.1-rc1
  createdAt: "2024-05-01"
  changelogEntry:
    - type: fix
      summary: Improve formatting within snippet templates.
      fixed:
        - >-
          Address formatting issues with snippet templates, we now strip newlines
          off OG snippets as well as plumb through indentation metadata to places
          that were previously missing it.
  irVersion: 39

- version: 1.5.1-rc0
  createdAt: "2024-04-26"
  changelogEntry:
    - type: fix
      summary: Discriminated union variants that are objects now have inlined properties instead of extending a base type.
  irVersion: 39

- version: 1.5.0-rc0
  createdAt: "2024-04-30"
  changelogEntry:
    - type: feat
      summary: The generator now supports inlining top-level request parameters instead of requiring users create a request object.
  irVersion: 39

- version: 1.4.0
  createdAt: "2024-04-29"
  changelogEntry:
    - type: feat
      summary: keyword arguments are now ordered such that required params are ordered before optional params
      changed:
        - >-
          keyword arguments are now ordered such that required params
          are ordered before optional params. Note that since these are kwargs,
          this is a non-breaking change.
        - "docstrings now match numpydoc/PEP257 format"
  irVersion: 39

- version: 1.4.0-rc3
  createdAt: "2024-04-24"
  changelogEntry:
    - type: fix
      summary: pin mypy dependency to 1.9.0 to prevent introducing upstream bugs
      fixed:
        - >-
          Set `mypy` dev dependency in generated `pyproject.toml` to `1.9.0`. This
          prevents upstream `mypy` bugs from affecting user builds. Note that this
          is only a dev dependency, so it does not affect the behavior of the SDK.
        - Temporarily disable unit test generation.
      changed:
        - "Improvement: Use named parameters for all `httpx` request params."
  irVersion: 39

- version: 1.4.0-rc2
  createdAt: "2024-04-23"
  changelogEntry:
    - type: fix
      summary: Initialize the OAuth token provider member variables to their default values before they are set.
  irVersion: 39

- version: 1.4.0-rc1
  createdAt: "2024-04-22"
  changelogEntry:
    - type: feat
      summary: The python SDK generator now supports OAuth client generation for the client-credentials flow.
  irVersion: 39

- version: 1.4.0-rc0
  createdAt: "2024-04-22"
  changelogEntry:
    - type: chore
      summary: Generated clients now follow redirects by default.
      changed:
        - >-
          Default generated clients to follow redirects by default, this
          effectively flips the `follow_redirects_by_default` flag to `True` and
          can be reverted with the following configuration:
  irVersion: 38

- version: 1.3.1-rc0
  createdAt: "2024-04-22"
  changelogEntry:
    - type: fix
      summary: the python SDK generator now checks to make sure a header is not null before casting it to a string.
  irVersion: 38

- version: 1.3.0-rc1
  createdAt: "2024-04-22"
  changelogEntry:
    - type: internal
      summary: add logging for python snippet template generation.
  irVersion: 38

- version: 1.3.0-rc0
  createdAt: "2024-04-21"
  changelogEntry:
    - type: feat
      summary: "Beta: The generator now registers snippet templates which can be used for dynamic SDK code snippet generation."
  irVersion: 38

- version: 1.2.0-rc2
  createdAt: "2024-04-10"
  changelogEntry:
    - type: fix
      summary: The generator now correctly imports `json` when deserializing server sent events.
  irVersion: 38

- version: 1.2.0-rc0
  createdAt: "2024-04-10"
  changelogEntry:
    - type: internal
      summary: Consume IR v38
      added:
        - >-
          The generator now depends on v38 of Intermediate Representation which
          requires the latest CLI. As part of this, the generator now supports
          server sent events using `httpx-sse`.
  irVersion: 38

- version: 1.1.0-rc3
  createdAt: "2024-04-04"
  changelogEntry:
    - type: fix
      summary: The skip validation code now works as expected.
      fixed:
        - >-
          There are a number of fixes to the skip validation code as well as tests
          to reflect those updates.
  irVersion: 37

- version: 1.1.0-rc2
  createdAt: "2024-04-04"
  changelogEntry:
    - type: fix
      summary: The generator now writes the skipped-validation `cast` with a suffixing new line so that the code compiles.
  irVersion: 37

- version: 1.1.0-rc1
  createdAt: "2024-04-04"
  changelogEntry:
    - type: fix
      summary: The generator no longer attempts to create a version file if Fern does not own generating the full package (e.g. in local generation).
      fixed:
        - >-
          The generator no longer attempts to create a version file if Fern does
          not own generating the full package (e.g. in local generation). It's too
          confusing for to make the relevant changes to the package set up, and is
          also arguably not even needed in local generation.
  irVersion: 37

- version: 1.1.0-rc0
  createdAt: "2024-04-03"
  changelogEntry:
    - type: feat
      summary: The python SDK now includes a configuration option to skip pydantic validation.
      added:
        - >-
          [EXPERIMENTAL]: The python SDK now includes a configuration
          option to skip pydantic validation. This ensures that Pydantic does not
          immediately fail if the model being returned from an API does not
          exactly match the Pydantic model. This is meant to add flexibility,
          should your SDK fall behind your API, but should be used sparingly, as
          the type-hinting for users will still reflect the Pydantic model
          exactly.
  irVersion: 37

- version: 1.0.1
  createdAt: "2024-04-03"
  changelogEntry:
    - type: fix
      summary: Address Pydantic break when introducing `pydantic.v1` import within Pydantic V1
      fixed:
        - >-
          Pydantic introduced a "break" to their 1.x libs by adding in a .v1
          submodule that does not mirror the one that comes with pydantic v2. To
          get around this we now force the usage of the v1 submodule only if the
          pydantic version is v2.
  irVersion: 37

- version: 1.0.0
  createdAt: "2024-04-02"
  changelogEntry:
    - type: break
      summary: The python SDK now defaults new (breaking configuration) to introduce general improvements.
      changed:
        - >-
          Break: The python SDK now defaults new (breaking configuration) to
          introduce general improvements.
        - >-
          Improvement: The python SDK now supports specifying whether or not to
          follow redirects in requests by default, and exposes an option to
          override that functionality for consumers.
  irVersion: 37

- version: 0.13.4
  createdAt: "2024-04-03"
  changelogEntry:
    - type: fix
      summary: revert changes introduced within 0.12.2
      fixed:
        - >-
          revert the change from 0.13.2, the stream call returns a context
          manager, which is not awaited. The issue that this was meant to solve
          was actually fixed in version `0.12.2`.
  irVersion: 37

- version: 0.13.3
  createdAt: "2024-03-28"
  changelogEntry:
    - type: fix
      summary: Github workflows for publishing now work again (previously the trigger was incorrect).
  irVersion: 37

- version: 0.13.2
  createdAt: "2024-03-28"
  changelogEntry:
    - type: fix
      summary: Asynchronous calls to `httpx.stream` are now awaited. This is applicable to any file download or JSON streaming (chat completion) endpoints.
  irVersion: 37

- version: 0.13.1
  createdAt: "2024-03-26"
  changelogEntry:
    - type: feat
      summary: discriminant values in unions are now defaulted such that callers no longer need to specify the discriminant
  irVersion: 37

- version: 0.13.0
  createdAt: "2024-03-25"
  changelogEntry:
    - type: feat
      summary: the python SDK now exposes it's version through `__version__` to match module standards and expectations.
  irVersion: 37

- version: 0.12.5
  createdAt: "2024-03-22"
  changelogEntry:
    - type: fix
      summary: the python SDK uses the timeout provided to the top level client as the default per-request
      fixed:
        - >-
          the python SDK uses the timeout provided to the top level client as the
          default per-request, previously if there was no timeout override in the
          RequestOptions, we'd default to 60s, even if a timeout was provided at
          the client level.
  irVersion: 37

- version: 0.12.4
  createdAt: "2024-03-19"
  changelogEntry:
    - type: chore
      summary: Allow full forward compat with enums while keeping intellisense by unioning enum literals with `typing.AnyStr`.
  irVersion: 37

- version: 0.12.3
  createdAt: "2024-03-18"
  changelogEntry:
    - type: feat
      summary: Allow bytes requests to take in iterators of bytes, mirroring the types allowed by HTTPX.
  irVersion: 37

- version: 0.12.2
  createdAt: "2024-03-18"
  changelogEntry:
    - type: fix
      summary: Fix the returned type and value contained within the retrying wrapper for the HTTPX client (http_client.py).
  irVersion: 37

- version: 0.12.1
  createdAt: "2024-03-14"
  changelogEntry:
    - type: chore
      summary: Improves example generation and snippets for union types, as well as multi-url environments.
      changed:
        - >-
          Improves example generation and snippets for union types, as well as
          multi-url environments.
      fixed:
        - >-
          Stringifies header arguments, HTTPX was previously hard failing for
          certain types
  irVersion: 37

- version: 0.12.0
  createdAt: "2024-03-11"
  changelogEntry:
    - type: feat
      summary: Auto-generated unit and integration tests against a mock server.
      added:
        - >-
          Beta: The SDK now generates tests leveraging auto-generated
          data to test typing, as well as wire-formatting (e.g. the SDKs are
          sending and receiving data as expected). This comes out of the box
          within the generated github workflow, as well as through the fern cli:
          `fern test --command "your test command"`.
  irVersion: 37

- version: 0.11.10
  createdAt: "2024-03-08"
  changelogEntry:
    - type: feat
      summary: Expose a feature flag to pass through additional properties not specified within your pydantic model from your SDK.
      added:
        - >-
          Expose a feature flag to pass through additional properties not
          specified within your pydantic model from your SDK. This allows for
          easier forward compatibility should your SDK drift behind your spec.
  irVersion: 36

- version: 0.11.9
  createdAt: "2024-03-04"
  changelogEntry:
    - type: chore
      summary: use docstrings instead of Pydantic field descriptions.
  irVersion: 36

- version: 0.11.8-rc1
  createdAt: "2024-03-02"
  changelogEntry:
    - type: feat
      summary: Introduces a `max_retries` parameter to the RequestOptions dict accepted by all requests.
      changed:
        - >-
          Beta: Introduces a `max_retries` parameter to the
          RequestOptions dict accepted by all requests. This parameter will retry
          requests automatically, with exponential backoff and a jitter. The
          client will automatically retry requests of a 5XX status code, or
          certain 4XX codes (429, 408, 409).
  irVersion: 36

- version: 0.11.8-rc0
  createdAt: "2024-02-27"
  changelogEntry:
    - type: feat
      summary: introduces additional configuration to customize the client class and file name.
      changed:
        - >-
          Beta: Introduce a `client` custom config that allows you to specify
          class_name and filename for the client. This configuration can be used
          in several ways:
  irVersion: 36

- version: 0.11.7
  createdAt: "2024-02-27"
  changelogEntry:
    - type: feat
      summary: Introduces a flag `use_str_enums` to swap from using proper Enum classes to using Literals to represent enums.
      changed:
        - >-
          Introduces a flag `use_str_enums` to swap from using proper
          Enum classes to using Literals to represent enums. This change allows
          for forward compatibility of enums, since the user will receive the
          string back.
  irVersion: 36

- version: 0.11.6
  createdAt: "2024-02-26"
  changelogEntry:
    - type: feat
      summary: You can now specify envvars to scan for headers, not just auth scheme headers.
  irVersion: 36

- version: 0.11.5
  createdAt: "2024-02-23"
  changelogEntry:
    - type: fix
      summary: Fix the usage of ApiError when leveraging auth envvars, when the schema for ApiError was changed, this usage was missed in the update.
  irVersion: 34

- version: 0.11.4
  createdAt: "2024-02-23"
  changelogEntry:
    - type: fix
      summary: We now grab enum values appropriately when enums are within unions.
  irVersion: 34

- version: 0.11.3
  createdAt: "2024-02-22"
  changelogEntry:
    - type: fix
      summary: Transition from lists to sequences within function calls
      fixed:
        - >-
          Transition from lists to sequences within function calls, this is a fix
          as a result of how mypy handles type variance. This fix is only for
          function calls as testing shows that we do not hit the same issue within
          mypy with list[union[*]] fields on pydantic objects.
      changed:
        - >-
          Improvement: The Python SDK generator now defaults to
          `require_optional_fields = False`. This means that any requests that
          have optional fields no longer require a user to input data (or a `None`
          value) in.
  irVersion: 34

- version: 0.11.2
  createdAt: "2024-02-21"
  changelogEntry:
    - type: feat
      summary: introduce configuration to flatten the directory structure
      changed:
        - >-
          Improvement (Beta): The Python generator now supports a configuration
          option called `improved_imports`.
  irVersion: 34

- version: 0.11.1
  createdAt: "2024-02-20"
  changelogEntry:
    - type: feat
      summary: Python now supports specifying files to auto-export from the root `__init__.py` file
      changed:
        - >-
          Python now supports specifying files to auto-export from
          the root `__init__.py` file, this means you can export custom classes
          and functions from your package for users to access like so:
        - "Add a docstring for base clients to explain usage, example:"
  irVersion: 34

- version: 0.11.0
  createdAt: "2024-02-19"
  changelogEntry:
    - type: feat
      summary: Python now supports a wider range of types for file upload
      changed:
        - >-
          Python now supports a wider range of types for file upload,
          mirroring the `httpx` library used under the hood, these are grouped
          under a new type `File`:
      fixed:
        - >-
          Python now supports API specifications that leverage lists for file
          upload. Previously, Fern incorrectly made all `list<file>` type requests
          simply `file`.
  irVersion: 34

- version: 0.10.3
  createdAt: "2024-02-19"
  changelogEntry:
    - type: fix
      summary: Several bugfixes were made to related to literal properties
      fixed:
        - >-
          Several bugfixes were made to related to literal properties. If a
          literal is used as a query parameeter, header, path parameter, or
          request parameter, the user no longer has to explicitly pass it in.
  irVersion: 31

- version: 0.10.2
  createdAt: "2024-02-18"
  changelogEntry:
    - type: fix
      summary: The SDK always sends the enum wire value instead of the name of the enum.
      fixed:
        - >-
          The SDK always sends the enum wire value instead of the name of the
          enum.
        - >-
          Revert #2719 which introduced additional issues with circular references
          within our Python types.
  irVersion: 31

- version: 0.10.1
  createdAt: "2024-02-14"
  changelogEntry:
    - type: feat
      summary: Add support for a RequestOptions object for each generated function within Python SDKs
      changed:
        - >-
          Add support for a RequestOptions object for each generated
          function within Python SDKs. This parameter is an optional final
          parameter that allows for configuring timeout, as well as pass in
          arbitrary data through to the request. RequestOptions is a TypedDict,
          with optional fields, so there's no need to instantiate an object, just
          pass in the relevant keys within a dict!
  irVersion: 31

- version: 0.10.0
  createdAt: "2024-02-13"
  changelogEntry:
    - type: break
      summary: The generator no longer supports Python 3.7
      removed:
        - The generator no longer supports Python 3.7
        - The `backports` dependency has been removed
  irVersion: 31

- version: 0.9.1
  createdAt: "2024-02-11"
  changelogEntry:
    - type: fix
      summary: Remove literals from SDK function signatures, as they are not modifiable for end users
      fixed:
        - >-
          Remove literals from SDK function signatures, as they are not modifiable
          for end users.
        - >-
          Acknowledge the optionality of a `File` property, previously we were
          requiring all `File` type inputs, even if they were specified as
          optional within the OpenAPI or Fern definition. Now, we check if the
          parameter is required and make the parameter optional if it is not.
  irVersion: 31

- version: 0.9.0
  createdAt: "2024-02-11"
  changelogEntry:
    - type: feat
      summary: The SDK generator now supports whitelabelling
      added:
        - >-
          The SDK generator now supports whitelabelling. When this is turned on,
          there will be no mention of Fern in the generated code.
  irVersion: 31

- version: 0.8.3-rc0
  createdAt: "2024-01-29"
  changelogEntry:
    - type: fix
      summary: Increase recursion depth to allow for highly nested and complex examples
      fixed:
        - >-
          Increase recursion depth to allow for highly nested and complex
          examples, this is a temporary solution while the example datamodel is
          further refined.
  irVersion: 31

- version: 0.8.2-rc0
  createdAt: "2024-01-28"
  changelogEntry:
    - type: fix
      summary: The Python SDK better handles cyclical references
      fixed:
        - >-
          The Python SDK better handles cyclical references. In particular,
          cyclical references are tracked for undiscriminated unions, and
          update_forward_refs is always called with object references.
  irVersion: 31

- version: 0.8.1
  createdAt: "2024-01-26"
  changelogEntry:
    - type: feat
      summary: The generated SDK respects environment variables for authentication if specified
      added:
        - >-
          If the auth scheme has environment variables specified, the generated
          python client will scan those environment variables.
  irVersion: 31

- version: 0.8.0
  createdAt: "2024-01-25"
  changelogEntry:
    - type: fix
      summary: Enums in inlined requests send the appropriate value.
  irVersion: 31

- version: 0.7.7
  createdAt: "2024-01-21"
  changelogEntry:
    - type: internal
      summary: Initialize the changelog
  irVersion: 31<|MERGE_RESOLUTION|>--- conflicted
+++ resolved
@@ -1,17 +1,20 @@
 # yaml-language-server: $schema=../../../fern-versions-yml.schema.json
 # For unreleased changes, use unreleased.yml
 
-- version: 4.45.7
-  changelogEntry:
-<<<<<<< HEAD
+- version: 4.45.8
+  changelogEntry:
     - summary: |
         Fix empty query params stripping existing URL query strings. When `params` and
         `additional_query_parameters` are both empty, httpx now receives `params=None` instead
         of `params=[]`, preserving any query parameters already present in the URL (e.g.,
         pagination cursors like `?after=123`).
-=======
+      type: fix
+  createdAt: "2025-12-12"
+  irVersion: 61
+
+- version: 4.45.7
+  changelogEntry:
     - summary: Fix client wrapper instantiation to use the correct bearer token parameter name, preventing incorrect `token=` references when custom auth parameter names are configured.
->>>>>>> 6e6d8262
       type: fix
   createdAt: "2025-12-12"
   irVersion: 61
