--- conflicted
+++ resolved
@@ -1,13 +1,15 @@
 # yaml-language-server: $schema=../../../fern-versions-yml.schema.json
 # For unreleased changes, use unreleased.yml
-<<<<<<< HEAD
-- version: 4.41.11
+- version: 4.42.1
   changelogEntry:
     - summary: |
         Fix OAuth flow regression where `SyncClientWrapper` and `AsyncClientWrapper` required a `token` parameter.
         The token parameter is now optional only for OAuth flows (matching TypeScript's behavior), while plain
         bearer auth continues to require a token when `isAuthMandatory` is true.
-=======
+      type: fix
+  createdAt: "2025-12-05"
+  irVersion: 61
+
 - version: 4.42.0
   changelogEntry:
     - summary: |
@@ -24,7 +26,6 @@
         Fix backslash escaping in endpoint and websocket docstrings. OpenAPI descriptions containing
         backslash sequences like `DOMAIN\username` now properly escape backslashes to avoid Python
         SyntaxError from invalid unicode escape sequences.
->>>>>>> ad8b6e31
       type: fix
   createdAt: "2025-12-04"
   irVersion: 61
