--- conflicted
+++ resolved
@@ -1,6 +1,5 @@
 # yaml-language-server: $schema=../../../fern-versions-yml.schema.json
 # For unreleased changes, use unreleased.yml
-<<<<<<< HEAD
 - version: 4.47.0
   changelogEntry:
     - summary: |
@@ -9,8 +8,8 @@
         later adds required fields; kwargs are more stable.
       type: feat
   createdAt: "2025-12-18"
-  irVersion: 61
-=======
+  irVersion: 62
+
 - version: 4.46.5
   changelogEntry:
     - summary: |
@@ -19,7 +18,6 @@
       type: chore
   createdAt: "2025-12-18"
   irVersion: 62
->>>>>>> 98b7c8e3
 
 - version: 4.46.4-rc2
   changelogEntry:
