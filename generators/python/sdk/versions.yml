--- conflicted
+++ resolved
@@ -1,13 +1,17 @@
 # yaml-language-server: $schema=../../../fern-versions-yml.schema.json
 # For unreleased changes, use unreleased.yml
+- version: 4.28.4
+  changelogEntry:
+    - summary: |
+        Fix python sdk serialization to use dict instead of model_dump.
+      type: fix
+  createdAt: "2025-09-12"
+  irVersion: 59
+
 - version: 4.28.3
   changelogEntry:
     - summary: |
-<<<<<<< HEAD
-        Fix python sdk serialization to use dict instead of model_dump.
-=======
         Never duplicate parameters in client constructors
->>>>>>> 071ea706
       type: fix
   createdAt: "2025-09-10"
   irVersion: 59
