# yaml-language-server: $schema=../../../fern-versions-yml.schema.json
# For unreleased changes, use unreleased.yml
<<<<<<< HEAD
- version: 4.29.3
=======
- version: 4.30.0
  changelogEntry:
    - summary: |
        Add support for PR mode for self-hosted/local sdk generation
      type: feat
  createdAt: "2025-09-25"
  irVersion: 60

- version: 4.29.2
>>>>>>> 90060e82
  changelogEntry:
    - summary: Added a note to the README on constructing Async httpx objects to pass into main Async clients.
      type: chore
  createdAt: "2025-09-23"
  irVersion: 59

- version: 4.29.2-rc0
  changelogEntry:
    - summary: |
        Exports in init files always reference the submodule instead of the current module.
        This should fix infinite recursion in libraries that inspect getattr, like freezegun.
      type: fix
  createdAt: "2025-09-22"
  irVersion: 59

- version: 4.29.1
  changelogEntry:
    - summary: Fixes issue where colliding classes were not lazily imported correctly.
      type: fix
  createdAt: "2025-09-18"
  irVersion: 59

- version: 4.29.0
  changelogEntry:
    - summary: |
        Add support for custom sections in the README.md via customSections config option
      type: feat
  createdAt: "2025-09-18"
  irVersion: 59

- version: 4.28.5
  changelogEntry:
    - summary: |
        Generator no longer fails on failed generator-cli installation
      type: fix
  createdAt: "2025-09-16"
  irVersion: 59

- version: 4.28.4
  changelogEntry:
    - summary: |
        Fix python sdk serialization to use dict instead of model_dump.
      type: fix
  createdAt: "2025-09-12"
  irVersion: 59

- version: 4.28.3
  changelogEntry:
    - summary: |
        Never duplicate parameters in client constructors
      type: fix
  createdAt: "2025-09-10"
  irVersion: 59

- version: 4.28.2
  changelogEntry:
    - summary: |
        Nit in custom client snippet generation.
      type: fix
  createdAt: "2025-09-09"
  irVersion: 59

- version: 4.28.1
  changelogEntry:
    - summary: |
        Union member self-referencing dependencies are now correctly imported and forward referenced.
        This fixes compatibility with Pydantic >=2.11.0.
      type: fix
  createdAt: "2025-09-05"
  irVersion: 59

- version: 4.28.0
  changelogEntry:
    - summary: Generator passes readme configs apiName, disabledSections, and whiteLabel.
      type: feat
  createdAt: "2025-08-29"
  irVersion: 59

- version: 4.27.0-rc0
  changelogEntry:
    - summary: |
        Client imports are now lazy loaded by default. This will greatly reduce memory footprint when using a small portion of a large API.
        The tradeoff is a latency penalty when first accessing a client.
        Users can opt in to eager loading (the old behavior) by setting the `lazy_imports` flag to `false` in their configuration.
      type: feat
  createdAt: "2025-08-27"
  irVersion: 59

- version: 4.26.2
  changelogEntry:
    - summary: |
        Upgrade docker image to use python 3.11.13 so that users can depend on packages that require python 3.11.
      type: fix
  createdAt: "2025-08-26"
  irVersion: 59

- version: 4.26.1
  changelogEntry:
    - summary: Additional handling of inferred auth
      type: chore
  createdAt: "2025-08-20"
  irVersion: 59

- version: 4.26.0
  changelogEntry:
    - summary: Bumped IR version to 59.
      type: chore
  createdAt: "2025-08-20"
  irVersion: 59

- version: 4.25.9
  changelogEntry:
    - summary: |
        Fix: allow setting of package name and version in local docker generation
      type: feat
  createdAt: "2025-08-05"
  irVersion: 58

- version: 4.25.7-rc2
  changelogEntry:
    - summary: |
        Minor bug fix: accessing version from publish config
      type: feat
  createdAt: "2025-08-05"
  irVersion: 58

- version: 4.25.7-rc1
  changelogEntry:
    - summary: |
        Attempt to plumb version in Abstract Generator
      type: feat
  createdAt: "2025-08-05"
  irVersion: 58

- version: 4.25.8
  changelogEntry:
    - summary: |
        Websocket patch: json load messages on dunder iter method
      type: feat
  createdAt: "2025-08-05"
  irVersion: 58

- version: 4.25.7-rc0
  changelogEntry:
    - summary: |
        Enforce nested folders for package names with a "." in them.
      type: feat
  createdAt: "2025-08-04"
  irVersion: 58

- version: 4.25.6
  changelogEntry:
    - summary: |
        Removed snippet generation
      type: feat
  createdAt: "2025-07-22"
  irVersion: 58

- version: 4.25.5
  changelogEntry:
    - summary: |
        Enabled "ignore" as an option for extra fields
      type: feat
  createdAt: "2025-07-17"
  irVersion: 58

- version: 4.25.4
  changelogEntry:
    - summary: |
        Updated construct_type function to handles undiscriminated unions with lists, sets, and dictionaries of objects.
      type: fix
  createdAt: "2025-07-15"
  irVersion: 58

- version: 4.25.3
  changelogEntry:
    - summary: |
        Fix websocket connect method generation for single base URL environments.
      type: fix
  createdAt: "2025-07-14"
  irVersion: 58

- version: 4.25.2
  changelogEntry:
    - summary: |
        Generator fix: automatically switch tabs to spaces, following PEP8 standards.
      type: fix
  createdAt: "2025-07-11"
  irVersion: 58

- version: 4.25.1
  changelogEntry:
    - summary: |
        Correctly import websockets exceptions.
      type: fix
  createdAt: "2025-07-10"
  irVersion: 58

- version: 4.25.0
  changelogEntry:
    - summary: |
        Support async functions as websocket callback handlers.
      type: feat
  createdAt: "2025-07-09"
  irVersion: 58

- version: 4.24.3
  changelogEntry:
    - summary: |
        Support websockets>=14 by using legacy client.
      type: fix
  createdAt: "2025-07-09"
  irVersion: 58

- version: 4.24.2
  changelogEntry:
    - summary: |
        Emit ERROR events for JSON parsing errors in websocket connections.
      type: fix
  createdAt: "2025-07-09"
  irVersion: 58

- version: 4.24.1
  changelogEntry:
    - summary: |
        Parse websocket messages as JSON before Pydantic parsing.
      type: fix
  createdAt: "2025-07-07"
  irVersion: 58

- version: 4.24.0
  changelogEntry:
    - summary: |
        Add support for path parameters backed by variables supplied to the client constructor.
      type: feat
  createdAt: "2025-07-03"
  irVersion: 58

- version: 4.23.2
  changelogEntry:
    - summary: |
        Bump websockets dependency to >=12.0.0 to ensure compatibility with newer websocket implementations and improve stability.
      type: chore
  createdAt: "2025-06-25"
  irVersion: 58

- version: 4.23.1
  changelogEntry:
    - summary: |
        Bump pydantic-core dependency to >=2.18.2 to ensure compatibility with newer pydantic versions and improve performance.
      type: chore
  createdAt: "2025-06-24"
  irVersion: 58

- version: 4.23.0
  changelogEntry:
    - summary: |
        Add support for custom headers parameter at the top level of the client constructor.

        ```python
        client = Client(
            headers={"X-Custom-Header": "custom-value"}
        )
        ```
      type: feat
  createdAt: "2025-06-24"
  irVersion: 58

- version: 4.22.1-rc0
  changelogEntry:
    - summary: |
        Lazily validate model serialization to reduce memory consumption. Pydantic 2.11.0 introduced an issue where the model_serializer
        decorator set to wrap mode forced it to eagerly do schema validation at import time. Because we had this decorator on the UniversalBaseModel,
        it would try to validate the schemas of all the Model types at import time. This caused massive memory spikes for more complex SDKs, up to 2.6GB
        in some cases. This change essentially accomplishes the same logic of wrapping the serialization process and modifying the serialization
        structure of datetime fields. The difference is that we manually wrap, so we're able to defer model validation until runtime, drastically
        reducing our memory consumption.
      type: feat
  createdAt: "2025-06-20"
  irVersion: 58

- version: 4.22.0
  changelogEntry:
    - summary: |
        Support wrapped aliases in python for pydantic v2.
      type: feat
  createdAt: "2025-06-11"
  irVersion: 58

- version: 4.21.5
  changelogEntry:
    - summary: |
        Generate README for github output mode.
      type: fix
  createdAt: "2025-06-11"
  irVersion: 58

- version: 4.21.4
  changelogEntry:
    - summary: |
        Add support for HEAD HTTP method in the generated client.
      type: feat
  createdAt: "2025-06-05"
  irVersion: 58

- version: 4.21.3
  changelogEntry:
    - summary: |
        Fix an issue where the websocket connect method did not correctly yield the websocket client.
      type: fix
  createdAt: "2025-06-04"
  irVersion: 58

- version: 4.21.2
  changelogEntry:
    - summary: |
        Handle HEAD HTTP method gracefully by treating it as a POST method when constructing the snippet registry, rather than failing.
      type: chore
  createdAt: "2025-05-27"
  irVersion: 58

- version: 4.21.1
  changelogEntry:
    - summary: |
        Make sure to generate README and Reference even when generating in local mode (if self hosting is enabled).
      type: chore
  createdAt: "2025-05-27"
  irVersion: 58

- version: 4.21.0
  changelogEntry:
    - summary: |
        Bump to v58 of IR.
      type: chore
  createdAt: "2025-05-27"
  irVersion: 58

- version: 4.20.3
  changelogEntry:
    - summary: |
        Fix handling of optional and unknown response types by not throwing errors when the response is empty.
      type: fix
  createdAt: "2025-05-20"
  irVersion: 57

- version: 4.20.2
  changelogEntry:
    - summary: |
        Support formatting the generated README.md and python code snippets.
      type: fix
  createdAt: "2025-05-13"
  irVersion: 57

- version: 4.20.1
  changelogEntry:
    - summary: |
        Add support for the custom introduction setting in the generated README.md.
      type: fix
  createdAt: "2025-05-13"
  irVersion: 57

- version: 4.20.0
  changelogEntry:
    - summary: |
        Generate standalone Pydantic models for each class definition for models that utilize the Fern `extends` keyword,
        as opposed to generating Pydantic models that implement inheritance.
      type: feat
  createdAt: "2025-05-13"
  irVersion: 57

- version: 4.19.7
  changelogEntry:
    - summary: |
        Fix mypy errors related to type-shadowing `data` variables in generated streaming endpoints.
      type: fix
  createdAt: "2025-05-13"
  irVersion: 57

- version: 4.19.6
  changelogEntry:
    - summary: |
        Fix mypy errors related to automatic pagination in the python client.
      type: fix
  createdAt: "2025-05-11"
  irVersion: 57

- version: 4.19.5
  changelogEntry:
    - summary: |
        Fix naming conflicts in streaming endpoints by renaming the stream method to _stream in raw clients,
        preventing collisions with endpoint parameters that might also be named "stream",
        while maintaining proper functionality for streaming responses.
      type: fix
  createdAt: "2025-05-11"
  irVersion: 57

- version: 4.19.4
  changelogEntry:
    - summary: |
        Fix handling of optional file parameters in multipart form data requests with httpx by properly checking
        for None values before attempting to include them in the request, preventing errors when optional file parameters are not provided.
      type: feat
  createdAt: "2025-05-11"
  irVersion: 57

- version: 4.19.3
  changelogEntry:
    - summary: |
        Fix pagination support in raw clients by properly indexing into response data, ensuring that raw client endpoints with pagination correctly iterate through paginated results.
      type: fix
  createdAt: "2025-05-09"
  irVersion: 57

- version: 4.19.2
  changelogEntry:
    - summary: |
        Fix SSE streaming response handling by adding proper type casting to sse.data, ensuring correct data type conversion during stream processing.
      type: fix
  createdAt: "2025-05-09"
  irVersion: 57

- version: 4.19.1
  changelogEntry:
    - summary: |
        Fix a mypy error in pydantic_utilities.py by properly handling type annotations for Pydantic v1 and v2 compatibility, ensuring type checking passes correctly across different Pydantic versions.
      type: fix
  createdAt: "2025-05-09"
  irVersion: 57

- version: 4.19.0
  changelogEntry:
    - summary: |
        Add support for generating proper Pydantic models that contain forward references wrapped in containers (e.g. list, optional, etc.)
      type: feat
  createdAt: "2025-05-09"
  irVersion: 57

- version: 4.18.6
  changelogEntry:
    - summary: |
        Fix string enum generation to properly handle enum values containing quotes by automatically escaping them,
        ensuring valid Python syntax for both single and double quoted string literals.
      type: fix
  createdAt: "2025-05-08"
  irVersion: 57

- version: 4.18.5
  changelogEntry:
    - summary: |
        Support application/x-www-form-urlencoded content type for requests, allowing proper encoding of form data in API calls.
      type: fix
  createdAt: "2025-05-08"
  irVersion: 57

- version: 4.18.4
  changelogEntry:
    - summary: |
        Fix requirements.txt generation to properly handle dependency version constraints, ensuring compatibility markers are correctly formatted.
      type: fix
  createdAt: "2025-05-08"
  irVersion: 57

- version: 4.18.3
  changelogEntry:
    - summary: |
        Install the generator-cli at build time as a fallback if runtime installation fails.
      type: fix
  createdAt: "2025-05-01"
  irVersion: 57

- version: 4.18.2
  irVersion: 57
  changelogEntry:
    - type: fix
      summary: |
        Fix README g

- version: 4.18.1
  irVersion: 57
  changelogEntry:
    - type: fix
      summary: |
        Update python-v2 generator invocation so that all relevant files like pyproject.toml and poetry.lock are pushed
        to the GitHub repository.

- version: 4.18.0
  irVersion: 57
  changelogEntry:
    - type: fix
      summary: |
        Update python-v2 generator invocation so that all relevant files like pyproject.toml and poetry.lock are pushed
        to the GitHub repository.

- version: 4.18.0
  irVersion: 57
  changelogEntry:
    - type: fix
      summary: |
        Add support for self-hosted mode, allowing users to push generated SDKs to their own GitHub repositories.
        This feature enables organizations to maintain private SDK repositories with custom configurations.

- version: 4.17.1
  irVersion: 57
  changelogEntry:
    - type: fix
      summary: |
        Fix an issue where response `headers` were not available in the strongly typed error classes.

- version: 4.17.0
  irVersion: 57
  changelogEntry:
    - type: feat
      summary: |
        Add support for retrieving response headers for each page of paginated responses, instead of just the first page.

- version: 4.16.2
  irVersion: 57
  changelogEntry:
    - type: fix
      summary: |
        Fixed an issue introduced in 4.14.0, where `bytes` and `text` responses were not handled correctly.

- version: 4.16.1
  irVersion: 57
  changelogEntry:
    - type: internal
      summary: |
        Fixes an internal release issue in `4.16.0`.

- version: 4.16.0
  irVersion: 57
  changelogEntry:
    - type: feat
      summary: |
        Add support for retrieving response headers from the generated `ApiError` class.

- version: 4.15.0
  irVersion: 57
  changelogEntry:
    - type: feat
      summary: |
        Add support for offset step pagination, where the offset position represents the element's index rather
        than the page number.
    - type: fix
      summary: |
        Fixed an issue introduced in 4.14.0, where paginated endpoints were not returning the underlying data.

- version: 4.14.6
  irVersion: 57
  changelogEntry:
    - type: fix
      summary: |
        Fixed an issue where multipart/form-data content types are now explicitly sent when configured in the API definition.

- version: 4.14.5
  irVersion: 57
  changelogEntry:
    - type: fix
      summary: |
        Fixed an issue introduced in 4.14.0, where SSE streaming responses were not yielded correctly.

- version: 4.14.4
  irVersion: 57
  changelogEntry:
    - type: fix
      summary: |
        Fixed an issue where filename and plain text content-type parameters were being incorrectly serialized.

- version: 4.14.3
  irVersion: 57
  changelogEntry:
    - type: fix
      summary: |
        Add support for receiving raw responses from pagination endpoints.

- version: 4.14.2
  irVersion: 57
  changelogEntry:
    - type: fix
      summary: |
        Fix an issue where TypedDicts with circular references were not correctly serialized.
        This issue only affected users that enabled `use_typeddict_requests`.

- version: 4.14.1
  irVersion: 57
  changelogEntry:
    - type: fix
      summary: |
        The generated GitHub workflow now uses `ubuntu-latest` instead of `ubuntu-20.04`

- version: 4.14.0
  irVersion: 57
  changelogEntry:
    - type: feat
      summary: |
        Add support for receiving raw responses from streaming endpoints.
    - type: feat
      summary: |
        Add support for excluding types from the generated `__init__.py` files.

        ```yaml
        config:
          exclude_types_from_init_exports: true
        ```

- version: 4.13.0
  irVersion: 57
  changelogEntry:
    - type: feat
      summary: |
        Adds support for overriding literal global headers in the client constructor (e.g. `version`).

        ```python
        client = Acme(
          ...
          version="1.0.0",
        )
        ```

- version: 4.12.1
  irVersion: 57
  changelogEntry:
    - type: fix
      summary: |
        Fixes an issue where dictionary types defined within TypedDicts incorrectly used the
        `typing_extensions.NotRequired` type.
    - type: fix
      summary: |
        Fixes an issue where optional `core.File` parameters would cause `mypy` failures.
    - type: fix
      summary: |
        Fixes a regression introduced in 4.12.0, where the non raw response client endpoints
        did not respect the allowed method keywords (e.g. `list` was generated as `list_`).

- version: 4.12.0
  irVersion: 57
  changelogEntry:
    - type: fix
      summary: |
        Resolve issues with paginated endpoints generating incorrect endpoint return types.

- version: 4.11.0
  irVersion: 57
  changelogEntry:
    - type: fix
      summary: |
        Always represent nullable as Optional rather than NotRequired, only use
        NotRequired for optional in typeddicts.

- version: 4.10.0
  irVersion: 57
  changelogEntry:
    - type: feat
      summary: |
        Add support for using TypedDicts for file upload request parameters. This flag should
        be used in conjunction with the `use_typeddict_requests` flag like so:

        ```yaml
        config:
          use_typeddict_requests: true
          use_typeddict_requests_for_file_upload: true
        ```

- version: 4.9.0
  irVersion: 57
  changelogEntry:
    - type: feat
      summary: |
        Implement raw client support for accessing response headers and data in unary endpoints.

- version: 4.8.0
  irVersion: 57
  changelogEntry:
    - type: feat
      summary: |
        Add support for inlining path parameters

- version: 4.7.0
  irVersion: 57
  changelogEntry:
    - type: feat
      summary: |
        Add support for user-agent header

- version: 4.6.0
  irVersion: 57
  changelogEntry:
    - type: feat
      summary: |
        Add support for generating legacy wire tests, and disable them by default. These tests will be restored and improved in the future.
        Users can opt-in to generating legacy wire tests by setting the `include_legacy_wire_tests` flag to `true` in their configuration.

        ```yaml
        config:
          include_legacy_wire_tests: true
        ```

- version: 4.5.0
  irVersion: 57
  changelogEntry:
    - type: feat
      summary: |
        Add support for websocket code generation.

- version: 4.4.0
  irVersion: 57
  changelogEntry:
    - type: feat
      summary: |
        Add support for raw bytes responses.

- version: 4.3.21
  irVersion: 57
  changelogEntry:
    - type: fix
      summary: |
        Fix an issue where the default `timeout` was not being respected when a custom `httpx_client` was provided.

- version: 4.3.20
  irVersion: 57
  changelogEntry:
    - type: fix
      summary: |
        Update formatting across all generated files. There are no behavioral changes, but large diffs are expected.

- version: 4.3.19
  irVersion: 57
  changelogEntry:
    - type: internal
      summary: |
        Update the IR to v57.

- version: 4.3.18
  irVersion: 53
  changelogEntry:
    - type: fix
      summary: |
        Fix an issue where the `request_options` parameter name is now properly respected when it's
        renamed due to conflicts with other parameter names. Previously, the code would still reference the
        original parameter name internally, causing errors.

- version: 4.3.17
  irVersion: 53
  changelogEntry:
    - type: fix
      summary: |
        Fix an issue where parameter names that conflict with the `request_options` parameter are now properly deconflicted by
        prepending an underscore to the `request_options` parameter name.

- version: 4.3.16
  irVersion: 53
  changelogEntry:
    - type: fix
      summary: |
        Fix an issue where GeneratorExit was unintentionally being swallowed by code blocks within the HttpClient.stream() contextmanager.

- version: 4.3.15
  irVersion: 53
  changelogEntry:
    - type: fix
      summary: |
        Fix an issue where extraneous NameError-causing update_forward_refs invocations were being emitted.

- version: 4.3.14
  irVersion: 53
  changelogEntry:
    - type: feat
      summary: |
        Set the default number of retries to 2 (was 0) to align with the generated README.

- version: 4.3.13
  irVersion: 53
  changelogEntry:
    - type: feat
      summary: |
        The Python generator now supports conditioning dependencies on the Python version.

- version: 4.3.12
  irVersion: 53
  changelogEntry:
    - type: feat
      summary: |
        The Python generator now autogenerates a requirements.txt file.

- version: 4.3.11
  irVersion: 53
  changelogEntry:
    - type: fix
      summary: |
        pyproject.toml now has a `[project]` block making it Poetry v2 compatible.

- version: 4.3.10
  irVersion: 53
  changelogEntry:
    - type: fix
      summary: |
        Pagination correctly uses specified defaults to support custom schemes.

- version: 4.3.9
  irVersion: 53
  changelogEntry:
    - type: fix
      summary: |
        Fix indentation in generated README.md sections to ensure proper formatting and readability.

- version: 4.3.8
  irVersion: 53
  changelogEntry:
    - type: fix
      summary: |
        Include content-type headers when available as part of endpoint request generation.

- version: 4.3.7
  irVersion: 53
  changelogEntry:
    - type: fix
      summary: |
        Update multipart endpoint generation to propertly omit optional body parameters.

- version: 4.3.6
  irVersion: 53
  changelogEntry:
    - type: fix
      summary: |
        Fix README.md and reference.md generation.

- version: 4.3.5
  irVersion: 53
  changelogEntry:
    - type: fix
      summary: |
        Update README.md snippet builder to omit invalid snippets during readme config generation.

- version: 4.3.4
  irVersion: 53
  changelogEntry:
    - type: fix
      summary: |
        Update shared http_client.py to remove omitted entries during file upload requests.

- version: 4.3.3
  irVersion: 53
  changelogEntry:
    - type: fix
      summary: |
        The generator now writes the reference.md configuration correctly, using `.dict()` instead of `.json()`.

- version: 4.3.2
  irVersion: 53
  changelogEntry:
    - type: fix
      summary: |
        The generator will now correctly default to the configured global `default_bytes_stream_chunk_size` when the `request_options` parameter is not provided.

- version: 4.3.1
  irVersion: 53
  changelogEntry:
    - type: feat
      summary: |
        Requests for file download will now allow users to pass in a `chunk_size` option that allows them to receive chunks of a specific size
        from the resultant `iter_bytes` invocation on the response byte stream.

        Concretely, a user would leverage the following:
        ```python
        client.download(
          ...,
          request_options={
            "chunk_size": 1024    # 1MB
          }
        )
        ```

- version: 4.2.8
  irVersion: 53
  changelogEntry:
    - type: fix
      summary: |
        The snippet writer now correctly handles base64 strings.

- version: 4.2.7
  irVersion: 53
  changelogEntry:
    - type: fix
      summary: |
        The generated README will now have a section that links to the generated
        SDK Reference (in `reference.md`).

        ```md
        ## Reference

        A full reference for this library can be found [here](./reference.md).
        ```

- version: 4.2.7-rc4
  irVersion: 53
  changelogEntry:
    - type: fix
      summary: Generated readmes now include the parameter name required for the request options parameter within the example snippets.

- version: 4.2.7-rc3
  irVersion: 53
  changelogEntry:
    - type: fix
      summary: |
        Now, when sending Snippet Templates back to Fern, the generator will not try to coerce a potentially missing ID into the `api_definition_id` field.
        This, had been a cause of the error log `Failed to upload snippet templates to FDR, this is ok: one of the hex, bytes, bytes_le, fields, or int arguments must be given`.

- version: 4.2.7-rc2
  irVersion: 53
  changelogEntry:
    - type: fix
      summary: |
        Pydantic utilities now correctly handles cases where you have a Pydantic model, with a list of pydantic models as a field, where those models have literals.
        Effectively, `deep_union_pydantic_objects` now handles lists of objects and merges them appropriately.

- version: 4.2.7-rc1
  irVersion: 53
  changelogEntry:
    - type: fix
      summary: |
        When leveraging the `include_union_utils` configuration flag, the Pydantic models will no longer include transitive dependencies within
        `update_forward_ref` calls, since these should not be necessary. This effectively scopes back the changes introduced in 4.0.0-rc5, which included
        changes to improve circular reference handling in Pydantic models.

- version: 4.2.7-rc0
  irVersion: 53
  changelogEntry:
    - type: fix
      summary: |
        Dynamic header suppliers, as used within the OAuth provider are now invoked on every request, not just the first.
        This was a regression introduced within an earlier version that is now fixed. As a results of this fix, the `refresh_token` is now correctly refreshed.

- version: 4.2.6
  irVersion: 53
  changelogEntry:
    - type: fix
      summary: |
        Serialization utilities (necessary when pydantic aliases are removed) now respects dictionaries as well.

- version: 4.2.5
  irVersion: 53
  changelogEntry:
    - type: fix
      summary: |
        Parameters of file upload functions now default to OMIT, not None, so that the SDK appropriately
        filters out unset parameters, while still allowing for user specified None values.

- version: 4.2.4
  irVersion: 53
  changelogEntry:
    - type: fix
      summary: |
        Datetime examples are generated correctly once again.
        The `pydantic_utilities` file is python 3.8 compatible.

- version: 4.2.3
  irVersion: 53
  changelogEntry:
    - type: fix
      summary: |
        The content type of file properties is now respected for multipart
        requests. For example, if you have a file property called `image` that has the
        content type `image/jpeg`, then it will be sent as:

        ```python
        "image": core.with_content_type(file=image, content_type="image/jpeg"),
        ````

- version: 4.2.2
  irVersion: 53
  changelogEntry:
    - type: fix
      summary: |
        The content type of non-file properties is now respected for multipart
        requests. For example, if you have a type called `metadata` that has the
        content type `application/json`, then it will be sent as:

        ```python
        "metadata": (None, json.dumps(jsonable_encoder(metadata)), "application/json"),
        ```

- version: 4.2.1
  irVersion: 53
  changelogEntry:
    - type: fix
      summary: |
        When the generator runs bash commands such as `poetry install` and there is a failure,
        now the `stderr` and `stdout` is logged to help improve user debugging.

- version: 4.2.0
  irVersion: 53
  changelogEntry:
    - type: feat
      summary: |
        Allow specifying arbitrary configuration to your packages `pyproject.toml` by adding a `pyproject_toml` block to your configuration
        whatever you include in this block will be added as-is to the `pyproject.toml` file. The config, as an example is:

        ```yaml
        config:
          pyproject_toml: |
            [tool.covcheck.group.unit.coverage]
            branch = 26.0
            line = 62.0

            [tool.covcheck.group.service.coverage]
            branch = 30.0
            line = 67.0
        ```

- version: 4.1.0
  irVersion: 53
  changelogEntry:
    - type: feat
      summary: |
        Allow specifying pip extras within your `pyproject.toml`. The following config:

        ```yaml
        config:
          extra_dev_dependencies:
            covcheck:
              version: "^0.4.3"
              extras: ["toml"]
        ```

        would add the following to your `pyproject.toml`:

        ```toml
        [tool.poetry.dev-dependencies]
        covcheck = { version = "^0.4.3", extras = ["toml"] }
        ```

- version: 4.0.0
  irVersion: 53
  changelogEntry:
    - type: fix
      summary: |
        Generated tests that expect an empty result when they are of type `text` (not JSON) now appropriately expect an empty string instead of `None` for async functions as well.
        Version 3.3.4 fixed this for sync functions only, which was a bug.

- version: 4.0.0-rc9
  irVersion: 53
  changelogEntry:
    - type: fix
      summary: All Pydantic V2 warnings have been resolved
      fixed:
        - json_encoders have been removed from Pydantic V2, and replaced with a `model_serializer` method.
        - additional model construction functions have been added when not leveraging pydantic field aliases to allow users to construct a model from JSOn without the need for dealiasing the object themselves.

- version: 4.0.0-rc8
  irVersion: 53
  changelogEntry:
    - type: fix
      summary: |
        Pydantic models that call `update_forward_refs` on non-union circular reference dependencies now pass in `localns` for
        the current member, a field in Pydantic V1 that provides object contexts to models in the event objects are not fully rebuilt.

- version: 4.0.0-rc7
  irVersion: 53
  changelogEntry:
    - type: fix
      summary: |
        The generator now respects the old use_str_enums flag again, a regression was introduced where only the new flag `enum_type`
        was respected.

- version: 4.0.0-rc6
  irVersion: 53
  changelogEntry:
    - type: fix
      summary: |
        Pydantic models now call update forward refs on non-union circular references. This
        prevents runtime errors in certain cases where types self reference itself through
        a union.

- version: 4.0.0-rc5
  irVersion: 53
  changelogEntry:
    - type: fix
      summary: |
        Pydantic models now call update forward refs on non-union circular references. This
        prevents runtime errors in certain cases where types self reference itself through
        a union.

- version: 4.0.0-rc4
  irVersion: 53
  changelogEntry:
    - type: fix
      summary: |
        Pydantic models now call update forward refs on non-union circular references. This
        prevents runtime errors in certain cases where types self reference itself through
        a union.

- version: 4.0.0-rc3
  irVersion: 53
  changelogEntry:
    - type: fix
      summary: |
        Pydantic models now call update forward refs on non-union circular references. This
        prevents runtime errors in certain cases where types self reference itself through
        a union.

- version: 4.0.0-rc2
  irVersion: 53
  changelogEntry:
    - type: fix
      summary: Update .dict calls in Pydantic V2 to be back to pre-3.10.4 logic for SDKs that continue using Pydantic aliases.

- version: 4.0.0-rc1
  irVersion: 53
  changelogEntry:
    - type: fix
      summary: Update .dict calls in Pydantic V2 to be back to pre-3.10.4 logic.
      fixed:
        - >-
          Pydantic V2 `.dict` calls are updated to be back to pre-3.10.4 logic.
          This is fix a regression where nested literals were being omitted due to the Pydantic V2 serializers not respecting the recursive .dict logic, as
          Pydantic V2 shells out `model_dump` calls to Rust library and serializers, as opposed to recursively calling `model_dump`.

          It is expected that performance will not be degraded given the Rust-based serializers have optimized performance, compared to the Pydantic V1 .dict approach.

- version: 4.0.0-rc0
  irVersion: 53
  changelogEntry:
    - type: fix
      summary: Rerelease 3.11.0-rc0 as a major version, with a configuration flag to disable the behavior (`use_pydantic_field_aliases`), defaulted to `true` to preserve existing behavior.
      fixed:
        - >-
          Rerelease 3.11.0-rc0 as a major version, with a configuration flag to
          disable the behavior (`use_pydantic_field_aliases`), defaulted to `false`
          to introduce the break on a major version.

          To maintain parity with pre-3.11.0 behavior, update the flag to `true`:

            ```yaml
            - name: fernapi/fern-python-sdk
              version: 4.0.0-rc0
              config:
                pydantic_config:
                  use_pydantic_field_aliases: true
            ```
    - type: internal
      summary: The generator now shares "as is" files with Pydantic and FastAPI generators.

- version: 3.11.0-rc0
  irVersion: 53
  changelogEntry:
    - type: chore
      summary: Remove Pydantic field aliases and leverage an internal representation.
      fixed:
        - >-
          Pydantic field aliases are removed and replaced with an internal
          representation. This allows for more robust handling of field aliases
          and prevents issues with Pydantic V2 and mypy.

          Previously, you'd have for V1 and V2 compatibility in Pydantic, you'd want to conditionally apply the config class within
          the base model, however this would lead to mypy errors when filling out a model with it's field alias. To solve this, We
          used the deprecated `class Config`, regardless of the Pydantic version to satisfy mypy, which lead to warnings in the console.

          Now, we've removed the field aliases and replaced them with an internal representation, which allows us to avoid pydantic config altogether.

- version: 3.10.8
  irVersion: 53
  changelogEntry:
    - type: fix
      summary: Allow for fields prefixed with the name `model`, a silent break introduced in Pydantic V2.

- version: 3.10.7
  irVersion: 53
  changelogEntry:
    - type: fix
      summary: When not leveraging mock integration tests, still run pytest over everything, not a specific directory.

# ===== Migrated versions =====

# TODO: It'd be great if we generated YAML schemas so people had validation on these files
- version: 3.10.6
  irVersion: 53
  changelogEntry:
    - type: fix
      summary: Pagination utilities assume `""` is a terminal signal for pagination.
      fixed:
        - >-
          Cursor-based pagination also assumes `""` is a terminal signal for
          pagination, same as if the next cursor were `None`.
  # This field is optional and can be omitted outside of the backfilling usecase
  # here it will default to the day the record was written to the DB
  createdAt: "2024-08-16"

- version: 3.10.3
  createdAt: "2024-08-16"
  irVersion: 53
  changelogEntry:
    - type: fix
      summary: Upgrade intermediate representation dependency to safely parse null unknown types.

- version: 3.10.4
  createdAt: "2024-08-14"
  changelogEntry:
    - type: chore
      summary: Improve performance of Pydantic `.dict` calls
      changed:
        - "`.dict` performance is improved, consolidating to a single call to Pydantic's `.dict` instead of 2 in attempts to remove unset optional values."
  irVersion: 53

- version: 3.10.3
  createdAt: "2024-08-14"
  changelogEntry:
    - type: fix
      summary: Query encoding now appropriately takes arrays of deep objects into account.
  irVersion: 53

- version: 3.10.2
  createdAt: "2024-08-13"
  changelogEntry:
    - type: fix
      summary: Unions with utils now update forward refs again, a regression that was introduced in version 3.7.0
  irVersion: 53

- version: 3.10.1
  createdAt: "2024-08-13"
  changelogEntry:
    - type: fix
      summary: If there are no autogenerated examples present, the Python SDK generator no longer fails.
  irVersion: 53

- version: 3.10.0
  createdAt: "2024-08-09"
  changelogEntry:
    - type: feat
      summary: Introduce forward compatible Python enums
      added:
        - >-
          Adds a new flag to generate forward compatible Python enums, as opposed
          to leveraging raw string enums as literals. This works through addding
          an "_UNKNOWN" member to your enum set, the value of which is the raw
          value of the unrecognized enum.
  irVersion: 53

- version: 3.9.0
  createdAt: "2024-08-09"
  changelogEntry:
    - type: feat
      summary: Introduce Pythonic naming for discriminated union members through `union_naming` configuration flag.
      added:
        - >-
          A new configuration is introduced to make discriminated union member
          naming more Pythonic. With V1 union naming, member names change from
          `<UnionName>_<DiscriminantValue>` to `<DiscriminantValue><UnionName>`.
          Concretely, union members previously named `Chat_User` will now be named
          `UserChat` under the new configuration.
  irVersion: 53

- version: 3.8.0
  createdAt: "2024-08-09"
  changelogEntry:
    - type: chore
      summary: Generated SDKs now use ruff for linting and formatting instead of Black.
  irVersion: 53

- version: 3.7.0
  createdAt: "2024-08-08"
  changelogEntry:
    - type: chore
      summary: Python circular referencing types are more robust.
  irVersion: 53

- version: 3.6.0
  createdAt: "2024-08-08"
  changelogEntry:
    - type: feat
      summary: The generator now respects returning nested properties from the returned object
  irVersion: 53

- version: 3.5.1
  createdAt: "2024-08-05"
  changelogEntry:
    - type: fix
      summary: Auto-completion for unions leveraging union utils now works as expected.
      fixed:
        - >-
          The root type for unions with visitors now has it's parent typed
          correctly. This allows auto-complete to work once again on the union
          when it's nested within other pydantic models.
  irVersion: 53

- version: 3.5.0
  createdAt: "2024-08-05"
  changelogEntry:
    - type: chore
      summary: Generated code now respects the pydantic version configuration flag.
      changed:
        - >-
          Improvement: The generated SDK now respects the pydantic version flag,
          generating V1 only code and V2 only code if specified. If not, the SDK
          is generated as it is today, with compatibility for BOTH Pydantic
          versions. This cleans up the generated code, and brings back features
          liked wrapped aliases for V1-only SDKs.
  irVersion: 53

- version: 3.4.2
  createdAt: "2024-08-05"
  changelogEntry:
    - type: fix
      summary: The Python generator now instantiates `Any` types as `Optional[Any]` to be able to mitigate breaks in Pydantic V2.
  irVersion: 53

- version: 3.4.1
  createdAt: "2024-08-04"
  changelogEntry:
    - type: chore
      summary: Literal templates are generated if they are union members
  irVersion: 53

- version: 3.4.0
  createdAt: "2024-08-02"
  changelogEntry:
    - type: internal
      summary: Generator code now uses Pydantic V2, no changes to generated code.
      changed:
        - >-
          Internal: The SDK generator has now been upgraded to use Pydantic V2
          internally. Note that there is no change to the generated code, however
          by leveraging Pydantic V2 you should notice an improvement in `fern
          generate` times.
  irVersion: 53

- version: 3.3.4
  createdAt: "2024-08-02"
  changelogEntry:
    - type: chore
      summary: Address a number of issues within generated unit tests.
      changed:
        - >-
          Improvement: Aliased literals are also defaulted within Pydantic models,
          whereas previously only direct literals were defaulted.
        - >-
          Improvement: Snippets now provide optional literals in functions and
          models.
      fixed:
        - >-
          Generated tests that expect an empty result when they are of type `text`
          (not JSON) now appropriately expect an empty string instead of `None`.
  irVersion: 53

- version: 3.3.3
  createdAt: "2024-08-02"
  changelogEntry:
    - type: fix
      summary: The generator now allows you to extend aliased types (as long as they're objects).
  irVersion: 53

- version: 3.3.2
  createdAt: "2024-08-02"
  changelogEntry:
    - type: fix
      summary: Regression in readme generation introduced in 3.3.1
  irVersion: 53

- version: 3.3.1
  createdAt: "2024-08-02"
  changelogEntry:
    - type: fix
      summary: Generated READMEs now reference RequestOptions as TypedDicts correctly.
  irVersion: 53

- version: 3.3.0-rc1
  createdAt: "2024-08-01"
  changelogEntry:
    - type: fix
      summary: TypedDict snippets now include literals where available.
  irVersion: 53

- version: 3.3.0-rc0
  createdAt: "2024-07-31"
  changelogEntry:
    - type: internal
      summary: Upgrade to IR 53.1.0
      changed:
        - "Upgrade to IR 53.1.0"
        - The Python generator now creates snippet templates for undiscriminated unions.
  irVersion: 53

- version: 3.2.0-rc1
  createdAt: "2024-07-29"
  changelogEntry:
    - type: fix
      summary: The generated README now imports `ApiError` as if it were from outside the module.
  irVersion: 49

- version: 3.2.0-rc0
  createdAt: "2024-07-25"
  changelogEntry:
    - type: feat
      summary: The Python SDK can now be generated with TypedDicts as inputs.
      added:
        - >-
          The Python SDK can now be generated such that inputs to requests are
          TypedDicts, instead of Pydantic models. This allows for consumers of the
          SDK to continue to have type hinting and autocomplete, but not need to
          import new object types when creating requests.
  irVersion: 49

- version: 3.1.0-rc0
  createdAt: "2024-07-24"
  changelogEntry:
    - type: chore
      summary: The root client is now exported from the main `__init__.py`.
      changed:
        - >-
          Improvement: The root client users interact with is now exported from
          the main `__init__.py`, this allows users to access the client via `from
          my_sdk import my_sdk_client` as opposed to `from my_sdk.client import
          my_sdk_client`.
      removed:
        - >-
          Note this comes with an edge-case break. In the unlikely event you have
          a type that conflicts in naming with the exported root client, that type
          model is post-fixed with "Model". e.g. a type `Merge` in an SDK
          exporting a client `Merge` becomes `MergeModel`.
  irVersion: 49

- version: 3.0.0-rc2
  createdAt: "2024-07-24"
  changelogEntry:
    - type: fix
      summary: "`update_forward_refs` no longer raises errors, preserving original behavior, pre-3.x."
  irVersion: 49

- version: 3.0.0-rc1
  createdAt: "2024-07-23"
  changelogEntry:
    - type: fix
      summary: "`expected_types` within our test suite are now typed as `Tuple[typing.Any, typing.Any]`."
      fixed:
        - >-
          Sometimes mypy will error on the typing of `expected_types` within our
          test suite, despite them being labeled as `typing.Any`. This updates the
          types for tuples to `typing.Tuple[tying.Any, typing.Any]` to appease
          mypy.
  irVersion: 49

- version: 3.0.0-rc0
  createdAt: "2024-07-23"
  changelogEntry:
    - type: break
      summary: The generated models now support Pydantic V2 outright, it no longer uses `pydantic.v1` models.
      changed:
        - The generated models now support Pydantic V2 outright, it no longer uses `pydantic.v1` models.
        - Public fields previously prefixed with `_` are now prefixed with `f_` (Pydantic V2 does not allow for `_` prefixes on public fields and Python does not allow for a numeric prefix)
      removed:
        - wrapped aliases outside of Pydantic V1
        - custom root validators outside of Pydantic V1
  irVersion: 49

- version: 2.16.0
  createdAt: "2024-07-16"
  changelogEntry:
    - type: feat
      summary: The generated SDK now allows for specifying whether or not to generate `streaming` functions as overloaded functions or separate functions.
  irVersion: 49

- version: 2.15.6
  createdAt: "2024-07-17"
  changelogEntry:
    - type: fix
      summary: The generated python SDK now requires an environment be specified if a default is not provided.
  irVersion: 49

- version: 2.15.5
  createdAt: "2024-07-17"
  changelogEntry:
    - type: fix
      summary: The generated python SDK Oauth client now no longer checks for an expiry when getting the access token if an expiry field is not configured.
  irVersion: 49

- version: 2.15.4
  createdAt: "2024-07-10"
  changelogEntry:
    - type: fix
      summary: The generated python SDK now serializes bytes within JSON as a utf-8 encoded string.
  irVersion: 49

- version: 2.15.3
  createdAt: "2024-07-10"
  changelogEntry:
    - type: fix
      summary: The generated python SDK no longer runs into a recursion error during snippet generation.
  irVersion: 49

- version: 2.15.2
  createdAt: "2024-07-10"
  changelogEntry:
    - type: fix
      summary: The generated python SDK no longer treats `set` as a reserved word for method names.
  irVersion: 49

- version: 2.15.1
  createdAt: "2024-07-09"
  changelogEntry:
    - type: fix
      summary: The unchecked base model no longer coerces None to a type.
      fixed:
        - The unchecked base model no longer coerces None to a type.
        - >-
          The http client appropriately defaults empty fields within
          RequestOptions.
  irVersion: 49

- version: 2.15.0
  createdAt: "2024-07-03"
  changelogEntry:
    - type: feat
      summary: The generated python SDK now respects configured defaults from the API spec.
  irVersion: 49

- version: 2.14.1
  createdAt: "2024-07-01"
  changelogEntry:
    - type: fix
      summary: typing within the Sync and AsyncPagers is now correctly passed through to the BasePager.
      fixed:
        - >-
          Sync and AsyncPage now pass through the generic type to BasePage,
          allowing the use of `.items`, etc. to be appropriately typed within your
          type checking system.
  irVersion: 49

- version: 2.14.0
  createdAt: "2024-07-01"
  changelogEntry:
    - type: fix
      summary: The offset page now allows for the usage of 0 as a page start.
      fixed:
        - >-
          offset page now allows for the usage of 0 as a page start, previously
          the use of `page or 1` made Python coerce booleans and become 1,
          ignoring the user-provided 0.
  irVersion: 49

- version: 2.14.0-rc3
  createdAt: "2024-07-01"
  changelogEntry:
    - type: feat
      summary: Generated readmes now include an "advanced" section.
      changed:
        - >-
          Generated readmes now include an "advanced" section,
          outlining usage of retries, timeouts, error handling and usage of a
          custom client.
  irVersion: 49

- version: 2.14.0-rc2
  createdAt: "2024-07-01"
  changelogEntry:
    - type: chore
      summary: Async snippets now run the async function leveraging asyncio.run to be more copy-pastable.
  irVersion: 49

- version: 2.14.0-rc1
  createdAt: "2024-06-27"
  changelogEntry:
    - type: fix
      summary: The fix from 2.5.2 is now case-insensitive
      fixed:
        - >-
          the fix from 2.5.2 is now case-insensitive Recap of 2.5.2: `Fix: Support
          `list`SDK method names instead of defaulting to`list\_`.`
  irVersion: 49

- version: 2.14.0-rc0
  createdAt: "2024-06-26"
  changelogEntry:
    - type: feat
      summary: The Python SDK now generates an accompanying SDK reference (`reference.md`) for users to review the SDK methods at a glance within the SDK's GitHub repository.
  irVersion: 49

- version: 2.13.1-rc0
  createdAt: "2024-06-20"
  changelogEntry:
    - type: fix
      summary: The Python SDK now does not send additional properties via JSON or data if the request is leveraging the other field.
      fixed:
        - >-
          the Python SDK now does not send additional properties via JSON or data
          if the request is leveraging the other field.
      changed:
        - >-
          Improvement: the Python SDK now copies unit tests over to the generated
          SDK for additional unit testing (separate from wire-format testing).
  irVersion: 49

- version: 2.13.0-rc0
  createdAt: "2024-06-20"
  changelogEntry:
    - type: internal
      summary: The Python SDK generator is now upgraded to IR V49.
  irVersion: 49

- version: 2.12.0-rc0
  createdAt: "2024-06-25"
  changelogEntry:
    - type: feat
      summary: README generation now supports a section dedicated to streaming usage, as well as one for paginated endpoints.
      added:
        - >-
          Feature: README generation now supports a section dedicated to streaming
          usage, as well as one for paginated endpoints.
      changed:
        - "Improvement: Paginated endpoint snippets now show using an iterator:"
  irVersion: 49

- version: 2.11.0-rc0
  createdAt: "2024-06-25"
  changelogEntry:
    - type: chore
      summary: Snippet templates now support auth variables within the root client.
      changed:
        - >-
          Improvement: The SDK now produces templates for the root clients within
          snippet-template.json. This allows users of the Templates API to pass in
          data for the auth variables present within the root client.
  irVersion: 49

- version: 2.10.2
  createdAt: "2024-06-20"
  changelogEntry:
    - type: fix
      summary: The SDK now handles stream termination sequences like `[DONE]`.
      fixed:
        - >-
          The SDK now handles stream termination sequences like `[DONE]`. This is
          a typical way for LLM providers to communicate when the stream has
          ended.
  irVersion: 46

- version: 2.10.1
  createdAt: "2024-06-20"
  changelogEntry:
    - type: fix
      summary: Improve the SDK to not leak `JSONDecodeError` to SDK users. Instead, an `ApiError` will be thrown with the text content of the response.
  irVersion: 46

- version: 2.10.0
  createdAt: "2024-06-20"
  changelogEntry:
    - type: feat
      summary: Add support for higher quality `README.md` generation.
  irVersion: 46

- version: 2.9.10
  createdAt: "2024-06-20"
  changelogEntry:
    - type: fix
      summary: The generator now only specifies the readme location within pyproject.toml if one was successfully created.
  irVersion: 46

- version: 2.9.9
  createdAt: "2024-06-19"
  changelogEntry:
    - type: internal
      summary: The generator now consumes IRv46.
  irVersion: 46

- version: 2.9.8
  createdAt: "2024-06-18"
  changelogEntry:
    - type: chore
      summary: The python generator only adds a publish step in github actions if credentials are specified.
  irVersion: 39

- version: 2.9.7
  createdAt: "2024-06-12"
  changelogEntry:
    - type: fix
      summary: The unchecked base model stops special casing defaults and pydantic v2.
  irVersion: 39

- version: 2.9.6
  createdAt: "2024-06-11"
  changelogEntry:
    - type: fix
      summary: Offset based pagination is now 1-based, as opposed to 0 based
      fixed:
        - Offset based pagination is now 1-based, as opposed to 0 based
        - >-
          The HTTP client now passes in additional body properties from the
          request options, even if the body is empty (regression from the client
          migration in 2.8.0)
  irVersion: 39

- version: 2.9.5
  createdAt: "2024-06-10"
  changelogEntry:
    - type: fix
      summary: Unions with elements that specify no properties are generated correctly.
      fixed:
        - Unions with elements that specify no properties are generated correctly.
        - >-
          Unions with a single type now have a valid type alias (rather than an
          invalid `typing.Union`).
  irVersion: 39

- version: 2.9.4
  createdAt: "2024-06-07"
  changelogEntry:
    - type: fix
      summary: The unchecked base model now handles pulling the discriminant from a dict, not just a model/object.
  irVersion: 39

- version: 2.9.3
  createdAt: "2024-06-06"
  changelogEntry:
    - type: fix
      summary: Snippet templates for discriminated unions now specify the `template_input` property which is required to actually see snippets of instantiating discriminated unions.
  irVersion: 39

- version: 2.9.2
  createdAt: "2024-06-06"
  changelogEntry:
    - type: fix
      summary: downgrades mypy so we can run it over all our files without concern for their pydantic bug
      fixed:
        - >-
          downgrades mypy so we can run it over all our files without concern for
          their pydantic bug
        - adds typehint to the response variable
  irVersion: 39

- version: 2.9.1
  createdAt: "2024-06-06"
  changelogEntry:
    - type: fix
      summary: The SDK removes unset query parameters from requests (regression from the client migration in 2.8.0)
      fixed:
        - >-
          The SDK removes unset query parameters from requests (regression from
          the client migration in 2.8.0)
        - >-
          The SDK fixes it's type for `files` parameters to the http client
          (regression from the client migration in 2.8.0)
  irVersion: 39

- version: 2.9.0
  createdAt: "2024-06-05"
  changelogEntry:
    - type: fix
      summary: Snippets preserve trailing slashes
  irVersion: 39

- version: 2.9.0-rc1
  createdAt: "2024-06-05"
  changelogEntry:
    - type: fix
      summary: The new http client abstraction ensures a slash is postfixed to the baseurl
  irVersion: 39

- version: 2.9.0-rc0
  createdAt: "2024-06-04"
  changelogEntry:
    - type: chore
      summary: The Python generator now runs custom unit tests in CI if configured.
  irVersion: 39

- version: 2.8.2
  createdAt: "2024-06-04"
  changelogEntry:
    - type: fix
      summary: The none-filtering function now supports mypy's invariance check.
  irVersion: 39

- version: 2.8.1
  createdAt: "2024-06-04"
  changelogEntry:
    - type: fix
      summary: The parameter comment/documentation for timeouts on the root client now reflects the custom timeout passed through within configuration.
  irVersion: 39

- version: 2.8.0
  createdAt: "2024-06-03"
  changelogEntry:
    - type: chore
      summary: >-
        Endpoint function request logic has been abstracted into
        the request function of the wrapped httpx client.
  irVersion: 39

- version: 2.7.0
  createdAt: "2024-05-30"
  changelogEntry:
    - type: internal
      summary: >-
        Improvement: The generator now outputs an `exampleId` alongside each
        generated snippet so that we can correlate snippets with the relevant
        examples. This is useful for retrieving examples from Fern's API and
        making sure that you can show multiple snippets in the generated docs.
  irVersion: 39

- version: 2.6.1
  createdAt: "2024-05-31"
  changelogEntry:
    - type: internal
      summary: >-
        this adds a back door token getter function to OAuth clients to better
        test the functionality.
  irVersion: 39

- version: 2.6.0
  createdAt: "2024-05-30"
  changelogEntry:
    - type: chore
      summary: Support adding optional dependencies and extras to your generated `pyproject.toml`.
      changed:
        - >-
          Improvement: Support adding optional dependencies and extras to your
          generated `pyproject.toml`. To use this configuration, please add the
          following:
  irVersion: 39

- version: 2.5.7
  createdAt: "2024-05-30"
  changelogEntry:
    - type: fix
      summary: tests now carry a type annotation for `expected_types` variable.
  irVersion: 39

- version: 2.5.6
  createdAt: "2024-05-29"
  changelogEntry:
    - type: chore
      summary: >-
        Literal values are now all defaulted such that users are
        not required to plug in a redundant value.
  irVersion: 39

- version: 2.5.5
  createdAt: "2024-05-29"
  changelogEntry:
    - type: fix
      summary: Auto-Pagination now respects optional return values
      fixed:
        - >-
          Optional lists returned from pagination endpoints are now appropriately
          flattened such that the `Pager` return types are correctly
          `Pager[ListItem]` as opposed to `Pager[List[ListItem]]`.
  irVersion: 39

- version: 2.5.4
  createdAt: "2024-05-28"
  changelogEntry:
    - type: internal
      summary: Add typing library for dateutils in testing lib to satisfy mypy errors.
  irVersion: 39

- version: 2.5.3
  createdAt: "2024-05-24"
  changelogEntry:
    - type: chore
      summary: Stops specifying custom licenses manually, lets poetry handle adding them.
  irVersion: 39

- version: 2.5.2
  createdAt: "2024-05-23"
  changelogEntry:
    - type: feat
      summary: Support `list` SDK method names instead of defaulting to `list_`.
  irVersion: 39

- version: 2.5.1-rc0
  createdAt: "2024-05-23"
  changelogEntry:
    - type: fix
      summary: Literal parameters are added back to the request body.
  irVersion: 39

- version: 2.5.0-rc2
  createdAt: "2024-05-23"
  changelogEntry:
    - type: fix
      summary: Do not attempt to run `fern test` in CI until the command is more widely rolled out.
  irVersion: 39

- version: 2.5.0-rc1
  createdAt: "2024-05-22"
  changelogEntry:
    - type: chore
      summary: Address `propogate` -> `propagate` typo in python codegen.
  irVersion: 39

- version: 2.5.0-rc0
  createdAt: "2024-05-22"
  changelogEntry:
    - type: fix
      summary: This version addresses issues in unit test generation and reenables the creation of unit tests.
  irVersion: 39

- version: 2.4.0-rc0
  createdAt: "2024-05-21"
  changelogEntry:
    - type: fix
      summary: >-
        The Python SDK generator now uses safe names wherever string concat is
        not used (like in client generation naming), so this will update module
        and parameter names.
  irVersion: 39

- version: 2.3.4
  createdAt: "2024-05-21"
  changelogEntry:
    - type: fix
      summary: >-
        Snippets and unit tests now correctly write optional request bodies when
        `inline_request_params` is set to `True`.
      fixed:
        - >-
          Snippets and unit tests now correctly write optional request bodies when
          `inline_request_params` is set to `True`. Previously the generator wrote
          snippets that inlined these parameters, which does not match the
          generated SDK itself.
  irVersion: 39

- version: 2.3.3
  createdAt: "2024-05-21"
  changelogEntry:
    - type: fix
      summary: Inlined body parameters now deconflict in naming with header and query parameters by prefixing the request objects name.
  irVersion: 39

- version: 2.3.2
  createdAt: "2024-05-21"
  changelogEntry:
    - type: fix
      summary: The query encoder now correctly handles none values
      fixed:
        - >-
          The `pyproject.toml` generator now writes authors in a valid format for
          `tool.poetry`, not just `project`
        - The query encoder now correctly handles none values
  irVersion: 39

- version: 2.3.1
  createdAt: "2024-05-21"
  changelogEntry:
    - type: fix
      summary: The `pyproject.toml` generator now includes project URLs when specified.
  irVersion: 39

- version: 2.3.0
  createdAt: "2024-05-21"
  changelogEntry:
    - type: chore
      summary: Users can now specify information that will appear in their pypi record.
  irVersion: 39

- version: 2.2.2
  createdAt: "2024-05-20"
  changelogEntry:
    - type: fix
      summary: Inline request parameters now deconflict in naming with the unnamed path parameter arguments.
      fixed:
        - >-
          Inline request parameters now deconflict in naming with the unnamed path
          parameter arguments. Previously, when inlining request parameters into
          the method signature, we would not deconflict naming with the unnamed
          args preceding them. Now, conflicting unnamed parameters are post-fixed
          with an "_".
  irVersion: 39

- version: 2.2.1
  createdAt: "2024-05-17"
  changelogEntry:
    - type: internal
      summary: The generator now uses the latest FDR SDK.
  irVersion: 39

- version: 2.2.0
  createdAt: "2024-05-16"
  changelogEntry:
    - type: chore
      summary: The generated SDK will now correctly encode deep object query parameters
      changed:
        - >-
          The generated SDK will now correctly encode deep object
          query parameters. For example, if you have an object `{"test":
          {"nested": "object"}}` as a query parameter, we will now encode it as
          `test[nested]=object`.
  irVersion: 39

- version: 2.1.1
  createdAt: "2024-05-15"
  changelogEntry:
    - type: chore
      summary: add enhanced snippet support for streaming endpoints.
  irVersion: 39

- version: 2.1.0
  createdAt: "2024-05-14"
  changelogEntry:
    - type: feat
      summary: Add support for cursor and offset pagination ("auto-pagination").
  irVersion: 39

- version: 2.0.1
  createdAt: "2024-05-14"
  changelogEntry:
    - type: fix
      summary: The python generator now only excludes unset fields that are not required.
      fixed:
        - >-
          the python generator previously used `exclude_unset` on pydantic models,
          however this would remove defaulted values. This change updates this to
          only exclude none fields that were not required.
  irVersion: 39

- version: 2.0.0
  createdAt: "2024-05-09"
  changelogEntry:
    - type: break
      summary: Release of the Python SDK generator version 2, updating default configuration.
      changed:
        - >-
          The python SDK is now on major version 2, there are no
          substantial logic changes, however default configuration has changed. To
          take this upgrade without any breaks, please add the below configuration
          to your `generators.yml` file:
  irVersion: 39

- version: 1.7.0-rc0
  createdAt: "2024-05-09"
  changelogEntry:
    - type: chore
      summary: you can now declare a new python version range for your `pyproject.toml`, which will declare a new version range for your pip package.
  irVersion: 39

- version: 1.6.0-rc0
  createdAt: "2024-05-09"
  changelogEntry:
    - type: chore
      summary: You can now specify dev dependencies from your `generators.yml` file
  irVersion: 39

- version: 1.5.3-rc0
  createdAt: "2024-05-02"
  changelogEntry:
    - type: fix
      summary: the unchecked basemodel no longer tries to dereference an object if it's null.
  irVersion: 39

- version: 1.5.2-rc0
  createdAt: "2024-05-02"
  changelogEntry:
    - type: chore
      summary: The python generator now produces sync snippet templates, as opposed to just async templates as it was before
  irVersion: 39

- version: 1.5.1-rc5
  createdAt: "2024-05-01"
  changelogEntry:
    - type: fix
      summary: Snippet templates now generate the correct imports for object types.
  irVersion: 39

- version: 1.5.1-rc4
  createdAt: "2024-05-01"
  changelogEntry:
    - type: fix
      summary: The SDK now generates discriminated union snippet templates correctly.
  irVersion: 39

- version: 1.5.1-rc3
  createdAt: "2024-05-01"
  changelogEntry:
    - type: chore
      summary: Union types leverage the fern aware base model to include JSON and Dict function overrides.
  irVersion: 39

- version: 1.5.1-rc2
  createdAt: "2024-05-01"
  changelogEntry:
    - type: fix
      summary: The vanilla pydantic base model now respects the `require_optional_fields`
      fixed:
        - >-
          The vanilla pydantic base model now respects the
          `require_optional_fields`, this became a regression in 1.5.1-rc0 when we
          started to inline union properties which leverages the vanilla base
          model.
  irVersion: 39

- version: 1.5.1-rc1
  createdAt: "2024-05-01"
  changelogEntry:
    - type: fix
      summary: Improve formatting within snippet templates.
      fixed:
        - >-
          Address formatting issues with snippet templates, we now strip newlines
          off OG snippets as well as plumb through indentation metadata to places
          that were previously missing it.
  irVersion: 39

- version: 1.5.1-rc0
  createdAt: "2024-04-26"
  changelogEntry:
    - type: fix
      summary: Discriminated union variants that are objects now have inlined properties instead of extending a base type.
  irVersion: 39

- version: 1.5.0-rc0
  createdAt: "2024-04-30"
  changelogEntry:
    - type: feat
      summary: The generator now supports inlining top-level request parameters instead of requiring users create a request object.
  irVersion: 39

- version: 1.4.0
  createdAt: "2024-04-29"
  changelogEntry:
    - type: feat
      summary: keyword arguments are now ordered such that required params are ordered before optional params
      changed:
        - >-
          keyword arguments are now ordered such that required params
          are ordered before optional params. Note that since these are kwargs,
          this is a non-breaking change.
        - "docstrings now match numpydoc/PEP257 format"
  irVersion: 39

- version: 1.4.0-rc3
  createdAt: "2024-04-24"
  changelogEntry:
    - type: fix
      summary: pin mypy dependency to 1.9.0 to prevent introducing upstream bugs
      fixed:
        - >-
          Set `mypy` dev dependency in generated `pyproject.toml` to `1.9.0`. This
          prevents upstream `mypy` bugs from affecting user builds. Note that this
          is only a dev dependency, so it does not affect the behavior of the SDK.
        - Temporarily disable unit test generation.
      changed:
        - "Improvement: Use named parameters for all `httpx` request params."
  irVersion: 39

- version: 1.4.0-rc2
  createdAt: "2024-04-23"
  changelogEntry:
    - type: fix
      summary: Initialize the OAuth token provider member variables to their default values before they are set.
  irVersion: 39

- version: 1.4.0-rc1
  createdAt: "2024-04-22"
  changelogEntry:
    - type: feat
      summary: The python SDK generator now supports OAuth client generation for the client-credentials flow.
  irVersion: 39

- version: 1.4.0-rc0
  createdAt: "2024-04-22"
  changelogEntry:
    - type: chore
      summary: Generated clients now follow redirects by default.
      changed:
        - >-
          Default generated clients to follow redirects by default, this
          effectively flips the `follow_redirects_by_default` flag to `True` and
          can be reverted with the following configuration:
  irVersion: 38

- version: 1.3.1-rc0
  createdAt: "2024-04-22"
  changelogEntry:
    - type: fix
      summary: the python SDK generator now checks to make sure a header is not null before casting it to a string.
  irVersion: 38

- version: 1.3.0-rc1
  createdAt: "2024-04-22"
  changelogEntry:
    - type: internal
      summary: add logging for python snippet template generation.
  irVersion: 38

- version: 1.3.0-rc0
  createdAt: "2024-04-21"
  changelogEntry:
    - type: feat
      summary: "Beta: The generator now registers snippet templates which can be used for dynamic SDK code snippet generation."
  irVersion: 38

- version: 1.2.0-rc2
  createdAt: "2024-04-10"
  changelogEntry:
    - type: fix
      summary: The generator now correctly imports `json` when deserializing server sent events.
  irVersion: 38

- version: 1.2.0-rc0
  createdAt: "2024-04-10"
  changelogEntry:
    - type: internal
      summary: Consume IR v38
      added:
        - >-
          The generator now depends on v38 of Intermediate Representation which
          requires the latest CLI. As part of this, the generator now supports
          server sent events using `httpx-sse`.
  irVersion: 38

- version: 1.1.0-rc3
  createdAt: "2024-04-04"
  changelogEntry:
    - type: fix
      summary: The skip validation code now works as expected.
      fixed:
        - >-
          There are a number of fixes to the skip validation code as well as tests
          to reflect those updates.
  irVersion: 37

- version: 1.1.0-rc2
  createdAt: "2024-04-04"
  changelogEntry:
    - type: fix
      summary: The generator now writes the skipped-validation `cast` with a suffixing new line so that the code compiles.
  irVersion: 37

- version: 1.1.0-rc1
  createdAt: "2024-04-04"
  changelogEntry:
    - type: fix
      summary: The generator no longer attempts to create a version file if Fern does not own generating the full package (e.g. in local generation).
      fixed:
        - >-
          The generator no longer attempts to create a version file if Fern does
          not own generating the full package (e.g. in local generation). It's too
          confusing for to make the relevant changes to the package set up, and is
          also arguably not even needed in local generation.
  irVersion: 37

- version: 1.1.0-rc0
  createdAt: "2024-04-03"
  changelogEntry:
    - type: feat
      summary: The python SDK now includes a configuration option to skip pydantic validation.
      added:
        - >-
          [EXPERIMENTAL]: The python SDK now includes a configuration
          option to skip pydantic validation. This ensures that Pydantic does not
          immediately fail if the model being returned from an API does not
          exactly match the Pydantic model. This is meant to add flexibility,
          should your SDK fall behind your API, but should be used sparingly, as
          the type-hinting for users will still reflect the Pydantic model
          exactly.
  irVersion: 37

- version: 1.0.1
  createdAt: "2024-04-03"
  changelogEntry:
    - type: fix
      summary: Address Pydantic break when introducing `pydantic.v1` import within Pydantic V1
      fixed:
        - >-
          Pydantic introduced a "break" to their 1.x libs by adding in a .v1
          submodule that does not mirror the one that comes with pydantic v2. To
          get around this we now force the usage of the v1 submodule only if the
          pydantic version is v2.
  irVersion: 37

- version: 1.0.0
  createdAt: "2024-04-02"
  changelogEntry:
    - type: break
      summary: The python SDK now defaults new (breaking configuration) to introduce general improvements.
      changed:
        - >-
          Break: The python SDK now defaults new (breaking configuration) to
          introduce general improvements.
        - >-
          Improvement: The python SDK now supports specifying whether or not to
          follow redirects in requests by default, and exposes an option to
          override that functionality for consumers.
  irVersion: 37

- version: 0.13.4
  createdAt: "2024-04-03"
  changelogEntry:
    - type: fix
      summary: revert changes introduced within 0.12.2
      fixed:
        - >-
          revert the change from 0.13.2, the stream call returns a context
          manager, which is not awaited. The issue that this was meant to solve
          was actually fixed in version `0.12.2`.
  irVersion: 37

- version: 0.13.3
  createdAt: "2024-03-28"
  changelogEntry:
    - type: fix
      summary: Github workflows for publishing now work again (previously the trigger was incorrect).
  irVersion: 37

- version: 0.13.2
  createdAt: "2024-03-28"
  changelogEntry:
    - type: fix
      summary: Asynchronous calls to `httpx.stream` are now awaited. This is applicable to any file download or JSON streaming (chat completion) endpoints.
  irVersion: 37

- version: 0.13.1
  createdAt: "2024-03-26"
  changelogEntry:
    - type: feat
      summary: discriminant values in unions are now defaulted such that callers no longer need to specify the discriminant
  irVersion: 37

- version: 0.13.0
  createdAt: "2024-03-25"
  changelogEntry:
    - type: feat
      summary: the python SDK now exposes it's version through `__version__` to match module standards and expectations.
  irVersion: 37

- version: 0.12.5
  createdAt: "2024-03-22"
  changelogEntry:
    - type: fix
      summary: the python SDK uses the timeout provided to the top level client as the default per-request
      fixed:
        - >-
          the python SDK uses the timeout provided to the top level client as the
          default per-request, previously if there was no timeout override in the
          RequestOptions, we'd default to 60s, even if a timeout was provided at
          the client level.
  irVersion: 37

- version: 0.12.4
  createdAt: "2024-03-19"
  changelogEntry:
    - type: chore
      summary: Allow full forward compat with enums while keeping intellisense by unioning enum literals with `typing.AnyStr`.
  irVersion: 37

- version: 0.12.3
  createdAt: "2024-03-18"
  changelogEntry:
    - type: feat
      summary: Allow bytes requests to take in iterators of bytes, mirroring the types allowed by HTTPX.
  irVersion: 37

- version: 0.12.2
  createdAt: "2024-03-18"
  changelogEntry:
    - type: fix
      summary: Fix the returned type and value contained within the retrying wrapper for the HTTPX client (http_client.py).
  irVersion: 37

- version: 0.12.1
  createdAt: "2024-03-14"
  changelogEntry:
    - type: chore
      summary: Improves example generation and snippets for union types, as well as multi-url environments.
      changed:
        - >-
          Improves example generation and snippets for union types, as well as
          multi-url environments.
      fixed:
        - >-
          Stringifies header arguments, HTTPX was previously hard failing for
          certain types
  irVersion: 37

- version: 0.12.0
  createdAt: "2024-03-11"
  changelogEntry:
    - type: feat
      summary: Auto-generated unit and integration tests against a mock server.
      added:
        - >-
          Beta: The SDK now generates tests leveraging auto-generated
          data to test typing, as well as wire-formatting (e.g. the SDKs are
          sending and receiving data as expected). This comes out of the box
          within the generated github workflow, as well as through the fern cli:
          `fern test --command "your test command"`.
  irVersion: 37

- version: 0.11.10
  createdAt: "2024-03-08"
  changelogEntry:
    - type: feat
      summary: Expose a feature flag to pass through additional properties not specified within your pydantic model from your SDK.
      added:
        - >-
          Expose a feature flag to pass through additional properties not
          specified within your pydantic model from your SDK. This allows for
          easier forward compatibility should your SDK drift behind your spec.
  irVersion: 36

- version: 0.11.9
  createdAt: "2024-03-04"
  changelogEntry:
    - type: chore
      summary: use docstrings instead of Pydantic field descriptions.
  irVersion: 36

- version: 0.11.8-rc1
  createdAt: "2024-03-02"
  changelogEntry:
    - type: feat
      summary: Introduces a `max_retries` parameter to the RequestOptions dict accepted by all requests.
      changed:
        - >-
          Beta: Introduces a `max_retries` parameter to the
          RequestOptions dict accepted by all requests. This parameter will retry
          requests automatically, with exponential backoff and a jitter. The
          client will automatically retry requests of a 5XX status code, or
          certain 4XX codes (429, 408, 409).
  irVersion: 36

- version: 0.11.8-rc0
  createdAt: "2024-02-27"
  changelogEntry:
    - type: feat
      summary: introduces additional configuration to customize the client class and file name.
      changed:
        - >-
          Beta: Introduce a `client` custom config that allows you to specify
          class_name and filename for the client. This configuration can be used
          in several ways:
  irVersion: 36

- version: 0.11.7
  createdAt: "2024-02-27"
  changelogEntry:
    - type: feat
      summary: Introduces a flag `use_str_enums` to swap from using proper Enum classes to using Literals to represent enums.
      changed:
        - >-
          Introduces a flag `use_str_enums` to swap from using proper
          Enum classes to using Literals to represent enums. This change allows
          for forward compatibility of enums, since the user will receive the
          string back.
  irVersion: 36

- version: 0.11.6
  createdAt: "2024-02-26"
  changelogEntry:
    - type: feat
      summary: You can now specify envvars to scan for headers, not just auth scheme headers.
  irVersion: 36

- version: 0.11.5
  createdAt: "2024-02-23"
  changelogEntry:
    - type: fix
      summary: Fix the usage of ApiError when leveraging auth envvars, when the schema for ApiError was changed, this usage was missed in the update.
  irVersion: 34

- version: 0.11.4
  createdAt: "2024-02-23"
  changelogEntry:
    - type: fix
      summary: We now grab enum values appropriately when enums are within unions.
  irVersion: 34

- version: 0.11.3
  createdAt: "2024-02-22"
  changelogEntry:
    - type: fix
      summary: Transition from lists to sequences within function calls
      fixed:
        - >-
          Transition from lists to sequences within function calls, this is a fix
          as a result of how mypy handles type variance. This fix is only for
          function calls as testing shows that we do not hit the same issue within
          mypy with list[union[*]] fields on pydantic objects.
      changed:
        - >-
          Improvement: The Python SDK generator now defaults to
          `require_optional_fields = False`. This means that any requests that
          have optional fields no longer require a user to input data (or a `None`
          value) in.
  irVersion: 34

- version: 0.11.2
  createdAt: "2024-02-21"
  changelogEntry:
    - type: feat
      summary: introduce configuration to flatten the directory structure
      changed:
        - >-
          Improvement (Beta): The Python generator now supports a configuration
          option called `improved_imports`.
  irVersion: 34

- version: 0.11.1
  createdAt: "2024-02-20"
  changelogEntry:
    - type: feat
      summary: Python now supports specifying files to auto-export from the root `__init__.py` file
      changed:
        - >-
          Python now supports specifying files to auto-export from
          the root `__init__.py` file, this means you can export custom classes
          and functions from your package for users to access like so:
        - "Add a docstring for base clients to explain usage, example:"
  irVersion: 34

- version: 0.11.0
  createdAt: "2024-02-19"
  changelogEntry:
    - type: feat
      summary: Python now supports a wider range of types for file upload
      changed:
        - >-
          Python now supports a wider range of types for file upload,
          mirroring the `httpx` library used under the hood, these are grouped
          under a new type `File`:
      fixed:
        - >-
          Python now supports API specifications that leverage lists for file
          upload. Previously, Fern incorrectly made all `list<file>` type requests
          simply `file`.
  irVersion: 34

- version: 0.10.3
  createdAt: "2024-02-19"
  changelogEntry:
    - type: fix
      summary: Several bugfixes were made to related to literal properties
      fixed:
        - >-
          Several bugfixes were made to related to literal properties. If a
          literal is used as a query parameeter, header, path parameter, or
          request parameter, the user no longer has to explicitly pass it in.
  irVersion: 31

- version: 0.10.2
  createdAt: "2024-02-18"
  changelogEntry:
    - type: fix
      summary: The SDK always sends the enum wire value instead of the name of the enum.
      fixed:
        - >-
          The SDK always sends the enum wire value instead of the name of the
          enum.
        - >-
          Revert #2719 which introduced additional issues with circular references
          within our Python types.
  irVersion: 31

- version: 0.10.1
  createdAt: "2024-02-14"
  changelogEntry:
    - type: feat
      summary: Add support for a RequestOptions object for each generated function within Python SDKs
      changed:
        - >-
          Add support for a RequestOptions object for each generated
          function within Python SDKs. This parameter is an optional final
          parameter that allows for configuring timeout, as well as pass in
          arbitrary data through to the request. RequestOptions is a TypedDict,
          with optional fields, so there's no need to instantiate an object, just
          pass in the relevant keys within a dict!
  irVersion: 31

- version: 0.10.0
  createdAt: "2024-02-13"
  changelogEntry:
    - type: break
      summary: The generator no longer supports Python 3.7
      removed:
        - The generator no longer supports Python 3.7
        - The `backports` dependency has been removed
  irVersion: 31

- version: 0.9.1
  createdAt: "2024-02-11"
  changelogEntry:
    - type: fix
      summary: Remove literals from SDK function signatures, as they are not modifiable for end users
      fixed:
        - >-
          Remove literals from SDK function signatures, as they are not modifiable
          for end users.
        - >-
          Acknowledge the optionality of a `File` property, previously we were
          requiring all `File` type inputs, even if they were specified as
          optional within the OpenAPI or Fern definition. Now, we check if the
          parameter is required and make the parameter optional if it is not.
  irVersion: 31

- version: 0.9.0
  createdAt: "2024-02-11"
  changelogEntry:
    - type: feat
      summary: The SDK generator now supports whitelabelling
      added:
        - >-
          The SDK generator now supports whitelabelling. When this is turned on,
          there will be no mention of Fern in the generated code.
  irVersion: 31

- version: 0.8.3-rc0
  createdAt: "2024-01-29"
  changelogEntry:
    - type: fix
      summary: Increase recursion depth to allow for highly nested and complex examples
      fixed:
        - >-
          Increase recursion depth to allow for highly nested and complex
          examples, this is a temporary solution while the example datamodel is
          further refined.
  irVersion: 31

- version: 0.8.2-rc0
  createdAt: "2024-01-28"
  changelogEntry:
    - type: fix
      summary: The Python SDK better handles cyclical references
      fixed:
        - >-
          The Python SDK better handles cyclical references. In particular,
          cyclical references are tracked for undiscriminated unions, and
          update_forward_refs is always called with object references.
  irVersion: 31

- version: 0.8.1
  createdAt: "2024-01-26"
  changelogEntry:
    - type: feat
      summary: The generated SDK respects environment variables for authentication if specified
      added:
        - >-
          If the auth scheme has environment variables specified, the generated
          python client will scan those environment variables.
  irVersion: 31

- version: 0.8.0
  createdAt: "2024-01-25"
  changelogEntry:
    - type: fix
      summary: Enums in inlined requests send the appropriate value.
  irVersion: 31

- version: 0.7.7
  createdAt: "2024-01-21"
  changelogEntry:
    - type: internal
      summary: Initialize the changelog
  irVersion: 31<|MERGE_RESOLUTION|>--- conflicted
+++ resolved
@@ -1,8 +1,5 @@
 # yaml-language-server: $schema=../../../fern-versions-yml.schema.json
 # For unreleased changes, use unreleased.yml
-<<<<<<< HEAD
-- version: 4.29.3
-=======
 - version: 4.30.0
   changelogEntry:
     - summary: |
@@ -11,8 +8,7 @@
   createdAt: "2025-09-25"
   irVersion: 60
 
-- version: 4.29.2
->>>>>>> 90060e82
+- version: 4.29.3
   changelogEntry:
     - summary: Added a note to the README on constructing Async httpx objects to pass into main Async clients.
       type: chore
