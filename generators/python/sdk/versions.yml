# For unreleased changes, use unreleased.yml
<<<<<<< HEAD
- version: 4.0.0-rc9
  irVersion: 53
  changelogEntry:
    - type: fix
      summary: All Pydantic V2 warnings have been resolved
      fixed:
        - json_encoders have been removed from Pydantic V2, and replaced with a `model_serializer` method.
        - additional model construction functions have been added when not leveraging pydantic field aliases to allow users to construct a model from JSOn without the need for dealiasing the object themselves.
=======
- version: 4.0.0-rc8
  irVersion: 53
  changelogEntry:
    - type: fix
      summary: | 
        Pydantic models that call `update_forward_refs` on non-union circular reference dependencies now pass in `localns` for
        the current member, a field in Pydantic V1 that provides object contexts to models in the event objects are not fully rebuilt.

- version: 4.0.0-rc7
  irVersion: 53
  changelogEntry:
    - type: fix
      summary: |
        The generator now respects the old use_str_enums flag again, a regression was introduced where only the new flag `enum_type`
        was respected.

- version: 4.0.0-rc6
  irVersion: 53
  changelogEntry:
    - type: fix
      summary: | 
        Pydantic models now call update forward refs on non-uion circular references. This 
        prevents runtime errors in certain cases where types self reference itself through 
        a union. 

- version: 4.0.0-rc5
  irVersion: 53
  changelogEntry:
    - type: fix
      summary: | 
        Pydantic models now call update forward refs on non-uion circular references. This 
        prevents runtime errors in certain cases where types self reference itself through 
        a union. 

- version: 4.0.0-rc4
  irVersion: 53
  changelogEntry:
    - type: fix
      summary: | 
        Pydantic models now call update forward refs on non-uion circular references. This 
        prevents runtime errors in certain cases where types self reference itself through 
        a union. 

- version: 4.0.0-rc3
  irVersion: 53
  changelogEntry:
    - type: fix
      summary: | 
        Pydantic models now call update forward refs on non-uion circular references. This 
        prevents runtime errors in certain cases where types self reference itself through 
        a union. 
>>>>>>> ede2ce39

- version: 4.0.0-rc2
  irVersion: 53
  changelogEntry:
    - type: fix
      summary: Update .dict calls in Pydantic V2 to be back to pre-3.10.4 logic for SDKs that continue using Pydantic aliases.

- version: 4.0.0-rc1
  irVersion: 53
  changelogEntry:
    - type: fix
      summary: Update .dict calls in Pydantic V2 to be back to pre-3.10.4 logic.
      fixed:
        - >-
          Pydantic V2 `.dict` calls are updated to be back to pre-3.10.4 logic.
          This is fix a regression where nested literals were being omitted due to the Pydantic V2 serializers not respecting the recursive .dict logic, as
          Pydantic V2 shells out `model_dump` calls to Rust library and serializers, as opposed to recursively calling `model_dump`.

          It is expected that performance will not be degraded given the Rust-based serializers have optimized performance, compared to the Pydantic V1 .dict approach.

- version: 4.0.0-rc0
  irVersion: 53
  changelogEntry:
    - type: fix
      summary: Rerelease 3.11.0-rc0 as a major version, with a configuration flag to disable the behavior (`use_pydantic_field_aliases`), defaulted to `true` to preserve existing behavior.
      fixed:
        - >-
          Rerelease 3.11.0-rc0 as a major version, with a configuration flag to
          disable the behavior (`use_pydantic_field_aliases`), defaulted to `false`
          to introduce the break on a major version.

          To maintain parity with pre-3.11.0 behavior, update the flag to `true`:
            
            ```yaml
            - name: fernapi/fern-python-sdk
              version: 4.0.0-rc0
              config:
                pydantic_config:
                  use_pydantic_field_aliases: true
            ```
    - type: internal
      summary: The generator now shares "as is" files with Pydantic and FastAPI generators.

- version: 3.11.0-rc0
  irVersion: 53
  changelogEntry:
    - type: chore
      summary: Remove Pydantic field aliases and leverage an internal representation.
      fixed:
        - >-
          Pydantic field aliases are removed and replaced with an internal
          representation. This allows for more robust handling of field aliases
          and prevents issues with Pydantic V2 and mypy.

          Previously, you'd have for V1 and V2 compatibility in Pydantic, you'd want to conditionally apply the config class within
          the base model, however this would lead to mypy errors when filling out a model with it's field alias. To solve this, We
          used the deprecated `class Config`, regardless of the Pydantic version to satisfy mypy, which lead to warnings in the console.

          Now, we've removed the field aliases and replaced them with an internal representation, which allows us to avoid pydantic config altogether.


- version: 3.10.8
  irVersion: 53
  changelogEntry:
    - type: fix
      summary: Allow for fields prefixed with the name `model`, a silent break introduced in Pydantic V2.

- version: 3.10.7
  irVersion: 53
  changelogEntry:
    - type: fix
      summary: When not leveraging mock integration tests, still run pytest over everything, not a specific directory.


# ===== Migrated versions =====

# TODO: It'd be great if we generated YAML schemas so people had validation on these files
- version: 3.10.6
  irVersion: 53
  changelogEntry:
    - type: fix
      summary: Pagination utilities assume `""` is a terminal signal for pagination.
      fixed:
        - >-
          Cursor-based pagination also assumes `""` is a terminal signal for
          pagination, same as if the next cursor were `None`.
  # This field is optional and can be omitted outside of the backfilling usecase
  # here it will default to the day the record was written to the DB
  createdAt: '2024-08-16'

- version: 3.10.3
  createdAt: '2024-08-16'
  irVersion: 53
  changelogEntry:
    - type: fix
      summary: Upgrade intermediate representation dependency to safely parse null unknown types.

- version: 3.10.4
  createdAt: '2024-08-14'
  changelogEntry:
    - type: chore
      summary: Improve performance of Pydantic `.dict` calls
      changed:
        - "`.dict` performance is improved, consolidating to a single call to Pydantic's `.dict` instead of 2 in attempts to remove unset optional values."
  irVersion: 53

- version: 3.10.3
  createdAt: '2024-08-14'
  changelogEntry:
    - type: fix
      summary: Query encoding now appropriately takes arrays of deep objects into account.
  irVersion: 53

- version: 3.10.2
  createdAt: '2024-08-13'
  changelogEntry:
    - type: fix
      summary: Unions with utils now update forward refs again, a regression that was introduced in version 3.7.0
  irVersion: 53

- version: 3.10.1
  createdAt: '2024-08-13'
  changelogEntry:
    - type: fix
      summary: If there are no autogenerated examples present, the Python SDK generator no longer fails.
  irVersion: 53

- version: 3.10.0
  createdAt: '2024-08-09'
  changelogEntry:
    - type: feat
      summary: Introduce forward compatible Python enums
      added:
        - >-
          Adds a new flag to generate forward compatible Python enums, as opposed
          to leveraging raw string enums as literals. This works through addding
          an "_UNKNOWN" member to your enum set, the value of which is the raw
          value of the unrecognized enum.
  irVersion: 53

- version: 3.9.0
  createdAt: '2024-08-09'
  changelogEntry:
    - type: feat
      summary: Introduce Pythonic naming for discriminated union members through `union_naming` configuration flag.
      added:
        - >-
          A new configuration is introduced to make discriminated union member
          naming more Pythonic. With V1 union naming, member names change from
          `<UnionName>_<DiscriminantValue>` to `<DiscriminantValue><UnionName>`.
          Concretely, union members previously named `Chat_User` will now be named
          `UserChat` under the new configuration.
  irVersion: 53

- version: 3.8.0
  createdAt: '2024-08-09'
  changelogEntry:
    - type: chore
      summary: Generated SDKs now use ruff for linting and formatting instead of Black.
  irVersion: 53

- version: 3.7.0
  createdAt: '2024-08-08'
  changelogEntry:
    - type: chore
      summary: Python circular referencing types are more robust.
  irVersion: 53

- version: 3.6.0
  createdAt: '2024-08-08'
  changelogEntry:
    - type: feat
      summary: The generator now respects returning nested properties from the returned object
  irVersion: 53

- version: 3.5.1
  createdAt: '2024-08-05'
  changelogEntry:
    - type: fix
      summary: Auto-completion for unions leveraging union utils now works as expected.
      fixed:
        - >-
          The root type for unions with visitors now has it's parent typed
          correctly. This allows auto-complete to work once again on the union
          when it's nested within other pydantic models.
  irVersion: 53

- version: 3.5.0
  createdAt: '2024-08-05'
  changelogEntry:
    - type: chore
      summary: Generated code now respects the pydantic version configuration flag.
      changed:
        - >-
          Improvement: The generated SDK now respects the pydantic version flag,
          generating V1 only code and V2 only code if specified. If not, the SDK
          is generated as it is today, with compatibility for BOTH Pydantic
          versions. This cleans up the generated code, and brings back features
          liked wrapped aliases for V1-only SDKs.
  irVersion: 53

- version: 3.4.2
  createdAt: '2024-08-05'
  changelogEntry:
    - type: fix
      summary: The Python generator now instantiates `Any` types as `Optional[Any]` to be able to mitigate breaks in Pydantic V2.
  irVersion: 53

- version: 3.4.1
  createdAt: '2024-08-04'
  changelogEntry:
    - type: chore
      summary: Literal templates are generated if they are union members
  irVersion: 53

- version: 3.4.0
  createdAt: '2024-08-02'
  changelogEntry:
    - type: internal
      summary: Generator code now uses Pydantic V2, no changes to generated code.
      changed:
        - >-
          Internal: The SDK generator has now been upgraded to use Pydantic V2
          internally. Note that there is no change to the generated code, however
          by leveraging Pydantic V2 you should notice an improvement in `fern
          generate` times.
  irVersion: 53

- version: 3.3.4
  createdAt: '2024-08-02'
  changelogEntry:
    - type: chore
      summary: Address a number of issues within generated unit tests.
      changed:
        - >-
          Improvement: Aliased literals are also defaulted within Pydantic models,
          whereas previously only direct literals were defaulted.
        - >-
          Improvement: Snippets now provide optional literals in functions and
          models.
      fixed:
        - >-
          Generated tests that expect an empty result when they are of type `text`
          (not JSON) now appropriately expect an empty string instead of `None`.
  irVersion: 53

- version: 3.3.3
  createdAt: '2024-08-02'
  changelogEntry:
    - type: fix
      summary: The generator now allows you to extend aliased types (as long as they're objects).
  irVersion: 53

- version: 3.3.2
  createdAt: '2024-08-02'
  changelogEntry:
    - type: fix
      summary: Regression in readme generation introduced in 3.3.1
  irVersion: 53

- version: 3.3.1
  createdAt: '2024-08-02'
  changelogEntry:
    - type: fix
      summary: Generated READMEs now reference RequestOptions as TypedDicts correctly.
  irVersion: 53

- version: 3.3.0-rc1
  createdAt: '2024-08-01'
  changelogEntry:
    - type: fix
      summary: TypedDict snippets now include literals where available.
  irVersion: 53

- version: 3.3.0-rc0
  createdAt: '2024-07-31'
  changelogEntry:
    - type: internal
      summary: Upgrade to IR 53.1.0
      changed:
        - 'Upgrade to IR 53.1.0'
        - The Python generator now creates snippet templates for undiscriminated unions.
  irVersion: 53

- version: 3.2.0-rc1
  createdAt: '2024-07-29'
  changelogEntry:
    - type: fix
      summary: The generated README now imports `ApiError` as if it were from outside the module.
  irVersion: 49

- version: 3.2.0-rc0
  createdAt: '2024-07-25'
  changelogEntry:
    - type: feat
      summary: The Python SDK can now be generated with TypedDicts as inputs.
      added:
        - >-
          The Python SDK can now be generated such that inputs to requests are
          TypedDicts, instead of Pydantic models. This allows for consumers of the
          SDK to continue to have type hinting and autocomplete, but not need to
          import new object types when creating requests.
  irVersion: 49

- version: 3.1.0-rc0
  createdAt: '2024-07-24'
  changelogEntry:
    - type: chore
      summary: The root client is now exported from the main `__init__.py`.
      changed:
        - >-
          Improvement: The root client users interact with is now exported from
          the main `__init__.py`, this allows users to access the client via `from
          my_sdk import my_sdk_client` as opposed to `from my_sdk.client import
          my_sdk_client`.
      removed:
        - >-
          Note this comes with an edge-case break. In the unlikely event you have
          a type that conflicts in naming with the exported root client, that type
          model is post-fixed with "Model". e.g. a type `Merge` in an SDK
          exporting a client `Merge` becomes `MergeModel`.
  irVersion: 49

- version: 3.0.0-rc2
  createdAt: '2024-07-24'
  changelogEntry:
    - type: fix
      summary: "`update_forward_refs` no longer raises errors, preserving original behavior, pre-3.x."
  irVersion: 49

- version: 3.0.0-rc1
  createdAt: '2024-07-23'
  changelogEntry:
    - type: fix
      summary: "`expected_types` within our test suite are now typed as `Tuple[typing.Any, typing.Any]`."
      fixed:
        - >-
          Sometimes mypy will error on the typing of `expected_types` within our
          test suite, despite them being labeled as `typing.Any`. This updates the
          types for tuples to `typing.Tuple[tying.Any, typing.Any]` to appease
          mypy.
  irVersion: 49

- version: 3.0.0-rc0
  createdAt: '2024-07-23'
  changelogEntry:
    - type: break
      summary: The generated models now support Pydantic V2 outright, it no longer uses `pydantic.v1` models.
      changed:
        - The generated models now support Pydantic V2 outright, it no longer uses `pydantic.v1` models.
        - Public fields previously prefixed with `_` are now prefixed with `f_` (Pydantic V2 does not allow for `_` prefixes on public fields and Python does not allow for a numeric prefix)
      removed:
        - wrapped aliases outside of Pydantic V1
        - custom root validators outside of Pydantic V1
  irVersion: 49

- version: 2.16.0
  createdAt: '2024-07-16'
  changelogEntry:
    - type: feat
      summary: The generated SDK now allows for specifying whether or not to generate `streaming` functions as overloaded functions or separate functions.
  irVersion: 49

- version: 2.15.6
  createdAt: '2024-07-17'
  changelogEntry:
    - type: fix
      summary: The generated python SDK now requires an environment be specified if a default is not provided.
  irVersion: 49

- version: 2.15.5
  createdAt: '2024-07-17'
  changelogEntry:
    - type: fix
      summary: The generated python SDK Oauth client now no longer checks for an expiry when getting the access token if an expiry field is not configured.
  irVersion: 49

- version: 2.15.4
  createdAt: '2024-07-10'
  changelogEntry:
    - type: fix
      summary: The generated python SDK now serializes bytes within JSON as a utf-8 encoded string.
  irVersion: 49

- version: 2.15.3
  createdAt: '2024-07-10'
  changelogEntry:
    - type: fix
      summary: The generated python SDK no longer runs into a recursion error during snippet generation.
  irVersion: 49

- version: 2.15.2
  createdAt: '2024-07-10'
  changelogEntry:
    - type: fix
      summary: The generated python SDK no longer treats `set` as a reserved word for method names.
  irVersion: 49

- version: 2.15.1
  createdAt: '2024-07-09'
  changelogEntry:
    - type: fix
      summary: The unchecked base model no longer coerces None to a type.
      fixed:
        - The unchecked base model no longer coerces None to a type.
        - >-
          The http client appropriately defaults empty fields within
          RequestOptions.
  irVersion: 49

- version: 2.15.0
  createdAt: '2024-07-03'
  changelogEntry:
    - type: feat
      summary: The generated python SDK now respects configured defaults from the API spec.
  irVersion: 49

- version: 2.14.1
  createdAt: '2024-07-01'
  changelogEntry:
    - type: fix
      summary: typing within the Sync and AsyncPagers is now correctly passed through to the BasePager.
      fixed:
        - >-
          Sync and AsyncPage now pass through the generic type to BasePage,
          allowing the use of `.items`, etc. to be appropriately typed within your
          type checking system.
  irVersion: 49

- version: 2.14.0
  createdAt: '2024-07-01'
  changelogEntry:
    - type: fix
      summary: The offset page now allows for the usage of 0 as a page start.
      fixed:
        - >-
          offset page now allows for the usage of 0 as a page start, previously
          the use of `page or 1` made Python coerce booleans and become 1,
          ignoring the user-provided 0.
  irVersion: 49

- version: 2.14.0-rc3
  createdAt: '2024-07-01'
  changelogEntry:
    - type: feat
      summary: Generated readmes now include an "advanced" section.
      changed:
        - >-
          Generated readmes now include an "advanced" section,
          outlining usage of retries, timeouts, error handling and usage of a
          custom client.
  irVersion: 49

- version: 2.14.0-rc2
  createdAt: '2024-07-01'
  changelogEntry:
    - type: chore
      summary: Async snippets now run the async function leveraging asyncio.run to be more copy-pastable.
  irVersion: 49

- version: 2.14.0-rc1
  createdAt: '2024-06-27'
  changelogEntry:
    - type: fix
      summary: The fix from 2.5.2 is now case-insentitive
      fixed:
        - >-
          the fix from 2.5.2 is now case-insentitive Recap of 2.5.2: `Fix: Support
          `list`SDK method names instead of defaulting to`list\_`.`
  irVersion: 49

- version: 2.14.0-rc0
  createdAt: '2024-06-26'
  changelogEntry:
    - type: feat
      summary: The Python SDK now generates an accompanying SDK reference (`reference.md`) for users to review the SDK methods at a glance within the SDK's GitHub repository.
  irVersion: 49

- version: 2.13.1-rc0
  createdAt: '2024-06-20'
  changelogEntry:
    - type: fix
      summary: The Python SDK now does not send additional properties via JSON or data if the request is leveraging the other field.
      fixed:
        - >-
          the Python SDK now does not send additional properties via JSON or data
          if the request is leveraging the other field.
      changed:
        - >-
          Improvement: the Python SDK now copies unit tests over to the generated
          SDK for additional unit testing (separate from wire-format testing).
  irVersion: 49

- version: 2.13.0-rc0
  createdAt: '2024-06-20'
  changelogEntry:
    - type: internal
      summary: The Python SDK generator is now upgraded to IR V49.
  irVersion: 49

- version: 2.12.0-rc0
  createdAt: '2024-06-25'
  changelogEntry:
    - type: feat
      summary: README generation now supports a section dedicated to streaming usage, as well as one for paginated endpoints.
      added:
        - >-
          Feature: README generation now supports a section dedicated to streaming
          usage, as well as one for paginated endpoints.
      changed:
        - 'Improvement: Paginated endpoint snippets now show using an iterator:'
  irVersion: 49

- version: 2.11.0-rc0
  createdAt: '2024-06-25'
  changelogEntry:
    - type: chore
      summary: Snippet templates now support auth variables within the root client.
      changed:
        - >-
          Improvement: The SDK now produces templates for the root clients within
          snippet-template.json. This allows users of the Templates API to pass in
          data for the auth variables present within the root client.
  irVersion: 49

- version: 2.10.2
  createdAt: '2024-06-20'
  changelogEntry:
    - type: fix
      summary: The SDK now handles stream termination sequences like `[DONE]`.
      fixed:
        - >-
          The SDK now handles stream termination sequences like `[DONE]`. This is
          a typical way for LLM providers to communicate when the stream has
          ended.
  irVersion: 46

- version: 2.10.1
  createdAt: '2024-06-20'
  changelogEntry:
    - type: fix
      summary: Improve the SDK to not leak `JSONDecodeError` to SDK users. Instead, an `ApiError` will be thrown with the text content of the response.
  irVersion: 46

- version: 2.10.0
  createdAt: '2024-06-20'
  changelogEntry:
    - type: feat
      summary: Add support for higher quality `README.md` generation.
  irVersion: 46

- version: 2.9.10
  createdAt: '2024-06-20'
  changelogEntry:
    - type: fix
      summary: The generator now only specifies the readme location within pyproject.toml if one was successfully created.
  irVersion: 46

- version: 2.9.9
  createdAt: '2024-06-19'
  changelogEntry:
    - type: internal
      summary: The generator now consumes IRv46.
  irVersion: 46

- version: 2.9.8
  createdAt: '2024-06-18'
  changelogEntry:
    - type: chore
      summary: The python generator only adds a publish step in github actions if credentials are specified.
  irVersion: 39

- version: 2.9.7
  createdAt: '2024-06-12'
  changelogEntry:
    - type: fix
      summary: The unchecked base model stops special casing defaults and pydantic v2.
  irVersion: 39

- version: 2.9.6
  createdAt: '2024-06-11'
  changelogEntry:
    - type: fix
      summary: Offset based pagination is now 1-based, as opposed to 0 based
      fixed:
        - Offset based pagination is now 1-based, as opposed to 0 based
        - >-
          The HTTP client now passes in additional body properties from the
          request options, even if the body is empty (regression from the client
          migration in 2.8.0)
  irVersion: 39

- version: 2.9.5
  createdAt: '2024-06-10'
  changelogEntry:
    - type: fix
      summary: Unions with elements that specify no properties are generated correctly.
      fixed:
        - Unions with elements that specify no properties are generated correctly.
        - >-
          Unions with a single type now have a valid type alias (rather than an
          invalid `typing.Union`).
  irVersion: 39

- version: 2.9.4
  createdAt: '2024-06-07'
  changelogEntry:
    - type: fix
      summary: The unchecked base model now handles pulling the discriminant from a dict, not just a model/object.
  irVersion: 39

- version: 2.9.3
  createdAt: '2024-06-06'
  changelogEntry:
    - type: fix
      summary: Snippet templates for discrminated unions now specify the `template_input` property which is required to actually see snippets of instantiating discrminated unions.
  irVersion: 39

- version: 2.9.2
  createdAt: '2024-06-06'
  changelogEntry:
    - type: fix
      summary: downgrades mypy so we can run it over all our files without concern for their pydantic bug
      fixed:
        - >-
          downgrades mypy so we can run it over all our files without concern for
          their pydantic bug
        - adds typehint to the response variable
  irVersion: 39

- version: 2.9.1
  createdAt: '2024-06-06'
  changelogEntry:
    - type: fix
      summary: The SDK removes unset query parameters from requests (regression from the client migration in 2.8.0)
      fixed:
        - >-
          The SDK removes unset query parameters from requests (regression from
          the client migration in 2.8.0)
        - >-
          The SDK fixes it's type for `files` parameters to the http client
          (regression from the client migration in 2.8.0)
  irVersion: 39

- version: 2.9.0
  createdAt: '2024-06-05'
  changelogEntry:
    - type: fix
      summary: Snippets preserve trailing slashes
  irVersion: 39

- version: 2.9.0-rc1
  createdAt: '2024-06-05'
  changelogEntry:
    - type: fix
      summary: The new http client abstraction ensures a slash is postfixed to the baseurl
  irVersion: 39

- version: 2.9.0-rc0
  createdAt: '2024-06-04'
  changelogEntry:
    - type: chore
      summary: The Python generator now runs custom unit tests in CI if configured.
  irVersion: 39

- version: 2.8.2
  createdAt: '2024-06-04'
  changelogEntry:
    - type: fix
      summary: The none-filtering function now supports mypy's invariance check.
  irVersion: 39

- version: 2.8.1
  createdAt: '2024-06-04'
  changelogEntry:
    - type: fix
      summary: The parameter comment/documentation for timeouts on the root client now reflects the custom timeout passed through within configuration.
  irVersion: 39

- version: 2.8.0
  createdAt: '2024-06-03'
  changelogEntry:
    - type: chore
      summary: >-
        Endpoint function request logic has been abstracted into
        the request function of the wrapped httpx client.
  irVersion: 39

- version: 2.7.0
  createdAt: '2024-05-30'
  changelogEntry:
    - type: internal
      summary: >-
        Improvement: The generator now outputs an `exampleId` alongside each
        generated snippet so that we can correlate snippets with the relevant
        examples. This is useful for retrieving examples from Fern's API and
        making sure that you can show multiple snippets in the generated docs.
  irVersion: 39

- version: 2.6.1
  createdAt: '2024-05-31'
  changelogEntry:
    - type: internal
      summary: >-
          this adds a back door token getter function to OAuth clients to better
          test the functionality.
  irVersion: 39

- version: 2.6.0
  createdAt: '2024-05-30'
  changelogEntry:
    - type: chore
      summary: Support adding optional dependencies and extras to your generated `pyproject.toml`.
      changed:
        - >-
          Improvement: Support adding optional dependencies and extras to your
          generated `pyproject.toml`. To use this configuration, please add the
          following:
  irVersion: 39

- version: 2.5.7
  createdAt: '2024-05-30'
  changelogEntry:
    - type: fix
      summary: tests now carry a type annotation for `expected_types` variable.
  irVersion: 39

- version: 2.5.6
  createdAt: '2024-05-29'
  changelogEntry:
    - type: chore
      summary: >-
          Literal values are now all defaulted such that users are
          not required to plug in a redundant value.
  irVersion: 39

- version: 2.5.5
  createdAt: '2024-05-29'
  changelogEntry:
    - type: fix
      summary: Auto-Pagination now respects optional return values
      fixed:
        - >-
          Optional lists returned from pagination endpoints are now appropriately
          flattened such that the `Pager` return types are correctly
          `Pager[ListItem]` as opposed to `Pager[List[ListItem]]`.
  irVersion: 39

- version: 2.5.4
  createdAt: '2024-05-28'
  changelogEntry:
    - type: internal
      summary: Add typing library for dateutils in testing lib to satisfy mypy errors.
  irVersion: 39

- version: 2.5.3
  createdAt: '2024-05-24'
  changelogEntry:
    - type: chore
      summary: Stops specifying custom licenses manually, lets poetry handle adding them.
  irVersion: 39

- version: 2.5.2
  createdAt: '2024-05-23'
  changelogEntry:
    - type: feat
      summary: Support `list` SDK method names instead of defaulting to `list_`.
  irVersion: 39

- version: 2.5.1-rc0
  createdAt: '2024-05-23'
  changelogEntry:
    - type: fix
      summary: Literal parameters are added back to the request body.
  irVersion: 39

- version: 2.5.0-rc2
  createdAt: '2024-05-23'
  changelogEntry:
    - type: fix
      summary: Do not attempt to run `fern test` in CI until the command is more widely rolled out.
  irVersion: 39

- version: 2.5.0-rc1
  createdAt: '2024-05-22'
  changelogEntry:
    - type: chore
      summary: Address `propogate` -> `propagate` typo in python codegen.
  irVersion: 39

- version: 2.5.0-rc0
  createdAt: '2024-05-22'
  changelogEntry:
    - type: fix
      summary: This version addresses issues in unit test generation and reenables the creation of unit tests.
  irVersion: 39

- version: 2.4.0-rc0
  createdAt: '2024-05-21'
  changelogEntry:
    - type: fix
      summary: >-
        The Python SDK generator now uses safe names wherever string concat is
        not used (like in client generation naming), so this will update module
        and parameter names.
  irVersion: 39

- version: 2.3.4
  createdAt: '2024-05-21'
  changelogEntry:
    - type: fix
      summary: >-
        Snippets and unit tests now correctly write optional request bodies when
        `inline_request_params` is set to `True`.
      fixed:
        - >-
          Snippets and unit tests now correctly write optional request bodies when
          `inline_request_params` is set to `True`. Previously the generator wrote
          snippets that inlined these parameters, which does not match the
          generated SDK itself.
  irVersion: 39

- version: 2.3.3
  createdAt: '2024-05-21'
  changelogEntry:
    - type: fix
      summary: Inlined body parameters now deconflict in naming with header and query parameters by prefixing the request objects name.
  irVersion: 39

- version: 2.3.2
  createdAt: '2024-05-21'
  changelogEntry:
    - type: fix
      summary: The query encoder now correctly handles none values
      fixed:
        - >-
          The `pyproject.toml` generator now writes authors in a valid format for
          `tool.poetry`, not just `project`
        - The query encoder now correctly handles none values
  irVersion: 39

- version: 2.3.1
  createdAt: '2024-05-21'
  changelogEntry:
    - type: fix
      summary: The `pyproject.toml` generator now includes project URLs when specified.
  irVersion: 39

- version: 2.3.0
  createdAt: '2024-05-21'
  changelogEntry:
    - type: chore
      summary: Users can now specify information that will appear in their pypi record.
  irVersion: 39

- version: 2.2.2
  createdAt: '2024-05-20'
  changelogEntry:
    - type: fix
      summary: Inline request parameters now deconflict in naming with the unnamed path parameter arguments.
      fixed:
        - >-
          Inline request parameters now deconflict in naming with the unnamed path
          parameter arguments. Previously, when inlining request parameters into
          the method signature, we would not deconflict naming with the unnamed
          args preceeding them. Now, conflicting unnamed parameters are post-fixed
          with an "_".
  irVersion: 39

- version: 2.2.1
  createdAt: '2024-05-17'
  changelogEntry:
    - type: internal
      summary: The generator now uses the latest FDR SDK.
  irVersion: 39

- version: 2.2.0
  createdAt: '2024-05-16'
  changelogEntry:
    - type: chore
      summary: The generated SDK will now correctly encode deep object query parameters
      changed:
        - >-
          The generated SDK will now correctly encode deep object
          query parameters. For example, if you have an object `{"test":
          {"nested": "object"}}` as a query parameter, we will now encode it as
          `test[nested]=object`.
  irVersion: 39

- version: 2.1.1
  createdAt: '2024-05-15'
  changelogEntry:
    - type: chore
      summary: add enhanced snippet support for streaming endpoints.
  irVersion: 39

- version: 2.1.0
  createdAt: '2024-05-14'
  changelogEntry:
    - type: feat
      summary: Add support for cursor and offset pagination ("auto-pagination").
  irVersion: 39

- version: 2.0.1
  createdAt: '2024-05-14'
  changelogEntry:
    - type: fix
      summary: The python generator now only excludes unset fields that are not required.
      fixed:
        - >-
          the python generator previously used `exclude_unset` on pydantic models,
          however this would remove defaulted values. This change updates this to
          only exclude none fields that were not required.
  irVersion: 39

- version: 2.0.0
  createdAt: '2024-05-09'
  changelogEntry:
    - type: break
      summary: Release of the Python SDK generator version 2, updating default configuration.
      changed:
        - >-
          The python SDK is now on major version 2, there are no
          substantial logic changes, however default configuration has changed. To
          take this upgrade without any breaks, please add the below configuration
          to your `generators.yml` file:
  irVersion: 39

- version: 1.7.0-rc0
  createdAt: '2024-05-09'
  changelogEntry:
    - type: chore
      summary: you can now declare a new python version range for your `pyproject.toml`, which will declare a new version range for your pip package.
  irVersion: 39

- version: 1.6.0-rc0
  createdAt: '2024-05-09'
  changelogEntry:
    - type: chore
      summary: You can now specify dev dependencies from your `generators.yml` file
  irVersion: 39

- version: 1.5.3-rc0
  createdAt: '2024-05-02'
  changelogEntry:
    - type: fix
      summary: the unchecked basemodel no longer tries to dereference an object if it's null.
  irVersion: 39

- version: 1.5.2-rc0
  createdAt: '2024-05-02'
  changelogEntry:
    - type: chore
      summary: The python generator now produces sync snippet templates, as opposed to just async templates as it was before
  irVersion: 39

- version: 1.5.1-rc5
  createdAt: '2024-05-01'
  changelogEntry:
    - type: fix
      summary: Snippet templates now generate the correct imports for object types.
  irVersion: 39

- version: 1.5.1-rc4
  createdAt: '2024-05-01'
  changelogEntry:
    - type: fix
      summary: The SDK now generates discriminated union snippet templates correctly.
  irVersion: 39

- version: 1.5.1-rc3
  createdAt: '2024-05-01'
  changelogEntry:
    - type: chore
      summary: Union types leverage the fern aware base model to include JSON and Dict function overrides.
  irVersion: 39

- version: 1.5.1-rc2
  createdAt: '2024-05-01'
  changelogEntry:
    - type: fix
      summary: The vanilla pydantic base model now respects the `require_optional_fields`
      fixed:
        - >-
          The vanilla pydantic base model now respects the
          `require_optional_fields`, this became a regression in 1.5.1-rc0 when we
          started to inline union properties which leverages the vanilla base
          model.
  irVersion: 39

- version: 1.5.1-rc1
  createdAt: '2024-05-01'
  changelogEntry:
    - type: fix
      summary: Improve formatting within snippet templates.
      fixed:
        - >-
          Address formatting issues with snippet templates, we now strip newlines
          off OG snippets as well as plumb through indentation metadata to places
          that were previously missing it.
  irVersion: 39

- version: 1.5.1-rc0
  createdAt: '2024-04-26'
  changelogEntry:
    - type: fix
      summary: Discriminated union variants that are objects now have inlined properties instead of extending a base type.
  irVersion: 39

- version: 1.5.0-rc0
  createdAt: '2024-04-30'
  changelogEntry:
    - type: feat
      summary: The generator now supports inlining top-level request parameters instead of requiring users create a request object.
  irVersion: 39

- version: 1.4.0
  createdAt: '2024-04-29'
  changelogEntry:
    - type: feat
      summary: keyword arguments are now ordered such that required params are ordered before optional params
      changed:
        - >-
          keyword arguments are now ordered such that required params
          are ordered before optional params. Note that since these are kwargs,
          this is a non-breaking change.
        - 'docstrings now match numpydoc/PEP257 format'
  irVersion: 39

- version: 1.4.0-rc3
  createdAt: '2024-04-24'
  changelogEntry:
    - type: fix
      summary: pin mypy dependency to 1.9.0 to prevent introducing upstream bugs
      fixed:
        - >-
          Set `mypy` dev depenency in generated `pyproject.toml` to `1.9.0`. This
          prevents upstream `mypy` bugs from affecting user builds. Note that this
          is only a dev dependency, so it does not affect the behavior of the SDK.
        - Temporarily disable unit test generation.
      changed:
        - 'Improvement: Use named parameters for all `httpx` request params.'
  irVersion: 39

- version: 1.4.0-rc2
  createdAt: '2024-04-23'
  changelogEntry:
    - type: fix
      summary: Initialize the OAuth token provider member variables to their default values before they are set.
  irVersion: 39

- version: 1.4.0-rc1
  createdAt: '2024-04-22'
  changelogEntry:
    - type: feat
      summary: The python SDK generator now supports OAuth client generation for the client-credentials flow.
  irVersion: 39

- version: 1.4.0-rc0
  createdAt: '2024-04-22'
  changelogEntry:
    - type: chore
      summary: Generated clients now follow redirects by default.
      changed:
        - >-
          Default generated clients to follow redirects by default, this
          effectively flips the `follow_redirects_by_default` flag to `True` and
          can be reverted with the following configuration:
  irVersion: 38

- version: 1.3.1-rc0
  createdAt: '2024-04-22'
  changelogEntry:
    - type: fix
      summary: the python SDK generator now checks to make sure a header is not null before casting it to a string.
  irVersion: 38

- version: 1.3.0-rc1
  createdAt: '2024-04-22'
  changelogEntry:
    - type: internal
      summary: add logging for python snippet template generation.
  irVersion: 38

- version: 1.3.0-rc0
  createdAt: '2024-04-21'
  changelogEntry:
    - type: feat
      summary: "Beta: The generator now registers snippet templates which can be used for dynamic SDK code snippet generation."
  irVersion: 38

- version: 1.2.0-rc2
  createdAt: '2024-04-10'
  changelogEntry:
    - type: fix
      summary: The generator now correctly imports `json` when deserializing server sent events.
  irVersion: 38

- version: 1.2.0-rc0
  createdAt: '2024-04-10'
  changelogEntry:
    - type: internal
      summary: Consume IR v38
      added:
        - >-
          The generator now depends on v38 of Intermediate Representation which
          requires the latest CLI. As part of this, the generator now supports
          server sent events using `httpx-sse`.
  irVersion: 38

- version: 1.1.0-rc3
  createdAt: '2024-04-04'
  changelogEntry:
    - type: fix
      summary: The skip validation code now works as expected.
      fixed:
        - >-
          There are a number of fixes to the skip validation code as well as tests
          to reflect those updates.
  irVersion: 37

- version: 1.1.0-rc2
  createdAt: '2024-04-04'
  changelogEntry:
    - type: fix
      summary: The generator now writes the skipped-validation `cast` with a suffixing new line so that the code compiles.
  irVersion: 37

- version: 1.1.0-rc1
  createdAt: '2024-04-04'
  changelogEntry:
    - type: fix
      summary: The generator no longer attempts to create a version file if Fern does not own generating the full package (e.g. in local generation).
      fixed:
        - >-
          The generator no longer attempts to create a version file if Fern does
          not own generating the full package (e.g. in local generation). It's too
          confusing for to make the relevant changes to the package set up, and is
          also arguably not even needed in local generation.
  irVersion: 37

- version: 1.1.0-rc0
  createdAt: '2024-04-03'
  changelogEntry:
    - type: feat
      summary: The python SDK now includes a configuration option to skip pydantic validation.
      added:
      - >-
        [EXPERIMENTAL]: The python SDK now includes a configuration
        option to skip pydantic validation. This ensures that Pydantic does not
        immediately fail if the model being returned from an API does not
        exactly match the Pydantic model. This is meant to add flexibility,
        should your SDK fall behind your API, but should be used sparringly, as
        the type-hinting for users will still reflect the Pydantic model
        exactly.
  irVersion: 37

- version: 1.0.1
  createdAt: '2024-04-03'
  changelogEntry:
    - type: fix
      summary: Address Pydantic break when introducing `pydantic.v1` import within Pydantic V1
      fixed:
        - >-
          Pydantic introduced a "break" to their 1.x libs by adding in a .v1
          submodule that does not mirror the one that comes with pydantic v2. To
          get around this we now force the usage of the v1 submodule only if the
          pydantic version is v2.
  irVersion: 37

- version: 1.0.0
  createdAt: '2024-04-02'
  changelogEntry:
    - type: break
      summary: The python SDK now defaults new (breaking configuration) to introduce general improvements.
      changed:
        - >-
          Break: The python SDK now defaults new (breaking configuration) to
          introduce general improvements.
        - >-
          Improvement: The python SDK now supports specifying whether or not to
          follow redirects in requests by default, and exposes an option to
          override that functionality for consumers.
  irVersion: 37

- version: 0.13.4
  createdAt: '2024-04-03'
  changelogEntry:
    - type: fix
      summary: revert changes introduced within 0.12.2
      fixed:
        - >-
          revert the change from 0.13.2, the stream call returns a context
          manager, which is not awaited. The issue that this was meant to solve
          was actually fixed in version `0.12.2`.
  irVersion: 37

- version: 0.13.3
  createdAt: '2024-03-28'
  changelogEntry:
    - type: fix
      summary: Github workflows for publishing now work again (previously the trigger was incorrect).
  irVersion: 37

- version: 0.13.2
  createdAt: '2024-03-28'
  changelogEntry:
    - type: fix
      summary: Asynchronous calls to `httpx.stream` are now awaited. This is applicable to any file download or JSON streaming (chat completion) endpoints.
  irVersion: 37

- version: 0.13.1
  createdAt: '2024-03-26'
  changelogEntry:
    - type: feat
      summary: discriminant values in unions are now defaulted such that callers no longer need to specify the discriminant
  irVersion: 37

- version: 0.13.0
  createdAt: '2024-03-25'
  changelogEntry:
    - type: feat
      summary: the python SDK now exposes it's version through `__version__` to match module standards and expectations.
  irVersion: 37

- version: 0.12.5
  createdAt: '2024-03-22'
  changelogEntry:
    - type: fix
      summary: the python SDK uses the timeout provided to the top level client as the default per-request
      fixed:
        - >-
          the python SDK uses the timeout provided to the top level client as the
          default per-request, previously if there was no timeout override in the
          RequestOptions, we'd default to 60s, even if a timeout was provided at
          the client level.
  irVersion: 37

- version: 0.12.4
  createdAt: '2024-03-19'
  changelogEntry:
    - type: chore
      summary: Allow full forward compat with enums while keeping intellisense by unioning enum literals with `typing.AnyStr`.
  irVersion: 37

- version: 0.12.3
  createdAt: '2024-03-18'
  changelogEntry:
    - type: feat
      summary: Allow bytes requests to take in iterators of bytes, mirroring the types allowed by HTTPX.
  irVersion: 37

- version: 0.12.2
  createdAt: '2024-03-18'
  changelogEntry:
    - type: fix
      summary: Fix the returned type and value contained within the retrying wrapper for the HTTPX client (http_client.py).
  irVersion: 37

- version: 0.12.1
  createdAt: '2024-03-14'
  changelogEntry:
    - type: chore
      summary: Improves example generation and snippets for union types, as well as multi-url environments.
      changed:
        - >-
          Improves example generation and snippets for union types, as well as
          multi-url environments.
      fixed:
        - >-
          Stringifies header arguments, HTTPX was previously hard failing for
          certain types
  irVersion: 37

- version: 0.12.0
  createdAt: '2024-03-11'
  changelogEntry:
    - type: feat
      summary: Auto-generated unit and integration tests against a mock server.
      added:
        - >-
          Beta: The SDK now generates tests leveraging auto-generated
          data to test typing, as well as wire-formatting (e.g. the SDKs are
          sending and receiving data as expected). This comes out of the box
          within the generated github workflow, as well as through the fern cli:
          `fern test --command "your test command"`.
  irVersion: 37

- version: 0.11.10
  createdAt: '2024-03-08'
  changelogEntry:
    - type: feat
      summary: Expose a feature flag to pass through additional properties not specified within your pydantic model from your SDK.
      added:
        - >-
          Expose a feature flag to pass through additional properties not
          specified within your pydantic model from your SDK. This allows for
          easier forward compatibility should your SDK drift behind your spec.
  irVersion: 36

- version: 0.11.9
  createdAt: '2024-03-04'
  changelogEntry:
    - type: chore
      summary: use docstrings instead of Pydantic field descriptions.
  irVersion: 36

- version: 0.11.8-rc1
  createdAt: '2024-03-02'
  changelogEntry:
    - type: feat
      summary: Introduces a `max_retries` parameter to the RequestOptions dict accepted by all requests.
      changed:
        - >-
          Beta: Introduces a `max_retries` parameter to the
          RequestOptions dict accepted by all requests. This parameter will retry
          requests automatically, with exponential backoff and a jitter. The
          client will automatically retry requests of a 5XX status code, or
          certain 4XX codes (429, 408, 409).
  irVersion: 36

- version: 0.11.8-rc0
  createdAt: '2024-02-27'
  changelogEntry:
    - type: feat
      summary: introduces additional configuration to customize the client class and file name.
      changed:
        - >-
          Beta: Introduce a `client` custom config that allows you to specify
          class_name and filename for the client. This configuration can be used
          in several ways:
  irVersion: 36

- version: 0.11.7
  createdAt: '2024-02-27'
  changelogEntry:
    - type: feat
      summary: Introduces a flag `use_str_enums` to swap from using proper Enum classes to using Literals to represent enums.
      changed:
        - >-
          Introduces a flag `use_str_enums` to swap from using proper
          Enum classes to using Literals to represent enums. This change allows
          for forward compatibility of enums, since the user will receive the
          string back.
  irVersion: 36

- version: 0.11.6
  createdAt: '2024-02-26'
  changelogEntry:
    - type: feat
      summary: You can now specify envvars to scan for headers, not just auth scheme headers.
  irVersion: 36

- version: 0.11.5
  createdAt: '2024-02-23'
  changelogEntry:
    - type: fix
      summary: Fix the usage of ApiError when leveraging auth envvars, when the schema for ApiError was changed, this usage was missed in the update.
  irVersion: 34

- version: 0.11.4
  createdAt: '2024-02-23'
  changelogEntry:
    - type: fix
      summary: We now grab enum values appropriately when enums are within unions.
  irVersion: 34

- version: 0.11.3
  createdAt: '2024-02-22'
  changelogEntry:
    - type: fix
      summary: Transition from lists to sequences within function calls
      fixed:
        - >-
          Transition from lists to sequences within function calls, this is a fix
          as a result of how mypy handles type variance. This fix is only for
          function calls as testing shows that we do not hit the same issue within
          mypy with list[union[*]] fields on pydantic objects.
      changed:
        - >-
          Improvement: The Python SDK generator now defaults to
          `require_optional_fields = False`. This means that any requests that
          have optional fields no longer require a user to input data (or a `None`
          value) in.
  irVersion: 34

- version: 0.11.2
  createdAt: '2024-02-21'
  changelogEntry:
    - type: feat
      summary: introduce configuration to flatten the directory structure
      changed:
        - >-
          Improvement (Beta): The Python generator now supports a configuration
          option called `improved_imports`.
  irVersion: 34

- version: 0.11.1
  createdAt: '2024-02-20'
  changelogEntry:
    - type: feat
      summary: Python now supports specifying files to auto-export from the root `__init__.py` file
      changed:
        - >-
          Python now supports specifying files to auto-export from
          the root `__init__.py` file, this means you can export custom classes
          and functions from your package for users to access like so:
        - 'Add a docstring for base clients to explain usage, example:'
  irVersion: 34

- version: 0.11.0
  createdAt: '2024-02-19'
  changelogEntry:
    - type: feat
      summary: Python now supports a wider range of types for file upload
      changed:
        - >-
          Python now supports a wider range of types for file upload,
          mirroring the `httpx` library used under the hood, these are grouped
          under a new type `File`:
      fixed:
        - >-
          Python now supports API specifications that leverage lists for file
          upload. Previously, Fern incorrectly made all `list<file>` type requests
          simply `file`.
  irVersion: 34

- version: 0.10.3
  createdAt: '2024-02-19'
  changelogEntry:
    - type: fix
      summary: Several bugfixes were made to related to literal properties
      fixed:
        - >-
          Several bugfixes were made to related to literal properties. If a
          literal is used as a query parameeter, header, path parameter, or
          request parameter, the user no longer has to explicitly pass it in.
  irVersion: 31

- version: 0.10.2
  createdAt: '2024-02-18'
  changelogEntry:
    - type: fix
      summary: The SDK always sends the enum wire value instead of the name of the enum.
      fixed:
        - >-
          The SDK always sends the enum wire value instead of the name of the
          enum.
        - >-
          Revert #2719 which introduced additional issues with circular references
          within our Python types.
  irVersion: 31

- version: 0.10.1
  createdAt: '2024-02-14'
  changelogEntry:
    - type: feat
      summary: Add support for a RequestOptions object for each generated function within Python SDKs
      changed:
        - >-
          Add support for a RequestOptions object for each generated
          function within Python SDKs. This parameter is an optional final
          parameter that allows for configuring timeout, as well as pass in
          arbitrary data through to the request. RequestOptions is a TypedDict,
          with optional fields, so there's no need to instantiate an object, just
          pass in the relevant keys within a dict!
  irVersion: 31

- version: 0.10.0
  createdAt: '2024-02-13'
  changelogEntry:
    - type: break
      summary: The generator no longer supports Python 3.7
      removed:
        - The generator no longer supports Python 3.7
        - The `backports` dependency has been removed
  irVersion: 31

- version: 0.9.1
  createdAt: '2024-02-11'
  changelogEntry:
    - type: fix
      summary: Remove literals from SDK function signatures, as they are not modifiable for end users
      fixed:
        - >-
          Remove literals from SDK function signatures, as they are not modifiable
          for end users.
        - >-
          Acknowledge the optionality of a `File` property, previously we were
          requiring all `File` type inputs, even if they were specified as
          optional within the OpenAPI or Fern definition. Now, we check if the
          parameter is required and make the parameter optional if it is not.
  irVersion: 31

- version: 0.9.0
  createdAt: '2024-02-11'
  changelogEntry:
    - type: feat
      summary: The SDK generator now supports whitelabelling
      added:
        - >-
          The SDK generator now supports whitelabelling. When this is turned on,
          there will be no mention of Fern in the generated code.
  irVersion: 31

- version: 0.8.3-rc0
  createdAt: '2024-01-29'
  changelogEntry:
    - type: fix
      summary: Increase recursion depth to allow for highly nested and complex examples
      fixed:
        - >-
          Increase recursion depth to allow for highly nested and complex
          examples, this is a temporary solution while the example datamodel is
          further refined.
  irVersion: 31

- version: 0.8.2-rc0
  createdAt: '2024-01-28'
  changelogEntry:
    - type: fix
      summary: The Python SDK better handles cyclical references
      fixed:
        - >-
          The Python SDK better handles cyclical references. In particular,
          cyclical references are tracked for undiscriminated unions, and
          update_forward_refs is always called with object references.
  irVersion: 31

- version: 0.8.1
  createdAt: '2024-01-26'
  changelogEntry:
    - type: feat
      summary: The generated SDK respects environment variables for authentication if specified
      added:
        - >-
          If the auth scheme has environment variables specified, the generated
          python client will scan those environment variables.
  irVersion: 31

- version: 0.8.0
  createdAt: '2024-01-25'
  changelogEntry:
    - type: fix
      summary: Enums in inlined requests send the appropriate value.
  irVersion: 31

- version: 0.7.7
  createdAt: '2024-01-21'
  changelogEntry:
    - type: internal
      summary: Initialize the changelog
  irVersion: 31<|MERGE_RESOLUTION|>--- conflicted
+++ resolved
@@ -1,5 +1,4 @@
 # For unreleased changes, use unreleased.yml
-<<<<<<< HEAD
 - version: 4.0.0-rc9
   irVersion: 53
   changelogEntry:
@@ -8,7 +7,7 @@
       fixed:
         - json_encoders have been removed from Pydantic V2, and replaced with a `model_serializer` method.
         - additional model construction functions have been added when not leveraging pydantic field aliases to allow users to construct a model from JSOn without the need for dealiasing the object themselves.
-=======
+
 - version: 4.0.0-rc8
   irVersion: 53
   changelogEntry:
@@ -60,7 +59,6 @@
         Pydantic models now call update forward refs on non-uion circular references. This 
         prevents runtime errors in certain cases where types self reference itself through 
         a union. 
->>>>>>> ede2ce39
 
 - version: 4.0.0-rc2
   irVersion: 53
