# yaml-language-server: $schema=../../../fern-versions-yml.schema.json
# For unreleased changes, use unreleased.yml
<<<<<<< HEAD
- version: 4.46.3
  changelogEntry:
    - summary: |
        Fix wire test generation for APIs with environments, error responses, streaming
        endpoints, and URL fragments; fix string escaping for JSON examples and multipart
        form serialization of complex types.
=======
- version: 4.46.5
  changelogEntry:
    - summary: |
        Update to support IR version 62.6.0 with new WebSocketMessage.methodName field,
        webhook response descriptions, and OpenAPI explode parameter support.
      type: chore
  createdAt: "2025-12-18"
  irVersion: 62

- version: 4.46.4-rc2
  changelogEntry:
    - summary: |
        Add sdkVersion as a top-level field in the generated metadata.json file.
      type: chore
  createdAt: "2025-12-18"
  irVersion: 61

- version: 4.46.4-rc1
  changelogEntry:
    - summary: |
        Fix URL path stripping when base URL contains path prefixes.
>>>>>>> 5b01898e
      type: fix
  createdAt: "2025-12-16"
  irVersion: 61

<<<<<<< HEAD
=======
- version: 4.46.4-rc0
  changelogEntry:
    - summary: |
        Fix wire test generation to use `config.client.exported_class_name` for the client class name
        instead of deriving it from the organization and workspace names. This ensures wire tests
        import and instantiate the correct client class when a custom exported class name is configured.
      type: fix
  createdAt: "2025-12-18"
  irVersion: 61

- version: 4.46.3
  changelogEntry:
    - summary: |
        Fix empty request body issue where endpoints with all-optional fields would send an empty
        body instead of `{}`. When an endpoint has a request body type but all fields are optional,
        the SDK now correctly sends `{}` as valid JSON rather than omitting the body entirely.
      type: fix
  createdAt: "2025-12-17"
  irVersion: 61

>>>>>>> 5b01898e
- version: 4.46.2
  changelogEntry:
    - summary: |
        Fix handling of newlines in default values for strings when using `config
        pydantic_config.use_provided_defaults`.
      type: fix
  createdAt: "2025-12-16"
  irVersion: 61

- version: 4.46.1
  changelogEntry:
    - summary: |
        Fix OAuth token handling for optional expires_in field with default fallback.
      type: fix
  createdAt: "2025-12-16"
  irVersion: 61

- version: 4.46.0
  changelogEntry:
    - summary: |
        FastAPI Python codegen now emits parameter markers via `typing.Annotated[...]` with standard Python defaults for better FastAPI/Pydantic compatibility.
      type: feat
  createdAt: "2025-12-16"
  irVersion: 61

- version: 4.45.10
  changelogEntry:
    - summary: |
        Fix retry logic "off-by-two" error. The internal `retries` counter now starts at 0
        instead of 2, and `max_retries` defaults to 2 when not specified. This ensures users
        get the expected number of retries (2 by default, or the configured `max_retries` value).
      type: fix
  createdAt: "2025-12-15"
  irVersion: 61

- version: 4.45.9
  changelogEntry:
    - summary: |
        Fix empty query params stripping existing URL query strings. When `params` and
        `additional_query_parameters` are both empty, httpx now receives `params=None` instead
        of `params=[]`, preserving any query parameters already present in the URL (e.g.,
        pagination cursors like `?after=123`).
      type: fix
  createdAt: "2025-12-12"
  irVersion: 61

- version: 4.45.8
  changelogEntry:
    - summary: Ensures the root client always exposes a headers parameter and forwards it to the underlying ClientWrapper.
      type: fix
  createdAt: "2025-12-12"
  irVersion: 61

- version: 4.45.7
  changelogEntry:
    - summary: Fix client wrapper instantiation to use the correct bearer token parameter name, preventing incorrect `token=` references when custom auth parameter names are configured.
      type: fix
  createdAt: "2025-12-12"
  irVersion: 61

- version: 4.45.6
  changelogEntry:
    - summary: Fix failing wire tests under `pytest-xdist` by using a single shared WireMock plugin.
      type: fix
  createdAt: "2025-12-11"
  irVersion: 61

- version: 4.45.5
  changelogEntry:
    - summary: |
        Fix file upload conditional check using wire_value instead of snake_case parameter name,
        which caused mypy "name not defined" errors when the API field name differed from the
        Python parameter name (e.g., `MyFile` vs `my_file`).
      type: fix
  createdAt: "2025-12-11"
  irVersion: 61

- version: 4.45.4
  changelogEntry:
    - summary: Fix offset pagination to handle None items when calculating next page offset.
      type: fix
  createdAt: "2025-12-11"
  irVersion: 61

- version: 4.45.3
  changelogEntry:
    - summary: Add return types to reference.md method signatures for consistency with other SDK generators.
      type: fix
  createdAt: "2025-12-10"
  irVersion: 61

- version: 4.45.2
  changelogEntry:
    - summary: Fix Python wire test generation by schema-based path/body name deconfliction and aligning client class resolution with the SDK's custom config rules.
      type: fix
  createdAt: "2025-12-10"
  irVersion: 61

- version: 4.45.1
  changelogEntry:
    - summary: Fix forward ref detection for complex circular type cycles.
      type: fix
  createdAt: "2025-12-10"
  irVersion: 61

- version: 4.45.0
  changelogEntry:
    - summary: |
        Add `coerce_numbers_to_str` option to `pydantic_config`. When enabled, numeric types (int, float, Decimal)
        will be coerced to strings during validation. This is useful for APIs that return numeric values as strings.
      type: feat
  createdAt: "2025-12-09"
  irVersion: 61

- version: 4.44.2
  changelogEntry:
    - summary: |
        Fix enum-typed headers to use `.value` instead of `str()` for consistent wire format across
        all Python versions. Previously, `str(enum)` returned the enum name (e.g., `Operand.GREATER_THAN`)
        on Python `< 3.11`, but the wire value (e.g., `>`) on Python `>= 3.11` with StrEnum.
      type: fix
  createdAt: "2025-12-09"
  irVersion: 61

- version: 4.44.1
  changelogEntry:
    - summary: |
        Remove `oauth-token-override` config flag. OAuth token override is now always enabled for OAuth client
        credentials flows, allowing users to authenticate with either client_id/client_secret OR a pre-generated
        bearer token directly via the `token` parameter without any configuration.
      type: fix
  createdAt: "2025-12-09"
  irVersion: 61

- version: 4.44.0
  changelogEntry:
    - summary: |
        Add Python 3.11+ StrEnum compatibility. Generated enums now use StrEnum for Python >= 3.11
        and the (str, Enum) mixin for older versions, fixing compatibility issues with Python 3.11's
        stricter enum mixin handling.
      type: feat
  createdAt: "2025-12-08"
  irVersion: 61

- version: 4.43.0
  changelogEntry:
    - summary: |
        Add OAuth token override support. When `oauth-token-override: true` is configured, users can authenticate
        with either OAuth client credentials or a pre-generated bearer token directly via the `token` parameter.
      type: feat
  createdAt: "2025-12-06"
  irVersion: 61

- version: 4.42.1
  changelogEntry:
    - summary: |
        Fix OAuth flow regression where `SyncClientWrapper` and `AsyncClientWrapper` required a `token` parameter.
        The token parameter is now optional only for OAuth flows (matching TypeScript's behavior), while plain
        bearer auth continues to require a token when `isAuthMandatory` is true.
      type: fix
  createdAt: "2025-12-05"
  irVersion: 61

- version: 4.42.0
  changelogEntry:
    - summary: |
        Add async support for OAuth token provider. The generated SDK now includes an AsyncOAuthTokenProvider
        class that uses asyncio.Lock for async-safe token refresh, alongside the existing sync OAuthTokenProvider
        that uses threading.Lock. The async client now uses the async token provider for proper async token management.
      type: feat
  createdAt: "2025-11-28"
  irVersion: 61

- version: 4.41.11
  changelogEntry:
    - summary: |
        Fix backslash escaping in endpoint and websocket docstrings. OpenAPI descriptions containing
        backslash sequences like `DOMAIN\username` now properly escape backslashes to avoid Python
        SyntaxError from invalid unicode escape sequences.
      type: fix
  createdAt: "2025-12-04"
  irVersion: 61

- version: 4.41.10
  changelogEntry:
    - summary: |
        Adds `dynamic = ["version"]` to `pyproject.toml`, allowing for `uv` commands such as `uv sync` to work out-of-the-box.
      type: fix
  createdAt: "2025-12-04"
  irVersion: 61

- version: 4.41.9
  changelogEntry:
    - summary: |
        Fix wire test WireMock container lifecycle to be compatible with pytest-xdist parallelization.
        The container is now started/stopped using pytest_configure/pytest_unconfigure hooks instead of
        a session-scoped fixture, ensuring only the controller process manages the container.
      type: fix
  createdAt: "2025-12-04"
  irVersion: 61

- version: 4.41.8
  changelogEntry:
    - summary: |
        Fix duplicate field names in discriminated union types.
      type: fix
  createdAt: "2025-12-03"
  irVersion: 61

- version: 4.41.7
  changelogEntry:
    - summary: |
        Fix paginated response handling when response type is optional or nullable.
      type: fix
  createdAt: "2025-12-03"
  irVersion: 61

- version: 4.41.6
  changelogEntry:
    - summary: |
        Fix Python wire test generation to drop literal-only params and fill in required file arguments so tests match the generated SDK signatures.
      type: fix
  createdAt: "2025-12-03"
  irVersion: 61

- version: 4.41.5
  changelogEntry:
    - summary: |
        The `package_path` configuration now works as a suffix within the module hierarchy instead of a prefix.
        For example, `package_path: sub/dir` now generates to `src/name/sub/dir/...` enabling imports like
        `from name.sub.dir import Client`.
      type: fix
  createdAt: "2025-12-03"
  irVersion: 61

- version: 4.41.4
  changelogEntry:
    - summary: |
        Ensure `UncheckedBaseModel.model_validate` in Pydantic v2 respects `FieldMetadata(alias=...)` so aliased fields validate correctly from JSON.
      type: fix
  createdAt: "2025-12-03"
  irVersion: 61

- version: 4.41.3
  changelogEntry:
    - summary: |
        Fix multipart form data requests to omit None values instead of converting them to empty strings.
        This prevents httpx from sending empty strings for optional parameters that should be absent.
      type: fix
  createdAt: "2025-11-28"
  irVersion: 61

- version: 4.41.2
  changelogEntry:
    - summary: More fixes and improvements to wire tests.
      type: fix
  createdAt: "2025-11-26"
  irVersion: 61

- version: 4.41.1
  changelogEntry:
    - summary: More fixes and improvements to wire tests.
      type: fix
  createdAt: "2025-11-26"
  irVersion: 61

- version: 4.41.0
  changelogEntry:
    - summary: |
        `package_path: sub/directory` generates the SDK into the specified subdirectory.
        Only top-level concerns (`pyproject.toml`, `README.md`, etc.) are exempt.
      type: feat
  createdAt: "2025-11-26"
  irVersion: 61

- version: 4.40.0
  changelogEntry:
    - summary: |
        Add support for X-RateLimit-Reset header
        Retry strategy matches other SDKs (1s initial delay, 60s max delay).
      type: feat
  createdAt: "2025-11-25"
  irVersion: 61

- version: 4.39.2
  changelogEntry:
    - summary: More fixes and improvements to wire tests.
      type: fix
  createdAt: "2025-11-25"
  irVersion: 61

- version: 4.39.1
  changelogEntry:
    - summary: Various fixes and improvements to wire tests.
      type: fix
  createdAt: "2025-11-25"
  irVersion: 61

- version: 4.39.0
  changelogEntry:
    - summary: Add environment_class_name config option to customize the environment class name. Default remains `{ClientName}Environment`.
      type: feat
  createdAt: "2025-11-25"
  irVersion: 61

- version: 4.38.5
  changelogEntry:
    - summary: Fix discriminated union Field(discriminator=...) and UnionMetadata(discriminant=...) to use Python field names instead of JSON aliases for Pydantic v2 compatibility.
      type: fix
  createdAt: "2025-11-24"
  irVersion: 61

- version: 4.38.4
  changelogEntry:
    - summary: |
        Remove using generator-cli to push to GitHub for self-hosted SDKs; this is now handled in the local workspace runner.
      type: fix
  createdAt: "2025-11-21"
  irVersion: 61

- version: 4.38.3-rc1
  changelogEntry:
    - summary: Add wire test generation behind `enable_wire_tests` flag.
      type: feat
  createdAt: "2025-11-20"
  irVersion: 61

- version: 4.38.3-rc0
  changelogEntry:
    - summary: Add support for custom pagination
      type: feat
  createdAt: "2025-11-20"
  irVersion: 61

- version: 4.38.2
  changelogEntry:
    - summary: Fix missing websocket services when using lazy imports
      type: fix
  createdAt: "2025-11-20"
  irVersion: 61

- version: 4.38.1
  changelogEntry:
    - summary: Add contents:read permission to generated publish workflow for OIDC authentication to fix actions/checkout@v4 requirements.
      type: fix
  createdAt: "2025-11-20"
  irVersion: 61

- version: 4.38.0
  changelogEntry:
    - summary: Add pytest-xdist for parallel test execution and upgrade CI Python version to 3.9 in generated SDKs.
      type: feat
  createdAt: "2025-11-19"
  irVersion: 61

- version: 4.37.1
  changelogEntry:
    - summary: Bump generator CLI version to publish new Docker image.
      type: chore
  createdAt: "2025-11-19"
  irVersion: 61

- version: 4.37.0
  changelogEntry:
    - summary: |
        Pagination: `page.response` is the typed API response object for each page (e.g., `ListUsersPaginationResponse`), not a raw HTTP wrapper. This is a typing-only improvement; no runtime behavior changes and existing code continues to work. If you explicitly type-annotate pagers, use two type parameters (`SyncPager[T, R]` / `AsyncPager[T, R]`).

        ```python
        # Iterate pages and access the typed response per page
        pager = client.users.list(...)
        for page in pager.iter_pages():
            print(page.response)  # typed response object
        ```
      type: feat
  createdAt: "2025-11-17"
  irVersion: 61

- version: 4.36.2
  changelogEntry:
    - summary: Fix circular reference issue for recursive types and unions.
      type: fix
  createdAt: "2025-11-14"
  irVersion: 61

- version: 4.36.1
  changelogEntry:
    - summary: Resolve PydanticUserError for mutually recursive models in Pydantic v2.
      type: fix
  createdAt: "2025-11-12"
  irVersion: 61

- version: 4.36.0
  changelogEntry:
    - summary: Add custom license file copying and GitHub installation token population for local generation workflows
      type: feat
  createdAt: "2025-11-11"
  irVersion: 61

- version: 4.35.3
  changelogEntry:
    - summary: Fix double Optional wrapping for unknown types in nullable fields by mapping unknown to Any instead of Optional[Any].
      type: fix
  createdAt: "2025-11-11"
  irVersion: 61

- version: 4.35.2
  changelogEntry:
    - summary: Add back F401-ignored imports for circular references.
      type: fix
  createdAt: "2025-11-10"
  irVersion: 61

- version: 4.35.1
  changelogEntry:
    - summary: Generated Python SDKs no longer show SyntaxWarnings when API docs or enum values include backslashes.
      type: fix
  createdAt: "2025-11-10"
  irVersion: 61

- version: 4.35.0
  changelogEntry:
    - summary: Add automatic discriminated union support using Pydantic's Field(discriminator=...) to improve serialization performance. Benchmarks show a 2x speedup by eliminating sequential variant attempts and enabling O(1) variant selection.
      type: feat
  createdAt: "2025-11-10"
  irVersion: 61

- version: 4.34.1
  changelogEntry:
    - summary: Fix websocket response type generation to use typing.Any when no server-to-client messages are defined, preventing mypy errors with empty Union types.
      type: fix
  createdAt: "2025-11-07"
  irVersion: 61

- version: 4.34.0
  changelogEntry:
    - summary: Add support for disabling retries on endpoints
      type: feat
  createdAt: "2025-11-05"
  irVersion: 61

- version: 4.33.0
  changelogEntry:
    - summary: Added Generation Metadata file to output
      type: feat
  createdAt: "2025-11-04"
  irVersion: 61

- version: 4.32.3-rc1
  changelogEntry:
    - summary: Added logging to debug 4.32.3-rc0
      type: feat
  createdAt: "2025-10-30"
  irVersion: 60

- version: 4.32.3-rc0
  changelogEntry:
    - summary: Add support for publishing to PyPI with attestations in auto-generated GHA ci.yml
      type: feat
  createdAt: "2025-10-30"
  irVersion: 60

- version: 4.32.2
  changelogEntry:
    - summary: Update pyproject.toml headers to propagate project urls to pypi metadata generation
      type: chore
  createdAt: "2025-10-29"
  irVersion: 60

- version: 4.32.1
  changelogEntry:
    - summary: Fix pydantic model alias generator to correctly serialize wrapped aliases in pydantic v2.
      type: fix
  createdAt: "2025-10-27"
  irVersion: 60

- version: 4.32.0
  changelogEntry:
    - summary: |
        Add support for setting the recursion limit above the default of 1000.
        Also removes unused imports that were previously F401-ignored.
      type: feat
  createdAt: "2025-10-24"
  irVersion: 60

- version: 4.31.2
  changelogEntry:
    - summary: Fix union type deserialization to properly match discriminated unions based on literal field values (e.g., type discriminators) when nested fields have validation errors.
      type: fix
  createdAt: "2025-10-23"
  irVersion: 60

- version: 4.31.1
  changelogEntry:
    - summary: Escape backslashes in docstrings to prevent SyntaxWarning for invalid escape sequences.
      type: fix
  createdAt: "2025-10-17"
  irVersion: 60

- version: 4.31.0
  changelogEntry:
    - summary: |
        - Removed external dependency on httpx-sse by bringing SSE handling in-house.
        - Fixed SSE handling of events longer than or containing escaped newlines.
      type: feat
  createdAt: "2025-10-06"
  irVersion: 60

- version: 4.30.4-rc1
  changelogEntry:
    - summary: |
        Cleared CVE-2025-27210
      type: fix
  createdAt: "2025-10-02"
  irVersion: 60

- version: 4.30.4-rc0
  changelogEntry:
    - summary: |
        Cleared CVEs in generator image
      type: fix
  createdAt: "2025-10-02"
  irVersion: 60

- version: 4.30.3
  changelogEntry:
    - summary: |
        Upgrade generator-cli dependency to fix local generation handling of .fernignore files.
      type: fix
  createdAt: "2025-09-29"
  irVersion: 60

- version: 4.30.2
  changelogEntry:
    - summary: Fix enum generation to properly escape quotes and backslashes in enum values.
      type: fix
  createdAt: "2025-09-27"
  irVersion: 60

- version: 4.30.1
  changelogEntry:
    - summary: Fix sdk `v1_on_v2` export of non-existent `IS_PYDANTIC_V2` variable.
      type: fix
  createdAt: "2025-09-25"
  irVersion: 60

- version: 4.30.0
  changelogEntry:
    - summary: |
        Add support for PR mode for self-hosted/local sdk generation
      type: feat
  createdAt: "2025-09-25"
  irVersion: 60

- version: 4.29.2
  changelogEntry:
    - summary: Added a note to the README on constructing Async httpx objects to pass into main Async clients.
      type: chore
  createdAt: "2025-09-23"
  irVersion: 59

- version: 4.29.2-rc0
  changelogEntry:
    - summary: |
        Exports in init files always reference the submodule instead of the current module.
        This should fix infinite recursion in libraries that inspect getattr, like freezegun.
      type: fix
  createdAt: "2025-09-22"
  irVersion: 59

- version: 4.29.1
  changelogEntry:
    - summary: Fixes issue where colliding classes were not lazily imported correctly.
      type: fix
  createdAt: "2025-09-18"
  irVersion: 59

- version: 4.29.0
  changelogEntry:
    - summary: |
        Add support for custom sections in the README.md via customSections config option
      type: feat
  createdAt: "2025-09-18"
  irVersion: 59

- version: 4.28.5
  changelogEntry:
    - summary: |
        Generator no longer fails on failed generator-cli installation
      type: fix
  createdAt: "2025-09-16"
  irVersion: 59

- version: 4.28.4
  changelogEntry:
    - summary: |
        Fix python sdk serialization to use dict instead of model_dump.
      type: fix
  createdAt: "2025-09-12"
  irVersion: 59

- version: 4.28.3
  changelogEntry:
    - summary: |
        Never duplicate parameters in client constructors
      type: fix
  createdAt: "2025-09-10"
  irVersion: 59

- version: 4.28.2
  changelogEntry:
    - summary: |
        Nit in custom client snippet generation.
      type: fix
  createdAt: "2025-09-09"
  irVersion: 59

- version: 4.28.1
  changelogEntry:
    - summary: |
        Union member self-referencing dependencies are now correctly imported and forward referenced.
        This fixes compatibility with Pydantic >=2.11.0.
      type: fix
  createdAt: "2025-09-05"
  irVersion: 59

- version: 4.28.0
  changelogEntry:
    - summary: Generator passes readme configs apiName, disabledSections, and whiteLabel.
      type: feat
  createdAt: "2025-08-29"
  irVersion: 59

- version: 4.27.0-rc0
  changelogEntry:
    - summary: |
        Client imports are now lazy loaded by default. This will greatly reduce memory footprint when using a small portion of a large API.
        The tradeoff is a latency penalty when first accessing a client.
        Users can opt in to eager loading (the old behavior) by setting the `lazy_imports` flag to `false` in their configuration.
      type: feat
  createdAt: "2025-08-27"
  irVersion: 59

- version: 4.26.2
  changelogEntry:
    - summary: |
        Upgrade docker image to use python 3.11.13 so that users can depend on packages that require python 3.11.
      type: fix
  createdAt: "2025-08-26"
  irVersion: 59

- version: 4.26.1
  changelogEntry:
    - summary: Additional handling of inferred auth
      type: chore
  createdAt: "2025-08-20"
  irVersion: 59

- version: 4.26.0
  changelogEntry:
    - summary: Bumped IR version to 59.
      type: chore
  createdAt: "2025-08-20"
  irVersion: 59

- version: 4.25.9
  changelogEntry:
    - summary: |
        Fix: allow setting of package name and version in local docker generation
      type: feat
  createdAt: "2025-08-05"
  irVersion: 58

- version: 4.25.7-rc2
  changelogEntry:
    - summary: |
        Minor bug fix: accessing version from publish config
      type: feat
  createdAt: "2025-08-05"
  irVersion: 58

- version: 4.25.7-rc1
  changelogEntry:
    - summary: |
        Attempt to plumb version in Abstract Generator
      type: feat
  createdAt: "2025-08-05"
  irVersion: 58

- version: 4.25.8
  changelogEntry:
    - summary: |
        Websocket patch: json load messages on dunder iter method
      type: feat
  createdAt: "2025-08-05"
  irVersion: 58

- version: 4.25.7-rc0
  changelogEntry:
    - summary: |
        Enforce nested folders for package names with a "." in them.
      type: feat
  createdAt: "2025-08-04"
  irVersion: 58

- version: 4.25.6
  changelogEntry:
    - summary: |
        Removed snippet generation
      type: feat
  createdAt: "2025-07-22"
  irVersion: 58

- version: 4.25.5
  changelogEntry:
    - summary: |
        Enabled "ignore" as an option for extra fields
      type: feat
  createdAt: "2025-07-17"
  irVersion: 58

- version: 4.25.4
  changelogEntry:
    - summary: |
        Updated construct_type function to handles undiscriminated unions with lists, sets, and dictionaries of objects.
      type: fix
  createdAt: "2025-07-15"
  irVersion: 58

- version: 4.25.3
  changelogEntry:
    - summary: |
        Fix websocket connect method generation for single base URL environments.
      type: fix
  createdAt: "2025-07-14"
  irVersion: 58

- version: 4.25.2
  changelogEntry:
    - summary: |
        Generator fix: automatically switch tabs to spaces, following PEP8 standards.
      type: fix
  createdAt: "2025-07-11"
  irVersion: 58

- version: 4.25.1
  changelogEntry:
    - summary: |
        Correctly import websockets exceptions.
      type: fix
  createdAt: "2025-07-10"
  irVersion: 58

- version: 4.25.0
  changelogEntry:
    - summary: |
        Support async functions as websocket callback handlers.
      type: feat
  createdAt: "2025-07-09"
  irVersion: 58

- version: 4.24.3
  changelogEntry:
    - summary: |
        Support websockets>=14 by using legacy client.
      type: fix
  createdAt: "2025-07-09"
  irVersion: 58

- version: 4.24.2
  changelogEntry:
    - summary: |
        Emit ERROR events for JSON parsing errors in websocket connections.
      type: fix
  createdAt: "2025-07-09"
  irVersion: 58

- version: 4.24.1
  changelogEntry:
    - summary: |
        Parse websocket messages as JSON before Pydantic parsing.
      type: fix
  createdAt: "2025-07-07"
  irVersion: 58

- version: 4.24.0
  changelogEntry:
    - summary: |
        Add support for path parameters backed by variables supplied to the client constructor.
      type: feat
  createdAt: "2025-07-03"
  irVersion: 58

- version: 4.23.2
  changelogEntry:
    - summary: |
        Bump websockets dependency to >=12.0.0 to ensure compatibility with newer websocket implementations and improve stability.
      type: chore
  createdAt: "2025-06-25"
  irVersion: 58

- version: 4.23.1
  changelogEntry:
    - summary: |
        Bump pydantic-core dependency to >=2.18.2 to ensure compatibility with newer pydantic versions and improve performance.
      type: chore
  createdAt: "2025-06-24"
  irVersion: 58

- version: 4.23.0
  changelogEntry:
    - summary: |
        Add support for custom headers parameter at the top level of the client constructor.

        ```python
        client = Client(
            headers={"X-Custom-Header": "custom-value"}
        )
        ```
      type: feat
  createdAt: "2025-06-24"
  irVersion: 58

- version: 4.22.1-rc0
  changelogEntry:
    - summary: |
        Lazily validate model serialization to reduce memory consumption. Pydantic 2.11.0 introduced an issue where the model_serializer
        decorator set to wrap mode forced it to eagerly do schema validation at import time. Because we had this decorator on the UniversalBaseModel,
        it would try to validate the schemas of all the Model types at import time. This caused massive memory spikes for more complex SDKs, up to 2.6GB
        in some cases. This change essentially accomplishes the same logic of wrapping the serialization process and modifying the serialization
        structure of datetime fields. The difference is that we manually wrap, so we're able to defer model validation until runtime, drastically
        reducing our memory consumption.
      type: feat
  createdAt: "2025-06-20"
  irVersion: 58

- version: 4.22.0
  changelogEntry:
    - summary: |
        Support wrapped aliases in python for pydantic v2.
      type: feat
  createdAt: "2025-06-11"
  irVersion: 58

- version: 4.21.5
  changelogEntry:
    - summary: |
        Generate README for github output mode.
      type: fix
  createdAt: "2025-06-11"
  irVersion: 58

- version: 4.21.4
  changelogEntry:
    - summary: |
        Add support for HEAD HTTP method in the generated client.
      type: feat
  createdAt: "2025-06-05"
  irVersion: 58

- version: 4.21.3
  changelogEntry:
    - summary: |
        Fix an issue where the websocket connect method did not correctly yield the websocket client.
      type: fix
  createdAt: "2025-06-04"
  irVersion: 58

- version: 4.21.2
  changelogEntry:
    - summary: |
        Handle HEAD HTTP method gracefully by treating it as a POST method when constructing the snippet registry, rather than failing.
      type: chore
  createdAt: "2025-05-27"
  irVersion: 58

- version: 4.21.1
  changelogEntry:
    - summary: |
        Make sure to generate README and Reference even when generating in local mode (if self hosting is enabled).
      type: chore
  createdAt: "2025-05-27"
  irVersion: 58

- version: 4.21.0
  changelogEntry:
    - summary: |
        Bump to v58 of IR.
      type: chore
  createdAt: "2025-05-27"
  irVersion: 58

- version: 4.20.3
  changelogEntry:
    - summary: |
        Fix handling of optional and unknown response types by not throwing errors when the response is empty.
      type: fix
  createdAt: "2025-05-20"
  irVersion: 57

- version: 4.20.2
  changelogEntry:
    - summary: |
        Support formatting the generated README.md and python code snippets.
      type: fix
  createdAt: "2025-05-13"
  irVersion: 57

- version: 4.20.1
  changelogEntry:
    - summary: |
        Add support for the custom introduction setting in the generated README.md.
      type: fix
  createdAt: "2025-05-13"
  irVersion: 57

- version: 4.20.0
  changelogEntry:
    - summary: |
        Generate standalone Pydantic models for each class definition for models that utilize the Fern `extends` keyword,
        as opposed to generating Pydantic models that implement inheritance.
      type: feat
  createdAt: "2025-05-13"
  irVersion: 57

- version: 4.19.7
  changelogEntry:
    - summary: |
        Fix mypy errors related to type-shadowing `data` variables in generated streaming endpoints.
      type: fix
  createdAt: "2025-05-13"
  irVersion: 57

- version: 4.19.6
  changelogEntry:
    - summary: |
        Fix mypy errors related to automatic pagination in the python client.
      type: fix
  createdAt: "2025-05-11"
  irVersion: 57

- version: 4.19.5
  changelogEntry:
    - summary: |
        Fix naming conflicts in streaming endpoints by renaming the stream method to _stream in raw clients,
        preventing collisions with endpoint parameters that might also be named "stream",
        while maintaining proper functionality for streaming responses.
      type: fix
  createdAt: "2025-05-11"
  irVersion: 57

- version: 4.19.4
  changelogEntry:
    - summary: |
        Fix handling of optional file parameters in multipart form data requests with httpx by properly checking
        for None values before attempting to include them in the request, preventing errors when optional file parameters are not provided.
      type: feat
  createdAt: "2025-05-11"
  irVersion: 57

- version: 4.19.3
  changelogEntry:
    - summary: |
        Fix pagination support in raw clients by properly indexing into response data, ensuring that raw client endpoints with pagination correctly iterate through paginated results.
      type: fix
  createdAt: "2025-05-09"
  irVersion: 57

- version: 4.19.2
  changelogEntry:
    - summary: |
        Fix SSE streaming response handling by adding proper type casting to sse.data, ensuring correct data type conversion during stream processing.
      type: fix
  createdAt: "2025-05-09"
  irVersion: 57

- version: 4.19.1
  changelogEntry:
    - summary: |
        Fix a mypy error in pydantic_utilities.py by properly handling type annotations for Pydantic v1 and v2 compatibility, ensuring type checking passes correctly across different Pydantic versions.
      type: fix
  createdAt: "2025-05-09"
  irVersion: 57

- version: 4.19.0
  changelogEntry:
    - summary: |
        Add support for generating proper Pydantic models that contain forward references wrapped in containers (e.g. list, optional, etc.)
      type: feat
  createdAt: "2025-05-09"
  irVersion: 57

- version: 4.18.6
  changelogEntry:
    - summary: |
        Fix string enum generation to properly handle enum values containing quotes by automatically escaping them,
        ensuring valid Python syntax for both single and double quoted string literals.
      type: fix
  createdAt: "2025-05-08"
  irVersion: 57

- version: 4.18.5
  changelogEntry:
    - summary: |
        Support application/x-www-form-urlencoded content type for requests, allowing proper encoding of form data in API calls.
      type: fix
  createdAt: "2025-05-08"
  irVersion: 57

- version: 4.18.4
  changelogEntry:
    - summary: |
        Fix requirements.txt generation to properly handle dependency version constraints, ensuring compatibility markers are correctly formatted.
      type: fix
  createdAt: "2025-05-08"
  irVersion: 57

- version: 4.18.3
  changelogEntry:
    - summary: |
        Install the generator-cli at build time as a fallback if runtime installation fails.
      type: fix
  createdAt: "2025-05-01"
  irVersion: 57

- version: 4.18.2
  irVersion: 57
  changelogEntry:
    - type: fix
      summary: |
        Fix README g

- version: 4.18.1
  irVersion: 57
  changelogEntry:
    - type: fix
      summary: |
        Update python-v2 generator invocation so that all relevant files like pyproject.toml and poetry.lock are pushed
        to the GitHub repository.

- version: 4.18.0
  irVersion: 57
  changelogEntry:
    - type: fix
      summary: |
        Update python-v2 generator invocation so that all relevant files like pyproject.toml and poetry.lock are pushed
        to the GitHub repository.

- version: 4.18.0
  irVersion: 57
  changelogEntry:
    - type: fix
      summary: |
        Add support for self-hosted mode, allowing users to push generated SDKs to their own GitHub repositories.
        This feature enables organizations to maintain private SDK repositories with custom configurations.

- version: 4.17.1
  irVersion: 57
  changelogEntry:
    - type: fix
      summary: |
        Fix an issue where response `headers` were not available in the strongly typed error classes.

- version: 4.17.0
  irVersion: 57
  changelogEntry:
    - type: feat
      summary: |
        Add support for retrieving response headers for each page of paginated responses, instead of just the first page.

- version: 4.16.2
  irVersion: 57
  changelogEntry:
    - type: fix
      summary: |
        Fixed an issue introduced in 4.14.0, where `bytes` and `text` responses were not handled correctly.

- version: 4.16.1
  irVersion: 57
  changelogEntry:
    - type: internal
      summary: |
        Fixes an internal release issue in `4.16.0`.

- version: 4.16.0
  irVersion: 57
  changelogEntry:
    - type: feat
      summary: |
        Add support for retrieving response headers from the generated `ApiError` class.

- version: 4.15.0
  irVersion: 57
  changelogEntry:
    - type: feat
      summary: |
        Add support for offset step pagination, where the offset position represents the element's index rather
        than the page number.
    - type: fix
      summary: |
        Fixed an issue introduced in 4.14.0, where paginated endpoints were not returning the underlying data.

- version: 4.14.6
  irVersion: 57
  changelogEntry:
    - type: fix
      summary: |
        Fixed an issue where multipart/form-data content types are now explicitly sent when configured in the API definition.

- version: 4.14.5
  irVersion: 57
  changelogEntry:
    - type: fix
      summary: |
        Fixed an issue introduced in 4.14.0, where SSE streaming responses were not yielded correctly.

- version: 4.14.4
  irVersion: 57
  changelogEntry:
    - type: fix
      summary: |
        Fixed an issue where filename and plain text content-type parameters were being incorrectly serialized.

- version: 4.14.3
  irVersion: 57
  changelogEntry:
    - type: fix
      summary: |
        Add support for receiving raw responses from pagination endpoints.

- version: 4.14.2
  irVersion: 57
  changelogEntry:
    - type: fix
      summary: |
        Fix an issue where TypedDicts with circular references were not correctly serialized.
        This issue only affected users that enabled `use_typeddict_requests`.

- version: 4.14.1
  irVersion: 57
  changelogEntry:
    - type: fix
      summary: |
        The generated GitHub workflow now uses `ubuntu-latest` instead of `ubuntu-20.04`

- version: 4.14.0
  irVersion: 57
  changelogEntry:
    - type: feat
      summary: |
        Add support for receiving raw responses from streaming endpoints.
    - type: feat
      summary: |
        Add support for excluding types from the generated `__init__.py` files.

        ```yaml
        config:
          exclude_types_from_init_exports: true
        ```

- version: 4.13.0
  irVersion: 57
  changelogEntry:
    - type: feat
      summary: |
        Adds support for overriding literal global headers in the client constructor (e.g. `version`).

        ```python
        client = Acme(
          ...
          version="1.0.0",
        )
        ```

- version: 4.12.1
  irVersion: 57
  changelogEntry:
    - type: fix
      summary: |
        Fixes an issue where dictionary types defined within TypedDicts incorrectly used the
        `typing_extensions.NotRequired` type.
    - type: fix
      summary: |
        Fixes an issue where optional `core.File` parameters would cause `mypy` failures.
    - type: fix
      summary: |
        Fixes a regression introduced in 4.12.0, where the non raw response client endpoints
        did not respect the allowed method keywords (e.g. `list` was generated as `list_`).

- version: 4.12.0
  irVersion: 57
  changelogEntry:
    - type: fix
      summary: |
        Resolve issues with paginated endpoints generating incorrect endpoint return types.

- version: 4.11.0
  irVersion: 57
  changelogEntry:
    - type: fix
      summary: |
        Always represent nullable as Optional rather than NotRequired, only use
        NotRequired for optional in typeddicts.

- version: 4.10.0
  irVersion: 57
  changelogEntry:
    - type: feat
      summary: |
        Add support for using TypedDicts for file upload request parameters. This flag should
        be used in conjunction with the `use_typeddict_requests` flag like so:

        ```yaml
        config:
          use_typeddict_requests: true
          use_typeddict_requests_for_file_upload: true
        ```

- version: 4.9.0
  irVersion: 57
  changelogEntry:
    - type: feat
      summary: |
        Implement raw client support for accessing response headers and data in unary endpoints.

- version: 4.8.0
  irVersion: 57
  changelogEntry:
    - type: feat
      summary: |
        Add support for inlining path parameters

- version: 4.7.0
  irVersion: 57
  changelogEntry:
    - type: feat
      summary: |
        Add support for user-agent header

- version: 4.6.0
  irVersion: 57
  changelogEntry:
    - type: feat
      summary: |
        Add support for generating legacy wire tests, and disable them by default. These tests will be restored and improved in the future.
        Users can opt-in to generating legacy wire tests by setting the `include_legacy_wire_tests` flag to `true` in their configuration.

        ```yaml
        config:
          include_legacy_wire_tests: true
        ```

- version: 4.5.0
  irVersion: 57
  changelogEntry:
    - type: feat
      summary: |
        Add support for websocket code generation.

- version: 4.4.0
  irVersion: 57
  changelogEntry:
    - type: feat
      summary: |
        Add support for raw bytes responses.

- version: 4.3.21
  irVersion: 57
  changelogEntry:
    - type: fix
      summary: |
        Fix an issue where the default `timeout` was not being respected when a custom `httpx_client` was provided.

- version: 4.3.20
  irVersion: 57
  changelogEntry:
    - type: fix
      summary: |
        Update formatting across all generated files. There are no behavioral changes, but large diffs are expected.

- version: 4.3.19
  irVersion: 57
  changelogEntry:
    - type: internal
      summary: |
        Update the IR to v57.

- version: 4.3.18
  irVersion: 53
  changelogEntry:
    - type: fix
      summary: |
        Fix an issue where the `request_options` parameter name is now properly respected when it's
        renamed due to conflicts with other parameter names. Previously, the code would still reference the
        original parameter name internally, causing errors.

- version: 4.3.17
  irVersion: 53
  changelogEntry:
    - type: fix
      summary: |
        Fix an issue where parameter names that conflict with the `request_options` parameter are now properly deconflicted by
        prepending an underscore to the `request_options` parameter name.

- version: 4.3.16
  irVersion: 53
  changelogEntry:
    - type: fix
      summary: |
        Fix an issue where GeneratorExit was unintentionally being swallowed by code blocks within the HttpClient.stream() contextmanager.

- version: 4.3.15
  irVersion: 53
  changelogEntry:
    - type: fix
      summary: |
        Fix an issue where extraneous NameError-causing update_forward_refs invocations were being emitted.

- version: 4.3.14
  irVersion: 53
  changelogEntry:
    - type: feat
      summary: |
        Set the default number of retries to 2 (was 0) to align with the generated README.

- version: 4.3.13
  irVersion: 53
  changelogEntry:
    - type: feat
      summary: |
        The Python generator now supports conditioning dependencies on the Python version.

- version: 4.3.12
  irVersion: 53
  changelogEntry:
    - type: feat
      summary: |
        The Python generator now autogenerates a requirements.txt file.

- version: 4.3.11
  irVersion: 53
  changelogEntry:
    - type: fix
      summary: |
        pyproject.toml now has a `[project]` block making it Poetry v2 compatible.

- version: 4.3.10
  irVersion: 53
  changelogEntry:
    - type: fix
      summary: |
        Pagination correctly uses specified defaults to support custom schemes.

- version: 4.3.9
  irVersion: 53
  changelogEntry:
    - type: fix
      summary: |
        Fix indentation in generated README.md sections to ensure proper formatting and readability.

- version: 4.3.8
  irVersion: 53
  changelogEntry:
    - type: fix
      summary: |
        Include content-type headers when available as part of endpoint request generation.

- version: 4.3.7
  irVersion: 53
  changelogEntry:
    - type: fix
      summary: |
        Update multipart endpoint generation to propertly omit optional body parameters.

- version: 4.3.6
  irVersion: 53
  changelogEntry:
    - type: fix
      summary: |
        Fix README.md and reference.md generation.

- version: 4.3.5
  irVersion: 53
  changelogEntry:
    - type: fix
      summary: |
        Update README.md snippet builder to omit invalid snippets during readme config generation.

- version: 4.3.4
  irVersion: 53
  changelogEntry:
    - type: fix
      summary: |
        Update shared http_client.py to remove omitted entries during file upload requests.

- version: 4.3.3
  irVersion: 53
  changelogEntry:
    - type: fix
      summary: |
        The generator now writes the reference.md configuration correctly, using `.dict()` instead of `.json()`.

- version: 4.3.2
  irVersion: 53
  changelogEntry:
    - type: fix
      summary: |
        The generator will now correctly default to the configured global `default_bytes_stream_chunk_size` when the `request_options` parameter is not provided.

- version: 4.3.1
  irVersion: 53
  changelogEntry:
    - type: feat
      summary: |
        Requests for file download will now allow users to pass in a `chunk_size` option that allows them to receive chunks of a specific size
        from the resultant `iter_bytes` invocation on the response byte stream.

        Concretely, a user would leverage the following:
        ```python
        client.download(
          ...,
          request_options={
            "chunk_size": 1024    # 1MB
          }
        )
        ```

- version: 4.2.8
  irVersion: 53
  changelogEntry:
    - type: fix
      summary: |
        The snippet writer now correctly handles base64 strings.

- version: 4.2.7
  irVersion: 53
  changelogEntry:
    - type: fix
      summary: |
        The generated README will now have a section that links to the generated
        SDK Reference (in `reference.md`).

        ```md
        ## Reference

        A full reference for this library can be found [here](./reference.md).
        ```

- version: 4.2.7-rc4
  irVersion: 53
  changelogEntry:
    - type: fix
      summary: Generated readmes now include the parameter name required for the request options parameter within the example snippets.

- version: 4.2.7-rc3
  irVersion: 53
  changelogEntry:
    - type: fix
      summary: |
        Now, when sending Snippet Templates back to Fern, the generator will not try to coerce a potentially missing ID into the `api_definition_id` field.
        This, had been a cause of the error log `Failed to upload snippet templates to FDR, this is ok: one of the hex, bytes, bytes_le, fields, or int arguments must be given`.

- version: 4.2.7-rc2
  irVersion: 53
  changelogEntry:
    - type: fix
      summary: |
        Pydantic utilities now correctly handles cases where you have a Pydantic model, with a list of pydantic models as a field, where those models have literals.
        Effectively, `deep_union_pydantic_objects` now handles lists of objects and merges them appropriately.

- version: 4.2.7-rc1
  irVersion: 53
  changelogEntry:
    - type: fix
      summary: |
        When leveraging the `include_union_utils` configuration flag, the Pydantic models will no longer include transitive dependencies within
        `update_forward_ref` calls, since these should not be necessary. This effectively scopes back the changes introduced in 4.0.0-rc5, which included
        changes to improve circular reference handling in Pydantic models.

- version: 4.2.7-rc0
  irVersion: 53
  changelogEntry:
    - type: fix
      summary: |
        Dynamic header suppliers, as used within the OAuth provider are now invoked on every request, not just the first.
        This was a regression introduced within an earlier version that is now fixed. As a results of this fix, the `refresh_token` is now correctly refreshed.

- version: 4.2.6
  irVersion: 53
  changelogEntry:
    - type: fix
      summary: |
        Serialization utilities (necessary when pydantic aliases are removed) now respects dictionaries as well.

- version: 4.2.5
  irVersion: 53
  changelogEntry:
    - type: fix
      summary: |
        Parameters of file upload functions now default to OMIT, not None, so that the SDK appropriately
        filters out unset parameters, while still allowing for user specified None values.

- version: 4.2.4
  irVersion: 53
  changelogEntry:
    - type: fix
      summary: |
        Datetime examples are generated correctly once again.
        The `pydantic_utilities` file is python 3.8 compatible.

- version: 4.2.3
  irVersion: 53
  changelogEntry:
    - type: fix
      summary: |
        The content type of file properties is now respected for multipart
        requests. For example, if you have a file property called `image` that has the
        content type `image/jpeg`, then it will be sent as:

        ```python
        "image": core.with_content_type(file=image, content_type="image/jpeg"),
        ````

- version: 4.2.2
  irVersion: 53
  changelogEntry:
    - type: fix
      summary: |
        The content type of non-file properties is now respected for multipart
        requests. For example, if you have a type called `metadata` that has the
        content type `application/json`, then it will be sent as:

        ```python
        "metadata": (None, json.dumps(jsonable_encoder(metadata)), "application/json"),
        ```

- version: 4.2.1
  irVersion: 53
  changelogEntry:
    - type: fix
      summary: |
        When the generator runs bash commands such as `poetry install` and there is a failure,
        now the `stderr` and `stdout` is logged to help improve user debugging.

- version: 4.2.0
  irVersion: 53
  changelogEntry:
    - type: feat
      summary: |
        Allow specifying arbitrary configuration to your packages `pyproject.toml` by adding a `pyproject_toml` block to your configuration
        whatever you include in this block will be added as-is to the `pyproject.toml` file. The config, as an example is:

        ```yaml
        config:
          pyproject_toml: |
            [tool.covcheck.group.unit.coverage]
            branch = 26.0
            line = 62.0

            [tool.covcheck.group.service.coverage]
            branch = 30.0
            line = 67.0
        ```

- version: 4.1.0
  irVersion: 53
  changelogEntry:
    - type: feat
      summary: |
        Allow specifying pip extras within your `pyproject.toml`. The following config:

        ```yaml
        config:
          extra_dev_dependencies:
            covcheck:
              version: "^0.4.3"
              extras: ["toml"]
        ```

        would add the following to your `pyproject.toml`:

        ```toml
        [tool.poetry.dev-dependencies]
        covcheck = { version = "^0.4.3", extras = ["toml"] }
        ```

- version: 4.0.0
  irVersion: 53
  changelogEntry:
    - type: fix
      summary: |
        Generated tests that expect an empty result when they are of type `text` (not JSON) now appropriately expect an empty string instead of `None` for async functions as well.
        Version 3.3.4 fixed this for sync functions only, which was a bug.

- version: 4.0.0-rc9
  irVersion: 53
  changelogEntry:
    - type: fix
      summary: All Pydantic V2 warnings have been resolved
      fixed:
        - json_encoders have been removed from Pydantic V2, and replaced with a `model_serializer` method.
        - additional model construction functions have been added when not leveraging pydantic field aliases to allow users to construct a model from JSOn without the need for dealiasing the object themselves.

- version: 4.0.0-rc8
  irVersion: 53
  changelogEntry:
    - type: fix
      summary: |
        Pydantic models that call `update_forward_refs` on non-union circular reference dependencies now pass in `localns` for
        the current member, a field in Pydantic V1 that provides object contexts to models in the event objects are not fully rebuilt.

- version: 4.0.0-rc7
  irVersion: 53
  changelogEntry:
    - type: fix
      summary: |
        The generator now respects the old use_str_enums flag again, a regression was introduced where only the new flag `enum_type`
        was respected.

- version: 4.0.0-rc6
  irVersion: 53
  changelogEntry:
    - type: fix
      summary: |
        Pydantic models now call update forward refs on non-union circular references. This
        prevents runtime errors in certain cases where types self reference itself through
        a union.

- version: 4.0.0-rc5
  irVersion: 53
  changelogEntry:
    - type: fix
      summary: |
        Pydantic models now call update forward refs on non-union circular references. This
        prevents runtime errors in certain cases where types self reference itself through
        a union.

- version: 4.0.0-rc4
  irVersion: 53
  changelogEntry:
    - type: fix
      summary: |
        Pydantic models now call update forward refs on non-union circular references. This
        prevents runtime errors in certain cases where types self reference itself through
        a union.

- version: 4.0.0-rc3
  irVersion: 53
  changelogEntry:
    - type: fix
      summary: |
        Pydantic models now call update forward refs on non-union circular references. This
        prevents runtime errors in certain cases where types self reference itself through
        a union.

- version: 4.0.0-rc2
  irVersion: 53
  changelogEntry:
    - type: fix
      summary: Update .dict calls in Pydantic V2 to be back to pre-3.10.4 logic for SDKs that continue using Pydantic aliases.

- version: 4.0.0-rc1
  irVersion: 53
  changelogEntry:
    - type: fix
      summary: Update .dict calls in Pydantic V2 to be back to pre-3.10.4 logic.
      fixed:
        - >-
          Pydantic V2 `.dict` calls are updated to be back to pre-3.10.4 logic.
          This is fix a regression where nested literals were being omitted due to the Pydantic V2 serializers not respecting the recursive .dict logic, as
          Pydantic V2 shells out `model_dump` calls to Rust library and serializers, as opposed to recursively calling `model_dump`.

          It is expected that performance will not be degraded given the Rust-based serializers have optimized performance, compared to the Pydantic V1 .dict approach.

- version: 4.0.0-rc0
  irVersion: 53
  changelogEntry:
    - type: fix
      summary: Rerelease 3.11.0-rc0 as a major version, with a configuration flag to disable the behavior (`use_pydantic_field_aliases`), defaulted to `true` to preserve existing behavior.
      fixed:
        - >-
          Rerelease 3.11.0-rc0 as a major version, with a configuration flag to
          disable the behavior (`use_pydantic_field_aliases`), defaulted to `false`
          to introduce the break on a major version.

          To maintain parity with pre-3.11.0 behavior, update the flag to `true`:

            ```yaml
            - name: fernapi/fern-python-sdk
              version: 4.0.0-rc0
              config:
                pydantic_config:
                  use_pydantic_field_aliases: true
            ```
    - type: internal
      summary: The generator now shares "as is" files with Pydantic and FastAPI generators.

- version: 3.11.0-rc0
  irVersion: 53
  changelogEntry:
    - type: chore
      summary: Remove Pydantic field aliases and leverage an internal representation.
      fixed:
        - >-
          Pydantic field aliases are removed and replaced with an internal
          representation. This allows for more robust handling of field aliases
          and prevents issues with Pydantic V2 and mypy.

          Previously, you'd have for V1 and V2 compatibility in Pydantic, you'd want to conditionally apply the config class within
          the base model, however this would lead to mypy errors when filling out a model with it's field alias. To solve this, We
          used the deprecated `class Config`, regardless of the Pydantic version to satisfy mypy, which lead to warnings in the console.

          Now, we've removed the field aliases and replaced them with an internal representation, which allows us to avoid pydantic config altogether.

- version: 3.10.8
  irVersion: 53
  changelogEntry:
    - type: fix
      summary: Allow for fields prefixed with the name `model`, a silent break introduced in Pydantic V2.

- version: 3.10.7
  irVersion: 53
  changelogEntry:
    - type: fix
      summary: When not leveraging mock integration tests, still run pytest over everything, not a specific directory.

# ===== Migrated versions =====

# TODO: It'd be great if we generated YAML schemas so people had validation on these files
- version: 3.10.6
  irVersion: 53
  changelogEntry:
    - type: fix
      summary: Pagination utilities assume `""` is a terminal signal for pagination.
      fixed:
        - >-
          Cursor-based pagination also assumes `""` is a terminal signal for
          pagination, same as if the next cursor were `None`.
  # This field is optional and can be omitted outside of the backfilling usecase
  # here it will default to the day the record was written to the DB
  createdAt: "2024-08-16"

- version: 3.10.3
  createdAt: "2024-08-16"
  irVersion: 53
  changelogEntry:
    - type: fix
      summary: Upgrade intermediate representation dependency to safely parse null unknown types.

- version: 3.10.4
  createdAt: "2024-08-14"
  changelogEntry:
    - type: chore
      summary: Improve performance of Pydantic `.dict` calls
      changed:
        - "`.dict` performance is improved, consolidating to a single call to Pydantic's `.dict` instead of 2 in attempts to remove unset optional values."
  irVersion: 53

- version: 3.10.3
  createdAt: "2024-08-14"
  changelogEntry:
    - type: fix
      summary: Query encoding now appropriately takes arrays of deep objects into account.
  irVersion: 53

- version: 3.10.2
  createdAt: "2024-08-13"
  changelogEntry:
    - type: fix
      summary: Unions with utils now update forward refs again, a regression that was introduced in version 3.7.0
  irVersion: 53

- version: 3.10.1
  createdAt: "2024-08-13"
  changelogEntry:
    - type: fix
      summary: If there are no autogenerated examples present, the Python SDK generator no longer fails.
  irVersion: 53

- version: 3.10.0
  createdAt: "2024-08-09"
  changelogEntry:
    - type: feat
      summary: Introduce forward compatible Python enums
      added:
        - >-
          Adds a new flag to generate forward compatible Python enums, as opposed
          to leveraging raw string enums as literals. This works through addding
          an "_UNKNOWN" member to your enum set, the value of which is the raw
          value of the unrecognized enum.
  irVersion: 53

- version: 3.9.0
  createdAt: "2024-08-09"
  changelogEntry:
    - type: feat
      summary: Introduce Pythonic naming for discriminated union members through `union_naming` configuration flag.
      added:
        - >-
          A new configuration is introduced to make discriminated union member
          naming more Pythonic. With V1 union naming, member names change from
          `<UnionName>_<DiscriminantValue>` to `<DiscriminantValue><UnionName>`.
          Concretely, union members previously named `Chat_User` will now be named
          `UserChat` under the new configuration.
  irVersion: 53

- version: 3.8.0
  createdAt: "2024-08-09"
  changelogEntry:
    - type: chore
      summary: Generated SDKs now use ruff for linting and formatting instead of Black.
  irVersion: 53

- version: 3.7.0
  createdAt: "2024-08-08"
  changelogEntry:
    - type: chore
      summary: Python circular referencing types are more robust.
  irVersion: 53

- version: 3.6.0
  createdAt: "2024-08-08"
  changelogEntry:
    - type: feat
      summary: The generator now respects returning nested properties from the returned object
  irVersion: 53

- version: 3.5.1
  createdAt: "2024-08-05"
  changelogEntry:
    - type: fix
      summary: Auto-completion for unions leveraging union utils now works as expected.
      fixed:
        - >-
          The root type for unions with visitors now has it's parent typed
          correctly. This allows auto-complete to work once again on the union
          when it's nested within other pydantic models.
  irVersion: 53

- version: 3.5.0
  createdAt: "2024-08-05"
  changelogEntry:
    - type: chore
      summary: Generated code now respects the pydantic version configuration flag.
      changed:
        - >-
          Improvement: The generated SDK now respects the pydantic version flag,
          generating V1 only code and V2 only code if specified. If not, the SDK
          is generated as it is today, with compatibility for BOTH Pydantic
          versions. This cleans up the generated code, and brings back features
          liked wrapped aliases for V1-only SDKs.
  irVersion: 53

- version: 3.4.2
  createdAt: "2024-08-05"
  changelogEntry:
    - type: fix
      summary: The Python generator now instantiates `Any` types as `Optional[Any]` to be able to mitigate breaks in Pydantic V2.
  irVersion: 53

- version: 3.4.1
  createdAt: "2024-08-04"
  changelogEntry:
    - type: chore
      summary: Literal templates are generated if they are union members
  irVersion: 53

- version: 3.4.0
  createdAt: "2024-08-02"
  changelogEntry:
    - type: internal
      summary: Generator code now uses Pydantic V2, no changes to generated code.
      changed:
        - >-
          Internal: The SDK generator has now been upgraded to use Pydantic V2
          internally. Note that there is no change to the generated code, however
          by leveraging Pydantic V2 you should notice an improvement in `fern
          generate` times.
  irVersion: 53

- version: 3.3.4
  createdAt: "2024-08-02"
  changelogEntry:
    - type: chore
      summary: Address a number of issues within generated unit tests.
      changed:
        - >-
          Improvement: Aliased literals are also defaulted within Pydantic models,
          whereas previously only direct literals were defaulted.
        - >-
          Improvement: Snippets now provide optional literals in functions and
          models.
      fixed:
        - >-
          Generated tests that expect an empty result when they are of type `text`
          (not JSON) now appropriately expect an empty string instead of `None`.
  irVersion: 53

- version: 3.3.3
  createdAt: "2024-08-02"
  changelogEntry:
    - type: fix
      summary: The generator now allows you to extend aliased types (as long as they're objects).
  irVersion: 53

- version: 3.3.2
  createdAt: "2024-08-02"
  changelogEntry:
    - type: fix
      summary: Regression in readme generation introduced in 3.3.1
  irVersion: 53

- version: 3.3.1
  createdAt: "2024-08-02"
  changelogEntry:
    - type: fix
      summary: Generated READMEs now reference RequestOptions as TypedDicts correctly.
  irVersion: 53

- version: 3.3.0-rc1
  createdAt: "2024-08-01"
  changelogEntry:
    - type: fix
      summary: TypedDict snippets now include literals where available.
  irVersion: 53

- version: 3.3.0-rc0
  createdAt: "2024-07-31"
  changelogEntry:
    - type: internal
      summary: Upgrade to IR 53.1.0
      changed:
        - "Upgrade to IR 53.1.0"
        - The Python generator now creates snippet templates for undiscriminated unions.
  irVersion: 53

- version: 3.2.0-rc1
  createdAt: "2024-07-29"
  changelogEntry:
    - type: fix
      summary: The generated README now imports `ApiError` as if it were from outside the module.
  irVersion: 49

- version: 3.2.0-rc0
  createdAt: "2024-07-25"
  changelogEntry:
    - type: feat
      summary: The Python SDK can now be generated with TypedDicts as inputs.
      added:
        - >-
          The Python SDK can now be generated such that inputs to requests are
          TypedDicts, instead of Pydantic models. This allows for consumers of the
          SDK to continue to have type hinting and autocomplete, but not need to
          import new object types when creating requests.
  irVersion: 49

- version: 3.1.0-rc0
  createdAt: "2024-07-24"
  changelogEntry:
    - type: chore
      summary: The root client is now exported from the main `__init__.py`.
      changed:
        - >-
          Improvement: The root client users interact with is now exported from
          the main `__init__.py`, this allows users to access the client via `from
          my_sdk import my_sdk_client` as opposed to `from my_sdk.client import
          my_sdk_client`.
      removed:
        - >-
          Note this comes with an edge-case break. In the unlikely event you have
          a type that conflicts in naming with the exported root client, that type
          model is post-fixed with "Model". e.g. a type `Merge` in an SDK
          exporting a client `Merge` becomes `MergeModel`.
  irVersion: 49

- version: 3.0.0-rc2
  createdAt: "2024-07-24"
  changelogEntry:
    - type: fix
      summary: "`update_forward_refs` no longer raises errors, preserving original behavior, pre-3.x."
  irVersion: 49

- version: 3.0.0-rc1
  createdAt: "2024-07-23"
  changelogEntry:
    - type: fix
      summary: "`expected_types` within our test suite are now typed as `Tuple[typing.Any, typing.Any]`."
      fixed:
        - >-
          Sometimes mypy will error on the typing of `expected_types` within our
          test suite, despite them being labeled as `typing.Any`. This updates the
          types for tuples to `typing.Tuple[tying.Any, typing.Any]` to appease
          mypy.
  irVersion: 49

- version: 3.0.0-rc0
  createdAt: "2024-07-23"
  changelogEntry:
    - type: break
      summary: The generated models now support Pydantic V2 outright, it no longer uses `pydantic.v1` models.
      changed:
        - The generated models now support Pydantic V2 outright, it no longer uses `pydantic.v1` models.
        - Public fields previously prefixed with `_` are now prefixed with `f_` (Pydantic V2 does not allow for `_` prefixes on public fields and Python does not allow for a numeric prefix)
      removed:
        - wrapped aliases outside of Pydantic V1
        - custom root validators outside of Pydantic V1
  irVersion: 49

- version: 2.16.0
  createdAt: "2024-07-16"
  changelogEntry:
    - type: feat
      summary: The generated SDK now allows for specifying whether or not to generate `streaming` functions as overloaded functions or separate functions.
  irVersion: 49

- version: 2.15.6
  createdAt: "2024-07-17"
  changelogEntry:
    - type: fix
      summary: The generated python SDK now requires an environment be specified if a default is not provided.
  irVersion: 49

- version: 2.15.5
  createdAt: "2024-07-17"
  changelogEntry:
    - type: fix
      summary: The generated python SDK Oauth client now no longer checks for an expiry when getting the access token if an expiry field is not configured.
  irVersion: 49

- version: 2.15.4
  createdAt: "2024-07-10"
  changelogEntry:
    - type: fix
      summary: The generated python SDK now serializes bytes within JSON as a utf-8 encoded string.
  irVersion: 49

- version: 2.15.3
  createdAt: "2024-07-10"
  changelogEntry:
    - type: fix
      summary: The generated python SDK no longer runs into a recursion error during snippet generation.
  irVersion: 49

- version: 2.15.2
  createdAt: "2024-07-10"
  changelogEntry:
    - type: fix
      summary: The generated python SDK no longer treats `set` as a reserved word for method names.
  irVersion: 49

- version: 2.15.1
  createdAt: "2024-07-09"
  changelogEntry:
    - type: fix
      summary: The unchecked base model no longer coerces None to a type.
      fixed:
        - The unchecked base model no longer coerces None to a type.
        - >-
          The http client appropriately defaults empty fields within
          RequestOptions.
  irVersion: 49

- version: 2.15.0
  createdAt: "2024-07-03"
  changelogEntry:
    - type: feat
      summary: The generated python SDK now respects configured defaults from the API spec.
  irVersion: 49

- version: 2.14.1
  createdAt: "2024-07-01"
  changelogEntry:
    - type: fix
      summary: typing within the Sync and AsyncPagers is now correctly passed through to the BasePager.
      fixed:
        - >-
          Sync and AsyncPage now pass through the generic type to BasePage,
          allowing the use of `.items`, etc. to be appropriately typed within your
          type checking system.
  irVersion: 49

- version: 2.14.0
  createdAt: "2024-07-01"
  changelogEntry:
    - type: fix
      summary: The offset page now allows for the usage of 0 as a page start.
      fixed:
        - >-
          offset page now allows for the usage of 0 as a page start, previously
          the use of `page or 1` made Python coerce booleans and become 1,
          ignoring the user-provided 0.
  irVersion: 49

- version: 2.14.0-rc3
  createdAt: "2024-07-01"
  changelogEntry:
    - type: feat
      summary: Generated readmes now include an "advanced" section.
      changed:
        - >-
          Generated readmes now include an "advanced" section,
          outlining usage of retries, timeouts, error handling and usage of a
          custom client.
  irVersion: 49

- version: 2.14.0-rc2
  createdAt: "2024-07-01"
  changelogEntry:
    - type: chore
      summary: Async snippets now run the async function leveraging asyncio.run to be more copy-pastable.
  irVersion: 49

- version: 2.14.0-rc1
  createdAt: "2024-06-27"
  changelogEntry:
    - type: fix
      summary: The fix from 2.5.2 is now case-insensitive
      fixed:
        - >-
          the fix from 2.5.2 is now case-insensitive Recap of 2.5.2: `Fix: Support
          `list`SDK method names instead of defaulting to`list\_`.`
  irVersion: 49

- version: 2.14.0-rc0
  createdAt: "2024-06-26"
  changelogEntry:
    - type: feat
      summary: The Python SDK now generates an accompanying SDK reference (`reference.md`) for users to review the SDK methods at a glance within the SDK's GitHub repository.
  irVersion: 49

- version: 2.13.1-rc0
  createdAt: "2024-06-20"
  changelogEntry:
    - type: fix
      summary: The Python SDK now does not send additional properties via JSON or data if the request is leveraging the other field.
      fixed:
        - >-
          the Python SDK now does not send additional properties via JSON or data
          if the request is leveraging the other field.
      changed:
        - >-
          Improvement: the Python SDK now copies unit tests over to the generated
          SDK for additional unit testing (separate from wire-format testing).
  irVersion: 49

- version: 2.13.0-rc0
  createdAt: "2024-06-20"
  changelogEntry:
    - type: internal
      summary: The Python SDK generator is now upgraded to IR V49.
  irVersion: 49

- version: 2.12.0-rc0
  createdAt: "2024-06-25"
  changelogEntry:
    - type: feat
      summary: README generation now supports a section dedicated to streaming usage, as well as one for paginated endpoints.
      added:
        - >-
          Feature: README generation now supports a section dedicated to streaming
          usage, as well as one for paginated endpoints.
      changed:
        - "Improvement: Paginated endpoint snippets now show using an iterator:"
  irVersion: 49

- version: 2.11.0-rc0
  createdAt: "2024-06-25"
  changelogEntry:
    - type: chore
      summary: Snippet templates now support auth variables within the root client.
      changed:
        - >-
          Improvement: The SDK now produces templates for the root clients within
          snippet-template.json. This allows users of the Templates API to pass in
          data for the auth variables present within the root client.
  irVersion: 49

- version: 2.10.2
  createdAt: "2024-06-20"
  changelogEntry:
    - type: fix
      summary: The SDK now handles stream termination sequences like `[DONE]`.
      fixed:
        - >-
          The SDK now handles stream termination sequences like `[DONE]`. This is
          a typical way for LLM providers to communicate when the stream has
          ended.
  irVersion: 46

- version: 2.10.1
  createdAt: "2024-06-20"
  changelogEntry:
    - type: fix
      summary: Improve the SDK to not leak `JSONDecodeError` to SDK users. Instead, an `ApiError` will be thrown with the text content of the response.
  irVersion: 46

- version: 2.10.0
  createdAt: "2024-06-20"
  changelogEntry:
    - type: feat
      summary: Add support for higher quality `README.md` generation.
  irVersion: 46

- version: 2.9.10
  createdAt: "2024-06-20"
  changelogEntry:
    - type: fix
      summary: The generator now only specifies the readme location within pyproject.toml if one was successfully created.
  irVersion: 46

- version: 2.9.9
  createdAt: "2024-06-19"
  changelogEntry:
    - type: internal
      summary: The generator now consumes IRv46.
  irVersion: 46

- version: 2.9.8
  createdAt: "2024-06-18"
  changelogEntry:
    - type: chore
      summary: The python generator only adds a publish step in github actions if credentials are specified.
  irVersion: 39

- version: 2.9.7
  createdAt: "2024-06-12"
  changelogEntry:
    - type: fix
      summary: The unchecked base model stops special casing defaults and pydantic v2.
  irVersion: 39

- version: 2.9.6
  createdAt: "2024-06-11"
  changelogEntry:
    - type: fix
      summary: Offset based pagination is now 1-based, as opposed to 0 based
      fixed:
        - Offset based pagination is now 1-based, as opposed to 0 based
        - >-
          The HTTP client now passes in additional body properties from the
          request options, even if the body is empty (regression from the client
          migration in 2.8.0)
  irVersion: 39

- version: 2.9.5
  createdAt: "2024-06-10"
  changelogEntry:
    - type: fix
      summary: Unions with elements that specify no properties are generated correctly.
      fixed:
        - Unions with elements that specify no properties are generated correctly.
        - >-
          Unions with a single type now have a valid type alias (rather than an
          invalid `typing.Union`).
  irVersion: 39

- version: 2.9.4
  createdAt: "2024-06-07"
  changelogEntry:
    - type: fix
      summary: The unchecked base model now handles pulling the discriminant from a dict, not just a model/object.
  irVersion: 39

- version: 2.9.3
  createdAt: "2024-06-06"
  changelogEntry:
    - type: fix
      summary: Snippet templates for discriminated unions now specify the `template_input` property which is required to actually see snippets of instantiating discriminated unions.
  irVersion: 39

- version: 2.9.2
  createdAt: "2024-06-06"
  changelogEntry:
    - type: fix
      summary: downgrades mypy so we can run it over all our files without concern for their pydantic bug
      fixed:
        - >-
          downgrades mypy so we can run it over all our files without concern for
          their pydantic bug
        - adds typehint to the response variable
  irVersion: 39

- version: 2.9.1
  createdAt: "2024-06-06"
  changelogEntry:
    - type: fix
      summary: The SDK removes unset query parameters from requests (regression from the client migration in 2.8.0)
      fixed:
        - >-
          The SDK removes unset query parameters from requests (regression from
          the client migration in 2.8.0)
        - >-
          The SDK fixes it's type for `files` parameters to the http client
          (regression from the client migration in 2.8.0)
  irVersion: 39

- version: 2.9.0
  createdAt: "2024-06-05"
  changelogEntry:
    - type: fix
      summary: Snippets preserve trailing slashes
  irVersion: 39

- version: 2.9.0-rc1
  createdAt: "2024-06-05"
  changelogEntry:
    - type: fix
      summary: The new http client abstraction ensures a slash is postfixed to the baseurl
  irVersion: 39

- version: 2.9.0-rc0
  createdAt: "2024-06-04"
  changelogEntry:
    - type: chore
      summary: The Python generator now runs custom unit tests in CI if configured.
  irVersion: 39

- version: 2.8.2
  createdAt: "2024-06-04"
  changelogEntry:
    - type: fix
      summary: The none-filtering function now supports mypy's invariance check.
  irVersion: 39

- version: 2.8.1
  createdAt: "2024-06-04"
  changelogEntry:
    - type: fix
      summary: The parameter comment/documentation for timeouts on the root client now reflects the custom timeout passed through within configuration.
  irVersion: 39

- version: 2.8.0
  createdAt: "2024-06-03"
  changelogEntry:
    - type: chore
      summary: >-
        Endpoint function request logic has been abstracted into
        the request function of the wrapped httpx client.
  irVersion: 39

- version: 2.7.0
  createdAt: "2024-05-30"
  changelogEntry:
    - type: internal
      summary: >-
        Improvement: The generator now outputs an `exampleId` alongside each
        generated snippet so that we can correlate snippets with the relevant
        examples. This is useful for retrieving examples from Fern's API and
        making sure that you can show multiple snippets in the generated docs.
  irVersion: 39

- version: 2.6.1
  createdAt: "2024-05-31"
  changelogEntry:
    - type: internal
      summary: >-
        this adds a back door token getter function to OAuth clients to better
        test the functionality.
  irVersion: 39

- version: 2.6.0
  createdAt: "2024-05-30"
  changelogEntry:
    - type: chore
      summary: Support adding optional dependencies and extras to your generated `pyproject.toml`.
      changed:
        - >-
          Improvement: Support adding optional dependencies and extras to your
          generated `pyproject.toml`. To use this configuration, please add the
          following:
  irVersion: 39

- version: 2.5.7
  createdAt: "2024-05-30"
  changelogEntry:
    - type: fix
      summary: tests now carry a type annotation for `expected_types` variable.
  irVersion: 39

- version: 2.5.6
  createdAt: "2024-05-29"
  changelogEntry:
    - type: chore
      summary: >-
        Literal values are now all defaulted such that users are
        not required to plug in a redundant value.
  irVersion: 39

- version: 2.5.5
  createdAt: "2024-05-29"
  changelogEntry:
    - type: fix
      summary: Auto-Pagination now respects optional return values
      fixed:
        - >-
          Optional lists returned from pagination endpoints are now appropriately
          flattened such that the `Pager` return types are correctly
          `Pager[ListItem]` as opposed to `Pager[List[ListItem]]`.
  irVersion: 39

- version: 2.5.4
  createdAt: "2024-05-28"
  changelogEntry:
    - type: internal
      summary: Add typing library for dateutils in testing lib to satisfy mypy errors.
  irVersion: 39

- version: 2.5.3
  createdAt: "2024-05-24"
  changelogEntry:
    - type: chore
      summary: Stops specifying custom licenses manually, lets poetry handle adding them.
  irVersion: 39

- version: 2.5.2
  createdAt: "2024-05-23"
  changelogEntry:
    - type: feat
      summary: Support `list` SDK method names instead of defaulting to `list_`.
  irVersion: 39

- version: 2.5.1-rc0
  createdAt: "2024-05-23"
  changelogEntry:
    - type: fix
      summary: Literal parameters are added back to the request body.
  irVersion: 39

- version: 2.5.0-rc2
  createdAt: "2024-05-23"
  changelogEntry:
    - type: fix
      summary: Do not attempt to run `fern test` in CI until the command is more widely rolled out.
  irVersion: 39

- version: 2.5.0-rc1
  createdAt: "2024-05-22"
  changelogEntry:
    - type: chore
      summary: Address `propogate` -> `propagate` typo in python codegen.
  irVersion: 39

- version: 2.5.0-rc0
  createdAt: "2024-05-22"
  changelogEntry:
    - type: fix
      summary: This version addresses issues in unit test generation and reenables the creation of unit tests.
  irVersion: 39

- version: 2.4.0-rc0
  createdAt: "2024-05-21"
  changelogEntry:
    - type: fix
      summary: >-
        The Python SDK generator now uses safe names wherever string concat is
        not used (like in client generation naming), so this will update module
        and parameter names.
  irVersion: 39

- version: 2.3.4
  createdAt: "2024-05-21"
  changelogEntry:
    - type: fix
      summary: >-
        Snippets and unit tests now correctly write optional request bodies when
        `inline_request_params` is set to `True`.
      fixed:
        - >-
          Snippets and unit tests now correctly write optional request bodies when
          `inline_request_params` is set to `True`. Previously the generator wrote
          snippets that inlined these parameters, which does not match the
          generated SDK itself.
  irVersion: 39

- version: 2.3.3
  createdAt: "2024-05-21"
  changelogEntry:
    - type: fix
      summary: Inlined body parameters now deconflict in naming with header and query parameters by prefixing the request objects name.
  irVersion: 39

- version: 2.3.2
  createdAt: "2024-05-21"
  changelogEntry:
    - type: fix
      summary: The query encoder now correctly handles none values
      fixed:
        - >-
          The `pyproject.toml` generator now writes authors in a valid format for
          `tool.poetry`, not just `project`
        - The query encoder now correctly handles none values
  irVersion: 39

- version: 2.3.1
  createdAt: "2024-05-21"
  changelogEntry:
    - type: fix
      summary: The `pyproject.toml` generator now includes project URLs when specified.
  irVersion: 39

- version: 2.3.0
  createdAt: "2024-05-21"
  changelogEntry:
    - type: chore
      summary: Users can now specify information that will appear in their pypi record.
  irVersion: 39

- version: 2.2.2
  createdAt: "2024-05-20"
  changelogEntry:
    - type: fix
      summary: Inline request parameters now deconflict in naming with the unnamed path parameter arguments.
      fixed:
        - >-
          Inline request parameters now deconflict in naming with the unnamed path
          parameter arguments. Previously, when inlining request parameters into
          the method signature, we would not deconflict naming with the unnamed
          args preceding them. Now, conflicting unnamed parameters are post-fixed
          with an "_".
  irVersion: 39

- version: 2.2.1
  createdAt: "2024-05-17"
  changelogEntry:
    - type: internal
      summary: The generator now uses the latest FDR SDK.
  irVersion: 39

- version: 2.2.0
  createdAt: "2024-05-16"
  changelogEntry:
    - type: chore
      summary: The generated SDK will now correctly encode deep object query parameters
      changed:
        - >-
          The generated SDK will now correctly encode deep object
          query parameters. For example, if you have an object `{"test":
          {"nested": "object"}}` as a query parameter, we will now encode it as
          `test[nested]=object`.
  irVersion: 39

- version: 2.1.1
  createdAt: "2024-05-15"
  changelogEntry:
    - type: chore
      summary: add enhanced snippet support for streaming endpoints.
  irVersion: 39

- version: 2.1.0
  createdAt: "2024-05-14"
  changelogEntry:
    - type: feat
      summary: Add support for cursor and offset pagination ("auto-pagination").
  irVersion: 39

- version: 2.0.1
  createdAt: "2024-05-14"
  changelogEntry:
    - type: fix
      summary: The python generator now only excludes unset fields that are not required.
      fixed:
        - >-
          the python generator previously used `exclude_unset` on pydantic models,
          however this would remove defaulted values. This change updates this to
          only exclude none fields that were not required.
  irVersion: 39

- version: 2.0.0
  createdAt: "2024-05-09"
  changelogEntry:
    - type: break
      summary: Release of the Python SDK generator version 2, updating default configuration.
      changed:
        - >-
          The python SDK is now on major version 2, there are no
          substantial logic changes, however default configuration has changed. To
          take this upgrade without any breaks, please add the below configuration
          to your `generators.yml` file:
  irVersion: 39

- version: 1.7.0-rc0
  createdAt: "2024-05-09"
  changelogEntry:
    - type: chore
      summary: you can now declare a new python version range for your `pyproject.toml`, which will declare a new version range for your pip package.
  irVersion: 39

- version: 1.6.0-rc0
  createdAt: "2024-05-09"
  changelogEntry:
    - type: chore
      summary: You can now specify dev dependencies from your `generators.yml` file
  irVersion: 39

- version: 1.5.3-rc0
  createdAt: "2024-05-02"
  changelogEntry:
    - type: fix
      summary: the unchecked basemodel no longer tries to dereference an object if it's null.
  irVersion: 39

- version: 1.5.2-rc0
  createdAt: "2024-05-02"
  changelogEntry:
    - type: chore
      summary: The python generator now produces sync snippet templates, as opposed to just async templates as it was before
  irVersion: 39

- version: 1.5.1-rc5
  createdAt: "2024-05-01"
  changelogEntry:
    - type: fix
      summary: Snippet templates now generate the correct imports for object types.
  irVersion: 39

- version: 1.5.1-rc4
  createdAt: "2024-05-01"
  changelogEntry:
    - type: fix
      summary: The SDK now generates discriminated union snippet templates correctly.
  irVersion: 39

- version: 1.5.1-rc3
  createdAt: "2024-05-01"
  changelogEntry:
    - type: chore
      summary: Union types leverage the fern aware base model to include JSON and Dict function overrides.
  irVersion: 39

- version: 1.5.1-rc2
  createdAt: "2024-05-01"
  changelogEntry:
    - type: fix
      summary: The vanilla pydantic base model now respects the `require_optional_fields`
      fixed:
        - >-
          The vanilla pydantic base model now respects the
          `require_optional_fields`, this became a regression in 1.5.1-rc0 when we
          started to inline union properties which leverages the vanilla base
          model.
  irVersion: 39

- version: 1.5.1-rc1
  createdAt: "2024-05-01"
  changelogEntry:
    - type: fix
      summary: Improve formatting within snippet templates.
      fixed:
        - >-
          Address formatting issues with snippet templates, we now strip newlines
          off OG snippets as well as plumb through indentation metadata to places
          that were previously missing it.
  irVersion: 39

- version: 1.5.1-rc0
  createdAt: "2024-04-26"
  changelogEntry:
    - type: fix
      summary: Discriminated union variants that are objects now have inlined properties instead of extending a base type.
  irVersion: 39

- version: 1.5.0-rc0
  createdAt: "2024-04-30"
  changelogEntry:
    - type: feat
      summary: The generator now supports inlining top-level request parameters instead of requiring users create a request object.
  irVersion: 39

- version: 1.4.0
  createdAt: "2024-04-29"
  changelogEntry:
    - type: feat
      summary: keyword arguments are now ordered such that required params are ordered before optional params
      changed:
        - >-
          keyword arguments are now ordered such that required params
          are ordered before optional params. Note that since these are kwargs,
          this is a non-breaking change.
        - "docstrings now match numpydoc/PEP257 format"
  irVersion: 39

- version: 1.4.0-rc3
  createdAt: "2024-04-24"
  changelogEntry:
    - type: fix
      summary: pin mypy dependency to 1.9.0 to prevent introducing upstream bugs
      fixed:
        - >-
          Set `mypy` dev dependency in generated `pyproject.toml` to `1.9.0`. This
          prevents upstream `mypy` bugs from affecting user builds. Note that this
          is only a dev dependency, so it does not affect the behavior of the SDK.
        - Temporarily disable unit test generation.
      changed:
        - "Improvement: Use named parameters for all `httpx` request params."
  irVersion: 39

- version: 1.4.0-rc2
  createdAt: "2024-04-23"
  changelogEntry:
    - type: fix
      summary: Initialize the OAuth token provider member variables to their default values before they are set.
  irVersion: 39

- version: 1.4.0-rc1
  createdAt: "2024-04-22"
  changelogEntry:
    - type: feat
      summary: The python SDK generator now supports OAuth client generation for the client-credentials flow.
  irVersion: 39

- version: 1.4.0-rc0
  createdAt: "2024-04-22"
  changelogEntry:
    - type: chore
      summary: Generated clients now follow redirects by default.
      changed:
        - >-
          Default generated clients to follow redirects by default, this
          effectively flips the `follow_redirects_by_default` flag to `True` and
          can be reverted with the following configuration:
  irVersion: 38

- version: 1.3.1-rc0
  createdAt: "2024-04-22"
  changelogEntry:
    - type: fix
      summary: the python SDK generator now checks to make sure a header is not null before casting it to a string.
  irVersion: 38

- version: 1.3.0-rc1
  createdAt: "2024-04-22"
  changelogEntry:
    - type: internal
      summary: add logging for python snippet template generation.
  irVersion: 38

- version: 1.3.0-rc0
  createdAt: "2024-04-21"
  changelogEntry:
    - type: feat
      summary: "Beta: The generator now registers snippet templates which can be used for dynamic SDK code snippet generation."
  irVersion: 38

- version: 1.2.0-rc2
  createdAt: "2024-04-10"
  changelogEntry:
    - type: fix
      summary: The generator now correctly imports `json` when deserializing server sent events.
  irVersion: 38

- version: 1.2.0-rc0
  createdAt: "2024-04-10"
  changelogEntry:
    - type: internal
      summary: Consume IR v38
      added:
        - >-
          The generator now depends on v38 of Intermediate Representation which
          requires the latest CLI. As part of this, the generator now supports
          server sent events using `httpx-sse`.
  irVersion: 38

- version: 1.1.0-rc3
  createdAt: "2024-04-04"
  changelogEntry:
    - type: fix
      summary: The skip validation code now works as expected.
      fixed:
        - >-
          There are a number of fixes to the skip validation code as well as tests
          to reflect those updates.
  irVersion: 37

- version: 1.1.0-rc2
  createdAt: "2024-04-04"
  changelogEntry:
    - type: fix
      summary: The generator now writes the skipped-validation `cast` with a suffixing new line so that the code compiles.
  irVersion: 37

- version: 1.1.0-rc1
  createdAt: "2024-04-04"
  changelogEntry:
    - type: fix
      summary: The generator no longer attempts to create a version file if Fern does not own generating the full package (e.g. in local generation).
      fixed:
        - >-
          The generator no longer attempts to create a version file if Fern does
          not own generating the full package (e.g. in local generation). It's too
          confusing for to make the relevant changes to the package set up, and is
          also arguably not even needed in local generation.
  irVersion: 37

- version: 1.1.0-rc0
  createdAt: "2024-04-03"
  changelogEntry:
    - type: feat
      summary: The python SDK now includes a configuration option to skip pydantic validation.
      added:
        - >-
          [EXPERIMENTAL]: The python SDK now includes a configuration
          option to skip pydantic validation. This ensures that Pydantic does not
          immediately fail if the model being returned from an API does not
          exactly match the Pydantic model. This is meant to add flexibility,
          should your SDK fall behind your API, but should be used sparingly, as
          the type-hinting for users will still reflect the Pydantic model
          exactly.
  irVersion: 37

- version: 1.0.1
  createdAt: "2024-04-03"
  changelogEntry:
    - type: fix
      summary: Address Pydantic break when introducing `pydantic.v1` import within Pydantic V1
      fixed:
        - >-
          Pydantic introduced a "break" to their 1.x libs by adding in a .v1
          submodule that does not mirror the one that comes with pydantic v2. To
          get around this we now force the usage of the v1 submodule only if the
          pydantic version is v2.
  irVersion: 37

- version: 1.0.0
  createdAt: "2024-04-02"
  changelogEntry:
    - type: break
      summary: The python SDK now defaults new (breaking configuration) to introduce general improvements.
      changed:
        - >-
          Break: The python SDK now defaults new (breaking configuration) to
          introduce general improvements.
        - >-
          Improvement: The python SDK now supports specifying whether or not to
          follow redirects in requests by default, and exposes an option to
          override that functionality for consumers.
  irVersion: 37

- version: 0.13.4
  createdAt: "2024-04-03"
  changelogEntry:
    - type: fix
      summary: revert changes introduced within 0.12.2
      fixed:
        - >-
          revert the change from 0.13.2, the stream call returns a context
          manager, which is not awaited. The issue that this was meant to solve
          was actually fixed in version `0.12.2`.
  irVersion: 37

- version: 0.13.3
  createdAt: "2024-03-28"
  changelogEntry:
    - type: fix
      summary: Github workflows for publishing now work again (previously the trigger was incorrect).
  irVersion: 37

- version: 0.13.2
  createdAt: "2024-03-28"
  changelogEntry:
    - type: fix
      summary: Asynchronous calls to `httpx.stream` are now awaited. This is applicable to any file download or JSON streaming (chat completion) endpoints.
  irVersion: 37

- version: 0.13.1
  createdAt: "2024-03-26"
  changelogEntry:
    - type: feat
      summary: discriminant values in unions are now defaulted such that callers no longer need to specify the discriminant
  irVersion: 37

- version: 0.13.0
  createdAt: "2024-03-25"
  changelogEntry:
    - type: feat
      summary: the python SDK now exposes it's version through `__version__` to match module standards and expectations.
  irVersion: 37

- version: 0.12.5
  createdAt: "2024-03-22"
  changelogEntry:
    - type: fix
      summary: the python SDK uses the timeout provided to the top level client as the default per-request
      fixed:
        - >-
          the python SDK uses the timeout provided to the top level client as the
          default per-request, previously if there was no timeout override in the
          RequestOptions, we'd default to 60s, even if a timeout was provided at
          the client level.
  irVersion: 37

- version: 0.12.4
  createdAt: "2024-03-19"
  changelogEntry:
    - type: chore
      summary: Allow full forward compat with enums while keeping intellisense by unioning enum literals with `typing.AnyStr`.
  irVersion: 37

- version: 0.12.3
  createdAt: "2024-03-18"
  changelogEntry:
    - type: feat
      summary: Allow bytes requests to take in iterators of bytes, mirroring the types allowed by HTTPX.
  irVersion: 37

- version: 0.12.2
  createdAt: "2024-03-18"
  changelogEntry:
    - type: fix
      summary: Fix the returned type and value contained within the retrying wrapper for the HTTPX client (http_client.py).
  irVersion: 37

- version: 0.12.1
  createdAt: "2024-03-14"
  changelogEntry:
    - type: chore
      summary: Improves example generation and snippets for union types, as well as multi-url environments.
      changed:
        - >-
          Improves example generation and snippets for union types, as well as
          multi-url environments.
      fixed:
        - >-
          Stringifies header arguments, HTTPX was previously hard failing for
          certain types
  irVersion: 37

- version: 0.12.0
  createdAt: "2024-03-11"
  changelogEntry:
    - type: feat
      summary: Auto-generated unit and integration tests against a mock server.
      added:
        - >-
          Beta: The SDK now generates tests leveraging auto-generated
          data to test typing, as well as wire-formatting (e.g. the SDKs are
          sending and receiving data as expected). This comes out of the box
          within the generated github workflow, as well as through the fern cli:
          `fern test --command "your test command"`.
  irVersion: 37

- version: 0.11.10
  createdAt: "2024-03-08"
  changelogEntry:
    - type: feat
      summary: Expose a feature flag to pass through additional properties not specified within your pydantic model from your SDK.
      added:
        - >-
          Expose a feature flag to pass through additional properties not
          specified within your pydantic model from your SDK. This allows for
          easier forward compatibility should your SDK drift behind your spec.
  irVersion: 36

- version: 0.11.9
  createdAt: "2024-03-04"
  changelogEntry:
    - type: chore
      summary: use docstrings instead of Pydantic field descriptions.
  irVersion: 36

- version: 0.11.8-rc1
  createdAt: "2024-03-02"
  changelogEntry:
    - type: feat
      summary: Introduces a `max_retries` parameter to the RequestOptions dict accepted by all requests.
      changed:
        - >-
          Beta: Introduces a `max_retries` parameter to the
          RequestOptions dict accepted by all requests. This parameter will retry
          requests automatically, with exponential backoff and a jitter. The
          client will automatically retry requests of a 5XX status code, or
          certain 4XX codes (429, 408, 409).
  irVersion: 36

- version: 0.11.8-rc0
  createdAt: "2024-02-27"
  changelogEntry:
    - type: feat
      summary: introduces additional configuration to customize the client class and file name.
      changed:
        - >-
          Beta: Introduce a `client` custom config that allows you to specify
          class_name and filename for the client. This configuration can be used
          in several ways:
  irVersion: 36

- version: 0.11.7
  createdAt: "2024-02-27"
  changelogEntry:
    - type: feat
      summary: Introduces a flag `use_str_enums` to swap from using proper Enum classes to using Literals to represent enums.
      changed:
        - >-
          Introduces a flag `use_str_enums` to swap from using proper
          Enum classes to using Literals to represent enums. This change allows
          for forward compatibility of enums, since the user will receive the
          string back.
  irVersion: 36

- version: 0.11.6
  createdAt: "2024-02-26"
  changelogEntry:
    - type: feat
      summary: You can now specify envvars to scan for headers, not just auth scheme headers.
  irVersion: 36

- version: 0.11.5
  createdAt: "2024-02-23"
  changelogEntry:
    - type: fix
      summary: Fix the usage of ApiError when leveraging auth envvars, when the schema for ApiError was changed, this usage was missed in the update.
  irVersion: 34

- version: 0.11.4
  createdAt: "2024-02-23"
  changelogEntry:
    - type: fix
      summary: We now grab enum values appropriately when enums are within unions.
  irVersion: 34

- version: 0.11.3
  createdAt: "2024-02-22"
  changelogEntry:
    - type: fix
      summary: Transition from lists to sequences within function calls
      fixed:
        - >-
          Transition from lists to sequences within function calls, this is a fix
          as a result of how mypy handles type variance. This fix is only for
          function calls as testing shows that we do not hit the same issue within
          mypy with list[union[*]] fields on pydantic objects.
      changed:
        - >-
          Improvement: The Python SDK generator now defaults to
          `require_optional_fields = False`. This means that any requests that
          have optional fields no longer require a user to input data (or a `None`
          value) in.
  irVersion: 34

- version: 0.11.2
  createdAt: "2024-02-21"
  changelogEntry:
    - type: feat
      summary: introduce configuration to flatten the directory structure
      changed:
        - >-
          Improvement (Beta): The Python generator now supports a configuration
          option called `improved_imports`.
  irVersion: 34

- version: 0.11.1
  createdAt: "2024-02-20"
  changelogEntry:
    - type: feat
      summary: Python now supports specifying files to auto-export from the root `__init__.py` file
      changed:
        - >-
          Python now supports specifying files to auto-export from
          the root `__init__.py` file, this means you can export custom classes
          and functions from your package for users to access like so:
        - "Add a docstring for base clients to explain usage, example:"
  irVersion: 34

- version: 0.11.0
  createdAt: "2024-02-19"
  changelogEntry:
    - type: feat
      summary: Python now supports a wider range of types for file upload
      changed:
        - >-
          Python now supports a wider range of types for file upload,
          mirroring the `httpx` library used under the hood, these are grouped
          under a new type `File`:
      fixed:
        - >-
          Python now supports API specifications that leverage lists for file
          upload. Previously, Fern incorrectly made all `list<file>` type requests
          simply `file`.
  irVersion: 34

- version: 0.10.3
  createdAt: "2024-02-19"
  changelogEntry:
    - type: fix
      summary: Several bugfixes were made to related to literal properties
      fixed:
        - >-
          Several bugfixes were made to related to literal properties. If a
          literal is used as a query parameeter, header, path parameter, or
          request parameter, the user no longer has to explicitly pass it in.
  irVersion: 31

- version: 0.10.2
  createdAt: "2024-02-18"
  changelogEntry:
    - type: fix
      summary: The SDK always sends the enum wire value instead of the name of the enum.
      fixed:
        - >-
          The SDK always sends the enum wire value instead of the name of the
          enum.
        - >-
          Revert #2719 which introduced additional issues with circular references
          within our Python types.
  irVersion: 31

- version: 0.10.1
  createdAt: "2024-02-14"
  changelogEntry:
    - type: feat
      summary: Add support for a RequestOptions object for each generated function within Python SDKs
      changed:
        - >-
          Add support for a RequestOptions object for each generated
          function within Python SDKs. This parameter is an optional final
          parameter that allows for configuring timeout, as well as pass in
          arbitrary data through to the request. RequestOptions is a TypedDict,
          with optional fields, so there's no need to instantiate an object, just
          pass in the relevant keys within a dict!
  irVersion: 31

- version: 0.10.0
  createdAt: "2024-02-13"
  changelogEntry:
    - type: break
      summary: The generator no longer supports Python 3.7
      removed:
        - The generator no longer supports Python 3.7
        - The `backports` dependency has been removed
  irVersion: 31

- version: 0.9.1
  createdAt: "2024-02-11"
  changelogEntry:
    - type: fix
      summary: Remove literals from SDK function signatures, as they are not modifiable for end users
      fixed:
        - >-
          Remove literals from SDK function signatures, as they are not modifiable
          for end users.
        - >-
          Acknowledge the optionality of a `File` property, previously we were
          requiring all `File` type inputs, even if they were specified as
          optional within the OpenAPI or Fern definition. Now, we check if the
          parameter is required and make the parameter optional if it is not.
  irVersion: 31

- version: 0.9.0
  createdAt: "2024-02-11"
  changelogEntry:
    - type: feat
      summary: The SDK generator now supports whitelabelling
      added:
        - >-
          The SDK generator now supports whitelabelling. When this is turned on,
          there will be no mention of Fern in the generated code.
  irVersion: 31

- version: 0.8.3-rc0
  createdAt: "2024-01-29"
  changelogEntry:
    - type: fix
      summary: Increase recursion depth to allow for highly nested and complex examples
      fixed:
        - >-
          Increase recursion depth to allow for highly nested and complex
          examples, this is a temporary solution while the example datamodel is
          further refined.
  irVersion: 31

- version: 0.8.2-rc0
  createdAt: "2024-01-28"
  changelogEntry:
    - type: fix
      summary: The Python SDK better handles cyclical references
      fixed:
        - >-
          The Python SDK better handles cyclical references. In particular,
          cyclical references are tracked for undiscriminated unions, and
          update_forward_refs is always called with object references.
  irVersion: 31

- version: 0.8.1
  createdAt: "2024-01-26"
  changelogEntry:
    - type: feat
      summary: The generated SDK respects environment variables for authentication if specified
      added:
        - >-
          If the auth scheme has environment variables specified, the generated
          python client will scan those environment variables.
  irVersion: 31

- version: 0.8.0
  createdAt: "2024-01-25"
  changelogEntry:
    - type: fix
      summary: Enums in inlined requests send the appropriate value.
  irVersion: 31

- version: 0.7.7
  createdAt: "2024-01-21"
  changelogEntry:
    - type: internal
      summary: Initialize the changelog
  irVersion: 31<|MERGE_RESOLUTION|>--- conflicted
+++ resolved
@@ -1,13 +1,15 @@
 # yaml-language-server: $schema=../../../fern-versions-yml.schema.json
 # For unreleased changes, use unreleased.yml
-<<<<<<< HEAD
-- version: 4.46.3
+- version: 4.46.6
   changelogEntry:
     - summary: |
         Fix wire test generation for APIs with environments, error responses, streaming
         endpoints, and URL fragments; fix string escaping for JSON examples and multipart
         form serialization of complex types.
-=======
+      type: fix
+  createdAt: "2025-12-16"
+  irVersion: 62
+
 - version: 4.46.5
   changelogEntry:
     - summary: |
@@ -29,13 +31,10 @@
   changelogEntry:
     - summary: |
         Fix URL path stripping when base URL contains path prefixes.
->>>>>>> 5b01898e
       type: fix
   createdAt: "2025-12-16"
   irVersion: 61
 
-<<<<<<< HEAD
-=======
 - version: 4.46.4-rc0
   changelogEntry:
     - summary: |
@@ -56,7 +55,6 @@
   createdAt: "2025-12-17"
   irVersion: 61
 
->>>>>>> 5b01898e
 - version: 4.46.2
   changelogEntry:
     - summary: |
