# yaml-language-server: $schema=../../../fern-versions-yml.schema.json
# For unreleased changes, use unreleased.yml
- version: 4.44.1
  changelogEntry:
    - summary: |
<<<<<<< HEAD
        Fix enum-typed headers to use `.value` instead of `str()` for consistent wire format across
        all Python versions. Previously, `str(enum)` returned the enum name (e.g., `Operand.GREATER_THAN`)
        on Python `< 3.11`, but the wire value (e.g., `>`) on Python `>= 3.11` with StrEnum.
=======
        Remove `oauth-token-override` config flag. OAuth token override is now always enabled for OAuth client
        credentials flows, allowing users to authenticate with either client_id/client_secret OR a pre-generated
        bearer token directly via the `token` parameter without any configuration.
>>>>>>> 32f50270
      type: fix
  createdAt: "2025-12-09"
  irVersion: 61

- version: 4.44.0
  changelogEntry:
    - summary: |
        Add Python 3.11+ StrEnum compatibility. Generated enums now use StrEnum for Python >= 3.11
        and the (str, Enum) mixin for older versions, fixing compatibility issues with Python 3.11's
        stricter enum mixin handling.
      type: feat
  createdAt: "2025-12-08"
  irVersion: 61

- version: 4.43.0
  changelogEntry:
    - summary: |
        Add OAuth token override support. When `oauth-token-override: true` is configured, users can authenticate
        with either OAuth client credentials or a pre-generated bearer token directly via the `token` parameter.
      type: feat
  createdAt: "2025-12-06"
  irVersion: 61

- version: 4.42.1
  changelogEntry:
    - summary: |
        Fix OAuth flow regression where `SyncClientWrapper` and `AsyncClientWrapper` required a `token` parameter.
        The token parameter is now optional only for OAuth flows (matching TypeScript's behavior), while plain
        bearer auth continues to require a token when `isAuthMandatory` is true.
      type: fix
  createdAt: "2025-12-05"
  irVersion: 61

- version: 4.42.0
  changelogEntry:
    - summary: |
        Add async support for OAuth token provider. The generated SDK now includes an AsyncOAuthTokenProvider
        class that uses asyncio.Lock for async-safe token refresh, alongside the existing sync OAuthTokenProvider
        that uses threading.Lock. The async client now uses the async token provider for proper async token management.
      type: feat
  createdAt: "2025-11-28"
  irVersion: 61

- version: 4.41.11
  changelogEntry:
    - summary: |
        Fix backslash escaping in endpoint and websocket docstrings. OpenAPI descriptions containing
        backslash sequences like `DOMAIN\username` now properly escape backslashes to avoid Python
        SyntaxError from invalid unicode escape sequences.
      type: fix
  createdAt: "2025-12-04"
  irVersion: 61

- version: 4.41.10
  changelogEntry:
    - summary: |
        Adds `dynamic = ["version"]` to `pyproject.toml`, allowing for `uv` commands such as `uv sync` to work out-of-the-box.
      type: fix
  createdAt: "2025-12-04"
  irVersion: 61

- version: 4.41.9
  changelogEntry:
    - summary: |
        Fix wire test WireMock container lifecycle to be compatible with pytest-xdist parallelization.
        The container is now started/stopped using pytest_configure/pytest_unconfigure hooks instead of
        a session-scoped fixture, ensuring only the controller process manages the container.
      type: fix
  createdAt: "2025-12-04"
  irVersion: 61

- version: 4.41.8
  changelogEntry:
    - summary: |
        Fix duplicate field names in discriminated union types.
      type: fix
  createdAt: "2025-12-03"
  irVersion: 61

- version: 4.41.7
  changelogEntry:
    - summary: |
        Fix paginated response handling when response type is optional or nullable.
      type: fix
  createdAt: "2025-12-03"
  irVersion: 61

- version: 4.41.6
  changelogEntry:
    - summary: |
        Fix Python wire test generation to drop literal-only params and fill in required file arguments so tests match the generated SDK signatures.
      type: fix
  createdAt: "2025-12-03"
  irVersion: 61

- version: 4.41.5
  changelogEntry:
    - summary: |
        The `package_path` configuration now works as a suffix within the module hierarchy instead of a prefix.
        For example, `package_path: sub/dir` now generates to `src/name/sub/dir/...` enabling imports like
        `from name.sub.dir import Client`.
      type: fix
  createdAt: "2025-12-03"
  irVersion: 61

- version: 4.41.4
  changelogEntry:
    - summary: |
        Ensure `UncheckedBaseModel.model_validate` in Pydantic v2 respects `FieldMetadata(alias=...)` so aliased fields validate correctly from JSON.
      type: fix
  createdAt: "2025-12-03"
  irVersion: 61

- version: 4.41.3
  changelogEntry:
    - summary: |
        Fix multipart form data requests to omit None values instead of converting them to empty strings.
        This prevents httpx from sending empty strings for optional parameters that should be absent.
      type: fix
  createdAt: "2025-11-28"
  irVersion: 61

- version: 4.41.2
  changelogEntry:
    - summary: More fixes and improvements to wire tests.
      type: fix
  createdAt: "2025-11-26"
  irVersion: 61

- version: 4.41.1
  changelogEntry:
    - summary: More fixes and improvements to wire tests.
      type: fix
  createdAt: "2025-11-26"
  irVersion: 61

- version: 4.41.0
  changelogEntry:
    - summary: |
        `package_path: sub/directory` generates the SDK into the specified subdirectory.
        Only top-level concerns (`pyproject.toml`, `README.md`, etc.) are exempt.
      type: feat
  createdAt: "2025-11-26"
  irVersion: 61

- version: 4.40.0
  changelogEntry:
    - summary: |
        Add support for X-RateLimit-Reset header
        Retry strategy matches other SDKs (1s initial delay, 60s max delay).
      type: feat
  createdAt: "2025-11-25"
  irVersion: 61

- version: 4.39.2
  changelogEntry:
    - summary: More fixes and improvements to wire tests.
      type: fix
  createdAt: "2025-11-25"
  irVersion: 61

- version: 4.39.1
  changelogEntry:
    - summary: Various fixes and improvements to wire tests.
      type: fix
  createdAt: "2025-11-25"
  irVersion: 61

- version: 4.39.0
  changelogEntry:
    - summary: Add environment_class_name config option to customize the environment class name. Default remains `{ClientName}Environment`.
      type: feat
  createdAt: "2025-11-25"
  irVersion: 61

- version: 4.38.5
  changelogEntry:
    - summary: Fix discriminated union Field(discriminator=...) and UnionMetadata(discriminant=...) to use Python field names instead of JSON aliases for Pydantic v2 compatibility.
      type: fix
  createdAt: "2025-11-24"
  irVersion: 61

- version: 4.38.4
  changelogEntry:
    - summary: |
        Remove using generator-cli to push to GitHub for self-hosted SDKs; this is now handled in the local workspace runner.
      type: fix
  createdAt: "2025-11-21"
  irVersion: 61

- version: 4.38.3-rc1
  changelogEntry:
    - summary: Add wire test generation behind `enable_wire_tests` flag.
      type: feat
  createdAt: "2025-11-20"
  irVersion: 61

- version: 4.38.3-rc0
  changelogEntry:
    - summary: Add support for custom pagination
      type: feat
  createdAt: "2025-11-20"
  irVersion: 61

- version: 4.38.2
  changelogEntry:
    - summary: Fix missing websocket services when using lazy imports
      type: fix
  createdAt: "2025-11-20"
  irVersion: 61

- version: 4.38.1
  changelogEntry:
    - summary: Add contents:read permission to generated publish workflow for OIDC authentication to fix actions/checkout@v4 requirements.
      type: fix
  createdAt: "2025-11-20"
  irVersion: 61

- version: 4.38.0
  changelogEntry:
    - summary: Add pytest-xdist for parallel test execution and upgrade CI Python version to 3.9 in generated SDKs.
      type: feat
  createdAt: "2025-11-19"
  irVersion: 61

- version: 4.37.1
  changelogEntry:
    - summary: Bump generator CLI version to publish new Docker image.
      type: chore
  createdAt: "2025-11-19"
  irVersion: 61

- version: 4.37.0
  changelogEntry:
    - summary: |
        Pagination: `page.response` is the typed API response object for each page (e.g., `ListUsersPaginationResponse`), not a raw HTTP wrapper. This is a typing-only improvement; no runtime behavior changes and existing code continues to work. If you explicitly type-annotate pagers, use two type parameters (`SyncPager[T, R]` / `AsyncPager[T, R]`).

        ```python
        # Iterate pages and access the typed response per page
        pager = client.users.list(...)
        for page in pager.iter_pages():
            print(page.response)  # typed response object
        ```
      type: feat
  createdAt: "2025-11-17"
  irVersion: 61

- version: 4.36.2
  changelogEntry:
    - summary: Fix circular reference issue for recursive types and unions.
      type: fix
  createdAt: "2025-11-14"
  irVersion: 61

- version: 4.36.1
  changelogEntry:
    - summary: Resolve PydanticUserError for mutually recursive models in Pydantic v2.
      type: fix
  createdAt: "2025-11-12"
  irVersion: 61

- version: 4.36.0
  changelogEntry:
    - summary: Add custom license file copying and GitHub installation token population for local generation workflows
      type: feat
  createdAt: "2025-11-11"
  irVersion: 61

- version: 4.35.3
  changelogEntry:
    - summary: Fix double Optional wrapping for unknown types in nullable fields by mapping unknown to Any instead of Optional[Any].
      type: fix
  createdAt: "2025-11-11"
  irVersion: 61

- version: 4.35.2
  changelogEntry:
    - summary: Add back F401-ignored imports for circular references.
      type: fix
  createdAt: "2025-11-10"
  irVersion: 61

- version: 4.35.1
  changelogEntry:
    - summary: Generated Python SDKs no longer show SyntaxWarnings when API docs or enum values include backslashes.
      type: fix
  createdAt: "2025-11-10"
  irVersion: 61

- version: 4.35.0
  changelogEntry:
    - summary: Add automatic discriminated union support using Pydantic's Field(discriminator=...) to improve serialization performance. Benchmarks show a 2x speedup by eliminating sequential variant attempts and enabling O(1) variant selection.
      type: feat
  createdAt: "2025-11-10"
  irVersion: 61

- version: 4.34.1
  changelogEntry:
    - summary: Fix websocket response type generation to use typing.Any when no server-to-client messages are defined, preventing mypy errors with empty Union types.
      type: fix
  createdAt: "2025-11-07"
  irVersion: 61

- version: 4.34.0
  changelogEntry:
    - summary: Add support for disabling retries on endpoints
      type: feat
  createdAt: "2025-11-05"
  irVersion: 61

- version: 4.33.0
  changelogEntry:
    - summary: Added Generation Metadata file to output
      type: feat
  createdAt: "2025-11-04"
  irVersion: 61

- version: 4.32.3-rc1
  changelogEntry:
    - summary: Added logging to debug 4.32.3-rc0
      type: feat
  createdAt: "2025-10-30"
  irVersion: 60

- version: 4.32.3-rc0
  changelogEntry:
    - summary: Add support for publishing to PyPI with attestations in auto-generated GHA ci.yml
      type: feat
  createdAt: "2025-10-30"
  irVersion: 60

- version: 4.32.2
  changelogEntry:
    - summary: Update pyproject.toml headers to propagate project urls to pypi metadata generation
      type: chore
  createdAt: "2025-10-29"
  irVersion: 60

- version: 4.32.1
  changelogEntry:
    - summary: Fix pydantic model alias generator to correctly serialize wrapped aliases in pydantic v2.
      type: fix
  createdAt: "2025-10-27"
  irVersion: 60

- version: 4.32.0
  changelogEntry:
    - summary: |
        Add support for setting the recursion limit above the default of 1000.
        Also removes unused imports that were previously F401-ignored.
      type: feat
  createdAt: "2025-10-24"
  irVersion: 60

- version: 4.31.2
  changelogEntry:
    - summary: Fix union type deserialization to properly match discriminated unions based on literal field values (e.g., type discriminators) when nested fields have validation errors.
      type: fix
  createdAt: "2025-10-23"
  irVersion: 60

- version: 4.31.1
  changelogEntry:
    - summary: Escape backslashes in docstrings to prevent SyntaxWarning for invalid escape sequences.
      type: fix
  createdAt: "2025-10-17"
  irVersion: 60

- version: 4.31.0
  changelogEntry:
    - summary: |
        - Removed external dependency on httpx-sse by bringing SSE handling in-house.
        - Fixed SSE handling of events longer than or containing escaped newlines.
      type: feat
  createdAt: "2025-10-06"
  irVersion: 60

- version: 4.30.4-rc1
  changelogEntry:
    - summary: |
        Cleared CVE-2025-27210
      type: fix
  createdAt: "2025-10-02"
  irVersion: 60

- version: 4.30.4-rc0
  changelogEntry:
    - summary: |
        Cleared CVEs in generator image
      type: fix
  createdAt: "2025-10-02"
  irVersion: 60

- version: 4.30.3
  changelogEntry:
    - summary: |
        Upgrade generator-cli dependency to fix local generation handling of .fernignore files.
      type: fix
  createdAt: "2025-09-29"
  irVersion: 60

- version: 4.30.2
  changelogEntry:
    - summary: Fix enum generation to properly escape quotes and backslashes in enum values.
      type: fix
  createdAt: "2025-09-27"
  irVersion: 60

- version: 4.30.1
  changelogEntry:
    - summary: Fix sdk `v1_on_v2` export of non-existent `IS_PYDANTIC_V2` variable.
      type: fix
  createdAt: "2025-09-25"
  irVersion: 60

- version: 4.30.0
  changelogEntry:
    - summary: |
        Add support for PR mode for self-hosted/local sdk generation
      type: feat
  createdAt: "2025-09-25"
  irVersion: 60

- version: 4.29.2
  changelogEntry:
    - summary: Added a note to the README on constructing Async httpx objects to pass into main Async clients.
      type: chore
  createdAt: "2025-09-23"
  irVersion: 59

- version: 4.29.2-rc0
  changelogEntry:
    - summary: |
        Exports in init files always reference the submodule instead of the current module.
        This should fix infinite recursion in libraries that inspect getattr, like freezegun.
      type: fix
  createdAt: "2025-09-22"
  irVersion: 59

- version: 4.29.1
  changelogEntry:
    - summary: Fixes issue where colliding classes were not lazily imported correctly.
      type: fix
  createdAt: "2025-09-18"
  irVersion: 59

- version: 4.29.0
  changelogEntry:
    - summary: |
        Add support for custom sections in the README.md via customSections config option
      type: feat
  createdAt: "2025-09-18"
  irVersion: 59

- version: 4.28.5
  changelogEntry:
    - summary: |
        Generator no longer fails on failed generator-cli installation
      type: fix
  createdAt: "2025-09-16"
  irVersion: 59

- version: 4.28.4
  changelogEntry:
    - summary: |
        Fix python sdk serialization to use dict instead of model_dump.
      type: fix
  createdAt: "2025-09-12"
  irVersion: 59

- version: 4.28.3
  changelogEntry:
    - summary: |
        Never duplicate parameters in client constructors
      type: fix
  createdAt: "2025-09-10"
  irVersion: 59

- version: 4.28.2
  changelogEntry:
    - summary: |
        Nit in custom client snippet generation.
      type: fix
  createdAt: "2025-09-09"
  irVersion: 59

- version: 4.28.1
  changelogEntry:
    - summary: |
        Union member self-referencing dependencies are now correctly imported and forward referenced.
        This fixes compatibility with Pydantic >=2.11.0.
      type: fix
  createdAt: "2025-09-05"
  irVersion: 59

- version: 4.28.0
  changelogEntry:
    - summary: Generator passes readme configs apiName, disabledSections, and whiteLabel.
      type: feat
  createdAt: "2025-08-29"
  irVersion: 59

- version: 4.27.0-rc0
  changelogEntry:
    - summary: |
        Client imports are now lazy loaded by default. This will greatly reduce memory footprint when using a small portion of a large API.
        The tradeoff is a latency penalty when first accessing a client.
        Users can opt in to eager loading (the old behavior) by setting the `lazy_imports` flag to `false` in their configuration.
      type: feat
  createdAt: "2025-08-27"
  irVersion: 59

- version: 4.26.2
  changelogEntry:
    - summary: |
        Upgrade docker image to use python 3.11.13 so that users can depend on packages that require python 3.11.
      type: fix
  createdAt: "2025-08-26"
  irVersion: 59

- version: 4.26.1
  changelogEntry:
    - summary: Additional handling of inferred auth
      type: chore
  createdAt: "2025-08-20"
  irVersion: 59

- version: 4.26.0
  changelogEntry:
    - summary: Bumped IR version to 59.
      type: chore
  createdAt: "2025-08-20"
  irVersion: 59

- version: 4.25.9
  changelogEntry:
    - summary: |
        Fix: allow setting of package name and version in local docker generation
      type: feat
  createdAt: "2025-08-05"
  irVersion: 58

- version: 4.25.7-rc2
  changelogEntry:
    - summary: |
        Minor bug fix: accessing version from publish config
      type: feat
  createdAt: "2025-08-05"
  irVersion: 58

- version: 4.25.7-rc1
  changelogEntry:
    - summary: |
        Attempt to plumb version in Abstract Generator
      type: feat
  createdAt: "2025-08-05"
  irVersion: 58

- version: 4.25.8
  changelogEntry:
    - summary: |
        Websocket patch: json load messages on dunder iter method
      type: feat
  createdAt: "2025-08-05"
  irVersion: 58

- version: 4.25.7-rc0
  changelogEntry:
    - summary: |
        Enforce nested folders for package names with a "." in them.
      type: feat
  createdAt: "2025-08-04"
  irVersion: 58

- version: 4.25.6
  changelogEntry:
    - summary: |
        Removed snippet generation
      type: feat
  createdAt: "2025-07-22"
  irVersion: 58

- version: 4.25.5
  changelogEntry:
    - summary: |
        Enabled "ignore" as an option for extra fields
      type: feat
  createdAt: "2025-07-17"
  irVersion: 58

- version: 4.25.4
  changelogEntry:
    - summary: |
        Updated construct_type function to handles undiscriminated unions with lists, sets, and dictionaries of objects.
      type: fix
  createdAt: "2025-07-15"
  irVersion: 58

- version: 4.25.3
  changelogEntry:
    - summary: |
        Fix websocket connect method generation for single base URL environments.
      type: fix
  createdAt: "2025-07-14"
  irVersion: 58

- version: 4.25.2
  changelogEntry:
    - summary: |
        Generator fix: automatically switch tabs to spaces, following PEP8 standards.
      type: fix
  createdAt: "2025-07-11"
  irVersion: 58

- version: 4.25.1
  changelogEntry:
    - summary: |
        Correctly import websockets exceptions.
      type: fix
  createdAt: "2025-07-10"
  irVersion: 58

- version: 4.25.0
  changelogEntry:
    - summary: |
        Support async functions as websocket callback handlers.
      type: feat
  createdAt: "2025-07-09"
  irVersion: 58

- version: 4.24.3
  changelogEntry:
    - summary: |
        Support websockets>=14 by using legacy client.
      type: fix
  createdAt: "2025-07-09"
  irVersion: 58

- version: 4.24.2
  changelogEntry:
    - summary: |
        Emit ERROR events for JSON parsing errors in websocket connections.
      type: fix
  createdAt: "2025-07-09"
  irVersion: 58

- version: 4.24.1
  changelogEntry:
    - summary: |
        Parse websocket messages as JSON before Pydantic parsing.
      type: fix
  createdAt: "2025-07-07"
  irVersion: 58

- version: 4.24.0
  changelogEntry:
    - summary: |
        Add support for path parameters backed by variables supplied to the client constructor.
      type: feat
  createdAt: "2025-07-03"
  irVersion: 58

- version: 4.23.2
  changelogEntry:
    - summary: |
        Bump websockets dependency to >=12.0.0 to ensure compatibility with newer websocket implementations and improve stability.
      type: chore
  createdAt: "2025-06-25"
  irVersion: 58

- version: 4.23.1
  changelogEntry:
    - summary: |
        Bump pydantic-core dependency to >=2.18.2 to ensure compatibility with newer pydantic versions and improve performance.
      type: chore
  createdAt: "2025-06-24"
  irVersion: 58

- version: 4.23.0
  changelogEntry:
    - summary: |
        Add support for custom headers parameter at the top level of the client constructor.

        ```python
        client = Client(
            headers={"X-Custom-Header": "custom-value"}
        )
        ```
      type: feat
  createdAt: "2025-06-24"
  irVersion: 58

- version: 4.22.1-rc0
  changelogEntry:
    - summary: |
        Lazily validate model serialization to reduce memory consumption. Pydantic 2.11.0 introduced an issue where the model_serializer
        decorator set to wrap mode forced it to eagerly do schema validation at import time. Because we had this decorator on the UniversalBaseModel,
        it would try to validate the schemas of all the Model types at import time. This caused massive memory spikes for more complex SDKs, up to 2.6GB
        in some cases. This change essentially accomplishes the same logic of wrapping the serialization process and modifying the serialization
        structure of datetime fields. The difference is that we manually wrap, so we're able to defer model validation until runtime, drastically
        reducing our memory consumption.
      type: feat
  createdAt: "2025-06-20"
  irVersion: 58

- version: 4.22.0
  changelogEntry:
    - summary: |
        Support wrapped aliases in python for pydantic v2.
      type: feat
  createdAt: "2025-06-11"
  irVersion: 58

- version: 4.21.5
  changelogEntry:
    - summary: |
        Generate README for github output mode.
      type: fix
  createdAt: "2025-06-11"
  irVersion: 58

- version: 4.21.4
  changelogEntry:
    - summary: |
        Add support for HEAD HTTP method in the generated client.
      type: feat
  createdAt: "2025-06-05"
  irVersion: 58

- version: 4.21.3
  changelogEntry:
    - summary: |
        Fix an issue where the websocket connect method did not correctly yield the websocket client.
      type: fix
  createdAt: "2025-06-04"
  irVersion: 58

- version: 4.21.2
  changelogEntry:
    - summary: |
        Handle HEAD HTTP method gracefully by treating it as a POST method when constructing the snippet registry, rather than failing.
      type: chore
  createdAt: "2025-05-27"
  irVersion: 58

- version: 4.21.1
  changelogEntry:
    - summary: |
        Make sure to generate README and Reference even when generating in local mode (if self hosting is enabled).
      type: chore
  createdAt: "2025-05-27"
  irVersion: 58

- version: 4.21.0
  changelogEntry:
    - summary: |
        Bump to v58 of IR.
      type: chore
  createdAt: "2025-05-27"
  irVersion: 58

- version: 4.20.3
  changelogEntry:
    - summary: |
        Fix handling of optional and unknown response types by not throwing errors when the response is empty.
      type: fix
  createdAt: "2025-05-20"
  irVersion: 57

- version: 4.20.2
  changelogEntry:
    - summary: |
        Support formatting the generated README.md and python code snippets.
      type: fix
  createdAt: "2025-05-13"
  irVersion: 57

- version: 4.20.1
  changelogEntry:
    - summary: |
        Add support for the custom introduction setting in the generated README.md.
      type: fix
  createdAt: "2025-05-13"
  irVersion: 57

- version: 4.20.0
  changelogEntry:
    - summary: |
        Generate standalone Pydantic models for each class definition for models that utilize the Fern `extends` keyword,
        as opposed to generating Pydantic models that implement inheritance.
      type: feat
  createdAt: "2025-05-13"
  irVersion: 57

- version: 4.19.7
  changelogEntry:
    - summary: |
        Fix mypy errors related to type-shadowing `data` variables in generated streaming endpoints.
      type: fix
  createdAt: "2025-05-13"
  irVersion: 57

- version: 4.19.6
  changelogEntry:
    - summary: |
        Fix mypy errors related to automatic pagination in the python client.
      type: fix
  createdAt: "2025-05-11"
  irVersion: 57

- version: 4.19.5
  changelogEntry:
    - summary: |
        Fix naming conflicts in streaming endpoints by renaming the stream method to _stream in raw clients,
        preventing collisions with endpoint parameters that might also be named "stream",
        while maintaining proper functionality for streaming responses.
      type: fix
  createdAt: "2025-05-11"
  irVersion: 57

- version: 4.19.4
  changelogEntry:
    - summary: |
        Fix handling of optional file parameters in multipart form data requests with httpx by properly checking
        for None values before attempting to include them in the request, preventing errors when optional file parameters are not provided.
      type: feat
  createdAt: "2025-05-11"
  irVersion: 57

- version: 4.19.3
  changelogEntry:
    - summary: |
        Fix pagination support in raw clients by properly indexing into response data, ensuring that raw client endpoints with pagination correctly iterate through paginated results.
      type: fix
  createdAt: "2025-05-09"
  irVersion: 57

- version: 4.19.2
  changelogEntry:
    - summary: |
        Fix SSE streaming response handling by adding proper type casting to sse.data, ensuring correct data type conversion during stream processing.
      type: fix
  createdAt: "2025-05-09"
  irVersion: 57

- version: 4.19.1
  changelogEntry:
    - summary: |
        Fix a mypy error in pydantic_utilities.py by properly handling type annotations for Pydantic v1 and v2 compatibility, ensuring type checking passes correctly across different Pydantic versions.
      type: fix
  createdAt: "2025-05-09"
  irVersion: 57

- version: 4.19.0
  changelogEntry:
    - summary: |
        Add support for generating proper Pydantic models that contain forward references wrapped in containers (e.g. list, optional, etc.)
      type: feat
  createdAt: "2025-05-09"
  irVersion: 57

- version: 4.18.6
  changelogEntry:
    - summary: |
        Fix string enum generation to properly handle enum values containing quotes by automatically escaping them,
        ensuring valid Python syntax for both single and double quoted string literals.
      type: fix
  createdAt: "2025-05-08"
  irVersion: 57

- version: 4.18.5
  changelogEntry:
    - summary: |
        Support application/x-www-form-urlencoded content type for requests, allowing proper encoding of form data in API calls.
      type: fix
  createdAt: "2025-05-08"
  irVersion: 57

- version: 4.18.4
  changelogEntry:
    - summary: |
        Fix requirements.txt generation to properly handle dependency version constraints, ensuring compatibility markers are correctly formatted.
      type: fix
  createdAt: "2025-05-08"
  irVersion: 57

- version: 4.18.3
  changelogEntry:
    - summary: |
        Install the generator-cli at build time as a fallback if runtime installation fails.
      type: fix
  createdAt: "2025-05-01"
  irVersion: 57

- version: 4.18.2
  irVersion: 57
  changelogEntry:
    - type: fix
      summary: |
        Fix README g

- version: 4.18.1
  irVersion: 57
  changelogEntry:
    - type: fix
      summary: |
        Update python-v2 generator invocation so that all relevant files like pyproject.toml and poetry.lock are pushed
        to the GitHub repository.

- version: 4.18.0
  irVersion: 57
  changelogEntry:
    - type: fix
      summary: |
        Update python-v2 generator invocation so that all relevant files like pyproject.toml and poetry.lock are pushed
        to the GitHub repository.

- version: 4.18.0
  irVersion: 57
  changelogEntry:
    - type: fix
      summary: |
        Add support for self-hosted mode, allowing users to push generated SDKs to their own GitHub repositories.
        This feature enables organizations to maintain private SDK repositories with custom configurations.

- version: 4.17.1
  irVersion: 57
  changelogEntry:
    - type: fix
      summary: |
        Fix an issue where response `headers` were not available in the strongly typed error classes.

- version: 4.17.0
  irVersion: 57
  changelogEntry:
    - type: feat
      summary: |
        Add support for retrieving response headers for each page of paginated responses, instead of just the first page.

- version: 4.16.2
  irVersion: 57
  changelogEntry:
    - type: fix
      summary: |
        Fixed an issue introduced in 4.14.0, where `bytes` and `text` responses were not handled correctly.

- version: 4.16.1
  irVersion: 57
  changelogEntry:
    - type: internal
      summary: |
        Fixes an internal release issue in `4.16.0`.

- version: 4.16.0
  irVersion: 57
  changelogEntry:
    - type: feat
      summary: |
        Add support for retrieving response headers from the generated `ApiError` class.

- version: 4.15.0
  irVersion: 57
  changelogEntry:
    - type: feat
      summary: |
        Add support for offset step pagination, where the offset position represents the element's index rather
        than the page number.
    - type: fix
      summary: |
        Fixed an issue introduced in 4.14.0, where paginated endpoints were not returning the underlying data.

- version: 4.14.6
  irVersion: 57
  changelogEntry:
    - type: fix
      summary: |
        Fixed an issue where multipart/form-data content types are now explicitly sent when configured in the API definition.

- version: 4.14.5
  irVersion: 57
  changelogEntry:
    - type: fix
      summary: |
        Fixed an issue introduced in 4.14.0, where SSE streaming responses were not yielded correctly.

- version: 4.14.4
  irVersion: 57
  changelogEntry:
    - type: fix
      summary: |
        Fixed an issue where filename and plain text content-type parameters were being incorrectly serialized.

- version: 4.14.3
  irVersion: 57
  changelogEntry:
    - type: fix
      summary: |
        Add support for receiving raw responses from pagination endpoints.

- version: 4.14.2
  irVersion: 57
  changelogEntry:
    - type: fix
      summary: |
        Fix an issue where TypedDicts with circular references were not correctly serialized.
        This issue only affected users that enabled `use_typeddict_requests`.

- version: 4.14.1
  irVersion: 57
  changelogEntry:
    - type: fix
      summary: |
        The generated GitHub workflow now uses `ubuntu-latest` instead of `ubuntu-20.04`

- version: 4.14.0
  irVersion: 57
  changelogEntry:
    - type: feat
      summary: |
        Add support for receiving raw responses from streaming endpoints.
    - type: feat
      summary: |
        Add support for excluding types from the generated `__init__.py` files.

        ```yaml
        config:
          exclude_types_from_init_exports: true
        ```

- version: 4.13.0
  irVersion: 57
  changelogEntry:
    - type: feat
      summary: |
        Adds support for overriding literal global headers in the client constructor (e.g. `version`).

        ```python
        client = Acme(
          ...
          version="1.0.0",
        )
        ```

- version: 4.12.1
  irVersion: 57
  changelogEntry:
    - type: fix
      summary: |
        Fixes an issue where dictionary types defined within TypedDicts incorrectly used the
        `typing_extensions.NotRequired` type.
    - type: fix
      summary: |
        Fixes an issue where optional `core.File` parameters would cause `mypy` failures.
    - type: fix
      summary: |
        Fixes a regression introduced in 4.12.0, where the non raw response client endpoints
        did not respect the allowed method keywords (e.g. `list` was generated as `list_`).

- version: 4.12.0
  irVersion: 57
  changelogEntry:
    - type: fix
      summary: |
        Resolve issues with paginated endpoints generating incorrect endpoint return types.

- version: 4.11.0
  irVersion: 57
  changelogEntry:
    - type: fix
      summary: |
        Always represent nullable as Optional rather than NotRequired, only use
        NotRequired for optional in typeddicts.

- version: 4.10.0
  irVersion: 57
  changelogEntry:
    - type: feat
      summary: |
        Add support for using TypedDicts for file upload request parameters. This flag should
        be used in conjunction with the `use_typeddict_requests` flag like so:

        ```yaml
        config:
          use_typeddict_requests: true
          use_typeddict_requests_for_file_upload: true
        ```

- version: 4.9.0
  irVersion: 57
  changelogEntry:
    - type: feat
      summary: |
        Implement raw client support for accessing response headers and data in unary endpoints.

- version: 4.8.0
  irVersion: 57
  changelogEntry:
    - type: feat
      summary: |
        Add support for inlining path parameters

- version: 4.7.0
  irVersion: 57
  changelogEntry:
    - type: feat
      summary: |
        Add support for user-agent header

- version: 4.6.0
  irVersion: 57
  changelogEntry:
    - type: feat
      summary: |
        Add support for generating legacy wire tests, and disable them by default. These tests will be restored and improved in the future.
        Users can opt-in to generating legacy wire tests by setting the `include_legacy_wire_tests` flag to `true` in their configuration.

        ```yaml
        config:
          include_legacy_wire_tests: true
        ```

- version: 4.5.0
  irVersion: 57
  changelogEntry:
    - type: feat
      summary: |
        Add support for websocket code generation.

- version: 4.4.0
  irVersion: 57
  changelogEntry:
    - type: feat
      summary: |
        Add support for raw bytes responses.

- version: 4.3.21
  irVersion: 57
  changelogEntry:
    - type: fix
      summary: |
        Fix an issue where the default `timeout` was not being respected when a custom `httpx_client` was provided.

- version: 4.3.20
  irVersion: 57
  changelogEntry:
    - type: fix
      summary: |
        Update formatting across all generated files. There are no behavioral changes, but large diffs are expected.

- version: 4.3.19
  irVersion: 57
  changelogEntry:
    - type: internal
      summary: |
        Update the IR to v57.

- version: 4.3.18
  irVersion: 53
  changelogEntry:
    - type: fix
      summary: |
        Fix an issue where the `request_options` parameter name is now properly respected when it's
        renamed due to conflicts with other parameter names. Previously, the code would still reference the
        original parameter name internally, causing errors.

- version: 4.3.17
  irVersion: 53
  changelogEntry:
    - type: fix
      summary: |
        Fix an issue where parameter names that conflict with the `request_options` parameter are now properly deconflicted by
        prepending an underscore to the `request_options` parameter name.

- version: 4.3.16
  irVersion: 53
  changelogEntry:
    - type: fix
      summary: |
        Fix an issue where GeneratorExit was unintentionally being swallowed by code blocks within the HttpClient.stream() contextmanager.

- version: 4.3.15
  irVersion: 53
  changelogEntry:
    - type: fix
      summary: |
        Fix an issue where extraneous NameError-causing update_forward_refs invocations were being emitted.

- version: 4.3.14
  irVersion: 53
  changelogEntry:
    - type: feat
      summary: |
        Set the default number of retries to 2 (was 0) to align with the generated README.

- version: 4.3.13
  irVersion: 53
  changelogEntry:
    - type: feat
      summary: |
        The Python generator now supports conditioning dependencies on the Python version.

- version: 4.3.12
  irVersion: 53
  changelogEntry:
    - type: feat
      summary: |
        The Python generator now autogenerates a requirements.txt file.

- version: 4.3.11
  irVersion: 53
  changelogEntry:
    - type: fix
      summary: |
        pyproject.toml now has a `[project]` block making it Poetry v2 compatible.

- version: 4.3.10
  irVersion: 53
  changelogEntry:
    - type: fix
      summary: |
        Pagination correctly uses specified defaults to support custom schemes.

- version: 4.3.9
  irVersion: 53
  changelogEntry:
    - type: fix
      summary: |
        Fix indentation in generated README.md sections to ensure proper formatting and readability.

- version: 4.3.8
  irVersion: 53
  changelogEntry:
    - type: fix
      summary: |
        Include content-type headers when available as part of endpoint request generation.

- version: 4.3.7
  irVersion: 53
  changelogEntry:
    - type: fix
      summary: |
        Update multipart endpoint generation to propertly omit optional body parameters.

- version: 4.3.6
  irVersion: 53
  changelogEntry:
    - type: fix
      summary: |
        Fix README.md and reference.md generation.

- version: 4.3.5
  irVersion: 53
  changelogEntry:
    - type: fix
      summary: |
        Update README.md snippet builder to omit invalid snippets during readme config generation.

- version: 4.3.4
  irVersion: 53
  changelogEntry:
    - type: fix
      summary: |
        Update shared http_client.py to remove omitted entries during file upload requests.

- version: 4.3.3
  irVersion: 53
  changelogEntry:
    - type: fix
      summary: |
        The generator now writes the reference.md configuration correctly, using `.dict()` instead of `.json()`.

- version: 4.3.2
  irVersion: 53
  changelogEntry:
    - type: fix
      summary: |
        The generator will now correctly default to the configured global `default_bytes_stream_chunk_size` when the `request_options` parameter is not provided.

- version: 4.3.1
  irVersion: 53
  changelogEntry:
    - type: feat
      summary: |
        Requests for file download will now allow users to pass in a `chunk_size` option that allows them to receive chunks of a specific size
        from the resultant `iter_bytes` invocation on the response byte stream.

        Concretely, a user would leverage the following:
        ```python
        client.download(
          ...,
          request_options={
            "chunk_size": 1024    # 1MB
          }
        )
        ```

- version: 4.2.8
  irVersion: 53
  changelogEntry:
    - type: fix
      summary: |
        The snippet writer now correctly handles base64 strings.

- version: 4.2.7
  irVersion: 53
  changelogEntry:
    - type: fix
      summary: |
        The generated README will now have a section that links to the generated
        SDK Reference (in `reference.md`).

        ```md
        ## Reference

        A full reference for this library can be found [here](./reference.md).
        ```

- version: 4.2.7-rc4
  irVersion: 53
  changelogEntry:
    - type: fix
      summary: Generated readmes now include the parameter name required for the request options parameter within the example snippets.

- version: 4.2.7-rc3
  irVersion: 53
  changelogEntry:
    - type: fix
      summary: |
        Now, when sending Snippet Templates back to Fern, the generator will not try to coerce a potentially missing ID into the `api_definition_id` field.
        This, had been a cause of the error log `Failed to upload snippet templates to FDR, this is ok: one of the hex, bytes, bytes_le, fields, or int arguments must be given`.

- version: 4.2.7-rc2
  irVersion: 53
  changelogEntry:
    - type: fix
      summary: |
        Pydantic utilities now correctly handles cases where you have a Pydantic model, with a list of pydantic models as a field, where those models have literals.
        Effectively, `deep_union_pydantic_objects` now handles lists of objects and merges them appropriately.

- version: 4.2.7-rc1
  irVersion: 53
  changelogEntry:
    - type: fix
      summary: |
        When leveraging the `include_union_utils` configuration flag, the Pydantic models will no longer include transitive dependencies within
        `update_forward_ref` calls, since these should not be necessary. This effectively scopes back the changes introduced in 4.0.0-rc5, which included
        changes to improve circular reference handling in Pydantic models.

- version: 4.2.7-rc0
  irVersion: 53
  changelogEntry:
    - type: fix
      summary: |
        Dynamic header suppliers, as used within the OAuth provider are now invoked on every request, not just the first.
        This was a regression introduced within an earlier version that is now fixed. As a results of this fix, the `refresh_token` is now correctly refreshed.

- version: 4.2.6
  irVersion: 53
  changelogEntry:
    - type: fix
      summary: |
        Serialization utilities (necessary when pydantic aliases are removed) now respects dictionaries as well.

- version: 4.2.5
  irVersion: 53
  changelogEntry:
    - type: fix
      summary: |
        Parameters of file upload functions now default to OMIT, not None, so that the SDK appropriately
        filters out unset parameters, while still allowing for user specified None values.

- version: 4.2.4
  irVersion: 53
  changelogEntry:
    - type: fix
      summary: |
        Datetime examples are generated correctly once again.
        The `pydantic_utilities` file is python 3.8 compatible.

- version: 4.2.3
  irVersion: 53
  changelogEntry:
    - type: fix
      summary: |
        The content type of file properties is now respected for multipart
        requests. For example, if you have a file property called `image` that has the
        content type `image/jpeg`, then it will be sent as:

        ```python
        "image": core.with_content_type(file=image, content_type="image/jpeg"),
        ````

- version: 4.2.2
  irVersion: 53
  changelogEntry:
    - type: fix
      summary: |
        The content type of non-file properties is now respected for multipart
        requests. For example, if you have a type called `metadata` that has the
        content type `application/json`, then it will be sent as:

        ```python
        "metadata": (None, json.dumps(jsonable_encoder(metadata)), "application/json"),
        ```

- version: 4.2.1
  irVersion: 53
  changelogEntry:
    - type: fix
      summary: |
        When the generator runs bash commands such as `poetry install` and there is a failure,
        now the `stderr` and `stdout` is logged to help improve user debugging.

- version: 4.2.0
  irVersion: 53
  changelogEntry:
    - type: feat
      summary: |
        Allow specifying arbitrary configuration to your packages `pyproject.toml` by adding a `pyproject_toml` block to your configuration
        whatever you include in this block will be added as-is to the `pyproject.toml` file. The config, as an example is:

        ```yaml
        config:
          pyproject_toml: |
            [tool.covcheck.group.unit.coverage]
            branch = 26.0
            line = 62.0

            [tool.covcheck.group.service.coverage]
            branch = 30.0
            line = 67.0
        ```

- version: 4.1.0
  irVersion: 53
  changelogEntry:
    - type: feat
      summary: |
        Allow specifying pip extras within your `pyproject.toml`. The following config:

        ```yaml
        config:
          extra_dev_dependencies:
            covcheck:
              version: "^0.4.3"
              extras: ["toml"]
        ```

        would add the following to your `pyproject.toml`:

        ```toml
        [tool.poetry.dev-dependencies]
        covcheck = { version = "^0.4.3", extras = ["toml"] }
        ```

- version: 4.0.0
  irVersion: 53
  changelogEntry:
    - type: fix
      summary: |
        Generated tests that expect an empty result when they are of type `text` (not JSON) now appropriately expect an empty string instead of `None` for async functions as well.
        Version 3.3.4 fixed this for sync functions only, which was a bug.

- version: 4.0.0-rc9
  irVersion: 53
  changelogEntry:
    - type: fix
      summary: All Pydantic V2 warnings have been resolved
      fixed:
        - json_encoders have been removed from Pydantic V2, and replaced with a `model_serializer` method.
        - additional model construction functions have been added when not leveraging pydantic field aliases to allow users to construct a model from JSOn without the need for dealiasing the object themselves.

- version: 4.0.0-rc8
  irVersion: 53
  changelogEntry:
    - type: fix
      summary: |
        Pydantic models that call `update_forward_refs` on non-union circular reference dependencies now pass in `localns` for
        the current member, a field in Pydantic V1 that provides object contexts to models in the event objects are not fully rebuilt.

- version: 4.0.0-rc7
  irVersion: 53
  changelogEntry:
    - type: fix
      summary: |
        The generator now respects the old use_str_enums flag again, a regression was introduced where only the new flag `enum_type`
        was respected.

- version: 4.0.0-rc6
  irVersion: 53
  changelogEntry:
    - type: fix
      summary: |
        Pydantic models now call update forward refs on non-union circular references. This
        prevents runtime errors in certain cases where types self reference itself through
        a union.

- version: 4.0.0-rc5
  irVersion: 53
  changelogEntry:
    - type: fix
      summary: |
        Pydantic models now call update forward refs on non-union circular references. This
        prevents runtime errors in certain cases where types self reference itself through
        a union.

- version: 4.0.0-rc4
  irVersion: 53
  changelogEntry:
    - type: fix
      summary: |
        Pydantic models now call update forward refs on non-union circular references. This
        prevents runtime errors in certain cases where types self reference itself through
        a union.

- version: 4.0.0-rc3
  irVersion: 53
  changelogEntry:
    - type: fix
      summary: |
        Pydantic models now call update forward refs on non-union circular references. This
        prevents runtime errors in certain cases where types self reference itself through
        a union.

- version: 4.0.0-rc2
  irVersion: 53
  changelogEntry:
    - type: fix
      summary: Update .dict calls in Pydantic V2 to be back to pre-3.10.4 logic for SDKs that continue using Pydantic aliases.

- version: 4.0.0-rc1
  irVersion: 53
  changelogEntry:
    - type: fix
      summary: Update .dict calls in Pydantic V2 to be back to pre-3.10.4 logic.
      fixed:
        - >-
          Pydantic V2 `.dict` calls are updated to be back to pre-3.10.4 logic.
          This is fix a regression where nested literals were being omitted due to the Pydantic V2 serializers not respecting the recursive .dict logic, as
          Pydantic V2 shells out `model_dump` calls to Rust library and serializers, as opposed to recursively calling `model_dump`.

          It is expected that performance will not be degraded given the Rust-based serializers have optimized performance, compared to the Pydantic V1 .dict approach.

- version: 4.0.0-rc0
  irVersion: 53
  changelogEntry:
    - type: fix
      summary: Rerelease 3.11.0-rc0 as a major version, with a configuration flag to disable the behavior (`use_pydantic_field_aliases`), defaulted to `true` to preserve existing behavior.
      fixed:
        - >-
          Rerelease 3.11.0-rc0 as a major version, with a configuration flag to
          disable the behavior (`use_pydantic_field_aliases`), defaulted to `false`
          to introduce the break on a major version.

          To maintain parity with pre-3.11.0 behavior, update the flag to `true`:

            ```yaml
            - name: fernapi/fern-python-sdk
              version: 4.0.0-rc0
              config:
                pydantic_config:
                  use_pydantic_field_aliases: true
            ```
    - type: internal
      summary: The generator now shares "as is" files with Pydantic and FastAPI generators.

- version: 3.11.0-rc0
  irVersion: 53
  changelogEntry:
    - type: chore
      summary: Remove Pydantic field aliases and leverage an internal representation.
      fixed:
        - >-
          Pydantic field aliases are removed and replaced with an internal
          representation. This allows for more robust handling of field aliases
          and prevents issues with Pydantic V2 and mypy.

          Previously, you'd have for V1 and V2 compatibility in Pydantic, you'd want to conditionally apply the config class within
          the base model, however this would lead to mypy errors when filling out a model with it's field alias. To solve this, We
          used the deprecated `class Config`, regardless of the Pydantic version to satisfy mypy, which lead to warnings in the console.

          Now, we've removed the field aliases and replaced them with an internal representation, which allows us to avoid pydantic config altogether.

- version: 3.10.8
  irVersion: 53
  changelogEntry:
    - type: fix
      summary: Allow for fields prefixed with the name `model`, a silent break introduced in Pydantic V2.

- version: 3.10.7
  irVersion: 53
  changelogEntry:
    - type: fix
      summary: When not leveraging mock integration tests, still run pytest over everything, not a specific directory.

# ===== Migrated versions =====

# TODO: It'd be great if we generated YAML schemas so people had validation on these files
- version: 3.10.6
  irVersion: 53
  changelogEntry:
    - type: fix
      summary: Pagination utilities assume `""` is a terminal signal for pagination.
      fixed:
        - >-
          Cursor-based pagination also assumes `""` is a terminal signal for
          pagination, same as if the next cursor were `None`.
  # This field is optional and can be omitted outside of the backfilling usecase
  # here it will default to the day the record was written to the DB
  createdAt: "2024-08-16"

- version: 3.10.3
  createdAt: "2024-08-16"
  irVersion: 53
  changelogEntry:
    - type: fix
      summary: Upgrade intermediate representation dependency to safely parse null unknown types.

- version: 3.10.4
  createdAt: "2024-08-14"
  changelogEntry:
    - type: chore
      summary: Improve performance of Pydantic `.dict` calls
      changed:
        - "`.dict` performance is improved, consolidating to a single call to Pydantic's `.dict` instead of 2 in attempts to remove unset optional values."
  irVersion: 53

- version: 3.10.3
  createdAt: "2024-08-14"
  changelogEntry:
    - type: fix
      summary: Query encoding now appropriately takes arrays of deep objects into account.
  irVersion: 53

- version: 3.10.2
  createdAt: "2024-08-13"
  changelogEntry:
    - type: fix
      summary: Unions with utils now update forward refs again, a regression that was introduced in version 3.7.0
  irVersion: 53

- version: 3.10.1
  createdAt: "2024-08-13"
  changelogEntry:
    - type: fix
      summary: If there are no autogenerated examples present, the Python SDK generator no longer fails.
  irVersion: 53

- version: 3.10.0
  createdAt: "2024-08-09"
  changelogEntry:
    - type: feat
      summary: Introduce forward compatible Python enums
      added:
        - >-
          Adds a new flag to generate forward compatible Python enums, as opposed
          to leveraging raw string enums as literals. This works through addding
          an "_UNKNOWN" member to your enum set, the value of which is the raw
          value of the unrecognized enum.
  irVersion: 53

- version: 3.9.0
  createdAt: "2024-08-09"
  changelogEntry:
    - type: feat
      summary: Introduce Pythonic naming for discriminated union members through `union_naming` configuration flag.
      added:
        - >-
          A new configuration is introduced to make discriminated union member
          naming more Pythonic. With V1 union naming, member names change from
          `<UnionName>_<DiscriminantValue>` to `<DiscriminantValue><UnionName>`.
          Concretely, union members previously named `Chat_User` will now be named
          `UserChat` under the new configuration.
  irVersion: 53

- version: 3.8.0
  createdAt: "2024-08-09"
  changelogEntry:
    - type: chore
      summary: Generated SDKs now use ruff for linting and formatting instead of Black.
  irVersion: 53

- version: 3.7.0
  createdAt: "2024-08-08"
  changelogEntry:
    - type: chore
      summary: Python circular referencing types are more robust.
  irVersion: 53

- version: 3.6.0
  createdAt: "2024-08-08"
  changelogEntry:
    - type: feat
      summary: The generator now respects returning nested properties from the returned object
  irVersion: 53

- version: 3.5.1
  createdAt: "2024-08-05"
  changelogEntry:
    - type: fix
      summary: Auto-completion for unions leveraging union utils now works as expected.
      fixed:
        - >-
          The root type for unions with visitors now has it's parent typed
          correctly. This allows auto-complete to work once again on the union
          when it's nested within other pydantic models.
  irVersion: 53

- version: 3.5.0
  createdAt: "2024-08-05"
  changelogEntry:
    - type: chore
      summary: Generated code now respects the pydantic version configuration flag.
      changed:
        - >-
          Improvement: The generated SDK now respects the pydantic version flag,
          generating V1 only code and V2 only code if specified. If not, the SDK
          is generated as it is today, with compatibility for BOTH Pydantic
          versions. This cleans up the generated code, and brings back features
          liked wrapped aliases for V1-only SDKs.
  irVersion: 53

- version: 3.4.2
  createdAt: "2024-08-05"
  changelogEntry:
    - type: fix
      summary: The Python generator now instantiates `Any` types as `Optional[Any]` to be able to mitigate breaks in Pydantic V2.
  irVersion: 53

- version: 3.4.1
  createdAt: "2024-08-04"
  changelogEntry:
    - type: chore
      summary: Literal templates are generated if they are union members
  irVersion: 53

- version: 3.4.0
  createdAt: "2024-08-02"
  changelogEntry:
    - type: internal
      summary: Generator code now uses Pydantic V2, no changes to generated code.
      changed:
        - >-
          Internal: The SDK generator has now been upgraded to use Pydantic V2
          internally. Note that there is no change to the generated code, however
          by leveraging Pydantic V2 you should notice an improvement in `fern
          generate` times.
  irVersion: 53

- version: 3.3.4
  createdAt: "2024-08-02"
  changelogEntry:
    - type: chore
      summary: Address a number of issues within generated unit tests.
      changed:
        - >-
          Improvement: Aliased literals are also defaulted within Pydantic models,
          whereas previously only direct literals were defaulted.
        - >-
          Improvement: Snippets now provide optional literals in functions and
          models.
      fixed:
        - >-
          Generated tests that expect an empty result when they are of type `text`
          (not JSON) now appropriately expect an empty string instead of `None`.
  irVersion: 53

- version: 3.3.3
  createdAt: "2024-08-02"
  changelogEntry:
    - type: fix
      summary: The generator now allows you to extend aliased types (as long as they're objects).
  irVersion: 53

- version: 3.3.2
  createdAt: "2024-08-02"
  changelogEntry:
    - type: fix
      summary: Regression in readme generation introduced in 3.3.1
  irVersion: 53

- version: 3.3.1
  createdAt: "2024-08-02"
  changelogEntry:
    - type: fix
      summary: Generated READMEs now reference RequestOptions as TypedDicts correctly.
  irVersion: 53

- version: 3.3.0-rc1
  createdAt: "2024-08-01"
  changelogEntry:
    - type: fix
      summary: TypedDict snippets now include literals where available.
  irVersion: 53

- version: 3.3.0-rc0
  createdAt: "2024-07-31"
  changelogEntry:
    - type: internal
      summary: Upgrade to IR 53.1.0
      changed:
        - "Upgrade to IR 53.1.0"
        - The Python generator now creates snippet templates for undiscriminated unions.
  irVersion: 53

- version: 3.2.0-rc1
  createdAt: "2024-07-29"
  changelogEntry:
    - type: fix
      summary: The generated README now imports `ApiError` as if it were from outside the module.
  irVersion: 49

- version: 3.2.0-rc0
  createdAt: "2024-07-25"
  changelogEntry:
    - type: feat
      summary: The Python SDK can now be generated with TypedDicts as inputs.
      added:
        - >-
          The Python SDK can now be generated such that inputs to requests are
          TypedDicts, instead of Pydantic models. This allows for consumers of the
          SDK to continue to have type hinting and autocomplete, but not need to
          import new object types when creating requests.
  irVersion: 49

- version: 3.1.0-rc0
  createdAt: "2024-07-24"
  changelogEntry:
    - type: chore
      summary: The root client is now exported from the main `__init__.py`.
      changed:
        - >-
          Improvement: The root client users interact with is now exported from
          the main `__init__.py`, this allows users to access the client via `from
          my_sdk import my_sdk_client` as opposed to `from my_sdk.client import
          my_sdk_client`.
      removed:
        - >-
          Note this comes with an edge-case break. In the unlikely event you have
          a type that conflicts in naming with the exported root client, that type
          model is post-fixed with "Model". e.g. a type `Merge` in an SDK
          exporting a client `Merge` becomes `MergeModel`.
  irVersion: 49

- version: 3.0.0-rc2
  createdAt: "2024-07-24"
  changelogEntry:
    - type: fix
      summary: "`update_forward_refs` no longer raises errors, preserving original behavior, pre-3.x."
  irVersion: 49

- version: 3.0.0-rc1
  createdAt: "2024-07-23"
  changelogEntry:
    - type: fix
      summary: "`expected_types` within our test suite are now typed as `Tuple[typing.Any, typing.Any]`."
      fixed:
        - >-
          Sometimes mypy will error on the typing of `expected_types` within our
          test suite, despite them being labeled as `typing.Any`. This updates the
          types for tuples to `typing.Tuple[tying.Any, typing.Any]` to appease
          mypy.
  irVersion: 49

- version: 3.0.0-rc0
  createdAt: "2024-07-23"
  changelogEntry:
    - type: break
      summary: The generated models now support Pydantic V2 outright, it no longer uses `pydantic.v1` models.
      changed:
        - The generated models now support Pydantic V2 outright, it no longer uses `pydantic.v1` models.
        - Public fields previously prefixed with `_` are now prefixed with `f_` (Pydantic V2 does not allow for `_` prefixes on public fields and Python does not allow for a numeric prefix)
      removed:
        - wrapped aliases outside of Pydantic V1
        - custom root validators outside of Pydantic V1
  irVersion: 49

- version: 2.16.0
  createdAt: "2024-07-16"
  changelogEntry:
    - type: feat
      summary: The generated SDK now allows for specifying whether or not to generate `streaming` functions as overloaded functions or separate functions.
  irVersion: 49

- version: 2.15.6
  createdAt: "2024-07-17"
  changelogEntry:
    - type: fix
      summary: The generated python SDK now requires an environment be specified if a default is not provided.
  irVersion: 49

- version: 2.15.5
  createdAt: "2024-07-17"
  changelogEntry:
    - type: fix
      summary: The generated python SDK Oauth client now no longer checks for an expiry when getting the access token if an expiry field is not configured.
  irVersion: 49

- version: 2.15.4
  createdAt: "2024-07-10"
  changelogEntry:
    - type: fix
      summary: The generated python SDK now serializes bytes within JSON as a utf-8 encoded string.
  irVersion: 49

- version: 2.15.3
  createdAt: "2024-07-10"
  changelogEntry:
    - type: fix
      summary: The generated python SDK no longer runs into a recursion error during snippet generation.
  irVersion: 49

- version: 2.15.2
  createdAt: "2024-07-10"
  changelogEntry:
    - type: fix
      summary: The generated python SDK no longer treats `set` as a reserved word for method names.
  irVersion: 49

- version: 2.15.1
  createdAt: "2024-07-09"
  changelogEntry:
    - type: fix
      summary: The unchecked base model no longer coerces None to a type.
      fixed:
        - The unchecked base model no longer coerces None to a type.
        - >-
          The http client appropriately defaults empty fields within
          RequestOptions.
  irVersion: 49

- version: 2.15.0
  createdAt: "2024-07-03"
  changelogEntry:
    - type: feat
      summary: The generated python SDK now respects configured defaults from the API spec.
  irVersion: 49

- version: 2.14.1
  createdAt: "2024-07-01"
  changelogEntry:
    - type: fix
      summary: typing within the Sync and AsyncPagers is now correctly passed through to the BasePager.
      fixed:
        - >-
          Sync and AsyncPage now pass through the generic type to BasePage,
          allowing the use of `.items`, etc. to be appropriately typed within your
          type checking system.
  irVersion: 49

- version: 2.14.0
  createdAt: "2024-07-01"
  changelogEntry:
    - type: fix
      summary: The offset page now allows for the usage of 0 as a page start.
      fixed:
        - >-
          offset page now allows for the usage of 0 as a page start, previously
          the use of `page or 1` made Python coerce booleans and become 1,
          ignoring the user-provided 0.
  irVersion: 49

- version: 2.14.0-rc3
  createdAt: "2024-07-01"
  changelogEntry:
    - type: feat
      summary: Generated readmes now include an "advanced" section.
      changed:
        - >-
          Generated readmes now include an "advanced" section,
          outlining usage of retries, timeouts, error handling and usage of a
          custom client.
  irVersion: 49

- version: 2.14.0-rc2
  createdAt: "2024-07-01"
  changelogEntry:
    - type: chore
      summary: Async snippets now run the async function leveraging asyncio.run to be more copy-pastable.
  irVersion: 49

- version: 2.14.0-rc1
  createdAt: "2024-06-27"
  changelogEntry:
    - type: fix
      summary: The fix from 2.5.2 is now case-insensitive
      fixed:
        - >-
          the fix from 2.5.2 is now case-insensitive Recap of 2.5.2: `Fix: Support
          `list`SDK method names instead of defaulting to`list\_`.`
  irVersion: 49

- version: 2.14.0-rc0
  createdAt: "2024-06-26"
  changelogEntry:
    - type: feat
      summary: The Python SDK now generates an accompanying SDK reference (`reference.md`) for users to review the SDK methods at a glance within the SDK's GitHub repository.
  irVersion: 49

- version: 2.13.1-rc0
  createdAt: "2024-06-20"
  changelogEntry:
    - type: fix
      summary: The Python SDK now does not send additional properties via JSON or data if the request is leveraging the other field.
      fixed:
        - >-
          the Python SDK now does not send additional properties via JSON or data
          if the request is leveraging the other field.
      changed:
        - >-
          Improvement: the Python SDK now copies unit tests over to the generated
          SDK for additional unit testing (separate from wire-format testing).
  irVersion: 49

- version: 2.13.0-rc0
  createdAt: "2024-06-20"
  changelogEntry:
    - type: internal
      summary: The Python SDK generator is now upgraded to IR V49.
  irVersion: 49

- version: 2.12.0-rc0
  createdAt: "2024-06-25"
  changelogEntry:
    - type: feat
      summary: README generation now supports a section dedicated to streaming usage, as well as one for paginated endpoints.
      added:
        - >-
          Feature: README generation now supports a section dedicated to streaming
          usage, as well as one for paginated endpoints.
      changed:
        - "Improvement: Paginated endpoint snippets now show using an iterator:"
  irVersion: 49

- version: 2.11.0-rc0
  createdAt: "2024-06-25"
  changelogEntry:
    - type: chore
      summary: Snippet templates now support auth variables within the root client.
      changed:
        - >-
          Improvement: The SDK now produces templates for the root clients within
          snippet-template.json. This allows users of the Templates API to pass in
          data for the auth variables present within the root client.
  irVersion: 49

- version: 2.10.2
  createdAt: "2024-06-20"
  changelogEntry:
    - type: fix
      summary: The SDK now handles stream termination sequences like `[DONE]`.
      fixed:
        - >-
          The SDK now handles stream termination sequences like `[DONE]`. This is
          a typical way for LLM providers to communicate when the stream has
          ended.
  irVersion: 46

- version: 2.10.1
  createdAt: "2024-06-20"
  changelogEntry:
    - type: fix
      summary: Improve the SDK to not leak `JSONDecodeError` to SDK users. Instead, an `ApiError` will be thrown with the text content of the response.
  irVersion: 46

- version: 2.10.0
  createdAt: "2024-06-20"
  changelogEntry:
    - type: feat
      summary: Add support for higher quality `README.md` generation.
  irVersion: 46

- version: 2.9.10
  createdAt: "2024-06-20"
  changelogEntry:
    - type: fix
      summary: The generator now only specifies the readme location within pyproject.toml if one was successfully created.
  irVersion: 46

- version: 2.9.9
  createdAt: "2024-06-19"
  changelogEntry:
    - type: internal
      summary: The generator now consumes IRv46.
  irVersion: 46

- version: 2.9.8
  createdAt: "2024-06-18"
  changelogEntry:
    - type: chore
      summary: The python generator only adds a publish step in github actions if credentials are specified.
  irVersion: 39

- version: 2.9.7
  createdAt: "2024-06-12"
  changelogEntry:
    - type: fix
      summary: The unchecked base model stops special casing defaults and pydantic v2.
  irVersion: 39

- version: 2.9.6
  createdAt: "2024-06-11"
  changelogEntry:
    - type: fix
      summary: Offset based pagination is now 1-based, as opposed to 0 based
      fixed:
        - Offset based pagination is now 1-based, as opposed to 0 based
        - >-
          The HTTP client now passes in additional body properties from the
          request options, even if the body is empty (regression from the client
          migration in 2.8.0)
  irVersion: 39

- version: 2.9.5
  createdAt: "2024-06-10"
  changelogEntry:
    - type: fix
      summary: Unions with elements that specify no properties are generated correctly.
      fixed:
        - Unions with elements that specify no properties are generated correctly.
        - >-
          Unions with a single type now have a valid type alias (rather than an
          invalid `typing.Union`).
  irVersion: 39

- version: 2.9.4
  createdAt: "2024-06-07"
  changelogEntry:
    - type: fix
      summary: The unchecked base model now handles pulling the discriminant from a dict, not just a model/object.
  irVersion: 39

- version: 2.9.3
  createdAt: "2024-06-06"
  changelogEntry:
    - type: fix
      summary: Snippet templates for discriminated unions now specify the `template_input` property which is required to actually see snippets of instantiating discriminated unions.
  irVersion: 39

- version: 2.9.2
  createdAt: "2024-06-06"
  changelogEntry:
    - type: fix
      summary: downgrades mypy so we can run it over all our files without concern for their pydantic bug
      fixed:
        - >-
          downgrades mypy so we can run it over all our files without concern for
          their pydantic bug
        - adds typehint to the response variable
  irVersion: 39

- version: 2.9.1
  createdAt: "2024-06-06"
  changelogEntry:
    - type: fix
      summary: The SDK removes unset query parameters from requests (regression from the client migration in 2.8.0)
      fixed:
        - >-
          The SDK removes unset query parameters from requests (regression from
          the client migration in 2.8.0)
        - >-
          The SDK fixes it's type for `files` parameters to the http client
          (regression from the client migration in 2.8.0)
  irVersion: 39

- version: 2.9.0
  createdAt: "2024-06-05"
  changelogEntry:
    - type: fix
      summary: Snippets preserve trailing slashes
  irVersion: 39

- version: 2.9.0-rc1
  createdAt: "2024-06-05"
  changelogEntry:
    - type: fix
      summary: The new http client abstraction ensures a slash is postfixed to the baseurl
  irVersion: 39

- version: 2.9.0-rc0
  createdAt: "2024-06-04"
  changelogEntry:
    - type: chore
      summary: The Python generator now runs custom unit tests in CI if configured.
  irVersion: 39

- version: 2.8.2
  createdAt: "2024-06-04"
  changelogEntry:
    - type: fix
      summary: The none-filtering function now supports mypy's invariance check.
  irVersion: 39

- version: 2.8.1
  createdAt: "2024-06-04"
  changelogEntry:
    - type: fix
      summary: The parameter comment/documentation for timeouts on the root client now reflects the custom timeout passed through within configuration.
  irVersion: 39

- version: 2.8.0
  createdAt: "2024-06-03"
  changelogEntry:
    - type: chore
      summary: >-
        Endpoint function request logic has been abstracted into
        the request function of the wrapped httpx client.
  irVersion: 39

- version: 2.7.0
  createdAt: "2024-05-30"
  changelogEntry:
    - type: internal
      summary: >-
        Improvement: The generator now outputs an `exampleId` alongside each
        generated snippet so that we can correlate snippets with the relevant
        examples. This is useful for retrieving examples from Fern's API and
        making sure that you can show multiple snippets in the generated docs.
  irVersion: 39

- version: 2.6.1
  createdAt: "2024-05-31"
  changelogEntry:
    - type: internal
      summary: >-
        this adds a back door token getter function to OAuth clients to better
        test the functionality.
  irVersion: 39

- version: 2.6.0
  createdAt: "2024-05-30"
  changelogEntry:
    - type: chore
      summary: Support adding optional dependencies and extras to your generated `pyproject.toml`.
      changed:
        - >-
          Improvement: Support adding optional dependencies and extras to your
          generated `pyproject.toml`. To use this configuration, please add the
          following:
  irVersion: 39

- version: 2.5.7
  createdAt: "2024-05-30"
  changelogEntry:
    - type: fix
      summary: tests now carry a type annotation for `expected_types` variable.
  irVersion: 39

- version: 2.5.6
  createdAt: "2024-05-29"
  changelogEntry:
    - type: chore
      summary: >-
        Literal values are now all defaulted such that users are
        not required to plug in a redundant value.
  irVersion: 39

- version: 2.5.5
  createdAt: "2024-05-29"
  changelogEntry:
    - type: fix
      summary: Auto-Pagination now respects optional return values
      fixed:
        - >-
          Optional lists returned from pagination endpoints are now appropriately
          flattened such that the `Pager` return types are correctly
          `Pager[ListItem]` as opposed to `Pager[List[ListItem]]`.
  irVersion: 39

- version: 2.5.4
  createdAt: "2024-05-28"
  changelogEntry:
    - type: internal
      summary: Add typing library for dateutils in testing lib to satisfy mypy errors.
  irVersion: 39

- version: 2.5.3
  createdAt: "2024-05-24"
  changelogEntry:
    - type: chore
      summary: Stops specifying custom licenses manually, lets poetry handle adding them.
  irVersion: 39

- version: 2.5.2
  createdAt: "2024-05-23"
  changelogEntry:
    - type: feat
      summary: Support `list` SDK method names instead of defaulting to `list_`.
  irVersion: 39

- version: 2.5.1-rc0
  createdAt: "2024-05-23"
  changelogEntry:
    - type: fix
      summary: Literal parameters are added back to the request body.
  irVersion: 39

- version: 2.5.0-rc2
  createdAt: "2024-05-23"
  changelogEntry:
    - type: fix
      summary: Do not attempt to run `fern test` in CI until the command is more widely rolled out.
  irVersion: 39

- version: 2.5.0-rc1
  createdAt: "2024-05-22"
  changelogEntry:
    - type: chore
      summary: Address `propogate` -> `propagate` typo in python codegen.
  irVersion: 39

- version: 2.5.0-rc0
  createdAt: "2024-05-22"
  changelogEntry:
    - type: fix
      summary: This version addresses issues in unit test generation and reenables the creation of unit tests.
  irVersion: 39

- version: 2.4.0-rc0
  createdAt: "2024-05-21"
  changelogEntry:
    - type: fix
      summary: >-
        The Python SDK generator now uses safe names wherever string concat is
        not used (like in client generation naming), so this will update module
        and parameter names.
  irVersion: 39

- version: 2.3.4
  createdAt: "2024-05-21"
  changelogEntry:
    - type: fix
      summary: >-
        Snippets and unit tests now correctly write optional request bodies when
        `inline_request_params` is set to `True`.
      fixed:
        - >-
          Snippets and unit tests now correctly write optional request bodies when
          `inline_request_params` is set to `True`. Previously the generator wrote
          snippets that inlined these parameters, which does not match the
          generated SDK itself.
  irVersion: 39

- version: 2.3.3
  createdAt: "2024-05-21"
  changelogEntry:
    - type: fix
      summary: Inlined body parameters now deconflict in naming with header and query parameters by prefixing the request objects name.
  irVersion: 39

- version: 2.3.2
  createdAt: "2024-05-21"
  changelogEntry:
    - type: fix
      summary: The query encoder now correctly handles none values
      fixed:
        - >-
          The `pyproject.toml` generator now writes authors in a valid format for
          `tool.poetry`, not just `project`
        - The query encoder now correctly handles none values
  irVersion: 39

- version: 2.3.1
  createdAt: "2024-05-21"
  changelogEntry:
    - type: fix
      summary: The `pyproject.toml` generator now includes project URLs when specified.
  irVersion: 39

- version: 2.3.0
  createdAt: "2024-05-21"
  changelogEntry:
    - type: chore
      summary: Users can now specify information that will appear in their pypi record.
  irVersion: 39

- version: 2.2.2
  createdAt: "2024-05-20"
  changelogEntry:
    - type: fix
      summary: Inline request parameters now deconflict in naming with the unnamed path parameter arguments.
      fixed:
        - >-
          Inline request parameters now deconflict in naming with the unnamed path
          parameter arguments. Previously, when inlining request parameters into
          the method signature, we would not deconflict naming with the unnamed
          args preceding them. Now, conflicting unnamed parameters are post-fixed
          with an "_".
  irVersion: 39

- version: 2.2.1
  createdAt: "2024-05-17"
  changelogEntry:
    - type: internal
      summary: The generator now uses the latest FDR SDK.
  irVersion: 39

- version: 2.2.0
  createdAt: "2024-05-16"
  changelogEntry:
    - type: chore
      summary: The generated SDK will now correctly encode deep object query parameters
      changed:
        - >-
          The generated SDK will now correctly encode deep object
          query parameters. For example, if you have an object `{"test":
          {"nested": "object"}}` as a query parameter, we will now encode it as
          `test[nested]=object`.
  irVersion: 39

- version: 2.1.1
  createdAt: "2024-05-15"
  changelogEntry:
    - type: chore
      summary: add enhanced snippet support for streaming endpoints.
  irVersion: 39

- version: 2.1.0
  createdAt: "2024-05-14"
  changelogEntry:
    - type: feat
      summary: Add support for cursor and offset pagination ("auto-pagination").
  irVersion: 39

- version: 2.0.1
  createdAt: "2024-05-14"
  changelogEntry:
    - type: fix
      summary: The python generator now only excludes unset fields that are not required.
      fixed:
        - >-
          the python generator previously used `exclude_unset` on pydantic models,
          however this would remove defaulted values. This change updates this to
          only exclude none fields that were not required.
  irVersion: 39

- version: 2.0.0
  createdAt: "2024-05-09"
  changelogEntry:
    - type: break
      summary: Release of the Python SDK generator version 2, updating default configuration.
      changed:
        - >-
          The python SDK is now on major version 2, there are no
          substantial logic changes, however default configuration has changed. To
          take this upgrade without any breaks, please add the below configuration
          to your `generators.yml` file:
  irVersion: 39

- version: 1.7.0-rc0
  createdAt: "2024-05-09"
  changelogEntry:
    - type: chore
      summary: you can now declare a new python version range for your `pyproject.toml`, which will declare a new version range for your pip package.
  irVersion: 39

- version: 1.6.0-rc0
  createdAt: "2024-05-09"
  changelogEntry:
    - type: chore
      summary: You can now specify dev dependencies from your `generators.yml` file
  irVersion: 39

- version: 1.5.3-rc0
  createdAt: "2024-05-02"
  changelogEntry:
    - type: fix
      summary: the unchecked basemodel no longer tries to dereference an object if it's null.
  irVersion: 39

- version: 1.5.2-rc0
  createdAt: "2024-05-02"
  changelogEntry:
    - type: chore
      summary: The python generator now produces sync snippet templates, as opposed to just async templates as it was before
  irVersion: 39

- version: 1.5.1-rc5
  createdAt: "2024-05-01"
  changelogEntry:
    - type: fix
      summary: Snippet templates now generate the correct imports for object types.
  irVersion: 39

- version: 1.5.1-rc4
  createdAt: "2024-05-01"
  changelogEntry:
    - type: fix
      summary: The SDK now generates discriminated union snippet templates correctly.
  irVersion: 39

- version: 1.5.1-rc3
  createdAt: "2024-05-01"
  changelogEntry:
    - type: chore
      summary: Union types leverage the fern aware base model to include JSON and Dict function overrides.
  irVersion: 39

- version: 1.5.1-rc2
  createdAt: "2024-05-01"
  changelogEntry:
    - type: fix
      summary: The vanilla pydantic base model now respects the `require_optional_fields`
      fixed:
        - >-
          The vanilla pydantic base model now respects the
          `require_optional_fields`, this became a regression in 1.5.1-rc0 when we
          started to inline union properties which leverages the vanilla base
          model.
  irVersion: 39

- version: 1.5.1-rc1
  createdAt: "2024-05-01"
  changelogEntry:
    - type: fix
      summary: Improve formatting within snippet templates.
      fixed:
        - >-
          Address formatting issues with snippet templates, we now strip newlines
          off OG snippets as well as plumb through indentation metadata to places
          that were previously missing it.
  irVersion: 39

- version: 1.5.1-rc0
  createdAt: "2024-04-26"
  changelogEntry:
    - type: fix
      summary: Discriminated union variants that are objects now have inlined properties instead of extending a base type.
  irVersion: 39

- version: 1.5.0-rc0
  createdAt: "2024-04-30"
  changelogEntry:
    - type: feat
      summary: The generator now supports inlining top-level request parameters instead of requiring users create a request object.
  irVersion: 39

- version: 1.4.0
  createdAt: "2024-04-29"
  changelogEntry:
    - type: feat
      summary: keyword arguments are now ordered such that required params are ordered before optional params
      changed:
        - >-
          keyword arguments are now ordered such that required params
          are ordered before optional params. Note that since these are kwargs,
          this is a non-breaking change.
        - "docstrings now match numpydoc/PEP257 format"
  irVersion: 39

- version: 1.4.0-rc3
  createdAt: "2024-04-24"
  changelogEntry:
    - type: fix
      summary: pin mypy dependency to 1.9.0 to prevent introducing upstream bugs
      fixed:
        - >-
          Set `mypy` dev dependency in generated `pyproject.toml` to `1.9.0`. This
          prevents upstream `mypy` bugs from affecting user builds. Note that this
          is only a dev dependency, so it does not affect the behavior of the SDK.
        - Temporarily disable unit test generation.
      changed:
        - "Improvement: Use named parameters for all `httpx` request params."
  irVersion: 39

- version: 1.4.0-rc2
  createdAt: "2024-04-23"
  changelogEntry:
    - type: fix
      summary: Initialize the OAuth token provider member variables to their default values before they are set.
  irVersion: 39

- version: 1.4.0-rc1
  createdAt: "2024-04-22"
  changelogEntry:
    - type: feat
      summary: The python SDK generator now supports OAuth client generation for the client-credentials flow.
  irVersion: 39

- version: 1.4.0-rc0
  createdAt: "2024-04-22"
  changelogEntry:
    - type: chore
      summary: Generated clients now follow redirects by default.
      changed:
        - >-
          Default generated clients to follow redirects by default, this
          effectively flips the `follow_redirects_by_default` flag to `True` and
          can be reverted with the following configuration:
  irVersion: 38

- version: 1.3.1-rc0
  createdAt: "2024-04-22"
  changelogEntry:
    - type: fix
      summary: the python SDK generator now checks to make sure a header is not null before casting it to a string.
  irVersion: 38

- version: 1.3.0-rc1
  createdAt: "2024-04-22"
  changelogEntry:
    - type: internal
      summary: add logging for python snippet template generation.
  irVersion: 38

- version: 1.3.0-rc0
  createdAt: "2024-04-21"
  changelogEntry:
    - type: feat
      summary: "Beta: The generator now registers snippet templates which can be used for dynamic SDK code snippet generation."
  irVersion: 38

- version: 1.2.0-rc2
  createdAt: "2024-04-10"
  changelogEntry:
    - type: fix
      summary: The generator now correctly imports `json` when deserializing server sent events.
  irVersion: 38

- version: 1.2.0-rc0
  createdAt: "2024-04-10"
  changelogEntry:
    - type: internal
      summary: Consume IR v38
      added:
        - >-
          The generator now depends on v38 of Intermediate Representation which
          requires the latest CLI. As part of this, the generator now supports
          server sent events using `httpx-sse`.
  irVersion: 38

- version: 1.1.0-rc3
  createdAt: "2024-04-04"
  changelogEntry:
    - type: fix
      summary: The skip validation code now works as expected.
      fixed:
        - >-
          There are a number of fixes to the skip validation code as well as tests
          to reflect those updates.
  irVersion: 37

- version: 1.1.0-rc2
  createdAt: "2024-04-04"
  changelogEntry:
    - type: fix
      summary: The generator now writes the skipped-validation `cast` with a suffixing new line so that the code compiles.
  irVersion: 37

- version: 1.1.0-rc1
  createdAt: "2024-04-04"
  changelogEntry:
    - type: fix
      summary: The generator no longer attempts to create a version file if Fern does not own generating the full package (e.g. in local generation).
      fixed:
        - >-
          The generator no longer attempts to create a version file if Fern does
          not own generating the full package (e.g. in local generation). It's too
          confusing for to make the relevant changes to the package set up, and is
          also arguably not even needed in local generation.
  irVersion: 37

- version: 1.1.0-rc0
  createdAt: "2024-04-03"
  changelogEntry:
    - type: feat
      summary: The python SDK now includes a configuration option to skip pydantic validation.
      added:
        - >-
          [EXPERIMENTAL]: The python SDK now includes a configuration
          option to skip pydantic validation. This ensures that Pydantic does not
          immediately fail if the model being returned from an API does not
          exactly match the Pydantic model. This is meant to add flexibility,
          should your SDK fall behind your API, but should be used sparingly, as
          the type-hinting for users will still reflect the Pydantic model
          exactly.
  irVersion: 37

- version: 1.0.1
  createdAt: "2024-04-03"
  changelogEntry:
    - type: fix
      summary: Address Pydantic break when introducing `pydantic.v1` import within Pydantic V1
      fixed:
        - >-
          Pydantic introduced a "break" to their 1.x libs by adding in a .v1
          submodule that does not mirror the one that comes with pydantic v2. To
          get around this we now force the usage of the v1 submodule only if the
          pydantic version is v2.
  irVersion: 37

- version: 1.0.0
  createdAt: "2024-04-02"
  changelogEntry:
    - type: break
      summary: The python SDK now defaults new (breaking configuration) to introduce general improvements.
      changed:
        - >-
          Break: The python SDK now defaults new (breaking configuration) to
          introduce general improvements.
        - >-
          Improvement: The python SDK now supports specifying whether or not to
          follow redirects in requests by default, and exposes an option to
          override that functionality for consumers.
  irVersion: 37

- version: 0.13.4
  createdAt: "2024-04-03"
  changelogEntry:
    - type: fix
      summary: revert changes introduced within 0.12.2
      fixed:
        - >-
          revert the change from 0.13.2, the stream call returns a context
          manager, which is not awaited. The issue that this was meant to solve
          was actually fixed in version `0.12.2`.
  irVersion: 37

- version: 0.13.3
  createdAt: "2024-03-28"
  changelogEntry:
    - type: fix
      summary: Github workflows for publishing now work again (previously the trigger was incorrect).
  irVersion: 37

- version: 0.13.2
  createdAt: "2024-03-28"
  changelogEntry:
    - type: fix
      summary: Asynchronous calls to `httpx.stream` are now awaited. This is applicable to any file download or JSON streaming (chat completion) endpoints.
  irVersion: 37

- version: 0.13.1
  createdAt: "2024-03-26"
  changelogEntry:
    - type: feat
      summary: discriminant values in unions are now defaulted such that callers no longer need to specify the discriminant
  irVersion: 37

- version: 0.13.0
  createdAt: "2024-03-25"
  changelogEntry:
    - type: feat
      summary: the python SDK now exposes it's version through `__version__` to match module standards and expectations.
  irVersion: 37

- version: 0.12.5
  createdAt: "2024-03-22"
  changelogEntry:
    - type: fix
      summary: the python SDK uses the timeout provided to the top level client as the default per-request
      fixed:
        - >-
          the python SDK uses the timeout provided to the top level client as the
          default per-request, previously if there was no timeout override in the
          RequestOptions, we'd default to 60s, even if a timeout was provided at
          the client level.
  irVersion: 37

- version: 0.12.4
  createdAt: "2024-03-19"
  changelogEntry:
    - type: chore
      summary: Allow full forward compat with enums while keeping intellisense by unioning enum literals with `typing.AnyStr`.
  irVersion: 37

- version: 0.12.3
  createdAt: "2024-03-18"
  changelogEntry:
    - type: feat
      summary: Allow bytes requests to take in iterators of bytes, mirroring the types allowed by HTTPX.
  irVersion: 37

- version: 0.12.2
  createdAt: "2024-03-18"
  changelogEntry:
    - type: fix
      summary: Fix the returned type and value contained within the retrying wrapper for the HTTPX client (http_client.py).
  irVersion: 37

- version: 0.12.1
  createdAt: "2024-03-14"
  changelogEntry:
    - type: chore
      summary: Improves example generation and snippets for union types, as well as multi-url environments.
      changed:
        - >-
          Improves example generation and snippets for union types, as well as
          multi-url environments.
      fixed:
        - >-
          Stringifies header arguments, HTTPX was previously hard failing for
          certain types
  irVersion: 37

- version: 0.12.0
  createdAt: "2024-03-11"
  changelogEntry:
    - type: feat
      summary: Auto-generated unit and integration tests against a mock server.
      added:
        - >-
          Beta: The SDK now generates tests leveraging auto-generated
          data to test typing, as well as wire-formatting (e.g. the SDKs are
          sending and receiving data as expected). This comes out of the box
          within the generated github workflow, as well as through the fern cli:
          `fern test --command "your test command"`.
  irVersion: 37

- version: 0.11.10
  createdAt: "2024-03-08"
  changelogEntry:
    - type: feat
      summary: Expose a feature flag to pass through additional properties not specified within your pydantic model from your SDK.
      added:
        - >-
          Expose a feature flag to pass through additional properties not
          specified within your pydantic model from your SDK. This allows for
          easier forward compatibility should your SDK drift behind your spec.
  irVersion: 36

- version: 0.11.9
  createdAt: "2024-03-04"
  changelogEntry:
    - type: chore
      summary: use docstrings instead of Pydantic field descriptions.
  irVersion: 36

- version: 0.11.8-rc1
  createdAt: "2024-03-02"
  changelogEntry:
    - type: feat
      summary: Introduces a `max_retries` parameter to the RequestOptions dict accepted by all requests.
      changed:
        - >-
          Beta: Introduces a `max_retries` parameter to the
          RequestOptions dict accepted by all requests. This parameter will retry
          requests automatically, with exponential backoff and a jitter. The
          client will automatically retry requests of a 5XX status code, or
          certain 4XX codes (429, 408, 409).
  irVersion: 36

- version: 0.11.8-rc0
  createdAt: "2024-02-27"
  changelogEntry:
    - type: feat
      summary: introduces additional configuration to customize the client class and file name.
      changed:
        - >-
          Beta: Introduce a `client` custom config that allows you to specify
          class_name and filename for the client. This configuration can be used
          in several ways:
  irVersion: 36

- version: 0.11.7
  createdAt: "2024-02-27"
  changelogEntry:
    - type: feat
      summary: Introduces a flag `use_str_enums` to swap from using proper Enum classes to using Literals to represent enums.
      changed:
        - >-
          Introduces a flag `use_str_enums` to swap from using proper
          Enum classes to using Literals to represent enums. This change allows
          for forward compatibility of enums, since the user will receive the
          string back.
  irVersion: 36

- version: 0.11.6
  createdAt: "2024-02-26"
  changelogEntry:
    - type: feat
      summary: You can now specify envvars to scan for headers, not just auth scheme headers.
  irVersion: 36

- version: 0.11.5
  createdAt: "2024-02-23"
  changelogEntry:
    - type: fix
      summary: Fix the usage of ApiError when leveraging auth envvars, when the schema for ApiError was changed, this usage was missed in the update.
  irVersion: 34

- version: 0.11.4
  createdAt: "2024-02-23"
  changelogEntry:
    - type: fix
      summary: We now grab enum values appropriately when enums are within unions.
  irVersion: 34

- version: 0.11.3
  createdAt: "2024-02-22"
  changelogEntry:
    - type: fix
      summary: Transition from lists to sequences within function calls
      fixed:
        - >-
          Transition from lists to sequences within function calls, this is a fix
          as a result of how mypy handles type variance. This fix is only for
          function calls as testing shows that we do not hit the same issue within
          mypy with list[union[*]] fields on pydantic objects.
      changed:
        - >-
          Improvement: The Python SDK generator now defaults to
          `require_optional_fields = False`. This means that any requests that
          have optional fields no longer require a user to input data (or a `None`
          value) in.
  irVersion: 34

- version: 0.11.2
  createdAt: "2024-02-21"
  changelogEntry:
    - type: feat
      summary: introduce configuration to flatten the directory structure
      changed:
        - >-
          Improvement (Beta): The Python generator now supports a configuration
          option called `improved_imports`.
  irVersion: 34

- version: 0.11.1
  createdAt: "2024-02-20"
  changelogEntry:
    - type: feat
      summary: Python now supports specifying files to auto-export from the root `__init__.py` file
      changed:
        - >-
          Python now supports specifying files to auto-export from
          the root `__init__.py` file, this means you can export custom classes
          and functions from your package for users to access like so:
        - "Add a docstring for base clients to explain usage, example:"
  irVersion: 34

- version: 0.11.0
  createdAt: "2024-02-19"
  changelogEntry:
    - type: feat
      summary: Python now supports a wider range of types for file upload
      changed:
        - >-
          Python now supports a wider range of types for file upload,
          mirroring the `httpx` library used under the hood, these are grouped
          under a new type `File`:
      fixed:
        - >-
          Python now supports API specifications that leverage lists for file
          upload. Previously, Fern incorrectly made all `list<file>` type requests
          simply `file`.
  irVersion: 34

- version: 0.10.3
  createdAt: "2024-02-19"
  changelogEntry:
    - type: fix
      summary: Several bugfixes were made to related to literal properties
      fixed:
        - >-
          Several bugfixes were made to related to literal properties. If a
          literal is used as a query parameeter, header, path parameter, or
          request parameter, the user no longer has to explicitly pass it in.
  irVersion: 31

- version: 0.10.2
  createdAt: "2024-02-18"
  changelogEntry:
    - type: fix
      summary: The SDK always sends the enum wire value instead of the name of the enum.
      fixed:
        - >-
          The SDK always sends the enum wire value instead of the name of the
          enum.
        - >-
          Revert #2719 which introduced additional issues with circular references
          within our Python types.
  irVersion: 31

- version: 0.10.1
  createdAt: "2024-02-14"
  changelogEntry:
    - type: feat
      summary: Add support for a RequestOptions object for each generated function within Python SDKs
      changed:
        - >-
          Add support for a RequestOptions object for each generated
          function within Python SDKs. This parameter is an optional final
          parameter that allows for configuring timeout, as well as pass in
          arbitrary data through to the request. RequestOptions is a TypedDict,
          with optional fields, so there's no need to instantiate an object, just
          pass in the relevant keys within a dict!
  irVersion: 31

- version: 0.10.0
  createdAt: "2024-02-13"
  changelogEntry:
    - type: break
      summary: The generator no longer supports Python 3.7
      removed:
        - The generator no longer supports Python 3.7
        - The `backports` dependency has been removed
  irVersion: 31

- version: 0.9.1
  createdAt: "2024-02-11"
  changelogEntry:
    - type: fix
      summary: Remove literals from SDK function signatures, as they are not modifiable for end users
      fixed:
        - >-
          Remove literals from SDK function signatures, as they are not modifiable
          for end users.
        - >-
          Acknowledge the optionality of a `File` property, previously we were
          requiring all `File` type inputs, even if they were specified as
          optional within the OpenAPI or Fern definition. Now, we check if the
          parameter is required and make the parameter optional if it is not.
  irVersion: 31

- version: 0.9.0
  createdAt: "2024-02-11"
  changelogEntry:
    - type: feat
      summary: The SDK generator now supports whitelabelling
      added:
        - >-
          The SDK generator now supports whitelabelling. When this is turned on,
          there will be no mention of Fern in the generated code.
  irVersion: 31

- version: 0.8.3-rc0
  createdAt: "2024-01-29"
  changelogEntry:
    - type: fix
      summary: Increase recursion depth to allow for highly nested and complex examples
      fixed:
        - >-
          Increase recursion depth to allow for highly nested and complex
          examples, this is a temporary solution while the example datamodel is
          further refined.
  irVersion: 31

- version: 0.8.2-rc0
  createdAt: "2024-01-28"
  changelogEntry:
    - type: fix
      summary: The Python SDK better handles cyclical references
      fixed:
        - >-
          The Python SDK better handles cyclical references. In particular,
          cyclical references are tracked for undiscriminated unions, and
          update_forward_refs is always called with object references.
  irVersion: 31

- version: 0.8.1
  createdAt: "2024-01-26"
  changelogEntry:
    - type: feat
      summary: The generated SDK respects environment variables for authentication if specified
      added:
        - >-
          If the auth scheme has environment variables specified, the generated
          python client will scan those environment variables.
  irVersion: 31

- version: 0.8.0
  createdAt: "2024-01-25"
  changelogEntry:
    - type: fix
      summary: Enums in inlined requests send the appropriate value.
  irVersion: 31

- version: 0.7.7
  createdAt: "2024-01-21"
  changelogEntry:
    - type: internal
      summary: Initialize the changelog
  irVersion: 31<|MERGE_RESOLUTION|>--- conflicted
+++ resolved
@@ -1,17 +1,21 @@
 # yaml-language-server: $schema=../../../fern-versions-yml.schema.json
 # For unreleased changes, use unreleased.yml
-- version: 4.44.1
-  changelogEntry:
-    - summary: |
-<<<<<<< HEAD
+- version: 4.44.2
+  changelogEntry:
+    - summary: |
         Fix enum-typed headers to use `.value` instead of `str()` for consistent wire format across
         all Python versions. Previously, `str(enum)` returned the enum name (e.g., `Operand.GREATER_THAN`)
         on Python `< 3.11`, but the wire value (e.g., `>`) on Python `>= 3.11` with StrEnum.
-=======
+      type: fix
+  createdAt: "2025-12-09"
+  irVersion: 61
+
+- version: 4.44.1
+  changelogEntry:
+    - summary: |
         Remove `oauth-token-override` config flag. OAuth token override is now always enabled for OAuth client
         credentials flows, allowing users to authenticate with either client_id/client_secret OR a pre-generated
         bearer token directly via the `token` parameter without any configuration.
->>>>>>> 32f50270
       type: fix
   createdAt: "2025-12-09"
   irVersion: 61
