--- conflicted
+++ resolved
@@ -1,16 +1,21 @@
 # yaml-language-server: $schema=../../../fern-versions-yml.schema.json
 # For unreleased changes, use unreleased.yml
 
+- version: 4.45.11
+  changelogEntry:
+    - summary: |
+        Fix OAuth token provider to handle optional `expires_in` response property by
+        falling back to a default expiration time of 1 hour.
+      type: fix
+  createdAt: "2025-12-15"
+  irVersion: 61
+
 - version: 4.45.10
   changelogEntry:
-<<<<<<< HEAD
-    - summary: Fix OAuth token provider to handle optional `expires_in` response property by falling back to a default expiration time of 1 hour.
-=======
     - summary: |
         Fix retry logic "off-by-two" error. The internal `retries` counter now starts at 0
         instead of 2, and `max_retries` defaults to 2 when not specified. This ensures users
         get the expected number of retries (2 by default, or the configured `max_retries` value).
->>>>>>> edac4050
       type: fix
   createdAt: "2025-12-15"
   irVersion: 61
