# yaml-language-server: $schema=../../../fern-versions-yml.schema.json
# For unreleased changes, use unreleased.yml
<<<<<<< HEAD
- version: 4.43.0
  changelogEntry:
    - summary: |
        Add OAuth token override support. When `oauth-token-override: true` is configured, users can authenticate
        with either OAuth client credentials or a pre-generated bearer token directly via the `token` parameter.
      type: feat
  createdAt: "2025-12-06"
=======
- version: 4.42.1
  changelogEntry:
    - summary: |
        Fix OAuth flow regression where `SyncClientWrapper` and `AsyncClientWrapper` required a `token` parameter.
        The token parameter is now optional only for OAuth flows (matching TypeScript's behavior), while plain
        bearer auth continues to require a token when `isAuthMandatory` is true.
      type: fix
  createdAt: "2025-12-05"
>>>>>>> 3c593d4d
  irVersion: 61

- version: 4.42.0
  changelogEntry:
    - summary: |
        Add async support for OAuth token provider. The generated SDK now includes an AsyncOAuthTokenProvider
        class that uses asyncio.Lock for async-safe token refresh, alongside the existing sync OAuthTokenProvider
        that uses threading.Lock. The async client now uses the async token provider for proper async token management.
      type: feat
  createdAt: "2025-11-28"
  irVersion: 61

- version: 4.41.11
  changelogEntry:
    - summary: |
        Fix backslash escaping in endpoint and websocket docstrings. OpenAPI descriptions containing
        backslash sequences like `DOMAIN\username` now properly escape backslashes to avoid Python
        SyntaxError from invalid unicode escape sequences.
      type: fix
  createdAt: "2025-12-04"
  irVersion: 61

- version: 4.41.10
  changelogEntry:
    - summary: |
        Adds `dynamic = ["version"]` to `pyproject.toml`, allowing for `uv` commands such as `uv sync` to work out-of-the-box.
      type: fix
  createdAt: "2025-12-04"
  irVersion: 61

- version: 4.41.9
  changelogEntry:
    - summary: |
        Fix wire test WireMock container lifecycle to be compatible with pytest-xdist parallelization.
        The container is now started/stopped using pytest_configure/pytest_unconfigure hooks instead of
        a session-scoped fixture, ensuring only the controller process manages the container.
      type: fix
  createdAt: "2025-12-04"
  irVersion: 61

- version: 4.41.8
  changelogEntry:
    - summary: |
        Fix duplicate field names in discriminated union types.
      type: fix
  createdAt: "2025-12-03"
  irVersion: 61

- version: 4.41.7
  changelogEntry:
    - summary: |
        Fix paginated response handling when response type is optional or nullable.
      type: fix
  createdAt: "2025-12-03"
  irVersion: 61

- version: 4.41.6
  changelogEntry:
    - summary: |
        Fix Python wire test generation to drop literal-only params and fill in required file arguments so tests match the generated SDK signatures.
      type: fix
  createdAt: "2025-12-03"
  irVersion: 61

- version: 4.41.5
  changelogEntry:
    - summary: |
        The `package_path` configuration now works as a suffix within the module hierarchy instead of a prefix.
        For example, `package_path: sub/dir` now generates to `src/name/sub/dir/...` enabling imports like
        `from name.sub.dir import Client`.
      type: fix
  createdAt: "2025-12-03"
  irVersion: 61

- version: 4.41.4
  changelogEntry:
    - summary: |
        Ensure `UncheckedBaseModel.model_validate` in Pydantic v2 respects `FieldMetadata(alias=...)` so aliased fields validate correctly from JSON.
      type: fix
  createdAt: "2025-12-03"
  irVersion: 61

- version: 4.41.3
  changelogEntry:
    - summary: |
        Fix multipart form data requests to omit None values instead of converting them to empty strings.
        This prevents httpx from sending empty strings for optional parameters that should be absent.
      type: fix
  createdAt: "2025-11-28"
  irVersion: 61

- version: 4.41.2
  changelogEntry:
    - summary: More fixes and improvements to wire tests.
      type: fix
  createdAt: "2025-11-26"
  irVersion: 61

- version: 4.41.1
  changelogEntry:
    - summary: More fixes and improvements to wire tests.
      type: fix
  createdAt: "2025-11-26"
  irVersion: 61

- version: 4.41.0
  changelogEntry:
    - summary: |
        `package_path: sub/directory` generates the SDK into the specified subdirectory.
        Only top-level concerns (`pyproject.toml`, `README.md`, etc.) are exempt.
      type: feat
  createdAt: "2025-11-26"
  irVersion: 61

- version: 4.40.0
  changelogEntry:
    - summary: |
        Add support for X-RateLimit-Reset header
        Retry strategy matches other SDKs (1s initial delay, 60s max delay).
      type: feat
  createdAt: "2025-11-25"
  irVersion: 61

- version: 4.39.2
  changelogEntry:
    - summary: More fixes and improvements to wire tests.
      type: fix
  createdAt: "2025-11-25"
  irVersion: 61

- version: 4.39.1
  changelogEntry:
    - summary: Various fixes and improvements to wire tests.
      type: fix
  createdAt: "2025-11-25"
  irVersion: 61

- version: 4.39.0
  changelogEntry:
    - summary: Add environment_class_name config option to customize the environment class name. Default remains `{ClientName}Environment`.
      type: feat
  createdAt: "2025-11-25"
  irVersion: 61

- version: 4.38.5
  changelogEntry:
    - summary: Fix discriminated union Field(discriminator=...) and UnionMetadata(discriminant=...) to use Python field names instead of JSON aliases for Pydantic v2 compatibility.
      type: fix
  createdAt: "2025-11-24"
  irVersion: 61

- version: 4.38.4
  changelogEntry:
    - summary: |
        Remove using generator-cli to push to GitHub for self-hosted SDKs; this is now handled in the local workspace runner.
      type: fix
  createdAt: "2025-11-21"
  irVersion: 61

- version: 4.38.3-rc1
  changelogEntry:
    - summary: Add wire test generation behind `enable_wire_tests` flag.
      type: feat
  createdAt: "2025-11-20"
  irVersion: 61

- version: 4.38.3-rc0
  changelogEntry:
    - summary: Add support for custom pagination
      type: feat
  createdAt: "2025-11-20"
  irVersion: 61

- version: 4.38.2
  changelogEntry:
    - summary: Fix missing websocket services when using lazy imports
      type: fix
  createdAt: "2025-11-20"
  irVersion: 61

- version: 4.38.1
  changelogEntry:
    - summary: Add contents:read permission to generated publish workflow for OIDC authentication to fix actions/checkout@v4 requirements.
      type: fix
  createdAt: "2025-11-20"
  irVersion: 61

- version: 4.38.0
  changelogEntry:
    - summary: Add pytest-xdist for parallel test execution and upgrade CI Python version to 3.9 in generated SDKs.
      type: feat
  createdAt: "2025-11-19"
  irVersion: 61

- version: 4.37.1
  changelogEntry:
    - summary: Bump generator CLI version to publish new Docker image.
      type: chore
  createdAt: "2025-11-19"
  irVersion: 61

- version: 4.37.0
  changelogEntry:
    - summary: |
        Pagination: `page.response` is the typed API response object for each page (e.g., `ListUsersPaginationResponse`), not a raw HTTP wrapper. This is a typing-only improvement; no runtime behavior changes and existing code continues to work. If you explicitly type-annotate pagers, use two type parameters (`SyncPager[T, R]` / `AsyncPager[T, R]`).

        ```python
        # Iterate pages and access the typed response per page
        pager = client.users.list(...)
        for page in pager.iter_pages():
            print(page.response)  # typed response object
        ```
      type: feat
  createdAt: "2025-11-17"
  irVersion: 61

- version: 4.36.2
  changelogEntry:
    - summary: Fix circular reference issue for recursive types and unions.
      type: fix
  createdAt: "2025-11-14"
  irVersion: 61

- version: 4.36.1
  changelogEntry:
    - summary: Resolve PydanticUserError for mutually recursive models in Pydantic v2.
      type: fix
  createdAt: "2025-11-12"
  irVersion: 61

- version: 4.36.0
  changelogEntry:
    - summary: Add custom license file copying and GitHub installation token population for local generation workflows
      type: feat
  createdAt: "2025-11-11"
  irVersion: 61

- version: 4.35.3
  changelogEntry:
    - summary: Fix double Optional wrapping for unknown types in nullable fields by mapping unknown to Any instead of Optional[Any].
      type: fix
  createdAt: "2025-11-11"
  irVersion: 61

- version: 4.35.2
  changelogEntry:
    - summary: Add back F401-ignored imports for circular references.
      type: fix
  createdAt: "2025-11-10"
  irVersion: 61

- version: 4.35.1
  changelogEntry:
    - summary: Generated Python SDKs no longer show SyntaxWarnings when API docs or enum values include backslashes.
      type: fix
  createdAt: "2025-11-10"
  irVersion: 61

- version: 4.35.0
  changelogEntry:
    - summary: Add automatic discriminated union support using Pydantic's Field(discriminator=...) to improve serialization performance. Benchmarks show a 2x speedup by eliminating sequential variant attempts and enabling O(1) variant selection.
      type: feat
  createdAt: "2025-11-10"
  irVersion: 61

- version: 4.34.1
  changelogEntry:
    - summary: Fix websocket response type generation to use typing.Any when no server-to-client messages are defined, preventing mypy errors with empty Union types.
      type: fix
  createdAt: "2025-11-07"
  irVersion: 61

- version: 4.34.0
  changelogEntry:
    - summary: Add support for disabling retries on endpoints
      type: feat
  createdAt: "2025-11-05"
  irVersion: 61

- version: 4.33.0
  changelogEntry:
    - summary: Added Generation Metadata file to output
      type: feat
  createdAt: "2025-11-04"
  irVersion: 61

- version: 4.32.3-rc1
  changelogEntry:
    - summary: Added logging to debug 4.32.3-rc0
      type: feat
  createdAt: "2025-10-30"
  irVersion: 60

- version: 4.32.3-rc0
  changelogEntry:
    - summary: Add support for publishing to PyPI with attestations in auto-generated GHA ci.yml
      type: feat
  createdAt: "2025-10-30"
  irVersion: 60

- version: 4.32.2
  changelogEntry:
    - summary: Update pyproject.toml headers to propagate project urls to pypi metadata generation
      type: chore
  createdAt: "2025-10-29"
  irVersion: 60

- version: 4.32.1
  changelogEntry:
    - summary: Fix pydantic model alias generator to correctly serialize wrapped aliases in pydantic v2.
      type: fix
  createdAt: "2025-10-27"
  irVersion: 60

- version: 4.32.0
  changelogEntry:
    - summary: |
        Add support for setting the recursion limit above the default of 1000.
        Also removes unused imports that were previously F401-ignored.
      type: feat
  createdAt: "2025-10-24"
  irVersion: 60

- version: 4.31.2
  changelogEntry:
    - summary: Fix union type deserialization to properly match discriminated unions based on literal field values (e.g., type discriminators) when nested fields have validation errors.
      type: fix
  createdAt: "2025-10-23"
  irVersion: 60

- version: 4.31.1
  changelogEntry:
    - summary: Escape backslashes in docstrings to prevent SyntaxWarning for invalid escape sequences.
      type: fix
  createdAt: "2025-10-17"
  irVersion: 60

- version: 4.31.0
  changelogEntry:
    - summary: |
        - Removed external dependency on httpx-sse by bringing SSE handling in-house.
        - Fixed SSE handling of events longer than or containing escaped newlines.
      type: feat
  createdAt: "2025-10-06"
  irVersion: 60

- version: 4.30.4-rc1
  changelogEntry:
    - summary: |
        Cleared CVE-2025-27210
      type: fix
  createdAt: "2025-10-02"
  irVersion: 60

- version: 4.30.4-rc0
  changelogEntry:
    - summary: |
        Cleared CVEs in generator image
      type: fix
  createdAt: "2025-10-02"
  irVersion: 60

- version: 4.30.3
  changelogEntry:
    - summary: |
        Upgrade generator-cli dependency to fix local generation handling of .fernignore files.
      type: fix
  createdAt: "2025-09-29"
  irVersion: 60

- version: 4.30.2
  changelogEntry:
    - summary: Fix enum generation to properly escape quotes and backslashes in enum values.
      type: fix
  createdAt: "2025-09-27"
  irVersion: 60

- version: 4.30.1
  changelogEntry:
    - summary: Fix sdk `v1_on_v2` export of non-existent `IS_PYDANTIC_V2` variable.
      type: fix
  createdAt: "2025-09-25"
  irVersion: 60

- version: 4.30.0
  changelogEntry:
    - summary: |
        Add support for PR mode for self-hosted/local sdk generation
      type: feat
  createdAt: "2025-09-25"
  irVersion: 60

- version: 4.29.2
  changelogEntry:
    - summary: Added a note to the README on constructing Async httpx objects to pass into main Async clients.
      type: chore
  createdAt: "2025-09-23"
  irVersion: 59

- version: 4.29.2-rc0
  changelogEntry:
    - summary: |
        Exports in init files always reference the submodule instead of the current module.
        This should fix infinite recursion in libraries that inspect getattr, like freezegun.
      type: fix
  createdAt: "2025-09-22"
  irVersion: 59

- version: 4.29.1
  changelogEntry:
    - summary: Fixes issue where colliding classes were not lazily imported correctly.
      type: fix
  createdAt: "2025-09-18"
  irVersion: 59

- version: 4.29.0
  changelogEntry:
    - summary: |
        Add support for custom sections in the README.md via customSections config option
      type: feat
  createdAt: "2025-09-18"
  irVersion: 59

- version: 4.28.5
  changelogEntry:
    - summary: |
        Generator no longer fails on failed generator-cli installation
      type: fix
  createdAt: "2025-09-16"
  irVersion: 59

- version: 4.28.4
  changelogEntry:
    - summary: |
        Fix python sdk serialization to use dict instead of model_dump.
      type: fix
  createdAt: "2025-09-12"
  irVersion: 59

- version: 4.28.3
  changelogEntry:
    - summary: |
        Never duplicate parameters in client constructors
      type: fix
  createdAt: "2025-09-10"
  irVersion: 59

- version: 4.28.2
  changelogEntry:
    - summary: |
        Nit in custom client snippet generation.
      type: fix
  createdAt: "2025-09-09"
  irVersion: 59

- version: 4.28.1
  changelogEntry:
    - summary: |
        Union member self-referencing dependencies are now correctly imported and forward referenced.
        This fixes compatibility with Pydantic >=2.11.0.
      type: fix
  createdAt: "2025-09-05"
  irVersion: 59

- version: 4.28.0
  changelogEntry:
    - summary: Generator passes readme configs apiName, disabledSections, and whiteLabel.
      type: feat
  createdAt: "2025-08-29"
  irVersion: 59

- version: 4.27.0-rc0
  changelogEntry:
    - summary: |
        Client imports are now lazy loaded by default. This will greatly reduce memory footprint when using a small portion of a large API.
        The tradeoff is a latency penalty when first accessing a client.
        Users can opt in to eager loading (the old behavior) by setting the `lazy_imports` flag to `false` in their configuration.
      type: feat
  createdAt: "2025-08-27"
  irVersion: 59

- version: 4.26.2
  changelogEntry:
    - summary: |
        Upgrade docker image to use python 3.11.13 so that users can depend on packages that require python 3.11.
      type: fix
  createdAt: "2025-08-26"
  irVersion: 59

- version: 4.26.1
  changelogEntry:
    - summary: Additional handling of inferred auth
      type: chore
  createdAt: "2025-08-20"
  irVersion: 59

- version: 4.26.0
  changelogEntry:
    - summary: Bumped IR version to 59.
      type: chore
  createdAt: "2025-08-20"
  irVersion: 59

- version: 4.25.9
  changelogEntry:
    - summary: |
        Fix: allow setting of package name and version in local docker generation
      type: feat
  createdAt: "2025-08-05"
  irVersion: 58

- version: 4.25.7-rc2
  changelogEntry:
    - summary: |
        Minor bug fix: accessing version from publish config
      type: feat
  createdAt: "2025-08-05"
  irVersion: 58

- version: 4.25.7-rc1
  changelogEntry:
    - summary: |
        Attempt to plumb version in Abstract Generator
      type: feat
  createdAt: "2025-08-05"
  irVersion: 58

- version: 4.25.8
  changelogEntry:
    - summary: |
        Websocket patch: json load messages on dunder iter method
      type: feat
  createdAt: "2025-08-05"
  irVersion: 58

- version: 4.25.7-rc0
  changelogEntry:
    - summary: |
        Enforce nested folders for package names with a "." in them.
      type: feat
  createdAt: "2025-08-04"
  irVersion: 58

- version: 4.25.6
  changelogEntry:
    - summary: |
        Removed snippet generation
      type: feat
  createdAt: "2025-07-22"
  irVersion: 58

- version: 4.25.5
  changelogEntry:
    - summary: |
        Enabled "ignore" as an option for extra fields
      type: feat
  createdAt: "2025-07-17"
  irVersion: 58

- version: 4.25.4
  changelogEntry:
    - summary: |
        Updated construct_type function to handles undiscriminated unions with lists, sets, and dictionaries of objects.
      type: fix
  createdAt: "2025-07-15"
  irVersion: 58

- version: 4.25.3
  changelogEntry:
    - summary: |
        Fix websocket connect method generation for single base URL environments.
      type: fix
  createdAt: "2025-07-14"
  irVersion: 58

- version: 4.25.2
  changelogEntry:
    - summary: |
        Generator fix: automatically switch tabs to spaces, following PEP8 standards.
      type: fix
  createdAt: "2025-07-11"
  irVersion: 58

- version: 4.25.1
  changelogEntry:
    - summary: |
        Correctly import websockets exceptions.
      type: fix
  createdAt: "2025-07-10"
  irVersion: 58

- version: 4.25.0
  changelogEntry:
    - summary: |
        Support async functions as websocket callback handlers.
      type: feat
  createdAt: "2025-07-09"
  irVersion: 58

- version: 4.24.3
  changelogEntry:
    - summary: |
        Support websockets>=14 by using legacy client.
      type: fix
  createdAt: "2025-07-09"
  irVersion: 58

- version: 4.24.2
  changelogEntry:
    - summary: |
        Emit ERROR events for JSON parsing errors in websocket connections.
      type: fix
  createdAt: "2025-07-09"
  irVersion: 58

- version: 4.24.1
  changelogEntry:
    - summary: |
        Parse websocket messages as JSON before Pydantic parsing.
      type: fix
  createdAt: "2025-07-07"
  irVersion: 58

- version: 4.24.0
  changelogEntry:
    - summary: |
        Add support for path parameters backed by variables supplied to the client constructor.
      type: feat
  createdAt: "2025-07-03"
  irVersion: 58

- version: 4.23.2
  changelogEntry:
    - summary: |
        Bump websockets dependency to >=12.0.0 to ensure compatibility with newer websocket implementations and improve stability.
      type: chore
  createdAt: "2025-06-25"
  irVersion: 58

- version: 4.23.1
  changelogEntry:
    - summary: |
        Bump pydantic-core dependency to >=2.18.2 to ensure compatibility with newer pydantic versions and improve performance.
      type: chore
  createdAt: "2025-06-24"
  irVersion: 58

- version: 4.23.0
  changelogEntry:
    - summary: |
        Add support for custom headers parameter at the top level of the client constructor.

        ```python
        client = Client(
            headers={"X-Custom-Header": "custom-value"}
        )
        ```
      type: feat
  createdAt: "2025-06-24"
  irVersion: 58

- version: 4.22.1-rc0
  changelogEntry:
    - summary: |
        Lazily validate model serialization to reduce memory consumption. Pydantic 2.11.0 introduced an issue where the model_serializer
        decorator set to wrap mode forced it to eagerly do schema validation at import time. Because we had this decorator on the UniversalBaseModel,
        it would try to validate the schemas of all the Model types at import time. This caused massive memory spikes for more complex SDKs, up to 2.6GB
        in some cases. This change essentially accomplishes the same logic of wrapping the serialization process and modifying the serialization
        structure of datetime fields. The difference is that we manually wrap, so we're able to defer model validation until runtime, drastically
        reducing our memory consumption.
      type: feat
  createdAt: "2025-06-20"
  irVersion: 58

- version: 4.22.0
  changelogEntry:
    - summary: |
        Support wrapped aliases in python for pydantic v2.
      type: feat
  createdAt: "2025-06-11"
  irVersion: 58

- version: 4.21.5
  changelogEntry:
    - summary: |
        Generate README for github output mode.
      type: fix
  createdAt: "2025-06-11"
  irVersion: 58

- version: 4.21.4
  changelogEntry:
    - summary: |
        Add support for HEAD HTTP method in the generated client.
      type: feat
  createdAt: "2025-06-05"
  irVersion: 58

- version: 4.21.3
  changelogEntry:
    - summary: |
        Fix an issue where the websocket connect method did not correctly yield the websocket client.
      type: fix
  createdAt: "2025-06-04"
  irVersion: 58

- version: 4.21.2
  changelogEntry:
    - summary: |
        Handle HEAD HTTP method gracefully by treating it as a POST method when constructing the snippet registry, rather than failing.
      type: chore
  createdAt: "2025-05-27"
  irVersion: 58

- version: 4.21.1
  changelogEntry:
    - summary: |
        Make sure to generate README and Reference even when generating in local mode (if self hosting is enabled).
      type: chore
  createdAt: "2025-05-27"
  irVersion: 58

- version: 4.21.0
  changelogEntry:
    - summary: |
        Bump to v58 of IR.
      type: chore
  createdAt: "2025-05-27"
  irVersion: 58

- version: 4.20.3
  changelogEntry:
    - summary: |
        Fix handling of optional and unknown response types by not throwing errors when the response is empty.
      type: fix
  createdAt: "2025-05-20"
  irVersion: 57

- version: 4.20.2
  changelogEntry:
    - summary: |
        Support formatting the generated README.md and python code snippets.
      type: fix
  createdAt: "2025-05-13"
  irVersion: 57

- version: 4.20.1
  changelogEntry:
    - summary: |
        Add support for the custom introduction setting in the generated README.md.
      type: fix
  createdAt: "2025-05-13"
  irVersion: 57

- version: 4.20.0
  changelogEntry:
    - summary: |
        Generate standalone Pydantic models for each class definition for models that utilize the Fern `extends` keyword,
        as opposed to generating Pydantic models that implement inheritance.
      type: feat
  createdAt: "2025-05-13"
  irVersion: 57

- version: 4.19.7
  changelogEntry:
    - summary: |
        Fix mypy errors related to type-shadowing `data` variables in generated streaming endpoints.
      type: fix
  createdAt: "2025-05-13"
  irVersion: 57

- version: 4.19.6
  changelogEntry:
    - summary: |
        Fix mypy errors related to automatic pagination in the python client.
      type: fix
  createdAt: "2025-05-11"
  irVersion: 57

- version: 4.19.5
  changelogEntry:
    - summary: |
        Fix naming conflicts in streaming endpoints by renaming the stream method to _stream in raw clients,
        preventing collisions with endpoint parameters that might also be named "stream",
        while maintaining proper functionality for streaming responses.
      type: fix
  createdAt: "2025-05-11"
  irVersion: 57

- version: 4.19.4
  changelogEntry:
    - summary: |
        Fix handling of optional file parameters in multipart form data requests with httpx by properly checking
        for None values before attempting to include them in the request, preventing errors when optional file parameters are not provided.
      type: feat
  createdAt: "2025-05-11"
  irVersion: 57

- version: 4.19.3
  changelogEntry:
    - summary: |
        Fix pagination support in raw clients by properly indexing into response data, ensuring that raw client endpoints with pagination correctly iterate through paginated results.
      type: fix
  createdAt: "2025-05-09"
  irVersion: 57

- version: 4.19.2
  changelogEntry:
    - summary: |
        Fix SSE streaming response handling by adding proper type casting to sse.data, ensuring correct data type conversion during stream processing.
      type: fix
  createdAt: "2025-05-09"
  irVersion: 57

- version: 4.19.1
  changelogEntry:
    - summary: |
        Fix a mypy error in pydantic_utilities.py by properly handling type annotations for Pydantic v1 and v2 compatibility, ensuring type checking passes correctly across different Pydantic versions.
      type: fix
  createdAt: "2025-05-09"
  irVersion: 57

- version: 4.19.0
  changelogEntry:
    - summary: |
        Add support for generating proper Pydantic models that contain forward references wrapped in containers (e.g. list, optional, etc.)
      type: feat
  createdAt: "2025-05-09"
  irVersion: 57

- version: 4.18.6
  changelogEntry:
    - summary: |
        Fix string enum generation to properly handle enum values containing quotes by automatically escaping them,
        ensuring valid Python syntax for both single and double quoted string literals.
      type: fix
  createdAt: "2025-05-08"
  irVersion: 57

- version: 4.18.5
  changelogEntry:
    - summary: |
        Support application/x-www-form-urlencoded content type for requests, allowing proper encoding of form data in API calls.
      type: fix
  createdAt: "2025-05-08"
  irVersion: 57

- version: 4.18.4
  changelogEntry:
    - summary: |
        Fix requirements.txt generation to properly handle dependency version constraints, ensuring compatibility markers are correctly formatted.
      type: fix
  createdAt: "2025-05-08"
  irVersion: 57

- version: 4.18.3
  changelogEntry:
    - summary: |
        Install the generator-cli at build time as a fallback if runtime installation fails.
      type: fix
  createdAt: "2025-05-01"
  irVersion: 57

- version: 4.18.2
  irVersion: 57
  changelogEntry:
    - type: fix
      summary: |
        Fix README g

- version: 4.18.1
  irVersion: 57
  changelogEntry:
    - type: fix
      summary: |
        Update python-v2 generator invocation so that all relevant files like pyproject.toml and poetry.lock are pushed
        to the GitHub repository.

- version: 4.18.0
  irVersion: 57
  changelogEntry:
    - type: fix
      summary: |
        Update python-v2 generator invocation so that all relevant files like pyproject.toml and poetry.lock are pushed
        to the GitHub repository.

- version: 4.18.0
  irVersion: 57
  changelogEntry:
    - type: fix
      summary: |
        Add support for self-hosted mode, allowing users to push generated SDKs to their own GitHub repositories.
        This feature enables organizations to maintain private SDK repositories with custom configurations.

- version: 4.17.1
  irVersion: 57
  changelogEntry:
    - type: fix
      summary: |
        Fix an issue where response `headers` were not available in the strongly typed error classes.

- version: 4.17.0
  irVersion: 57
  changelogEntry:
    - type: feat
      summary: |
        Add support for retrieving response headers for each page of paginated responses, instead of just the first page.

- version: 4.16.2
  irVersion: 57
  changelogEntry:
    - type: fix
      summary: |
        Fixed an issue introduced in 4.14.0, where `bytes` and `text` responses were not handled correctly.

- version: 4.16.1
  irVersion: 57
  changelogEntry:
    - type: internal
      summary: |
        Fixes an internal release issue in `4.16.0`.

- version: 4.16.0
  irVersion: 57
  changelogEntry:
    - type: feat
      summary: |
        Add support for retrieving response headers from the generated `ApiError` class.

- version: 4.15.0
  irVersion: 57
  changelogEntry:
    - type: feat
      summary: |
        Add support for offset step pagination, where the offset position represents the element's index rather
        than the page number.
    - type: fix
      summary: |
        Fixed an issue introduced in 4.14.0, where paginated endpoints were not returning the underlying data.

- version: 4.14.6
  irVersion: 57
  changelogEntry:
    - type: fix
      summary: |
        Fixed an issue where multipart/form-data content types are now explicitly sent when configured in the API definition.

- version: 4.14.5
  irVersion: 57
  changelogEntry:
    - type: fix
      summary: |
        Fixed an issue introduced in 4.14.0, where SSE streaming responses were not yielded correctly.

- version: 4.14.4
  irVersion: 57
  changelogEntry:
    - type: fix
      summary: |
        Fixed an issue where filename and plain text content-type parameters were being incorrectly serialized.

- version: 4.14.3
  irVersion: 57
  changelogEntry:
    - type: fix
      summary: |
        Add support for receiving raw responses from pagination endpoints.

- version: 4.14.2
  irVersion: 57
  changelogEntry:
    - type: fix
      summary: |
        Fix an issue where TypedDicts with circular references were not correctly serialized.
        This issue only affected users that enabled `use_typeddict_requests`.

- version: 4.14.1
  irVersion: 57
  changelogEntry:
    - type: fix
      summary: |
        The generated GitHub workflow now uses `ubuntu-latest` instead of `ubuntu-20.04`

- version: 4.14.0
  irVersion: 57
  changelogEntry:
    - type: feat
      summary: |
        Add support for receiving raw responses from streaming endpoints.
    - type: feat
      summary: |
        Add support for excluding types from the generated `__init__.py` files.

        ```yaml
        config:
          exclude_types_from_init_exports: true
        ```

- version: 4.13.0
  irVersion: 57
  changelogEntry:
    - type: feat
      summary: |
        Adds support for overriding literal global headers in the client constructor (e.g. `version`).

        ```python
        client = Acme(
          ...
          version="1.0.0",
        )
        ```

- version: 4.12.1
  irVersion: 57
  changelogEntry:
    - type: fix
      summary: |
        Fixes an issue where dictionary types defined within TypedDicts incorrectly used the
        `typing_extensions.NotRequired` type.
    - type: fix
      summary: |
        Fixes an issue where optional `core.File` parameters would cause `mypy` failures.
    - type: fix
      summary: |
        Fixes a regression introduced in 4.12.0, where the non raw response client endpoints
        did not respect the allowed method keywords (e.g. `list` was generated as `list_`).

- version: 4.12.0
  irVersion: 57
  changelogEntry:
    - type: fix
      summary: |
        Resolve issues with paginated endpoints generating incorrect endpoint return types.

- version: 4.11.0
  irVersion: 57
  changelogEntry:
    - type: fix
      summary: |
        Always represent nullable as Optional rather than NotRequired, only use
        NotRequired for optional in typeddicts.

- version: 4.10.0
  irVersion: 57
  changelogEntry:
    - type: feat
      summary: |
        Add support for using TypedDicts for file upload request parameters. This flag should
        be used in conjunction with the `use_typeddict_requests` flag like so:

        ```yaml
        config:
          use_typeddict_requests: true
          use_typeddict_requests_for_file_upload: true
        ```

- version: 4.9.0
  irVersion: 57
  changelogEntry:
    - type: feat
      summary: |
        Implement raw client support for accessing response headers and data in unary endpoints.

- version: 4.8.0
  irVersion: 57
  changelogEntry:
    - type: feat
      summary: |
        Add support for inlining path parameters

- version: 4.7.0
  irVersion: 57
  changelogEntry:
    - type: feat
      summary: |
        Add support for user-agent header

- version: 4.6.0
  irVersion: 57
  changelogEntry:
    - type: feat
      summary: |
        Add support for generating legacy wire tests, and disable them by default. These tests will be restored and improved in the future.
        Users can opt-in to generating legacy wire tests by setting the `include_legacy_wire_tests` flag to `true` in their configuration.

        ```yaml
        config:
          include_legacy_wire_tests: true
        ```

- version: 4.5.0
  irVersion: 57
  changelogEntry:
    - type: feat
      summary: |
        Add support for websocket code generation.

- version: 4.4.0
  irVersion: 57
  changelogEntry:
    - type: feat
      summary: |
        Add support for raw bytes responses.

- version: 4.3.21
  irVersion: 57
  changelogEntry:
    - type: fix
      summary: |
        Fix an issue where the default `timeout` was not being respected when a custom `httpx_client` was provided.

- version: 4.3.20
  irVersion: 57
  changelogEntry:
    - type: fix
      summary: |
        Update formatting across all generated files. There are no behavioral changes, but large diffs are expected.

- version: 4.3.19
  irVersion: 57
  changelogEntry:
    - type: internal
      summary: |
        Update the IR to v57.

- version: 4.3.18
  irVersion: 53
  changelogEntry:
    - type: fix
      summary: |
        Fix an issue where the `request_options` parameter name is now properly respected when it's
        renamed due to conflicts with other parameter names. Previously, the code would still reference the
        original parameter name internally, causing errors.

- version: 4.3.17
  irVersion: 53
  changelogEntry:
    - type: fix
      summary: |
        Fix an issue where parameter names that conflict with the `request_options` parameter are now properly deconflicted by
        prepending an underscore to the `request_options` parameter name.

- version: 4.3.16
  irVersion: 53
  changelogEntry:
    - type: fix
      summary: |
        Fix an issue where GeneratorExit was unintentionally being swallowed by code blocks within the HttpClient.stream() contextmanager.

- version: 4.3.15
  irVersion: 53
  changelogEntry:
    - type: fix
      summary: |
        Fix an issue where extraneous NameError-causing update_forward_refs invocations were being emitted.

- version: 4.3.14
  irVersion: 53
  changelogEntry:
    - type: feat
      summary: |
        Set the default number of retries to 2 (was 0) to align with the generated README.

- version: 4.3.13
  irVersion: 53
  changelogEntry:
    - type: feat
      summary: |
        The Python generator now supports conditioning dependencies on the Python version.

- version: 4.3.12
  irVersion: 53
  changelogEntry:
    - type: feat
      summary: |
        The Python generator now autogenerates a requirements.txt file.

- version: 4.3.11
  irVersion: 53
  changelogEntry:
    - type: fix
      summary: |
        pyproject.toml now has a `[project]` block making it Poetry v2 compatible.

- version: 4.3.10
  irVersion: 53
  changelogEntry:
    - type: fix
      summary: |
        Pagination correctly uses specified defaults to support custom schemes.

- version: 4.3.9
  irVersion: 53
  changelogEntry:
    - type: fix
      summary: |
        Fix indentation in generated README.md sections to ensure proper formatting and readability.

- version: 4.3.8
  irVersion: 53
  changelogEntry:
    - type: fix
      summary: |
        Include content-type headers when available as part of endpoint request generation.

- version: 4.3.7
  irVersion: 53
  changelogEntry:
    - type: fix
      summary: |
        Update multipart endpoint generation to propertly omit optional body parameters.

- version: 4.3.6
  irVersion: 53
  changelogEntry:
    - type: fix
      summary: |
        Fix README.md and reference.md generation.

- version: 4.3.5
  irVersion: 53
  changelogEntry:
    - type: fix
      summary: |
        Update README.md snippet builder to omit invalid snippets during readme config generation.

- version: 4.3.4
  irVersion: 53
  changelogEntry:
    - type: fix
      summary: |
        Update shared http_client.py to remove omitted entries during file upload requests.

- version: 4.3.3
  irVersion: 53
  changelogEntry:
    - type: fix
      summary: |
        The generator now writes the reference.md configuration correctly, using `.dict()` instead of `.json()`.

- version: 4.3.2
  irVersion: 53
  changelogEntry:
    - type: fix
      summary: |
        The generator will now correctly default to the configured global `default_bytes_stream_chunk_size` when the `request_options` parameter is not provided.

- version: 4.3.1
  irVersion: 53
  changelogEntry:
    - type: feat
      summary: |
        Requests for file download will now allow users to pass in a `chunk_size` option that allows them to receive chunks of a specific size
        from the resultant `iter_bytes` invocation on the response byte stream.

        Concretely, a user would leverage the following:
        ```python
        client.download(
          ...,
          request_options={
            "chunk_size": 1024    # 1MB
          }
        )
        ```

- version: 4.2.8
  irVersion: 53
  changelogEntry:
    - type: fix
      summary: |
        The snippet writer now correctly handles base64 strings.

- version: 4.2.7
  irVersion: 53
  changelogEntry:
    - type: fix
      summary: |
        The generated README will now have a section that links to the generated
        SDK Reference (in `reference.md`).

        ```md
        ## Reference

        A full reference for this library can be found [here](./reference.md).
        ```

- version: 4.2.7-rc4
  irVersion: 53
  changelogEntry:
    - type: fix
      summary: Generated readmes now include the parameter name required for the request options parameter within the example snippets.

- version: 4.2.7-rc3
  irVersion: 53
  changelogEntry:
    - type: fix
      summary: |
        Now, when sending Snippet Templates back to Fern, the generator will not try to coerce a potentially missing ID into the `api_definition_id` field.
        This, had been a cause of the error log `Failed to upload snippet templates to FDR, this is ok: one of the hex, bytes, bytes_le, fields, or int arguments must be given`.

- version: 4.2.7-rc2
  irVersion: 53
  changelogEntry:
    - type: fix
      summary: |
        Pydantic utilities now correctly handles cases where you have a Pydantic model, with a list of pydantic models as a field, where those models have literals.
        Effectively, `deep_union_pydantic_objects` now handles lists of objects and merges them appropriately.

- version: 4.2.7-rc1
  irVersion: 53
  changelogEntry:
    - type: fix
      summary: |
        When leveraging the `include_union_utils` configuration flag, the Pydantic models will no longer include transitive dependencies within
        `update_forward_ref` calls, since these should not be necessary. This effectively scopes back the changes introduced in 4.0.0-rc5, which included
        changes to improve circular reference handling in Pydantic models.

- version: 4.2.7-rc0
  irVersion: 53
  changelogEntry:
    - type: fix
      summary: |
        Dynamic header suppliers, as used within the OAuth provider are now invoked on every request, not just the first.
        This was a regression introduced within an earlier version that is now fixed. As a results of this fix, the `refresh_token` is now correctly refreshed.

- version: 4.2.6
  irVersion: 53
  changelogEntry:
    - type: fix
      summary: |
        Serialization utilities (necessary when pydantic aliases are removed) now respects dictionaries as well.

- version: 4.2.5
  irVersion: 53
  changelogEntry:
    - type: fix
      summary: |
        Parameters of file upload functions now default to OMIT, not None, so that the SDK appropriately
        filters out unset parameters, while still allowing for user specified None values.

- version: 4.2.4
  irVersion: 53
  changelogEntry:
    - type: fix
      summary: |
        Datetime examples are generated correctly once again.
        The `pydantic_utilities` file is python 3.8 compatible.

- version: 4.2.3
  irVersion: 53
  changelogEntry:
    - type: fix
      summary: |
        The content type of file properties is now respected for multipart
        requests. For example, if you have a file property called `image` that has the
        content type `image/jpeg`, then it will be sent as:

        ```python
        "image": core.with_content_type(file=image, content_type="image/jpeg"),
        ````

- version: 4.2.2
  irVersion: 53
  changelogEntry:
    - type: fix
      summary: |
        The content type of non-file properties is now respected for multipart
        requests. For example, if you have a type called `metadata` that has the
        content type `application/json`, then it will be sent as:

        ```python
        "metadata": (None, json.dumps(jsonable_encoder(metadata)), "application/json"),
        ```

- version: 4.2.1
  irVersion: 53
  changelogEntry:
    - type: fix
      summary: |
        When the generator runs bash commands such as `poetry install` and there is a failure,
        now the `stderr` and `stdout` is logged to help improve user debugging.

- version: 4.2.0
  irVersion: 53
  changelogEntry:
    - type: feat
      summary: |
        Allow specifying arbitrary configuration to your packages `pyproject.toml` by adding a `pyproject_toml` block to your configuration
        whatever you include in this block will be added as-is to the `pyproject.toml` file. The config, as an example is:

        ```yaml
        config:
          pyproject_toml: |
            [tool.covcheck.group.unit.coverage]
            branch = 26.0
            line = 62.0

            [tool.covcheck.group.service.coverage]
            branch = 30.0
            line = 67.0
        ```

- version: 4.1.0
  irVersion: 53
  changelogEntry:
    - type: feat
      summary: |
        Allow specifying pip extras within your `pyproject.toml`. The following config:

        ```yaml
        config:
          extra_dev_dependencies:
            covcheck:
              version: "^0.4.3"
              extras: ["toml"]
        ```

        would add the following to your `pyproject.toml`:

        ```toml
        [tool.poetry.dev-dependencies]
        covcheck = { version = "^0.4.3", extras = ["toml"] }
        ```

- version: 4.0.0
  irVersion: 53
  changelogEntry:
    - type: fix
      summary: |
        Generated tests that expect an empty result when they are of type `text` (not JSON) now appropriately expect an empty string instead of `None` for async functions as well.
        Version 3.3.4 fixed this for sync functions only, which was a bug.

- version: 4.0.0-rc9
  irVersion: 53
  changelogEntry:
    - type: fix
      summary: All Pydantic V2 warnings have been resolved
      fixed:
        - json_encoders have been removed from Pydantic V2, and replaced with a `model_serializer` method.
        - additional model construction functions have been added when not leveraging pydantic field aliases to allow users to construct a model from JSOn without the need for dealiasing the object themselves.

- version: 4.0.0-rc8
  irVersion: 53
  changelogEntry:
    - type: fix
      summary: |
        Pydantic models that call `update_forward_refs` on non-union circular reference dependencies now pass in `localns` for
        the current member, a field in Pydantic V1 that provides object contexts to models in the event objects are not fully rebuilt.

- version: 4.0.0-rc7
  irVersion: 53
  changelogEntry:
    - type: fix
      summary: |
        The generator now respects the old use_str_enums flag again, a regression was introduced where only the new flag `enum_type`
        was respected.

- version: 4.0.0-rc6
  irVersion: 53
  changelogEntry:
    - type: fix
      summary: |
        Pydantic models now call update forward refs on non-union circular references. This
        prevents runtime errors in certain cases where types self reference itself through
        a union.

- version: 4.0.0-rc5
  irVersion: 53
  changelogEntry:
    - type: fix
      summary: |
        Pydantic models now call update forward refs on non-union circular references. This
        prevents runtime errors in certain cases where types self reference itself through
        a union.

- version: 4.0.0-rc4
  irVersion: 53
  changelogEntry:
    - type: fix
      summary: |
        Pydantic models now call update forward refs on non-union circular references. This
        prevents runtime errors in certain cases where types self reference itself through
        a union.

- version: 4.0.0-rc3
  irVersion: 53
  changelogEntry:
    - type: fix
      summary: |
        Pydantic models now call update forward refs on non-union circular references. This
        prevents runtime errors in certain cases where types self reference itself through
        a union.

- version: 4.0.0-rc2
  irVersion: 53
  changelogEntry:
    - type: fix
      summary: Update .dict calls in Pydantic V2 to be back to pre-3.10.4 logic for SDKs that continue using Pydantic aliases.

- version: 4.0.0-rc1
  irVersion: 53
  changelogEntry:
    - type: fix
      summary: Update .dict calls in Pydantic V2 to be back to pre-3.10.4 logic.
      fixed:
        - >-
          Pydantic V2 `.dict` calls are updated to be back to pre-3.10.4 logic.
          This is fix a regression where nested literals were being omitted due to the Pydantic V2 serializers not respecting the recursive .dict logic, as
          Pydantic V2 shells out `model_dump` calls to Rust library and serializers, as opposed to recursively calling `model_dump`.

          It is expected that performance will not be degraded given the Rust-based serializers have optimized performance, compared to the Pydantic V1 .dict approach.

- version: 4.0.0-rc0
  irVersion: 53
  changelogEntry:
    - type: fix
      summary: Rerelease 3.11.0-rc0 as a major version, with a configuration flag to disable the behavior (`use_pydantic_field_aliases`), defaulted to `true` to preserve existing behavior.
      fixed:
        - >-
          Rerelease 3.11.0-rc0 as a major version, with a configuration flag to
          disable the behavior (`use_pydantic_field_aliases`), defaulted to `false`
          to introduce the break on a major version.

          To maintain parity with pre-3.11.0 behavior, update the flag to `true`:

            ```yaml
            - name: fernapi/fern-python-sdk
              version: 4.0.0-rc0
              config:
                pydantic_config:
                  use_pydantic_field_aliases: true
            ```
    - type: internal
      summary: The generator now shares "as is" files with Pydantic and FastAPI generators.

- version: 3.11.0-rc0
  irVersion: 53
  changelogEntry:
    - type: chore
      summary: Remove Pydantic field aliases and leverage an internal representation.
      fixed:
        - >-
          Pydantic field aliases are removed and replaced with an internal
          representation. This allows for more robust handling of field aliases
          and prevents issues with Pydantic V2 and mypy.

          Previously, you'd have for V1 and V2 compatibility in Pydantic, you'd want to conditionally apply the config class within
          the base model, however this would lead to mypy errors when filling out a model with it's field alias. To solve this, We
          used the deprecated `class Config`, regardless of the Pydantic version to satisfy mypy, which lead to warnings in the console.

          Now, we've removed the field aliases and replaced them with an internal representation, which allows us to avoid pydantic config altogether.

- version: 3.10.8
  irVersion: 53
  changelogEntry:
    - type: fix
      summary: Allow for fields prefixed with the name `model`, a silent break introduced in Pydantic V2.

- version: 3.10.7
  irVersion: 53
  changelogEntry:
    - type: fix
      summary: When not leveraging mock integration tests, still run pytest over everything, not a specific directory.

# ===== Migrated versions =====

# TODO: It'd be great if we generated YAML schemas so people had validation on these files
- version: 3.10.6
  irVersion: 53
  changelogEntry:
    - type: fix
      summary: Pagination utilities assume `""` is a terminal signal for pagination.
      fixed:
        - >-
          Cursor-based pagination also assumes `""` is a terminal signal for
          pagination, same as if the next cursor were `None`.
  # This field is optional and can be omitted outside of the backfilling usecase
  # here it will default to the day the record was written to the DB
  createdAt: "2024-08-16"

- version: 3.10.3
  createdAt: "2024-08-16"
  irVersion: 53
  changelogEntry:
    - type: fix
      summary: Upgrade intermediate representation dependency to safely parse null unknown types.

- version: 3.10.4
  createdAt: "2024-08-14"
  changelogEntry:
    - type: chore
      summary: Improve performance of Pydantic `.dict` calls
      changed:
        - "`.dict` performance is improved, consolidating to a single call to Pydantic's `.dict` instead of 2 in attempts to remove unset optional values."
  irVersion: 53

- version: 3.10.3
  createdAt: "2024-08-14"
  changelogEntry:
    - type: fix
      summary: Query encoding now appropriately takes arrays of deep objects into account.
  irVersion: 53

- version: 3.10.2
  createdAt: "2024-08-13"
  changelogEntry:
    - type: fix
      summary: Unions with utils now update forward refs again, a regression that was introduced in version 3.7.0
  irVersion: 53

- version: 3.10.1
  createdAt: "2024-08-13"
  changelogEntry:
    - type: fix
      summary: If there are no autogenerated examples present, the Python SDK generator no longer fails.
  irVersion: 53

- version: 3.10.0
  createdAt: "2024-08-09"
  changelogEntry:
    - type: feat
      summary: Introduce forward compatible Python enums
      added:
        - >-
          Adds a new flag to generate forward compatible Python enums, as opposed
          to leveraging raw string enums as literals. This works through addding
          an "_UNKNOWN" member to your enum set, the value of which is the raw
          value of the unrecognized enum.
  irVersion: 53

- version: 3.9.0
  createdAt: "2024-08-09"
  changelogEntry:
    - type: feat
      summary: Introduce Pythonic naming for discriminated union members through `union_naming` configuration flag.
      added:
        - >-
          A new configuration is introduced to make discriminated union member
          naming more Pythonic. With V1 union naming, member names change from
          `<UnionName>_<DiscriminantValue>` to `<DiscriminantValue><UnionName>`.
          Concretely, union members previously named `Chat_User` will now be named
          `UserChat` under the new configuration.
  irVersion: 53

- version: 3.8.0
  createdAt: "2024-08-09"
  changelogEntry:
    - type: chore
      summary: Generated SDKs now use ruff for linting and formatting instead of Black.
  irVersion: 53

- version: 3.7.0
  createdAt: "2024-08-08"
  changelogEntry:
    - type: chore
      summary: Python circular referencing types are more robust.
  irVersion: 53

- version: 3.6.0
  createdAt: "2024-08-08"
  changelogEntry:
    - type: feat
      summary: The generator now respects returning nested properties from the returned object
  irVersion: 53

- version: 3.5.1
  createdAt: "2024-08-05"
  changelogEntry:
    - type: fix
      summary: Auto-completion for unions leveraging union utils now works as expected.
      fixed:
        - >-
          The root type for unions with visitors now has it's parent typed
          correctly. This allows auto-complete to work once again on the union
          when it's nested within other pydantic models.
  irVersion: 53

- version: 3.5.0
  createdAt: "2024-08-05"
  changelogEntry:
    - type: chore
      summary: Generated code now respects the pydantic version configuration flag.
      changed:
        - >-
          Improvement: The generated SDK now respects the pydantic version flag,
          generating V1 only code and V2 only code if specified. If not, the SDK
          is generated as it is today, with compatibility for BOTH Pydantic
          versions. This cleans up the generated code, and brings back features
          liked wrapped aliases for V1-only SDKs.
  irVersion: 53

- version: 3.4.2
  createdAt: "2024-08-05"
  changelogEntry:
    - type: fix
      summary: The Python generator now instantiates `Any` types as `Optional[Any]` to be able to mitigate breaks in Pydantic V2.
  irVersion: 53

- version: 3.4.1
  createdAt: "2024-08-04"
  changelogEntry:
    - type: chore
      summary: Literal templates are generated if they are union members
  irVersion: 53

- version: 3.4.0
  createdAt: "2024-08-02"
  changelogEntry:
    - type: internal
      summary: Generator code now uses Pydantic V2, no changes to generated code.
      changed:
        - >-
          Internal: The SDK generator has now been upgraded to use Pydantic V2
          internally. Note that there is no change to the generated code, however
          by leveraging Pydantic V2 you should notice an improvement in `fern
          generate` times.
  irVersion: 53

- version: 3.3.4
  createdAt: "2024-08-02"
  changelogEntry:
    - type: chore
      summary: Address a number of issues within generated unit tests.
      changed:
        - >-
          Improvement: Aliased literals are also defaulted within Pydantic models,
          whereas previously only direct literals were defaulted.
        - >-
          Improvement: Snippets now provide optional literals in functions and
          models.
      fixed:
        - >-
          Generated tests that expect an empty result when they are of type `text`
          (not JSON) now appropriately expect an empty string instead of `None`.
  irVersion: 53

- version: 3.3.3
  createdAt: "2024-08-02"
  changelogEntry:
    - type: fix
      summary: The generator now allows you to extend aliased types (as long as they're objects).
  irVersion: 53

- version: 3.3.2
  createdAt: "2024-08-02"
  changelogEntry:
    - type: fix
      summary: Regression in readme generation introduced in 3.3.1
  irVersion: 53

- version: 3.3.1
  createdAt: "2024-08-02"
  changelogEntry:
    - type: fix
      summary: Generated READMEs now reference RequestOptions as TypedDicts correctly.
  irVersion: 53

- version: 3.3.0-rc1
  createdAt: "2024-08-01"
  changelogEntry:
    - type: fix
      summary: TypedDict snippets now include literals where available.
  irVersion: 53

- version: 3.3.0-rc0
  createdAt: "2024-07-31"
  changelogEntry:
    - type: internal
      summary: Upgrade to IR 53.1.0
      changed:
        - "Upgrade to IR 53.1.0"
        - The Python generator now creates snippet templates for undiscriminated unions.
  irVersion: 53

- version: 3.2.0-rc1
  createdAt: "2024-07-29"
  changelogEntry:
    - type: fix
      summary: The generated README now imports `ApiError` as if it were from outside the module.
  irVersion: 49

- version: 3.2.0-rc0
  createdAt: "2024-07-25"
  changelogEntry:
    - type: feat
      summary: The Python SDK can now be generated with TypedDicts as inputs.
      added:
        - >-
          The Python SDK can now be generated such that inputs to requests are
          TypedDicts, instead of Pydantic models. This allows for consumers of the
          SDK to continue to have type hinting and autocomplete, but not need to
          import new object types when creating requests.
  irVersion: 49

- version: 3.1.0-rc0
  createdAt: "2024-07-24"
  changelogEntry:
    - type: chore
      summary: The root client is now exported from the main `__init__.py`.
      changed:
        - >-
          Improvement: The root client users interact with is now exported from
          the main `__init__.py`, this allows users to access the client via `from
          my_sdk import my_sdk_client` as opposed to `from my_sdk.client import
          my_sdk_client`.
      removed:
        - >-
          Note this comes with an edge-case break. In the unlikely event you have
          a type that conflicts in naming with the exported root client, that type
          model is post-fixed with "Model". e.g. a type `Merge` in an SDK
          exporting a client `Merge` becomes `MergeModel`.
  irVersion: 49

- version: 3.0.0-rc2
  createdAt: "2024-07-24"
  changelogEntry:
    - type: fix
      summary: "`update_forward_refs` no longer raises errors, preserving original behavior, pre-3.x."
  irVersion: 49

- version: 3.0.0-rc1
  createdAt: "2024-07-23"
  changelogEntry:
    - type: fix
      summary: "`expected_types` within our test suite are now typed as `Tuple[typing.Any, typing.Any]`."
      fixed:
        - >-
          Sometimes mypy will error on the typing of `expected_types` within our
          test suite, despite them being labeled as `typing.Any`. This updates the
          types for tuples to `typing.Tuple[tying.Any, typing.Any]` to appease
          mypy.
  irVersion: 49

- version: 3.0.0-rc0
  createdAt: "2024-07-23"
  changelogEntry:
    - type: break
      summary: The generated models now support Pydantic V2 outright, it no longer uses `pydantic.v1` models.
      changed:
        - The generated models now support Pydantic V2 outright, it no longer uses `pydantic.v1` models.
        - Public fields previously prefixed with `_` are now prefixed with `f_` (Pydantic V2 does not allow for `_` prefixes on public fields and Python does not allow for a numeric prefix)
      removed:
        - wrapped aliases outside of Pydantic V1
        - custom root validators outside of Pydantic V1
  irVersion: 49

- version: 2.16.0
  createdAt: "2024-07-16"
  changelogEntry:
    - type: feat
      summary: The generated SDK now allows for specifying whether or not to generate `streaming` functions as overloaded functions or separate functions.
  irVersion: 49

- version: 2.15.6
  createdAt: "2024-07-17"
  changelogEntry:
    - type: fix
      summary: The generated python SDK now requires an environment be specified if a default is not provided.
  irVersion: 49

- version: 2.15.5
  createdAt: "2024-07-17"
  changelogEntry:
    - type: fix
      summary: The generated python SDK Oauth client now no longer checks for an expiry when getting the access token if an expiry field is not configured.
  irVersion: 49

- version: 2.15.4
  createdAt: "2024-07-10"
  changelogEntry:
    - type: fix
      summary: The generated python SDK now serializes bytes within JSON as a utf-8 encoded string.
  irVersion: 49

- version: 2.15.3
  createdAt: "2024-07-10"
  changelogEntry:
    - type: fix
      summary: The generated python SDK no longer runs into a recursion error during snippet generation.
  irVersion: 49

- version: 2.15.2
  createdAt: "2024-07-10"
  changelogEntry:
    - type: fix
      summary: The generated python SDK no longer treats `set` as a reserved word for method names.
  irVersion: 49

- version: 2.15.1
  createdAt: "2024-07-09"
  changelogEntry:
    - type: fix
      summary: The unchecked base model no longer coerces None to a type.
      fixed:
        - The unchecked base model no longer coerces None to a type.
        - >-
          The http client appropriately defaults empty fields within
          RequestOptions.
  irVersion: 49

- version: 2.15.0
  createdAt: "2024-07-03"
  changelogEntry:
    - type: feat
      summary: The generated python SDK now respects configured defaults from the API spec.
  irVersion: 49

- version: 2.14.1
  createdAt: "2024-07-01"
  changelogEntry:
    - type: fix
      summary: typing within the Sync and AsyncPagers is now correctly passed through to the BasePager.
      fixed:
        - >-
          Sync and AsyncPage now pass through the generic type to BasePage,
          allowing the use of `.items`, etc. to be appropriately typed within your
          type checking system.
  irVersion: 49

- version: 2.14.0
  createdAt: "2024-07-01"
  changelogEntry:
    - type: fix
      summary: The offset page now allows for the usage of 0 as a page start.
      fixed:
        - >-
          offset page now allows for the usage of 0 as a page start, previously
          the use of `page or 1` made Python coerce booleans and become 1,
          ignoring the user-provided 0.
  irVersion: 49

- version: 2.14.0-rc3
  createdAt: "2024-07-01"
  changelogEntry:
    - type: feat
      summary: Generated readmes now include an "advanced" section.
      changed:
        - >-
          Generated readmes now include an "advanced" section,
          outlining usage of retries, timeouts, error handling and usage of a
          custom client.
  irVersion: 49

- version: 2.14.0-rc2
  createdAt: "2024-07-01"
  changelogEntry:
    - type: chore
      summary: Async snippets now run the async function leveraging asyncio.run to be more copy-pastable.
  irVersion: 49

- version: 2.14.0-rc1
  createdAt: "2024-06-27"
  changelogEntry:
    - type: fix
      summary: The fix from 2.5.2 is now case-insensitive
      fixed:
        - >-
          the fix from 2.5.2 is now case-insensitive Recap of 2.5.2: `Fix: Support
          `list`SDK method names instead of defaulting to`list\_`.`
  irVersion: 49

- version: 2.14.0-rc0
  createdAt: "2024-06-26"
  changelogEntry:
    - type: feat
      summary: The Python SDK now generates an accompanying SDK reference (`reference.md`) for users to review the SDK methods at a glance within the SDK's GitHub repository.
  irVersion: 49

- version: 2.13.1-rc0
  createdAt: "2024-06-20"
  changelogEntry:
    - type: fix
      summary: The Python SDK now does not send additional properties via JSON or data if the request is leveraging the other field.
      fixed:
        - >-
          the Python SDK now does not send additional properties via JSON or data
          if the request is leveraging the other field.
      changed:
        - >-
          Improvement: the Python SDK now copies unit tests over to the generated
          SDK for additional unit testing (separate from wire-format testing).
  irVersion: 49

- version: 2.13.0-rc0
  createdAt: "2024-06-20"
  changelogEntry:
    - type: internal
      summary: The Python SDK generator is now upgraded to IR V49.
  irVersion: 49

- version: 2.12.0-rc0
  createdAt: "2024-06-25"
  changelogEntry:
    - type: feat
      summary: README generation now supports a section dedicated to streaming usage, as well as one for paginated endpoints.
      added:
        - >-
          Feature: README generation now supports a section dedicated to streaming
          usage, as well as one for paginated endpoints.
      changed:
        - "Improvement: Paginated endpoint snippets now show using an iterator:"
  irVersion: 49

- version: 2.11.0-rc0
  createdAt: "2024-06-25"
  changelogEntry:
    - type: chore
      summary: Snippet templates now support auth variables within the root client.
      changed:
        - >-
          Improvement: The SDK now produces templates for the root clients within
          snippet-template.json. This allows users of the Templates API to pass in
          data for the auth variables present within the root client.
  irVersion: 49

- version: 2.10.2
  createdAt: "2024-06-20"
  changelogEntry:
    - type: fix
      summary: The SDK now handles stream termination sequences like `[DONE]`.
      fixed:
        - >-
          The SDK now handles stream termination sequences like `[DONE]`. This is
          a typical way for LLM providers to communicate when the stream has
          ended.
  irVersion: 46

- version: 2.10.1
  createdAt: "2024-06-20"
  changelogEntry:
    - type: fix
      summary: Improve the SDK to not leak `JSONDecodeError` to SDK users. Instead, an `ApiError` will be thrown with the text content of the response.
  irVersion: 46

- version: 2.10.0
  createdAt: "2024-06-20"
  changelogEntry:
    - type: feat
      summary: Add support for higher quality `README.md` generation.
  irVersion: 46

- version: 2.9.10
  createdAt: "2024-06-20"
  changelogEntry:
    - type: fix
      summary: The generator now only specifies the readme location within pyproject.toml if one was successfully created.
  irVersion: 46

- version: 2.9.9
  createdAt: "2024-06-19"
  changelogEntry:
    - type: internal
      summary: The generator now consumes IRv46.
  irVersion: 46

- version: 2.9.8
  createdAt: "2024-06-18"
  changelogEntry:
    - type: chore
      summary: The python generator only adds a publish step in github actions if credentials are specified.
  irVersion: 39

- version: 2.9.7
  createdAt: "2024-06-12"
  changelogEntry:
    - type: fix
      summary: The unchecked base model stops special casing defaults and pydantic v2.
  irVersion: 39

- version: 2.9.6
  createdAt: "2024-06-11"
  changelogEntry:
    - type: fix
      summary: Offset based pagination is now 1-based, as opposed to 0 based
      fixed:
        - Offset based pagination is now 1-based, as opposed to 0 based
        - >-
          The HTTP client now passes in additional body properties from the
          request options, even if the body is empty (regression from the client
          migration in 2.8.0)
  irVersion: 39

- version: 2.9.5
  createdAt: "2024-06-10"
  changelogEntry:
    - type: fix
      summary: Unions with elements that specify no properties are generated correctly.
      fixed:
        - Unions with elements that specify no properties are generated correctly.
        - >-
          Unions with a single type now have a valid type alias (rather than an
          invalid `typing.Union`).
  irVersion: 39

- version: 2.9.4
  createdAt: "2024-06-07"
  changelogEntry:
    - type: fix
      summary: The unchecked base model now handles pulling the discriminant from a dict, not just a model/object.
  irVersion: 39

- version: 2.9.3
  createdAt: "2024-06-06"
  changelogEntry:
    - type: fix
      summary: Snippet templates for discriminated unions now specify the `template_input` property which is required to actually see snippets of instantiating discriminated unions.
  irVersion: 39

- version: 2.9.2
  createdAt: "2024-06-06"
  changelogEntry:
    - type: fix
      summary: downgrades mypy so we can run it over all our files without concern for their pydantic bug
      fixed:
        - >-
          downgrades mypy so we can run it over all our files without concern for
          their pydantic bug
        - adds typehint to the response variable
  irVersion: 39

- version: 2.9.1
  createdAt: "2024-06-06"
  changelogEntry:
    - type: fix
      summary: The SDK removes unset query parameters from requests (regression from the client migration in 2.8.0)
      fixed:
        - >-
          The SDK removes unset query parameters from requests (regression from
          the client migration in 2.8.0)
        - >-
          The SDK fixes it's type for `files` parameters to the http client
          (regression from the client migration in 2.8.0)
  irVersion: 39

- version: 2.9.0
  createdAt: "2024-06-05"
  changelogEntry:
    - type: fix
      summary: Snippets preserve trailing slashes
  irVersion: 39

- version: 2.9.0-rc1
  createdAt: "2024-06-05"
  changelogEntry:
    - type: fix
      summary: The new http client abstraction ensures a slash is postfixed to the baseurl
  irVersion: 39

- version: 2.9.0-rc0
  createdAt: "2024-06-04"
  changelogEntry:
    - type: chore
      summary: The Python generator now runs custom unit tests in CI if configured.
  irVersion: 39

- version: 2.8.2
  createdAt: "2024-06-04"
  changelogEntry:
    - type: fix
      summary: The none-filtering function now supports mypy's invariance check.
  irVersion: 39

- version: 2.8.1
  createdAt: "2024-06-04"
  changelogEntry:
    - type: fix
      summary: The parameter comment/documentation for timeouts on the root client now reflects the custom timeout passed through within configuration.
  irVersion: 39

- version: 2.8.0
  createdAt: "2024-06-03"
  changelogEntry:
    - type: chore
      summary: >-
        Endpoint function request logic has been abstracted into
        the request function of the wrapped httpx client.
  irVersion: 39

- version: 2.7.0
  createdAt: "2024-05-30"
  changelogEntry:
    - type: internal
      summary: >-
        Improvement: The generator now outputs an `exampleId` alongside each
        generated snippet so that we can correlate snippets with the relevant
        examples. This is useful for retrieving examples from Fern's API and
        making sure that you can show multiple snippets in the generated docs.
  irVersion: 39

- version: 2.6.1
  createdAt: "2024-05-31"
  changelogEntry:
    - type: internal
      summary: >-
        this adds a back door token getter function to OAuth clients to better
        test the functionality.
  irVersion: 39

- version: 2.6.0
  createdAt: "2024-05-30"
  changelogEntry:
    - type: chore
      summary: Support adding optional dependencies and extras to your generated `pyproject.toml`.
      changed:
        - >-
          Improvement: Support adding optional dependencies and extras to your
          generated `pyproject.toml`. To use this configuration, please add the
          following:
  irVersion: 39

- version: 2.5.7
  createdAt: "2024-05-30"
  changelogEntry:
    - type: fix
      summary: tests now carry a type annotation for `expected_types` variable.
  irVersion: 39

- version: 2.5.6
  createdAt: "2024-05-29"
  changelogEntry:
    - type: chore
      summary: >-
        Literal values are now all defaulted such that users are
        not required to plug in a redundant value.
  irVersion: 39

- version: 2.5.5
  createdAt: "2024-05-29"
  changelogEntry:
    - type: fix
      summary: Auto-Pagination now respects optional return values
      fixed:
        - >-
          Optional lists returned from pagination endpoints are now appropriately
          flattened such that the `Pager` return types are correctly
          `Pager[ListItem]` as opposed to `Pager[List[ListItem]]`.
  irVersion: 39

- version: 2.5.4
  createdAt: "2024-05-28"
  changelogEntry:
    - type: internal
      summary: Add typing library for dateutils in testing lib to satisfy mypy errors.
  irVersion: 39

- version: 2.5.3
  createdAt: "2024-05-24"
  changelogEntry:
    - type: chore
      summary: Stops specifying custom licenses manually, lets poetry handle adding them.
  irVersion: 39

- version: 2.5.2
  createdAt: "2024-05-23"
  changelogEntry:
    - type: feat
      summary: Support `list` SDK method names instead of defaulting to `list_`.
  irVersion: 39

- version: 2.5.1-rc0
  createdAt: "2024-05-23"
  changelogEntry:
    - type: fix
      summary: Literal parameters are added back to the request body.
  irVersion: 39

- version: 2.5.0-rc2
  createdAt: "2024-05-23"
  changelogEntry:
    - type: fix
      summary: Do not attempt to run `fern test` in CI until the command is more widely rolled out.
  irVersion: 39

- version: 2.5.0-rc1
  createdAt: "2024-05-22"
  changelogEntry:
    - type: chore
      summary: Address `propogate` -> `propagate` typo in python codegen.
  irVersion: 39

- version: 2.5.0-rc0
  createdAt: "2024-05-22"
  changelogEntry:
    - type: fix
      summary: This version addresses issues in unit test generation and reenables the creation of unit tests.
  irVersion: 39

- version: 2.4.0-rc0
  createdAt: "2024-05-21"
  changelogEntry:
    - type: fix
      summary: >-
        The Python SDK generator now uses safe names wherever string concat is
        not used (like in client generation naming), so this will update module
        and parameter names.
  irVersion: 39

- version: 2.3.4
  createdAt: "2024-05-21"
  changelogEntry:
    - type: fix
      summary: >-
        Snippets and unit tests now correctly write optional request bodies when
        `inline_request_params` is set to `True`.
      fixed:
        - >-
          Snippets and unit tests now correctly write optional request bodies when
          `inline_request_params` is set to `True`. Previously the generator wrote
          snippets that inlined these parameters, which does not match the
          generated SDK itself.
  irVersion: 39

- version: 2.3.3
  createdAt: "2024-05-21"
  changelogEntry:
    - type: fix
      summary: Inlined body parameters now deconflict in naming with header and query parameters by prefixing the request objects name.
  irVersion: 39

- version: 2.3.2
  createdAt: "2024-05-21"
  changelogEntry:
    - type: fix
      summary: The query encoder now correctly handles none values
      fixed:
        - >-
          The `pyproject.toml` generator now writes authors in a valid format for
          `tool.poetry`, not just `project`
        - The query encoder now correctly handles none values
  irVersion: 39

- version: 2.3.1
  createdAt: "2024-05-21"
  changelogEntry:
    - type: fix
      summary: The `pyproject.toml` generator now includes project URLs when specified.
  irVersion: 39

- version: 2.3.0
  createdAt: "2024-05-21"
  changelogEntry:
    - type: chore
      summary: Users can now specify information that will appear in their pypi record.
  irVersion: 39

- version: 2.2.2
  createdAt: "2024-05-20"
  changelogEntry:
    - type: fix
      summary: Inline request parameters now deconflict in naming with the unnamed path parameter arguments.
      fixed:
        - >-
          Inline request parameters now deconflict in naming with the unnamed path
          parameter arguments. Previously, when inlining request parameters into
          the method signature, we would not deconflict naming with the unnamed
          args preceding them. Now, conflicting unnamed parameters are post-fixed
          with an "_".
  irVersion: 39

- version: 2.2.1
  createdAt: "2024-05-17"
  changelogEntry:
    - type: internal
      summary: The generator now uses the latest FDR SDK.
  irVersion: 39

- version: 2.2.0
  createdAt: "2024-05-16"
  changelogEntry:
    - type: chore
      summary: The generated SDK will now correctly encode deep object query parameters
      changed:
        - >-
          The generated SDK will now correctly encode deep object
          query parameters. For example, if you have an object `{"test":
          {"nested": "object"}}` as a query parameter, we will now encode it as
          `test[nested]=object`.
  irVersion: 39

- version: 2.1.1
  createdAt: "2024-05-15"
  changelogEntry:
    - type: chore
      summary: add enhanced snippet support for streaming endpoints.
  irVersion: 39

- version: 2.1.0
  createdAt: "2024-05-14"
  changelogEntry:
    - type: feat
      summary: Add support for cursor and offset pagination ("auto-pagination").
  irVersion: 39

- version: 2.0.1
  createdAt: "2024-05-14"
  changelogEntry:
    - type: fix
      summary: The python generator now only excludes unset fields that are not required.
      fixed:
        - >-
          the python generator previously used `exclude_unset` on pydantic models,
          however this would remove defaulted values. This change updates this to
          only exclude none fields that were not required.
  irVersion: 39

- version: 2.0.0
  createdAt: "2024-05-09"
  changelogEntry:
    - type: break
      summary: Release of the Python SDK generator version 2, updating default configuration.
      changed:
        - >-
          The python SDK is now on major version 2, there are no
          substantial logic changes, however default configuration has changed. To
          take this upgrade without any breaks, please add the below configuration
          to your `generators.yml` file:
  irVersion: 39

- version: 1.7.0-rc0
  createdAt: "2024-05-09"
  changelogEntry:
    - type: chore
      summary: you can now declare a new python version range for your `pyproject.toml`, which will declare a new version range for your pip package.
  irVersion: 39

- version: 1.6.0-rc0
  createdAt: "2024-05-09"
  changelogEntry:
    - type: chore
      summary: You can now specify dev dependencies from your `generators.yml` file
  irVersion: 39

- version: 1.5.3-rc0
  createdAt: "2024-05-02"
  changelogEntry:
    - type: fix
      summary: the unchecked basemodel no longer tries to dereference an object if it's null.
  irVersion: 39

- version: 1.5.2-rc0
  createdAt: "2024-05-02"
  changelogEntry:
    - type: chore
      summary: The python generator now produces sync snippet templates, as opposed to just async templates as it was before
  irVersion: 39

- version: 1.5.1-rc5
  createdAt: "2024-05-01"
  changelogEntry:
    - type: fix
      summary: Snippet templates now generate the correct imports for object types.
  irVersion: 39

- version: 1.5.1-rc4
  createdAt: "2024-05-01"
  changelogEntry:
    - type: fix
      summary: The SDK now generates discriminated union snippet templates correctly.
  irVersion: 39

- version: 1.5.1-rc3
  createdAt: "2024-05-01"
  changelogEntry:
    - type: chore
      summary: Union types leverage the fern aware base model to include JSON and Dict function overrides.
  irVersion: 39

- version: 1.5.1-rc2
  createdAt: "2024-05-01"
  changelogEntry:
    - type: fix
      summary: The vanilla pydantic base model now respects the `require_optional_fields`
      fixed:
        - >-
          The vanilla pydantic base model now respects the
          `require_optional_fields`, this became a regression in 1.5.1-rc0 when we
          started to inline union properties which leverages the vanilla base
          model.
  irVersion: 39

- version: 1.5.1-rc1
  createdAt: "2024-05-01"
  changelogEntry:
    - type: fix
      summary: Improve formatting within snippet templates.
      fixed:
        - >-
          Address formatting issues with snippet templates, we now strip newlines
          off OG snippets as well as plumb through indentation metadata to places
          that were previously missing it.
  irVersion: 39

- version: 1.5.1-rc0
  createdAt: "2024-04-26"
  changelogEntry:
    - type: fix
      summary: Discriminated union variants that are objects now have inlined properties instead of extending a base type.
  irVersion: 39

- version: 1.5.0-rc0
  createdAt: "2024-04-30"
  changelogEntry:
    - type: feat
      summary: The generator now supports inlining top-level request parameters instead of requiring users create a request object.
  irVersion: 39

- version: 1.4.0
  createdAt: "2024-04-29"
  changelogEntry:
    - type: feat
      summary: keyword arguments are now ordered such that required params are ordered before optional params
      changed:
        - >-
          keyword arguments are now ordered such that required params
          are ordered before optional params. Note that since these are kwargs,
          this is a non-breaking change.
        - "docstrings now match numpydoc/PEP257 format"
  irVersion: 39

- version: 1.4.0-rc3
  createdAt: "2024-04-24"
  changelogEntry:
    - type: fix
      summary: pin mypy dependency to 1.9.0 to prevent introducing upstream bugs
      fixed:
        - >-
          Set `mypy` dev dependency in generated `pyproject.toml` to `1.9.0`. This
          prevents upstream `mypy` bugs from affecting user builds. Note that this
          is only a dev dependency, so it does not affect the behavior of the SDK.
        - Temporarily disable unit test generation.
      changed:
        - "Improvement: Use named parameters for all `httpx` request params."
  irVersion: 39

- version: 1.4.0-rc2
  createdAt: "2024-04-23"
  changelogEntry:
    - type: fix
      summary: Initialize the OAuth token provider member variables to their default values before they are set.
  irVersion: 39

- version: 1.4.0-rc1
  createdAt: "2024-04-22"
  changelogEntry:
    - type: feat
      summary: The python SDK generator now supports OAuth client generation for the client-credentials flow.
  irVersion: 39

- version: 1.4.0-rc0
  createdAt: "2024-04-22"
  changelogEntry:
    - type: chore
      summary: Generated clients now follow redirects by default.
      changed:
        - >-
          Default generated clients to follow redirects by default, this
          effectively flips the `follow_redirects_by_default` flag to `True` and
          can be reverted with the following configuration:
  irVersion: 38

- version: 1.3.1-rc0
  createdAt: "2024-04-22"
  changelogEntry:
    - type: fix
      summary: the python SDK generator now checks to make sure a header is not null before casting it to a string.
  irVersion: 38

- version: 1.3.0-rc1
  createdAt: "2024-04-22"
  changelogEntry:
    - type: internal
      summary: add logging for python snippet template generation.
  irVersion: 38

- version: 1.3.0-rc0
  createdAt: "2024-04-21"
  changelogEntry:
    - type: feat
      summary: "Beta: The generator now registers snippet templates which can be used for dynamic SDK code snippet generation."
  irVersion: 38

- version: 1.2.0-rc2
  createdAt: "2024-04-10"
  changelogEntry:
    - type: fix
      summary: The generator now correctly imports `json` when deserializing server sent events.
  irVersion: 38

- version: 1.2.0-rc0
  createdAt: "2024-04-10"
  changelogEntry:
    - type: internal
      summary: Consume IR v38
      added:
        - >-
          The generator now depends on v38 of Intermediate Representation which
          requires the latest CLI. As part of this, the generator now supports
          server sent events using `httpx-sse`.
  irVersion: 38

- version: 1.1.0-rc3
  createdAt: "2024-04-04"
  changelogEntry:
    - type: fix
      summary: The skip validation code now works as expected.
      fixed:
        - >-
          There are a number of fixes to the skip validation code as well as tests
          to reflect those updates.
  irVersion: 37

- version: 1.1.0-rc2
  createdAt: "2024-04-04"
  changelogEntry:
    - type: fix
      summary: The generator now writes the skipped-validation `cast` with a suffixing new line so that the code compiles.
  irVersion: 37

- version: 1.1.0-rc1
  createdAt: "2024-04-04"
  changelogEntry:
    - type: fix
      summary: The generator no longer attempts to create a version file if Fern does not own generating the full package (e.g. in local generation).
      fixed:
        - >-
          The generator no longer attempts to create a version file if Fern does
          not own generating the full package (e.g. in local generation). It's too
          confusing for to make the relevant changes to the package set up, and is
          also arguably not even needed in local generation.
  irVersion: 37

- version: 1.1.0-rc0
  createdAt: "2024-04-03"
  changelogEntry:
    - type: feat
      summary: The python SDK now includes a configuration option to skip pydantic validation.
      added:
        - >-
          [EXPERIMENTAL]: The python SDK now includes a configuration
          option to skip pydantic validation. This ensures that Pydantic does not
          immediately fail if the model being returned from an API does not
          exactly match the Pydantic model. This is meant to add flexibility,
          should your SDK fall behind your API, but should be used sparingly, as
          the type-hinting for users will still reflect the Pydantic model
          exactly.
  irVersion: 37

- version: 1.0.1
  createdAt: "2024-04-03"
  changelogEntry:
    - type: fix
      summary: Address Pydantic break when introducing `pydantic.v1` import within Pydantic V1
      fixed:
        - >-
          Pydantic introduced a "break" to their 1.x libs by adding in a .v1
          submodule that does not mirror the one that comes with pydantic v2. To
          get around this we now force the usage of the v1 submodule only if the
          pydantic version is v2.
  irVersion: 37

- version: 1.0.0
  createdAt: "2024-04-02"
  changelogEntry:
    - type: break
      summary: The python SDK now defaults new (breaking configuration) to introduce general improvements.
      changed:
        - >-
          Break: The python SDK now defaults new (breaking configuration) to
          introduce general improvements.
        - >-
          Improvement: The python SDK now supports specifying whether or not to
          follow redirects in requests by default, and exposes an option to
          override that functionality for consumers.
  irVersion: 37

- version: 0.13.4
  createdAt: "2024-04-03"
  changelogEntry:
    - type: fix
      summary: revert changes introduced within 0.12.2
      fixed:
        - >-
          revert the change from 0.13.2, the stream call returns a context
          manager, which is not awaited. The issue that this was meant to solve
          was actually fixed in version `0.12.2`.
  irVersion: 37

- version: 0.13.3
  createdAt: "2024-03-28"
  changelogEntry:
    - type: fix
      summary: Github workflows for publishing now work again (previously the trigger was incorrect).
  irVersion: 37

- version: 0.13.2
  createdAt: "2024-03-28"
  changelogEntry:
    - type: fix
      summary: Asynchronous calls to `httpx.stream` are now awaited. This is applicable to any file download or JSON streaming (chat completion) endpoints.
  irVersion: 37

- version: 0.13.1
  createdAt: "2024-03-26"
  changelogEntry:
    - type: feat
      summary: discriminant values in unions are now defaulted such that callers no longer need to specify the discriminant
  irVersion: 37

- version: 0.13.0
  createdAt: "2024-03-25"
  changelogEntry:
    - type: feat
      summary: the python SDK now exposes it's version through `__version__` to match module standards and expectations.
  irVersion: 37

- version: 0.12.5
  createdAt: "2024-03-22"
  changelogEntry:
    - type: fix
      summary: the python SDK uses the timeout provided to the top level client as the default per-request
      fixed:
        - >-
          the python SDK uses the timeout provided to the top level client as the
          default per-request, previously if there was no timeout override in the
          RequestOptions, we'd default to 60s, even if a timeout was provided at
          the client level.
  irVersion: 37

- version: 0.12.4
  createdAt: "2024-03-19"
  changelogEntry:
    - type: chore
      summary: Allow full forward compat with enums while keeping intellisense by unioning enum literals with `typing.AnyStr`.
  irVersion: 37

- version: 0.12.3
  createdAt: "2024-03-18"
  changelogEntry:
    - type: feat
      summary: Allow bytes requests to take in iterators of bytes, mirroring the types allowed by HTTPX.
  irVersion: 37

- version: 0.12.2
  createdAt: "2024-03-18"
  changelogEntry:
    - type: fix
      summary: Fix the returned type and value contained within the retrying wrapper for the HTTPX client (http_client.py).
  irVersion: 37

- version: 0.12.1
  createdAt: "2024-03-14"
  changelogEntry:
    - type: chore
      summary: Improves example generation and snippets for union types, as well as multi-url environments.
      changed:
        - >-
          Improves example generation and snippets for union types, as well as
          multi-url environments.
      fixed:
        - >-
          Stringifies header arguments, HTTPX was previously hard failing for
          certain types
  irVersion: 37

- version: 0.12.0
  createdAt: "2024-03-11"
  changelogEntry:
    - type: feat
      summary: Auto-generated unit and integration tests against a mock server.
      added:
        - >-
          Beta: The SDK now generates tests leveraging auto-generated
          data to test typing, as well as wire-formatting (e.g. the SDKs are
          sending and receiving data as expected). This comes out of the box
          within the generated github workflow, as well as through the fern cli:
          `fern test --command "your test command"`.
  irVersion: 37

- version: 0.11.10
  createdAt: "2024-03-08"
  changelogEntry:
    - type: feat
      summary: Expose a feature flag to pass through additional properties not specified within your pydantic model from your SDK.
      added:
        - >-
          Expose a feature flag to pass through additional properties not
          specified within your pydantic model from your SDK. This allows for
          easier forward compatibility should your SDK drift behind your spec.
  irVersion: 36

- version: 0.11.9
  createdAt: "2024-03-04"
  changelogEntry:
    - type: chore
      summary: use docstrings instead of Pydantic field descriptions.
  irVersion: 36

- version: 0.11.8-rc1
  createdAt: "2024-03-02"
  changelogEntry:
    - type: feat
      summary: Introduces a `max_retries` parameter to the RequestOptions dict accepted by all requests.
      changed:
        - >-
          Beta: Introduces a `max_retries` parameter to the
          RequestOptions dict accepted by all requests. This parameter will retry
          requests automatically, with exponential backoff and a jitter. The
          client will automatically retry requests of a 5XX status code, or
          certain 4XX codes (429, 408, 409).
  irVersion: 36

- version: 0.11.8-rc0
  createdAt: "2024-02-27"
  changelogEntry:
    - type: feat
      summary: introduces additional configuration to customize the client class and file name.
      changed:
        - >-
          Beta: Introduce a `client` custom config that allows you to specify
          class_name and filename for the client. This configuration can be used
          in several ways:
  irVersion: 36

- version: 0.11.7
  createdAt: "2024-02-27"
  changelogEntry:
    - type: feat
      summary: Introduces a flag `use_str_enums` to swap from using proper Enum classes to using Literals to represent enums.
      changed:
        - >-
          Introduces a flag `use_str_enums` to swap from using proper
          Enum classes to using Literals to represent enums. This change allows
          for forward compatibility of enums, since the user will receive the
          string back.
  irVersion: 36

- version: 0.11.6
  createdAt: "2024-02-26"
  changelogEntry:
    - type: feat
      summary: You can now specify envvars to scan for headers, not just auth scheme headers.
  irVersion: 36

- version: 0.11.5
  createdAt: "2024-02-23"
  changelogEntry:
    - type: fix
      summary: Fix the usage of ApiError when leveraging auth envvars, when the schema for ApiError was changed, this usage was missed in the update.
  irVersion: 34

- version: 0.11.4
  createdAt: "2024-02-23"
  changelogEntry:
    - type: fix
      summary: We now grab enum values appropriately when enums are within unions.
  irVersion: 34

- version: 0.11.3
  createdAt: "2024-02-22"
  changelogEntry:
    - type: fix
      summary: Transition from lists to sequences within function calls
      fixed:
        - >-
          Transition from lists to sequences within function calls, this is a fix
          as a result of how mypy handles type variance. This fix is only for
          function calls as testing shows that we do not hit the same issue within
          mypy with list[union[*]] fields on pydantic objects.
      changed:
        - >-
          Improvement: The Python SDK generator now defaults to
          `require_optional_fields = False`. This means that any requests that
          have optional fields no longer require a user to input data (or a `None`
          value) in.
  irVersion: 34

- version: 0.11.2
  createdAt: "2024-02-21"
  changelogEntry:
    - type: feat
      summary: introduce configuration to flatten the directory structure
      changed:
        - >-
          Improvement (Beta): The Python generator now supports a configuration
          option called `improved_imports`.
  irVersion: 34

- version: 0.11.1
  createdAt: "2024-02-20"
  changelogEntry:
    - type: feat
      summary: Python now supports specifying files to auto-export from the root `__init__.py` file
      changed:
        - >-
          Python now supports specifying files to auto-export from
          the root `__init__.py` file, this means you can export custom classes
          and functions from your package for users to access like so:
        - "Add a docstring for base clients to explain usage, example:"
  irVersion: 34

- version: 0.11.0
  createdAt: "2024-02-19"
  changelogEntry:
    - type: feat
      summary: Python now supports a wider range of types for file upload
      changed:
        - >-
          Python now supports a wider range of types for file upload,
          mirroring the `httpx` library used under the hood, these are grouped
          under a new type `File`:
      fixed:
        - >-
          Python now supports API specifications that leverage lists for file
          upload. Previously, Fern incorrectly made all `list<file>` type requests
          simply `file`.
  irVersion: 34

- version: 0.10.3
  createdAt: "2024-02-19"
  changelogEntry:
    - type: fix
      summary: Several bugfixes were made to related to literal properties
      fixed:
        - >-
          Several bugfixes were made to related to literal properties. If a
          literal is used as a query parameeter, header, path parameter, or
          request parameter, the user no longer has to explicitly pass it in.
  irVersion: 31

- version: 0.10.2
  createdAt: "2024-02-18"
  changelogEntry:
    - type: fix
      summary: The SDK always sends the enum wire value instead of the name of the enum.
      fixed:
        - >-
          The SDK always sends the enum wire value instead of the name of the
          enum.
        - >-
          Revert #2719 which introduced additional issues with circular references
          within our Python types.
  irVersion: 31

- version: 0.10.1
  createdAt: "2024-02-14"
  changelogEntry:
    - type: feat
      summary: Add support for a RequestOptions object for each generated function within Python SDKs
      changed:
        - >-
          Add support for a RequestOptions object for each generated
          function within Python SDKs. This parameter is an optional final
          parameter that allows for configuring timeout, as well as pass in
          arbitrary data through to the request. RequestOptions is a TypedDict,
          with optional fields, so there's no need to instantiate an object, just
          pass in the relevant keys within a dict!
  irVersion: 31

- version: 0.10.0
  createdAt: "2024-02-13"
  changelogEntry:
    - type: break
      summary: The generator no longer supports Python 3.7
      removed:
        - The generator no longer supports Python 3.7
        - The `backports` dependency has been removed
  irVersion: 31

- version: 0.9.1
  createdAt: "2024-02-11"
  changelogEntry:
    - type: fix
      summary: Remove literals from SDK function signatures, as they are not modifiable for end users
      fixed:
        - >-
          Remove literals from SDK function signatures, as they are not modifiable
          for end users.
        - >-
          Acknowledge the optionality of a `File` property, previously we were
          requiring all `File` type inputs, even if they were specified as
          optional within the OpenAPI or Fern definition. Now, we check if the
          parameter is required and make the parameter optional if it is not.
  irVersion: 31

- version: 0.9.0
  createdAt: "2024-02-11"
  changelogEntry:
    - type: feat
      summary: The SDK generator now supports whitelabelling
      added:
        - >-
          The SDK generator now supports whitelabelling. When this is turned on,
          there will be no mention of Fern in the generated code.
  irVersion: 31

- version: 0.8.3-rc0
  createdAt: "2024-01-29"
  changelogEntry:
    - type: fix
      summary: Increase recursion depth to allow for highly nested and complex examples
      fixed:
        - >-
          Increase recursion depth to allow for highly nested and complex
          examples, this is a temporary solution while the example datamodel is
          further refined.
  irVersion: 31

- version: 0.8.2-rc0
  createdAt: "2024-01-28"
  changelogEntry:
    - type: fix
      summary: The Python SDK better handles cyclical references
      fixed:
        - >-
          The Python SDK better handles cyclical references. In particular,
          cyclical references are tracked for undiscriminated unions, and
          update_forward_refs is always called with object references.
  irVersion: 31

- version: 0.8.1
  createdAt: "2024-01-26"
  changelogEntry:
    - type: feat
      summary: The generated SDK respects environment variables for authentication if specified
      added:
        - >-
          If the auth scheme has environment variables specified, the generated
          python client will scan those environment variables.
  irVersion: 31

- version: 0.8.0
  createdAt: "2024-01-25"
  changelogEntry:
    - type: fix
      summary: Enums in inlined requests send the appropriate value.
  irVersion: 31

- version: 0.7.7
  createdAt: "2024-01-21"
  changelogEntry:
    - type: internal
      summary: Initialize the changelog
  irVersion: 31<|MERGE_RESOLUTION|>--- conflicted
+++ resolved
@@ -1,6 +1,5 @@
 # yaml-language-server: $schema=../../../fern-versions-yml.schema.json
 # For unreleased changes, use unreleased.yml
-<<<<<<< HEAD
 - version: 4.43.0
   changelogEntry:
     - summary: |
@@ -8,7 +7,8 @@
         with either OAuth client credentials or a pre-generated bearer token directly via the `token` parameter.
       type: feat
   createdAt: "2025-12-06"
-=======
+  irVersion: 61
+
 - version: 4.42.1
   changelogEntry:
     - summary: |
@@ -17,7 +17,6 @@
         bearer auth continues to require a token when `isAuthMandatory` is true.
       type: fix
   createdAt: "2025-12-05"
->>>>>>> 3c593d4d
   irVersion: 61
 
 - version: 4.42.0
