# yaml-language-server: $schema=../../../fern-versions-yml.schema.json
# For unreleased changes, use unreleased.yml
<<<<<<< HEAD
- version: 4.38.3-rc1
  changelogEntry:
    - summary: Add wire test generation behind `enable_wire_tests` flag.
      type: feat
  createdAt: "2025-11-20"
=======
- version: 4.38.4
  changelogEntry:
    - summary: |
        Remove using generator-cli to push to GitHub for self-hosted SDKs; this is now handled in the local workspace runner.
      type: fix
  createdAt: "2025-11-21"
>>>>>>> f9207cd8
  irVersion: 61

- version: 4.38.3-rc0
  changelogEntry:
    - summary: Add support for custom pagination
      type: feat
  createdAt: "2025-11-20"
  irVersion: 61

- version: 4.38.2
  changelogEntry:
    - summary: Fix missing websocket services when using lazy imports
      type: fix
  createdAt: "2025-11-20"
  irVersion: 61

- version: 4.38.1
  changelogEntry:
    - summary: Add contents:read permission to generated publish workflow for OIDC authentication to fix actions/checkout@v4 requirements.
      type: fix
  createdAt: "2025-11-20"
  irVersion: 61

- version: 4.38.0
  changelogEntry:
    - summary: Add pytest-xdist for parallel test execution and upgrade CI Python version to 3.9 in generated SDKs.
      type: feat
  createdAt: "2025-11-19"
  irVersion: 61

- version: 4.37.1
  changelogEntry:
    - summary: Bump generator CLI version to publish new Docker image.
      type: chore
  createdAt: "2025-11-19"
  irVersion: 61

- version: 4.37.0
  changelogEntry:
    - summary: |
        Pagination: `page.response` is the typed API response object for each page (e.g., `ListUsersPaginationResponse`), not a raw HTTP wrapper. This is a typing-only improvement; no runtime behavior changes and existing code continues to work. If you explicitly type-annotate pagers, use two type parameters (`SyncPager[T, R]` / `AsyncPager[T, R]`).

        ```python
        # Iterate pages and access the typed response per page
        pager = client.users.list(...)
        for page in pager.iter_pages():
            print(page.response)  # typed response object
        ```
      type: feat
  createdAt: "2025-11-17"
  irVersion: 61

- version: 4.36.2
  changelogEntry:
    - summary: Fix circular reference issue for recursive types and unions.
      type: fix
  createdAt: "2025-11-14"
  irVersion: 61

- version: 4.36.1
  changelogEntry:
    - summary: Resolve PydanticUserError for mutually recursive models in Pydantic v2.
      type: fix
  createdAt: "2025-11-12"
  irVersion: 61

- version: 4.36.0
  changelogEntry:
    - summary: Add custom license file copying and GitHub installation token population for local generation workflows
      type: feat
  createdAt: "2025-11-11"
  irVersion: 61

- version: 4.35.3
  changelogEntry:
    - summary: Fix double Optional wrapping for unknown types in nullable fields by mapping unknown to Any instead of Optional[Any].
      type: fix
  createdAt: "2025-11-11"
  irVersion: 61

- version: 4.35.2
  changelogEntry:
    - summary: Add back F401-ignored imports for circular references.
      type: fix
  createdAt: "2025-11-10"
  irVersion: 61

- version: 4.35.1
  changelogEntry:
    - summary: Generated Python SDKs no longer show SyntaxWarnings when API docs or enum values include backslashes.
      type: fix
  createdAt: "2025-11-10"
  irVersion: 61

- version: 4.35.0
  changelogEntry:
    - summary: Add automatic discriminated union support using Pydantic's Field(discriminator=...) to improve serialization performance. Benchmarks show a 2x speedup by eliminating sequential variant attempts and enabling O(1) variant selection.
      type: feat
  createdAt: "2025-11-10"
  irVersion: 61

- version: 4.34.1
  changelogEntry:
    - summary: Fix websocket response type generation to use typing.Any when no server-to-client messages are defined, preventing mypy errors with empty Union types.
      type: fix
  createdAt: "2025-11-07"
  irVersion: 61

- version: 4.34.0
  changelogEntry:
    - summary: Add support for disabling retries on endpoints
      type: feat
  createdAt: "2025-11-05"
  irVersion: 61

- version: 4.33.0
  changelogEntry:
    - summary: Added Generation Metadata file to output
      type: feat
  createdAt: "2025-11-04"
  irVersion: 61

- version: 4.32.3-rc1
  changelogEntry:
    - summary: Added logging to debug 4.32.3-rc0
      type: feat
  createdAt: "2025-10-30"
  irVersion: 60

- version: 4.32.3-rc0
  changelogEntry:
    - summary: Add support for publishing to PyPI with attestations in auto-generated GHA ci.yml
      type: feat
  createdAt: "2025-10-30"
  irVersion: 60

- version: 4.32.2
  changelogEntry:
    - summary: Update pyproject.toml headers to propagate project urls to pypi metadata generation
      type: chore
  createdAt: "2025-10-29"
  irVersion: 60

- version: 4.32.1
  changelogEntry:
    - summary: Fix pydantic model alias generator to correctly serialize wrapped aliases in pydantic v2.
      type: fix
  createdAt: "2025-10-27"
  irVersion: 60

- version: 4.32.0
  changelogEntry:
    - summary: |
        Add support for setting the recursion limit above the default of 1000.
        Also removes unused imports that were previously F401-ignored.
      type: feat
  createdAt: "2025-10-24"
  irVersion: 60

- version: 4.31.2
  changelogEntry:
    - summary: Fix union type deserialization to properly match discriminated unions based on literal field values (e.g., type discriminators) when nested fields have validation errors.
      type: fix
  createdAt: "2025-10-23"
  irVersion: 60

- version: 4.31.1
  changelogEntry:
    - summary: Escape backslashes in docstrings to prevent SyntaxWarning for invalid escape sequences.
      type: fix
  createdAt: "2025-10-17"
  irVersion: 60

- version: 4.31.0
  changelogEntry:
    - summary: |
        - Removed external dependency on httpx-sse by bringing SSE handling in-house. 
        - Fixed SSE handling of events longer than or containing escaped newlines.
      type: feat
  createdAt: "2025-10-06"
  irVersion: 60

- version: 4.30.4-rc1
  changelogEntry:
    - summary: |
        Cleared CVE-2025-27210
      type: fix
  createdAt: "2025-10-02"
  irVersion: 60

- version: 4.30.4-rc0
  changelogEntry:
    - summary: |
        Cleared CVEs in generator image
      type: fix
  createdAt: "2025-10-02"
  irVersion: 60

- version: 4.30.3
  changelogEntry:
    - summary: |
        Upgrade generator-cli dependency to fix local generation handling of .fernignore files.
      type: fix
  createdAt: "2025-09-29"
  irVersion: 60

- version: 4.30.2
  changelogEntry:
    - summary: Fix enum generation to properly escape quotes and backslashes in enum values.
      type: fix
  createdAt: "2025-09-27"
  irVersion: 60

- version: 4.30.1
  changelogEntry:
    - summary: Fix sdk `v1_on_v2` export of non-existent `IS_PYDANTIC_V2` variable.
      type: fix
  createdAt: "2025-09-25"
  irVersion: 60

- version: 4.30.0
  changelogEntry:
    - summary: |
        Add support for PR mode for self-hosted/local sdk generation
      type: feat
  createdAt: "2025-09-25"
  irVersion: 60

- version: 4.29.2
  changelogEntry:
    - summary: Added a note to the README on constructing Async httpx objects to pass into main Async clients.
      type: chore
  createdAt: "2025-09-23"
  irVersion: 59

- version: 4.29.2-rc0
  changelogEntry:
    - summary: |
        Exports in init files always reference the submodule instead of the current module.
        This should fix infinite recursion in libraries that inspect getattr, like freezegun.
      type: fix
  createdAt: "2025-09-22"
  irVersion: 59

- version: 4.29.1
  changelogEntry:
    - summary: Fixes issue where colliding classes were not lazily imported correctly.
      type: fix
  createdAt: "2025-09-18"
  irVersion: 59

- version: 4.29.0
  changelogEntry:
    - summary: |
        Add support for custom sections in the README.md via customSections config option
      type: feat
  createdAt: "2025-09-18"
  irVersion: 59

- version: 4.28.5
  changelogEntry:
    - summary: |
        Generator no longer fails on failed generator-cli installation
      type: fix
  createdAt: "2025-09-16"
  irVersion: 59

- version: 4.28.4
  changelogEntry:
    - summary: |
        Fix python sdk serialization to use dict instead of model_dump.
      type: fix
  createdAt: "2025-09-12"
  irVersion: 59

- version: 4.28.3
  changelogEntry:
    - summary: |
        Never duplicate parameters in client constructors
      type: fix
  createdAt: "2025-09-10"
  irVersion: 59

- version: 4.28.2
  changelogEntry:
    - summary: |
        Nit in custom client snippet generation.
      type: fix
  createdAt: "2025-09-09"
  irVersion: 59

- version: 4.28.1
  changelogEntry:
    - summary: |
        Union member self-referencing dependencies are now correctly imported and forward referenced.
        This fixes compatibility with Pydantic >=2.11.0.
      type: fix
  createdAt: "2025-09-05"
  irVersion: 59

- version: 4.28.0
  changelogEntry:
    - summary: Generator passes readme configs apiName, disabledSections, and whiteLabel.
      type: feat
  createdAt: "2025-08-29"
  irVersion: 59

- version: 4.27.0-rc0
  changelogEntry:
    - summary: |
        Client imports are now lazy loaded by default. This will greatly reduce memory footprint when using a small portion of a large API.
        The tradeoff is a latency penalty when first accessing a client.
        Users can opt in to eager loading (the old behavior) by setting the `lazy_imports` flag to `false` in their configuration.
      type: feat
  createdAt: "2025-08-27"
  irVersion: 59

- version: 4.26.2
  changelogEntry:
    - summary: |
        Upgrade docker image to use python 3.11.13 so that users can depend on packages that require python 3.11.
      type: fix
  createdAt: "2025-08-26"
  irVersion: 59

- version: 4.26.1
  changelogEntry:
    - summary: Additional handling of inferred auth
      type: chore
  createdAt: "2025-08-20"
  irVersion: 59

- version: 4.26.0
  changelogEntry:
    - summary: Bumped IR version to 59.
      type: chore
  createdAt: "2025-08-20"
  irVersion: 59

- version: 4.25.9
  changelogEntry:
    - summary: |
        Fix: allow setting of package name and version in local docker generation
      type: feat
  createdAt: "2025-08-05"
  irVersion: 58

- version: 4.25.7-rc2
  changelogEntry:
    - summary: |
        Minor bug fix: accessing version from publish config
      type: feat
  createdAt: "2025-08-05"
  irVersion: 58

- version: 4.25.7-rc1
  changelogEntry:
    - summary: |
        Attempt to plumb version in Abstract Generator
      type: feat
  createdAt: "2025-08-05"
  irVersion: 58

- version: 4.25.8
  changelogEntry:
    - summary: |
        Websocket patch: json load messages on dunder iter method
      type: feat
  createdAt: "2025-08-05"
  irVersion: 58

- version: 4.25.7-rc0
  changelogEntry:
    - summary: |
        Enforce nested folders for package names with a "." in them.
      type: feat
  createdAt: "2025-08-04"
  irVersion: 58

- version: 4.25.6
  changelogEntry:
    - summary: |
        Removed snippet generation
      type: feat
  createdAt: "2025-07-22"
  irVersion: 58

- version: 4.25.5
  changelogEntry:
    - summary: |
        Enabled "ignore" as an option for extra fields
      type: feat
  createdAt: "2025-07-17"
  irVersion: 58

- version: 4.25.4
  changelogEntry:
    - summary: |
        Updated construct_type function to handles undiscriminated unions with lists, sets, and dictionaries of objects.
      type: fix
  createdAt: "2025-07-15"
  irVersion: 58

- version: 4.25.3
  changelogEntry:
    - summary: |
        Fix websocket connect method generation for single base URL environments.
      type: fix
  createdAt: "2025-07-14"
  irVersion: 58

- version: 4.25.2
  changelogEntry:
    - summary: |
        Generator fix: automatically switch tabs to spaces, following PEP8 standards.
      type: fix
  createdAt: "2025-07-11"
  irVersion: 58

- version: 4.25.1
  changelogEntry:
    - summary: |
        Correctly import websockets exceptions.
      type: fix
  createdAt: "2025-07-10"
  irVersion: 58

- version: 4.25.0
  changelogEntry:
    - summary: |
        Support async functions as websocket callback handlers.
      type: feat
  createdAt: "2025-07-09"
  irVersion: 58

- version: 4.24.3
  changelogEntry:
    - summary: |
        Support websockets>=14 by using legacy client.
      type: fix
  createdAt: "2025-07-09"
  irVersion: 58

- version: 4.24.2
  changelogEntry:
    - summary: |
        Emit ERROR events for JSON parsing errors in websocket connections.
      type: fix
  createdAt: "2025-07-09"
  irVersion: 58

- version: 4.24.1
  changelogEntry:
    - summary: |
        Parse websocket messages as JSON before Pydantic parsing.
      type: fix
  createdAt: "2025-07-07"
  irVersion: 58

- version: 4.24.0
  changelogEntry:
    - summary: |
        Add support for path parameters backed by variables supplied to the client constructor.
      type: feat
  createdAt: "2025-07-03"
  irVersion: 58

- version: 4.23.2
  changelogEntry:
    - summary: |
        Bump websockets dependency to >=12.0.0 to ensure compatibility with newer websocket implementations and improve stability.
      type: chore
  createdAt: "2025-06-25"
  irVersion: 58

- version: 4.23.1
  changelogEntry:
    - summary: |
        Bump pydantic-core dependency to >=2.18.2 to ensure compatibility with newer pydantic versions and improve performance.
      type: chore
  createdAt: "2025-06-24"
  irVersion: 58

- version: 4.23.0
  changelogEntry:
    - summary: |
        Add support for custom headers parameter at the top level of the client constructor.

        ```python
        client = Client(
            headers={"X-Custom-Header": "custom-value"}
        )
        ```
      type: feat
  createdAt: "2025-06-24"
  irVersion: 58

- version: 4.22.1-rc0
  changelogEntry:
    - summary: |
        Lazily validate model serialization to reduce memory consumption. Pydantic 2.11.0 introduced an issue where the model_serializer 
        decorator set to wrap mode forced it to eagerly do schema validation at import time. Because we had this decorator on the UniversalBaseModel,
        it would try to validate the schemas of all the Model types at import time. This caused massive memory spikes for more complex SDKs, up to 2.6GB
        in some cases. This change essentially accomplishes the same logic of wrapping the serialization process and modifying the serialization
        structure of datetime fields. The difference is that we manually wrap, so we're able to defer model validation until runtime, drastically
        reducing our memory consumption.
      type: feat
  createdAt: "2025-06-20"
  irVersion: 58

- version: 4.22.0
  changelogEntry:
    - summary: |
        Support wrapped aliases in python for pydantic v2.
      type: feat
  createdAt: "2025-06-11"
  irVersion: 58

- version: 4.21.5
  changelogEntry:
    - summary: |
        Generate README for github output mode.
      type: fix
  createdAt: "2025-06-11"
  irVersion: 58

- version: 4.21.4
  changelogEntry:
    - summary: |
        Add support for HEAD HTTP method in the generated client.
      type: feat
  createdAt: "2025-06-05"
  irVersion: 58

- version: 4.21.3
  changelogEntry:
    - summary: |
        Fix an issue where the websocket connect method did not correctly yield the websocket client.
      type: fix
  createdAt: "2025-06-04"
  irVersion: 58

- version: 4.21.2
  changelogEntry:
    - summary: |
        Handle HEAD HTTP method gracefully by treating it as a POST method when constructing the snippet registry, rather than failing.
      type: chore
  createdAt: "2025-05-27"
  irVersion: 58

- version: 4.21.1
  changelogEntry:
    - summary: |
        Make sure to generate README and Reference even when generating in local mode (if self hosting is enabled).
      type: chore
  createdAt: "2025-05-27"
  irVersion: 58

- version: 4.21.0
  changelogEntry:
    - summary: |
        Bump to v58 of IR.
      type: chore
  createdAt: "2025-05-27"
  irVersion: 58

- version: 4.20.3
  changelogEntry:
    - summary: |
        Fix handling of optional and unknown response types by not throwing errors when the response is empty.
      type: fix
  createdAt: "2025-05-20"
  irVersion: 57

- version: 4.20.2
  changelogEntry:
    - summary: |
        Support formatting the generated README.md and python code snippets.
      type: fix
  createdAt: "2025-05-13"
  irVersion: 57

- version: 4.20.1
  changelogEntry:
    - summary: |
        Add support for the custom introduction setting in the generated README.md.
      type: fix
  createdAt: "2025-05-13"
  irVersion: 57

- version: 4.20.0
  changelogEntry:
    - summary: |
        Generate standalone Pydantic models for each class definition for models that utilize the Fern `extends` keyword,
        as opposed to generating Pydantic models that implement inheritance.
      type: feat
  createdAt: "2025-05-13"
  irVersion: 57

- version: 4.19.7
  changelogEntry:
    - summary: |
        Fix mypy errors related to type-shadowing `data` variables in generated streaming endpoints.
      type: fix
  createdAt: "2025-05-13"
  irVersion: 57

- version: 4.19.6
  changelogEntry:
    - summary: |
        Fix mypy errors related to automatic pagination in the python client.
      type: fix
  createdAt: "2025-05-11"
  irVersion: 57

- version: 4.19.5
  changelogEntry:
    - summary: |
        Fix naming conflicts in streaming endpoints by renaming the stream method to _stream in raw clients, 
        preventing collisions with endpoint parameters that might also be named "stream", 
        while maintaining proper functionality for streaming responses.
      type: fix
  createdAt: "2025-05-11"
  irVersion: 57

- version: 4.19.4
  changelogEntry:
    - summary: |
        Fix handling of optional file parameters in multipart form data requests with httpx by properly checking 
        for None values before attempting to include them in the request, preventing errors when optional file parameters are not provided.
      type: feat
  createdAt: "2025-05-11"
  irVersion: 57

- version: 4.19.3
  changelogEntry:
    - summary: |
        Fix pagination support in raw clients by properly indexing into response data, ensuring that raw client endpoints with pagination correctly iterate through paginated results.
      type: fix
  createdAt: "2025-05-09"
  irVersion: 57

- version: 4.19.2
  changelogEntry:
    - summary: |
        Fix SSE streaming response handling by adding proper type casting to sse.data, ensuring correct data type conversion during stream processing.
      type: fix
  createdAt: "2025-05-09"
  irVersion: 57

- version: 4.19.1
  changelogEntry:
    - summary: |
        Fix a mypy error in pydantic_utilities.py by properly handling type annotations for Pydantic v1 and v2 compatibility, ensuring type checking passes correctly across different Pydantic versions.
      type: fix
  createdAt: "2025-05-09"
  irVersion: 57

- version: 4.19.0
  changelogEntry:
    - summary: |
        Add support for generating proper Pydantic models that contain forward references wrapped in containers (e.g. list, optional, etc.)
      type: feat
  createdAt: "2025-05-09"
  irVersion: 57

- version: 4.18.6
  changelogEntry:
    - summary: |
        Fix string enum generation to properly handle enum values containing quotes by automatically escaping them, 
        ensuring valid Python syntax for both single and double quoted string literals.
      type: fix
  createdAt: "2025-05-08"
  irVersion: 57

- version: 4.18.5
  changelogEntry:
    - summary: |
        Support application/x-www-form-urlencoded content type for requests, allowing proper encoding of form data in API calls.
      type: fix
  createdAt: "2025-05-08"
  irVersion: 57

- version: 4.18.4
  changelogEntry:
    - summary: |
        Fix requirements.txt generation to properly handle dependency version constraints, ensuring compatibility markers are correctly formatted.
      type: fix
  createdAt: "2025-05-08"
  irVersion: 57

- version: 4.18.3
  changelogEntry:
    - summary: |
        Install the generator-cli at build time as a fallback if runtime installation fails.
      type: fix
  createdAt: "2025-05-01"
  irVersion: 57

- version: 4.18.2
  irVersion: 57
  changelogEntry:
    - type: fix
      summary: |
        Fix README g

- version: 4.18.1
  irVersion: 57
  changelogEntry:
    - type: fix
      summary: |
        Update python-v2 generator invocation so that all relevant files like pyproject.toml and poetry.lock are pushed
        to the GitHub repository.

- version: 4.18.0
  irVersion: 57
  changelogEntry:
    - type: fix
      summary: |
        Update python-v2 generator invocation so that all relevant files like pyproject.toml and poetry.lock are pushed
        to the GitHub repository.

- version: 4.18.0
  irVersion: 57
  changelogEntry:
    - type: fix
      summary: |
        Add support for self-hosted mode, allowing users to push generated SDKs to their own GitHub repositories.
        This feature enables organizations to maintain private SDK repositories with custom configurations.

- version: 4.17.1
  irVersion: 57
  changelogEntry:
    - type: fix
      summary: |
        Fix an issue where response `headers` were not available in the strongly typed error classes.

- version: 4.17.0
  irVersion: 57
  changelogEntry:
    - type: feat
      summary: |
        Add support for retrieving response headers for each page of paginated responses, instead of just the first page.

- version: 4.16.2
  irVersion: 57
  changelogEntry:
    - type: fix
      summary: |
        Fixed an issue introduced in 4.14.0, where `bytes` and `text` responses were not handled correctly.

- version: 4.16.1
  irVersion: 57
  changelogEntry:
    - type: internal
      summary: |
        Fixes an internal release issue in `4.16.0`.

- version: 4.16.0
  irVersion: 57
  changelogEntry:
    - type: feat
      summary: |
        Add support for retrieving response headers from the generated `ApiError` class.

- version: 4.15.0
  irVersion: 57
  changelogEntry:
    - type: feat
      summary: |
        Add support for offset step pagination, where the offset position represents the element's index rather
        than the page number.
    - type: fix
      summary: |
        Fixed an issue introduced in 4.14.0, where paginated endpoints were not returning the underlying data.

- version: 4.14.6
  irVersion: 57
  changelogEntry:
    - type: fix
      summary: |
        Fixed an issue where multipart/form-data content types are now explicitly sent when configured in the API definition.

- version: 4.14.5
  irVersion: 57
  changelogEntry:
    - type: fix
      summary: |
        Fixed an issue introduced in 4.14.0, where SSE streaming responses were not yielded correctly.

- version: 4.14.4
  irVersion: 57
  changelogEntry:
    - type: fix
      summary: |
        Fixed an issue where filename and plain text content-type parameters were being incorrectly serialized.

- version: 4.14.3
  irVersion: 57
  changelogEntry:
    - type: fix
      summary: |
        Add support for receiving raw responses from pagination endpoints.

- version: 4.14.2
  irVersion: 57
  changelogEntry:
    - type: fix
      summary: |
        Fix an issue where TypedDicts with circular references were not correctly serialized.
        This issue only affected users that enabled `use_typeddict_requests`.

- version: 4.14.1
  irVersion: 57
  changelogEntry:
    - type: fix
      summary: |
        The generated GitHub workflow now uses `ubuntu-latest` instead of `ubuntu-20.04`

- version: 4.14.0
  irVersion: 57
  changelogEntry:
    - type: feat
      summary: |
        Add support for receiving raw responses from streaming endpoints.
    - type: feat
      summary: |
        Add support for excluding types from the generated `__init__.py` files.

        ```yaml
        config:
          exclude_types_from_init_exports: true
        ```

- version: 4.13.0
  irVersion: 57
  changelogEntry:
    - type: feat
      summary: |
        Adds support for overriding literal global headers in the client constructor (e.g. `version`).

        ```python
        client = Acme(
          ...
          version="1.0.0",
        )
        ```

- version: 4.12.1
  irVersion: 57
  changelogEntry:
    - type: fix
      summary: |
        Fixes an issue where dictionary types defined within TypedDicts incorrectly used the
        `typing_extensions.NotRequired` type.
    - type: fix
      summary: |
        Fixes an issue where optional `core.File` parameters would cause `mypy` failures.
    - type: fix
      summary: |
        Fixes a regression introduced in 4.12.0, where the non raw response client endpoints
        did not respect the allowed method keywords (e.g. `list` was generated as `list_`).

- version: 4.12.0
  irVersion: 57
  changelogEntry:
    - type: fix
      summary: |
        Resolve issues with paginated endpoints generating incorrect endpoint return types.

- version: 4.11.0
  irVersion: 57
  changelogEntry:
    - type: fix
      summary: |
        Always represent nullable as Optional rather than NotRequired, only use
        NotRequired for optional in typeddicts.

- version: 4.10.0
  irVersion: 57
  changelogEntry:
    - type: feat
      summary: |
        Add support for using TypedDicts for file upload request parameters. This flag should
        be used in conjunction with the `use_typeddict_requests` flag like so:

        ```yaml
        config:
          use_typeddict_requests: true
          use_typeddict_requests_for_file_upload: true
        ```

- version: 4.9.0
  irVersion: 57
  changelogEntry:
    - type: feat
      summary: |
        Implement raw client support for accessing response headers and data in unary endpoints.

- version: 4.8.0
  irVersion: 57
  changelogEntry:
    - type: feat
      summary: |
        Add support for inlining path parameters

- version: 4.7.0
  irVersion: 57
  changelogEntry:
    - type: feat
      summary: |
        Add support for user-agent header

- version: 4.6.0
  irVersion: 57
  changelogEntry:
    - type: feat
      summary: |
        Add support for generating legacy wire tests, and disable them by default. These tests will be restored and improved in the future.
        Users can opt-in to generating legacy wire tests by setting the `include_legacy_wire_tests` flag to `true` in their configuration.

        ```yaml
        config:
          include_legacy_wire_tests: true
        ```

- version: 4.5.0
  irVersion: 57
  changelogEntry:
    - type: feat
      summary: |
        Add support for websocket code generation.

- version: 4.4.0
  irVersion: 57
  changelogEntry:
    - type: feat
      summary: |
        Add support for raw bytes responses.

- version: 4.3.21
  irVersion: 57
  changelogEntry:
    - type: fix
      summary: |
        Fix an issue where the default `timeout` was not being respected when a custom `httpx_client` was provided.

- version: 4.3.20
  irVersion: 57
  changelogEntry:
    - type: fix
      summary: |
        Update formatting across all generated files. There are no behavioral changes, but large diffs are expected.

- version: 4.3.19
  irVersion: 57
  changelogEntry:
    - type: internal
      summary: |
        Update the IR to v57.

- version: 4.3.18
  irVersion: 53
  changelogEntry:
    - type: fix
      summary: |
        Fix an issue where the `request_options` parameter name is now properly respected when it's 
        renamed due to conflicts with other parameter names. Previously, the code would still reference the 
        original parameter name internally, causing errors.

- version: 4.3.17
  irVersion: 53
  changelogEntry:
    - type: fix
      summary: |
        Fix an issue where parameter names that conflict with the `request_options` parameter are now properly deconflicted by 
        prepending an underscore to the `request_options` parameter name.

- version: 4.3.16
  irVersion: 53
  changelogEntry:
    - type: fix
      summary: |
        Fix an issue where GeneratorExit was unintentionally being swallowed by code blocks within the HttpClient.stream() contextmanager.

- version: 4.3.15
  irVersion: 53
  changelogEntry:
    - type: fix
      summary: |
        Fix an issue where extraneous NameError-causing update_forward_refs invocations were being emitted.

- version: 4.3.14
  irVersion: 53
  changelogEntry:
    - type: feat
      summary: |
        Set the default number of retries to 2 (was 0) to align with the generated README.

- version: 4.3.13
  irVersion: 53
  changelogEntry:
    - type: feat
      summary: |
        The Python generator now supports conditioning dependencies on the Python version.

- version: 4.3.12
  irVersion: 53
  changelogEntry:
    - type: feat
      summary: |
        The Python generator now autogenerates a requirements.txt file.

- version: 4.3.11
  irVersion: 53
  changelogEntry:
    - type: fix
      summary: |
        pyproject.toml now has a `[project]` block making it Poetry v2 compatible.

- version: 4.3.10
  irVersion: 53
  changelogEntry:
    - type: fix
      summary: |
        Pagination correctly uses specified defaults to support custom schemes.

- version: 4.3.9
  irVersion: 53
  changelogEntry:
    - type: fix
      summary: |
        Fix indentation in generated README.md sections to ensure proper formatting and readability.

- version: 4.3.8
  irVersion: 53
  changelogEntry:
    - type: fix
      summary: |
        Include content-type headers when available as part of endpoint request generation.

- version: 4.3.7
  irVersion: 53
  changelogEntry:
    - type: fix
      summary: |
        Update multipart endpoint generation to propertly omit optional body parameters.

- version: 4.3.6
  irVersion: 53
  changelogEntry:
    - type: fix
      summary: |
        Fix README.md and reference.md generation.

- version: 4.3.5
  irVersion: 53
  changelogEntry:
    - type: fix
      summary: |
        Update README.md snippet builder to omit invalid snippets during readme config generation.

- version: 4.3.4
  irVersion: 53
  changelogEntry:
    - type: fix
      summary: |
        Update shared http_client.py to remove omitted entries during file upload requests.

- version: 4.3.3
  irVersion: 53
  changelogEntry:
    - type: fix
      summary: |
        The generator now writes the reference.md configuration correctly, using `.dict()` instead of `.json()`.

- version: 4.3.2
  irVersion: 53
  changelogEntry:
    - type: fix
      summary: |
        The generator will now correctly default to the configured global `default_bytes_stream_chunk_size` when the `request_options` parameter is not provided.

- version: 4.3.1
  irVersion: 53
  changelogEntry:
    - type: feat
      summary: |
        Requests for file download will now allow users to pass in a `chunk_size` option that allows them to receive chunks of a specific size
        from the resultant `iter_bytes` invocation on the response byte stream.

        Concretely, a user would leverage the following:
        ```python
        client.download(
          ...,
          request_options={
            "chunk_size": 1024    # 1MB
          }
        )
        ```

- version: 4.2.8
  irVersion: 53
  changelogEntry:
    - type: fix
      summary: |
        The snippet writer now correctly handles base64 strings.

- version: 4.2.7
  irVersion: 53
  changelogEntry:
    - type: fix
      summary: |
        The generated README will now have a section that links to the generated
        SDK Reference (in `reference.md`).

        ```md
        ## Reference

        A full reference for this library can be found [here](./reference.md).
        ```

- version: 4.2.7-rc4
  irVersion: 53
  changelogEntry:
    - type: fix
      summary: Generated readmes now include the parameter name required for the request options parameter within the example snippets.

- version: 4.2.7-rc3
  irVersion: 53
  changelogEntry:
    - type: fix
      summary: |
        Now, when sending Snippet Templates back to Fern, the generator will not try to coerce a potentially missing ID into the `api_definition_id` field.
        This, had been a cause of the error log `Failed to upload snippet templates to FDR, this is ok: one of the hex, bytes, bytes_le, fields, or int arguments must be given`.

- version: 4.2.7-rc2
  irVersion: 53
  changelogEntry:
    - type: fix
      summary: |
        Pydantic utilities now correctly handles cases where you have a Pydantic model, with a list of pydantic models as a field, where those models have literals.
        Effectively, `deep_union_pydantic_objects` now handles lists of objects and merges them appropriately.

- version: 4.2.7-rc1
  irVersion: 53
  changelogEntry:
    - type: fix
      summary: |
        When leveraging the `include_union_utils` configuration flag, the Pydantic models will no longer include transitive dependencies within
        `update_forward_ref` calls, since these should not be necessary. This effectively scopes back the changes introduced in 4.0.0-rc5, which included
        changes to improve circular reference handling in Pydantic models.

- version: 4.2.7-rc0
  irVersion: 53
  changelogEntry:
    - type: fix
      summary: |
        Dynamic header suppliers, as used within the OAuth provider are now invoked on every request, not just the first.
        This was a regression introduced within an earlier version that is now fixed. As a results of this fix, the `refresh_token` is now correctly refreshed.

- version: 4.2.6
  irVersion: 53
  changelogEntry:
    - type: fix
      summary: |
        Serialization utilities (necessary when pydantic aliases are removed) now respects dictionaries as well.

- version: 4.2.5
  irVersion: 53
  changelogEntry:
    - type: fix
      summary: |
        Parameters of file upload functions now default to OMIT, not None, so that the SDK appropriately
        filters out unset parameters, while still allowing for user specified None values.

- version: 4.2.4
  irVersion: 53
  changelogEntry:
    - type: fix
      summary: |
        Datetime examples are generated correctly once again.
        The `pydantic_utilities` file is python 3.8 compatible.

- version: 4.2.3
  irVersion: 53
  changelogEntry:
    - type: fix
      summary: |
        The content type of file properties is now respected for multipart
        requests. For example, if you have a file property called `image` that has the
        content type `image/jpeg`, then it will be sent as:

        ```python
        "image": core.with_content_type(file=image, content_type="image/jpeg"),
        ````

- version: 4.2.2
  irVersion: 53
  changelogEntry:
    - type: fix
      summary: |
        The content type of non-file properties is now respected for multipart
        requests. For example, if you have a type called `metadata` that has the
        content type `application/json`, then it will be sent as:

        ```python
        "metadata": (None, json.dumps(jsonable_encoder(metadata)), "application/json"),
        ```

- version: 4.2.1
  irVersion: 53
  changelogEntry:
    - type: fix
      summary: |
        When the generator runs bash commands such as `poetry install` and there is a failure,
        now the `stderr` and `stdout` is logged to help improve user debugging.

- version: 4.2.0
  irVersion: 53
  changelogEntry:
    - type: feat
      summary: |
        Allow specifying arbitrary configuration to your packages `pyproject.toml` by adding a `pyproject_toml` block to your configuration
        whatever you include in this block will be added as-is to the `pyproject.toml` file. The config, as an example is:

        ```yaml
        config:
          pyproject_toml: |
            [tool.covcheck.group.unit.coverage]
            branch = 26.0
            line = 62.0

            [tool.covcheck.group.service.coverage]
            branch = 30.0
            line = 67.0
        ```

- version: 4.1.0
  irVersion: 53
  changelogEntry:
    - type: feat
      summary: |
        Allow specifying pip extras within your `pyproject.toml`. The following config:

        ```yaml
        config:
          extra_dev_dependencies:
            covcheck:
              version: "^0.4.3"
              extras: ["toml"]
        ```

        would add the following to your `pyproject.toml`:

        ```toml
        [tool.poetry.dev-dependencies]
        covcheck = { version = "^0.4.3", extras = ["toml"] }
        ```

- version: 4.0.0
  irVersion: 53
  changelogEntry:
    - type: fix
      summary: |
        Generated tests that expect an empty result when they are of type `text` (not JSON) now appropriately expect an empty string instead of `None` for async functions as well.
        Version 3.3.4 fixed this for sync functions only, which was a bug.

- version: 4.0.0-rc9
  irVersion: 53
  changelogEntry:
    - type: fix
      summary: All Pydantic V2 warnings have been resolved
      fixed:
        - json_encoders have been removed from Pydantic V2, and replaced with a `model_serializer` method.
        - additional model construction functions have been added when not leveraging pydantic field aliases to allow users to construct a model from JSOn without the need for dealiasing the object themselves.

- version: 4.0.0-rc8
  irVersion: 53
  changelogEntry:
    - type: fix
      summary: |
        Pydantic models that call `update_forward_refs` on non-union circular reference dependencies now pass in `localns` for
        the current member, a field in Pydantic V1 that provides object contexts to models in the event objects are not fully rebuilt.

- version: 4.0.0-rc7
  irVersion: 53
  changelogEntry:
    - type: fix
      summary: |
        The generator now respects the old use_str_enums flag again, a regression was introduced where only the new flag `enum_type`
        was respected.

- version: 4.0.0-rc6
  irVersion: 53
  changelogEntry:
    - type: fix
      summary: |
        Pydantic models now call update forward refs on non-union circular references. This
        prevents runtime errors in certain cases where types self reference itself through
        a union.

- version: 4.0.0-rc5
  irVersion: 53
  changelogEntry:
    - type: fix
      summary: |
        Pydantic models now call update forward refs on non-union circular references. This
        prevents runtime errors in certain cases where types self reference itself through
        a union.

- version: 4.0.0-rc4
  irVersion: 53
  changelogEntry:
    - type: fix
      summary: |
        Pydantic models now call update forward refs on non-union circular references. This
        prevents runtime errors in certain cases where types self reference itself through
        a union.

- version: 4.0.0-rc3
  irVersion: 53
  changelogEntry:
    - type: fix
      summary: |
        Pydantic models now call update forward refs on non-union circular references. This
        prevents runtime errors in certain cases where types self reference itself through
        a union.

- version: 4.0.0-rc2
  irVersion: 53
  changelogEntry:
    - type: fix
      summary: Update .dict calls in Pydantic V2 to be back to pre-3.10.4 logic for SDKs that continue using Pydantic aliases.

- version: 4.0.0-rc1
  irVersion: 53
  changelogEntry:
    - type: fix
      summary: Update .dict calls in Pydantic V2 to be back to pre-3.10.4 logic.
      fixed:
        - >-
          Pydantic V2 `.dict` calls are updated to be back to pre-3.10.4 logic.
          This is fix a regression where nested literals were being omitted due to the Pydantic V2 serializers not respecting the recursive .dict logic, as
          Pydantic V2 shells out `model_dump` calls to Rust library and serializers, as opposed to recursively calling `model_dump`.

          It is expected that performance will not be degraded given the Rust-based serializers have optimized performance, compared to the Pydantic V1 .dict approach.

- version: 4.0.0-rc0
  irVersion: 53
  changelogEntry:
    - type: fix
      summary: Rerelease 3.11.0-rc0 as a major version, with a configuration flag to disable the behavior (`use_pydantic_field_aliases`), defaulted to `true` to preserve existing behavior.
      fixed:
        - >-
          Rerelease 3.11.0-rc0 as a major version, with a configuration flag to
          disable the behavior (`use_pydantic_field_aliases`), defaulted to `false`
          to introduce the break on a major version.

          To maintain parity with pre-3.11.0 behavior, update the flag to `true`:

            ```yaml
            - name: fernapi/fern-python-sdk
              version: 4.0.0-rc0
              config:
                pydantic_config:
                  use_pydantic_field_aliases: true
            ```
    - type: internal
      summary: The generator now shares "as is" files with Pydantic and FastAPI generators.

- version: 3.11.0-rc0
  irVersion: 53
  changelogEntry:
    - type: chore
      summary: Remove Pydantic field aliases and leverage an internal representation.
      fixed:
        - >-
          Pydantic field aliases are removed and replaced with an internal
          representation. This allows for more robust handling of field aliases
          and prevents issues with Pydantic V2 and mypy.

          Previously, you'd have for V1 and V2 compatibility in Pydantic, you'd want to conditionally apply the config class within
          the base model, however this would lead to mypy errors when filling out a model with it's field alias. To solve this, We
          used the deprecated `class Config`, regardless of the Pydantic version to satisfy mypy, which lead to warnings in the console.

          Now, we've removed the field aliases and replaced them with an internal representation, which allows us to avoid pydantic config altogether.

- version: 3.10.8
  irVersion: 53
  changelogEntry:
    - type: fix
      summary: Allow for fields prefixed with the name `model`, a silent break introduced in Pydantic V2.

- version: 3.10.7
  irVersion: 53
  changelogEntry:
    - type: fix
      summary: When not leveraging mock integration tests, still run pytest over everything, not a specific directory.

# ===== Migrated versions =====

# TODO: It'd be great if we generated YAML schemas so people had validation on these files
- version: 3.10.6
  irVersion: 53
  changelogEntry:
    - type: fix
      summary: Pagination utilities assume `""` is a terminal signal for pagination.
      fixed:
        - >-
          Cursor-based pagination also assumes `""` is a terminal signal for
          pagination, same as if the next cursor were `None`.
  # This field is optional and can be omitted outside of the backfilling usecase
  # here it will default to the day the record was written to the DB
  createdAt: "2024-08-16"

- version: 3.10.3
  createdAt: "2024-08-16"
  irVersion: 53
  changelogEntry:
    - type: fix
      summary: Upgrade intermediate representation dependency to safely parse null unknown types.

- version: 3.10.4
  createdAt: "2024-08-14"
  changelogEntry:
    - type: chore
      summary: Improve performance of Pydantic `.dict` calls
      changed:
        - "`.dict` performance is improved, consolidating to a single call to Pydantic's `.dict` instead of 2 in attempts to remove unset optional values."
  irVersion: 53

- version: 3.10.3
  createdAt: "2024-08-14"
  changelogEntry:
    - type: fix
      summary: Query encoding now appropriately takes arrays of deep objects into account.
  irVersion: 53

- version: 3.10.2
  createdAt: "2024-08-13"
  changelogEntry:
    - type: fix
      summary: Unions with utils now update forward refs again, a regression that was introduced in version 3.7.0
  irVersion: 53

- version: 3.10.1
  createdAt: "2024-08-13"
  changelogEntry:
    - type: fix
      summary: If there are no autogenerated examples present, the Python SDK generator no longer fails.
  irVersion: 53

- version: 3.10.0
  createdAt: "2024-08-09"
  changelogEntry:
    - type: feat
      summary: Introduce forward compatible Python enums
      added:
        - >-
          Adds a new flag to generate forward compatible Python enums, as opposed
          to leveraging raw string enums as literals. This works through addding
          an "_UNKNOWN" member to your enum set, the value of which is the raw
          value of the unrecognized enum.
  irVersion: 53

- version: 3.9.0
  createdAt: "2024-08-09"
  changelogEntry:
    - type: feat
      summary: Introduce Pythonic naming for discriminated union members through `union_naming` configuration flag.
      added:
        - >-
          A new configuration is introduced to make discriminated union member
          naming more Pythonic. With V1 union naming, member names change from
          `<UnionName>_<DiscriminantValue>` to `<DiscriminantValue><UnionName>`.
          Concretely, union members previously named `Chat_User` will now be named
          `UserChat` under the new configuration.
  irVersion: 53

- version: 3.8.0
  createdAt: "2024-08-09"
  changelogEntry:
    - type: chore
      summary: Generated SDKs now use ruff for linting and formatting instead of Black.
  irVersion: 53

- version: 3.7.0
  createdAt: "2024-08-08"
  changelogEntry:
    - type: chore
      summary: Python circular referencing types are more robust.
  irVersion: 53

- version: 3.6.0
  createdAt: "2024-08-08"
  changelogEntry:
    - type: feat
      summary: The generator now respects returning nested properties from the returned object
  irVersion: 53

- version: 3.5.1
  createdAt: "2024-08-05"
  changelogEntry:
    - type: fix
      summary: Auto-completion for unions leveraging union utils now works as expected.
      fixed:
        - >-
          The root type for unions with visitors now has it's parent typed
          correctly. This allows auto-complete to work once again on the union
          when it's nested within other pydantic models.
  irVersion: 53

- version: 3.5.0
  createdAt: "2024-08-05"
  changelogEntry:
    - type: chore
      summary: Generated code now respects the pydantic version configuration flag.
      changed:
        - >-
          Improvement: The generated SDK now respects the pydantic version flag,
          generating V1 only code and V2 only code if specified. If not, the SDK
          is generated as it is today, with compatibility for BOTH Pydantic
          versions. This cleans up the generated code, and brings back features
          liked wrapped aliases for V1-only SDKs.
  irVersion: 53

- version: 3.4.2
  createdAt: "2024-08-05"
  changelogEntry:
    - type: fix
      summary: The Python generator now instantiates `Any` types as `Optional[Any]` to be able to mitigate breaks in Pydantic V2.
  irVersion: 53

- version: 3.4.1
  createdAt: "2024-08-04"
  changelogEntry:
    - type: chore
      summary: Literal templates are generated if they are union members
  irVersion: 53

- version: 3.4.0
  createdAt: "2024-08-02"
  changelogEntry:
    - type: internal
      summary: Generator code now uses Pydantic V2, no changes to generated code.
      changed:
        - >-
          Internal: The SDK generator has now been upgraded to use Pydantic V2
          internally. Note that there is no change to the generated code, however
          by leveraging Pydantic V2 you should notice an improvement in `fern
          generate` times.
  irVersion: 53

- version: 3.3.4
  createdAt: "2024-08-02"
  changelogEntry:
    - type: chore
      summary: Address a number of issues within generated unit tests.
      changed:
        - >-
          Improvement: Aliased literals are also defaulted within Pydantic models,
          whereas previously only direct literals were defaulted.
        - >-
          Improvement: Snippets now provide optional literals in functions and
          models.
      fixed:
        - >-
          Generated tests that expect an empty result when they are of type `text`
          (not JSON) now appropriately expect an empty string instead of `None`.
  irVersion: 53

- version: 3.3.3
  createdAt: "2024-08-02"
  changelogEntry:
    - type: fix
      summary: The generator now allows you to extend aliased types (as long as they're objects).
  irVersion: 53

- version: 3.3.2
  createdAt: "2024-08-02"
  changelogEntry:
    - type: fix
      summary: Regression in readme generation introduced in 3.3.1
  irVersion: 53

- version: 3.3.1
  createdAt: "2024-08-02"
  changelogEntry:
    - type: fix
      summary: Generated READMEs now reference RequestOptions as TypedDicts correctly.
  irVersion: 53

- version: 3.3.0-rc1
  createdAt: "2024-08-01"
  changelogEntry:
    - type: fix
      summary: TypedDict snippets now include literals where available.
  irVersion: 53

- version: 3.3.0-rc0
  createdAt: "2024-07-31"
  changelogEntry:
    - type: internal
      summary: Upgrade to IR 53.1.0
      changed:
        - "Upgrade to IR 53.1.0"
        - The Python generator now creates snippet templates for undiscriminated unions.
  irVersion: 53

- version: 3.2.0-rc1
  createdAt: "2024-07-29"
  changelogEntry:
    - type: fix
      summary: The generated README now imports `ApiError` as if it were from outside the module.
  irVersion: 49

- version: 3.2.0-rc0
  createdAt: "2024-07-25"
  changelogEntry:
    - type: feat
      summary: The Python SDK can now be generated with TypedDicts as inputs.
      added:
        - >-
          The Python SDK can now be generated such that inputs to requests are
          TypedDicts, instead of Pydantic models. This allows for consumers of the
          SDK to continue to have type hinting and autocomplete, but not need to
          import new object types when creating requests.
  irVersion: 49

- version: 3.1.0-rc0
  createdAt: "2024-07-24"
  changelogEntry:
    - type: chore
      summary: The root client is now exported from the main `__init__.py`.
      changed:
        - >-
          Improvement: The root client users interact with is now exported from
          the main `__init__.py`, this allows users to access the client via `from
          my_sdk import my_sdk_client` as opposed to `from my_sdk.client import
          my_sdk_client`.
      removed:
        - >-
          Note this comes with an edge-case break. In the unlikely event you have
          a type that conflicts in naming with the exported root client, that type
          model is post-fixed with "Model". e.g. a type `Merge` in an SDK
          exporting a client `Merge` becomes `MergeModel`.
  irVersion: 49

- version: 3.0.0-rc2
  createdAt: "2024-07-24"
  changelogEntry:
    - type: fix
      summary: "`update_forward_refs` no longer raises errors, preserving original behavior, pre-3.x."
  irVersion: 49

- version: 3.0.0-rc1
  createdAt: "2024-07-23"
  changelogEntry:
    - type: fix
      summary: "`expected_types` within our test suite are now typed as `Tuple[typing.Any, typing.Any]`."
      fixed:
        - >-
          Sometimes mypy will error on the typing of `expected_types` within our
          test suite, despite them being labeled as `typing.Any`. This updates the
          types for tuples to `typing.Tuple[tying.Any, typing.Any]` to appease
          mypy.
  irVersion: 49

- version: 3.0.0-rc0
  createdAt: "2024-07-23"
  changelogEntry:
    - type: break
      summary: The generated models now support Pydantic V2 outright, it no longer uses `pydantic.v1` models.
      changed:
        - The generated models now support Pydantic V2 outright, it no longer uses `pydantic.v1` models.
        - Public fields previously prefixed with `_` are now prefixed with `f_` (Pydantic V2 does not allow for `_` prefixes on public fields and Python does not allow for a numeric prefix)
      removed:
        - wrapped aliases outside of Pydantic V1
        - custom root validators outside of Pydantic V1
  irVersion: 49

- version: 2.16.0
  createdAt: "2024-07-16"
  changelogEntry:
    - type: feat
      summary: The generated SDK now allows for specifying whether or not to generate `streaming` functions as overloaded functions or separate functions.
  irVersion: 49

- version: 2.15.6
  createdAt: "2024-07-17"
  changelogEntry:
    - type: fix
      summary: The generated python SDK now requires an environment be specified if a default is not provided.
  irVersion: 49

- version: 2.15.5
  createdAt: "2024-07-17"
  changelogEntry:
    - type: fix
      summary: The generated python SDK Oauth client now no longer checks for an expiry when getting the access token if an expiry field is not configured.
  irVersion: 49

- version: 2.15.4
  createdAt: "2024-07-10"
  changelogEntry:
    - type: fix
      summary: The generated python SDK now serializes bytes within JSON as a utf-8 encoded string.
  irVersion: 49

- version: 2.15.3
  createdAt: "2024-07-10"
  changelogEntry:
    - type: fix
      summary: The generated python SDK no longer runs into a recursion error during snippet generation.
  irVersion: 49

- version: 2.15.2
  createdAt: "2024-07-10"
  changelogEntry:
    - type: fix
      summary: The generated python SDK no longer treats `set` as a reserved word for method names.
  irVersion: 49

- version: 2.15.1
  createdAt: "2024-07-09"
  changelogEntry:
    - type: fix
      summary: The unchecked base model no longer coerces None to a type.
      fixed:
        - The unchecked base model no longer coerces None to a type.
        - >-
          The http client appropriately defaults empty fields within
          RequestOptions.
  irVersion: 49

- version: 2.15.0
  createdAt: "2024-07-03"
  changelogEntry:
    - type: feat
      summary: The generated python SDK now respects configured defaults from the API spec.
  irVersion: 49

- version: 2.14.1
  createdAt: "2024-07-01"
  changelogEntry:
    - type: fix
      summary: typing within the Sync and AsyncPagers is now correctly passed through to the BasePager.
      fixed:
        - >-
          Sync and AsyncPage now pass through the generic type to BasePage,
          allowing the use of `.items`, etc. to be appropriately typed within your
          type checking system.
  irVersion: 49

- version: 2.14.0
  createdAt: "2024-07-01"
  changelogEntry:
    - type: fix
      summary: The offset page now allows for the usage of 0 as a page start.
      fixed:
        - >-
          offset page now allows for the usage of 0 as a page start, previously
          the use of `page or 1` made Python coerce booleans and become 1,
          ignoring the user-provided 0.
  irVersion: 49

- version: 2.14.0-rc3
  createdAt: "2024-07-01"
  changelogEntry:
    - type: feat
      summary: Generated readmes now include an "advanced" section.
      changed:
        - >-
          Generated readmes now include an "advanced" section,
          outlining usage of retries, timeouts, error handling and usage of a
          custom client.
  irVersion: 49

- version: 2.14.0-rc2
  createdAt: "2024-07-01"
  changelogEntry:
    - type: chore
      summary: Async snippets now run the async function leveraging asyncio.run to be more copy-pastable.
  irVersion: 49

- version: 2.14.0-rc1
  createdAt: "2024-06-27"
  changelogEntry:
    - type: fix
      summary: The fix from 2.5.2 is now case-insensitive
      fixed:
        - >-
          the fix from 2.5.2 is now case-insensitive Recap of 2.5.2: `Fix: Support
          `list`SDK method names instead of defaulting to`list\_`.`
  irVersion: 49

- version: 2.14.0-rc0
  createdAt: "2024-06-26"
  changelogEntry:
    - type: feat
      summary: The Python SDK now generates an accompanying SDK reference (`reference.md`) for users to review the SDK methods at a glance within the SDK's GitHub repository.
  irVersion: 49

- version: 2.13.1-rc0
  createdAt: "2024-06-20"
  changelogEntry:
    - type: fix
      summary: The Python SDK now does not send additional properties via JSON or data if the request is leveraging the other field.
      fixed:
        - >-
          the Python SDK now does not send additional properties via JSON or data
          if the request is leveraging the other field.
      changed:
        - >-
          Improvement: the Python SDK now copies unit tests over to the generated
          SDK for additional unit testing (separate from wire-format testing).
  irVersion: 49

- version: 2.13.0-rc0
  createdAt: "2024-06-20"
  changelogEntry:
    - type: internal
      summary: The Python SDK generator is now upgraded to IR V49.
  irVersion: 49

- version: 2.12.0-rc0
  createdAt: "2024-06-25"
  changelogEntry:
    - type: feat
      summary: README generation now supports a section dedicated to streaming usage, as well as one for paginated endpoints.
      added:
        - >-
          Feature: README generation now supports a section dedicated to streaming
          usage, as well as one for paginated endpoints.
      changed:
        - "Improvement: Paginated endpoint snippets now show using an iterator:"
  irVersion: 49

- version: 2.11.0-rc0
  createdAt: "2024-06-25"
  changelogEntry:
    - type: chore
      summary: Snippet templates now support auth variables within the root client.
      changed:
        - >-
          Improvement: The SDK now produces templates for the root clients within
          snippet-template.json. This allows users of the Templates API to pass in
          data for the auth variables present within the root client.
  irVersion: 49

- version: 2.10.2
  createdAt: "2024-06-20"
  changelogEntry:
    - type: fix
      summary: The SDK now handles stream termination sequences like `[DONE]`.
      fixed:
        - >-
          The SDK now handles stream termination sequences like `[DONE]`. This is
          a typical way for LLM providers to communicate when the stream has
          ended.
  irVersion: 46

- version: 2.10.1
  createdAt: "2024-06-20"
  changelogEntry:
    - type: fix
      summary: Improve the SDK to not leak `JSONDecodeError` to SDK users. Instead, an `ApiError` will be thrown with the text content of the response.
  irVersion: 46

- version: 2.10.0
  createdAt: "2024-06-20"
  changelogEntry:
    - type: feat
      summary: Add support for higher quality `README.md` generation.
  irVersion: 46

- version: 2.9.10
  createdAt: "2024-06-20"
  changelogEntry:
    - type: fix
      summary: The generator now only specifies the readme location within pyproject.toml if one was successfully created.
  irVersion: 46

- version: 2.9.9
  createdAt: "2024-06-19"
  changelogEntry:
    - type: internal
      summary: The generator now consumes IRv46.
  irVersion: 46

- version: 2.9.8
  createdAt: "2024-06-18"
  changelogEntry:
    - type: chore
      summary: The python generator only adds a publish step in github actions if credentials are specified.
  irVersion: 39

- version: 2.9.7
  createdAt: "2024-06-12"
  changelogEntry:
    - type: fix
      summary: The unchecked base model stops special casing defaults and pydantic v2.
  irVersion: 39

- version: 2.9.6
  createdAt: "2024-06-11"
  changelogEntry:
    - type: fix
      summary: Offset based pagination is now 1-based, as opposed to 0 based
      fixed:
        - Offset based pagination is now 1-based, as opposed to 0 based
        - >-
          The HTTP client now passes in additional body properties from the
          request options, even if the body is empty (regression from the client
          migration in 2.8.0)
  irVersion: 39

- version: 2.9.5
  createdAt: "2024-06-10"
  changelogEntry:
    - type: fix
      summary: Unions with elements that specify no properties are generated correctly.
      fixed:
        - Unions with elements that specify no properties are generated correctly.
        - >-
          Unions with a single type now have a valid type alias (rather than an
          invalid `typing.Union`).
  irVersion: 39

- version: 2.9.4
  createdAt: "2024-06-07"
  changelogEntry:
    - type: fix
      summary: The unchecked base model now handles pulling the discriminant from a dict, not just a model/object.
  irVersion: 39

- version: 2.9.3
  createdAt: "2024-06-06"
  changelogEntry:
    - type: fix
      summary: Snippet templates for discriminated unions now specify the `template_input` property which is required to actually see snippets of instantiating discriminated unions.
  irVersion: 39

- version: 2.9.2
  createdAt: "2024-06-06"
  changelogEntry:
    - type: fix
      summary: downgrades mypy so we can run it over all our files without concern for their pydantic bug
      fixed:
        - >-
          downgrades mypy so we can run it over all our files without concern for
          their pydantic bug
        - adds typehint to the response variable
  irVersion: 39

- version: 2.9.1
  createdAt: "2024-06-06"
  changelogEntry:
    - type: fix
      summary: The SDK removes unset query parameters from requests (regression from the client migration in 2.8.0)
      fixed:
        - >-
          The SDK removes unset query parameters from requests (regression from
          the client migration in 2.8.0)
        - >-
          The SDK fixes it's type for `files` parameters to the http client
          (regression from the client migration in 2.8.0)
  irVersion: 39

- version: 2.9.0
  createdAt: "2024-06-05"
  changelogEntry:
    - type: fix
      summary: Snippets preserve trailing slashes
  irVersion: 39

- version: 2.9.0-rc1
  createdAt: "2024-06-05"
  changelogEntry:
    - type: fix
      summary: The new http client abstraction ensures a slash is postfixed to the baseurl
  irVersion: 39

- version: 2.9.0-rc0
  createdAt: "2024-06-04"
  changelogEntry:
    - type: chore
      summary: The Python generator now runs custom unit tests in CI if configured.
  irVersion: 39

- version: 2.8.2
  createdAt: "2024-06-04"
  changelogEntry:
    - type: fix
      summary: The none-filtering function now supports mypy's invariance check.
  irVersion: 39

- version: 2.8.1
  createdAt: "2024-06-04"
  changelogEntry:
    - type: fix
      summary: The parameter comment/documentation for timeouts on the root client now reflects the custom timeout passed through within configuration.
  irVersion: 39

- version: 2.8.0
  createdAt: "2024-06-03"
  changelogEntry:
    - type: chore
      summary: >-
        Endpoint function request logic has been abstracted into
        the request function of the wrapped httpx client.
  irVersion: 39

- version: 2.7.0
  createdAt: "2024-05-30"
  changelogEntry:
    - type: internal
      summary: >-
        Improvement: The generator now outputs an `exampleId` alongside each
        generated snippet so that we can correlate snippets with the relevant
        examples. This is useful for retrieving examples from Fern's API and
        making sure that you can show multiple snippets in the generated docs.
  irVersion: 39

- version: 2.6.1
  createdAt: "2024-05-31"
  changelogEntry:
    - type: internal
      summary: >-
        this adds a back door token getter function to OAuth clients to better
        test the functionality.
  irVersion: 39

- version: 2.6.0
  createdAt: "2024-05-30"
  changelogEntry:
    - type: chore
      summary: Support adding optional dependencies and extras to your generated `pyproject.toml`.
      changed:
        - >-
          Improvement: Support adding optional dependencies and extras to your
          generated `pyproject.toml`. To use this configuration, please add the
          following:
  irVersion: 39

- version: 2.5.7
  createdAt: "2024-05-30"
  changelogEntry:
    - type: fix
      summary: tests now carry a type annotation for `expected_types` variable.
  irVersion: 39

- version: 2.5.6
  createdAt: "2024-05-29"
  changelogEntry:
    - type: chore
      summary: >-
        Literal values are now all defaulted such that users are
        not required to plug in a redundant value.
  irVersion: 39

- version: 2.5.5
  createdAt: "2024-05-29"
  changelogEntry:
    - type: fix
      summary: Auto-Pagination now respects optional return values
      fixed:
        - >-
          Optional lists returned from pagination endpoints are now appropriately
          flattened such that the `Pager` return types are correctly
          `Pager[ListItem]` as opposed to `Pager[List[ListItem]]`.
  irVersion: 39

- version: 2.5.4
  createdAt: "2024-05-28"
  changelogEntry:
    - type: internal
      summary: Add typing library for dateutils in testing lib to satisfy mypy errors.
  irVersion: 39

- version: 2.5.3
  createdAt: "2024-05-24"
  changelogEntry:
    - type: chore
      summary: Stops specifying custom licenses manually, lets poetry handle adding them.
  irVersion: 39

- version: 2.5.2
  createdAt: "2024-05-23"
  changelogEntry:
    - type: feat
      summary: Support `list` SDK method names instead of defaulting to `list_`.
  irVersion: 39

- version: 2.5.1-rc0
  createdAt: "2024-05-23"
  changelogEntry:
    - type: fix
      summary: Literal parameters are added back to the request body.
  irVersion: 39

- version: 2.5.0-rc2
  createdAt: "2024-05-23"
  changelogEntry:
    - type: fix
      summary: Do not attempt to run `fern test` in CI until the command is more widely rolled out.
  irVersion: 39

- version: 2.5.0-rc1
  createdAt: "2024-05-22"
  changelogEntry:
    - type: chore
      summary: Address `propogate` -> `propagate` typo in python codegen.
  irVersion: 39

- version: 2.5.0-rc0
  createdAt: "2024-05-22"
  changelogEntry:
    - type: fix
      summary: This version addresses issues in unit test generation and reenables the creation of unit tests.
  irVersion: 39

- version: 2.4.0-rc0
  createdAt: "2024-05-21"
  changelogEntry:
    - type: fix
      summary: >-
        The Python SDK generator now uses safe names wherever string concat is
        not used (like in client generation naming), so this will update module
        and parameter names.
  irVersion: 39

- version: 2.3.4
  createdAt: "2024-05-21"
  changelogEntry:
    - type: fix
      summary: >-
        Snippets and unit tests now correctly write optional request bodies when
        `inline_request_params` is set to `True`.
      fixed:
        - >-
          Snippets and unit tests now correctly write optional request bodies when
          `inline_request_params` is set to `True`. Previously the generator wrote
          snippets that inlined these parameters, which does not match the
          generated SDK itself.
  irVersion: 39

- version: 2.3.3
  createdAt: "2024-05-21"
  changelogEntry:
    - type: fix
      summary: Inlined body parameters now deconflict in naming with header and query parameters by prefixing the request objects name.
  irVersion: 39

- version: 2.3.2
  createdAt: "2024-05-21"
  changelogEntry:
    - type: fix
      summary: The query encoder now correctly handles none values
      fixed:
        - >-
          The `pyproject.toml` generator now writes authors in a valid format for
          `tool.poetry`, not just `project`
        - The query encoder now correctly handles none values
  irVersion: 39

- version: 2.3.1
  createdAt: "2024-05-21"
  changelogEntry:
    - type: fix
      summary: The `pyproject.toml` generator now includes project URLs when specified.
  irVersion: 39

- version: 2.3.0
  createdAt: "2024-05-21"
  changelogEntry:
    - type: chore
      summary: Users can now specify information that will appear in their pypi record.
  irVersion: 39

- version: 2.2.2
  createdAt: "2024-05-20"
  changelogEntry:
    - type: fix
      summary: Inline request parameters now deconflict in naming with the unnamed path parameter arguments.
      fixed:
        - >-
          Inline request parameters now deconflict in naming with the unnamed path
          parameter arguments. Previously, when inlining request parameters into
          the method signature, we would not deconflict naming with the unnamed
          args preceding them. Now, conflicting unnamed parameters are post-fixed
          with an "_".
  irVersion: 39

- version: 2.2.1
  createdAt: "2024-05-17"
  changelogEntry:
    - type: internal
      summary: The generator now uses the latest FDR SDK.
  irVersion: 39

- version: 2.2.0
  createdAt: "2024-05-16"
  changelogEntry:
    - type: chore
      summary: The generated SDK will now correctly encode deep object query parameters
      changed:
        - >-
          The generated SDK will now correctly encode deep object
          query parameters. For example, if you have an object `{"test":
          {"nested": "object"}}` as a query parameter, we will now encode it as
          `test[nested]=object`.
  irVersion: 39

- version: 2.1.1
  createdAt: "2024-05-15"
  changelogEntry:
    - type: chore
      summary: add enhanced snippet support for streaming endpoints.
  irVersion: 39

- version: 2.1.0
  createdAt: "2024-05-14"
  changelogEntry:
    - type: feat
      summary: Add support for cursor and offset pagination ("auto-pagination").
  irVersion: 39

- version: 2.0.1
  createdAt: "2024-05-14"
  changelogEntry:
    - type: fix
      summary: The python generator now only excludes unset fields that are not required.
      fixed:
        - >-
          the python generator previously used `exclude_unset` on pydantic models,
          however this would remove defaulted values. This change updates this to
          only exclude none fields that were not required.
  irVersion: 39

- version: 2.0.0
  createdAt: "2024-05-09"
  changelogEntry:
    - type: break
      summary: Release of the Python SDK generator version 2, updating default configuration.
      changed:
        - >-
          The python SDK is now on major version 2, there are no
          substantial logic changes, however default configuration has changed. To
          take this upgrade without any breaks, please add the below configuration
          to your `generators.yml` file:
  irVersion: 39

- version: 1.7.0-rc0
  createdAt: "2024-05-09"
  changelogEntry:
    - type: chore
      summary: you can now declare a new python version range for your `pyproject.toml`, which will declare a new version range for your pip package.
  irVersion: 39

- version: 1.6.0-rc0
  createdAt: "2024-05-09"
  changelogEntry:
    - type: chore
      summary: You can now specify dev dependencies from your `generators.yml` file
  irVersion: 39

- version: 1.5.3-rc0
  createdAt: "2024-05-02"
  changelogEntry:
    - type: fix
      summary: the unchecked basemodel no longer tries to dereference an object if it's null.
  irVersion: 39

- version: 1.5.2-rc0
  createdAt: "2024-05-02"
  changelogEntry:
    - type: chore
      summary: The python generator now produces sync snippet templates, as opposed to just async templates as it was before
  irVersion: 39

- version: 1.5.1-rc5
  createdAt: "2024-05-01"
  changelogEntry:
    - type: fix
      summary: Snippet templates now generate the correct imports for object types.
  irVersion: 39

- version: 1.5.1-rc4
  createdAt: "2024-05-01"
  changelogEntry:
    - type: fix
      summary: The SDK now generates discriminated union snippet templates correctly.
  irVersion: 39

- version: 1.5.1-rc3
  createdAt: "2024-05-01"
  changelogEntry:
    - type: chore
      summary: Union types leverage the fern aware base model to include JSON and Dict function overrides.
  irVersion: 39

- version: 1.5.1-rc2
  createdAt: "2024-05-01"
  changelogEntry:
    - type: fix
      summary: The vanilla pydantic base model now respects the `require_optional_fields`
      fixed:
        - >-
          The vanilla pydantic base model now respects the
          `require_optional_fields`, this became a regression in 1.5.1-rc0 when we
          started to inline union properties which leverages the vanilla base
          model.
  irVersion: 39

- version: 1.5.1-rc1
  createdAt: "2024-05-01"
  changelogEntry:
    - type: fix
      summary: Improve formatting within snippet templates.
      fixed:
        - >-
          Address formatting issues with snippet templates, we now strip newlines
          off OG snippets as well as plumb through indentation metadata to places
          that were previously missing it.
  irVersion: 39

- version: 1.5.1-rc0
  createdAt: "2024-04-26"
  changelogEntry:
    - type: fix
      summary: Discriminated union variants that are objects now have inlined properties instead of extending a base type.
  irVersion: 39

- version: 1.5.0-rc0
  createdAt: "2024-04-30"
  changelogEntry:
    - type: feat
      summary: The generator now supports inlining top-level request parameters instead of requiring users create a request object.
  irVersion: 39

- version: 1.4.0
  createdAt: "2024-04-29"
  changelogEntry:
    - type: feat
      summary: keyword arguments are now ordered such that required params are ordered before optional params
      changed:
        - >-
          keyword arguments are now ordered such that required params
          are ordered before optional params. Note that since these are kwargs,
          this is a non-breaking change.
        - "docstrings now match numpydoc/PEP257 format"
  irVersion: 39

- version: 1.4.0-rc3
  createdAt: "2024-04-24"
  changelogEntry:
    - type: fix
      summary: pin mypy dependency to 1.9.0 to prevent introducing upstream bugs
      fixed:
        - >-
          Set `mypy` dev dependency in generated `pyproject.toml` to `1.9.0`. This
          prevents upstream `mypy` bugs from affecting user builds. Note that this
          is only a dev dependency, so it does not affect the behavior of the SDK.
        - Temporarily disable unit test generation.
      changed:
        - "Improvement: Use named parameters for all `httpx` request params."
  irVersion: 39

- version: 1.4.0-rc2
  createdAt: "2024-04-23"
  changelogEntry:
    - type: fix
      summary: Initialize the OAuth token provider member variables to their default values before they are set.
  irVersion: 39

- version: 1.4.0-rc1
  createdAt: "2024-04-22"
  changelogEntry:
    - type: feat
      summary: The python SDK generator now supports OAuth client generation for the client-credentials flow.
  irVersion: 39

- version: 1.4.0-rc0
  createdAt: "2024-04-22"
  changelogEntry:
    - type: chore
      summary: Generated clients now follow redirects by default.
      changed:
        - >-
          Default generated clients to follow redirects by default, this
          effectively flips the `follow_redirects_by_default` flag to `True` and
          can be reverted with the following configuration:
  irVersion: 38

- version: 1.3.1-rc0
  createdAt: "2024-04-22"
  changelogEntry:
    - type: fix
      summary: the python SDK generator now checks to make sure a header is not null before casting it to a string.
  irVersion: 38

- version: 1.3.0-rc1
  createdAt: "2024-04-22"
  changelogEntry:
    - type: internal
      summary: add logging for python snippet template generation.
  irVersion: 38

- version: 1.3.0-rc0
  createdAt: "2024-04-21"
  changelogEntry:
    - type: feat
      summary: "Beta: The generator now registers snippet templates which can be used for dynamic SDK code snippet generation."
  irVersion: 38

- version: 1.2.0-rc2
  createdAt: "2024-04-10"
  changelogEntry:
    - type: fix
      summary: The generator now correctly imports `json` when deserializing server sent events.
  irVersion: 38

- version: 1.2.0-rc0
  createdAt: "2024-04-10"
  changelogEntry:
    - type: internal
      summary: Consume IR v38
      added:
        - >-
          The generator now depends on v38 of Intermediate Representation which
          requires the latest CLI. As part of this, the generator now supports
          server sent events using `httpx-sse`.
  irVersion: 38

- version: 1.1.0-rc3
  createdAt: "2024-04-04"
  changelogEntry:
    - type: fix
      summary: The skip validation code now works as expected.
      fixed:
        - >-
          There are a number of fixes to the skip validation code as well as tests
          to reflect those updates.
  irVersion: 37

- version: 1.1.0-rc2
  createdAt: "2024-04-04"
  changelogEntry:
    - type: fix
      summary: The generator now writes the skipped-validation `cast` with a suffixing new line so that the code compiles.
  irVersion: 37

- version: 1.1.0-rc1
  createdAt: "2024-04-04"
  changelogEntry:
    - type: fix
      summary: The generator no longer attempts to create a version file if Fern does not own generating the full package (e.g. in local generation).
      fixed:
        - >-
          The generator no longer attempts to create a version file if Fern does
          not own generating the full package (e.g. in local generation). It's too
          confusing for to make the relevant changes to the package set up, and is
          also arguably not even needed in local generation.
  irVersion: 37

- version: 1.1.0-rc0
  createdAt: "2024-04-03"
  changelogEntry:
    - type: feat
      summary: The python SDK now includes a configuration option to skip pydantic validation.
      added:
        - >-
          [EXPERIMENTAL]: The python SDK now includes a configuration
          option to skip pydantic validation. This ensures that Pydantic does not
          immediately fail if the model being returned from an API does not
          exactly match the Pydantic model. This is meant to add flexibility,
          should your SDK fall behind your API, but should be used sparingly, as
          the type-hinting for users will still reflect the Pydantic model
          exactly.
  irVersion: 37

- version: 1.0.1
  createdAt: "2024-04-03"
  changelogEntry:
    - type: fix
      summary: Address Pydantic break when introducing `pydantic.v1` import within Pydantic V1
      fixed:
        - >-
          Pydantic introduced a "break" to their 1.x libs by adding in a .v1
          submodule that does not mirror the one that comes with pydantic v2. To
          get around this we now force the usage of the v1 submodule only if the
          pydantic version is v2.
  irVersion: 37

- version: 1.0.0
  createdAt: "2024-04-02"
  changelogEntry:
    - type: break
      summary: The python SDK now defaults new (breaking configuration) to introduce general improvements.
      changed:
        - >-
          Break: The python SDK now defaults new (breaking configuration) to
          introduce general improvements.
        - >-
          Improvement: The python SDK now supports specifying whether or not to
          follow redirects in requests by default, and exposes an option to
          override that functionality for consumers.
  irVersion: 37

- version: 0.13.4
  createdAt: "2024-04-03"
  changelogEntry:
    - type: fix
      summary: revert changes introduced within 0.12.2
      fixed:
        - >-
          revert the change from 0.13.2, the stream call returns a context
          manager, which is not awaited. The issue that this was meant to solve
          was actually fixed in version `0.12.2`.
  irVersion: 37

- version: 0.13.3
  createdAt: "2024-03-28"
  changelogEntry:
    - type: fix
      summary: Github workflows for publishing now work again (previously the trigger was incorrect).
  irVersion: 37

- version: 0.13.2
  createdAt: "2024-03-28"
  changelogEntry:
    - type: fix
      summary: Asynchronous calls to `httpx.stream` are now awaited. This is applicable to any file download or JSON streaming (chat completion) endpoints.
  irVersion: 37

- version: 0.13.1
  createdAt: "2024-03-26"
  changelogEntry:
    - type: feat
      summary: discriminant values in unions are now defaulted such that callers no longer need to specify the discriminant
  irVersion: 37

- version: 0.13.0
  createdAt: "2024-03-25"
  changelogEntry:
    - type: feat
      summary: the python SDK now exposes it's version through `__version__` to match module standards and expectations.
  irVersion: 37

- version: 0.12.5
  createdAt: "2024-03-22"
  changelogEntry:
    - type: fix
      summary: the python SDK uses the timeout provided to the top level client as the default per-request
      fixed:
        - >-
          the python SDK uses the timeout provided to the top level client as the
          default per-request, previously if there was no timeout override in the
          RequestOptions, we'd default to 60s, even if a timeout was provided at
          the client level.
  irVersion: 37

- version: 0.12.4
  createdAt: "2024-03-19"
  changelogEntry:
    - type: chore
      summary: Allow full forward compat with enums while keeping intellisense by unioning enum literals with `typing.AnyStr`.
  irVersion: 37

- version: 0.12.3
  createdAt: "2024-03-18"
  changelogEntry:
    - type: feat
      summary: Allow bytes requests to take in iterators of bytes, mirroring the types allowed by HTTPX.
  irVersion: 37

- version: 0.12.2
  createdAt: "2024-03-18"
  changelogEntry:
    - type: fix
      summary: Fix the returned type and value contained within the retrying wrapper for the HTTPX client (http_client.py).
  irVersion: 37

- version: 0.12.1
  createdAt: "2024-03-14"
  changelogEntry:
    - type: chore
      summary: Improves example generation and snippets for union types, as well as multi-url environments.
      changed:
        - >-
          Improves example generation and snippets for union types, as well as
          multi-url environments.
      fixed:
        - >-
          Stringifies header arguments, HTTPX was previously hard failing for
          certain types
  irVersion: 37

- version: 0.12.0
  createdAt: "2024-03-11"
  changelogEntry:
    - type: feat
      summary: Auto-generated unit and integration tests against a mock server.
      added:
        - >-
          Beta: The SDK now generates tests leveraging auto-generated
          data to test typing, as well as wire-formatting (e.g. the SDKs are
          sending and receiving data as expected). This comes out of the box
          within the generated github workflow, as well as through the fern cli:
          `fern test --command "your test command"`.
  irVersion: 37

- version: 0.11.10
  createdAt: "2024-03-08"
  changelogEntry:
    - type: feat
      summary: Expose a feature flag to pass through additional properties not specified within your pydantic model from your SDK.
      added:
        - >-
          Expose a feature flag to pass through additional properties not
          specified within your pydantic model from your SDK. This allows for
          easier forward compatibility should your SDK drift behind your spec.
  irVersion: 36

- version: 0.11.9
  createdAt: "2024-03-04"
  changelogEntry:
    - type: chore
      summary: use docstrings instead of Pydantic field descriptions.
  irVersion: 36

- version: 0.11.8-rc1
  createdAt: "2024-03-02"
  changelogEntry:
    - type: feat
      summary: Introduces a `max_retries` parameter to the RequestOptions dict accepted by all requests.
      changed:
        - >-
          Beta: Introduces a `max_retries` parameter to the
          RequestOptions dict accepted by all requests. This parameter will retry
          requests automatically, with exponential backoff and a jitter. The
          client will automatically retry requests of a 5XX status code, or
          certain 4XX codes (429, 408, 409).
  irVersion: 36

- version: 0.11.8-rc0
  createdAt: "2024-02-27"
  changelogEntry:
    - type: feat
      summary: introduces additional configuration to customize the client class and file name.
      changed:
        - >-
          Beta: Introduce a `client` custom config that allows you to specify
          class_name and filename for the client. This configuration can be used
          in several ways:
  irVersion: 36

- version: 0.11.7
  createdAt: "2024-02-27"
  changelogEntry:
    - type: feat
      summary: Introduces a flag `use_str_enums` to swap from using proper Enum classes to using Literals to represent enums.
      changed:
        - >-
          Introduces a flag `use_str_enums` to swap from using proper
          Enum classes to using Literals to represent enums. This change allows
          for forward compatibility of enums, since the user will receive the
          string back.
  irVersion: 36

- version: 0.11.6
  createdAt: "2024-02-26"
  changelogEntry:
    - type: feat
      summary: You can now specify envvars to scan for headers, not just auth scheme headers.
  irVersion: 36

- version: 0.11.5
  createdAt: "2024-02-23"
  changelogEntry:
    - type: fix
      summary: Fix the usage of ApiError when leveraging auth envvars, when the schema for ApiError was changed, this usage was missed in the update.
  irVersion: 34

- version: 0.11.4
  createdAt: "2024-02-23"
  changelogEntry:
    - type: fix
      summary: We now grab enum values appropriately when enums are within unions.
  irVersion: 34

- version: 0.11.3
  createdAt: "2024-02-22"
  changelogEntry:
    - type: fix
      summary: Transition from lists to sequences within function calls
      fixed:
        - >-
          Transition from lists to sequences within function calls, this is a fix
          as a result of how mypy handles type variance. This fix is only for
          function calls as testing shows that we do not hit the same issue within
          mypy with list[union[*]] fields on pydantic objects.
      changed:
        - >-
          Improvement: The Python SDK generator now defaults to
          `require_optional_fields = False`. This means that any requests that
          have optional fields no longer require a user to input data (or a `None`
          value) in.
  irVersion: 34

- version: 0.11.2
  createdAt: "2024-02-21"
  changelogEntry:
    - type: feat
      summary: introduce configuration to flatten the directory structure
      changed:
        - >-
          Improvement (Beta): The Python generator now supports a configuration
          option called `improved_imports`.
  irVersion: 34

- version: 0.11.1
  createdAt: "2024-02-20"
  changelogEntry:
    - type: feat
      summary: Python now supports specifying files to auto-export from the root `__init__.py` file
      changed:
        - >-
          Python now supports specifying files to auto-export from
          the root `__init__.py` file, this means you can export custom classes
          and functions from your package for users to access like so:
        - "Add a docstring for base clients to explain usage, example:"
  irVersion: 34

- version: 0.11.0
  createdAt: "2024-02-19"
  changelogEntry:
    - type: feat
      summary: Python now supports a wider range of types for file upload
      changed:
        - >-
          Python now supports a wider range of types for file upload,
          mirroring the `httpx` library used under the hood, these are grouped
          under a new type `File`:
      fixed:
        - >-
          Python now supports API specifications that leverage lists for file
          upload. Previously, Fern incorrectly made all `list<file>` type requests
          simply `file`.
  irVersion: 34

- version: 0.10.3
  createdAt: "2024-02-19"
  changelogEntry:
    - type: fix
      summary: Several bugfixes were made to related to literal properties
      fixed:
        - >-
          Several bugfixes were made to related to literal properties. If a
          literal is used as a query parameeter, header, path parameter, or
          request parameter, the user no longer has to explicitly pass it in.
  irVersion: 31

- version: 0.10.2
  createdAt: "2024-02-18"
  changelogEntry:
    - type: fix
      summary: The SDK always sends the enum wire value instead of the name of the enum.
      fixed:
        - >-
          The SDK always sends the enum wire value instead of the name of the
          enum.
        - >-
          Revert #2719 which introduced additional issues with circular references
          within our Python types.
  irVersion: 31

- version: 0.10.1
  createdAt: "2024-02-14"
  changelogEntry:
    - type: feat
      summary: Add support for a RequestOptions object for each generated function within Python SDKs
      changed:
        - >-
          Add support for a RequestOptions object for each generated
          function within Python SDKs. This parameter is an optional final
          parameter that allows for configuring timeout, as well as pass in
          arbitrary data through to the request. RequestOptions is a TypedDict,
          with optional fields, so there's no need to instantiate an object, just
          pass in the relevant keys within a dict!
  irVersion: 31

- version: 0.10.0
  createdAt: "2024-02-13"
  changelogEntry:
    - type: break
      summary: The generator no longer supports Python 3.7
      removed:
        - The generator no longer supports Python 3.7
        - The `backports` dependency has been removed
  irVersion: 31

- version: 0.9.1
  createdAt: "2024-02-11"
  changelogEntry:
    - type: fix
      summary: Remove literals from SDK function signatures, as they are not modifiable for end users
      fixed:
        - >-
          Remove literals from SDK function signatures, as they are not modifiable
          for end users.
        - >-
          Acknowledge the optionality of a `File` property, previously we were
          requiring all `File` type inputs, even if they were specified as
          optional within the OpenAPI or Fern definition. Now, we check if the
          parameter is required and make the parameter optional if it is not.
  irVersion: 31

- version: 0.9.0
  createdAt: "2024-02-11"
  changelogEntry:
    - type: feat
      summary: The SDK generator now supports whitelabelling
      added:
        - >-
          The SDK generator now supports whitelabelling. When this is turned on,
          there will be no mention of Fern in the generated code.
  irVersion: 31

- version: 0.8.3-rc0
  createdAt: "2024-01-29"
  changelogEntry:
    - type: fix
      summary: Increase recursion depth to allow for highly nested and complex examples
      fixed:
        - >-
          Increase recursion depth to allow for highly nested and complex
          examples, this is a temporary solution while the example datamodel is
          further refined.
  irVersion: 31

- version: 0.8.2-rc0
  createdAt: "2024-01-28"
  changelogEntry:
    - type: fix
      summary: The Python SDK better handles cyclical references
      fixed:
        - >-
          The Python SDK better handles cyclical references. In particular,
          cyclical references are tracked for undiscriminated unions, and
          update_forward_refs is always called with object references.
  irVersion: 31

- version: 0.8.1
  createdAt: "2024-01-26"
  changelogEntry:
    - type: feat
      summary: The generated SDK respects environment variables for authentication if specified
      added:
        - >-
          If the auth scheme has environment variables specified, the generated
          python client will scan those environment variables.
  irVersion: 31

- version: 0.8.0
  createdAt: "2024-01-25"
  changelogEntry:
    - type: fix
      summary: Enums in inlined requests send the appropriate value.
  irVersion: 31

- version: 0.7.7
  createdAt: "2024-01-21"
  changelogEntry:
    - type: internal
      summary: Initialize the changelog
  irVersion: 31<|MERGE_RESOLUTION|>--- conflicted
+++ resolved
@@ -1,19 +1,18 @@
 # yaml-language-server: $schema=../../../fern-versions-yml.schema.json
 # For unreleased changes, use unreleased.yml
-<<<<<<< HEAD
+- version: 4.38.4
+  changelogEntry:
+    - summary: |
+        Remove using generator-cli to push to GitHub for self-hosted SDKs; this is now handled in the local workspace runner.
+      type: fix
+  createdAt: "2025-11-21"
+  irVersion: 61
+
 - version: 4.38.3-rc1
   changelogEntry:
     - summary: Add wire test generation behind `enable_wire_tests` flag.
       type: feat
   createdAt: "2025-11-20"
-=======
-- version: 4.38.4
-  changelogEntry:
-    - summary: |
-        Remove using generator-cli to push to GitHub for self-hosted SDKs; this is now handled in the local workspace runner.
-      type: fix
-  createdAt: "2025-11-21"
->>>>>>> f9207cd8
   irVersion: 61
 
 - version: 4.38.3-rc0
