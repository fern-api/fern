--- conflicted
+++ resolved
@@ -1,17 +1,20 @@
 # yaml-language-server: $schema=../../../fern-versions-yml.schema.json
 # For unreleased changes, use unreleased.yml
 
-- version: 4.45.8
-  changelogEntry:
-<<<<<<< HEAD
+- version: 4.45.9
+  changelogEntry:
     - summary: |
         Fix empty query params stripping existing URL query strings. When `params` and
         `additional_query_parameters` are both empty, httpx now receives `params=None` instead
         of `params=[]`, preserving any query parameters already present in the URL (e.g.,
         pagination cursors like `?after=123`).
-=======
+      type: fix
+  createdAt: "2025-12-12"
+  irVersion: 61
+
+- version: 4.45.8
+  changelogEntry:
     - summary: Ensures the root client always exposes a headers parameter and forwards it to the underlying ClientWrapper.
->>>>>>> 885765e4
       type: fix
   createdAt: "2025-12-12"
   irVersion: 61
