# yaml-language-server: $schema=../../../fern-versions-yml.schema.json
# For unreleased changes, use unreleased.yml
<<<<<<< HEAD
- version: 4.28.6
  changelogEntry:
    - summary: Fixes issue where colliding classes were not lazily imported correctly.
      type: fix
=======
- version: 4.29.0
  changelogEntry:
    - summary: |
        Add support for custom sections in the README.md via customSections config option
      type: feat
>>>>>>> f4c20214
  createdAt: "2025-09-18"
  irVersion: 59

- version: 4.28.5
  changelogEntry:
    - summary: |
        Generator no longer fails on failed generator-cli installation
      type: fix
  createdAt: "2025-09-16"
  irVersion: 59

- version: 4.28.4
  changelogEntry:
    - summary: |
        Fix python sdk serialization to use dict instead of model_dump.
      type: fix
  createdAt: "2025-09-12"
  irVersion: 59

- version: 4.28.3
  changelogEntry:
    - summary: |
        Never duplicate parameters in client constructors
      type: fix
  createdAt: "2025-09-10"
  irVersion: 59

- version: 4.28.2
  changelogEntry:
    - summary: |
        Nit in custom client snippet generation.
      type: fix
  createdAt: "2025-09-09"
  irVersion: 59

- version: 4.28.1
  changelogEntry:
    - summary: |
        Union member self-referencing dependencies are now correctly imported and forward referenced.
        This fixes compatibility with Pydantic >=2.11.0.
      type: fix
  createdAt: "2025-09-05"
  irVersion: 59

- version: 4.28.0
  changelogEntry:
    - summary: Generator passes readme configs apiName, disabledSections, and whiteLabel.
      type: feat
  createdAt: "2025-08-29"
  irVersion: 59

- version: 4.27.0-rc0
  changelogEntry:
    - summary: |
        Client imports are now lazy loaded by default. This will greatly reduce memory footprint when using a small portion of a large API.
        The tradeoff is a latency penalty when first accessing a client.
        Users can opt in to eager loading (the old behavior) by setting the `lazy_imports` flag to `false` in their configuration.
      type: feat
  createdAt: "2025-08-27"
  irVersion: 59

- version: 4.26.2
  changelogEntry:
    - summary: |
        Upgrade docker image to use python 3.11.13 so that users can depend on packages that require python 3.11.
      type: fix
  createdAt: "2025-08-26"
  irVersion: 59

- version: 4.26.1
  changelogEntry:
    - summary: Additional handling of inferred auth
      type: chore
  createdAt: "2025-08-20"
  irVersion: 59

- version: 4.26.0
  changelogEntry:
    - summary: Bumped IR version to 59.
      type: chore
  createdAt: "2025-08-20"
  irVersion: 59

- version: 4.25.9
  changelogEntry:
    - summary: |
        Fix: allow setting of package name and version in local docker generation
      type: feat
  createdAt: "2025-08-05"
  irVersion: 58

- version: 4.25.7-rc2
  changelogEntry:
    - summary: |
        Minor bug fix: accessing version from publish config
      type: feat
  createdAt: "2025-08-05"
  irVersion: 58

- version: 4.25.7-rc1
  changelogEntry:
    - summary: |
        Attempt to plumb version in Abstract Generator
      type: feat
  createdAt: "2025-08-05"
  irVersion: 58

- version: 4.25.8
  changelogEntry:
    - summary: |
        Websocket patch: json load messages on dunder iter method
      type: feat
  createdAt: "2025-08-05"
  irVersion: 58

- version: 4.25.7-rc0
  changelogEntry:
    - summary: |
        Enforce nested folders for package names with a "." in them.
      type: feat
  createdAt: "2025-08-04"
  irVersion: 58

- version: 4.25.6
  changelogEntry:
    - summary: |
        Removed snippet generation
      type: feat
  createdAt: "2025-07-22"
  irVersion: 58

- version: 4.25.5
  changelogEntry:
    - summary: |
        Enabled "ignore" as an option for extra fields
      type: feat
  createdAt: "2025-07-17"
  irVersion: 58

- version: 4.25.4
  changelogEntry:
    - summary: |
        Updated construct_type function to handles undiscriminated unions with lists, sets, and dictionaries of objects.
      type: fix
  createdAt: "2025-07-15"
  irVersion: 58

- version: 4.25.3
  changelogEntry:
    - summary: |
        Fix websocket connect method generation for single base URL environments.
      type: fix
  createdAt: "2025-07-14"
  irVersion: 58

- version: 4.25.2
  changelogEntry:
    - summary: |
        Generator fix: automatically switch tabs to spaces, following PEP8 standards.
      type: fix
  createdAt: "2025-07-11"
  irVersion: 58

- version: 4.25.1
  changelogEntry:
    - summary: |
        Correctly import websockets exceptions.
      type: fix
  createdAt: "2025-07-10"
  irVersion: 58

- version: 4.25.0
  changelogEntry:
    - summary: |
        Support async functions as websocket callback handlers.
      type: feat
  createdAt: "2025-07-09"
  irVersion: 58

- version: 4.24.3
  changelogEntry:
    - summary: |
        Support websockets>=14 by using legacy client.
      type: fix
  createdAt: "2025-07-09"
  irVersion: 58

- version: 4.24.2
  changelogEntry:
    - summary: |
        Emit ERROR events for JSON parsing errors in websocket connections.
      type: fix
  createdAt: "2025-07-09"
  irVersion: 58

- version: 4.24.1
  changelogEntry:
    - summary: |
        Parse websocket messages as JSON before Pydantic parsing.
      type: fix
  createdAt: "2025-07-07"
  irVersion: 58

- version: 4.24.0
  changelogEntry:
    - summary: |
        Add support for path parameters backed by variables supplied to the client constructor.
      type: feat
  createdAt: "2025-07-03"
  irVersion: 58

- version: 4.23.2
  changelogEntry:
    - summary: |
        Bump websockets dependency to >=12.0.0 to ensure compatibility with newer websocket implementations and improve stability.
      type: chore
  createdAt: "2025-06-25"
  irVersion: 58

- version: 4.23.1
  changelogEntry:
    - summary: |
        Bump pydantic-core dependency to >=2.18.2 to ensure compatibility with newer pydantic versions and improve performance.
      type: chore
  createdAt: "2025-06-24"
  irVersion: 58

- version: 4.23.0
  changelogEntry:
    - summary: |
        Add support for custom headers parameter at the top level of the client constructor.

        ```python
        client = Client(
            headers={"X-Custom-Header": "custom-value"}
        )
        ```
      type: feat
  createdAt: "2025-06-24"
  irVersion: 58

- version: 4.22.1-rc0
  changelogEntry:
    - summary: |
        Lazily validate model serialization to reduce memory consumption. Pydantic 2.11.0 introduced an issue where the model_serializer 
        decorator set to wrap mode forced it to eagerly do schema validation at import time. Because we had this decorator on the UniversalBaseModel,
        it would try to validate the schemas of all the Model types at import time. This caused massive memory spikes for more complex SDKs, upto 2.6GB
        in some cases. This change essentially accomplishes the same logic of wrapping the serialization process and modifying the serialization
        structure of datetime fields. The difference is that we manually wrap, so we're able to defer model validation until runtime, drastically
        reducing our memory consumption.
      type: feat
  createdAt: "2025-06-20"
  irVersion: 58

- version: 4.22.0
  changelogEntry:
    - summary: |
        Support wrapped aliases in python for pydantic v2.
      type: feat
  createdAt: "2025-06-11"
  irVersion: 58

- version: 4.21.5
  changelogEntry:
    - summary: |
        Generate README for github output mode.
      type: fix
  createdAt: "2025-06-11"
  irVersion: 58

- version: 4.21.4
  changelogEntry:
    - summary: |
        Add support for HEAD HTTP method in the generated client.
      type: feat
  createdAt: "2025-06-05"
  irVersion: 58

- version: 4.21.3
  changelogEntry:
    - summary: |
        Fix an issue where the websocket connect method did not correctly yield the websocket client.
      type: fix
  createdAt: "2025-06-04"
  irVersion: 58

- version: 4.21.2
  changelogEntry:
    - summary: |
        Handle HEAD HTTP method gracefully by treating it as a POST method when constructing the snippet registry, rather than failing.
      type: chore
  createdAt: "2025-05-27"
  irVersion: 58

- version: 4.21.1
  changelogEntry:
    - summary: |
        Make sure to generate README and Reference even when generating in local mode (if self hosting is enabled).
      type: chore
  createdAt: "2025-05-27"
  irVersion: 58

- version: 4.21.0
  changelogEntry:
    - summary: |
        Bump to v58 of IR.
      type: chore
  createdAt: "2025-05-27"
  irVersion: 58

- version: 4.20.3
  changelogEntry:
    - summary: |
        Fix handling of optional and unknown response types by not throwing errors when the response is empty.
      type: fix
  createdAt: "2025-05-20"
  irVersion: 57

- version: 4.20.2
  changelogEntry:
    - summary: |
        Support formatting the generated README.md and python code snippets.
      type: fix
  createdAt: "2025-05-13"
  irVersion: 57

- version: 4.20.1
  changelogEntry:
    - summary: |
        Add support for the custom introduction setting in the generated README.md.
      type: fix
  createdAt: "2025-05-13"
  irVersion: 57

- version: 4.20.0
  changelogEntry:
    - summary: |
        Generate standalone Pydantic models for each class definition for models that utilize the Fern `extends` keyword,
        as opposed to generating Pydantic models that implement inheritance.
      type: feat
  createdAt: "2025-05-13"
  irVersion: 57

- version: 4.19.7
  changelogEntry:
    - summary: |
        Fix mypy errors related to type-shadowing `data` variables in generated streaming endpoints.
      type: fix
  createdAt: "2025-05-13"
  irVersion: 57

- version: 4.19.6
  changelogEntry:
    - summary: |
        Fix mypy errors related to automatic pagination in the python client.
      type: fix
  createdAt: "2025-05-11"
  irVersion: 57

- version: 4.19.5
  changelogEntry:
    - summary: |
        Fix naming conflicts in streaming endpoints by renaming the stream method to _stream in raw clients, 
        preventing collisions with endpoint parameters that might also be named "stream", 
        while maintaining proper functionality for streaming responses.
      type: fix
  createdAt: "2025-05-11"
  irVersion: 57

- version: 4.19.4
  changelogEntry:
    - summary: |
        Fix handling of optional file parameters in multipart form data requests with httpx by properly checking 
        for None values before attempting to include them in the request, preventing errors when optional file parameters are not provided.
      type: feat
  createdAt: "2025-05-11"
  irVersion: 57

- version: 4.19.3
  changelogEntry:
    - summary: |
        Fix pagination support in raw clients by properly indexing into response data, ensuring that raw client endpoints with pagination correctly iterate through paginated results.
      type: fix
  createdAt: "2025-05-09"
  irVersion: 57

- version: 4.19.2
  changelogEntry:
    - summary: |
        Fix SSE streaming response handling by adding proper type casting to sse.data, ensuring correct data type conversion during stream processing.
      type: fix
  createdAt: "2025-05-09"
  irVersion: 57

- version: 4.19.1
  changelogEntry:
    - summary: |
        Fix a mypy error in pydantic_utilities.py by properly handling type annotations for Pydantic v1 and v2 compatibility, ensuring type checking passes correctly across different Pydantic versions.
      type: fix
  createdAt: "2025-05-09"
  irVersion: 57

- version: 4.19.0
  changelogEntry:
    - summary: |
        Add support for generating proper Pydantic models that contain forward references wrapped in containers (e.g. list, optional, etc.)
      type: feat
  createdAt: "2025-05-09"
  irVersion: 57

- version: 4.18.6
  changelogEntry:
    - summary: |
        Fix string enum generation to properly handle enum values containing quotes by automatically escaping them, 
        ensuring valid Python syntax for both single and double quoted string literals.
      type: fix
  createdAt: "2025-05-08"
  irVersion: 57

- version: 4.18.5
  changelogEntry:
    - summary: |
        Support application/x-www-form-urlencoded content type for requests, allowing proper encoding of form data in API calls.
      type: fix
  createdAt: "2025-05-08"
  irVersion: 57

- version: 4.18.4
  changelogEntry:
    - summary: |
        Fix requirements.txt generation to properly handle dependency version constraints, ensuring compatibility markers are correctly formatted.
      type: fix
  createdAt: "2025-05-08"
  irVersion: 57

- version: 4.18.3
  changelogEntry:
    - summary: |
        Install the generator-cli at build time as a fallback if runtime installation fails.
      type: fix
  createdAt: "2025-05-01"
  irVersion: 57

- version: 4.18.2
  irVersion: 57
  changelogEntry:
    - type: fix
      summary: |
        Fix README g

- version: 4.18.1
  irVersion: 57
  changelogEntry:
    - type: fix
      summary: |
        Update python-v2 generator invocation so that all relevant files like pyproject.toml and poetry.lock are pushed
        to the GitHub repository.

- version: 4.18.0
  irVersion: 57
  changelogEntry:
    - type: fix
      summary: |
        Update python-v2 generator invocation so that all relevant files like pyproject.toml and poetry.lock are pushed
        to the GitHub repository.

- version: 4.18.0
  irVersion: 57
  changelogEntry:
    - type: fix
      summary: |
        Add support for self-hosted mode, allowing users to push generated SDKs to their own GitHub repositories.
        This feature enables organizations to maintain private SDK repositories with custom configurations.

- version: 4.17.1
  irVersion: 57
  changelogEntry:
    - type: fix
      summary: |
        Fix an issue where response `headers` were not available in the strongly typed error classes.

- version: 4.17.0
  irVersion: 57
  changelogEntry:
    - type: feat
      summary: |
        Add support for retrieving response headers for each page of paginated responses, instead of just the first page.

- version: 4.16.2
  irVersion: 57
  changelogEntry:
    - type: fix
      summary: |
        Fixed an issue introduced in 4.14.0, where `bytes` and `text` responses were not handled correctly.

- version: 4.16.1
  irVersion: 57
  changelogEntry:
    - type: internal
      summary: |
        Fixes an internal release issue in `4.16.0`.

- version: 4.16.0
  irVersion: 57
  changelogEntry:
    - type: feat
      summary: |
        Add support for retrieving response headers from the generated `ApiError` class.

- version: 4.15.0
  irVersion: 57
  changelogEntry:
    - type: feat
      summary: |
        Add support for offset step pagination, where the offset position represents the element's index rather
        than the page number.
    - type: fix
      summary: |
        Fixed an issue introduced in 4.14.0, where paginated endpoints were not returning the underlying data.

- version: 4.14.6
  irVersion: 57
  changelogEntry:
    - type: fix
      summary: |
        Fixed an issue where multipart/form-data content types are now explicitly sent when configured in the API definition.

- version: 4.14.5
  irVersion: 57
  changelogEntry:
    - type: fix
      summary: |
        Fixed an issue introduced in 4.14.0, where SSE streaming responses were not yielded correctly.

- version: 4.14.4
  irVersion: 57
  changelogEntry:
    - type: fix
      summary: |
        Fixed an issue where filename and plain text content-type parameters were being incorrectly serialized.

- version: 4.14.3
  irVersion: 57
  changelogEntry:
    - type: fix
      summary: |
        Add support for receiving raw responses from pagination endpoints.

- version: 4.14.2
  irVersion: 57
  changelogEntry:
    - type: fix
      summary: |
        Fix an issue where TypedDicts with circular references were not correctly serialized.
        This issue only affected users that enabled `use_typeddict_requests`.

- version: 4.14.1
  irVersion: 57
  changelogEntry:
    - type: fix
      summary: |
        The generated GitHub workflow now uses `ubuntu-latest` instead of `ubuntu-20.04`

- version: 4.14.0
  irVersion: 57
  changelogEntry:
    - type: feat
      summary: |
        Add support for receiving raw responses from streaming endpoints.
    - type: feat
      summary: |
        Add support for excluding types from the generated `__init__.py` files.

        ```yaml
        config:
          exclude_types_from_init_exports: true
        ```

- version: 4.13.0
  irVersion: 57
  changelogEntry:
    - type: feat
      summary: |
        Adds support for overriding literal global headers in the client constructor (e.g. `version`).

        ```python
        client = Acme(
          ...
          version="1.0.0",
        )
        ```

- version: 4.12.1
  irVersion: 57
  changelogEntry:
    - type: fix
      summary: |
        Fixes an issue where dictionary types defined within TypedDicts incorrectly used the
        `typing_extensions.NotRequired` type.
    - type: fix
      summary: |
        Fixes an issue where optional `core.File` parameters would cause `mypy` failures.
    - type: fix
      summary: |
        Fixes a regression introduced in 4.12.0, where the non raw response client endpoints
        did not respect the allowed method keywords (e.g. `list` was generated as `list_`).

- version: 4.12.0
  irVersion: 57
  changelogEntry:
    - type: fix
      summary: |
        Resolve issues with paginated endpoints generating incorrect endpoint return types.

- version: 4.11.0
  irVersion: 57
  changelogEntry:
    - type: fix
      summary: |
        Always represent nullable as Optional rather than NotRequired, only use
        NotRequired for optional in typeddicts.

- version: 4.10.0
  irVersion: 57
  changelogEntry:
    - type: feat
      summary: |
        Add support for using TypedDicts for file upload request parameters. This flag should
        be used in conjunction with the `use_typeddict_requests` flag like so:

        ```yaml
        config:
          use_typeddict_requests: true
          use_typeddict_requests_for_file_upload: true
        ```

- version: 4.9.0
  irVersion: 57
  changelogEntry:
    - type: feat
      summary: |
        Implement raw client support for accessing response headers and data in unary endpoints.

- version: 4.8.0
  irVersion: 57
  changelogEntry:
    - type: feat
      summary: |
        Add support for inlining path parameters

- version: 4.7.0
  irVersion: 57
  changelogEntry:
    - type: feat
      summary: |
        Add support for user-agent header

- version: 4.6.0
  irVersion: 57
  changelogEntry:
    - type: feat
      summary: |
        Add support for generating legacy wire tests, and disable them by default. These tests will be restored and improved in the future.
        Users can opt-in to generating legacy wire tests by setting the `include_legacy_wire_tests` flag to `true` in their configuration.

        ```yaml
        config:
          include_legacy_wire_tests: true
        ```

- version: 4.5.0
  irVersion: 57
  changelogEntry:
    - type: feat
      summary: |
        Add support for websocket code generation.

- version: 4.4.0
  irVersion: 57
  changelogEntry:
    - type: feat
      summary: |
        Add support for raw bytes responses.

- version: 4.3.21
  irVersion: 57
  changelogEntry:
    - type: fix
      summary: |
        Fix an issue where the default `timeout` was not being respected when a custom `httpx_client` was provided.

- version: 4.3.20
  irVersion: 57
  changelogEntry:
    - type: fix
      summary: |
        Update formatting across all generated files. There are no behavioral changes, but large diffs are expected.

- version: 4.3.19
  irVersion: 57
  changelogEntry:
    - type: internal
      summary: |
        Update the IR to v57.

- version: 4.3.18
  irVersion: 53
  changelogEntry:
    - type: fix
      summary: |
        Fix an issue where the `request_options` parameter name is now properly respected when it's 
        renamed due to conflicts with other parameter names. Previously, the code would still reference the 
        original parameter name internally, causing errors.

- version: 4.3.17
  irVersion: 53
  changelogEntry:
    - type: fix
      summary: |
        Fix an issue where parameter names that conflict with the `request_options` parameter are now properly deconflicted by 
        prepending an underscore to the `request_options` parameter name.

- version: 4.3.16
  irVersion: 53
  changelogEntry:
    - type: fix
      summary: |
        Fix an issue where GeneratorExit was unintentionally being swallowed by code blocks within the HttpClient.stream() contextmanager.

- version: 4.3.15
  irVersion: 53
  changelogEntry:
    - type: fix
      summary: |
        Fix an issue where extraneous NameError-causing update_forward_refs invocations were being emitted.

- version: 4.3.14
  irVersion: 53
  changelogEntry:
    - type: feat
      summary: |
        Set the default number of retries to 2 (was 0) to align with the generated README.

- version: 4.3.13
  irVersion: 53
  changelogEntry:
    - type: feat
      summary: |
        The Python generator now supports conditioning dependencies on the Python version.

- version: 4.3.12
  irVersion: 53
  changelogEntry:
    - type: feat
      summary: |
        The Python generator now autogenerates a requirements.txt file.

- version: 4.3.11
  irVersion: 53
  changelogEntry:
    - type: fix
      summary: |
        pyproject.toml now has a `[project]` block making it Poetry v2 compatible.

- version: 4.3.10
  irVersion: 53
  changelogEntry:
    - type: fix
      summary: |
        Pagination correctly uses specified defaults to support custom schemes.

- version: 4.3.9
  irVersion: 53
  changelogEntry:
    - type: fix
      summary: |
        Fix indentation in generated README.md sections to ensure proper formatting and readability.

- version: 4.3.8
  irVersion: 53
  changelogEntry:
    - type: fix
      summary: |
        Include content-type headers when available as part of endpoint request generation.

- version: 4.3.7
  irVersion: 53
  changelogEntry:
    - type: fix
      summary: |
        Update multipart endpoint generation to propertly omit optional body parameters.

- version: 4.3.6
  irVersion: 53
  changelogEntry:
    - type: fix
      summary: |
        Fix README.md and reference.md generation.

- version: 4.3.5
  irVersion: 53
  changelogEntry:
    - type: fix
      summary: |
        Update README.md snippet builder to omit invalid snippets during readme config generation.

- version: 4.3.4
  irVersion: 53
  changelogEntry:
    - type: fix
      summary: |
        Update shared http_client.py to remove omitted entries during file upload requests.

- version: 4.3.3
  irVersion: 53
  changelogEntry:
    - type: fix
      summary: |
        The generator now writes the reference.md configuration correctly, using `.dict()` instead of `.json()`.

- version: 4.3.2
  irVersion: 53
  changelogEntry:
    - type: fix
      summary: |
        The generator will now correctly default to the configured global `default_bytes_stream_chunk_size` when the `request_options` parameter is not provided.

- version: 4.3.1
  irVersion: 53
  changelogEntry:
    - type: feat
      summary: |
        Requests for file download will now allow users to pass in a `chunk_size` option that allows them to receive chunks of a specific size
        from the resultant `iter_bytes` invocation on the response byte stream.

        Concretely, a user would leverage the following:
        ```python
        client.download(
          ...,
          request_options={
            "chunk_size": 1024    # 1MB
          }
        )
        ```

- version: 4.2.8
  irVersion: 53
  changelogEntry:
    - type: fix
      summary: |
        The snippet writer now correctly handles base64 strings.

- version: 4.2.7
  irVersion: 53
  changelogEntry:
    - type: fix
      summary: |
        The generated README will now have a section that links to the generated
        SDK Reference (in `reference.md`).

        ```md
        ## Reference

        A full reference for this library can be found [here](./reference.md).
        ```

- version: 4.2.7-rc4
  irVersion: 53
  changelogEntry:
    - type: fix
      summary: Generated readmes now include the parameter name required for the request options parameter within the example snippets.

- version: 4.2.7-rc3
  irVersion: 53
  changelogEntry:
    - type: fix
      summary: |
        Now, when sending Snippet Templates back to Fern, the generator will not try to coerce a potentially missing ID into the `api_definition_id` field.
        This, had been a cause of the error log `Failed to upload snippet templates to FDR, this is ok: one of the hex, bytes, bytes_le, fields, or int arguments must be given`.

- version: 4.2.7-rc2
  irVersion: 53
  changelogEntry:
    - type: fix
      summary: |
        Pydantic utilities now correctly handles cases where you have a Pydantic model, with a list of pydantic models as a field, where those models have literals.
        Effectively, `deep_union_pydantic_objects` now handles lists of objects and merges them appropriately.

- version: 4.2.7-rc1
  irVersion: 53
  changelogEntry:
    - type: fix
      summary: |
        When leveraging the `include_union_utils` configuration flag, the Pydantic models will no longer include transitive dependencies within
        `update_forward_ref` calls, since these should not be necessary. This effectively scopes back the changes introduced in 4.0.0-rc5, which included
        changes to improve circular reference handling in Pydantic models.

- version: 4.2.7-rc0
  irVersion: 53
  changelogEntry:
    - type: fix
      summary: |
        Dynamic header suppliers, as used within the OAuth provider are now invoked on every request, not just the first.
        This was a regression introduced within an earlier version that is now fixed. As a results of this fix, the `refresh_token` is now correctly refreshed.

- version: 4.2.6
  irVersion: 53
  changelogEntry:
    - type: fix
      summary: |
        Serialization utilities (necessary when pydantic aliases are removed) now respects dictionaries as well.

- version: 4.2.5
  irVersion: 53
  changelogEntry:
    - type: fix
      summary: |
        Parameters of file upload functions now default to OMIT, not None, so that the SDK appropriately
        filters out unset parameters, while still allowing for user specified None values.

- version: 4.2.4
  irVersion: 53
  changelogEntry:
    - type: fix
      summary: |
        Datetime examples are generated correctly once again.
        The `pydantic_utilities` file is python 3.8 compatible.

- version: 4.2.3
  irVersion: 53
  changelogEntry:
    - type: fix
      summary: |
        The content type of file properties is now respected for multipart
        requests. For example, if you have a file property called `image` that has the
        content type `image/jpeg`, then it will be sent as:

        ```python
        "image": core.with_content_type(file=image, content_type="image/jpeg"),
        ````

- version: 4.2.2
  irVersion: 53
  changelogEntry:
    - type: fix
      summary: |
        The content type of non-file properties is now respected for multipart
        requests. For example, if you have a type called `metadata` that has the
        content type `application/json`, then it will be sent as:

        ```python
        "metadata": (None, json.dumps(jsonable_encoder(metadata)), "application/json"),
        ```

- version: 4.2.1
  irVersion: 53
  changelogEntry:
    - type: fix
      summary: |
        When the generator runs bash commands such as `poetry install` and there is a failure,
        now the `stderr` and `stdout` is logged to help improve user debugging.

- version: 4.2.0
  irVersion: 53
  changelogEntry:
    - type: feat
      summary: |
        Allow specifying arbitrary configuration to your packages `pyproject.toml` by adding a `pyproject_toml` block to your configuration
        whatever you include in this block will be added as-is to the `pyproject.toml` file. The config, as an example is:

        ```yaml
        config:
          pyproject_toml: |
            [tool.covcheck.group.unit.coverage]
            branch = 26.0
            line = 62.0

            [tool.covcheck.group.service.coverage]
            branch = 30.0
            line = 67.0
        ```

- version: 4.1.0
  irVersion: 53
  changelogEntry:
    - type: feat
      summary: |
        Allow specifying pip extras within your `pyproject.toml`. The following config:

        ```yaml
        config:
          extra_dev_dependencies:
            covcheck:
              version: "^0.4.3"
              extras: ["toml"]
        ```

        would add the following to your `pyproject.toml`:

        ```toml
        [tool.poetry.dev-dependencies]
        covcheck = { version = "^0.4.3", extras = ["toml"] }
        ```

- version: 4.0.0
  irVersion: 53
  changelogEntry:
    - type: fix
      summary: |
        Generated tests that expect an empty result when they are of type `text` (not JSON) now appropriately expect an empty string instead of `None` for async functions as well.
        Version 3.3.4 fixed this for sync functions only, which was a bug.

- version: 4.0.0-rc9
  irVersion: 53
  changelogEntry:
    - type: fix
      summary: All Pydantic V2 warnings have been resolved
      fixed:
        - json_encoders have been removed from Pydantic V2, and replaced with a `model_serializer` method.
        - additional model construction functions have been added when not leveraging pydantic field aliases to allow users to construct a model from JSOn without the need for dealiasing the object themselves.

- version: 4.0.0-rc8
  irVersion: 53
  changelogEntry:
    - type: fix
      summary: |
        Pydantic models that call `update_forward_refs` on non-union circular reference dependencies now pass in `localns` for
        the current member, a field in Pydantic V1 that provides object contexts to models in the event objects are not fully rebuilt.

- version: 4.0.0-rc7
  irVersion: 53
  changelogEntry:
    - type: fix
      summary: |
        The generator now respects the old use_str_enums flag again, a regression was introduced where only the new flag `enum_type`
        was respected.

- version: 4.0.0-rc6
  irVersion: 53
  changelogEntry:
    - type: fix
      summary: |
        Pydantic models now call update forward refs on non-union circular references. This
        prevents runtime errors in certain cases where types self reference itself through
        a union.

- version: 4.0.0-rc5
  irVersion: 53
  changelogEntry:
    - type: fix
      summary: |
        Pydantic models now call update forward refs on non-union circular references. This
        prevents runtime errors in certain cases where types self reference itself through
        a union.

- version: 4.0.0-rc4
  irVersion: 53
  changelogEntry:
    - type: fix
      summary: |
        Pydantic models now call update forward refs on non-union circular references. This
        prevents runtime errors in certain cases where types self reference itself through
        a union.

- version: 4.0.0-rc3
  irVersion: 53
  changelogEntry:
    - type: fix
      summary: |
        Pydantic models now call update forward refs on non-union circular references. This
        prevents runtime errors in certain cases where types self reference itself through
        a union.

- version: 4.0.0-rc2
  irVersion: 53
  changelogEntry:
    - type: fix
      summary: Update .dict calls in Pydantic V2 to be back to pre-3.10.4 logic for SDKs that continue using Pydantic aliases.

- version: 4.0.0-rc1
  irVersion: 53
  changelogEntry:
    - type: fix
      summary: Update .dict calls in Pydantic V2 to be back to pre-3.10.4 logic.
      fixed:
        - >-
          Pydantic V2 `.dict` calls are updated to be back to pre-3.10.4 logic.
          This is fix a regression where nested literals were being omitted due to the Pydantic V2 serializers not respecting the recursive .dict logic, as
          Pydantic V2 shells out `model_dump` calls to Rust library and serializers, as opposed to recursively calling `model_dump`.

          It is expected that performance will not be degraded given the Rust-based serializers have optimized performance, compared to the Pydantic V1 .dict approach.

- version: 4.0.0-rc0
  irVersion: 53
  changelogEntry:
    - type: fix
      summary: Rerelease 3.11.0-rc0 as a major version, with a configuration flag to disable the behavior (`use_pydantic_field_aliases`), defaulted to `true` to preserve existing behavior.
      fixed:
        - >-
          Rerelease 3.11.0-rc0 as a major version, with a configuration flag to
          disable the behavior (`use_pydantic_field_aliases`), defaulted to `false`
          to introduce the break on a major version.

          To maintain parity with pre-3.11.0 behavior, update the flag to `true`:

            ```yaml
            - name: fernapi/fern-python-sdk
              version: 4.0.0-rc0
              config:
                pydantic_config:
                  use_pydantic_field_aliases: true
            ```
    - type: internal
      summary: The generator now shares "as is" files with Pydantic and FastAPI generators.

- version: 3.11.0-rc0
  irVersion: 53
  changelogEntry:
    - type: chore
      summary: Remove Pydantic field aliases and leverage an internal representation.
      fixed:
        - >-
          Pydantic field aliases are removed and replaced with an internal
          representation. This allows for more robust handling of field aliases
          and prevents issues with Pydantic V2 and mypy.

          Previously, you'd have for V1 and V2 compatibility in Pydantic, you'd want to conditionally apply the config class within
          the base model, however this would lead to mypy errors when filling out a model with it's field alias. To solve this, We
          used the deprecated `class Config`, regardless of the Pydantic version to satisfy mypy, which lead to warnings in the console.

          Now, we've removed the field aliases and replaced them with an internal representation, which allows us to avoid pydantic config altogether.

- version: 3.10.8
  irVersion: 53
  changelogEntry:
    - type: fix
      summary: Allow for fields prefixed with the name `model`, a silent break introduced in Pydantic V2.

- version: 3.10.7
  irVersion: 53
  changelogEntry:
    - type: fix
      summary: When not leveraging mock integration tests, still run pytest over everything, not a specific directory.

# ===== Migrated versions =====

# TODO: It'd be great if we generated YAML schemas so people had validation on these files
- version: 3.10.6
  irVersion: 53
  changelogEntry:
    - type: fix
      summary: Pagination utilities assume `""` is a terminal signal for pagination.
      fixed:
        - >-
          Cursor-based pagination also assumes `""` is a terminal signal for
          pagination, same as if the next cursor were `None`.
  # This field is optional and can be omitted outside of the backfilling usecase
  # here it will default to the day the record was written to the DB
  createdAt: "2024-08-16"

- version: 3.10.3
  createdAt: "2024-08-16"
  irVersion: 53
  changelogEntry:
    - type: fix
      summary: Upgrade intermediate representation dependency to safely parse null unknown types.

- version: 3.10.4
  createdAt: "2024-08-14"
  changelogEntry:
    - type: chore
      summary: Improve performance of Pydantic `.dict` calls
      changed:
        - "`.dict` performance is improved, consolidating to a single call to Pydantic's `.dict` instead of 2 in attempts to remove unset optional values."
  irVersion: 53

- version: 3.10.3
  createdAt: "2024-08-14"
  changelogEntry:
    - type: fix
      summary: Query encoding now appropriately takes arrays of deep objects into account.
  irVersion: 53

- version: 3.10.2
  createdAt: "2024-08-13"
  changelogEntry:
    - type: fix
      summary: Unions with utils now update forward refs again, a regression that was introduced in version 3.7.0
  irVersion: 53

- version: 3.10.1
  createdAt: "2024-08-13"
  changelogEntry:
    - type: fix
      summary: If there are no autogenerated examples present, the Python SDK generator no longer fails.
  irVersion: 53

- version: 3.10.0
  createdAt: "2024-08-09"
  changelogEntry:
    - type: feat
      summary: Introduce forward compatible Python enums
      added:
        - >-
          Adds a new flag to generate forward compatible Python enums, as opposed
          to leveraging raw string enums as literals. This works through addding
          an "_UNKNOWN" member to your enum set, the value of which is the raw
          value of the unrecognized enum.
  irVersion: 53

- version: 3.9.0
  createdAt: "2024-08-09"
  changelogEntry:
    - type: feat
      summary: Introduce Pythonic naming for discriminated union members through `union_naming` configuration flag.
      added:
        - >-
          A new configuration is introduced to make discriminated union member
          naming more Pythonic. With V1 union naming, member names change from
          `<UnionName>_<DiscriminantValue>` to `<DiscriminantValue><UnionName>`.
          Concretely, union members previously named `Chat_User` will now be named
          `UserChat` under the new configuration.
  irVersion: 53

- version: 3.8.0
  createdAt: "2024-08-09"
  changelogEntry:
    - type: chore
      summary: Generated SDKs now use ruff for linting and formatting instead of Black.
  irVersion: 53

- version: 3.7.0
  createdAt: "2024-08-08"
  changelogEntry:
    - type: chore
      summary: Python circular referencing types are more robust.
  irVersion: 53

- version: 3.6.0
  createdAt: "2024-08-08"
  changelogEntry:
    - type: feat
      summary: The generator now respects returning nested properties from the returned object
  irVersion: 53

- version: 3.5.1
  createdAt: "2024-08-05"
  changelogEntry:
    - type: fix
      summary: Auto-completion for unions leveraging union utils now works as expected.
      fixed:
        - >-
          The root type for unions with visitors now has it's parent typed
          correctly. This allows auto-complete to work once again on the union
          when it's nested within other pydantic models.
  irVersion: 53

- version: 3.5.0
  createdAt: "2024-08-05"
  changelogEntry:
    - type: chore
      summary: Generated code now respects the pydantic version configuration flag.
      changed:
        - >-
          Improvement: The generated SDK now respects the pydantic version flag,
          generating V1 only code and V2 only code if specified. If not, the SDK
          is generated as it is today, with compatibility for BOTH Pydantic
          versions. This cleans up the generated code, and brings back features
          liked wrapped aliases for V1-only SDKs.
  irVersion: 53

- version: 3.4.2
  createdAt: "2024-08-05"
  changelogEntry:
    - type: fix
      summary: The Python generator now instantiates `Any` types as `Optional[Any]` to be able to mitigate breaks in Pydantic V2.
  irVersion: 53

- version: 3.4.1
  createdAt: "2024-08-04"
  changelogEntry:
    - type: chore
      summary: Literal templates are generated if they are union members
  irVersion: 53

- version: 3.4.0
  createdAt: "2024-08-02"
  changelogEntry:
    - type: internal
      summary: Generator code now uses Pydantic V2, no changes to generated code.
      changed:
        - >-
          Internal: The SDK generator has now been upgraded to use Pydantic V2
          internally. Note that there is no change to the generated code, however
          by leveraging Pydantic V2 you should notice an improvement in `fern
          generate` times.
  irVersion: 53

- version: 3.3.4
  createdAt: "2024-08-02"
  changelogEntry:
    - type: chore
      summary: Address a number of issues within generated unit tests.
      changed:
        - >-
          Improvement: Aliased literals are also defaulted within Pydantic models,
          whereas previously only direct literals were defaulted.
        - >-
          Improvement: Snippets now provide optional literals in functions and
          models.
      fixed:
        - >-
          Generated tests that expect an empty result when they are of type `text`
          (not JSON) now appropriately expect an empty string instead of `None`.
  irVersion: 53

- version: 3.3.3
  createdAt: "2024-08-02"
  changelogEntry:
    - type: fix
      summary: The generator now allows you to extend aliased types (as long as they're objects).
  irVersion: 53

- version: 3.3.2
  createdAt: "2024-08-02"
  changelogEntry:
    - type: fix
      summary: Regression in readme generation introduced in 3.3.1
  irVersion: 53

- version: 3.3.1
  createdAt: "2024-08-02"
  changelogEntry:
    - type: fix
      summary: Generated READMEs now reference RequestOptions as TypedDicts correctly.
  irVersion: 53

- version: 3.3.0-rc1
  createdAt: "2024-08-01"
  changelogEntry:
    - type: fix
      summary: TypedDict snippets now include literals where available.
  irVersion: 53

- version: 3.3.0-rc0
  createdAt: "2024-07-31"
  changelogEntry:
    - type: internal
      summary: Upgrade to IR 53.1.0
      changed:
        - "Upgrade to IR 53.1.0"
        - The Python generator now creates snippet templates for undiscriminated unions.
  irVersion: 53

- version: 3.2.0-rc1
  createdAt: "2024-07-29"
  changelogEntry:
    - type: fix
      summary: The generated README now imports `ApiError` as if it were from outside the module.
  irVersion: 49

- version: 3.2.0-rc0
  createdAt: "2024-07-25"
  changelogEntry:
    - type: feat
      summary: The Python SDK can now be generated with TypedDicts as inputs.
      added:
        - >-
          The Python SDK can now be generated such that inputs to requests are
          TypedDicts, instead of Pydantic models. This allows for consumers of the
          SDK to continue to have type hinting and autocomplete, but not need to
          import new object types when creating requests.
  irVersion: 49

- version: 3.1.0-rc0
  createdAt: "2024-07-24"
  changelogEntry:
    - type: chore
      summary: The root client is now exported from the main `__init__.py`.
      changed:
        - >-
          Improvement: The root client users interact with is now exported from
          the main `__init__.py`, this allows users to access the client via `from
          my_sdk import my_sdk_client` as opposed to `from my_sdk.client import
          my_sdk_client`.
      removed:
        - >-
          Note this comes with an edge-case break. In the unlikely event you have
          a type that conflicts in naming with the exported root client, that type
          model is post-fixed with "Model". e.g. a type `Merge` in an SDK
          exporting a client `Merge` becomes `MergeModel`.
  irVersion: 49

- version: 3.0.0-rc2
  createdAt: "2024-07-24"
  changelogEntry:
    - type: fix
      summary: "`update_forward_refs` no longer raises errors, preserving original behavior, pre-3.x."
  irVersion: 49

- version: 3.0.0-rc1
  createdAt: "2024-07-23"
  changelogEntry:
    - type: fix
      summary: "`expected_types` within our test suite are now typed as `Tuple[typing.Any, typing.Any]`."
      fixed:
        - >-
          Sometimes mypy will error on the typing of `expected_types` within our
          test suite, despite them being labeled as `typing.Any`. This updates the
          types for tuples to `typing.Tuple[tying.Any, typing.Any]` to appease
          mypy.
  irVersion: 49

- version: 3.0.0-rc0
  createdAt: "2024-07-23"
  changelogEntry:
    - type: break
      summary: The generated models now support Pydantic V2 outright, it no longer uses `pydantic.v1` models.
      changed:
        - The generated models now support Pydantic V2 outright, it no longer uses `pydantic.v1` models.
        - Public fields previously prefixed with `_` are now prefixed with `f_` (Pydantic V2 does not allow for `_` prefixes on public fields and Python does not allow for a numeric prefix)
      removed:
        - wrapped aliases outside of Pydantic V1
        - custom root validators outside of Pydantic V1
  irVersion: 49

- version: 2.16.0
  createdAt: "2024-07-16"
  changelogEntry:
    - type: feat
      summary: The generated SDK now allows for specifying whether or not to generate `streaming` functions as overloaded functions or separate functions.
  irVersion: 49

- version: 2.15.6
  createdAt: "2024-07-17"
  changelogEntry:
    - type: fix
      summary: The generated python SDK now requires an environment be specified if a default is not provided.
  irVersion: 49

- version: 2.15.5
  createdAt: "2024-07-17"
  changelogEntry:
    - type: fix
      summary: The generated python SDK Oauth client now no longer checks for an expiry when getting the access token if an expiry field is not configured.
  irVersion: 49

- version: 2.15.4
  createdAt: "2024-07-10"
  changelogEntry:
    - type: fix
      summary: The generated python SDK now serializes bytes within JSON as a utf-8 encoded string.
  irVersion: 49

- version: 2.15.3
  createdAt: "2024-07-10"
  changelogEntry:
    - type: fix
      summary: The generated python SDK no longer runs into a recursion error during snippet generation.
  irVersion: 49

- version: 2.15.2
  createdAt: "2024-07-10"
  changelogEntry:
    - type: fix
      summary: The generated python SDK no longer treats `set` as a reserved word for method names.
  irVersion: 49

- version: 2.15.1
  createdAt: "2024-07-09"
  changelogEntry:
    - type: fix
      summary: The unchecked base model no longer coerces None to a type.
      fixed:
        - The unchecked base model no longer coerces None to a type.
        - >-
          The http client appropriately defaults empty fields within
          RequestOptions.
  irVersion: 49

- version: 2.15.0
  createdAt: "2024-07-03"
  changelogEntry:
    - type: feat
      summary: The generated python SDK now respects configured defaults from the API spec.
  irVersion: 49

- version: 2.14.1
  createdAt: "2024-07-01"
  changelogEntry:
    - type: fix
      summary: typing within the Sync and AsyncPagers is now correctly passed through to the BasePager.
      fixed:
        - >-
          Sync and AsyncPage now pass through the generic type to BasePage,
          allowing the use of `.items`, etc. to be appropriately typed within your
          type checking system.
  irVersion: 49

- version: 2.14.0
  createdAt: "2024-07-01"
  changelogEntry:
    - type: fix
      summary: The offset page now allows for the usage of 0 as a page start.
      fixed:
        - >-
          offset page now allows for the usage of 0 as a page start, previously
          the use of `page or 1` made Python coerce booleans and become 1,
          ignoring the user-provided 0.
  irVersion: 49

- version: 2.14.0-rc3
  createdAt: "2024-07-01"
  changelogEntry:
    - type: feat
      summary: Generated readmes now include an "advanced" section.
      changed:
        - >-
          Generated readmes now include an "advanced" section,
          outlining usage of retries, timeouts, error handling and usage of a
          custom client.
  irVersion: 49

- version: 2.14.0-rc2
  createdAt: "2024-07-01"
  changelogEntry:
    - type: chore
      summary: Async snippets now run the async function leveraging asyncio.run to be more copy-pastable.
  irVersion: 49

- version: 2.14.0-rc1
  createdAt: "2024-06-27"
  changelogEntry:
    - type: fix
      summary: The fix from 2.5.2 is now case-insensitive
      fixed:
        - >-
          the fix from 2.5.2 is now case-insensitive Recap of 2.5.2: `Fix: Support
          `list`SDK method names instead of defaulting to`list\_`.`
  irVersion: 49

- version: 2.14.0-rc0
  createdAt: "2024-06-26"
  changelogEntry:
    - type: feat
      summary: The Python SDK now generates an accompanying SDK reference (`reference.md`) for users to review the SDK methods at a glance within the SDK's GitHub repository.
  irVersion: 49

- version: 2.13.1-rc0
  createdAt: "2024-06-20"
  changelogEntry:
    - type: fix
      summary: The Python SDK now does not send additional properties via JSON or data if the request is leveraging the other field.
      fixed:
        - >-
          the Python SDK now does not send additional properties via JSON or data
          if the request is leveraging the other field.
      changed:
        - >-
          Improvement: the Python SDK now copies unit tests over to the generated
          SDK for additional unit testing (separate from wire-format testing).
  irVersion: 49

- version: 2.13.0-rc0
  createdAt: "2024-06-20"
  changelogEntry:
    - type: internal
      summary: The Python SDK generator is now upgraded to IR V49.
  irVersion: 49

- version: 2.12.0-rc0
  createdAt: "2024-06-25"
  changelogEntry:
    - type: feat
      summary: README generation now supports a section dedicated to streaming usage, as well as one for paginated endpoints.
      added:
        - >-
          Feature: README generation now supports a section dedicated to streaming
          usage, as well as one for paginated endpoints.
      changed:
        - "Improvement: Paginated endpoint snippets now show using an iterator:"
  irVersion: 49

- version: 2.11.0-rc0
  createdAt: "2024-06-25"
  changelogEntry:
    - type: chore
      summary: Snippet templates now support auth variables within the root client.
      changed:
        - >-
          Improvement: The SDK now produces templates for the root clients within
          snippet-template.json. This allows users of the Templates API to pass in
          data for the auth variables present within the root client.
  irVersion: 49

- version: 2.10.2
  createdAt: "2024-06-20"
  changelogEntry:
    - type: fix
      summary: The SDK now handles stream termination sequences like `[DONE]`.
      fixed:
        - >-
          The SDK now handles stream termination sequences like `[DONE]`. This is
          a typical way for LLM providers to communicate when the stream has
          ended.
  irVersion: 46

- version: 2.10.1
  createdAt: "2024-06-20"
  changelogEntry:
    - type: fix
      summary: Improve the SDK to not leak `JSONDecodeError` to SDK users. Instead, an `ApiError` will be thrown with the text content of the response.
  irVersion: 46

- version: 2.10.0
  createdAt: "2024-06-20"
  changelogEntry:
    - type: feat
      summary: Add support for higher quality `README.md` generation.
  irVersion: 46

- version: 2.9.10
  createdAt: "2024-06-20"
  changelogEntry:
    - type: fix
      summary: The generator now only specifies the readme location within pyproject.toml if one was successfully created.
  irVersion: 46

- version: 2.9.9
  createdAt: "2024-06-19"
  changelogEntry:
    - type: internal
      summary: The generator now consumes IRv46.
  irVersion: 46

- version: 2.9.8
  createdAt: "2024-06-18"
  changelogEntry:
    - type: chore
      summary: The python generator only adds a publish step in github actions if credentials are specified.
  irVersion: 39

- version: 2.9.7
  createdAt: "2024-06-12"
  changelogEntry:
    - type: fix
      summary: The unchecked base model stops special casing defaults and pydantic v2.
  irVersion: 39

- version: 2.9.6
  createdAt: "2024-06-11"
  changelogEntry:
    - type: fix
      summary: Offset based pagination is now 1-based, as opposed to 0 based
      fixed:
        - Offset based pagination is now 1-based, as opposed to 0 based
        - >-
          The HTTP client now passes in additional body properties from the
          request options, even if the body is empty (regression from the client
          migration in 2.8.0)
  irVersion: 39

- version: 2.9.5
  createdAt: "2024-06-10"
  changelogEntry:
    - type: fix
      summary: Unions with elements that specify no properties are generated correctly.
      fixed:
        - Unions with elements that specify no properties are generated correctly.
        - >-
          Unions with a single type now have a valid type alias (rather than an
          invalid `typing.Union`).
  irVersion: 39

- version: 2.9.4
  createdAt: "2024-06-07"
  changelogEntry:
    - type: fix
      summary: The unchecked base model now handles pulling the discriminant from a dict, not just a model/object.
  irVersion: 39

- version: 2.9.3
  createdAt: "2024-06-06"
  changelogEntry:
    - type: fix
      summary: Snippet templates for discriminated unions now specify the `template_input` property which is required to actually see snippets of instantiating discriminated unions.
  irVersion: 39

- version: 2.9.2
  createdAt: "2024-06-06"
  changelogEntry:
    - type: fix
      summary: downgrades mypy so we can run it over all our files without concern for their pydantic bug
      fixed:
        - >-
          downgrades mypy so we can run it over all our files without concern for
          their pydantic bug
        - adds typehint to the response variable
  irVersion: 39

- version: 2.9.1
  createdAt: "2024-06-06"
  changelogEntry:
    - type: fix
      summary: The SDK removes unset query parameters from requests (regression from the client migration in 2.8.0)
      fixed:
        - >-
          The SDK removes unset query parameters from requests (regression from
          the client migration in 2.8.0)
        - >-
          The SDK fixes it's type for `files` parameters to the http client
          (regression from the client migration in 2.8.0)
  irVersion: 39

- version: 2.9.0
  createdAt: "2024-06-05"
  changelogEntry:
    - type: fix
      summary: Snippets preserve trailing slashes
  irVersion: 39

- version: 2.9.0-rc1
  createdAt: "2024-06-05"
  changelogEntry:
    - type: fix
      summary: The new http client abstraction ensures a slash is postfixed to the baseurl
  irVersion: 39

- version: 2.9.0-rc0
  createdAt: "2024-06-04"
  changelogEntry:
    - type: chore
      summary: The Python generator now runs custom unit tests in CI if configured.
  irVersion: 39

- version: 2.8.2
  createdAt: "2024-06-04"
  changelogEntry:
    - type: fix
      summary: The none-filtering function now supports mypy's invariance check.
  irVersion: 39

- version: 2.8.1
  createdAt: "2024-06-04"
  changelogEntry:
    - type: fix
      summary: The parameter comment/documentation for timeouts on the root client now reflects the custom timeout passed through within configuration.
  irVersion: 39

- version: 2.8.0
  createdAt: "2024-06-03"
  changelogEntry:
    - type: chore
      summary: >-
        Endpoint function request logic has been abstracted into
        the request function of the wrapped httpx client.
  irVersion: 39

- version: 2.7.0
  createdAt: "2024-05-30"
  changelogEntry:
    - type: internal
      summary: >-
        Improvement: The generator now outputs an `exampleId` alongside each
        generated snippet so that we can correlate snippets with the relevant
        examples. This is useful for retrieving examples from Fern's API and
        making sure that you can show multiple snippets in the generated docs.
  irVersion: 39

- version: 2.6.1
  createdAt: "2024-05-31"
  changelogEntry:
    - type: internal
      summary: >-
        this adds a back door token getter function to OAuth clients to better
        test the functionality.
  irVersion: 39

- version: 2.6.0
  createdAt: "2024-05-30"
  changelogEntry:
    - type: chore
      summary: Support adding optional dependencies and extras to your generated `pyproject.toml`.
      changed:
        - >-
          Improvement: Support adding optional dependencies and extras to your
          generated `pyproject.toml`. To use this configuration, please add the
          following:
  irVersion: 39

- version: 2.5.7
  createdAt: "2024-05-30"
  changelogEntry:
    - type: fix
      summary: tests now carry a type annotation for `expected_types` variable.
  irVersion: 39

- version: 2.5.6
  createdAt: "2024-05-29"
  changelogEntry:
    - type: chore
      summary: >-
        Literal values are now all defaulted such that users are
        not required to plug in a redundant value.
  irVersion: 39

- version: 2.5.5
  createdAt: "2024-05-29"
  changelogEntry:
    - type: fix
      summary: Auto-Pagination now respects optional return values
      fixed:
        - >-
          Optional lists returned from pagination endpoints are now appropriately
          flattened such that the `Pager` return types are correctly
          `Pager[ListItem]` as opposed to `Pager[List[ListItem]]`.
  irVersion: 39

- version: 2.5.4
  createdAt: "2024-05-28"
  changelogEntry:
    - type: internal
      summary: Add typing library for dateutils in testing lib to satisfy mypy errors.
  irVersion: 39

- version: 2.5.3
  createdAt: "2024-05-24"
  changelogEntry:
    - type: chore
      summary: Stops specifying custom licenses manually, lets poetry handle adding them.
  irVersion: 39

- version: 2.5.2
  createdAt: "2024-05-23"
  changelogEntry:
    - type: feat
      summary: Support `list` SDK method names instead of defaulting to `list_`.
  irVersion: 39

- version: 2.5.1-rc0
  createdAt: "2024-05-23"
  changelogEntry:
    - type: fix
      summary: Literal parameters are added back to the request body.
  irVersion: 39

- version: 2.5.0-rc2
  createdAt: "2024-05-23"
  changelogEntry:
    - type: fix
      summary: Do not attempt to run `fern test` in CI until the command is more widely rolled out.
  irVersion: 39

- version: 2.5.0-rc1
  createdAt: "2024-05-22"
  changelogEntry:
    - type: chore
      summary: Address `propogate` -> `propagate` typo in python codegen.
  irVersion: 39

- version: 2.5.0-rc0
  createdAt: "2024-05-22"
  changelogEntry:
    - type: fix
      summary: This version addresses issues in unit test generation and reenables the creation of unit tests.
  irVersion: 39

- version: 2.4.0-rc0
  createdAt: "2024-05-21"
  changelogEntry:
    - type: fix
      summary: >-
        The Python SDK generator now uses safe names wherever string concat is
        not used (like in client generation naming), so this will update module
        and parameter names.
  irVersion: 39

- version: 2.3.4
  createdAt: "2024-05-21"
  changelogEntry:
    - type: fix
      summary: >-
        Snippets and unit tests now correctly write optional request bodies when
        `inline_request_params` is set to `True`.
      fixed:
        - >-
          Snippets and unit tests now correctly write optional request bodies when
          `inline_request_params` is set to `True`. Previously the generator wrote
          snippets that inlined these parameters, which does not match the
          generated SDK itself.
  irVersion: 39

- version: 2.3.3
  createdAt: "2024-05-21"
  changelogEntry:
    - type: fix
      summary: Inlined body parameters now deconflict in naming with header and query parameters by prefixing the request objects name.
  irVersion: 39

- version: 2.3.2
  createdAt: "2024-05-21"
  changelogEntry:
    - type: fix
      summary: The query encoder now correctly handles none values
      fixed:
        - >-
          The `pyproject.toml` generator now writes authors in a valid format for
          `tool.poetry`, not just `project`
        - The query encoder now correctly handles none values
  irVersion: 39

- version: 2.3.1
  createdAt: "2024-05-21"
  changelogEntry:
    - type: fix
      summary: The `pyproject.toml` generator now includes project URLs when specified.
  irVersion: 39

- version: 2.3.0
  createdAt: "2024-05-21"
  changelogEntry:
    - type: chore
      summary: Users can now specify information that will appear in their pypi record.
  irVersion: 39

- version: 2.2.2
  createdAt: "2024-05-20"
  changelogEntry:
    - type: fix
      summary: Inline request parameters now deconflict in naming with the unnamed path parameter arguments.
      fixed:
        - >-
          Inline request parameters now deconflict in naming with the unnamed path
          parameter arguments. Previously, when inlining request parameters into
          the method signature, we would not deconflict naming with the unnamed
          args preceding them. Now, conflicting unnamed parameters are post-fixed
          with an "_".
  irVersion: 39

- version: 2.2.1
  createdAt: "2024-05-17"
  changelogEntry:
    - type: internal
      summary: The generator now uses the latest FDR SDK.
  irVersion: 39

- version: 2.2.0
  createdAt: "2024-05-16"
  changelogEntry:
    - type: chore
      summary: The generated SDK will now correctly encode deep object query parameters
      changed:
        - >-
          The generated SDK will now correctly encode deep object
          query parameters. For example, if you have an object `{"test":
          {"nested": "object"}}` as a query parameter, we will now encode it as
          `test[nested]=object`.
  irVersion: 39

- version: 2.1.1
  createdAt: "2024-05-15"
  changelogEntry:
    - type: chore
      summary: add enhanced snippet support for streaming endpoints.
  irVersion: 39

- version: 2.1.0
  createdAt: "2024-05-14"
  changelogEntry:
    - type: feat
      summary: Add support for cursor and offset pagination ("auto-pagination").
  irVersion: 39

- version: 2.0.1
  createdAt: "2024-05-14"
  changelogEntry:
    - type: fix
      summary: The python generator now only excludes unset fields that are not required.
      fixed:
        - >-
          the python generator previously used `exclude_unset` on pydantic models,
          however this would remove defaulted values. This change updates this to
          only exclude none fields that were not required.
  irVersion: 39

- version: 2.0.0
  createdAt: "2024-05-09"
  changelogEntry:
    - type: break
      summary: Release of the Python SDK generator version 2, updating default configuration.
      changed:
        - >-
          The python SDK is now on major version 2, there are no
          substantial logic changes, however default configuration has changed. To
          take this upgrade without any breaks, please add the below configuration
          to your `generators.yml` file:
  irVersion: 39

- version: 1.7.0-rc0
  createdAt: "2024-05-09"
  changelogEntry:
    - type: chore
      summary: you can now declare a new python version range for your `pyproject.toml`, which will declare a new version range for your pip package.
  irVersion: 39

- version: 1.6.0-rc0
  createdAt: "2024-05-09"
  changelogEntry:
    - type: chore
      summary: You can now specify dev dependencies from your `generators.yml` file
  irVersion: 39

- version: 1.5.3-rc0
  createdAt: "2024-05-02"
  changelogEntry:
    - type: fix
      summary: the unchecked basemodel no longer tries to dereference an object if it's null.
  irVersion: 39

- version: 1.5.2-rc0
  createdAt: "2024-05-02"
  changelogEntry:
    - type: chore
      summary: The python generator now produces sync snippet templates, as opposed to just async templates as it was before
  irVersion: 39

- version: 1.5.1-rc5
  createdAt: "2024-05-01"
  changelogEntry:
    - type: fix
      summary: Snippet templates now generate the correct imports for object types.
  irVersion: 39

- version: 1.5.1-rc4
  createdAt: "2024-05-01"
  changelogEntry:
    - type: fix
      summary: The SDK now generates discriminated union snippet templates correctly.
  irVersion: 39

- version: 1.5.1-rc3
  createdAt: "2024-05-01"
  changelogEntry:
    - type: chore
      summary: Union types leverage the fern aware base model to include JSON and Dict function overrides.
  irVersion: 39

- version: 1.5.1-rc2
  createdAt: "2024-05-01"
  changelogEntry:
    - type: fix
      summary: The vanilla pydantic base model now respects the `require_optional_fields`
      fixed:
        - >-
          The vanilla pydantic base model now respects the
          `require_optional_fields`, this became a regression in 1.5.1-rc0 when we
          started to inline union properties which leverages the vanilla base
          model.
  irVersion: 39

- version: 1.5.1-rc1
  createdAt: "2024-05-01"
  changelogEntry:
    - type: fix
      summary: Improve formatting within snippet templates.
      fixed:
        - >-
          Address formatting issues with snippet templates, we now strip newlines
          off OG snippets as well as plumb through indentation metadata to places
          that were previously missing it.
  irVersion: 39

- version: 1.5.1-rc0
  createdAt: "2024-04-26"
  changelogEntry:
    - type: fix
      summary: Discriminated union variants that are objects now have inlined properties instead of extending a base type.
  irVersion: 39

- version: 1.5.0-rc0
  createdAt: "2024-04-30"
  changelogEntry:
    - type: feat
      summary: The generator now supports inlining top-level request parameters instead of requiring users create a request object.
  irVersion: 39

- version: 1.4.0
  createdAt: "2024-04-29"
  changelogEntry:
    - type: feat
      summary: keyword arguments are now ordered such that required params are ordered before optional params
      changed:
        - >-
          keyword arguments are now ordered such that required params
          are ordered before optional params. Note that since these are kwargs,
          this is a non-breaking change.
        - "docstrings now match numpydoc/PEP257 format"
  irVersion: 39

- version: 1.4.0-rc3
  createdAt: "2024-04-24"
  changelogEntry:
    - type: fix
      summary: pin mypy dependency to 1.9.0 to prevent introducing upstream bugs
      fixed:
        - >-
          Set `mypy` dev dependency in generated `pyproject.toml` to `1.9.0`. This
          prevents upstream `mypy` bugs from affecting user builds. Note that this
          is only a dev dependency, so it does not affect the behavior of the SDK.
        - Temporarily disable unit test generation.
      changed:
        - "Improvement: Use named parameters for all `httpx` request params."
  irVersion: 39

- version: 1.4.0-rc2
  createdAt: "2024-04-23"
  changelogEntry:
    - type: fix
      summary: Initialize the OAuth token provider member variables to their default values before they are set.
  irVersion: 39

- version: 1.4.0-rc1
  createdAt: "2024-04-22"
  changelogEntry:
    - type: feat
      summary: The python SDK generator now supports OAuth client generation for the client-credentials flow.
  irVersion: 39

- version: 1.4.0-rc0
  createdAt: "2024-04-22"
  changelogEntry:
    - type: chore
      summary: Generated clients now follow redirects by default.
      changed:
        - >-
          Default generated clients to follow redirects by default, this
          effectively flips the `follow_redirects_by_default` flag to `True` and
          can be reverted with the following configuration:
  irVersion: 38

- version: 1.3.1-rc0
  createdAt: "2024-04-22"
  changelogEntry:
    - type: fix
      summary: the python SDK generator now checks to make sure a header is not null before casting it to a string.
  irVersion: 38

- version: 1.3.0-rc1
  createdAt: "2024-04-22"
  changelogEntry:
    - type: internal
      summary: add logging for python snippet template generation.
  irVersion: 38

- version: 1.3.0-rc0
  createdAt: "2024-04-21"
  changelogEntry:
    - type: feat
      summary: "Beta: The generator now registers snippet templates which can be used for dynamic SDK code snippet generation."
  irVersion: 38

- version: 1.2.0-rc2
  createdAt: "2024-04-10"
  changelogEntry:
    - type: fix
      summary: The generator now correctly imports `json` when deserializing server sent events.
  irVersion: 38

- version: 1.2.0-rc0
  createdAt: "2024-04-10"
  changelogEntry:
    - type: internal
      summary: Consume IR v38
      added:
        - >-
          The generator now depends on v38 of Intermediate Representation which
          requires the latest CLI. As part of this, the generator now supports
          server sent events using `httpx-sse`.
  irVersion: 38

- version: 1.1.0-rc3
  createdAt: "2024-04-04"
  changelogEntry:
    - type: fix
      summary: The skip validation code now works as expected.
      fixed:
        - >-
          There are a number of fixes to the skip validation code as well as tests
          to reflect those updates.
  irVersion: 37

- version: 1.1.0-rc2
  createdAt: "2024-04-04"
  changelogEntry:
    - type: fix
      summary: The generator now writes the skipped-validation `cast` with a suffixing new line so that the code compiles.
  irVersion: 37

- version: 1.1.0-rc1
  createdAt: "2024-04-04"
  changelogEntry:
    - type: fix
      summary: The generator no longer attempts to create a version file if Fern does not own generating the full package (e.g. in local generation).
      fixed:
        - >-
          The generator no longer attempts to create a version file if Fern does
          not own generating the full package (e.g. in local generation). It's too
          confusing for to make the relevant changes to the package set up, and is
          also arguably not even needed in local generation.
  irVersion: 37

- version: 1.1.0-rc0
  createdAt: "2024-04-03"
  changelogEntry:
    - type: feat
      summary: The python SDK now includes a configuration option to skip pydantic validation.
      added:
        - >-
          [EXPERIMENTAL]: The python SDK now includes a configuration
          option to skip pydantic validation. This ensures that Pydantic does not
          immediately fail if the model being returned from an API does not
          exactly match the Pydantic model. This is meant to add flexibility,
          should your SDK fall behind your API, but should be used sparingly, as
          the type-hinting for users will still reflect the Pydantic model
          exactly.
  irVersion: 37

- version: 1.0.1
  createdAt: "2024-04-03"
  changelogEntry:
    - type: fix
      summary: Address Pydantic break when introducing `pydantic.v1` import within Pydantic V1
      fixed:
        - >-
          Pydantic introduced a "break" to their 1.x libs by adding in a .v1
          submodule that does not mirror the one that comes with pydantic v2. To
          get around this we now force the usage of the v1 submodule only if the
          pydantic version is v2.
  irVersion: 37

- version: 1.0.0
  createdAt: "2024-04-02"
  changelogEntry:
    - type: break
      summary: The python SDK now defaults new (breaking configuration) to introduce general improvements.
      changed:
        - >-
          Break: The python SDK now defaults new (breaking configuration) to
          introduce general improvements.
        - >-
          Improvement: The python SDK now supports specifying whether or not to
          follow redirects in requests by default, and exposes an option to
          override that functionality for consumers.
  irVersion: 37

- version: 0.13.4
  createdAt: "2024-04-03"
  changelogEntry:
    - type: fix
      summary: revert changes introduced within 0.12.2
      fixed:
        - >-
          revert the change from 0.13.2, the stream call returns a context
          manager, which is not awaited. The issue that this was meant to solve
          was actually fixed in version `0.12.2`.
  irVersion: 37

- version: 0.13.3
  createdAt: "2024-03-28"
  changelogEntry:
    - type: fix
      summary: Github workflows for publishing now work again (previously the trigger was incorrect).
  irVersion: 37

- version: 0.13.2
  createdAt: "2024-03-28"
  changelogEntry:
    - type: fix
      summary: Asynchronous calls to `httpx.stream` are now awaited. This is applicable to any file download or JSON streaming (chat completion) endpoints.
  irVersion: 37

- version: 0.13.1
  createdAt: "2024-03-26"
  changelogEntry:
    - type: feat
      summary: discriminant values in unions are now defaulted such that callers no longer need to specify the discriminant
  irVersion: 37

- version: 0.13.0
  createdAt: "2024-03-25"
  changelogEntry:
    - type: feat
      summary: the python SDK now exposes it's version through `__version__` to match module standards and expectations.
  irVersion: 37

- version: 0.12.5
  createdAt: "2024-03-22"
  changelogEntry:
    - type: fix
      summary: the python SDK uses the timeout provided to the top level client as the default per-request
      fixed:
        - >-
          the python SDK uses the timeout provided to the top level client as the
          default per-request, previously if there was no timeout override in the
          RequestOptions, we'd default to 60s, even if a timeout was provided at
          the client level.
  irVersion: 37

- version: 0.12.4
  createdAt: "2024-03-19"
  changelogEntry:
    - type: chore
      summary: Allow full forward compat with enums while keeping intellisense by unioning enum literals with `typing.AnyStr`.
  irVersion: 37

- version: 0.12.3
  createdAt: "2024-03-18"
  changelogEntry:
    - type: feat
      summary: Allow bytes requests to take in iterators of bytes, mirroring the types allowed by HTTPX.
  irVersion: 37

- version: 0.12.2
  createdAt: "2024-03-18"
  changelogEntry:
    - type: fix
      summary: Fix the returned type and value contained within the retrying wrapper for the HTTPX client (http_client.py).
  irVersion: 37

- version: 0.12.1
  createdAt: "2024-03-14"
  changelogEntry:
    - type: chore
      summary: Improves example generation and snippets for union types, as well as multi-url environments.
      changed:
        - >-
          Improves example generation and snippets for union types, as well as
          multi-url environments.
      fixed:
        - >-
          Stringifies header arguments, HTTPX was previously hard failing for
          certain types
  irVersion: 37

- version: 0.12.0
  createdAt: "2024-03-11"
  changelogEntry:
    - type: feat
      summary: Auto-generated unit and integration tests against a mock server.
      added:
        - >-
          Beta: The SDK now generates tests leveraging auto-generated
          data to test typing, as well as wire-formatting (e.g. the SDKs are
          sending and receiving data as expected). This comes out of the box
          within the generated github workflow, as well as through the fern cli:
          `fern test --command "your test command"`.
  irVersion: 37

- version: 0.11.10
  createdAt: "2024-03-08"
  changelogEntry:
    - type: feat
      summary: Expose a feature flag to pass through additional properties not specified within your pydantic model from your SDK.
      added:
        - >-
          Expose a feature flag to pass through additional properties not
          specified within your pydantic model from your SDK. This allows for
          easier forward compatibility should your SDK drift behind your spec.
  irVersion: 36

- version: 0.11.9
  createdAt: "2024-03-04"
  changelogEntry:
    - type: chore
      summary: use docstrings instead of Pydantic field descriptions.
  irVersion: 36

- version: 0.11.8-rc1
  createdAt: "2024-03-02"
  changelogEntry:
    - type: feat
      summary: Introduces a `max_retries` parameter to the RequestOptions dict accepted by all requests.
      changed:
        - >-
          Beta: Introduces a `max_retries` parameter to the
          RequestOptions dict accepted by all requests. This parameter will retry
          requests automatically, with exponential backoff and a jitter. The
          client will automatically retry requests of a 5XX status code, or
          certain 4XX codes (429, 408, 409).
  irVersion: 36

- version: 0.11.8-rc0
  createdAt: "2024-02-27"
  changelogEntry:
    - type: feat
      summary: introduces additional configuration to customize the client class and file name.
      changed:
        - >-
          Beta: Introduce a `client` custom config that allows you to specify
          class_name and filename for the client. This configuration can be used
          in several ways:
  irVersion: 36

- version: 0.11.7
  createdAt: "2024-02-27"
  changelogEntry:
    - type: feat
      summary: Introduces a flag `use_str_enums` to swap from using proper Enum classes to using Literals to represent enums.
      changed:
        - >-
          Introduces a flag `use_str_enums` to swap from using proper
          Enum classes to using Literals to represent enums. This change allows
          for forward compatibility of enums, since the user will receive the
          string back.
  irVersion: 36

- version: 0.11.6
  createdAt: "2024-02-26"
  changelogEntry:
    - type: feat
      summary: You can now specify envvars to scan for headers, not just auth scheme headers.
  irVersion: 36

- version: 0.11.5
  createdAt: "2024-02-23"
  changelogEntry:
    - type: fix
      summary: Fix the usage of ApiError when leveraging auth envvars, when the schema for ApiError was changed, this usage was missed in the update.
  irVersion: 34

- version: 0.11.4
  createdAt: "2024-02-23"
  changelogEntry:
    - type: fix
      summary: We now grab enum values appropriately when enums are within unions.
  irVersion: 34

- version: 0.11.3
  createdAt: "2024-02-22"
  changelogEntry:
    - type: fix
      summary: Transition from lists to sequences within function calls
      fixed:
        - >-
          Transition from lists to sequences within function calls, this is a fix
          as a result of how mypy handles type variance. This fix is only for
          function calls as testing shows that we do not hit the same issue within
          mypy with list[union[*]] fields on pydantic objects.
      changed:
        - >-
          Improvement: The Python SDK generator now defaults to
          `require_optional_fields = False`. This means that any requests that
          have optional fields no longer require a user to input data (or a `None`
          value) in.
  irVersion: 34

- version: 0.11.2
  createdAt: "2024-02-21"
  changelogEntry:
    - type: feat
      summary: introduce configuration to flatten the directory structure
      changed:
        - >-
          Improvement (Beta): The Python generator now supports a configuration
          option called `improved_imports`.
  irVersion: 34

- version: 0.11.1
  createdAt: "2024-02-20"
  changelogEntry:
    - type: feat
      summary: Python now supports specifying files to auto-export from the root `__init__.py` file
      changed:
        - >-
          Python now supports specifying files to auto-export from
          the root `__init__.py` file, this means you can export custom classes
          and functions from your package for users to access like so:
        - "Add a docstring for base clients to explain usage, example:"
  irVersion: 34

- version: 0.11.0
  createdAt: "2024-02-19"
  changelogEntry:
    - type: feat
      summary: Python now supports a wider range of types for file upload
      changed:
        - >-
          Python now supports a wider range of types for file upload,
          mirroring the `httpx` library used under the hood, these are grouped
          under a new type `File`:
      fixed:
        - >-
          Python now supports API specifications that leverage lists for file
          upload. Previously, Fern incorrectly made all `list<file>` type requests
          simply `file`.
  irVersion: 34

- version: 0.10.3
  createdAt: "2024-02-19"
  changelogEntry:
    - type: fix
      summary: Several bugfixes were made to related to literal properties
      fixed:
        - >-
          Several bugfixes were made to related to literal properties. If a
          literal is used as a query parameeter, header, path parameter, or
          request parameter, the user no longer has to explicitly pass it in.
  irVersion: 31

- version: 0.10.2
  createdAt: "2024-02-18"
  changelogEntry:
    - type: fix
      summary: The SDK always sends the enum wire value instead of the name of the enum.
      fixed:
        - >-
          The SDK always sends the enum wire value instead of the name of the
          enum.
        - >-
          Revert #2719 which introduced additional issues with circular references
          within our Python types.
  irVersion: 31

- version: 0.10.1
  createdAt: "2024-02-14"
  changelogEntry:
    - type: feat
      summary: Add support for a RequestOptions object for each generated function within Python SDKs
      changed:
        - >-
          Add support for a RequestOptions object for each generated
          function within Python SDKs. This parameter is an optional final
          parameter that allows for configuring timeout, as well as pass in
          arbitrary data through to the request. RequestOptions is a TypedDict,
          with optional fields, so there's no need to instantiate an object, just
          pass in the relevant keys within a dict!
  irVersion: 31

- version: 0.10.0
  createdAt: "2024-02-13"
  changelogEntry:
    - type: break
      summary: The generator no longer supports Python 3.7
      removed:
        - The generator no longer supports Python 3.7
        - The `backports` dependency has been removed
  irVersion: 31

- version: 0.9.1
  createdAt: "2024-02-11"
  changelogEntry:
    - type: fix
      summary: Remove literals from SDK function signatures, as they are not modifiable for end users
      fixed:
        - >-
          Remove literals from SDK function signatures, as they are not modifiable
          for end users.
        - >-
          Acknowledge the optionality of a `File` property, previously we were
          requiring all `File` type inputs, even if they were specified as
          optional within the OpenAPI or Fern definition. Now, we check if the
          parameter is required and make the parameter optional if it is not.
  irVersion: 31

- version: 0.9.0
  createdAt: "2024-02-11"
  changelogEntry:
    - type: feat
      summary: The SDK generator now supports whitelabelling
      added:
        - >-
          The SDK generator now supports whitelabelling. When this is turned on,
          there will be no mention of Fern in the generated code.
  irVersion: 31

- version: 0.8.3-rc0
  createdAt: "2024-01-29"
  changelogEntry:
    - type: fix
      summary: Increase recursion depth to allow for highly nested and complex examples
      fixed:
        - >-
          Increase recursion depth to allow for highly nested and complex
          examples, this is a temporary solution while the example datamodel is
          further refined.
  irVersion: 31

- version: 0.8.2-rc0
  createdAt: "2024-01-28"
  changelogEntry:
    - type: fix
      summary: The Python SDK better handles cyclical references
      fixed:
        - >-
          The Python SDK better handles cyclical references. In particular,
          cyclical references are tracked for undiscriminated unions, and
          update_forward_refs is always called with object references.
  irVersion: 31

- version: 0.8.1
  createdAt: "2024-01-26"
  changelogEntry:
    - type: feat
      summary: The generated SDK respects environment variables for authentication if specified
      added:
        - >-
          If the auth scheme has environment variables specified, the generated
          python client will scan those environment variables.
  irVersion: 31

- version: 0.8.0
  createdAt: "2024-01-25"
  changelogEntry:
    - type: fix
      summary: Enums in inlined requests send the appropriate value.
  irVersion: 31

- version: 0.7.7
  createdAt: "2024-01-21"
  changelogEntry:
    - type: internal
      summary: Initialize the changelog
  irVersion: 31<|MERGE_RESOLUTION|>--- conflicted
+++ resolved
@@ -1,17 +1,17 @@
 # yaml-language-server: $schema=../../../fern-versions-yml.schema.json
 # For unreleased changes, use unreleased.yml
-<<<<<<< HEAD
-- version: 4.28.6
+- version: 4.29.1
   changelogEntry:
     - summary: Fixes issue where colliding classes were not lazily imported correctly.
       type: fix
-=======
+  createdAt: "2025-09-18"
+  irVersion: 59
+
 - version: 4.29.0
   changelogEntry:
     - summary: |
         Add support for custom sections in the README.md via customSections config option
       type: feat
->>>>>>> f4c20214
   createdAt: "2025-09-18"
   irVersion: 59
 
