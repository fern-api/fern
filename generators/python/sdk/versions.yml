--- conflicted
+++ resolved
@@ -1,8 +1,7 @@
 # For unreleased changes, use unreleased.yml
-- version: 4.2.8
-  irVersion: 53
-  changelogEntry:
-<<<<<<< HEAD
+- version: 4.3.0
+  irVersion: 53
+  changelogEntry:
     - type: feat
       summary: |
         Requests for file download will now allow users to pass in a `chunk_size` option that allows them to receive chunks of a specific size
@@ -17,11 +16,13 @@
           }
         )
         ```
-=======
+
+- version: 4.2.8
+  irVersion: 53
+  changelogEntry:
     - type: fix
       summary: |
         The snippet writer now correctly handles base64 strings.
->>>>>>> 3007204b
 
 - version: 4.2.7
   irVersion: 53
