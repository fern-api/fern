--- conflicted
+++ resolved
@@ -1,18 +1,20 @@
 # yaml-language-server: $schema=../../../fern-versions-yml.schema.json
 # For unreleased changes, use unreleased.yml
 
-- version: 4.25.1
-  changelogEntry:
-    - summary: |
-<<<<<<< HEAD
+- version: 4.25.2
+  changelogEntry:
+    - summary: |
         Generator fix: automatically switch tabs to spaces, following PEP8 standards.
       type: fix
-  createdAt: '2025-07-09'
-=======
+  createdAt: '2025-07-11'
+  irVersion: 58
+
+- version: 4.25.1
+  changelogEntry:
+    - summary: |
         Correctly import websockets exceptions.
       type: fix
   createdAt: '2025-07-10'
->>>>>>> 9a73a736
   irVersion: 58
 
 - version: 4.25.0
