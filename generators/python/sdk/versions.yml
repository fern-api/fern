--- conflicted
+++ resolved
@@ -1,6 +1,5 @@
 # yaml-language-server: $schema=../../../fern-versions-yml.schema.json
 # For unreleased changes, use unreleased.yml
-<<<<<<< HEAD
 - version: 4.47.0
   changelogEntry:
     - summary: |
@@ -9,13 +8,13 @@
         later adds required fields; kwargs are more stable.
       type: feat
   createdAt: "2025-12-18"
-=======
+  irVersion: 62
+
 - version: 4.46.7-rc0
   changelogEntry:
     - summary: Skip installation of generator-cli in Python SDK generator as it is already installed in the base image.
       type: chore
   createdAt: "2025-12-23"
->>>>>>> 0ec035b7
   irVersion: 62
 
 - version: 4.46.6
