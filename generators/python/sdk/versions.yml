--- conflicted
+++ resolved
@@ -1,12 +1,12 @@
 # yaml-language-server: $schema=../../../fern-versions-yml.schema.json
 # For unreleased changes, use unreleased.yml
-<<<<<<< HEAD
-- version: 4.36.3
+- version: 4.38.5
   changelogEntry:
     - summary: Fix discriminated union Field(discriminator=...) and UnionMetadata(discriminant=...) to use Python field names instead of JSON aliases for Pydantic v2 compatibility.
       type: fix
-  createdAt: "2025-11-16"
-=======
+  createdAt: "2025-11-24"
+  irVersion: 61
+
 - version: 4.38.4
   changelogEntry:
     - summary: |
@@ -70,7 +70,6 @@
         ```
       type: feat
   createdAt: "2025-11-17"
->>>>>>> 7e22513a
   irVersion: 61
 
 - version: 4.36.2
