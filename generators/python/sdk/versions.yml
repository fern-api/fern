--- conflicted
+++ resolved
@@ -1,15 +1,18 @@
 # For unreleased changes, use unreleased.yml
+- version: 4.2.6
+  irVersion: 53
+  changelogEntry:
+    - type: fix
+      summary: |
+        Serialization utilities (necessary when pydantic aliases are removed) now respects dictionaries as well.
+
 - version: 4.2.5
   irVersion: 53
   changelogEntry:
     - type: fix
       summary: |
-<<<<<<< HEAD
-        Serialization utilities (necessary when pydantic aliases are removed) now respects dictionaries as well.
-=======
         Parameters of file upload functions now default to OMIT, not None, so that the SDK appropriately
         filters out unset parameters, while still allowing for user specified None values.
->>>>>>> 242450db
 
 - version: 4.2.4
   irVersion: 53
