# yaml-language-server: $schema=../../../fern-versions-yml.schema.json
# For unreleased changes, use unreleased.yml
<<<<<<< HEAD
- version: 4.45.0
  changelogEntry:
    - summary: |
        Add `coerce_numbers_to_str` option to `pydantic_config`. When enabled, numeric types (int, float, Decimal)
        will be coerced to strings during validation. This is useful for APIs that return numeric values as strings.
      type: feat
=======
- version: 4.44.2
  changelogEntry:
    - summary: |
        Fix enum-typed headers to use `.value` instead of `str()` for consistent wire format across
        all Python versions. Previously, `str(enum)` returned the enum name (e.g., `Operand.GREATER_THAN`)
        on Python `< 3.11`, but the wire value (e.g., `>`) on Python `>= 3.11` with StrEnum.
      type: fix
>>>>>>> 95205924
  createdAt: "2025-12-09"
  irVersion: 61

- version: 4.44.1
  changelogEntry:
    - summary: |
        Remove `oauth-token-override` config flag. OAuth token override is now always enabled for OAuth client
        credentials flows, allowing users to authenticate with either client_id/client_secret OR a pre-generated
        bearer token directly via the `token` parameter without any configuration.
      type: fix
  createdAt: "2025-12-09"
  irVersion: 61

- version: 4.44.0
  changelogEntry:
    - summary: |
        Add Python 3.11+ StrEnum compatibility. Generated enums now use StrEnum for Python >= 3.11
        and the (str, Enum) mixin for older versions, fixing compatibility issues with Python 3.11's
        stricter enum mixin handling.
      type: feat
  createdAt: "2025-12-08"
  irVersion: 61

- version: 4.43.0
  changelogEntry:
    - summary: |
        Add OAuth token override support. When `oauth-token-override: true` is configured, users can authenticate
        with either OAuth client credentials or a pre-generated bearer token directly via the `token` parameter.
      type: feat
  createdAt: "2025-12-06"
  irVersion: 61

- version: 4.42.1
  changelogEntry:
    - summary: |
        Fix OAuth flow regression where `SyncClientWrapper` and `AsyncClientWrapper` required a `token` parameter.
        The token parameter is now optional only for OAuth flows (matching TypeScript's behavior), while plain
        bearer auth continues to require a token when `isAuthMandatory` is true.
      type: fix
  createdAt: "2025-12-05"
  irVersion: 61

- version: 4.42.0
  changelogEntry:
    - summary: |
        Add async support for OAuth token provider. The generated SDK now includes an AsyncOAuthTokenProvider
        class that uses asyncio.Lock for async-safe token refresh, alongside the existing sync OAuthTokenProvider
        that uses threading.Lock. The async client now uses the async token provider for proper async token management.
      type: feat
  createdAt: "2025-11-28"
  irVersion: 61

- version: 4.41.11
  changelogEntry:
    - summary: |
        Fix backslash escaping in endpoint and websocket docstrings. OpenAPI descriptions containing
        backslash sequences like `DOMAIN\username` now properly escape backslashes to avoid Python
        SyntaxError from invalid unicode escape sequences.
      type: fix
  createdAt: "2025-12-04"
  irVersion: 61

- version: 4.41.10
  changelogEntry:
    - summary: |
        Adds `dynamic = ["version"]` to `pyproject.toml`, allowing for `uv` commands such as `uv sync` to work out-of-the-box.
      type: fix
  createdAt: "2025-12-04"
  irVersion: 61

- version: 4.41.9
  changelogEntry:
    - summary: |
        Fix wire test WireMock container lifecycle to be compatible with pytest-xdist parallelization.
        The container is now started/stopped using pytest_configure/pytest_unconfigure hooks instead of
        a session-scoped fixture, ensuring only the controller process manages the container.
      type: fix
  createdAt: "2025-12-04"
  irVersion: 61

- version: 4.41.8
  changelogEntry:
    - summary: |
        Fix duplicate field names in discriminated union types.
      type: fix
  createdAt: "2025-12-03"
  irVersion: 61

- version: 4.41.7
  changelogEntry:
    - summary: |
        Fix paginated response handling when response type is optional or nullable.
      type: fix
  createdAt: "2025-12-03"
  irVersion: 61

- version: 4.41.6
  changelogEntry:
    - summary: |
        Fix Python wire test generation to drop literal-only params and fill in required file arguments so tests match the generated SDK signatures.
      type: fix
  createdAt: "2025-12-03"
  irVersion: 61

- version: 4.41.5
  changelogEntry:
    - summary: |
        The `package_path` configuration now works as a suffix within the module hierarchy instead of a prefix.
        For example, `package_path: sub/dir` now generates to `src/name/sub/dir/...` enabling imports like
        `from name.sub.dir import Client`.
      type: fix
  createdAt: "2025-12-03"
  irVersion: 61

- version: 4.41.4
  changelogEntry:
    - summary: |
        Ensure `UncheckedBaseModel.model_validate` in Pydantic v2 respects `FieldMetadata(alias=...)` so aliased fields validate correctly from JSON.
      type: fix
  createdAt: "2025-12-03"
  irVersion: 61

- version: 4.41.3
  changelogEntry:
    - summary: |
        Fix multipart form data requests to omit None values instead of converting them to empty strings.
        This prevents httpx from sending empty strings for optional parameters that should be absent.
      type: fix
  createdAt: "2025-11-28"
  irVersion: 61

- version: 4.41.2
  changelogEntry:
    - summary: More fixes and improvements to wire tests.
      type: fix
  createdAt: "2025-11-26"
  irVersion: 61

- version: 4.41.1
  changelogEntry:
    - summary: More fixes and improvements to wire tests.
      type: fix
  createdAt: "2025-11-26"
  irVersion: 61

- version: 4.41.0
  changelogEntry:
    - summary: |
        `package_path: sub/directory` generates the SDK into the specified subdirectory.
        Only top-level concerns (`pyproject.toml`, `README.md`, etc.) are exempt.
      type: feat
  createdAt: "2025-11-26"
  irVersion: 61

- version: 4.40.0
  changelogEntry:
    - summary: |
        Add support for X-RateLimit-Reset header
        Retry strategy matches other SDKs (1s initial delay, 60s max delay).
      type: feat
  createdAt: "2025-11-25"
  irVersion: 61

- version: 4.39.2
  changelogEntry:
    - summary: More fixes and improvements to wire tests.
      type: fix
  createdAt: "2025-11-25"
  irVersion: 61

- version: 4.39.1
  changelogEntry:
    - summary: Various fixes and improvements to wire tests.
      type: fix
  createdAt: "2025-11-25"
  irVersion: 61

- version: 4.39.0
  changelogEntry:
    - summary: Add environment_class_name config option to customize the environment class name. Default remains `{ClientName}Environment`.
      type: feat
  createdAt: "2025-11-25"
  irVersion: 61

- version: 4.38.5
  changelogEntry:
    - summary: Fix discriminated union Field(discriminator=...) and UnionMetadata(discriminant=...) to use Python field names instead of JSON aliases for Pydantic v2 compatibility.
      type: fix
  createdAt: "2025-11-24"
  irVersion: 61

- version: 4.38.4
  changelogEntry:
    - summary: |
        Remove using generator-cli to push to GitHub for self-hosted SDKs; this is now handled in the local workspace runner.
      type: fix
  createdAt: "2025-11-21"
  irVersion: 61

- version: 4.38.3-rc1
  changelogEntry:
    - summary: Add wire test generation behind `enable_wire_tests` flag.
      type: feat
  createdAt: "2025-11-20"
  irVersion: 61

- version: 4.38.3-rc0
  changelogEntry:
    - summary: Add support for custom pagination
      type: feat
  createdAt: "2025-11-20"
  irVersion: 61

- version: 4.38.2
  changelogEntry:
    - summary: Fix missing websocket services when using lazy imports
      type: fix
  createdAt: "2025-11-20"
  irVersion: 61

- version: 4.38.1
  changelogEntry:
    - summary: Add contents:read permission to generated publish workflow for OIDC authentication to fix actions/checkout@v4 requirements.
      type: fix
  createdAt: "2025-11-20"
  irVersion: 61

- version: 4.38.0
  changelogEntry:
    - summary: Add pytest-xdist for parallel test execution and upgrade CI Python version to 3.9 in generated SDKs.
      type: feat
  createdAt: "2025-11-19"
  irVersion: 61

- version: 4.37.1
  changelogEntry:
    - summary: Bump generator CLI version to publish new Docker image.
      type: chore
  createdAt: "2025-11-19"
  irVersion: 61

- version: 4.37.0
  changelogEntry:
    - summary: |
        Pagination: `page.response` is the typed API response object for each page (e.g., `ListUsersPaginationResponse`), not a raw HTTP wrapper. This is a typing-only improvement; no runtime behavior changes and existing code continues to work. If you explicitly type-annotate pagers, use two type parameters (`SyncPager[T, R]` / `AsyncPager[T, R]`).

        ```python
        # Iterate pages and access the typed response per page
        pager = client.users.list(...)
        for page in pager.iter_pages():
            print(page.response)  # typed response object
        ```
      type: feat
  createdAt: "2025-11-17"
  irVersion: 61

- version: 4.36.2
  changelogEntry:
    - summary: Fix circular reference issue for recursive types and unions.
      type: fix
  createdAt: "2025-11-14"
  irVersion: 61

- version: 4.36.1
  changelogEntry:
    - summary: Resolve PydanticUserError for mutually recursive models in Pydantic v2.
      type: fix
  createdAt: "2025-11-12"
  irVersion: 61

- version: 4.36.0
  changelogEntry:
    - summary: Add custom license file copying and GitHub installation token population for local generation workflows
      type: feat
  createdAt: "2025-11-11"
  irVersion: 61

- version: 4.35.3
  changelogEntry:
    - summary: Fix double Optional wrapping for unknown types in nullable fields by mapping unknown to Any instead of Optional[Any].
      type: fix
  createdAt: "2025-11-11"
  irVersion: 61

- version: 4.35.2
  changelogEntry:
    - summary: Add back F401-ignored imports for circular references.
      type: fix
  createdAt: "2025-11-10"
  irVersion: 61

- version: 4.35.1
  changelogEntry:
    - summary: Generated Python SDKs no longer show SyntaxWarnings when API docs or enum values include backslashes.
      type: fix
  createdAt: "2025-11-10"
  irVersion: 61

- version: 4.35.0
  changelogEntry:
    - summary: Add automatic discriminated union support using Pydantic's Field(discriminator=...) to improve serialization performance. Benchmarks show a 2x speedup by eliminating sequential variant attempts and enabling O(1) variant selection.
      type: feat
  createdAt: "2025-11-10"
  irVersion: 61

- version: 4.34.1
  changelogEntry:
    - summary: Fix websocket response type generation to use typing.Any when no server-to-client messages are defined, preventing mypy errors with empty Union types.
      type: fix
  createdAt: "2025-11-07"
  irVersion: 61

- version: 4.34.0
  changelogEntry:
    - summary: Add support for disabling retries on endpoints
      type: feat
  createdAt: "2025-11-05"
  irVersion: 61

- version: 4.33.0
  changelogEntry:
    - summary: Added Generation Metadata file to output
      type: feat
  createdAt: "2025-11-04"
  irVersion: 61

- version: 4.32.3-rc1
  changelogEntry:
    - summary: Added logging to debug 4.32.3-rc0
      type: feat
  createdAt: "2025-10-30"
  irVersion: 60

- version: 4.32.3-rc0
  changelogEntry:
    - summary: Add support for publishing to PyPI with attestations in auto-generated GHA ci.yml
      type: feat
  createdAt: "2025-10-30"
  irVersion: 60

- version: 4.32.2
  changelogEntry:
    - summary: Update pyproject.toml headers to propagate project urls to pypi metadata generation
      type: chore
  createdAt: "2025-10-29"
  irVersion: 60

- version: 4.32.1
  changelogEntry:
    - summary: Fix pydantic model alias generator to correctly serialize wrapped aliases in pydantic v2.
      type: fix
  createdAt: "2025-10-27"
  irVersion: 60

- version: 4.32.0
  changelogEntry:
    - summary: |
        Add support for setting the recursion limit above the default of 1000.
        Also removes unused imports that were previously F401-ignored.
      type: feat
  createdAt: "2025-10-24"
  irVersion: 60

- version: 4.31.2
  changelogEntry:
    - summary: Fix union type deserialization to properly match discriminated unions based on literal field values (e.g., type discriminators) when nested fields have validation errors.
      type: fix
  createdAt: "2025-10-23"
  irVersion: 60

- version: 4.31.1
  changelogEntry:
    - summary: Escape backslashes in docstrings to prevent SyntaxWarning for invalid escape sequences.
      type: fix
  createdAt: "2025-10-17"
  irVersion: 60

- version: 4.31.0
  changelogEntry:
    - summary: |
        - Removed external dependency on httpx-sse by bringing SSE handling in-house.
        - Fixed SSE handling of events longer than or containing escaped newlines.
      type: feat
  createdAt: "2025-10-06"
  irVersion: 60

- version: 4.30.4-rc1
  changelogEntry:
    - summary: |
        Cleared CVE-2025-27210
      type: fix
  createdAt: "2025-10-02"
  irVersion: 60

- version: 4.30.4-rc0
  changelogEntry:
    - summary: |
        Cleared CVEs in generator image
      type: fix
  createdAt: "2025-10-02"
  irVersion: 60

- version: 4.30.3
  changelogEntry:
    - summary: |
        Upgrade generator-cli dependency to fix local generation handling of .fernignore files.
      type: fix
  createdAt: "2025-09-29"
  irVersion: 60

- version: 4.30.2
  changelogEntry:
    - summary: Fix enum generation to properly escape quotes and backslashes in enum values.
      type: fix
  createdAt: "2025-09-27"
  irVersion: 60

- version: 4.30.1
  changelogEntry:
    - summary: Fix sdk `v1_on_v2` export of non-existent `IS_PYDANTIC_V2` variable.
      type: fix
  createdAt: "2025-09-25"
  irVersion: 60

- version: 4.30.0
  changelogEntry:
    - summary: |
        Add support for PR mode for self-hosted/local sdk generation
      type: feat
  createdAt: "2025-09-25"
  irVersion: 60

- version: 4.29.2
  changelogEntry:
    - summary: Added a note to the README on constructing Async httpx objects to pass into main Async clients.
      type: chore
  createdAt: "2025-09-23"
  irVersion: 59

- version: 4.29.2-rc0
  changelogEntry:
    - summary: |
        Exports in init files always reference the submodule instead of the current module.
        This should fix infinite recursion in libraries that inspect getattr, like freezegun.
      type: fix
  createdAt: "2025-09-22"
  irVersion: 59

- version: 4.29.1
  changelogEntry:
    - summary: Fixes issue where colliding classes were not lazily imported correctly.
      type: fix
  createdAt: "2025-09-18"
  irVersion: 59

- version: 4.29.0
  changelogEntry:
    - summary: |
        Add support for custom sections in the README.md via customSections config option
      type: feat
  createdAt: "2025-09-18"
  irVersion: 59

- version: 4.28.5
  changelogEntry:
    - summary: |
        Generator no longer fails on failed generator-cli installation
      type: fix
  createdAt: "2025-09-16"
  irVersion: 59

- version: 4.28.4
  changelogEntry:
    - summary: |
        Fix python sdk serialization to use dict instead of model_dump.
      type: fix
  createdAt: "2025-09-12"
  irVersion: 59

- version: 4.28.3
  changelogEntry:
    - summary: |
        Never duplicate parameters in client constructors
      type: fix
  createdAt: "2025-09-10"
  irVersion: 59

- version: 4.28.2
  changelogEntry:
    - summary: |
        Nit in custom client snippet generation.
      type: fix
  createdAt: "2025-09-09"
  irVersion: 59

- version: 4.28.1
  changelogEntry:
    - summary: |
        Union member self-referencing dependencies are now correctly imported and forward referenced.
        This fixes compatibility with Pydantic >=2.11.0.
      type: fix
  createdAt: "2025-09-05"
  irVersion: 59

- version: 4.28.0
  changelogEntry:
    - summary: Generator passes readme configs apiName, disabledSections, and whiteLabel.
      type: feat
  createdAt: "2025-08-29"
  irVersion: 59

- version: 4.27.0-rc0
  changelogEntry:
    - summary: |
        Client imports are now lazy loaded by default. This will greatly reduce memory footprint when using a small portion of a large API.
        The tradeoff is a latency penalty when first accessing a client.
        Users can opt in to eager loading (the old behavior) by setting the `lazy_imports` flag to `false` in their configuration.
      type: feat
  createdAt: "2025-08-27"
  irVersion: 59

- version: 4.26.2
  changelogEntry:
    - summary: |
        Upgrade docker image to use python 3.11.13 so that users can depend on packages that require python 3.11.
      type: fix
  createdAt: "2025-08-26"
  irVersion: 59

- version: 4.26.1
  changelogEntry:
    - summary: Additional handling of inferred auth
      type: chore
  createdAt: "2025-08-20"
  irVersion: 59

- version: 4.26.0
  changelogEntry:
    - summary: Bumped IR version to 59.
      type: chore
  createdAt: "2025-08-20"
  irVersion: 59

- version: 4.25.9
  changelogEntry:
    - summary: |
        Fix: allow setting of package name and version in local docker generation
      type: feat
  createdAt: "2025-08-05"
  irVersion: 58

- version: 4.25.7-rc2
  changelogEntry:
    - summary: |
        Minor bug fix: accessing version from publish config
      type: feat
  createdAt: "2025-08-05"
  irVersion: 58

- version: 4.25.7-rc1
  changelogEntry:
    - summary: |
        Attempt to plumb version in Abstract Generator
      type: feat
  createdAt: "2025-08-05"
  irVersion: 58

- version: 4.25.8
  changelogEntry:
    - summary: |
        Websocket patch: json load messages on dunder iter method
      type: feat
  createdAt: "2025-08-05"
  irVersion: 58

- version: 4.25.7-rc0
  changelogEntry:
    - summary: |
        Enforce nested folders for package names with a "." in them.
      type: feat
  createdAt: "2025-08-04"
  irVersion: 58

- version: 4.25.6
  changelogEntry:
    - summary: |
        Removed snippet generation
      type: feat
  createdAt: "2025-07-22"
  irVersion: 58

- version: 4.25.5
  changelogEntry:
    - summary: |
        Enabled "ignore" as an option for extra fields
      type: feat
  createdAt: "2025-07-17"
  irVersion: 58

- version: 4.25.4
  changelogEntry:
    - summary: |
        Updated construct_type function to handles undiscriminated unions with lists, sets, and dictionaries of objects.
      type: fix
  createdAt: "2025-07-15"
  irVersion: 58

- version: 4.25.3
  changelogEntry:
    - summary: |
        Fix websocket connect method generation for single base URL environments.
      type: fix
  createdAt: "2025-07-14"
  irVersion: 58

- version: 4.25.2
  changelogEntry:
    - summary: |
        Generator fix: automatically switch tabs to spaces, following PEP8 standards.
      type: fix
  createdAt: "2025-07-11"
  irVersion: 58

- version: 4.25.1
  changelogEntry:
    - summary: |
        Correctly import websockets exceptions.
      type: fix
  createdAt: "2025-07-10"
  irVersion: 58

- version: 4.25.0
  changelogEntry:
    - summary: |
        Support async functions as websocket callback handlers.
      type: feat
  createdAt: "2025-07-09"
  irVersion: 58

- version: 4.24.3
  changelogEntry:
    - summary: |
        Support websockets>=14 by using legacy client.
      type: fix
  createdAt: "2025-07-09"
  irVersion: 58

- version: 4.24.2
  changelogEntry:
    - summary: |
        Emit ERROR events for JSON parsing errors in websocket connections.
      type: fix
  createdAt: "2025-07-09"
  irVersion: 58

- version: 4.24.1
  changelogEntry:
    - summary: |
        Parse websocket messages as JSON before Pydantic parsing.
      type: fix
  createdAt: "2025-07-07"
  irVersion: 58

- version: 4.24.0
  changelogEntry:
    - summary: |
        Add support for path parameters backed by variables supplied to the client constructor.
      type: feat
  createdAt: "2025-07-03"
  irVersion: 58

- version: 4.23.2
  changelogEntry:
    - summary: |
        Bump websockets dependency to >=12.0.0 to ensure compatibility with newer websocket implementations and improve stability.
      type: chore
  createdAt: "2025-06-25"
  irVersion: 58

- version: 4.23.1
  changelogEntry:
    - summary: |
        Bump pydantic-core dependency to >=2.18.2 to ensure compatibility with newer pydantic versions and improve performance.
      type: chore
  createdAt: "2025-06-24"
  irVersion: 58

- version: 4.23.0
  changelogEntry:
    - summary: |
        Add support for custom headers parameter at the top level of the client constructor.

        ```python
        client = Client(
            headers={"X-Custom-Header": "custom-value"}
        )
        ```
      type: feat
  createdAt: "2025-06-24"
  irVersion: 58

- version: 4.22.1-rc0
  changelogEntry:
    - summary: |
        Lazily validate model serialization to reduce memory consumption. Pydantic 2.11.0 introduced an issue where the model_serializer
        decorator set to wrap mode forced it to eagerly do schema validation at import time. Because we had this decorator on the UniversalBaseModel,
        it would try to validate the schemas of all the Model types at import time. This caused massive memory spikes for more complex SDKs, up to 2.6GB
        in some cases. This change essentially accomplishes the same logic of wrapping the serialization process and modifying the serialization
        structure of datetime fields. The difference is that we manually wrap, so we're able to defer model validation until runtime, drastically
        reducing our memory consumption.
      type: feat
  createdAt: "2025-06-20"
  irVersion: 58

- version: 4.22.0
  changelogEntry:
    - summary: |
        Support wrapped aliases in python for pydantic v2.
      type: feat
  createdAt: "2025-06-11"
  irVersion: 58

- version: 4.21.5
  changelogEntry:
    - summary: |
        Generate README for github output mode.
      type: fix
  createdAt: "2025-06-11"
  irVersion: 58

- version: 4.21.4
  changelogEntry:
    - summary: |
        Add support for HEAD HTTP method in the generated client.
      type: feat
  createdAt: "2025-06-05"
  irVersion: 58

- version: 4.21.3
  changelogEntry:
    - summary: |
        Fix an issue where the websocket connect method did not correctly yield the websocket client.
      type: fix
  createdAt: "2025-06-04"
  irVersion: 58

- version: 4.21.2
  changelogEntry:
    - summary: |
        Handle HEAD HTTP method gracefully by treating it as a POST method when constructing the snippet registry, rather than failing.
      type: chore
  createdAt: "2025-05-27"
  irVersion: 58

- version: 4.21.1
  changelogEntry:
    - summary: |
        Make sure to generate README and Reference even when generating in local mode (if self hosting is enabled).
      type: chore
  createdAt: "2025-05-27"
  irVersion: 58

- version: 4.21.0
  changelogEntry:
    - summary: |
        Bump to v58 of IR.
      type: chore
  createdAt: "2025-05-27"
  irVersion: 58

- version: 4.20.3
  changelogEntry:
    - summary: |
        Fix handling of optional and unknown response types by not throwing errors when the response is empty.
      type: fix
  createdAt: "2025-05-20"
  irVersion: 57

- version: 4.20.2
  changelogEntry:
    - summary: |
        Support formatting the generated README.md and python code snippets.
      type: fix
  createdAt: "2025-05-13"
  irVersion: 57

- version: 4.20.1
  changelogEntry:
    - summary: |
        Add support for the custom introduction setting in the generated README.md.
      type: fix
  createdAt: "2025-05-13"
  irVersion: 57

- version: 4.20.0
  changelogEntry:
    - summary: |
        Generate standalone Pydantic models for each class definition for models that utilize the Fern `extends` keyword,
        as opposed to generating Pydantic models that implement inheritance.
      type: feat
  createdAt: "2025-05-13"
  irVersion: 57

- version: 4.19.7
  changelogEntry:
    - summary: |
        Fix mypy errors related to type-shadowing `data` variables in generated streaming endpoints.
      type: fix
  createdAt: "2025-05-13"
  irVersion: 57

- version: 4.19.6
  changelogEntry:
    - summary: |
        Fix mypy errors related to automatic pagination in the python client.
      type: fix
  createdAt: "2025-05-11"
  irVersion: 57

- version: 4.19.5
  changelogEntry:
    - summary: |
        Fix naming conflicts in streaming endpoints by renaming the stream method to _stream in raw clients,
        preventing collisions with endpoint parameters that might also be named "stream",
        while maintaining proper functionality for streaming responses.
      type: fix
  createdAt: "2025-05-11"
  irVersion: 57

- version: 4.19.4
  changelogEntry:
    - summary: |
        Fix handling of optional file parameters in multipart form data requests with httpx by properly checking
        for None values before attempting to include them in the request, preventing errors when optional file parameters are not provided.
      type: feat
  createdAt: "2025-05-11"
  irVersion: 57

- version: 4.19.3
  changelogEntry:
    - summary: |
        Fix pagination support in raw clients by properly indexing into response data, ensuring that raw client endpoints with pagination correctly iterate through paginated results.
      type: fix
  createdAt: "2025-05-09"
  irVersion: 57

- version: 4.19.2
  changelogEntry:
    - summary: |
        Fix SSE streaming response handling by adding proper type casting to sse.data, ensuring correct data type conversion during stream processing.
      type: fix
  createdAt: "2025-05-09"
  irVersion: 57

- version: 4.19.1
  changelogEntry:
    - summary: |
        Fix a mypy error in pydantic_utilities.py by properly handling type annotations for Pydantic v1 and v2 compatibility, ensuring type checking passes correctly across different Pydantic versions.
      type: fix
  createdAt: "2025-05-09"
  irVersion: 57

- version: 4.19.0
  changelogEntry:
    - summary: |
        Add support for generating proper Pydantic models that contain forward references wrapped in containers (e.g. list, optional, etc.)
      type: feat
  createdAt: "2025-05-09"
  irVersion: 57

- version: 4.18.6
  changelogEntry:
    - summary: |
        Fix string enum generation to properly handle enum values containing quotes by automatically escaping them,
        ensuring valid Python syntax for both single and double quoted string literals.
      type: fix
  createdAt: "2025-05-08"
  irVersion: 57

- version: 4.18.5
  changelogEntry:
    - summary: |
        Support application/x-www-form-urlencoded content type for requests, allowing proper encoding of form data in API calls.
      type: fix
  createdAt: "2025-05-08"
  irVersion: 57

- version: 4.18.4
  changelogEntry:
    - summary: |
        Fix requirements.txt generation to properly handle dependency version constraints, ensuring compatibility markers are correctly formatted.
      type: fix
  createdAt: "2025-05-08"
  irVersion: 57

- version: 4.18.3
  changelogEntry:
    - summary: |
        Install the generator-cli at build time as a fallback if runtime installation fails.
      type: fix
  createdAt: "2025-05-01"
  irVersion: 57

- version: 4.18.2
  irVersion: 57
  changelogEntry:
    - type: fix
      summary: |
        Fix README g

- version: 4.18.1
  irVersion: 57
  changelogEntry:
    - type: fix
      summary: |
        Update python-v2 generator invocation so that all relevant files like pyproject.toml and poetry.lock are pushed
        to the GitHub repository.

- version: 4.18.0
  irVersion: 57
  changelogEntry:
    - type: fix
      summary: |
        Update python-v2 generator invocation so that all relevant files like pyproject.toml and poetry.lock are pushed
        to the GitHub repository.

- version: 4.18.0
  irVersion: 57
  changelogEntry:
    - type: fix
      summary: |
        Add support for self-hosted mode, allowing users to push generated SDKs to their own GitHub repositories.
        This feature enables organizations to maintain private SDK repositories with custom configurations.

- version: 4.17.1
  irVersion: 57
  changelogEntry:
    - type: fix
      summary: |
        Fix an issue where response `headers` were not available in the strongly typed error classes.

- version: 4.17.0
  irVersion: 57
  changelogEntry:
    - type: feat
      summary: |
        Add support for retrieving response headers for each page of paginated responses, instead of just the first page.

- version: 4.16.2
  irVersion: 57
  changelogEntry:
    - type: fix
      summary: |
        Fixed an issue introduced in 4.14.0, where `bytes` and `text` responses were not handled correctly.

- version: 4.16.1
  irVersion: 57
  changelogEntry:
    - type: internal
      summary: |
        Fixes an internal release issue in `4.16.0`.

- version: 4.16.0
  irVersion: 57
  changelogEntry:
    - type: feat
      summary: |
        Add support for retrieving response headers from the generated `ApiError` class.

- version: 4.15.0
  irVersion: 57
  changelogEntry:
    - type: feat
      summary: |
        Add support for offset step pagination, where the offset position represents the element's index rather
        than the page number.
    - type: fix
      summary: |
        Fixed an issue introduced in 4.14.0, where paginated endpoints were not returning the underlying data.

- version: 4.14.6
  irVersion: 57
  changelogEntry:
    - type: fix
      summary: |
        Fixed an issue where multipart/form-data content types are now explicitly sent when configured in the API definition.

- version: 4.14.5
  irVersion: 57
  changelogEntry:
    - type: fix
      summary: |
        Fixed an issue introduced in 4.14.0, where SSE streaming responses were not yielded correctly.

- version: 4.14.4
  irVersion: 57
  changelogEntry:
    - type: fix
      summary: |
        Fixed an issue where filename and plain text content-type parameters were being incorrectly serialized.

- version: 4.14.3
  irVersion: 57
  changelogEntry:
    - type: fix
      summary: |
        Add support for receiving raw responses from pagination endpoints.

- version: 4.14.2
  irVersion: 57
  changelogEntry:
    - type: fix
      summary: |
        Fix an issue where TypedDicts with circular references were not correctly serialized.
        This issue only affected users that enabled `use_typeddict_requests`.

- version: 4.14.1
  irVersion: 57
  changelogEntry:
    - type: fix
      summary: |
        The generated GitHub workflow now uses `ubuntu-latest` instead of `ubuntu-20.04`

- version: 4.14.0
  irVersion: 57
  changelogEntry:
    - type: feat
      summary: |
        Add support for receiving raw responses from streaming endpoints.
    - type: feat
      summary: |
        Add support for excluding types from the generated `__init__.py` files.

        ```yaml
        config:
          exclude_types_from_init_exports: true
        ```

- version: 4.13.0
  irVersion: 57
  changelogEntry:
    - type: feat
      summary: |
        Adds support for overriding literal global headers in the client constructor (e.g. `version`).

        ```python
        client = Acme(
          ...
          version="1.0.0",
        )
        ```

- version: 4.12.1
  irVersion: 57
  changelogEntry:
    - type: fix
      summary: |
        Fixes an issue where dictionary types defined within TypedDicts incorrectly used the
        `typing_extensions.NotRequired` type.
    - type: fix
      summary: |
        Fixes an issue where optional `core.File` parameters would cause `mypy` failures.
    - type: fix
      summary: |
        Fixes a regression introduced in 4.12.0, where the non raw response client endpoints
        did not respect the allowed method keywords (e.g. `list` was generated as `list_`).

- version: 4.12.0
  irVersion: 57
  changelogEntry:
    - type: fix
      summary: |
        Resolve issues with paginated endpoints generating incorrect endpoint return types.

- version: 4.11.0
  irVersion: 57
  changelogEntry:
    - type: fix
      summary: |
        Always represent nullable as Optional rather than NotRequired, only use
        NotRequired for optional in typeddicts.

- version: 4.10.0
  irVersion: 57
  changelogEntry:
    - type: feat
      summary: |
        Add support for using TypedDicts for file upload request parameters. This flag should
        be used in conjunction with the `use_typeddict_requests` flag like so:

        ```yaml
        config:
          use_typeddict_requests: true
          use_typeddict_requests_for_file_upload: true
        ```

- version: 4.9.0
  irVersion: 57
  changelogEntry:
    - type: feat
      summary: |
        Implement raw client support for accessing response headers and data in unary endpoints.

- version: 4.8.0
  irVersion: 57
  changelogEntry:
    - type: feat
      summary: |
        Add support for inlining path parameters

- version: 4.7.0
  irVersion: 57
  changelogEntry:
    - type: feat
      summary: |
        Add support for user-agent header

- version: 4.6.0
  irVersion: 57
  changelogEntry:
    - type: feat
      summary: |
        Add support for generating legacy wire tests, and disable them by default. These tests will be restored and improved in the future.
        Users can opt-in to generating legacy wire tests by setting the `include_legacy_wire_tests` flag to `true` in their configuration.

        ```yaml
        config:
          include_legacy_wire_tests: true
        ```

- version: 4.5.0
  irVersion: 57
  changelogEntry:
    - type: feat
      summary: |
        Add support for websocket code generation.

- version: 4.4.0
  irVersion: 57
  changelogEntry:
    - type: feat
      summary: |
        Add support for raw bytes responses.

- version: 4.3.21
  irVersion: 57
  changelogEntry:
    - type: fix
      summary: |
        Fix an issue where the default `timeout` was not being respected when a custom `httpx_client` was provided.

- version: 4.3.20
  irVersion: 57
  changelogEntry:
    - type: fix
      summary: |
        Update formatting across all generated files. There are no behavioral changes, but large diffs are expected.

- version: 4.3.19
  irVersion: 57
  changelogEntry:
    - type: internal
      summary: |
        Update the IR to v57.

- version: 4.3.18
  irVersion: 53
  changelogEntry:
    - type: fix
      summary: |
        Fix an issue where the `request_options` parameter name is now properly respected when it's
        renamed due to conflicts with other parameter names. Previously, the code would still reference the
        original parameter name internally, causing errors.

- version: 4.3.17
  irVersion: 53
  changelogEntry:
    - type: fix
      summary: |
        Fix an issue where parameter names that conflict with the `request_options` parameter are now properly deconflicted by
        prepending an underscore to the `request_options` parameter name.

- version: 4.3.16
  irVersion: 53
  changelogEntry:
    - type: fix
      summary: |
        Fix an issue where GeneratorExit was unintentionally being swallowed by code blocks within the HttpClient.stream() contextmanager.

- version: 4.3.15
  irVersion: 53
  changelogEntry:
    - type: fix
      summary: |
        Fix an issue where extraneous NameError-causing update_forward_refs invocations were being emitted.

- version: 4.3.14
  irVersion: 53
  changelogEntry:
    - type: feat
      summary: |
        Set the default number of retries to 2 (was 0) to align with the generated README.

- version: 4.3.13
  irVersion: 53
  changelogEntry:
    - type: feat
      summary: |
        The Python generator now supports conditioning dependencies on the Python version.

- version: 4.3.12
  irVersion: 53
  changelogEntry:
    - type: feat
      summary: |
        The Python generator now autogenerates a requirements.txt file.

- version: 4.3.11
  irVersion: 53
  changelogEntry:
    - type: fix
      summary: |
        pyproject.toml now has a `[project]` block making it Poetry v2 compatible.

- version: 4.3.10
  irVersion: 53
  changelogEntry:
    - type: fix
      summary: |
        Pagination correctly uses specified defaults to support custom schemes.

- version: 4.3.9
  irVersion: 53
  changelogEntry:
    - type: fix
      summary: |
        Fix indentation in generated README.md sections to ensure proper formatting and readability.

- version: 4.3.8
  irVersion: 53
  changelogEntry:
    - type: fix
      summary: |
        Include content-type headers when available as part of endpoint request generation.

- version: 4.3.7
  irVersion: 53
  changelogEntry:
    - type: fix
      summary: |
        Update multipart endpoint generation to propertly omit optional body parameters.

- version: 4.3.6
  irVersion: 53
  changelogEntry:
    - type: fix
      summary: |
        Fix README.md and reference.md generation.

- version: 4.3.5
  irVersion: 53
  changelogEntry:
    - type: fix
      summary: |
        Update README.md snippet builder to omit invalid snippets during readme config generation.

- version: 4.3.4
  irVersion: 53
  changelogEntry:
    - type: fix
      summary: |
        Update shared http_client.py to remove omitted entries during file upload requests.

- version: 4.3.3
  irVersion: 53
  changelogEntry:
    - type: fix
      summary: |
        The generator now writes the reference.md configuration correctly, using `.dict()` instead of `.json()`.

- version: 4.3.2
  irVersion: 53
  changelogEntry:
    - type: fix
      summary: |
        The generator will now correctly default to the configured global `default_bytes_stream_chunk_size` when the `request_options` parameter is not provided.

- version: 4.3.1
  irVersion: 53
  changelogEntry:
    - type: feat
      summary: |
        Requests for file download will now allow users to pass in a `chunk_size` option that allows them to receive chunks of a specific size
        from the resultant `iter_bytes` invocation on the response byte stream.

        Concretely, a user would leverage the following:
        ```python
        client.download(
          ...,
          request_options={
            "chunk_size": 1024    # 1MB
          }
        )
        ```

- version: 4.2.8
  irVersion: 53
  changelogEntry:
    - type: fix
      summary: |
        The snippet writer now correctly handles base64 strings.

- version: 4.2.7
  irVersion: 53
  changelogEntry:
    - type: fix
      summary: |
        The generated README will now have a section that links to the generated
        SDK Reference (in `reference.md`).

        ```md
        ## Reference

        A full reference for this library can be found [here](./reference.md).
        ```

- version: 4.2.7-rc4
  irVersion: 53
  changelogEntry:
    - type: fix
      summary: Generated readmes now include the parameter name required for the request options parameter within the example snippets.

- version: 4.2.7-rc3
  irVersion: 53
  changelogEntry:
    - type: fix
      summary: |
        Now, when sending Snippet Templates back to Fern, the generator will not try to coerce a potentially missing ID into the `api_definition_id` field.
        This, had been a cause of the error log `Failed to upload snippet templates to FDR, this is ok: one of the hex, bytes, bytes_le, fields, or int arguments must be given`.

- version: 4.2.7-rc2
  irVersion: 53
  changelogEntry:
    - type: fix
      summary: |
        Pydantic utilities now correctly handles cases where you have a Pydantic model, with a list of pydantic models as a field, where those models have literals.
        Effectively, `deep_union_pydantic_objects` now handles lists of objects and merges them appropriately.

- version: 4.2.7-rc1
  irVersion: 53
  changelogEntry:
    - type: fix
      summary: |
        When leveraging the `include_union_utils` configuration flag, the Pydantic models will no longer include transitive dependencies within
        `update_forward_ref` calls, since these should not be necessary. This effectively scopes back the changes introduced in 4.0.0-rc5, which included
        changes to improve circular reference handling in Pydantic models.

- version: 4.2.7-rc0
  irVersion: 53
  changelogEntry:
    - type: fix
      summary: |
        Dynamic header suppliers, as used within the OAuth provider are now invoked on every request, not just the first.
        This was a regression introduced within an earlier version that is now fixed. As a results of this fix, the `refresh_token` is now correctly refreshed.

- version: 4.2.6
  irVersion: 53
  changelogEntry:
    - type: fix
      summary: |
        Serialization utilities (necessary when pydantic aliases are removed) now respects dictionaries as well.

- version: 4.2.5
  irVersion: 53
  changelogEntry:
    - type: fix
      summary: |
        Parameters of file upload functions now default to OMIT, not None, so that the SDK appropriately
        filters out unset parameters, while still allowing for user specified None values.

- version: 4.2.4
  irVersion: 53
  changelogEntry:
    - type: fix
      summary: |
        Datetime examples are generated correctly once again.
        The `pydantic_utilities` file is python 3.8 compatible.

- version: 4.2.3
  irVersion: 53
  changelogEntry:
    - type: fix
      summary: |
        The content type of file properties is now respected for multipart
        requests. For example, if you have a file property called `image` that has the
        content type `image/jpeg`, then it will be sent as:

        ```python
        "image": core.with_content_type(file=image, content_type="image/jpeg"),
        ````

- version: 4.2.2
  irVersion: 53
  changelogEntry:
    - type: fix
      summary: |
        The content type of non-file properties is now respected for multipart
        requests. For example, if you have a type called `metadata` that has the
        content type `application/json`, then it will be sent as:

        ```python
        "metadata": (None, json.dumps(jsonable_encoder(metadata)), "application/json"),
        ```

- version: 4.2.1
  irVersion: 53
  changelogEntry:
    - type: fix
      summary: |
        When the generator runs bash commands such as `poetry install` and there is a failure,
        now the `stderr` and `stdout` is logged to help improve user debugging.

- version: 4.2.0
  irVersion: 53
  changelogEntry:
    - type: feat
      summary: |
        Allow specifying arbitrary configuration to your packages `pyproject.toml` by adding a `pyproject_toml` block to your configuration
        whatever you include in this block will be added as-is to the `pyproject.toml` file. The config, as an example is:

        ```yaml
        config:
          pyproject_toml: |
            [tool.covcheck.group.unit.coverage]
            branch = 26.0
            line = 62.0

            [tool.covcheck.group.service.coverage]
            branch = 30.0
            line = 67.0
        ```

- version: 4.1.0
  irVersion: 53
  changelogEntry:
    - type: feat
      summary: |
        Allow specifying pip extras within your `pyproject.toml`. The following config:

        ```yaml
        config:
          extra_dev_dependencies:
            covcheck:
              version: "^0.4.3"
              extras: ["toml"]
        ```

        would add the following to your `pyproject.toml`:

        ```toml
        [tool.poetry.dev-dependencies]
        covcheck = { version = "^0.4.3", extras = ["toml"] }
        ```

- version: 4.0.0
  irVersion: 53
  changelogEntry:
    - type: fix
      summary: |
        Generated tests that expect an empty result when they are of type `text` (not JSON) now appropriately expect an empty string instead of `None` for async functions as well.
        Version 3.3.4 fixed this for sync functions only, which was a bug.

- version: 4.0.0-rc9
  irVersion: 53
  changelogEntry:
    - type: fix
      summary: All Pydantic V2 warnings have been resolved
      fixed:
        - json_encoders have been removed from Pydantic V2, and replaced with a `model_serializer` method.
        - additional model construction functions have been added when not leveraging pydantic field aliases to allow users to construct a model from JSOn without the need for dealiasing the object themselves.

- version: 4.0.0-rc8
  irVersion: 53
  changelogEntry:
    - type: fix
      summary: |
        Pydantic models that call `update_forward_refs` on non-union circular reference dependencies now pass in `localns` for
        the current member, a field in Pydantic V1 that provides object contexts to models in the event objects are not fully rebuilt.

- version: 4.0.0-rc7
  irVersion: 53
  changelogEntry:
    - type: fix
      summary: |
        The generator now respects the old use_str_enums flag again, a regression was introduced where only the new flag `enum_type`
        was respected.

- version: 4.0.0-rc6
  irVersion: 53
  changelogEntry:
    - type: fix
      summary: |
        Pydantic models now call update forward refs on non-union circular references. This
        prevents runtime errors in certain cases where types self reference itself through
        a union.

- version: 4.0.0-rc5
  irVersion: 53
  changelogEntry:
    - type: fix
      summary: |
        Pydantic models now call update forward refs on non-union circular references. This
        prevents runtime errors in certain cases where types self reference itself through
        a union.

- version: 4.0.0-rc4
  irVersion: 53
  changelogEntry:
    - type: fix
      summary: |
        Pydantic models now call update forward refs on non-union circular references. This
        prevents runtime errors in certain cases where types self reference itself through
        a union.

- version: 4.0.0-rc3
  irVersion: 53
  changelogEntry:
    - type: fix
      summary: |
        Pydantic models now call update forward refs on non-union circular references. This
        prevents runtime errors in certain cases where types self reference itself through
        a union.

- version: 4.0.0-rc2
  irVersion: 53
  changelogEntry:
    - type: fix
      summary: Update .dict calls in Pydantic V2 to be back to pre-3.10.4 logic for SDKs that continue using Pydantic aliases.

- version: 4.0.0-rc1
  irVersion: 53
  changelogEntry:
    - type: fix
      summary: Update .dict calls in Pydantic V2 to be back to pre-3.10.4 logic.
      fixed:
        - >-
          Pydantic V2 `.dict` calls are updated to be back to pre-3.10.4 logic.
          This is fix a regression where nested literals were being omitted due to the Pydantic V2 serializers not respecting the recursive .dict logic, as
          Pydantic V2 shells out `model_dump` calls to Rust library and serializers, as opposed to recursively calling `model_dump`.

          It is expected that performance will not be degraded given the Rust-based serializers have optimized performance, compared to the Pydantic V1 .dict approach.

- version: 4.0.0-rc0
  irVersion: 53
  changelogEntry:
    - type: fix
      summary: Rerelease 3.11.0-rc0 as a major version, with a configuration flag to disable the behavior (`use_pydantic_field_aliases`), defaulted to `true` to preserve existing behavior.
      fixed:
        - >-
          Rerelease 3.11.0-rc0 as a major version, with a configuration flag to
          disable the behavior (`use_pydantic_field_aliases`), defaulted to `false`
          to introduce the break on a major version.

          To maintain parity with pre-3.11.0 behavior, update the flag to `true`:

            ```yaml
            - name: fernapi/fern-python-sdk
              version: 4.0.0-rc0
              config:
                pydantic_config:
                  use_pydantic_field_aliases: true
            ```
    - type: internal
      summary: The generator now shares "as is" files with Pydantic and FastAPI generators.

- version: 3.11.0-rc0
  irVersion: 53
  changelogEntry:
    - type: chore
      summary: Remove Pydantic field aliases and leverage an internal representation.
      fixed:
        - >-
          Pydantic field aliases are removed and replaced with an internal
          representation. This allows for more robust handling of field aliases
          and prevents issues with Pydantic V2 and mypy.

          Previously, you'd have for V1 and V2 compatibility in Pydantic, you'd want to conditionally apply the config class within
          the base model, however this would lead to mypy errors when filling out a model with it's field alias. To solve this, We
          used the deprecated `class Config`, regardless of the Pydantic version to satisfy mypy, which lead to warnings in the console.

          Now, we've removed the field aliases and replaced them with an internal representation, which allows us to avoid pydantic config altogether.

- version: 3.10.8
  irVersion: 53
  changelogEntry:
    - type: fix
      summary: Allow for fields prefixed with the name `model`, a silent break introduced in Pydantic V2.

- version: 3.10.7
  irVersion: 53
  changelogEntry:
    - type: fix
      summary: When not leveraging mock integration tests, still run pytest over everything, not a specific directory.

# ===== Migrated versions =====

# TODO: It'd be great if we generated YAML schemas so people had validation on these files
- version: 3.10.6
  irVersion: 53
  changelogEntry:
    - type: fix
      summary: Pagination utilities assume `""` is a terminal signal for pagination.
      fixed:
        - >-
          Cursor-based pagination also assumes `""` is a terminal signal for
          pagination, same as if the next cursor were `None`.
  # This field is optional and can be omitted outside of the backfilling usecase
  # here it will default to the day the record was written to the DB
  createdAt: "2024-08-16"

- version: 3.10.3
  createdAt: "2024-08-16"
  irVersion: 53
  changelogEntry:
    - type: fix
      summary: Upgrade intermediate representation dependency to safely parse null unknown types.

- version: 3.10.4
  createdAt: "2024-08-14"
  changelogEntry:
    - type: chore
      summary: Improve performance of Pydantic `.dict` calls
      changed:
        - "`.dict` performance is improved, consolidating to a single call to Pydantic's `.dict` instead of 2 in attempts to remove unset optional values."
  irVersion: 53

- version: 3.10.3
  createdAt: "2024-08-14"
  changelogEntry:
    - type: fix
      summary: Query encoding now appropriately takes arrays of deep objects into account.
  irVersion: 53

- version: 3.10.2
  createdAt: "2024-08-13"
  changelogEntry:
    - type: fix
      summary: Unions with utils now update forward refs again, a regression that was introduced in version 3.7.0
  irVersion: 53

- version: 3.10.1
  createdAt: "2024-08-13"
  changelogEntry:
    - type: fix
      summary: If there are no autogenerated examples present, the Python SDK generator no longer fails.
  irVersion: 53

- version: 3.10.0
  createdAt: "2024-08-09"
  changelogEntry:
    - type: feat
      summary: Introduce forward compatible Python enums
      added:
        - >-
          Adds a new flag to generate forward compatible Python enums, as opposed
          to leveraging raw string enums as literals. This works through addding
          an "_UNKNOWN" member to your enum set, the value of which is the raw
          value of the unrecognized enum.
  irVersion: 53

- version: 3.9.0
  createdAt: "2024-08-09"
  changelogEntry:
    - type: feat
      summary: Introduce Pythonic naming for discriminated union members through `union_naming` configuration flag.
      added:
        - >-
          A new configuration is introduced to make discriminated union member
          naming more Pythonic. With V1 union naming, member names change from
          `<UnionName>_<DiscriminantValue>` to `<DiscriminantValue><UnionName>`.
          Concretely, union members previously named `Chat_User` will now be named
          `UserChat` under the new configuration.
  irVersion: 53

- version: 3.8.0
  createdAt: "2024-08-09"
  changelogEntry:
    - type: chore
      summary: Generated SDKs now use ruff for linting and formatting instead of Black.
  irVersion: 53

- version: 3.7.0
  createdAt: "2024-08-08"
  changelogEntry:
    - type: chore
      summary: Python circular referencing types are more robust.
  irVersion: 53

- version: 3.6.0
  createdAt: "2024-08-08"
  changelogEntry:
    - type: feat
      summary: The generator now respects returning nested properties from the returned object
  irVersion: 53

- version: 3.5.1
  createdAt: "2024-08-05"
  changelogEntry:
    - type: fix
      summary: Auto-completion for unions leveraging union utils now works as expected.
      fixed:
        - >-
          The root type for unions with visitors now has it's parent typed
          correctly. This allows auto-complete to work once again on the union
          when it's nested within other pydantic models.
  irVersion: 53

- version: 3.5.0
  createdAt: "2024-08-05"
  changelogEntry:
    - type: chore
      summary: Generated code now respects the pydantic version configuration flag.
      changed:
        - >-
          Improvement: The generated SDK now respects the pydantic version flag,
          generating V1 only code and V2 only code if specified. If not, the SDK
          is generated as it is today, with compatibility for BOTH Pydantic
          versions. This cleans up the generated code, and brings back features
          liked wrapped aliases for V1-only SDKs.
  irVersion: 53

- version: 3.4.2
  createdAt: "2024-08-05"
  changelogEntry:
    - type: fix
      summary: The Python generator now instantiates `Any` types as `Optional[Any]` to be able to mitigate breaks in Pydantic V2.
  irVersion: 53

- version: 3.4.1
  createdAt: "2024-08-04"
  changelogEntry:
    - type: chore
      summary: Literal templates are generated if they are union members
  irVersion: 53

- version: 3.4.0
  createdAt: "2024-08-02"
  changelogEntry:
    - type: internal
      summary: Generator code now uses Pydantic V2, no changes to generated code.
      changed:
        - >-
          Internal: The SDK generator has now been upgraded to use Pydantic V2
          internally. Note that there is no change to the generated code, however
          by leveraging Pydantic V2 you should notice an improvement in `fern
          generate` times.
  irVersion: 53

- version: 3.3.4
  createdAt: "2024-08-02"
  changelogEntry:
    - type: chore
      summary: Address a number of issues within generated unit tests.
      changed:
        - >-
          Improvement: Aliased literals are also defaulted within Pydantic models,
          whereas previously only direct literals were defaulted.
        - >-
          Improvement: Snippets now provide optional literals in functions and
          models.
      fixed:
        - >-
          Generated tests that expect an empty result when they are of type `text`
          (not JSON) now appropriately expect an empty string instead of `None`.
  irVersion: 53

- version: 3.3.3
  createdAt: "2024-08-02"
  changelogEntry:
    - type: fix
      summary: The generator now allows you to extend aliased types (as long as they're objects).
  irVersion: 53

- version: 3.3.2
  createdAt: "2024-08-02"
  changelogEntry:
    - type: fix
      summary: Regression in readme generation introduced in 3.3.1
  irVersion: 53

- version: 3.3.1
  createdAt: "2024-08-02"
  changelogEntry:
    - type: fix
      summary: Generated READMEs now reference RequestOptions as TypedDicts correctly.
  irVersion: 53

- version: 3.3.0-rc1
  createdAt: "2024-08-01"
  changelogEntry:
    - type: fix
      summary: TypedDict snippets now include literals where available.
  irVersion: 53

- version: 3.3.0-rc0
  createdAt: "2024-07-31"
  changelogEntry:
    - type: internal
      summary: Upgrade to IR 53.1.0
      changed:
        - "Upgrade to IR 53.1.0"
        - The Python generator now creates snippet templates for undiscriminated unions.
  irVersion: 53

- version: 3.2.0-rc1
  createdAt: "2024-07-29"
  changelogEntry:
    - type: fix
      summary: The generated README now imports `ApiError` as if it were from outside the module.
  irVersion: 49

- version: 3.2.0-rc0
  createdAt: "2024-07-25"
  changelogEntry:
    - type: feat
      summary: The Python SDK can now be generated with TypedDicts as inputs.
      added:
        - >-
          The Python SDK can now be generated such that inputs to requests are
          TypedDicts, instead of Pydantic models. This allows for consumers of the
          SDK to continue to have type hinting and autocomplete, but not need to
          import new object types when creating requests.
  irVersion: 49

- version: 3.1.0-rc0
  createdAt: "2024-07-24"
  changelogEntry:
    - type: chore
      summary: The root client is now exported from the main `__init__.py`.
      changed:
        - >-
          Improvement: The root client users interact with is now exported from
          the main `__init__.py`, this allows users to access the client via `from
          my_sdk import my_sdk_client` as opposed to `from my_sdk.client import
          my_sdk_client`.
      removed:
        - >-
          Note this comes with an edge-case break. In the unlikely event you have
          a type that conflicts in naming with the exported root client, that type
          model is post-fixed with "Model". e.g. a type `Merge` in an SDK
          exporting a client `Merge` becomes `MergeModel`.
  irVersion: 49

- version: 3.0.0-rc2
  createdAt: "2024-07-24"
  changelogEntry:
    - type: fix
      summary: "`update_forward_refs` no longer raises errors, preserving original behavior, pre-3.x."
  irVersion: 49

- version: 3.0.0-rc1
  createdAt: "2024-07-23"
  changelogEntry:
    - type: fix
      summary: "`expected_types` within our test suite are now typed as `Tuple[typing.Any, typing.Any]`."
      fixed:
        - >-
          Sometimes mypy will error on the typing of `expected_types` within our
          test suite, despite them being labeled as `typing.Any`. This updates the
          types for tuples to `typing.Tuple[tying.Any, typing.Any]` to appease
          mypy.
  irVersion: 49

- version: 3.0.0-rc0
  createdAt: "2024-07-23"
  changelogEntry:
    - type: break
      summary: The generated models now support Pydantic V2 outright, it no longer uses `pydantic.v1` models.
      changed:
        - The generated models now support Pydantic V2 outright, it no longer uses `pydantic.v1` models.
        - Public fields previously prefixed with `_` are now prefixed with `f_` (Pydantic V2 does not allow for `_` prefixes on public fields and Python does not allow for a numeric prefix)
      removed:
        - wrapped aliases outside of Pydantic V1
        - custom root validators outside of Pydantic V1
  irVersion: 49

- version: 2.16.0
  createdAt: "2024-07-16"
  changelogEntry:
    - type: feat
      summary: The generated SDK now allows for specifying whether or not to generate `streaming` functions as overloaded functions or separate functions.
  irVersion: 49

- version: 2.15.6
  createdAt: "2024-07-17"
  changelogEntry:
    - type: fix
      summary: The generated python SDK now requires an environment be specified if a default is not provided.
  irVersion: 49

- version: 2.15.5
  createdAt: "2024-07-17"
  changelogEntry:
    - type: fix
      summary: The generated python SDK Oauth client now no longer checks for an expiry when getting the access token if an expiry field is not configured.
  irVersion: 49

- version: 2.15.4
  createdAt: "2024-07-10"
  changelogEntry:
    - type: fix
      summary: The generated python SDK now serializes bytes within JSON as a utf-8 encoded string.
  irVersion: 49

- version: 2.15.3
  createdAt: "2024-07-10"
  changelogEntry:
    - type: fix
      summary: The generated python SDK no longer runs into a recursion error during snippet generation.
  irVersion: 49

- version: 2.15.2
  createdAt: "2024-07-10"
  changelogEntry:
    - type: fix
      summary: The generated python SDK no longer treats `set` as a reserved word for method names.
  irVersion: 49

- version: 2.15.1
  createdAt: "2024-07-09"
  changelogEntry:
    - type: fix
      summary: The unchecked base model no longer coerces None to a type.
      fixed:
        - The unchecked base model no longer coerces None to a type.
        - >-
          The http client appropriately defaults empty fields within
          RequestOptions.
  irVersion: 49

- version: 2.15.0
  createdAt: "2024-07-03"
  changelogEntry:
    - type: feat
      summary: The generated python SDK now respects configured defaults from the API spec.
  irVersion: 49

- version: 2.14.1
  createdAt: "2024-07-01"
  changelogEntry:
    - type: fix
      summary: typing within the Sync and AsyncPagers is now correctly passed through to the BasePager.
      fixed:
        - >-
          Sync and AsyncPage now pass through the generic type to BasePage,
          allowing the use of `.items`, etc. to be appropriately typed within your
          type checking system.
  irVersion: 49

- version: 2.14.0
  createdAt: "2024-07-01"
  changelogEntry:
    - type: fix
      summary: The offset page now allows for the usage of 0 as a page start.
      fixed:
        - >-
          offset page now allows for the usage of 0 as a page start, previously
          the use of `page or 1` made Python coerce booleans and become 1,
          ignoring the user-provided 0.
  irVersion: 49

- version: 2.14.0-rc3
  createdAt: "2024-07-01"
  changelogEntry:
    - type: feat
      summary: Generated readmes now include an "advanced" section.
      changed:
        - >-
          Generated readmes now include an "advanced" section,
          outlining usage of retries, timeouts, error handling and usage of a
          custom client.
  irVersion: 49

- version: 2.14.0-rc2
  createdAt: "2024-07-01"
  changelogEntry:
    - type: chore
      summary: Async snippets now run the async function leveraging asyncio.run to be more copy-pastable.
  irVersion: 49

- version: 2.14.0-rc1
  createdAt: "2024-06-27"
  changelogEntry:
    - type: fix
      summary: The fix from 2.5.2 is now case-insensitive
      fixed:
        - >-
          the fix from 2.5.2 is now case-insensitive Recap of 2.5.2: `Fix: Support
          `list`SDK method names instead of defaulting to`list\_`.`
  irVersion: 49

- version: 2.14.0-rc0
  createdAt: "2024-06-26"
  changelogEntry:
    - type: feat
      summary: The Python SDK now generates an accompanying SDK reference (`reference.md`) for users to review the SDK methods at a glance within the SDK's GitHub repository.
  irVersion: 49

- version: 2.13.1-rc0
  createdAt: "2024-06-20"
  changelogEntry:
    - type: fix
      summary: The Python SDK now does not send additional properties via JSON or data if the request is leveraging the other field.
      fixed:
        - >-
          the Python SDK now does not send additional properties via JSON or data
          if the request is leveraging the other field.
      changed:
        - >-
          Improvement: the Python SDK now copies unit tests over to the generated
          SDK for additional unit testing (separate from wire-format testing).
  irVersion: 49

- version: 2.13.0-rc0
  createdAt: "2024-06-20"
  changelogEntry:
    - type: internal
      summary: The Python SDK generator is now upgraded to IR V49.
  irVersion: 49

- version: 2.12.0-rc0
  createdAt: "2024-06-25"
  changelogEntry:
    - type: feat
      summary: README generation now supports a section dedicated to streaming usage, as well as one for paginated endpoints.
      added:
        - >-
          Feature: README generation now supports a section dedicated to streaming
          usage, as well as one for paginated endpoints.
      changed:
        - "Improvement: Paginated endpoint snippets now show using an iterator:"
  irVersion: 49

- version: 2.11.0-rc0
  createdAt: "2024-06-25"
  changelogEntry:
    - type: chore
      summary: Snippet templates now support auth variables within the root client.
      changed:
        - >-
          Improvement: The SDK now produces templates for the root clients within
          snippet-template.json. This allows users of the Templates API to pass in
          data for the auth variables present within the root client.
  irVersion: 49

- version: 2.10.2
  createdAt: "2024-06-20"
  changelogEntry:
    - type: fix
      summary: The SDK now handles stream termination sequences like `[DONE]`.
      fixed:
        - >-
          The SDK now handles stream termination sequences like `[DONE]`. This is
          a typical way for LLM providers to communicate when the stream has
          ended.
  irVersion: 46

- version: 2.10.1
  createdAt: "2024-06-20"
  changelogEntry:
    - type: fix
      summary: Improve the SDK to not leak `JSONDecodeError` to SDK users. Instead, an `ApiError` will be thrown with the text content of the response.
  irVersion: 46

- version: 2.10.0
  createdAt: "2024-06-20"
  changelogEntry:
    - type: feat
      summary: Add support for higher quality `README.md` generation.
  irVersion: 46

- version: 2.9.10
  createdAt: "2024-06-20"
  changelogEntry:
    - type: fix
      summary: The generator now only specifies the readme location within pyproject.toml if one was successfully created.
  irVersion: 46

- version: 2.9.9
  createdAt: "2024-06-19"
  changelogEntry:
    - type: internal
      summary: The generator now consumes IRv46.
  irVersion: 46

- version: 2.9.8
  createdAt: "2024-06-18"
  changelogEntry:
    - type: chore
      summary: The python generator only adds a publish step in github actions if credentials are specified.
  irVersion: 39

- version: 2.9.7
  createdAt: "2024-06-12"
  changelogEntry:
    - type: fix
      summary: The unchecked base model stops special casing defaults and pydantic v2.
  irVersion: 39

- version: 2.9.6
  createdAt: "2024-06-11"
  changelogEntry:
    - type: fix
      summary: Offset based pagination is now 1-based, as opposed to 0 based
      fixed:
        - Offset based pagination is now 1-based, as opposed to 0 based
        - >-
          The HTTP client now passes in additional body properties from the
          request options, even if the body is empty (regression from the client
          migration in 2.8.0)
  irVersion: 39

- version: 2.9.5
  createdAt: "2024-06-10"
  changelogEntry:
    - type: fix
      summary: Unions with elements that specify no properties are generated correctly.
      fixed:
        - Unions with elements that specify no properties are generated correctly.
        - >-
          Unions with a single type now have a valid type alias (rather than an
          invalid `typing.Union`).
  irVersion: 39

- version: 2.9.4
  createdAt: "2024-06-07"
  changelogEntry:
    - type: fix
      summary: The unchecked base model now handles pulling the discriminant from a dict, not just a model/object.
  irVersion: 39

- version: 2.9.3
  createdAt: "2024-06-06"
  changelogEntry:
    - type: fix
      summary: Snippet templates for discriminated unions now specify the `template_input` property which is required to actually see snippets of instantiating discriminated unions.
  irVersion: 39

- version: 2.9.2
  createdAt: "2024-06-06"
  changelogEntry:
    - type: fix
      summary: downgrades mypy so we can run it over all our files without concern for their pydantic bug
      fixed:
        - >-
          downgrades mypy so we can run it over all our files without concern for
          their pydantic bug
        - adds typehint to the response variable
  irVersion: 39

- version: 2.9.1
  createdAt: "2024-06-06"
  changelogEntry:
    - type: fix
      summary: The SDK removes unset query parameters from requests (regression from the client migration in 2.8.0)
      fixed:
        - >-
          The SDK removes unset query parameters from requests (regression from
          the client migration in 2.8.0)
        - >-
          The SDK fixes it's type for `files` parameters to the http client
          (regression from the client migration in 2.8.0)
  irVersion: 39

- version: 2.9.0
  createdAt: "2024-06-05"
  changelogEntry:
    - type: fix
      summary: Snippets preserve trailing slashes
  irVersion: 39

- version: 2.9.0-rc1
  createdAt: "2024-06-05"
  changelogEntry:
    - type: fix
      summary: The new http client abstraction ensures a slash is postfixed to the baseurl
  irVersion: 39

- version: 2.9.0-rc0
  createdAt: "2024-06-04"
  changelogEntry:
    - type: chore
      summary: The Python generator now runs custom unit tests in CI if configured.
  irVersion: 39

- version: 2.8.2
  createdAt: "2024-06-04"
  changelogEntry:
    - type: fix
      summary: The none-filtering function now supports mypy's invariance check.
  irVersion: 39

- version: 2.8.1
  createdAt: "2024-06-04"
  changelogEntry:
    - type: fix
      summary: The parameter comment/documentation for timeouts on the root client now reflects the custom timeout passed through within configuration.
  irVersion: 39

- version: 2.8.0
  createdAt: "2024-06-03"
  changelogEntry:
    - type: chore
      summary: >-
        Endpoint function request logic has been abstracted into
        the request function of the wrapped httpx client.
  irVersion: 39

- version: 2.7.0
  createdAt: "2024-05-30"
  changelogEntry:
    - type: internal
      summary: >-
        Improvement: The generator now outputs an `exampleId` alongside each
        generated snippet so that we can correlate snippets with the relevant
        examples. This is useful for retrieving examples from Fern's API and
        making sure that you can show multiple snippets in the generated docs.
  irVersion: 39

- version: 2.6.1
  createdAt: "2024-05-31"
  changelogEntry:
    - type: internal
      summary: >-
        this adds a back door token getter function to OAuth clients to better
        test the functionality.
  irVersion: 39

- version: 2.6.0
  createdAt: "2024-05-30"
  changelogEntry:
    - type: chore
      summary: Support adding optional dependencies and extras to your generated `pyproject.toml`.
      changed:
        - >-
          Improvement: Support adding optional dependencies and extras to your
          generated `pyproject.toml`. To use this configuration, please add the
          following:
  irVersion: 39

- version: 2.5.7
  createdAt: "2024-05-30"
  changelogEntry:
    - type: fix
      summary: tests now carry a type annotation for `expected_types` variable.
  irVersion: 39

- version: 2.5.6
  createdAt: "2024-05-29"
  changelogEntry:
    - type: chore
      summary: >-
        Literal values are now all defaulted such that users are
        not required to plug in a redundant value.
  irVersion: 39

- version: 2.5.5
  createdAt: "2024-05-29"
  changelogEntry:
    - type: fix
      summary: Auto-Pagination now respects optional return values
      fixed:
        - >-
          Optional lists returned from pagination endpoints are now appropriately
          flattened such that the `Pager` return types are correctly
          `Pager[ListItem]` as opposed to `Pager[List[ListItem]]`.
  irVersion: 39

- version: 2.5.4
  createdAt: "2024-05-28"
  changelogEntry:
    - type: internal
      summary: Add typing library for dateutils in testing lib to satisfy mypy errors.
  irVersion: 39

- version: 2.5.3
  createdAt: "2024-05-24"
  changelogEntry:
    - type: chore
      summary: Stops specifying custom licenses manually, lets poetry handle adding them.
  irVersion: 39

- version: 2.5.2
  createdAt: "2024-05-23"
  changelogEntry:
    - type: feat
      summary: Support `list` SDK method names instead of defaulting to `list_`.
  irVersion: 39

- version: 2.5.1-rc0
  createdAt: "2024-05-23"
  changelogEntry:
    - type: fix
      summary: Literal parameters are added back to the request body.
  irVersion: 39

- version: 2.5.0-rc2
  createdAt: "2024-05-23"
  changelogEntry:
    - type: fix
      summary: Do not attempt to run `fern test` in CI until the command is more widely rolled out.
  irVersion: 39

- version: 2.5.0-rc1
  createdAt: "2024-05-22"
  changelogEntry:
    - type: chore
      summary: Address `propogate` -> `propagate` typo in python codegen.
  irVersion: 39

- version: 2.5.0-rc0
  createdAt: "2024-05-22"
  changelogEntry:
    - type: fix
      summary: This version addresses issues in unit test generation and reenables the creation of unit tests.
  irVersion: 39

- version: 2.4.0-rc0
  createdAt: "2024-05-21"
  changelogEntry:
    - type: fix
      summary: >-
        The Python SDK generator now uses safe names wherever string concat is
        not used (like in client generation naming), so this will update module
        and parameter names.
  irVersion: 39

- version: 2.3.4
  createdAt: "2024-05-21"
  changelogEntry:
    - type: fix
      summary: >-
        Snippets and unit tests now correctly write optional request bodies when
        `inline_request_params` is set to `True`.
      fixed:
        - >-
          Snippets and unit tests now correctly write optional request bodies when
          `inline_request_params` is set to `True`. Previously the generator wrote
          snippets that inlined these parameters, which does not match the
          generated SDK itself.
  irVersion: 39

- version: 2.3.3
  createdAt: "2024-05-21"
  changelogEntry:
    - type: fix
      summary: Inlined body parameters now deconflict in naming with header and query parameters by prefixing the request objects name.
  irVersion: 39

- version: 2.3.2
  createdAt: "2024-05-21"
  changelogEntry:
    - type: fix
      summary: The query encoder now correctly handles none values
      fixed:
        - >-
          The `pyproject.toml` generator now writes authors in a valid format for
          `tool.poetry`, not just `project`
        - The query encoder now correctly handles none values
  irVersion: 39

- version: 2.3.1
  createdAt: "2024-05-21"
  changelogEntry:
    - type: fix
      summary: The `pyproject.toml` generator now includes project URLs when specified.
  irVersion: 39

- version: 2.3.0
  createdAt: "2024-05-21"
  changelogEntry:
    - type: chore
      summary: Users can now specify information that will appear in their pypi record.
  irVersion: 39

- version: 2.2.2
  createdAt: "2024-05-20"
  changelogEntry:
    - type: fix
      summary: Inline request parameters now deconflict in naming with the unnamed path parameter arguments.
      fixed:
        - >-
          Inline request parameters now deconflict in naming with the unnamed path
          parameter arguments. Previously, when inlining request parameters into
          the method signature, we would not deconflict naming with the unnamed
          args preceding them. Now, conflicting unnamed parameters are post-fixed
          with an "_".
  irVersion: 39

- version: 2.2.1
  createdAt: "2024-05-17"
  changelogEntry:
    - type: internal
      summary: The generator now uses the latest FDR SDK.
  irVersion: 39

- version: 2.2.0
  createdAt: "2024-05-16"
  changelogEntry:
    - type: chore
      summary: The generated SDK will now correctly encode deep object query parameters
      changed:
        - >-
          The generated SDK will now correctly encode deep object
          query parameters. For example, if you have an object `{"test":
          {"nested": "object"}}` as a query parameter, we will now encode it as
          `test[nested]=object`.
  irVersion: 39

- version: 2.1.1
  createdAt: "2024-05-15"
  changelogEntry:
    - type: chore
      summary: add enhanced snippet support for streaming endpoints.
  irVersion: 39

- version: 2.1.0
  createdAt: "2024-05-14"
  changelogEntry:
    - type: feat
      summary: Add support for cursor and offset pagination ("auto-pagination").
  irVersion: 39

- version: 2.0.1
  createdAt: "2024-05-14"
  changelogEntry:
    - type: fix
      summary: The python generator now only excludes unset fields that are not required.
      fixed:
        - >-
          the python generator previously used `exclude_unset` on pydantic models,
          however this would remove defaulted values. This change updates this to
          only exclude none fields that were not required.
  irVersion: 39

- version: 2.0.0
  createdAt: "2024-05-09"
  changelogEntry:
    - type: break
      summary: Release of the Python SDK generator version 2, updating default configuration.
      changed:
        - >-
          The python SDK is now on major version 2, there are no
          substantial logic changes, however default configuration has changed. To
          take this upgrade without any breaks, please add the below configuration
          to your `generators.yml` file:
  irVersion: 39

- version: 1.7.0-rc0
  createdAt: "2024-05-09"
  changelogEntry:
    - type: chore
      summary: you can now declare a new python version range for your `pyproject.toml`, which will declare a new version range for your pip package.
  irVersion: 39

- version: 1.6.0-rc0
  createdAt: "2024-05-09"
  changelogEntry:
    - type: chore
      summary: You can now specify dev dependencies from your `generators.yml` file
  irVersion: 39

- version: 1.5.3-rc0
  createdAt: "2024-05-02"
  changelogEntry:
    - type: fix
      summary: the unchecked basemodel no longer tries to dereference an object if it's null.
  irVersion: 39

- version: 1.5.2-rc0
  createdAt: "2024-05-02"
  changelogEntry:
    - type: chore
      summary: The python generator now produces sync snippet templates, as opposed to just async templates as it was before
  irVersion: 39

- version: 1.5.1-rc5
  createdAt: "2024-05-01"
  changelogEntry:
    - type: fix
      summary: Snippet templates now generate the correct imports for object types.
  irVersion: 39

- version: 1.5.1-rc4
  createdAt: "2024-05-01"
  changelogEntry:
    - type: fix
      summary: The SDK now generates discriminated union snippet templates correctly.
  irVersion: 39

- version: 1.5.1-rc3
  createdAt: "2024-05-01"
  changelogEntry:
    - type: chore
      summary: Union types leverage the fern aware base model to include JSON and Dict function overrides.
  irVersion: 39

- version: 1.5.1-rc2
  createdAt: "2024-05-01"
  changelogEntry:
    - type: fix
      summary: The vanilla pydantic base model now respects the `require_optional_fields`
      fixed:
        - >-
          The vanilla pydantic base model now respects the
          `require_optional_fields`, this became a regression in 1.5.1-rc0 when we
          started to inline union properties which leverages the vanilla base
          model.
  irVersion: 39

- version: 1.5.1-rc1
  createdAt: "2024-05-01"
  changelogEntry:
    - type: fix
      summary: Improve formatting within snippet templates.
      fixed:
        - >-
          Address formatting issues with snippet templates, we now strip newlines
          off OG snippets as well as plumb through indentation metadata to places
          that were previously missing it.
  irVersion: 39

- version: 1.5.1-rc0
  createdAt: "2024-04-26"
  changelogEntry:
    - type: fix
      summary: Discriminated union variants that are objects now have inlined properties instead of extending a base type.
  irVersion: 39

- version: 1.5.0-rc0
  createdAt: "2024-04-30"
  changelogEntry:
    - type: feat
      summary: The generator now supports inlining top-level request parameters instead of requiring users create a request object.
  irVersion: 39

- version: 1.4.0
  createdAt: "2024-04-29"
  changelogEntry:
    - type: feat
      summary: keyword arguments are now ordered such that required params are ordered before optional params
      changed:
        - >-
          keyword arguments are now ordered such that required params
          are ordered before optional params. Note that since these are kwargs,
          this is a non-breaking change.
        - "docstrings now match numpydoc/PEP257 format"
  irVersion: 39

- version: 1.4.0-rc3
  createdAt: "2024-04-24"
  changelogEntry:
    - type: fix
      summary: pin mypy dependency to 1.9.0 to prevent introducing upstream bugs
      fixed:
        - >-
          Set `mypy` dev dependency in generated `pyproject.toml` to `1.9.0`. This
          prevents upstream `mypy` bugs from affecting user builds. Note that this
          is only a dev dependency, so it does not affect the behavior of the SDK.
        - Temporarily disable unit test generation.
      changed:
        - "Improvement: Use named parameters for all `httpx` request params."
  irVersion: 39

- version: 1.4.0-rc2
  createdAt: "2024-04-23"
  changelogEntry:
    - type: fix
      summary: Initialize the OAuth token provider member variables to their default values before they are set.
  irVersion: 39

- version: 1.4.0-rc1
  createdAt: "2024-04-22"
  changelogEntry:
    - type: feat
      summary: The python SDK generator now supports OAuth client generation for the client-credentials flow.
  irVersion: 39

- version: 1.4.0-rc0
  createdAt: "2024-04-22"
  changelogEntry:
    - type: chore
      summary: Generated clients now follow redirects by default.
      changed:
        - >-
          Default generated clients to follow redirects by default, this
          effectively flips the `follow_redirects_by_default` flag to `True` and
          can be reverted with the following configuration:
  irVersion: 38

- version: 1.3.1-rc0
  createdAt: "2024-04-22"
  changelogEntry:
    - type: fix
      summary: the python SDK generator now checks to make sure a header is not null before casting it to a string.
  irVersion: 38

- version: 1.3.0-rc1
  createdAt: "2024-04-22"
  changelogEntry:
    - type: internal
      summary: add logging for python snippet template generation.
  irVersion: 38

- version: 1.3.0-rc0
  createdAt: "2024-04-21"
  changelogEntry:
    - type: feat
      summary: "Beta: The generator now registers snippet templates which can be used for dynamic SDK code snippet generation."
  irVersion: 38

- version: 1.2.0-rc2
  createdAt: "2024-04-10"
  changelogEntry:
    - type: fix
      summary: The generator now correctly imports `json` when deserializing server sent events.
  irVersion: 38

- version: 1.2.0-rc0
  createdAt: "2024-04-10"
  changelogEntry:
    - type: internal
      summary: Consume IR v38
      added:
        - >-
          The generator now depends on v38 of Intermediate Representation which
          requires the latest CLI. As part of this, the generator now supports
          server sent events using `httpx-sse`.
  irVersion: 38

- version: 1.1.0-rc3
  createdAt: "2024-04-04"
  changelogEntry:
    - type: fix
      summary: The skip validation code now works as expected.
      fixed:
        - >-
          There are a number of fixes to the skip validation code as well as tests
          to reflect those updates.
  irVersion: 37

- version: 1.1.0-rc2
  createdAt: "2024-04-04"
  changelogEntry:
    - type: fix
      summary: The generator now writes the skipped-validation `cast` with a suffixing new line so that the code compiles.
  irVersion: 37

- version: 1.1.0-rc1
  createdAt: "2024-04-04"
  changelogEntry:
    - type: fix
      summary: The generator no longer attempts to create a version file if Fern does not own generating the full package (e.g. in local generation).
      fixed:
        - >-
          The generator no longer attempts to create a version file if Fern does
          not own generating the full package (e.g. in local generation). It's too
          confusing for to make the relevant changes to the package set up, and is
          also arguably not even needed in local generation.
  irVersion: 37

- version: 1.1.0-rc0
  createdAt: "2024-04-03"
  changelogEntry:
    - type: feat
      summary: The python SDK now includes a configuration option to skip pydantic validation.
      added:
        - >-
          [EXPERIMENTAL]: The python SDK now includes a configuration
          option to skip pydantic validation. This ensures that Pydantic does not
          immediately fail if the model being returned from an API does not
          exactly match the Pydantic model. This is meant to add flexibility,
          should your SDK fall behind your API, but should be used sparingly, as
          the type-hinting for users will still reflect the Pydantic model
          exactly.
  irVersion: 37

- version: 1.0.1
  createdAt: "2024-04-03"
  changelogEntry:
    - type: fix
      summary: Address Pydantic break when introducing `pydantic.v1` import within Pydantic V1
      fixed:
        - >-
          Pydantic introduced a "break" to their 1.x libs by adding in a .v1
          submodule that does not mirror the one that comes with pydantic v2. To
          get around this we now force the usage of the v1 submodule only if the
          pydantic version is v2.
  irVersion: 37

- version: 1.0.0
  createdAt: "2024-04-02"
  changelogEntry:
    - type: break
      summary: The python SDK now defaults new (breaking configuration) to introduce general improvements.
      changed:
        - >-
          Break: The python SDK now defaults new (breaking configuration) to
          introduce general improvements.
        - >-
          Improvement: The python SDK now supports specifying whether or not to
          follow redirects in requests by default, and exposes an option to
          override that functionality for consumers.
  irVersion: 37

- version: 0.13.4
  createdAt: "2024-04-03"
  changelogEntry:
    - type: fix
      summary: revert changes introduced within 0.12.2
      fixed:
        - >-
          revert the change from 0.13.2, the stream call returns a context
          manager, which is not awaited. The issue that this was meant to solve
          was actually fixed in version `0.12.2`.
  irVersion: 37

- version: 0.13.3
  createdAt: "2024-03-28"
  changelogEntry:
    - type: fix
      summary: Github workflows for publishing now work again (previously the trigger was incorrect).
  irVersion: 37

- version: 0.13.2
  createdAt: "2024-03-28"
  changelogEntry:
    - type: fix
      summary: Asynchronous calls to `httpx.stream` are now awaited. This is applicable to any file download or JSON streaming (chat completion) endpoints.
  irVersion: 37

- version: 0.13.1
  createdAt: "2024-03-26"
  changelogEntry:
    - type: feat
      summary: discriminant values in unions are now defaulted such that callers no longer need to specify the discriminant
  irVersion: 37

- version: 0.13.0
  createdAt: "2024-03-25"
  changelogEntry:
    - type: feat
      summary: the python SDK now exposes it's version through `__version__` to match module standards and expectations.
  irVersion: 37

- version: 0.12.5
  createdAt: "2024-03-22"
  changelogEntry:
    - type: fix
      summary: the python SDK uses the timeout provided to the top level client as the default per-request
      fixed:
        - >-
          the python SDK uses the timeout provided to the top level client as the
          default per-request, previously if there was no timeout override in the
          RequestOptions, we'd default to 60s, even if a timeout was provided at
          the client level.
  irVersion: 37

- version: 0.12.4
  createdAt: "2024-03-19"
  changelogEntry:
    - type: chore
      summary: Allow full forward compat with enums while keeping intellisense by unioning enum literals with `typing.AnyStr`.
  irVersion: 37

- version: 0.12.3
  createdAt: "2024-03-18"
  changelogEntry:
    - type: feat
      summary: Allow bytes requests to take in iterators of bytes, mirroring the types allowed by HTTPX.
  irVersion: 37

- version: 0.12.2
  createdAt: "2024-03-18"
  changelogEntry:
    - type: fix
      summary: Fix the returned type and value contained within the retrying wrapper for the HTTPX client (http_client.py).
  irVersion: 37

- version: 0.12.1
  createdAt: "2024-03-14"
  changelogEntry:
    - type: chore
      summary: Improves example generation and snippets for union types, as well as multi-url environments.
      changed:
        - >-
          Improves example generation and snippets for union types, as well as
          multi-url environments.
      fixed:
        - >-
          Stringifies header arguments, HTTPX was previously hard failing for
          certain types
  irVersion: 37

- version: 0.12.0
  createdAt: "2024-03-11"
  changelogEntry:
    - type: feat
      summary: Auto-generated unit and integration tests against a mock server.
      added:
        - >-
          Beta: The SDK now generates tests leveraging auto-generated
          data to test typing, as well as wire-formatting (e.g. the SDKs are
          sending and receiving data as expected). This comes out of the box
          within the generated github workflow, as well as through the fern cli:
          `fern test --command "your test command"`.
  irVersion: 37

- version: 0.11.10
  createdAt: "2024-03-08"
  changelogEntry:
    - type: feat
      summary: Expose a feature flag to pass through additional properties not specified within your pydantic model from your SDK.
      added:
        - >-
          Expose a feature flag to pass through additional properties not
          specified within your pydantic model from your SDK. This allows for
          easier forward compatibility should your SDK drift behind your spec.
  irVersion: 36

- version: 0.11.9
  createdAt: "2024-03-04"
  changelogEntry:
    - type: chore
      summary: use docstrings instead of Pydantic field descriptions.
  irVersion: 36

- version: 0.11.8-rc1
  createdAt: "2024-03-02"
  changelogEntry:
    - type: feat
      summary: Introduces a `max_retries` parameter to the RequestOptions dict accepted by all requests.
      changed:
        - >-
          Beta: Introduces a `max_retries` parameter to the
          RequestOptions dict accepted by all requests. This parameter will retry
          requests automatically, with exponential backoff and a jitter. The
          client will automatically retry requests of a 5XX status code, or
          certain 4XX codes (429, 408, 409).
  irVersion: 36

- version: 0.11.8-rc0
  createdAt: "2024-02-27"
  changelogEntry:
    - type: feat
      summary: introduces additional configuration to customize the client class and file name.
      changed:
        - >-
          Beta: Introduce a `client` custom config that allows you to specify
          class_name and filename for the client. This configuration can be used
          in several ways:
  irVersion: 36

- version: 0.11.7
  createdAt: "2024-02-27"
  changelogEntry:
    - type: feat
      summary: Introduces a flag `use_str_enums` to swap from using proper Enum classes to using Literals to represent enums.
      changed:
        - >-
          Introduces a flag `use_str_enums` to swap from using proper
          Enum classes to using Literals to represent enums. This change allows
          for forward compatibility of enums, since the user will receive the
          string back.
  irVersion: 36

- version: 0.11.6
  createdAt: "2024-02-26"
  changelogEntry:
    - type: feat
      summary: You can now specify envvars to scan for headers, not just auth scheme headers.
  irVersion: 36

- version: 0.11.5
  createdAt: "2024-02-23"
  changelogEntry:
    - type: fix
      summary: Fix the usage of ApiError when leveraging auth envvars, when the schema for ApiError was changed, this usage was missed in the update.
  irVersion: 34

- version: 0.11.4
  createdAt: "2024-02-23"
  changelogEntry:
    - type: fix
      summary: We now grab enum values appropriately when enums are within unions.
  irVersion: 34

- version: 0.11.3
  createdAt: "2024-02-22"
  changelogEntry:
    - type: fix
      summary: Transition from lists to sequences within function calls
      fixed:
        - >-
          Transition from lists to sequences within function calls, this is a fix
          as a result of how mypy handles type variance. This fix is only for
          function calls as testing shows that we do not hit the same issue within
          mypy with list[union[*]] fields on pydantic objects.
      changed:
        - >-
          Improvement: The Python SDK generator now defaults to
          `require_optional_fields = False`. This means that any requests that
          have optional fields no longer require a user to input data (or a `None`
          value) in.
  irVersion: 34

- version: 0.11.2
  createdAt: "2024-02-21"
  changelogEntry:
    - type: feat
      summary: introduce configuration to flatten the directory structure
      changed:
        - >-
          Improvement (Beta): The Python generator now supports a configuration
          option called `improved_imports`.
  irVersion: 34

- version: 0.11.1
  createdAt: "2024-02-20"
  changelogEntry:
    - type: feat
      summary: Python now supports specifying files to auto-export from the root `__init__.py` file
      changed:
        - >-
          Python now supports specifying files to auto-export from
          the root `__init__.py` file, this means you can export custom classes
          and functions from your package for users to access like so:
        - "Add a docstring for base clients to explain usage, example:"
  irVersion: 34

- version: 0.11.0
  createdAt: "2024-02-19"
  changelogEntry:
    - type: feat
      summary: Python now supports a wider range of types for file upload
      changed:
        - >-
          Python now supports a wider range of types for file upload,
          mirroring the `httpx` library used under the hood, these are grouped
          under a new type `File`:
      fixed:
        - >-
          Python now supports API specifications that leverage lists for file
          upload. Previously, Fern incorrectly made all `list<file>` type requests
          simply `file`.
  irVersion: 34

- version: 0.10.3
  createdAt: "2024-02-19"
  changelogEntry:
    - type: fix
      summary: Several bugfixes were made to related to literal properties
      fixed:
        - >-
          Several bugfixes were made to related to literal properties. If a
          literal is used as a query parameeter, header, path parameter, or
          request parameter, the user no longer has to explicitly pass it in.
  irVersion: 31

- version: 0.10.2
  createdAt: "2024-02-18"
  changelogEntry:
    - type: fix
      summary: The SDK always sends the enum wire value instead of the name of the enum.
      fixed:
        - >-
          The SDK always sends the enum wire value instead of the name of the
          enum.
        - >-
          Revert #2719 which introduced additional issues with circular references
          within our Python types.
  irVersion: 31

- version: 0.10.1
  createdAt: "2024-02-14"
  changelogEntry:
    - type: feat
      summary: Add support for a RequestOptions object for each generated function within Python SDKs
      changed:
        - >-
          Add support for a RequestOptions object for each generated
          function within Python SDKs. This parameter is an optional final
          parameter that allows for configuring timeout, as well as pass in
          arbitrary data through to the request. RequestOptions is a TypedDict,
          with optional fields, so there's no need to instantiate an object, just
          pass in the relevant keys within a dict!
  irVersion: 31

- version: 0.10.0
  createdAt: "2024-02-13"
  changelogEntry:
    - type: break
      summary: The generator no longer supports Python 3.7
      removed:
        - The generator no longer supports Python 3.7
        - The `backports` dependency has been removed
  irVersion: 31

- version: 0.9.1
  createdAt: "2024-02-11"
  changelogEntry:
    - type: fix
      summary: Remove literals from SDK function signatures, as they are not modifiable for end users
      fixed:
        - >-
          Remove literals from SDK function signatures, as they are not modifiable
          for end users.
        - >-
          Acknowledge the optionality of a `File` property, previously we were
          requiring all `File` type inputs, even if they were specified as
          optional within the OpenAPI or Fern definition. Now, we check if the
          parameter is required and make the parameter optional if it is not.
  irVersion: 31

- version: 0.9.0
  createdAt: "2024-02-11"
  changelogEntry:
    - type: feat
      summary: The SDK generator now supports whitelabelling
      added:
        - >-
          The SDK generator now supports whitelabelling. When this is turned on,
          there will be no mention of Fern in the generated code.
  irVersion: 31

- version: 0.8.3-rc0
  createdAt: "2024-01-29"
  changelogEntry:
    - type: fix
      summary: Increase recursion depth to allow for highly nested and complex examples
      fixed:
        - >-
          Increase recursion depth to allow for highly nested and complex
          examples, this is a temporary solution while the example datamodel is
          further refined.
  irVersion: 31

- version: 0.8.2-rc0
  createdAt: "2024-01-28"
  changelogEntry:
    - type: fix
      summary: The Python SDK better handles cyclical references
      fixed:
        - >-
          The Python SDK better handles cyclical references. In particular,
          cyclical references are tracked for undiscriminated unions, and
          update_forward_refs is always called with object references.
  irVersion: 31

- version: 0.8.1
  createdAt: "2024-01-26"
  changelogEntry:
    - type: feat
      summary: The generated SDK respects environment variables for authentication if specified
      added:
        - >-
          If the auth scheme has environment variables specified, the generated
          python client will scan those environment variables.
  irVersion: 31

- version: 0.8.0
  createdAt: "2024-01-25"
  changelogEntry:
    - type: fix
      summary: Enums in inlined requests send the appropriate value.
  irVersion: 31

- version: 0.7.7
  createdAt: "2024-01-21"
  changelogEntry:
    - type: internal
      summary: Initialize the changelog
  irVersion: 31<|MERGE_RESOLUTION|>--- conflicted
+++ resolved
@@ -1,13 +1,14 @@
 # yaml-language-server: $schema=../../../fern-versions-yml.schema.json
 # For unreleased changes, use unreleased.yml
-<<<<<<< HEAD
 - version: 4.45.0
   changelogEntry:
     - summary: |
         Add `coerce_numbers_to_str` option to `pydantic_config`. When enabled, numeric types (int, float, Decimal)
         will be coerced to strings during validation. This is useful for APIs that return numeric values as strings.
       type: feat
-=======
+  createdAt: "2025-12-09"
+  irVersion: 61
+
 - version: 4.44.2
   changelogEntry:
     - summary: |
@@ -15,7 +16,6 @@
         all Python versions. Previously, `str(enum)` returned the enum name (e.g., `Operand.GREATER_THAN`)
         on Python `< 3.11`, but the wire value (e.g., `>`) on Python `>= 3.11` with StrEnum.
       type: fix
->>>>>>> 95205924
   createdAt: "2025-12-09"
   irVersion: 61
 
