--- conflicted
+++ resolved
@@ -5,11 +5,10 @@
 The format is based on [Keep a Changelog](https://keepachangelog.com/en/1.0.0/),
 and this project adheres to [Semantic Versioning](https://semver.org/spec/v2.0.0.html).
 
-<<<<<<< HEAD
-## [3.1.0-rc1] - 2024-07-29
+## [3.2.0-rc1] - 2024-07-29
 
 - Fix: The generated README now imports `ApiError` as if it were from outside the module.
-=======
+
 ## [3.2.0-rc0] - 2024-07-25
 
 - Improvement: The Python SDK can now be generated such that inputs to requests are TypedDicts, instead of Pydantic models. This allows for consumers of the SDK
@@ -44,7 +43,6 @@
         request={"title": "title", "rating": 4.3},
       )
   ```
->>>>>>> f4e9195a
 
 ## [3.1.0-rc0] - 2024-07-24
 
