# Changelog

All notable changes to this project will be documented in this file.

The format is based on [Keep a Changelog](https://keepachangelog.com/en/1.0.0/),
and this project adheres to [Semantic Versioning](https://semver.org/spec/v2.0.0.html).

<<<<<<< HEAD
## [3.2.1-rc0] - 2024-07-31

- Fix: TypedDict snippets now include literals where available.
=======
## [3.3.0-rc0] - 2024-07-31

- internal: Upgrade to IR 53.1.0
- chore: The Python generator now creates snippet templates for undiscriminated unions.
>>>>>>> 512a118d

## [3.2.0-rc1] - 2024-07-29

- Fix: The generated README now imports `ApiError` as if it were from outside the module.

## [3.2.0-rc0] - 2024-07-25

- Improvement: The Python SDK can now be generated such that inputs to requests are TypedDicts, instead of Pydantic models. This allows for consumers of the SDK
  to continue to have type hinting and autocomplete, but not need to import new object types when creating requests.

  With the following config:

  ```yaml
  generators:
    - name: fernapi/fern-python-sdk
      config:
        pydantic_config:
          use_typeddict_requests: true
  ```

  The usage will change from:

  ```python
  client\
      .imdb\
      .create_movie(
        request=CreateMovieRequest(title="title", rating=4.3),
      )
  ```

  to:

  ```python
    client\
      .imdb\
      .create_movie(
        request={"title": "title", "rating": 4.3},
      )
  ```

## [3.1.0-rc0] - 2024-07-24

- Improvement: The root client users interact with is now exported from the main `__init__.py`, this allows users to access the client via `from my_sdk import my_sdk_client` as opposed to `from my_sdk.client import my_sdk_client`.
  - Note this comes with an edge-case break. In the unlikely event you have a type that conflicts in naming with the exported root client, that type model is post-fixed with "Model". e.g. a type `Merge` in an SDK exporting a client `Merge` becomes `MergeModel`.

## [3.0.0-rc2] - 2024-07-24

- Fix: `update_forward_refs` no longer raises errors, preserving original behavior, pre-3.x.

## [3.0.0-rc1] - 2024-07-23

- Fix: Sometimes mypy will error on the typing of `expected_types` within our test suite, despite them being labeled as `typing.Any`. This updates the types for tuples to `typing.Tuple[tying.Any, typing.Any]` to appease mypy.

## [3.0.0-rc0] - 2024-07-23

- Break: The generated SDK now supports Pydantic V2 outright, it no longer uses `pydantic.v1` models. This change introduces additional breaks:
  - Wrapped aliases have been removed
  - Custom root validators for models with a **root** type have been removed (e.g. only unions with utils still leverages root models)
  - Public fields previously prefixed with `_` are now prefixed with `f_` (Pydantic V2 does not allow for `_` prefixes on public fields and Python does not allow for a numeric prefix)

## [2.16.0] - 2024-07-16

- Improvement: The generated SDK now allows for specifying whether or not to generate `streaming` functions as overloaded functions or suparate functions.
  Concretely, you can now specifiy whether or not you'd prefer the generation of your streaming functions as:

  ```
  def chat(...) -> ChatResponse:
    ...
  # and
  def chat_stream(...) -> typing.Iterator[StreamedChatResponse]:
    ...
  ```

  or:

  ```
  @overload
  def chat(...) -> ChatResponse:
    ...
  # and
  @overload
  def chat(..., stream=True) -> typing.Iterator[StreamedChatResponse]:
    ...
  ```

  The latter is configurable by specifying `stream-condition` and `response-stream` on your request within your Fern definition:

  ```
  service:
  auth: false
  base-path: /
  endpoints:
    listUsers:
      method: GET
      path: /users
      stream-condition: $request.stream
      request:
        name: ListUsersRequest
        query-parameters:
          page: integer
        body:
          properties:
            stream: optional<boolean>
      response: ListUsersResponse
      response-stream: User
  ```

## [2.15.6] - 2024-07-17

- Fix: The generated python SDK now requires an environment be specified if a default is not provided.

## [2.15.5] - 2024-07-17

- Fix: The generated python SDK Oauth client now no longer checks for an expiry when getting the access token if an expiry field is not configured.

## [2.15.4] - 2024-07-10

- Fix: The generated python SDK now serializes bytes within JSON as a utf-8 encoded string.

## [2.15.3] - 2024-07-10

- Fix: The generated python SDK no longer runs into a recursion error during snippet generation.

## [2.15.2] - 2024-07-10

- Fix: The generated python SDK no longer treats `set` as a reserved word for method names.

## [2.15.1] - 2024-07-09

- Fix: The unchecked base model no longer coerces None to a type.
- Fix: The http client appropriately defaults empty fields within RequestOptions.

## [2.15.0] - 2024-07-03

- Improvement: The generated Python SDK can now respect configured defaults from the API spec.

```yaml
generators:
  - name: fernapi/fern-python-sdk
    config:
      pydantic_config:
        use_provided_defaults: true
```

## [2.14.1] - 2024-07-01

- Fix: Sync and AsyncPage now pass through the generic type to BasePage, allowing the use of `.items`, etc. to be appropriately typed within your type checking system.

## [2.14.0] - 2024-07-01

- Fix: offset page now allows for the usage of 0 as a page start, previously the use of `page or 1` made Python coerce booleans and become 1, ignoring the user-provided 0.

## [2.14.0-rc3] - 2024-07-01

- Improvement: Generated readmes now include an "advanced" section, outlining usage of retries, timeouts, error handling and usage of a custom client.

## [2.14.0-rc2] - 2024-07-01

- Improvement: Async snippets now run the async function leveraging asyncio.run to be more copy-pastable.

## [2.14.0-rc1] - 2024-06-27

- Fix: the fix from 2.5.2 is now case-insentitive
  Recap of 2.5.2: `Fix: Support `list`SDK method names instead of defaulting to`list\_`.`

## [2.14.0-rc0] - 2024-06-26

- Feat: the Python SDK now generates an accompanying SDK reference (`reference.md`) for users to review the SDK methods at a glance within the SDK's GitHub repository.

## [2.13.1-rc0] - 2024-06-20

- Fix: the Python SDK now does not send additional properties via JSON or data if the request is leveraging the other field.
- Improvement: the Python SDK now copies unit tests over to the generated SDK for additional unit testing (separate from wire-format testing).

## [2.13.0-rc0] - 2024-06-20

- Upgrade: The Python SDK generator is now upgraded to IR V49.

## [2.12.0-rc0] - 2024-06-25

- Feature: README generation now supports a section dedicated to streaming usage, as well as one for paginated endpoints.
- Improvement: Paginated endpoint snippets now show using an iterator:

  Before:

  ```python
  from seed.client import SeedPagination

  client = SeedPagination(
      token="YOUR_TOKEN",
      base_url="https://yourhost.com/path/to/api",
  )
  client.users.list_with_cursor_pagination(
      page=1,
      per_page=1,
      order="asc",
      starting_after="string",
  )
  ```

  After:

  ```python
  from seed.client import SeedPagination

  client = SeedPagination(
      token="YOUR_TOKEN",
      base_url="https://yourhost.com/path/to/api",
  )
  response = client.users.list_with_cursor_pagination(
      page=1,
      per_page=1,
      order="asc",
      starting_after="string",
  )
  for item in response:
      yield item
  # alternatively, you can paginate page-by-page
  for page in response.iter_pages():
      yield page
  ```

## [2.11.0-rc0] - 2024-06-25

- Improvement: The SDK now produces templates for the root clients within snippet-template.json. This allows users of the Templates API to pass in data for the auth variables present within the root client.

## [2.10.2] - 2024-06-20

- Fix: The SDK now handles stream termination sequences like `[DONE]`. This is a typical way for LLM
  providers to communicate when the stream has ended.

## [2.10.1] - 2024-06-20

- Fix: Improve the SDK to not leak `JSONDecodeError` to SDK users. Instead, an `ApiError` will be thrown
  with the text content of the response.

## [2.10.0] - 2024-06-20

- Feature: Add support for higher quality `README.md` generation.

## [2.9.10] - 2024-06-20

- Fix: the generator now only specifies the readme location within pyproject.toml if one was successfully created.

## [2.9.9] - 2024-06-19

- Internal: The generator now consumes IRv46.

## [2.9.8] - 2024-06-18

- Fix: The python generator only adds a publish step in github actions if credentials are specified.

## [2.9.7] - 2024-06-12

- Fix: The unchecked base model stops special casing defaults and pydantic v2.

## [2.9.6] - 2024-06-11

- Fix: Offset based pagination is now 1-based, as opposed to 0 based
- Fix: The HTTP client now passes in additional body properties from the request options, even if the body is empty (regression from the client migration in 2.8.0)

## [2.9.5] - 2024-06-10

- Fix: Unions with elements that specify no properties are generated correctly.
- Fix: Unions with a single type now have a valid type alias (rather than an invalid `typing.Union`).

## [2.9.4] - 2024-06-07

- Fix: The unchecked base model now handles pulling the discriminant from a dict, not just a model/object.

## [2.9.3] - 2024-06-06

- Fix: Snippet templates for discrminated unions now specify the `template_input` property which is
  required to actually see snippets of instantiating discrminated unions.

## [2.9.2] - 2024-06-06

- Fix: downgrades mypy so we can run it over all our files without concern for their pydantic bug
- Fix: adds typehint to the response variable

## [2.9.1] - 2024-06-06

- Fix: The SDK removes unset query parameters from requests (regression from the client migration in 2.8.0)
- Fix: The SDK fixes it's type for `files` parameters to the http client (regression from the client migration in 2.8.0)

## [2.9.0] - 2024-06-05

- Fix: Snippets preserve trailing slashes

## [2.9.0-rc1] - 2024-06-05

- Fix: The new http client abstraction ensures a slash is postfixed to the baseurl
- Fix: Snippets preserve trailing slashes

## [2.9.0-rc0] - 2024-06-04

- Improvement: The Python generator now runs custom unit tests in CI if configured.

## [2.8.2] - 2024-06-04

- Fix: The none-filtering function now supports mypy's invariance check.

## [2.8.1] - 2024-06-04

- Fix: The parameter comment/documentation for timeouts on the root client now reflects the custom timeout passed through within configuration.

## [2.8.0] - 2024-06-03

- Improvement: Endpoint function request logic has been abstracted into the request function of the wrapped httpx client.

## [2.7.0] - 2024-05-30

- Improvement: The generator now outputs an `exampleId` alongside each generated snippet so that
  we can correlate snippets with the relevant examples. This is useful for retrieving examples from
  Fern's API and making sure that you can show multiple snippets in the generated docs.

## [2.6.1] - 2024-05-31

- Fix: this adds a back door token getter function to OAuth clients to better test the functionality.

## [2.6.0] - 2024-05-30

- Improvement: Support adding optional dependencies and extras to your generated `pyproject.toml`. To
  use this configuration, please add the following:

  ```yaml
  extra_dependencies:
    boto3: 1.28.57
    langchain:
      version: "^0.1.20"
      optional: true
  extras:
    telemetry: ["langchain", "boto3"]
  ```

## [2.5.7] - 2024-05-30

- Fix: tests now carry a type annotation for `expected_types` variable.

## [2.5.6] - 2024-05-29

- Improvement: literal values are now all defaulted such that users are not required to plug in a redundant value.

## [2.5.5] - 2024-05-29

- Fix: Optional lists returned from pagination endpoints are now appropriately flattened such that the `Pager` return types are correctly `Pager[ListItem]` as opposed to `Pager[List[ListItem]]`.

## [2.5.4] - 2024-05-28

- Fix: Add typing library for dateutils in testing lib to satisfy mypy errors.

## [2.5.3] - 2024-05-24

- Fix: Stop specifying custom licenses manually, let poetry handle adding them.

## [2.5.2] - 2024-05-23

- Fix: Support `list` SDK method names instead of defaulting to `list_`.

## [2.5.1-rc0] - 2024-05-23

- Fix: Literal parameters are added back to the request body.

## [2.5.0-rc2] - 2024-05-23

- Fix: Do not attempt to run `fern test` in CI until the command is more widely rolled out.

## [2.5.0-rc1] - 2024-05-22

- Fix: Address `propogate` -> `propagate` typo in python codegen.

## [2.5.0-rc0] - 2024-05-22

- Fix: This version addresses issues in unit test generation and reenables the creation of unit tests.

## [2.4.0-rc0] - 2024-05-21

- Fix: The Python SDK generator now uses safe names wherever string concat is not used (like in client generation naming), so this will update module and parameter names.

## [2.3.4] - 2024-05-21

- Fix: Snippets and unit tests now correctly write optional request bodies when `inline_request_params` is set to `True`. Previously the generator wrote snippets that inlined these parameters, which does not match the generated SDK itself.

## [2.3.3] - 2024-05-21

- Fix: Inlined body parameters now deconflict in naming with header and query parameters by prefixing the request objects name.

## [2.3.2] - 2024-05-21

- Fix: The `pyproject.toml` generator now writes authors in a valid format for `tool.poetry`, not just `project`

- Fix: The query encoder now correctly handles none values

## [2.3.1] - 2024-05-21

- Fix: The `pyproject.toml` generator now includes project URLs when specified.

## [2.3.0] - 2024-05-21

- Improvement: Users can now specify information that will appear in their pypi record.

```yaml
generators:
  - name: fernapi/fern-python-sdk
    metadata:
      description: this is the desc for my package
      keywords:
        - science
        - data analysis
      documentationLink: "https://buildwithfern.com/learn"
      homepageLink: "https://buildwithfern.com/"
      authors:
        - email: support@buildwithfern.com
          name: Armando
```

## [2.2.2] - 2024-05-20

- Fix: Inline request parameters now deconflict in naming with the unnamed path parameter arguments. Previously, when inlining request parameters into the method signature, we would not deconflict naming with the unnamed args preceeding them. Now, conflicting unnamed parameters are post-fixed with an "\_".

Before:

```python
def method_name(id: str, *, id: str) -> None:
  ...
```

After:

```python
def method_name(id_: str, *, id: str) -> None:
  ...
```

## [2.2.1] - 2024-05-17

- Internal: The generator now uses the latest FDR SDK.

## [2.2.0] - 2024-05-16

- Improvement: The generated SDK will now correctly encode deep object query parameters.
  For example, if you have an object `{"test": {"nested": "object"}}` as a query parameter, we will now encode it as `test[nested]=object`.

## [2.1.1] - 2024-05-15

- Chore: add enhanced snippet support for streaming endpoints.

  Before:

  ```python
  from seed.client import SeedStreaming

  client = SeedStreaming(
      base_url="https://yourhost.com/path/to/api",
  )
  client.dummy.generate_stream(
      num_events=1,
  )
  ```

  After:

  ```python
  from seed.client import SeedStreaming

  client = SeedStreaming(
      base_url="https://yourhost.com/path/to/api",
  )
  response = client.dummy.generate_stream(
      num_events=1,
  )
  for chunk in response:
      yield chunk
  ```

## [2.1.0] - 2024-05-14

- Feature: Add support for cursor and offset pagination.

  For example, consider the following endpoint `/users` endpoint:

  ```yaml
  types:
    User:
      properties:
        name: string

    ListUserResponse:
      properties:
        next: optional<string>
        data: list<User>

  service:
    auth: false
    base-path: /users
    endpoints:
      list:
        path: ""
        method: GET
        pagination:
          cursor: $request.starting_after
          next_cursor: $response.next
          results: $response.data
        request:
          name: ListUsersRequest
          query-parameters:
            starting_after: optional<string>
        response: ListUsersResponse
  ```

  The generated `client.Users.List` can then be used as a `User` generator (effectively the "default"):

  ```python
  for user in client.users.list(...):
    print user
  ```

  a page-by-page generator:

  ```python
  for page in client.users.list(...).iter_pages():
    print(page.items)
  ```

  or statically calling `next_page` to perform the pagination manually:

  ```python
  pager = client.users.list(...)
  # First page
  print(pager.items)
  # Second page
  pager = pager.next_page()
  print(pager.items)
  ```

## [2.0.1] - 2024-05-14

- Fix: the python generator previously used `exclude_unset` on pydantic models, however this would remove defaulted values. This change updates this to only exclude none fields that were not required.

## [2.0.0] - 2024-05-09

- Break: the python SDK is now on major version 2, there are no substantial logic changes, however default configuration has changed. To take this upgrade without any breaks, please add the below configuration to your `generators.yml` file:

  ```yaml
  generators:
    - name: fernapi/fern-python-sdk
      config:
        inline_request_params: false
  ```

## [1.7.0-rc0] - 2024-05-09

- Improvement: you can now declare a new python version range for your `pyproject.toml`, which will declare a new version range for your pip package.

  ```yaml
  generators:
    - name: fernapi/fern-python-sdk
      config:
        pyproject_python_version: ^3.8.1
  ```

## [1.6.0-rc0] - 2024-05-09

- Improvement: you can now specify dev dependencies from your `generators.yml` file:

  ```yaml
  generators:
    - name: fernapi/fern-python-sdk
      config:
        extra_dev_dependencies:
          requests_mock: 1.12.1
          boto3: 1.28.57
  ```

  These will then populare your `pyproject.toml` automatically:

  ```toml
  ...
  [tool.poetry.dev-dependencies]
  requests_mock = "1.12.1"
  boto3 = "1.28.57"
  ...
  ```

## [1.5.3-rc0] - 2024-05-02

- Fix: the unchecked basemodel no longer tries to dereference an object if it's null.

## [1.5.2-rc0] - 2024-05-02

- Improvement: The python generator now produces sync snippet templates, as opposed to just async templates as it was before

## [1.5.1-rc5] - 2024-05-01

- Fix: Snippet templates now generate the correct imports for object types.

## [1.5.1-rc4] - 2024-05-01

- Fix: The SDK now generates discriminated union snippet templates correctly.

## [1.5.1-rc3] - 2024-05-01

- Improvement: Union types leverage the fern aware base model to include JSON and Dict function overrides.

## [1.5.1-rc2] - 2024-05-01

- Fix: The vanilla pydantic base model now respects the `require_optional_fields`, this became a regression in 1.5.1-rc0 when we started to inline union properties which leverages the vanilla base model.

## [1.5.1-rc1] - 2024-05-01

- Fix: Address formatting issues with snippet templates, we now strip newlines off OG snippets as well as plumb through indentation metadata to places that were previously missing it.

## [1.5.1-rc0] - 2024-04-26

- Fix: Discriminated union variants that are objects now have inlined properties instead of
  extending a base type.

  ```python

  Circle_Shape(pydantic_v1.BaseModel):
    type: typing.Literal["circle"]
    radius: integer

  Square_Shape(pydantic_v1.BaseModel):
    type: typing.Literal["circle"]
    side: integer
  ```

  instead of

  ```python
  Circle_Shape(Circle):
    type: typing.Literal["circle"]

  Square_Shape(Square):
    type: typing.Literal["circle"]
  ```

## [1.5.0-rc0] - 2024-04-30

- Feat: The generator now supports inlining top-level request parameters instead of requiring users create a request object.

  Config:

  ```yaml
  generators:
    - name: fernapi/fern-python-sdk
      config:
        inline_request_params: true
  ```

  Before:

  ```python
  def get_and_return_with_optional_field(
    self,
    *,
    request: ObjectWithOptionalField,
    request_options: typing.Optional[RequestOptions] = None
  ) -> ObjectWithOptionalField:
    ...
  ```

  After:

  ```python
  def get_and_return_with_optional_field(
    self,
    *,
    string: typing.Optional[str] = OMIT,
    integer: typing.Optional[int] = OMIT,
    long: typing.Optional[int] = OMIT,
    double: typing.Optional[float] = OMIT,
    bool: typing.Optional[bool] = OMIT,
    request_options: typing.Optional[RequestOptions] = None
  ) -> ObjectWithOptionalField:
    ...
  ```

## [1.4.0] - 2024-04-29

- Improvement: keyword arguments are now ordered such that required params are ordered before optional params. Note that since these are kwargs, this is a non-breaking change.
- Improvement: docstrings now match numpydoc/PEP257 format

## [1.4.0-rc3] - 2024-04-24

- Fix: Set `mypy` dev depenency in generated `pyproject.toml` to `1.9.0`.
  This prevents upstream `mypy` bugs from affecting user builds. Note that
  this is only a dev dependency, so it does not affect the behavior of the
  SDK.
- Fix: Temporarily disable unit test generation.
- Improvement: Use named parameters for all `httpx` request params.

## [1.4.0-rc2] - 2024-04-23

- Fix: Initialize the OAuth token provider member variables to their default values before they are set.

## [1.4.0-rc1] - 2024-04-22

- Feature: The python SDK generator now supports OAuth client generation for the client-credentials flow.

## [1.4.0-rc0] - 2024-04-22

- Chore: default generated clients to follow redirects by default, this effectively flips the `follow_redirects_by_default` flag to `True` and can be reverted with the following configuration:

  ```yaml
  generators:
    - name: fernapi/fern-python-sdk
      config:
        follow_redirects_by_default: false
  ```

## [1.3.1-rc0] - 2024-04-22

- Fix: the python SDK generator now checks to make sure a header is not null before casting it to a string.

## [1.3.0-rc1] - 2024-04-22

- Internal: add logging for python snippet template generation.

## [1.3.0-rc0] - 2024-04-21

- Beta, feature: The generator now registers snippet templates which can be used for dynamic
  SDK code snippet generation.

  **Note**: You must be on the enterprise tier to enable this mode.

## [1.2.0-rc2] - 2024-04-10

- Fix: The generator now correctly imports `json` when deserializing server sent events.

## [1.2.0-rc0] - 2024-04-10

- Feature: The generator now depends on v38 of Intermediate Representation which requires the latest
  CLI. As part of this, the generator now supports server sent events using `httpx-sse`.

## [1.1.0-rc3] - 2024-04-04

- Fix: There are a number of fixes to the skip validation code as well as tests to reflect those updates.

## [1.1.0-rc2] - 2024-04-04

- Fix: The generator now writes the skipped-validation `cast` with a suffixing new line so that the code compiles.

## [1.1.0-rc1] - 2024-04-04

- Fix: The generator no longer attempts to create a version file if Fern does not own generating the full package (e.g. in local generation). It's too confusing for to make the relevant changes to the package set up, and is also arguably not even needed in local generation.

## [1.1.0-rc0] - 2024-04-03

- [EXPERIMENTAL] Feature: The python SDK now includes a configuration option to skip pydantic validation. This ensures that Pydantic does not immediately fail if the model being returned from an API does not exactly match the Pydantic model. This is meant to add flexibility, should your SDK fall behind your API, but should be used sparringly, as the type-hinting for users will still reflect the Pydantic model exactly.

  ```yaml
  generators:
    - name: fernapi/fern-python-sdk
      ...
      config:
        pydantic_config:
          skip_validation: true
  ```

## [1.0.1] - 2024-04-03

- Fix: Pydantic introduced a "break" to their 1.x libs by adding in a .v1 submodule that does not mirror the one that comes with pydantic v2. To get around this we now force the usage of the v1 submodule only if the pydantic version is v2.

## [1.0.0] - 2024-04-02

- Break: The python SDK now defaults new (breaking configuration) to introduce general improvements.

  In order to revert to the previous configuration flags and avoid the break, please leverage the below configuration:

  ```yaml
  generators:
    - name: fernapi/fern-python-sdk
      config:
        improved_imports: false
        pydantic_config:
          require_optional_fields: true
          use_str_enums: false
          extra_fields: "forbid"
  ```

- Improvement: The python SDK now supports specifying whether or not to follow redirects in requests by default, and exposes an option to override that functionality for consumers.

  ```yaml
  generators:
    - name: fernapi/fern-python-sdk
      config:
        follow_redirects_by_default: true
  ```

  which then just instantiates the client like so:

  ```python
  client = SeedExhaustive(
        token="YOUR_TOKEN",
        follow_redirects=True  # This is defaulted to the value passed into follow_redirects_by_default, and ignored if not specified
  )
  ```

## [0.13.4] - 2024-04-03

- Fix: revert the change from 0.13.2, the stream call returns a context manager, which is not awaited. The issue that this was meant to solve was actually fixed in version `0.12.2`.

## [0.13.3] - 2024-03-28

- Fix: Github workflows for publishing now work again (previously the trigger was incorrect).

## [0.13.2] - 2024-03-28

- Fix: Asynchronous calls to `httpx.stream` are now awaited. This is applicable to any file download or
  JSON streaming (chat completion) endpoints.

  ```python
  # Before
  async with httpx.stream

  # After
  async with await httpx.stream
  ```

## [0.13.1] - 2024-03-26

- Improvement: discriminant values in unions are now defaulted such that callers no longer need to specify the discriminant:

  ```python
  # Before
  shape = Circle(discriminant="circle", radius=2.0)

  # After
  shape = Circle(radius=2.0)
  ```

## [0.13.0] - 2024-03-25

- Improvement: the python SDK now exposes it's version through `__version__` to match module standards and expectations.

```python
import seed

print(seed.__version__)  # prints 0.0.1 or whatever version is contained within the pyproject.toml
```

## [0.12.5] - 2024-03-22

- Fix: the python SDK uses the timeout provided to the top level client as the default per-request, previously if there was no timeout override in the RequestOptions, we'd default to 60s, even if a timeout was provided at the client level.

## [0.12.4] - 2024-03-19

- Improvement: Allow full forward compat with enums while keeping intellisense by unioning enum literals with `typing.AnyStr`.

  Before:

  ```python
  Operand = typing.Union[typing.AnyStr, typing.Literal[">", "=", "less_than"]]
  ```

  After:

  ```python
  Operand = typing.Literal[">", "=", "less_than"]
  ```

## [0.12.3] - 2024-03-18

- Improvement: Allow bytes requests to take in iterators of bytes, mirroring the types allowed by HTTPX.

## [0.12.2] - 2024-03-18

- Fix: Fix the returned type and value contained within the retrying wrapper for the HTTPX client (http_client.py).

## [0.12.1] - 2024-03-14

- Improves example generation and snippets for union types, as well as multi-url environments.
- Fix: Stringifies header arguments, HTTPX was previously hard failing for certain types

## [0.12.0] - 2024-03-11

- Beta, feature: The SDK now generates tests leveraging auto-generated data to test typing, as well as wire-formatting (e.g. the SDKs are sending and receiving data as expected). This comes out of the box within the generated github workflow, as well as through the fern cli: `fern test --command "your test command"`.
  **Note**: You must be on the enterprise tier to enable this mode.

## [0.11.10] - 2024-03-08

- feature: Expose a feature flag to pass through additional properties not specified within your pydantic model from your SDK. This allows for easier forward compatibility should your SDK drift behind your spec.

  Config:

  ```yaml
  generators:
    - name: fernapi/fern-python-sdk
      ...
      config:
        pydantic_config:
          extra_fields: "allow"
  ```

  Example generated code:

  ```python
  # my_object.py
  class MyObject(pydantic.BaseModel):
      string: typing.Optional[str] = None
      ...

  # main.py
  o = pydantic.parse_obj_as(MyObject, {"string": "string", "my_new_property": "custom_value"})

  print(o.my_new_property) # <--- "custom_value"
  ```

## [0.11.9] - 2024-03-04

- chore: Use docstrings instead of Pydantic field descriptions. This is meant to be a cleanliness change.
  This goes from:

  ```python
  field: Optional[str] = pydantic.Field(default=None, description="This is the description.")
  ```

  to:

  ```python
  field: Optional[str] = pydantic.Field(default=None)
  """This is the description."""
  ```

## [0.11.8-rc1] - 2024-03-02

- Beta, Improvement: Introduces a `max_retries` parameter to the RequestOptions dict accepted by all requests. This parameter will retry requests automatically, with exponential backoff and a jitter. The client will automatically retry requests of a 5XX status code, or certain 4XX codes (429, 408, 409).

  ```python
    client\
      .imdb\
      .create_movie(
        request=CreateMovieRequest(title="title", rating=4.3),
        request_options={
          "max_retries": 5,
        }
      )
  ```

## [0.11.8-rc0] - 2024-02-27

- Beta: Introduce a `client` custom config that allows you to specify class_name and
  filename for the client. This configuration can be used in several ways:

  1. Rename your client class:

     ```yml
     config:
       client:
         class_name: Imdb
     ```

  2. Add custom functions to your generated SDK:

     ```yml
     config:
       client:
         class_name: BaseImdb
         filename: base_client.py
         exported_class_name: Imdb
         exported_filename: client.py
     ```

     Often times you may want to add additional methods or utilites to the
     generated client. The easiest way to do this is to configure Fern to write
     the autogenerated client in another file and extend it on your own.

     With the configuration above, Fern's Python SDK generator will create a
     class called `BaseImdb` and `AsyncBaseImdb` and put them in a file called
     `base_client.py`. As a user, you can extend both these classes with
     custom utilities.

     To make sure the code snippets in the generated SDK are accurate you can
     specify `exported_class_name` and `exported_filename`.

## [0.11.7] - 2024-02-27

- Improvement: Introduces a flag `use_str_enums` to swap from using proper Enum classes to using Literals to represent enums. This change allows for forward compatibility of enums, since the user will receive the string back.

  ```
  config:
    pydantic_config:
      use_str_enums: true
  ```

  generates enums as:

  ```
  Operand = typing.Literal[">", "=", "less_than"]
  ```

## [0.11.6] - 2024-02-26

- Improvement: You can now specify envvars to scan for headers, not just auth scheme headers.

  ```
  # OpenAPI
  x-fern-global-headers:
   - header: x-api-key
     name: api_key
     optional: true
     env: MY_API_KEY
  ```

  ... or ...

  ```
  # Fern Definition
  getAllUsers:
    method: GET
    path: /all
    request:
      name: GetAllUsersRequest
      headers:
        X-API-KEY: string
        env: MY_API_KEY
  ```

  the generated client will look like

  ```python
  import os

  class Client:

    def __init__(self, *, apiKey: str = os.getenv("MY_API_KEY"))
  ```

## [0.11.5] - 2024-02-23

- Fix: Fix the usage of ApiError when leveraging auth envvars, when the schema for ApiError was changed, this usage was missed in the update.

## [0.11.4] - 2024-02-23

- Fix: We now grab enum values appropriately when enums are within unions.

## [0.11.3] - 2024-02-22

- Fix: Transition from lists to sequences within function calls, this is a fix as a result of how mypy handles type variance.
  This fix is only for function calls as testing shows that we do not hit the same issue within mypy with list[union[*]] fields on pydantic objects.
  This issue outlines it well: https://stackoverflow.com/questions/76138438/incompatible-types-in-assignment-expression-has-type-liststr-variable-has

- Improvement: The Python SDK generator now defaults to `require_optional_fields = False`. This means that any requests that have optional fields no longer require a user to input data (or a `None` value) in.
  Example:

  ```python
  # Previously:
  def my_function(my_parameter: typing.Optional[str]):
    pass

  my_function()  # <--- This fails mypy
  my_function(None)  # <--- This is necessary
  my_function("I work in both cases!")
  ...
  # Now:
  def my_function():
    pass

  my_function()  # <--- I no longer fail mypy
  my_function(None)  # <--- I still work
  my_function("I work in both cases!")
  ```

## [0.11.2] - 2024-02-21

- Improvement (Beta): The Python generator now supports a configuration option called `improved_imports`. To enable
  this configuration, just add the following to your generators.yml

  ```yaml
  generators:
    - name: fernapi/fern-python-sdk
      ...
      config:
        improved_imports: true
  ```

  Enabling improved imports will remove the verbose `resources` directory in the SDK and make the imports
  shorter. This will also improve the imports from Pylance and Pyright that are automaticaly generated

  ```python
  # Before
  from sdk.resources.fhir import Paient

  # After
  from sdk.fhir import Patient
  ```

## [0.11.1] - 2024-02-20

- Improvement: Python now supports specifying files to auto-export from the root `__init__.py` file, this means you can export custom classes and functions from your package for users to access like so:

  ```python
  from my_package import custom_function
  ```

  the configuration for this is:

  ```yaml
  # generators.yml
  python-sdk:
    generators:
      - name: fernapi/fern-python-sdk
        version: 0.11.1
        config:
          additional_init_exports:
            - from: file_with_custom_function
              imports:
                - custom_function
  ```

- Chore: Add a docstring for base clients to explain usage, example:

  ```python
  class SeedTest:
    """
    Use this class to access the different functions within the SDK. You can instantiate any number of clients with different configuration that will propogate to these functions.
    ---
    from seed.client import SeedTest

    client = SeedTest(
        token="YOUR_TOKEN",
        base_url="https://yourhost.com/path/to/api",
    )
    """
  ```

## [0.11.0] - 2024-02-19

- Improvement: Python now supports a wider range of types for file upload, mirroring the `httpx` library used under the hood, these are grouped under a new type `File`:

  ```python
  # core/file.py
  FileContent = typing.Union[typing.IO[bytes], bytes, str]
  File = typing.Union[
      # file (or bytes)
      FileContent,
      # (filename, file (or bytes))
      typing.Tuple[typing.Optional[str], FileContent],
      # (filename, file (or bytes), content_type)
      typing.Tuple[typing.Optional[str], FileContent, typing.Optional[str]],
      # (filename, file (or bytes), content_type, headers)
      typing.Tuple[typing.Optional[str], FileContent, typing.Optional[str], typing.Mapping[str, str]],
  ]

  ...

  # service.py
  def post(
      self,
      *,
      file: core.File,
      request_options: typing.Optional[RequestOptions] = None,
  ) -> None:
      """
      Parameters:
          - file: core.File. See core.File for more documentation
          - request_options: typing.Optional[RequestOptions]. Request-specific configuration.
      """
  ...

  # main.py
  f = open('report.xls', 'rb')
  service.post(file=f)

  # Or leveraging a tuple
  with open('largefile.zip', 'rb') as f:
    service.post(file=('largefile.zip', f))
  ...
  ```

- Fix: Python now supports API specifications that leverage lists for file upload. Previously, Fern incorrectly made all `list<file>` type requests simply `file`.

  ```python
  # service.py
  def post(
      self,
      *,
      file_list: typing.List[core.File],
      request_options: typing.Optional[RequestOptions] = None,
  ) -> None:
      """
      Parameters:
          - file_list: typing.List[core.File]. See core.File for more documentation
          - request_options: typing.Optional[RequestOptions]. Request-specific configuration.
      """
  ...

  # main.py
  f1 = open('report.xls', 'rb')
  f2 = open('page.docx', 'rb')
  service.post(file_list=[f1, f2])
  ```

## [0.10.3] - 2024-02-19

- Fix: Several bugfixes were made to related to literal properties. If a literal is
  used as a query parameeter, header, path parameter, or request parameter, the user
  no longer has to explicitly pass it in.

  For example, the following endpoint

  ```yaml
  endpoints:
    chat_stream:
      request:
        name: ListUsersRequest
        headers:
          X_API_VERSION: literal<"2022-02-02">
        body:
          properties:
            stream: literal<true>
            query: string
  ```

  would generate the following signature in Python

  ```python
  class Client:

    # The user does not have to pass in api version or stream since
    # they are literals and always the same
    def chat_stream(self, *, query: str) -> None:
  ```

## [0.10.2] - 2024-02-18

- Fix: The SDK always sends the enum wire value instead of the name of the enum. For example,
  for the following enum,

  ```python
  class Operand(str, enum.Enum):
    GREATER_THAN = ">"
    EQUAL_TO = "="
  ```

  the SDK should always be sending `>` and `=` when making a request.

  This affected enums used in path parameters, query parameters and any request body parameters at
  the first level. To fix, the SDK sends the `.value` attribute of the enum.

- Fix: Revert #2719 which introduced additional issues with circular references within our Python types.

## [0.10.1] - 2024-02-14

- Improvement: Add support for a RequestOptions object for each generated function within Python SDKs. This parameter is an optional final parameter that allows for configuring timeout, as well as pass in arbitrary data through to the request. RequestOptions is a TypedDict, with optional fields, so there's no need to instantiate an object, just pass in the relevant keys within a dict!

  - `timeout_in_seconds` overrides the timeout for this specific request
  - `additional_body_parameters` are expanded into the JSON request body
  - `additional_query_parameters` are expanded into the JSON query parameters map
  - `additional_headers` are expanded into the request's header map
  - Here's an example:

    ```python
    client\
      .imdb\
      .create_movie(
        request=CreateMovieRequest(title="title", rating=4.3),
        request_options={
          "timeout_in_seconds": 99,
          "additional_body_parameters": {"another": "body parameter"},
          "additional_headers": {"another": "header"},
        }
      )
    ```

## [0.10.0] - 2024-02-13

- Improvement: Remove support for Python 3.7. In order to support newer versions of libraries we depend on (such as typing and typing-extensions), we must move on to Python 3.8. With this change we are also able to:
  - Remove the `backports` dependency, as `cached_property` is now included within `functools`
  - Remove the upper bound dependency on Pydantic which had dropped support for Python 3.7

## [0.9.1] - 2024-02-11

- Fix: Remove literals from SDK function signatures, as they are not modifiable for end users.

  Before:

  ```python
  def get_options(self, *, dry_run: typing_extensions.Literal[True]) -> Options:
    ...
    json=jsonable_encoder({"dryRun": dry_run}),
    ...
  ```

  After:

  ```python
  def get_options(self, *) -> Options:
    ...
    json=jsonable_encoder({"dryRun": "true"}),
  ```

- Fix: Acknowledge the optionality of a `File` property, previously we were requiring all `File` type inputs, even if they were specified as optional within the OpenAPI or Fern definition. Now, we check if the parameter is required and make the parameter optional if it is not.

## [0.9.0] - 2024-02-11

- Feature: The SDK generator now supports whitelabelling. When this is turned on,
  there will be no mention of Fern in the generated code.

  **Note**: You must be on the enterprise tier to enable this mode.

## [0.8.3-rc0] - 2024-01-29

- Fix: Increase recursion depth to allow for highly nested and complex examples,
  this is a temporary solution while the example datamodel is further refined.

## [0.8.2-rc0] - 2024-01-28

- Fix: The Python SDK better handles cyclical references. In particular,
  cyclical references are tracked for undiscriminated unions,
  and update_forward_refs is always called with object references.

## [0.8.1] - 2024-01-26

- Feature: If the auth scheme has environment variables specified,
  the generated python client will scan those environment variables.

  For example, for the following Fern Definition

  ```
  auth: APIKey
  auth-schemes:
    APIKey:
      header: X-FERN-API-KEY
      type: string
      env: FERN_API_KEY
  ```

  the generated client will look like

  ```python
  import os

  class Client:

    def __init__(self, *, apiKey: str = os.getenv("FERN_API_KEY"))
  ```

## [0.8.0] - 2024-01-25

- Fix: Enums in inlined requests send the appropriate value.

  ```python
  class Operand(str, Enum):
    greater_than = ">"
    equal_to = "="

  # Previously the SDK would just send the operand directly
  def endpoint(self, *, operand: Operand):
    httpx.post(json={"operand": operand})

  # Now, the SDK will send the value of the enum
  def endpoint(self, *, operand: Operand):
    httpx.post(json={"operand": operand.value})
  ```

## [0.7.7] - 2024-01-21

- Chore: Intialize this changelog<|MERGE_RESOLUTION|>--- conflicted
+++ resolved
@@ -5,16 +5,14 @@
 The format is based on [Keep a Changelog](https://keepachangelog.com/en/1.0.0/),
 and this project adheres to [Semantic Versioning](https://semver.org/spec/v2.0.0.html).
 
-<<<<<<< HEAD
-## [3.2.1-rc0] - 2024-07-31
+## [3.3.0-rc1] - 2024-07-31
 
 - Fix: TypedDict snippets now include literals where available.
-=======
+
 ## [3.3.0-rc0] - 2024-07-31
 
 - internal: Upgrade to IR 53.1.0
 - chore: The Python generator now creates snippet templates for undiscriminated unions.
->>>>>>> 512a118d
 
 ## [3.2.0-rc1] - 2024-07-29
 
