# Changelog

All notable changes to this project will be documented in this file.

The format is based on [Keep a Changelog](https://keepachangelog.com/en/1.0.0/),
and this project adheres to [Semantic Versioning](https://semver.org/spec/v2.0.0.html).

<<<<<<< HEAD
## [3.1.0-rc0] - 2024-07-24

- Improvement: The root client users interact with is now exported from the main `__init__.py`, this allows users to access the client via `from my_sdk import my_sdk_client` as opposed to `from my_sdk.client import my_sdk_client`.
  - Note this comes with an edge-case break. In the unlikely event you have a type that conflicts in naming with the exported root client, that type model is post-fixed with "Model". e.g. a type `Merge` in an SDK exporting a client `Merge` becomes `MergeModel`.

## [3.0.0-rc1] - 2024-07-16
=======
## [3.0.0-rc2] - 2024-07-24

- Fix: `update_forward_refs` no longer raises errors, preserving original behavior, pre-3.x.

## [3.0.0-rc1] - 2024-07-23
>>>>>>> 8ed27d8e

- Fix: Sometimes mypy will error on the typing of `expected_types` within our test suite, despite them being labeled as `typing.Any`. This updates the types for tuples to `typing.Tuple[tying.Any, typing.Any]` to appease mypy.

## [3.0.0-rc0] - 2024-07-23

- Break: The generated SDK now supports Pydantic V2 outright, it no longer uses `pydantic.v1` models. This change introduces additional breaks:
  - Wrapped aliases have been removed
  - Custom root validators for models with a **root** type have been removed (e.g. only unions with utils still leverages root models)
  - Public fields previously prefixed with `_` are now prefixed with `f_` (Pydantic V2 does not allow for `_` prefixes on public fields and Python does not allow for a numeric prefix)

## [2.16.0] - 2024-07-16

- Improvement: The generated SDK now allows for specifying whether or not to generate `streaming` functions as overloaded functions or suparate functions.
  Concretely, you can now specifiy whether or not you'd prefer the generation of your streaming functions as:

  ```
  def chat(...) -> ChatResponse:
    ...
  # and
  def chat_stream(...) -> typing.Iterator[StreamedChatResponse]:
    ...
  ```

  or:

  ```
  @overload
  def chat(...) -> ChatResponse:
    ...
  # and
  @overload
  def chat(..., stream=True) -> typing.Iterator[StreamedChatResponse]:
    ...
  ```

  The latter is configurable by specifying `stream-condition` and `response-stream` on your request within your Fern definition:

  ```
  service:
  auth: false
  base-path: /
  endpoints:
    listUsers:
      method: GET
      path: /users
      stream-condition: $request.stream
      request:
        name: ListUsersRequest
        query-parameters:
          page: integer
        body:
          properties:
            stream: optional<boolean>
      response: ListUsersResponse
      response-stream: User
  ```

## [2.15.6] - 2024-07-17

- Fix: The generated python SDK now requires an environment be specified if a default is not provided.

## [2.15.5] - 2024-07-17

- Fix: The generated python SDK Oauth client now no longer checks for an expiry when getting the access token if an expiry field is not configured.

## [2.15.4] - 2024-07-10

- Fix: The generated python SDK now serializes bytes within JSON as a utf-8 encoded string.

## [2.15.3] - 2024-07-10

- Fix: The generated python SDK no longer runs into a recursion error during snippet generation.

## [2.15.2] - 2024-07-10

- Fix: The generated python SDK no longer treats `set` as a reserved word for method names.

## [2.15.1] - 2024-07-09

- Fix: The unchecked base model no longer coerces None to a type.
- Fix: The http client appropriately defaults empty fields within RequestOptions.

## [2.15.0] - 2024-07-03

- Improvement: The generated Python SDK can now respect configured defaults from the API spec.

```yaml
generators:
  - name: fernapi/fern-python-sdk
    config:
      pydantic_config:
        use_provided_defaults: true
```

## [2.14.1] - 2024-07-01

- Fix: Sync and AsyncPage now pass through the generic type to BasePage, allowing the use of `.items`, etc. to be appropriately typed within your type checking system.

## [2.14.0] - 2024-07-01

- Fix: offset page now allows for the usage of 0 as a page start, previously the use of `page or 1` made Python coerce booleans and become 1, ignoring the user-provided 0.

## [2.14.0-rc3] - 2024-07-01

- Improvement: Generated readmes now include an "advanced" section, outlining usage of retries, timeouts, error handling and usage of a custom client.

## [2.14.0-rc2] - 2024-07-01

- Improvement: Async snippets now run the async function leveraging asyncio.run to be more copy-pastable.

## [2.14.0-rc1] - 2024-06-27

- Fix: the fix from 2.5.2 is now case-insentitive
  Recap of 2.5.2: `Fix: Support `list`SDK method names instead of defaulting to`list\_`.`

## [2.14.0-rc0] - 2024-06-26

- Feat: the Python SDK now generates an accompanying SDK reference (`reference.md`) for users to review the SDK methods at a glance within the SDK's GitHub repository.

## [2.13.1-rc0] - 2024-06-20

- Fix: the Python SDK now does not send additional properties via JSON or data if the request is leveraging the other field.
- Improvement: the Python SDK now copies unit tests over to the generated SDK for additional unit testing (separate from wire-format testing).

## [2.13.0-rc0] - 2024-06-20

- Upgrade: The Python SDK generator is now upgraded to IR V49.

## [2.12.0-rc0] - 2024-06-25

- Feature: README generation now supports a section dedicated to streaming usage, as well as one for paginated endpoints.
- Improvement: Paginated endpoint snippets now show using an iterator:

  Before:

  ```python
  from seed.client import SeedPagination

  client = SeedPagination(
      token="YOUR_TOKEN",
      base_url="https://yourhost.com/path/to/api",
  )
  client.users.list_with_cursor_pagination(
      page=1,
      per_page=1,
      order="asc",
      starting_after="string",
  )
  ```

  After:

  ```python
  from seed.client import SeedPagination

  client = SeedPagination(
      token="YOUR_TOKEN",
      base_url="https://yourhost.com/path/to/api",
  )
  response = client.users.list_with_cursor_pagination(
      page=1,
      per_page=1,
      order="asc",
      starting_after="string",
  )
  for item in response:
      yield item
  # alternatively, you can paginate page-by-page
  for page in response.iter_pages():
      yield page
  ```

## [2.11.0-rc0] - 2024-06-25

- Improvement: The SDK now produces templates for the root clients within snippet-template.json. This allows users of the Templates API to pass in data for the auth variables present within the root client.

## [2.10.2] - 2024-06-20

- Fix: The SDK now handles stream termination sequences like `[DONE]`. This is a typical way for LLM
  providers to communicate when the stream has ended.

## [2.10.1] - 2024-06-20

- Fix: Improve the SDK to not leak `JSONDecodeError` to SDK users. Instead, an `ApiError` will be thrown
  with the text content of the response.

## [2.10.0] - 2024-06-20

- Feature: Add support for higher quality `README.md` generation.

## [2.9.10] - 2024-06-20

- Fix: the generator now only specifies the readme location within pyproject.toml if one was successfully created.

## [2.9.9] - 2024-06-19

- Internal: The generator now consumes IRv46.

## [2.9.8] - 2024-06-18

- Fix: The python generator only adds a publish step in github actions if credentials are specified.

## [2.9.7] - 2024-06-12

- Fix: The unchecked base model stops special casing defaults and pydantic v2.

## [2.9.6] - 2024-06-11

- Fix: Offset based pagination is now 1-based, as opposed to 0 based
- Fix: The HTTP client now passes in additional body properties from the request options, even if the body is empty (regression from the client migration in 2.8.0)

## [2.9.5] - 2024-06-10

- Fix: Unions with elements that specify no properties are generated correctly.
- Fix: Unions with a single type now have a valid type alias (rather than an invalid `typing.Union`).

## [2.9.4] - 2024-06-07

- Fix: The unchecked base model now handles pulling the discriminant from a dict, not just a model/object.

## [2.9.3] - 2024-06-06

- Fix: Snippet templates for discrminated unions now specify the `template_input` property which is
  required to actually see snippets of instantiating discrminated unions.

## [2.9.2] - 2024-06-06

- Fix: downgrades mypy so we can run it over all our files without concern for their pydantic bug
- Fix: adds typehint to the response variable

## [2.9.1] - 2024-06-06

- Fix: The SDK removes unset query parameters from requests (regression from the client migration in 2.8.0)
- Fix: The SDK fixes it's type for `files` parameters to the http client (regression from the client migration in 2.8.0)

## [2.9.0] - 2024-06-05

- Fix: Snippets preserve trailing slashes

## [2.9.0-rc1] - 2024-06-05

- Fix: The new http client abstraction ensures a slash is postfixed to the baseurl
- Fix: Snippets preserve trailing slashes

## [2.9.0-rc0] - 2024-06-04

- Improvement: The Python generator now runs custom unit tests in CI if configured.

## [2.8.2] - 2024-06-04

- Fix: The none-filtering function now supports mypy's invariance check.

## [2.8.1] - 2024-06-04

- Fix: The parameter comment/documentation for timeouts on the root client now reflects the custom timeout passed through within configuration.

## [2.8.0] - 2024-06-03

- Improvement: Endpoint function request logic has been abstracted into the request function of the wrapped httpx client.

## [2.7.0] - 2024-05-30

- Improvement: The generator now outputs an `exampleId` alongside each generated snippet so that
  we can correlate snippets with the relevant examples. This is useful for retrieving examples from
  Fern's API and making sure that you can show multiple snippets in the generated docs.

## [2.6.1] - 2024-05-31

- Fix: this adds a back door token getter function to OAuth clients to better test the functionality.

## [2.6.0] - 2024-05-30

- Improvement: Support adding optional dependencies and extras to your generated `pyproject.toml`. To
  use this configuration, please add the following:

  ```yaml
  extra_dependencies:
    boto3: 1.28.57
    langchain:
      version: "^0.1.20"
      optional: true
  extras:
    telemetry: ["langchain", "boto3"]
  ```

## [2.5.7] - 2024-05-30

- Fix: tests now carry a type annotation for `expected_types` variable.

## [2.5.6] - 2024-05-29

- Improvement: literal values are now all defaulted such that users are not required to plug in a redundant value.

## [2.5.5] - 2024-05-29

- Fix: Optional lists returned from pagination endpoints are now appropriately flattened such that the `Pager` return types are correctly `Pager[ListItem]` as opposed to `Pager[List[ListItem]]`.

## [2.5.4] - 2024-05-28

- Fix: Add typing library for dateutils in testing lib to satisfy mypy errors.

## [2.5.3] - 2024-05-24

- Fix: Stop specifying custom licenses manually, let poetry handle adding them.

## [2.5.2] - 2024-05-23

- Fix: Support `list` SDK method names instead of defaulting to `list_`.

## [2.5.1-rc0] - 2024-05-23

- Fix: Literal parameters are added back to the request body.

## [2.5.0-rc2] - 2024-05-23

- Fix: Do not attempt to run `fern test` in CI until the command is more widely rolled out.

## [2.5.0-rc1] - 2024-05-22

- Fix: Address `propogate` -> `propagate` typo in python codegen.

## [2.5.0-rc0] - 2024-05-22

- Fix: This version addresses issues in unit test generation and reenables the creation of unit tests.

## [2.4.0-rc0] - 2024-05-21

- Fix: The Python SDK generator now uses safe names wherever string concat is not used (like in client generation naming), so this will update module and parameter names.

## [2.3.4] - 2024-05-21

- Fix: Snippets and unit tests now correctly write optional request bodies when `inline_request_params` is set to `True`. Previously the generator wrote snippets that inlined these parameters, which does not match the generated SDK itself.

## [2.3.3] - 2024-05-21

- Fix: Inlined body parameters now deconflict in naming with header and query parameters by prefixing the request objects name.

## [2.3.2] - 2024-05-21

- Fix: The `pyproject.toml` generator now writes authors in a valid format for `tool.poetry`, not just `project`

- Fix: The query encoder now correctly handles none values

## [2.3.1] - 2024-05-21

- Fix: The `pyproject.toml` generator now includes project URLs when specified.

## [2.3.0] - 2024-05-21

- Improvement: Users can now specify information that will appear in their pypi record.

```yaml
generators:
  - name: fernapi/fern-python-sdk
    metadata:
      description: this is the desc for my package
      keywords:
        - science
        - data analysis
      documentationLink: "https://buildwithfern.com/learn"
      homepageLink: "https://buildwithfern.com/"
      authors:
        - email: support@buildwithfern.com
          name: Armando
```

## [2.2.2] - 2024-05-20

- Fix: Inline request parameters now deconflict in naming with the unnamed path parameter arguments. Previously, when inlining request parameters into the method signature, we would not deconflict naming with the unnamed args preceeding them. Now, conflicting unnamed parameters are post-fixed with an "\_".

Before:

```python
def method_name(id: str, *, id: str) -> None:
  ...
```

After:

```python
def method_name(id_: str, *, id: str) -> None:
  ...
```

## [2.2.1] - 2024-05-17

- Internal: The generator now uses the latest FDR SDK.

## [2.2.0] - 2024-05-16

- Improvement: The generated SDK will now correctly encode deep object query parameters.
  For example, if you have an object `{"test": {"nested": "object"}}` as a query parameter, we will now encode it as `test[nested]=object`.

## [2.1.1] - 2024-05-15

- Chore: add enhanced snippet support for streaming endpoints.

  Before:

  ```python
  from seed.client import SeedStreaming

  client = SeedStreaming(
      base_url="https://yourhost.com/path/to/api",
  )
  client.dummy.generate_stream(
      num_events=1,
  )
  ```

  After:

  ```python
  from seed.client import SeedStreaming

  client = SeedStreaming(
      base_url="https://yourhost.com/path/to/api",
  )
  response = client.dummy.generate_stream(
      num_events=1,
  )
  for chunk in response:
      yield chunk
  ```

## [2.1.0] - 2024-05-14

- Feature: Add support for cursor and offset pagination.

  For example, consider the following endpoint `/users` endpoint:

  ```yaml
  types:
    User:
      properties:
        name: string

    ListUserResponse:
      properties:
        next: optional<string>
        data: list<User>

  service:
    auth: false
    base-path: /users
    endpoints:
      list:
        path: ""
        method: GET
        pagination:
          cursor: $request.starting_after
          next_cursor: $response.next
          results: $response.data
        request:
          name: ListUsersRequest
          query-parameters:
            starting_after: optional<string>
        response: ListUsersResponse
  ```

  The generated `client.Users.List` can then be used as a `User` generator (effectively the "default"):

  ```python
  for user in client.users.list(...):
    print user
  ```

  a page-by-page generator:

  ```python
  for page in client.users.list(...).iter_pages():
    print(page.items)
  ```

  or statically calling `next_page` to perform the pagination manually:

  ```python
  pager = client.users.list(...)
  # First page
  print(pager.items)
  # Second page
  pager = pager.next_page()
  print(pager.items)
  ```

## [2.0.1] - 2024-05-14

- Fix: the python generator previously used `exclude_unset` on pydantic models, however this would remove defaulted values. This change updates this to only exclude none fields that were not required.

## [2.0.0] - 2024-05-09

- Break: the python SDK is now on major version 2, there are no substantial logic changes, however default configuration has changed. To take this upgrade without any breaks, please add the below configuration to your `generators.yml` file:

  ```yaml
  generators:
    - name: fernapi/fern-python-sdk
      config:
        inline_request_params: false
  ```

## [1.7.0-rc0] - 2024-05-09

- Improvement: you can now declare a new python version range for your `pyproject.toml`, which will declare a new version range for your pip package.

  ```yaml
  generators:
    - name: fernapi/fern-python-sdk
      config:
        pyproject_python_version: ^3.8.1
  ```

## [1.6.0-rc0] - 2024-05-09

- Improvement: you can now specify dev dependencies from your `generators.yml` file:

  ```yaml
  generators:
    - name: fernapi/fern-python-sdk
      config:
        extra_dev_dependencies:
          requests_mock: 1.12.1
          boto3: 1.28.57
  ```

  These will then populare your `pyproject.toml` automatically:

  ```toml
  ...
  [tool.poetry.dev-dependencies]
  requests_mock = "1.12.1"
  boto3 = "1.28.57"
  ...
  ```

## [1.5.3-rc0] - 2024-05-02

- Fix: the unchecked basemodel no longer tries to dereference an object if it's null.

## [1.5.2-rc0] - 2024-05-02

- Improvement: The python generator now produces sync snippet templates, as opposed to just async templates as it was before

## [1.5.1-rc5] - 2024-05-01

- Fix: Snippet templates now generate the correct imports for object types.

## [1.5.1-rc4] - 2024-05-01

- Fix: The SDK now generates discriminated union snippet templates correctly.

## [1.5.1-rc3] - 2024-05-01

- Improvement: Union types leverage the fern aware base model to include JSON and Dict function overrides.

## [1.5.1-rc2] - 2024-05-01

- Fix: The vanilla pydantic base model now respects the `require_optional_fields`, this became a regression in 1.5.1-rc0 when we started to inline union properties which leverages the vanilla base model.

## [1.5.1-rc1] - 2024-05-01

- Fix: Address formatting issues with snippet templates, we now strip newlines off OG snippets as well as plumb through indentation metadata to places that were previously missing it.

## [1.5.1-rc0] - 2024-04-26

- Fix: Discriminated union variants that are objects now have inlined properties instead of
  extending a base type.

  ```python

  Circle_Shape(pydantic_v1.BaseModel):
    type: typing.Literal["circle"]
    radius: integer

  Square_Shape(pydantic_v1.BaseModel):
    type: typing.Literal["circle"]
    side: integer
  ```

  instead of

  ```python
  Circle_Shape(Circle):
    type: typing.Literal["circle"]

  Square_Shape(Square):
    type: typing.Literal["circle"]
  ```

## [1.5.0-rc0] - 2024-04-30

- Feat: The generator now supports inlining top-level request parameters instead of requiring users create a request object.

  Config:

  ```yaml
  generators:
    - name: fernapi/fern-python-sdk
      config:
        inline_request_params: true
  ```

  Before:

  ```python
  def get_and_return_with_optional_field(
    self,
    *,
    request: ObjectWithOptionalField,
    request_options: typing.Optional[RequestOptions] = None
  ) -> ObjectWithOptionalField:
    ...
  ```

  After:

  ```python
  def get_and_return_with_optional_field(
    self,
    *,
    string: typing.Optional[str] = OMIT,
    integer: typing.Optional[int] = OMIT,
    long: typing.Optional[int] = OMIT,
    double: typing.Optional[float] = OMIT,
    bool: typing.Optional[bool] = OMIT,
    request_options: typing.Optional[RequestOptions] = None
  ) -> ObjectWithOptionalField:
    ...
  ```

## [1.4.0] - 2024-04-29

- Improvement: keyword arguments are now ordered such that required params are ordered before optional params. Note that since these are kwargs, this is a non-breaking change.
- Improvement: docstrings now match numpydoc/PEP257 format

## [1.4.0-rc3] - 2024-04-24

- Fix: Set `mypy` dev depenency in generated `pyproject.toml` to `1.9.0`.
  This prevents upstream `mypy` bugs from affecting user builds. Note that
  this is only a dev dependency, so it does not affect the behavior of the
  SDK.
- Fix: Temporarily disable unit test generation.
- Improvement: Use named parameters for all `httpx` request params.

## [1.4.0-rc2] - 2024-04-23

- Fix: Initialize the OAuth token provider member variables to their default values before they are set.

## [1.4.0-rc1] - 2024-04-22

- Feature: The python SDK generator now supports OAuth client generation for the client-credentials flow.

## [1.4.0-rc0] - 2024-04-22

- Chore: default generated clients to follow redirects by default, this effectively flips the `follow_redirects_by_default` flag to `True` and can be reverted with the following configuration:

  ```yaml
  generators:
    - name: fernapi/fern-python-sdk
      config:
        follow_redirects_by_default: false
  ```

## [1.3.1-rc0] - 2024-04-22

- Fix: the python SDK generator now checks to make sure a header is not null before casting it to a string.

## [1.3.0-rc1] - 2024-04-22

- Internal: add logging for python snippet template generation.

## [1.3.0-rc0] - 2024-04-21

- Beta, feature: The generator now registers snippet templates which can be used for dynamic
  SDK code snippet generation.

  **Note**: You must be on the enterprise tier to enable this mode.

## [1.2.0-rc2] - 2024-04-10

- Fix: The generator now correctly imports `json` when deserializing server sent events.

## [1.2.0-rc0] - 2024-04-10

- Feature: The generator now depends on v38 of Intermediate Representation which requires the latest
  CLI. As part of this, the generator now supports server sent events using `httpx-sse`.

## [1.1.0-rc3] - 2024-04-04

- Fix: There are a number of fixes to the skip validation code as well as tests to reflect those updates.

## [1.1.0-rc2] - 2024-04-04

- Fix: The generator now writes the skipped-validation `cast` with a suffixing new line so that the code compiles.

## [1.1.0-rc1] - 2024-04-04

- Fix: The generator no longer attempts to create a version file if Fern does not own generating the full package (e.g. in local generation). It's too confusing for to make the relevant changes to the package set up, and is also arguably not even needed in local generation.

## [1.1.0-rc0] - 2024-04-03

- [EXPERIMENTAL] Feature: The python SDK now includes a configuration option to skip pydantic validation. This ensures that Pydantic does not immediately fail if the model being returned from an API does not exactly match the Pydantic model. This is meant to add flexibility, should your SDK fall behind your API, but should be used sparringly, as the type-hinting for users will still reflect the Pydantic model exactly.

  ```yaml
  generators:
    - name: fernapi/fern-python-sdk
      ...
      config:
        pydantic_config:
          skip_validation: true
  ```

## [1.0.1] - 2024-04-03

- Fix: Pydantic introduced a "break" to their 1.x libs by adding in a .v1 submodule that does not mirror the one that comes with pydantic v2. To get around this we now force the usage of the v1 submodule only if the pydantic version is v2.

## [1.0.0] - 2024-04-02

- Break: The python SDK now defaults new (breaking configuration) to introduce general improvements.

  In order to revert to the previous configuration flags and avoid the break, please leverage the below configuration:

  ```yaml
  generators:
    - name: fernapi/fern-python-sdk
      config:
        improved_imports: false
        pydantic_config:
          require_optional_fields: true
          use_str_enums: false
          extra_fields: "forbid"
  ```

- Improvement: The python SDK now supports specifying whether or not to follow redirects in requests by default, and exposes an option to override that functionality for consumers.

  ```yaml
  generators:
    - name: fernapi/fern-python-sdk
      config:
        follow_redirects_by_default: true
  ```

  which then just instantiates the client like so:

  ```python
  client = SeedExhaustive(
        token="YOUR_TOKEN",
        follow_redirects=True  # This is defaulted to the value passed into follow_redirects_by_default, and ignored if not specified
  )
  ```

## [0.13.4] - 2024-04-03

- Fix: revert the change from 0.13.2, the stream call returns a context manager, which is not awaited. The issue that this was meant to solve was actually fixed in version `0.12.2`.

## [0.13.3] - 2024-03-28

- Fix: Github workflows for publishing now work again (previously the trigger was incorrect).

## [0.13.2] - 2024-03-28

- Fix: Asynchronous calls to `httpx.stream` are now awaited. This is applicable to any file download or
  JSON streaming (chat completion) endpoints.

  ```python
  # Before
  async with httpx.stream

  # After
  async with await httpx.stream
  ```

## [0.13.1] - 2024-03-26

- Improvement: discriminant values in unions are now defaulted such that callers no longer need to specify the discriminant:

  ```python
  # Before
  shape = Circle(discriminant="circle", radius=2.0)

  # After
  shape = Circle(radius=2.0)
  ```

## [0.13.0] - 2024-03-25

- Improvement: the python SDK now exposes it's version through `__version__` to match module standards and expectations.

```python
import seed

print(seed.__version__)  # prints 0.0.1 or whatever version is contained within the pyproject.toml
```

## [0.12.5] - 2024-03-22

- Fix: the python SDK uses the timeout provided to the top level client as the default per-request, previously if there was no timeout override in the RequestOptions, we'd default to 60s, even if a timeout was provided at the client level.

## [0.12.4] - 2024-03-19

- Improvement: Allow full forward compat with enums while keeping intellisense by unioning enum literals with `typing.AnyStr`.

  Before:

  ```python
  Operand = typing.Union[typing.AnyStr, typing.Literal[">", "=", "less_than"]]
  ```

  After:

  ```python
  Operand = typing.Literal[">", "=", "less_than"]
  ```

## [0.12.3] - 2024-03-18

- Improvement: Allow bytes requests to take in iterators of bytes, mirroring the types allowed by HTTPX.

## [0.12.2] - 2024-03-18

- Fix: Fix the returned type and value contained within the retrying wrapper for the HTTPX client (http_client.py).

## [0.12.1] - 2024-03-14

- Improves example generation and snippets for union types, as well as multi-url environments.
- Fix: Stringifies header arguments, HTTPX was previously hard failing for certain types

## [0.12.0] - 2024-03-11

- Beta, feature: The SDK now generates tests leveraging auto-generated data to test typing, as well as wire-formatting (e.g. the SDKs are sending and receiving data as expected). This comes out of the box within the generated github workflow, as well as through the fern cli: `fern test --command "your test command"`.
  **Note**: You must be on the enterprise tier to enable this mode.

## [0.11.10] - 2024-03-08

- feature: Expose a feature flag to pass through additional properties not specified within your pydantic model from your SDK. This allows for easier forward compatibility should your SDK drift behind your spec.

  Config:

  ```yaml
  generators:
    - name: fernapi/fern-python-sdk
      ...
      config:
        pydantic_config:
          extra_fields: "allow"
  ```

  Example generated code:

  ```python
  # my_object.py
  class MyObject(pydantic.BaseModel):
      string: typing.Optional[str] = None
      ...

  # main.py
  o = pydantic.parse_obj_as(MyObject, {"string": "string", "my_new_property": "custom_value"})

  print(o.my_new_property) # <--- "custom_value"
  ```

## [0.11.9] - 2024-03-04

- chore: Use docstrings instead of Pydantic field descriptions. This is meant to be a cleanliness change.
  This goes from:

  ```python
  field: Optional[str] = pydantic.Field(default=None, description="This is the description.")
  ```

  to:

  ```python
  field: Optional[str] = pydantic.Field(default=None)
  """This is the description."""
  ```

## [0.11.8-rc1] - 2024-03-02

- Beta, Improvement: Introduces a `max_retries` parameter to the RequestOptions dict accepted by all requests. This parameter will retry requests automatically, with exponential backoff and a jitter. The client will automatically retry requests of a 5XX status code, or certain 4XX codes (429, 408, 409).

  ```python
    client\
      .imdb\
      .create_movie(
        request=CreateMovieRequest(title="title", rating=4.3),
        request_options={
          "max_retries": 5,
        }
      )
  ```

## [0.11.8-rc0] - 2024-02-27

- Beta: Introduce a `client` custom config that allows you to specify class_name and
  filename for the client. This configuration can be used in several ways:

  1. Rename your client class:

     ```yml
     config:
       client:
         class_name: Imdb
     ```

  2. Add custom functions to your generated SDK:

     ```yml
     config:
       client:
         class_name: BaseImdb
         filename: base_client.py
         exported_class_name: Imdb
         exported_filename: client.py
     ```

     Often times you may want to add additional methods or utilites to the
     generated client. The easiest way to do this is to configure Fern to write
     the autogenerated client in another file and extend it on your own.

     With the configuration above, Fern's Python SDK generator will create a
     class called `BaseImdb` and `AsyncBaseImdb` and put them in a file called
     `base_client.py`. As a user, you can extend both these classes with
     custom utilities.

     To make sure the code snippets in the generated SDK are accurate you can
     specify `exported_class_name` and `exported_filename`.

## [0.11.7] - 2024-02-27

- Improvement: Introduces a flag `use_str_enums` to swap from using proper Enum classes to using Literals to represent enums. This change allows for forward compatibility of enums, since the user will receive the string back.

  ```
  config:
    pydantic_config:
      use_str_enums: true
  ```

  generates enums as:

  ```
  Operand = typing.Literal[">", "=", "less_than"]
  ```

## [0.11.6] - 2024-02-26

- Improvement: You can now specify envvars to scan for headers, not just auth scheme headers.

  ```
  # OpenAPI
  x-fern-global-headers:
   - header: x-api-key
     name: api_key
     optional: true
     env: MY_API_KEY
  ```

  ... or ...

  ```
  # Fern Definition
  getAllUsers:
    method: GET
    path: /all
    request:
      name: GetAllUsersRequest
      headers:
        X-API-KEY: string
        env: MY_API_KEY
  ```

  the generated client will look like

  ```python
  import os

  class Client:

    def __init__(self, *, apiKey: str = os.getenv("MY_API_KEY"))
  ```

## [0.11.5] - 2024-02-23

- Fix: Fix the usage of ApiError when leveraging auth envvars, when the schema for ApiError was changed, this usage was missed in the update.

## [0.11.4] - 2024-02-23

- Fix: We now grab enum values appropriately when enums are within unions.

## [0.11.3] - 2024-02-22

- Fix: Transition from lists to sequences within function calls, this is a fix as a result of how mypy handles type variance.
  This fix is only for function calls as testing shows that we do not hit the same issue within mypy with list[union[*]] fields on pydantic objects.
  This issue outlines it well: https://stackoverflow.com/questions/76138438/incompatible-types-in-assignment-expression-has-type-liststr-variable-has

- Improvement: The Python SDK generator now defaults to `require_optional_fields = False`. This means that any requests that have optional fields no longer require a user to input data (or a `None` value) in.
  Example:

  ```python
  # Previously:
  def my_function(my_parameter: typing.Optional[str]):
    pass

  my_function()  # <--- This fails mypy
  my_function(None)  # <--- This is necessary
  my_function("I work in both cases!")
  ...
  # Now:
  def my_function():
    pass

  my_function()  # <--- I no longer fail mypy
  my_function(None)  # <--- I still work
  my_function("I work in both cases!")
  ```

## [0.11.2] - 2024-02-21

- Improvement (Beta): The Python generator now supports a configuration option called `improved_imports`. To enable
  this configuration, just add the following to your generators.yml

  ```yaml
  generators:
    - name: fernapi/fern-python-sdk
      ...
      config:
        improved_imports: true
  ```

  Enabling improved imports will remove the verbose `resources` directory in the SDK and make the imports
  shorter. This will also improve the imports from Pylance and Pyright that are automaticaly generated

  ```python
  # Before
  from sdk.resources.fhir import Paient

  # After
  from sdk.fhir import Patient
  ```

## [0.11.1] - 2024-02-20

- Improvement: Python now supports specifying files to auto-export from the root `__init__.py` file, this means you can export custom classes and functions from your package for users to access like so:

  ```python
  from my_package import custom_function
  ```

  the configuration for this is:

  ```yaml
  # generators.yml
  python-sdk:
    generators:
      - name: fernapi/fern-python-sdk
        version: 0.11.1
        config:
          additional_init_exports:
            - from: file_with_custom_function
              imports:
                - custom_function
  ```

- Chore: Add a docstring for base clients to explain usage, example:

  ```python
  class SeedTest:
    """
    Use this class to access the different functions within the SDK. You can instantiate any number of clients with different configuration that will propogate to these functions.
    ---
    from seed.client import SeedTest

    client = SeedTest(
        token="YOUR_TOKEN",
        base_url="https://yourhost.com/path/to/api",
    )
    """
  ```

## [0.11.0] - 2024-02-19

- Improvement: Python now supports a wider range of types for file upload, mirroring the `httpx` library used under the hood, these are grouped under a new type `File`:

  ```python
  # core/file.py
  FileContent = typing.Union[typing.IO[bytes], bytes, str]
  File = typing.Union[
      # file (or bytes)
      FileContent,
      # (filename, file (or bytes))
      typing.Tuple[typing.Optional[str], FileContent],
      # (filename, file (or bytes), content_type)
      typing.Tuple[typing.Optional[str], FileContent, typing.Optional[str]],
      # (filename, file (or bytes), content_type, headers)
      typing.Tuple[typing.Optional[str], FileContent, typing.Optional[str], typing.Mapping[str, str]],
  ]

  ...

  # service.py
  def post(
      self,
      *,
      file: core.File,
      request_options: typing.Optional[RequestOptions] = None,
  ) -> None:
      """
      Parameters:
          - file: core.File. See core.File for more documentation
          - request_options: typing.Optional[RequestOptions]. Request-specific configuration.
      """
  ...

  # main.py
  f = open('report.xls', 'rb')
  service.post(file=f)

  # Or leveraging a tuple
  with open('largefile.zip', 'rb') as f:
    service.post(file=('largefile.zip', f))
  ...
  ```

- Fix: Python now supports API specifications that leverage lists for file upload. Previously, Fern incorrectly made all `list<file>` type requests simply `file`.

  ```python
  # service.py
  def post(
      self,
      *,
      file_list: typing.List[core.File],
      request_options: typing.Optional[RequestOptions] = None,
  ) -> None:
      """
      Parameters:
          - file_list: typing.List[core.File]. See core.File for more documentation
          - request_options: typing.Optional[RequestOptions]. Request-specific configuration.
      """
  ...

  # main.py
  f1 = open('report.xls', 'rb')
  f2 = open('page.docx', 'rb')
  service.post(file_list=[f1, f2])
  ```

## [0.10.3] - 2024-02-19

- Fix: Several bugfixes were made to related to literal properties. If a literal is
  used as a query parameeter, header, path parameter, or request parameter, the user
  no longer has to explicitly pass it in.

  For example, the following endpoint

  ```yaml
  endpoints:
    chat_stream:
      request:
        name: ListUsersRequest
        headers:
          X_API_VERSION: literal<"2022-02-02">
        body:
          properties:
            stream: literal<true>
            query: string
  ```

  would generate the following signature in Python

  ```python
  class Client:

    # The user does not have to pass in api version or stream since
    # they are literals and always the same
    def chat_stream(self, *, query: str) -> None:
  ```

## [0.10.2] - 2024-02-18

- Fix: The SDK always sends the enum wire value instead of the name of the enum. For example,
  for the following enum,

  ```python
  class Operand(str, enum.Enum):
    GREATER_THAN = ">"
    EQUAL_TO = "="
  ```

  the SDK should always be sending `>` and `=` when making a request.

  This affected enums used in path parameters, query parameters and any request body parameters at
  the first level. To fix, the SDK sends the `.value` attribute of the enum.

- Fix: Revert #2719 which introduced additional issues with circular references within our Python types.

## [0.10.1] - 2024-02-14

- Improvement: Add support for a RequestOptions object for each generated function within Python SDKs. This parameter is an optional final parameter that allows for configuring timeout, as well as pass in arbitrary data through to the request. RequestOptions is a TypedDict, with optional fields, so there's no need to instantiate an object, just pass in the relevant keys within a dict!

  - `timeout_in_seconds` overrides the timeout for this specific request
  - `additional_body_parameters` are expanded into the JSON request body
  - `additional_query_parameters` are expanded into the JSON query parameters map
  - `additional_headers` are expanded into the request's header map
  - Here's an example:

    ```python
    client\
      .imdb\
      .create_movie(
        request=CreateMovieRequest(title="title", rating=4.3),
        request_options={
          "timeout_in_seconds": 99,
          "additional_body_parameters": {"another": "body parameter"},
          "additional_headers": {"another": "header"},
        }
      )
    ```

## [0.10.0] - 2024-02-13

- Improvement: Remove support for Python 3.7. In order to support newer versions of libraries we depend on (such as typing and typing-extensions), we must move on to Python 3.8. With this change we are also able to:
  - Remove the `backports` dependency, as `cached_property` is now included within `functools`
  - Remove the upper bound dependency on Pydantic which had dropped support for Python 3.7

## [0.9.1] - 2024-02-11

- Fix: Remove literals from SDK function signatures, as they are not modifiable for end users.

  Before:

  ```python
  def get_options(self, *, dry_run: typing_extensions.Literal[True]) -> Options:
    ...
    json=jsonable_encoder({"dryRun": dry_run}),
    ...
  ```

  After:

  ```python
  def get_options(self, *) -> Options:
    ...
    json=jsonable_encoder({"dryRun": "true"}),
  ```

- Fix: Acknowledge the optionality of a `File` property, previously we were requiring all `File` type inputs, even if they were specified as optional within the OpenAPI or Fern definition. Now, we check if the parameter is required and make the parameter optional if it is not.

## [0.9.0] - 2024-02-11

- Feature: The SDK generator now supports whitelabelling. When this is turned on,
  there will be no mention of Fern in the generated code.

  **Note**: You must be on the enterprise tier to enable this mode.

## [0.8.3-rc0] - 2024-01-29

- Fix: Increase recursion depth to allow for highly nested and complex examples,
  this is a temporary solution while the example datamodel is further refined.

## [0.8.2-rc0] - 2024-01-28

- Fix: The Python SDK better handles cyclical references. In particular,
  cyclical references are tracked for undiscriminated unions,
  and update_forward_refs is always called with object references.

## [0.8.1] - 2024-01-26

- Feature: If the auth scheme has environment variables specified,
  the generated python client will scan those environment variables.

  For example, for the following Fern Definition

  ```
  auth: APIKey
  auth-schemes:
    APIKey:
      header: X-FERN-API-KEY
      type: string
      env: FERN_API_KEY
  ```

  the generated client will look like

  ```python
  import os

  class Client:

    def __init__(self, *, apiKey: str = os.getenv("FERN_API_KEY"))
  ```

## [0.8.0] - 2024-01-25

- Fix: Enums in inlined requests send the appropriate value.

  ```python
  class Operand(str, Enum):
    greater_than = ">"
    equal_to = "="

  # Previously the SDK would just send the operand directly
  def endpoint(self, *, operand: Operand):
    httpx.post(json={"operand": operand})

  # Now, the SDK will send the value of the enum
  def endpoint(self, *, operand: Operand):
    httpx.post(json={"operand": operand.value})
  ```

## [0.7.7] - 2024-01-21

- Chore: Intialize this changelog<|MERGE_RESOLUTION|>--- conflicted
+++ resolved
@@ -5,20 +5,16 @@
 The format is based on [Keep a Changelog](https://keepachangelog.com/en/1.0.0/),
 and this project adheres to [Semantic Versioning](https://semver.org/spec/v2.0.0.html).
 
-<<<<<<< HEAD
 ## [3.1.0-rc0] - 2024-07-24
 
 - Improvement: The root client users interact with is now exported from the main `__init__.py`, this allows users to access the client via `from my_sdk import my_sdk_client` as opposed to `from my_sdk.client import my_sdk_client`.
   - Note this comes with an edge-case break. In the unlikely event you have a type that conflicts in naming with the exported root client, that type model is post-fixed with "Model". e.g. a type `Merge` in an SDK exporting a client `Merge` becomes `MergeModel`.
 
-## [3.0.0-rc1] - 2024-07-16
-=======
 ## [3.0.0-rc2] - 2024-07-24
 
 - Fix: `update_forward_refs` no longer raises errors, preserving original behavior, pre-3.x.
 
 ## [3.0.0-rc1] - 2024-07-23
->>>>>>> 8ed27d8e
 
 - Fix: Sometimes mypy will error on the typing of `expected_types` within our test suite, despite them being labeled as `typing.Any`. This updates the types for tuples to `typing.Tuple[tying.Any, typing.Any]` to appease mypy.
 
