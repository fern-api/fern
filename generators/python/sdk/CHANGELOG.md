# Changelog

All notable changes to this project will be documented in this file.

The format is based on [Keep a Changelog](https://keepachangelog.com/en/1.0.0/),
and this project adheres to [Semantic Versioning](https://semver.org/spec/v2.0.0.html).

<<<<<<< HEAD
## [3.4.0] - 2024-08-02

- Internal: The SDK generator has now been upgraded to use Pydantic V2 internally. Note that 
  there is no change to the generated code, however by leveraging Pydantic V2 you should notice
  an improvement in `fern generate` times. 
=======
## [3.3.4] - 2024-08-02

- Improvement: Aliased literals are also defaulted within Pydantic models, whereas previously only direct literals were defaulted.
- Improvement: Snippets now provide optional literals in functions and models.
- Fix: Generated tests that expect an empty result when they are of type `text` (not JSON) now appropriately expect an empty string instead of `None`.
>>>>>>> c4bb11e2

## [3.3.3] - 2024-08-02

- Fix: The generator now allows you to extend aliased types (as long as they're objects).

## [3.3.2] - 2024-08-02

- Fix: regression in readme generation introduced in 3.3.1

## [3.3.1] - 2024-08-02

- Fix: Generated READMEs now reference RequestOptions as TypedDicts correctly.

## [3.3.0-rc1] - 2024-08-01

- Fix: TypedDict snippets now include literals where available.

## [3.3.0-rc0] - 2024-07-31

- internal: Upgrade to IR 53.1.0
- chore: The Python generator now creates snippet templates for undiscriminated unions.

## [3.2.0-rc1] - 2024-07-29

- Fix: The generated README now imports `ApiError` as if it were from outside the module.

## [3.2.0-rc0] - 2024-07-25

- Improvement: The Python SDK can now be generated such that inputs to requests are TypedDicts, instead of Pydantic models. This allows for consumers of the SDK
  to continue to have type hinting and autocomplete, but not need to import new object types when creating requests.

  With the following config:

  ```yaml
  generators:
    - name: fernapi/fern-python-sdk
      config:
        pydantic_config:
          use_typeddict_requests: true
  ```

  The usage will change from:

  ```python
  client\
      .imdb\
      .create_movie(
        request=CreateMovieRequest(title="title", rating=4.3),
      )
  ```

  to:

  ```python
    client\
      .imdb\
      .create_movie(
        request={"title": "title", "rating": 4.3},
      )
  ```

## [3.1.0-rc0] - 2024-07-24

- Improvement: The root client users interact with is now exported from the main `__init__.py`, this allows users to access the client via `from my_sdk import my_sdk_client` as opposed to `from my_sdk.client import my_sdk_client`.
  - Note this comes with an edge-case break. In the unlikely event you have a type that conflicts in naming with the exported root client, that type model is post-fixed with "Model". e.g. a type `Merge` in an SDK exporting a client `Merge` becomes `MergeModel`.

## [3.0.0-rc2] - 2024-07-24

- Fix: `update_forward_refs` no longer raises errors, preserving original behavior, pre-3.x.

## [3.0.0-rc1] - 2024-07-23

- Fix: Sometimes mypy will error on the typing of `expected_types` within our test suite, despite them being labeled as `typing.Any`. This updates the types for tuples to `typing.Tuple[tying.Any, typing.Any]` to appease mypy.

## [3.0.0-rc0] - 2024-07-23

- Break: The generated SDK now supports Pydantic V2 outright, it no longer uses `pydantic.v1` models. This change introduces additional breaks:
  - Wrapped aliases have been removed
  - Custom root validators for models with a **root** type have been removed (e.g. only unions with utils still leverages root models)
  - Public fields previously prefixed with `_` are now prefixed with `f_` (Pydantic V2 does not allow for `_` prefixes on public fields and Python does not allow for a numeric prefix)

## [2.16.0] - 2024-07-16

- Improvement: The generated SDK now allows for specifying whether or not to generate `streaming` functions as overloaded functions or suparate functions.
  Concretely, you can now specifiy whether or not you'd prefer the generation of your streaming functions as:

  ```
  def chat(...) -> ChatResponse:
    ...
  # and
  def chat_stream(...) -> typing.Iterator[StreamedChatResponse]:
    ...
  ```

  or:

  ```
  @overload
  def chat(...) -> ChatResponse:
    ...
  # and
  @overload
  def chat(..., stream=True) -> typing.Iterator[StreamedChatResponse]:
    ...
  ```

  The latter is configurable by specifying `stream-condition` and `response-stream` on your request within your Fern definition:

  ```
  service:
  auth: false
  base-path: /
  endpoints:
    listUsers:
      method: GET
      path: /users
      stream-condition: $request.stream
      request:
        name: ListUsersRequest
        query-parameters:
          page: integer
        body:
          properties:
            stream: optional<boolean>
      response: ListUsersResponse
      response-stream: User
  ```

## [2.15.6] - 2024-07-17

- Fix: The generated python SDK now requires an environment be specified if a default is not provided.

## [2.15.5] - 2024-07-17

- Fix: The generated python SDK Oauth client now no longer checks for an expiry when getting the access token if an expiry field is not configured.

## [2.15.4] - 2024-07-10

- Fix: The generated python SDK now serializes bytes within JSON as a utf-8 encoded string.

## [2.15.3] - 2024-07-10

- Fix: The generated python SDK no longer runs into a recursion error during snippet generation.

## [2.15.2] - 2024-07-10

- Fix: The generated python SDK no longer treats `set` as a reserved word for method names.

## [2.15.1] - 2024-07-09

- Fix: The unchecked base model no longer coerces None to a type.
- Fix: The http client appropriately defaults empty fields within RequestOptions.

## [2.15.0] - 2024-07-03

- Improvement: The generated Python SDK can now respect configured defaults from the API spec.

```yaml
generators:
  - name: fernapi/fern-python-sdk
    config:
      pydantic_config:
        use_provided_defaults: true
```

## [2.14.1] - 2024-07-01

- Fix: Sync and AsyncPage now pass through the generic type to BasePage, allowing the use of `.items`, etc. to be appropriately typed within your type checking system.

## [2.14.0] - 2024-07-01

- Fix: offset page now allows for the usage of 0 as a page start, previously the use of `page or 1` made Python coerce booleans and become 1, ignoring the user-provided 0.

## [2.14.0-rc3] - 2024-07-01

- Improvement: Generated readmes now include an "advanced" section, outlining usage of retries, timeouts, error handling and usage of a custom client.

## [2.14.0-rc2] - 2024-07-01

- Improvement: Async snippets now run the async function leveraging asyncio.run to be more copy-pastable.

## [2.14.0-rc1] - 2024-06-27

- Fix: the fix from 2.5.2 is now case-insentitive
  Recap of 2.5.2: `Fix: Support `list`SDK method names instead of defaulting to`list\_`.`

## [2.14.0-rc0] - 2024-06-26

- Feat: the Python SDK now generates an accompanying SDK reference (`reference.md`) for users to review the SDK methods at a glance within the SDK's GitHub repository.

## [2.13.1-rc0] - 2024-06-20

- Fix: the Python SDK now does not send additional properties via JSON or data if the request is leveraging the other field.
- Improvement: the Python SDK now copies unit tests over to the generated SDK for additional unit testing (separate from wire-format testing).

## [2.13.0-rc0] - 2024-06-20

- Upgrade: The Python SDK generator is now upgraded to IR V49.

## [2.12.0-rc0] - 2024-06-25

- Feature: README generation now supports a section dedicated to streaming usage, as well as one for paginated endpoints.
- Improvement: Paginated endpoint snippets now show using an iterator:

  Before:

  ```python
  from seed.client import SeedPagination

  client = SeedPagination(
      token="YOUR_TOKEN",
      base_url="https://yourhost.com/path/to/api",
  )
  client.users.list_with_cursor_pagination(
      page=1,
      per_page=1,
      order="asc",
      starting_after="string",
  )
  ```

  After:

  ```python
  from seed.client import SeedPagination

  client = SeedPagination(
      token="YOUR_TOKEN",
      base_url="https://yourhost.com/path/to/api",
  )
  response = client.users.list_with_cursor_pagination(
      page=1,
      per_page=1,
      order="asc",
      starting_after="string",
  )
  for item in response:
      yield item
  # alternatively, you can paginate page-by-page
  for page in response.iter_pages():
      yield page
  ```

## [2.11.0-rc0] - 2024-06-25

- Improvement: The SDK now produces templates for the root clients within snippet-template.json. This allows users of the Templates API to pass in data for the auth variables present within the root client.

## [2.10.2] - 2024-06-20

- Fix: The SDK now handles stream termination sequences like `[DONE]`. This is a typical way for LLM
  providers to communicate when the stream has ended.

## [2.10.1] - 2024-06-20

- Fix: Improve the SDK to not leak `JSONDecodeError` to SDK users. Instead, an `ApiError` will be thrown
  with the text content of the response.

## [2.10.0] - 2024-06-20

- Feature: Add support for higher quality `README.md` generation.

## [2.9.10] - 2024-06-20

- Fix: the generator now only specifies the readme location within pyproject.toml if one was successfully created.

## [2.9.9] - 2024-06-19

- Internal: The generator now consumes IRv46.

## [2.9.8] - 2024-06-18

- Fix: The python generator only adds a publish step in github actions if credentials are specified.

## [2.9.7] - 2024-06-12

- Fix: The unchecked base model stops special casing defaults and pydantic v2.

## [2.9.6] - 2024-06-11

- Fix: Offset based pagination is now 1-based, as opposed to 0 based
- Fix: The HTTP client now passes in additional body properties from the request options, even if the body is empty (regression from the client migration in 2.8.0)

## [2.9.5] - 2024-06-10

- Fix: Unions with elements that specify no properties are generated correctly.
- Fix: Unions with a single type now have a valid type alias (rather than an invalid `typing.Union`).

## [2.9.4] - 2024-06-07

- Fix: The unchecked base model now handles pulling the discriminant from a dict, not just a model/object.

## [2.9.3] - 2024-06-06

- Fix: Snippet templates for discrminated unions now specify the `template_input` property which is
  required to actually see snippets of instantiating discrminated unions.

## [2.9.2] - 2024-06-06

- Fix: downgrades mypy so we can run it over all our files without concern for their pydantic bug
- Fix: adds typehint to the response variable

## [2.9.1] - 2024-06-06

- Fix: The SDK removes unset query parameters from requests (regression from the client migration in 2.8.0)
- Fix: The SDK fixes it's type for `files` parameters to the http client (regression from the client migration in 2.8.0)

## [2.9.0] - 2024-06-05

- Fix: Snippets preserve trailing slashes

## [2.9.0-rc1] - 2024-06-05

- Fix: The new http client abstraction ensures a slash is postfixed to the baseurl
- Fix: Snippets preserve trailing slashes

## [2.9.0-rc0] - 2024-06-04

- Improvement: The Python generator now runs custom unit tests in CI if configured.

## [2.8.2] - 2024-06-04

- Fix: The none-filtering function now supports mypy's invariance check.

## [2.8.1] - 2024-06-04

- Fix: The parameter comment/documentation for timeouts on the root client now reflects the custom timeout passed through within configuration.

## [2.8.0] - 2024-06-03

- Improvement: Endpoint function request logic has been abstracted into the request function of the wrapped httpx client.

## [2.7.0] - 2024-05-30

- Improvement: The generator now outputs an `exampleId` alongside each generated snippet so that
  we can correlate snippets with the relevant examples. This is useful for retrieving examples from
  Fern's API and making sure that you can show multiple snippets in the generated docs.

## [2.6.1] - 2024-05-31

- Fix: this adds a back door token getter function to OAuth clients to better test the functionality.

## [2.6.0] - 2024-05-30

- Improvement: Support adding optional dependencies and extras to your generated `pyproject.toml`. To
  use this configuration, please add the following:

  ```yaml
  extra_dependencies:
    boto3: 1.28.57
    langchain:
      version: "^0.1.20"
      optional: true
  extras:
    telemetry: ["langchain", "boto3"]
  ```

## [2.5.7] - 2024-05-30

- Fix: tests now carry a type annotation for `expected_types` variable.

## [2.5.6] - 2024-05-29

- Improvement: literal values are now all defaulted such that users are not required to plug in a redundant value.

## [2.5.5] - 2024-05-29

- Fix: Optional lists returned from pagination endpoints are now appropriately flattened such that the `Pager` return types are correctly `Pager[ListItem]` as opposed to `Pager[List[ListItem]]`.

## [2.5.4] - 2024-05-28

- Fix: Add typing library for dateutils in testing lib to satisfy mypy errors.

## [2.5.3] - 2024-05-24

- Fix: Stop specifying custom licenses manually, let poetry handle adding them.

## [2.5.2] - 2024-05-23

- Fix: Support `list` SDK method names instead of defaulting to `list_`.

## [2.5.1-rc0] - 2024-05-23

- Fix: Literal parameters are added back to the request body.

## [2.5.0-rc2] - 2024-05-23

- Fix: Do not attempt to run `fern test` in CI until the command is more widely rolled out.

## [2.5.0-rc1] - 2024-05-22

- Fix: Address `propogate` -> `propagate` typo in python codegen.

## [2.5.0-rc0] - 2024-05-22

- Fix: This version addresses issues in unit test generation and reenables the creation of unit tests.

## [2.4.0-rc0] - 2024-05-21

- Fix: The Python SDK generator now uses safe names wherever string concat is not used (like in client generation naming), so this will update module and parameter names.

## [2.3.4] - 2024-05-21

- Fix: Snippets and unit tests now correctly write optional request bodies when `inline_request_params` is set to `True`. Previously the generator wrote snippets that inlined these parameters, which does not match the generated SDK itself.

## [2.3.3] - 2024-05-21

- Fix: Inlined body parameters now deconflict in naming with header and query parameters by prefixing the request objects name.

## [2.3.2] - 2024-05-21

- Fix: The `pyproject.toml` generator now writes authors in a valid format for `tool.poetry`, not just `project`

- Fix: The query encoder now correctly handles none values

## [2.3.1] - 2024-05-21

- Fix: The `pyproject.toml` generator now includes project URLs when specified.

## [2.3.0] - 2024-05-21

- Improvement: Users can now specify information that will appear in their pypi record.

```yaml
generators:
  - name: fernapi/fern-python-sdk
    metadata:
      description: this is the desc for my package
      keywords:
        - science
        - data analysis
      documentationLink: "https://buildwithfern.com/learn"
      homepageLink: "https://buildwithfern.com/"
      authors:
        - email: support@buildwithfern.com
          name: Armando
```

## [2.2.2] - 2024-05-20

- Fix: Inline request parameters now deconflict in naming with the unnamed path parameter arguments. Previously, when inlining request parameters into the method signature, we would not deconflict naming with the unnamed args preceeding them. Now, conflicting unnamed parameters are post-fixed with an "\_".

Before:

```python
def method_name(id: str, *, id: str) -> None:
  ...
```

After:

```python
def method_name(id_: str, *, id: str) -> None:
  ...
```

## [2.2.1] - 2024-05-17

- Internal: The generator now uses the latest FDR SDK.

## [2.2.0] - 2024-05-16

- Improvement: The generated SDK will now correctly encode deep object query parameters.
  For example, if you have an object `{"test": {"nested": "object"}}` as a query parameter, we will now encode it as `test[nested]=object`.

## [2.1.1] - 2024-05-15

- Chore: add enhanced snippet support for streaming endpoints.

  Before:

  ```python
  from seed.client import SeedStreaming

  client = SeedStreaming(
      base_url="https://yourhost.com/path/to/api",
  )
  client.dummy.generate_stream(
      num_events=1,
  )
  ```

  After:

  ```python
  from seed.client import SeedStreaming

  client = SeedStreaming(
      base_url="https://yourhost.com/path/to/api",
  )
  response = client.dummy.generate_stream(
      num_events=1,
  )
  for chunk in response:
      yield chunk
  ```

## [2.1.0] - 2024-05-14

- Feature: Add support for cursor and offset pagination.

  For example, consider the following endpoint `/users` endpoint:

  ```yaml
  types:
    User:
      properties:
        name: string

    ListUserResponse:
      properties:
        next: optional<string>
        data: list<User>

  service:
    auth: false
    base-path: /users
    endpoints:
      list:
        path: ""
        method: GET
        pagination:
          cursor: $request.starting_after
          next_cursor: $response.next
          results: $response.data
        request:
          name: ListUsersRequest
          query-parameters:
            starting_after: optional<string>
        response: ListUsersResponse
  ```

  The generated `client.Users.List` can then be used as a `User` generator (effectively the "default"):

  ```python
  for user in client.users.list(...):
    print user
  ```

  a page-by-page generator:

  ```python
  for page in client.users.list(...).iter_pages():
    print(page.items)
  ```

  or statically calling `next_page` to perform the pagination manually:

  ```python
  pager = client.users.list(...)
  # First page
  print(pager.items)
  # Second page
  pager = pager.next_page()
  print(pager.items)
  ```

## [2.0.1] - 2024-05-14

- Fix: the python generator previously used `exclude_unset` on pydantic models, however this would remove defaulted values. This change updates this to only exclude none fields that were not required.

## [2.0.0] - 2024-05-09

- Break: the python SDK is now on major version 2, there are no substantial logic changes, however default configuration has changed. To take this upgrade without any breaks, please add the below configuration to your `generators.yml` file:

  ```yaml
  generators:
    - name: fernapi/fern-python-sdk
      config:
        inline_request_params: false
  ```

## [1.7.0-rc0] - 2024-05-09

- Improvement: you can now declare a new python version range for your `pyproject.toml`, which will declare a new version range for your pip package.

  ```yaml
  generators:
    - name: fernapi/fern-python-sdk
      config:
        pyproject_python_version: ^3.8.1
  ```

## [1.6.0-rc0] - 2024-05-09

- Improvement: you can now specify dev dependencies from your `generators.yml` file:

  ```yaml
  generators:
    - name: fernapi/fern-python-sdk
      config:
        extra_dev_dependencies:
          requests_mock: 1.12.1
          boto3: 1.28.57
  ```

  These will then populare your `pyproject.toml` automatically:

  ```toml
  ...
  [tool.poetry.dev-dependencies]
  requests_mock = "1.12.1"
  boto3 = "1.28.57"
  ...
  ```

## [1.5.3-rc0] - 2024-05-02

- Fix: the unchecked basemodel no longer tries to dereference an object if it's null.

## [1.5.2-rc0] - 2024-05-02

- Improvement: The python generator now produces sync snippet templates, as opposed to just async templates as it was before

## [1.5.1-rc5] - 2024-05-01

- Fix: Snippet templates now generate the correct imports for object types.

## [1.5.1-rc4] - 2024-05-01

- Fix: The SDK now generates discriminated union snippet templates correctly.

## [1.5.1-rc3] - 2024-05-01

- Improvement: Union types leverage the fern aware base model to include JSON and Dict function overrides.

## [1.5.1-rc2] - 2024-05-01

- Fix: The vanilla pydantic base model now respects the `require_optional_fields`, this became a regression in 1.5.1-rc0 when we started to inline union properties which leverages the vanilla base model.

## [1.5.1-rc1] - 2024-05-01

- Fix: Address formatting issues with snippet templates, we now strip newlines off OG snippets as well as plumb through indentation metadata to places that were previously missing it.

## [1.5.1-rc0] - 2024-04-26

- Fix: Discriminated union variants that are objects now have inlined properties instead of
  extending a base type.

  ```python

  Circle_Shape(pydantic_v1.BaseModel):
    type: typing.Literal["circle"]
    radius: integer

  Square_Shape(pydantic_v1.BaseModel):
    type: typing.Literal["circle"]
    side: integer
  ```

  instead of

  ```python
  Circle_Shape(Circle):
    type: typing.Literal["circle"]

  Square_Shape(Square):
    type: typing.Literal["circle"]
  ```

## [1.5.0-rc0] - 2024-04-30

- Feat: The generator now supports inlining top-level request parameters instead of requiring users create a request object.

  Config:

  ```yaml
  generators:
    - name: fernapi/fern-python-sdk
      config:
        inline_request_params: true
  ```

  Before:

  ```python
  def get_and_return_with_optional_field(
    self,
    *,
    request: ObjectWithOptionalField,
    request_options: typing.Optional[RequestOptions] = None
  ) -> ObjectWithOptionalField:
    ...
  ```

  After:

  ```python
  def get_and_return_with_optional_field(
    self,
    *,
    string: typing.Optional[str] = OMIT,
    integer: typing.Optional[int] = OMIT,
    long: typing.Optional[int] = OMIT,
    double: typing.Optional[float] = OMIT,
    bool: typing.Optional[bool] = OMIT,
    request_options: typing.Optional[RequestOptions] = None
  ) -> ObjectWithOptionalField:
    ...
  ```

## [1.4.0] - 2024-04-29

- Improvement: keyword arguments are now ordered such that required params are ordered before optional params. Note that since these are kwargs, this is a non-breaking change.
- Improvement: docstrings now match numpydoc/PEP257 format

## [1.4.0-rc3] - 2024-04-24

- Fix: Set `mypy` dev depenency in generated `pyproject.toml` to `1.9.0`.
  This prevents upstream `mypy` bugs from affecting user builds. Note that
  this is only a dev dependency, so it does not affect the behavior of the
  SDK.
- Fix: Temporarily disable unit test generation.
- Improvement: Use named parameters for all `httpx` request params.

## [1.4.0-rc2] - 2024-04-23

- Fix: Initialize the OAuth token provider member variables to their default values before they are set.

## [1.4.0-rc1] - 2024-04-22

- Feature: The python SDK generator now supports OAuth client generation for the client-credentials flow.

## [1.4.0-rc0] - 2024-04-22

- Chore: default generated clients to follow redirects by default, this effectively flips the `follow_redirects_by_default` flag to `True` and can be reverted with the following configuration:

  ```yaml
  generators:
    - name: fernapi/fern-python-sdk
      config:
        follow_redirects_by_default: false
  ```

## [1.3.1-rc0] - 2024-04-22

- Fix: the python SDK generator now checks to make sure a header is not null before casting it to a string.

## [1.3.0-rc1] - 2024-04-22

- Internal: add logging for python snippet template generation.

## [1.3.0-rc0] - 2024-04-21

- Beta, feature: The generator now registers snippet templates which can be used for dynamic
  SDK code snippet generation.

  **Note**: You must be on the enterprise tier to enable this mode.

## [1.2.0-rc2] - 2024-04-10

- Fix: The generator now correctly imports `json` when deserializing server sent events.

## [1.2.0-rc0] - 2024-04-10

- Feature: The generator now depends on v38 of Intermediate Representation which requires the latest
  CLI. As part of this, the generator now supports server sent events using `httpx-sse`.

## [1.1.0-rc3] - 2024-04-04

- Fix: There are a number of fixes to the skip validation code as well as tests to reflect those updates.

## [1.1.0-rc2] - 2024-04-04

- Fix: The generator now writes the skipped-validation `cast` with a suffixing new line so that the code compiles.

## [1.1.0-rc1] - 2024-04-04

- Fix: The generator no longer attempts to create a version file if Fern does not own generating the full package (e.g. in local generation). It's too confusing for to make the relevant changes to the package set up, and is also arguably not even needed in local generation.

## [1.1.0-rc0] - 2024-04-03

- [EXPERIMENTAL] Feature: The python SDK now includes a configuration option to skip pydantic validation. This ensures that Pydantic does not immediately fail if the model being returned from an API does not exactly match the Pydantic model. This is meant to add flexibility, should your SDK fall behind your API, but should be used sparringly, as the type-hinting for users will still reflect the Pydantic model exactly.

  ```yaml
  generators:
    - name: fernapi/fern-python-sdk
      ...
      config:
        pydantic_config:
          skip_validation: true
  ```

## [1.0.1] - 2024-04-03

- Fix: Pydantic introduced a "break" to their 1.x libs by adding in a .v1 submodule that does not mirror the one that comes with pydantic v2. To get around this we now force the usage of the v1 submodule only if the pydantic version is v2.

## [1.0.0] - 2024-04-02

- Break: The python SDK now defaults new (breaking configuration) to introduce general improvements.

  In order to revert to the previous configuration flags and avoid the break, please leverage the below configuration:

  ```yaml
  generators:
    - name: fernapi/fern-python-sdk
      config:
        improved_imports: false
        pydantic_config:
          require_optional_fields: true
          use_str_enums: false
          extra_fields: "forbid"
  ```

- Improvement: The python SDK now supports specifying whether or not to follow redirects in requests by default, and exposes an option to override that functionality for consumers.

  ```yaml
  generators:
    - name: fernapi/fern-python-sdk
      config:
        follow_redirects_by_default: true
  ```

  which then just instantiates the client like so:

  ```python
  client = SeedExhaustive(
        token="YOUR_TOKEN",
        follow_redirects=True  # This is defaulted to the value passed into follow_redirects_by_default, and ignored if not specified
  )
  ```

## [0.13.4] - 2024-04-03

- Fix: revert the change from 0.13.2, the stream call returns a context manager, which is not awaited. The issue that this was meant to solve was actually fixed in version `0.12.2`.

## [0.13.3] - 2024-03-28

- Fix: Github workflows for publishing now work again (previously the trigger was incorrect).

## [0.13.2] - 2024-03-28

- Fix: Asynchronous calls to `httpx.stream` are now awaited. This is applicable to any file download or
  JSON streaming (chat completion) endpoints.

  ```python
  # Before
  async with httpx.stream

  # After
  async with await httpx.stream
  ```

## [0.13.1] - 2024-03-26

- Improvement: discriminant values in unions are now defaulted such that callers no longer need to specify the discriminant:

  ```python
  # Before
  shape = Circle(discriminant="circle", radius=2.0)

  # After
  shape = Circle(radius=2.0)
  ```

## [0.13.0] - 2024-03-25

- Improvement: the python SDK now exposes it's version through `__version__` to match module standards and expectations.

```python
import seed

print(seed.__version__)  # prints 0.0.1 or whatever version is contained within the pyproject.toml
```

## [0.12.5] - 2024-03-22

- Fix: the python SDK uses the timeout provided to the top level client as the default per-request, previously if there was no timeout override in the RequestOptions, we'd default to 60s, even if a timeout was provided at the client level.

## [0.12.4] - 2024-03-19

- Improvement: Allow full forward compat with enums while keeping intellisense by unioning enum literals with `typing.AnyStr`.

  Before:

  ```python
  Operand = typing.Union[typing.AnyStr, typing.Literal[">", "=", "less_than"]]
  ```

  After:

  ```python
  Operand = typing.Literal[">", "=", "less_than"]
  ```

## [0.12.3] - 2024-03-18

- Improvement: Allow bytes requests to take in iterators of bytes, mirroring the types allowed by HTTPX.

## [0.12.2] - 2024-03-18

- Fix: Fix the returned type and value contained within the retrying wrapper for the HTTPX client (http_client.py).

## [0.12.1] - 2024-03-14

- Improves example generation and snippets for union types, as well as multi-url environments.
- Fix: Stringifies header arguments, HTTPX was previously hard failing for certain types

## [0.12.0] - 2024-03-11

- Beta, feature: The SDK now generates tests leveraging auto-generated data to test typing, as well as wire-formatting (e.g. the SDKs are sending and receiving data as expected). This comes out of the box within the generated github workflow, as well as through the fern cli: `fern test --command "your test command"`.
  **Note**: You must be on the enterprise tier to enable this mode.

## [0.11.10] - 2024-03-08

- feature: Expose a feature flag to pass through additional properties not specified within your pydantic model from your SDK. This allows for easier forward compatibility should your SDK drift behind your spec.

  Config:

  ```yaml
  generators:
    - name: fernapi/fern-python-sdk
      ...
      config:
        pydantic_config:
          extra_fields: "allow"
  ```

  Example generated code:

  ```python
  # my_object.py
  class MyObject(pydantic.BaseModel):
      string: typing.Optional[str] = None
      ...

  # main.py
  o = pydantic.parse_obj_as(MyObject, {"string": "string", "my_new_property": "custom_value"})

  print(o.my_new_property) # <--- "custom_value"
  ```

## [0.11.9] - 2024-03-04

- chore: Use docstrings instead of Pydantic field descriptions. This is meant to be a cleanliness change.
  This goes from:

  ```python
  field: Optional[str] = pydantic.Field(default=None, description="This is the description.")
  ```

  to:

  ```python
  field: Optional[str] = pydantic.Field(default=None)
  """This is the description."""
  ```

## [0.11.8-rc1] - 2024-03-02

- Beta, Improvement: Introduces a `max_retries` parameter to the RequestOptions dict accepted by all requests. This parameter will retry requests automatically, with exponential backoff and a jitter. The client will automatically retry requests of a 5XX status code, or certain 4XX codes (429, 408, 409).

  ```python
    client\
      .imdb\
      .create_movie(
        request=CreateMovieRequest(title="title", rating=4.3),
        request_options={
          "max_retries": 5,
        }
      )
  ```

## [0.11.8-rc0] - 2024-02-27

- Beta: Introduce a `client` custom config that allows you to specify class_name and
  filename for the client. This configuration can be used in several ways:

  1. Rename your client class:

     ```yml
     config:
       client:
         class_name: Imdb
     ```

  2. Add custom functions to your generated SDK:

     ```yml
     config:
       client:
         class_name: BaseImdb
         filename: base_client.py
         exported_class_name: Imdb
         exported_filename: client.py
     ```

     Often times you may want to add additional methods or utilites to the
     generated client. The easiest way to do this is to configure Fern to write
     the autogenerated client in another file and extend it on your own.

     With the configuration above, Fern's Python SDK generator will create a
     class called `BaseImdb` and `AsyncBaseImdb` and put them in a file called
     `base_client.py`. As a user, you can extend both these classes with
     custom utilities.

     To make sure the code snippets in the generated SDK are accurate you can
     specify `exported_class_name` and `exported_filename`.

## [0.11.7] - 2024-02-27

- Improvement: Introduces a flag `use_str_enums` to swap from using proper Enum classes to using Literals to represent enums. This change allows for forward compatibility of enums, since the user will receive the string back.

  ```
  config:
    pydantic_config:
      use_str_enums: true
  ```

  generates enums as:

  ```
  Operand = typing.Literal[">", "=", "less_than"]
  ```

## [0.11.6] - 2024-02-26

- Improvement: You can now specify envvars to scan for headers, not just auth scheme headers.

  ```
  # OpenAPI
  x-fern-global-headers:
   - header: x-api-key
     name: api_key
     optional: true
     env: MY_API_KEY
  ```

  ... or ...

  ```
  # Fern Definition
  getAllUsers:
    method: GET
    path: /all
    request:
      name: GetAllUsersRequest
      headers:
        X-API-KEY: string
        env: MY_API_KEY
  ```

  the generated client will look like

  ```python
  import os

  class Client:

    def __init__(self, *, apiKey: str = os.getenv("MY_API_KEY"))
  ```

## [0.11.5] - 2024-02-23

- Fix: Fix the usage of ApiError when leveraging auth envvars, when the schema for ApiError was changed, this usage was missed in the update.

## [0.11.4] - 2024-02-23

- Fix: We now grab enum values appropriately when enums are within unions.

## [0.11.3] - 2024-02-22

- Fix: Transition from lists to sequences within function calls, this is a fix as a result of how mypy handles type variance.
  This fix is only for function calls as testing shows that we do not hit the same issue within mypy with list[union[*]] fields on pydantic objects.
  This issue outlines it well: https://stackoverflow.com/questions/76138438/incompatible-types-in-assignment-expression-has-type-liststr-variable-has

- Improvement: The Python SDK generator now defaults to `require_optional_fields = False`. This means that any requests that have optional fields no longer require a user to input data (or a `None` value) in.
  Example:

  ```python
  # Previously:
  def my_function(my_parameter: typing.Optional[str]):
    pass

  my_function()  # <--- This fails mypy
  my_function(None)  # <--- This is necessary
  my_function("I work in both cases!")
  ...
  # Now:
  def my_function():
    pass

  my_function()  # <--- I no longer fail mypy
  my_function(None)  # <--- I still work
  my_function("I work in both cases!")
  ```

## [0.11.2] - 2024-02-21

- Improvement (Beta): The Python generator now supports a configuration option called `improved_imports`. To enable
  this configuration, just add the following to your generators.yml

  ```yaml
  generators:
    - name: fernapi/fern-python-sdk
      ...
      config:
        improved_imports: true
  ```

  Enabling improved imports will remove the verbose `resources` directory in the SDK and make the imports
  shorter. This will also improve the imports from Pylance and Pyright that are automaticaly generated

  ```python
  # Before
  from sdk.resources.fhir import Paient

  # After
  from sdk.fhir import Patient
  ```

## [0.11.1] - 2024-02-20

- Improvement: Python now supports specifying files to auto-export from the root `__init__.py` file, this means you can export custom classes and functions from your package for users to access like so:

  ```python
  from my_package import custom_function
  ```

  the configuration for this is:

  ```yaml
  # generators.yml
  python-sdk:
    generators:
      - name: fernapi/fern-python-sdk
        version: 0.11.1
        config:
          additional_init_exports:
            - from: file_with_custom_function
              imports:
                - custom_function
  ```

- Chore: Add a docstring for base clients to explain usage, example:

  ```python
  class SeedTest:
    """
    Use this class to access the different functions within the SDK. You can instantiate any number of clients with different configuration that will propogate to these functions.
    ---
    from seed.client import SeedTest

    client = SeedTest(
        token="YOUR_TOKEN",
        base_url="https://yourhost.com/path/to/api",
    )
    """
  ```

## [0.11.0] - 2024-02-19

- Improvement: Python now supports a wider range of types for file upload, mirroring the `httpx` library used under the hood, these are grouped under a new type `File`:

  ```python
  # core/file.py
  FileContent = typing.Union[typing.IO[bytes], bytes, str]
  File = typing.Union[
      # file (or bytes)
      FileContent,
      # (filename, file (or bytes))
      typing.Tuple[typing.Optional[str], FileContent],
      # (filename, file (or bytes), content_type)
      typing.Tuple[typing.Optional[str], FileContent, typing.Optional[str]],
      # (filename, file (or bytes), content_type, headers)
      typing.Tuple[typing.Optional[str], FileContent, typing.Optional[str], typing.Mapping[str, str]],
  ]

  ...

  # service.py
  def post(
      self,
      *,
      file: core.File,
      request_options: typing.Optional[RequestOptions] = None,
  ) -> None:
      """
      Parameters:
          - file: core.File. See core.File for more documentation
          - request_options: typing.Optional[RequestOptions]. Request-specific configuration.
      """
  ...

  # main.py
  f = open('report.xls', 'rb')
  service.post(file=f)

  # Or leveraging a tuple
  with open('largefile.zip', 'rb') as f:
    service.post(file=('largefile.zip', f))
  ...
  ```

- Fix: Python now supports API specifications that leverage lists for file upload. Previously, Fern incorrectly made all `list<file>` type requests simply `file`.

  ```python
  # service.py
  def post(
      self,
      *,
      file_list: typing.List[core.File],
      request_options: typing.Optional[RequestOptions] = None,
  ) -> None:
      """
      Parameters:
          - file_list: typing.List[core.File]. See core.File for more documentation
          - request_options: typing.Optional[RequestOptions]. Request-specific configuration.
      """
  ...

  # main.py
  f1 = open('report.xls', 'rb')
  f2 = open('page.docx', 'rb')
  service.post(file_list=[f1, f2])
  ```

## [0.10.3] - 2024-02-19

- Fix: Several bugfixes were made to related to literal properties. If a literal is
  used as a query parameeter, header, path parameter, or request parameter, the user
  no longer has to explicitly pass it in.

  For example, the following endpoint

  ```yaml
  endpoints:
    chat_stream:
      request:
        name: ListUsersRequest
        headers:
          X_API_VERSION: literal<"2022-02-02">
        body:
          properties:
            stream: literal<true>
            query: string
  ```

  would generate the following signature in Python

  ```python
  class Client:

    # The user does not have to pass in api version or stream since
    # they are literals and always the same
    def chat_stream(self, *, query: str) -> None:
  ```

## [0.10.2] - 2024-02-18

- Fix: The SDK always sends the enum wire value instead of the name of the enum. For example,
  for the following enum,

  ```python
  class Operand(str, enum.Enum):
    GREATER_THAN = ">"
    EQUAL_TO = "="
  ```

  the SDK should always be sending `>` and `=` when making a request.

  This affected enums used in path parameters, query parameters and any request body parameters at
  the first level. To fix, the SDK sends the `.value` attribute of the enum.

- Fix: Revert #2719 which introduced additional issues with circular references within our Python types.

## [0.10.1] - 2024-02-14

- Improvement: Add support for a RequestOptions object for each generated function within Python SDKs. This parameter is an optional final parameter that allows for configuring timeout, as well as pass in arbitrary data through to the request. RequestOptions is a TypedDict, with optional fields, so there's no need to instantiate an object, just pass in the relevant keys within a dict!

  - `timeout_in_seconds` overrides the timeout for this specific request
  - `additional_body_parameters` are expanded into the JSON request body
  - `additional_query_parameters` are expanded into the JSON query parameters map
  - `additional_headers` are expanded into the request's header map
  - Here's an example:

    ```python
    client\
      .imdb\
      .create_movie(
        request=CreateMovieRequest(title="title", rating=4.3),
        request_options={
          "timeout_in_seconds": 99,
          "additional_body_parameters": {"another": "body parameter"},
          "additional_headers": {"another": "header"},
        }
      )
    ```

## [0.10.0] - 2024-02-13

- Improvement: Remove support for Python 3.7. In order to support newer versions of libraries we depend on (such as typing and typing-extensions), we must move on to Python 3.8. With this change we are also able to:
  - Remove the `backports` dependency, as `cached_property` is now included within `functools`
  - Remove the upper bound dependency on Pydantic which had dropped support for Python 3.7

## [0.9.1] - 2024-02-11

- Fix: Remove literals from SDK function signatures, as they are not modifiable for end users.

  Before:

  ```python
  def get_options(self, *, dry_run: typing_extensions.Literal[True]) -> Options:
    ...
    json=jsonable_encoder({"dryRun": dry_run}),
    ...
  ```

  After:

  ```python
  def get_options(self, *) -> Options:
    ...
    json=jsonable_encoder({"dryRun": "true"}),
  ```

- Fix: Acknowledge the optionality of a `File` property, previously we were requiring all `File` type inputs, even if they were specified as optional within the OpenAPI or Fern definition. Now, we check if the parameter is required and make the parameter optional if it is not.

## [0.9.0] - 2024-02-11

- Feature: The SDK generator now supports whitelabelling. When this is turned on,
  there will be no mention of Fern in the generated code.

  **Note**: You must be on the enterprise tier to enable this mode.

## [0.8.3-rc0] - 2024-01-29

- Fix: Increase recursion depth to allow for highly nested and complex examples,
  this is a temporary solution while the example datamodel is further refined.

## [0.8.2-rc0] - 2024-01-28

- Fix: The Python SDK better handles cyclical references. In particular,
  cyclical references are tracked for undiscriminated unions,
  and update_forward_refs is always called with object references.

## [0.8.1] - 2024-01-26

- Feature: If the auth scheme has environment variables specified,
  the generated python client will scan those environment variables.

  For example, for the following Fern Definition

  ```
  auth: APIKey
  auth-schemes:
    APIKey:
      header: X-FERN-API-KEY
      type: string
      env: FERN_API_KEY
  ```

  the generated client will look like

  ```python
  import os

  class Client:

    def __init__(self, *, apiKey: str = os.getenv("FERN_API_KEY"))
  ```

## [0.8.0] - 2024-01-25

- Fix: Enums in inlined requests send the appropriate value.

  ```python
  class Operand(str, Enum):
    greater_than = ">"
    equal_to = "="

  # Previously the SDK would just send the operand directly
  def endpoint(self, *, operand: Operand):
    httpx.post(json={"operand": operand})

  # Now, the SDK will send the value of the enum
  def endpoint(self, *, operand: Operand):
    httpx.post(json={"operand": operand.value})
  ```

## [0.7.7] - 2024-01-21

- Chore: Intialize this changelog<|MERGE_RESOLUTION|>--- conflicted
+++ resolved
@@ -5,19 +5,17 @@
 The format is based on [Keep a Changelog](https://keepachangelog.com/en/1.0.0/),
 and this project adheres to [Semantic Versioning](https://semver.org/spec/v2.0.0.html).
 
-<<<<<<< HEAD
 ## [3.4.0] - 2024-08-02
 
 - Internal: The SDK generator has now been upgraded to use Pydantic V2 internally. Note that 
   there is no change to the generated code, however by leveraging Pydantic V2 you should notice
   an improvement in `fern generate` times. 
-=======
+
 ## [3.3.4] - 2024-08-02
 
 - Improvement: Aliased literals are also defaulted within Pydantic models, whereas previously only direct literals were defaulted.
 - Improvement: Snippets now provide optional literals in functions and models.
 - Fix: Generated tests that expect an empty result when they are of type `text` (not JSON) now appropriately expect an empty string instead of `None`.
->>>>>>> c4bb11e2
 
 ## [3.3.3] - 2024-08-02
 
