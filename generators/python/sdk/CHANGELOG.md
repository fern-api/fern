--- conflicted
+++ resolved
@@ -5,8 +5,7 @@
 The format is based on [Keep a Changelog](https://keepachangelog.com/en/1.0.0/),
 and this project adheres to [Semantic Versioning](https://semver.org/spec/v2.0.0.html).
 
-<<<<<<< HEAD
-## [2.12.0] - 2024-06-25
+## [2.12.0-rc0] - 2024-06-25
 
 - Feature: README generation now supports a section dedicated to streaming usage, as well as one for paginated endpoints.
 - Improvement: Paginated endpoint snippets now show using an iterator:
@@ -49,11 +48,10 @@
   for page in response.iter_pages():
       yield page
   ```
-=======
+
 ## [2.11.0-rc0] - 2024-06-25
 
 - Improvement: The SDK now produces templates for the root clients within snippet-template.json. This allows users of the Templates API to pass in data for the auth variables present within the root client.
->>>>>>> 175223c1
 
 ## [2.10.2] - 2024-06-20
 
