--- conflicted
+++ resolved
@@ -5,13 +5,13 @@
 The format is based on [Keep a Changelog](https://keepachangelog.com/en/1.0.0/),
 and this project adheres to [Semantic Versioning](https://semver.org/spec/v2.0.0.html).
 
+## [1.5.1-rc4] - 2024-05-01
+
+- Fix: The SDK now generates discriminated union snippet templates correctly.
+
 ## [1.5.1-rc3] - 2024-05-01
 
-<<<<<<< HEAD
-- Fix: The SDK now generates discriminated union snippet templates correctly.
-=======
 - Improvement: Union types leverage the fern aware base model to include JSON and Dict function overrides.
->>>>>>> df0292d2
 
 ## [1.5.1-rc2] - 2024-05-01
 
