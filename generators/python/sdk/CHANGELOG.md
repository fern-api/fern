--- conflicted
+++ resolved
@@ -5,15 +5,13 @@
 The format is based on [Keep a Changelog](https://keepachangelog.com/en/1.0.0/),
 and this project adheres to [Semantic Versioning](https://semver.org/spec/v2.0.0.html).
 
-<<<<<<< HEAD
 ## [2.4.0-rc0] - 2024-05-21
 
 - Fix: The Python SDK generator now uses safe names wherever string concat is not used (like in client generation naming), so this will update module and parameter names.
-=======
+
 ## [2.3.4] - 2024-05-21
 
 - Fix: Snippets and unit tests now correctly write optional request bodies when `inline_request_params` is set to `True`. Previously the generator wrote snippets that inlined these parameters, which does not match the generated SDK itself.
->>>>>>> 340ac47e
 
 ## [2.3.3] - 2024-05-21
 
