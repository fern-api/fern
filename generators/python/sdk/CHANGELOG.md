--- conflicted
+++ resolved
@@ -5,12 +5,10 @@
 The format is based on [Keep a Changelog](https://keepachangelog.com/en/1.0.0/),
 and this project adheres to [Semantic Versioning](https://semver.org/spec/v2.0.0.html).
 
-<<<<<<< HEAD
 ## [2.3.4] - 2024-05-21
+
 - Fix: Snippets and unit tests now correctly write optional request bodies when `inline_request_params` is set to `True`. Previously the generator wrote snippets that inlined these parameters, which does not match the generated SDK itself.
 
-=======
->>>>>>> 6c438127
 ## [2.3.3] - 2024-05-21
 
 - Fix: Inlined body parameters now deconflict in naming with header and query parameters by prefixing the request objects name.
