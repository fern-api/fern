--- conflicted
+++ resolved
@@ -5,15 +5,13 @@
 The format is based on [Keep a Changelog](https://keepachangelog.com/en/1.0.0/),
 and this project adheres to [Semantic Versioning](https://semver.org/spec/v2.0.0.html).
 
-<<<<<<< HEAD
 ## [3.0.0-rc0] - 2024-07-16
+
 - Break: The generated SDK now supports Pydantic V2 outright, it no longer uses `pydantic.v1` models. This change introduces additional breaks:
   - Wrapped aliases have been removed
-  - Custom root validators for models with a __root__ type have been removed (e.g. only unions with utils still leverages root models)
+  - Custom root validators for models with a **root** type have been removed (e.g. only unions with utils still leverages root models)
   - Public fields previously prefixed with `_` are now prefixed with `f_` (Pydantic V2 does not allow for `_` prefixes on public fields and Python does not allow for a numeric prefix)
 
-## [2.15.2] - 2024-07-10
-=======
 ## [2.16.0] - 2024-07-16
 
 - Improvement: The generated SDK now allows for specifying whether or not to generate `streaming` functions as overloaded functions or suparate functions.
@@ -74,7 +72,6 @@
 - Fix: The generated python SDK now serializes bytes within JSON as a utf-8 encoded string.
 
 ## [2.15.3] - 2024-07-10
->>>>>>> 96da11de
 
 - Fix: The generated python SDK no longer runs into a recursion error during snippet generation.
 
