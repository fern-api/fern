--- conflicted
+++ resolved
@@ -5,8 +5,7 @@
 The format is based on [Keep a Changelog](https://keepachangelog.com/en/1.0.0/),
 and this project adheres to [Semantic Versioning](https://semver.org/spec/v2.0.0.html).
 
-<<<<<<< HEAD
-## [1.4.1-rc0] - 2024-04-26
+## [1.5.1-rc0] - 2024-04-26
 
 - Fix: Discriminated union variants that are objects now have inlined properties instead of
   extending a base type.
@@ -31,7 +30,7 @@
   Square_Shape(Square):
     type: typing.Literal["circle"]
   ```
-=======
+
 ## [1.5.0-rc0] - 2024-04-30
 
 - Feat: The generator now supports inlining top-level request parameters instead of requiring users create a request object.
@@ -56,7 +55,6 @@
 
 - Improvement: keyword arguments are now ordered such that required params are ordered before optional params. Note that since these are kwargs, this is a non-breaking change.
 - Improvement: docstrings now match numpydoc/PEP257 format
->>>>>>> a3ac58fc
 
 ## [1.4.0-rc3] - 2024-04-24
 
