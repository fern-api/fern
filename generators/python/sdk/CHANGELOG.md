--- conflicted
+++ resolved
@@ -5,33 +5,32 @@
 The format is based on [Keep a Changelog](https://keepachangelog.com/en/1.0.0/),
 and this project adheres to [Semantic Versioning](https://semver.org/spec/v2.0.0.html).
 
-<<<<<<< HEAD
-## [0.14.0] - 2024-04-02
+## [1.1.0] - 2024-04-03
 
 - [EXPERIMENTAL] Feature: The python SDK now includes a configuration option to skip pydantic validation. This ensures that Pydantic does not immediately fail if the model being returned from an API does not exactly match the Pydantic model. This is meant to add flexibility, should your SDK fall behind your API, but should be used sparringly, as the type-hinting for users will still reflect the Pydantic model exactly.
-=======
-## [1.0.1] - 2024-04-03
-
-- Fix: Pydantic introduced a "break" to their 1.x libs by adding in a .v1 submodule that does not mirror the one that comes with pydantic v2. To get around this we now force the usage of the v1 submodule only if the pydantic version is v2.
-
-## [1.0.0] - 2024-04-02
-
-- Break: The python SDK now defaults new (breaking configuration) to introduce general improvements.
-
-  In order to revert to the previous configuration flags and avoid the break, please leverage the below configuration:
->>>>>>> 645cd251
 
   ```yaml
   generators:
     - name: fernapi/fern-python-sdk
-<<<<<<< HEAD
       ...
       config:
         pydantic_config:
           skip_validation: true
   ```
 
-=======
+## [1.0.1] - 2024-04-03
+
+- Fix: Pydantic introduced a "break" to their 1.x libs by adding in a .v1 submodule that does not mirror the one that comes with pydantic v2. To get around this we now force the usage of the v1 submodule only if the pydantic version is v2.
+
+## [1.0.0] - 2024-04-02
+
+- Break: The python SDK now defaults new (breaking configuration) to introduce general improvements.
+
+  In order to revert to the previous configuration flags and avoid the break, please leverage the below configuration:
+
+  ```yaml
+  generators:
+    - name: fernapi/fern-python-sdk
       config:
         improved_imports: false
         pydantic_config:
@@ -66,7 +65,6 @@
 
 - Fix: Github workflows for publishing now work again (previously the trigger was incorrect).
 
->>>>>>> 645cd251
 ## [0.13.2] - 2024-03-28
 
 - Fix: Asynchronous calls to `httpx.stream` are now awaited. This is applicable to any file download or
