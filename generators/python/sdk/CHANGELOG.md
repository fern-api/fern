# Changelog

All notable changes to this project will be documented in this file.

The format is based on [Keep a Changelog](https://keepachangelog.com/en/1.0.0/),
and this project adheres to [Semantic Versioning](https://semver.org/spec/v2.0.0.html).

<<<<<<< HEAD
## [1.0.0] - 2024-04-02

- Break: The python SDK now defaults new (breaking configuration) to introduce general improvements.

  In order to revert to the previous configuration flags and avoid the break, please leverage the below flags:

  ```yaml
  generators:
    - name: fernapi/fern-python-sdk
      config:
        improved_imports: false
        pydantic_config:
          require_optional_fields: true
          use_str_enums: false
          extra_fields: "forbid"
  ```

- Improvement: The python SDK now supports specifying whether or not to follow redirects in requests by default, and exposes an option to override that functionality for consumers.

  ```yaml
  generators:
    - name: fernapi/fern-python-sdk
      config:
        follow_redirects_by_default: true
  ```

  which then just instantiates the client like so:

  ```python
  client = SeedExhaustive(
        token="YOUR_TOKEN",
        follow_redirects=True  # This is defaulted to the value passed into follow_redirects_by_default, and ignored if not specified
  )
  ```
=======
## [0.13.4] - 2024-04-03

- Fix: revert the change from 0.13.2, the stream call returns a context manager, which is not awaited. The issue that this was meant to solve was actually fixed in version `0.12.2`.

## [0.13.3] - 2024-03-28

- Fix: Github workflows for publishing now work again (previously the trigger was incorrect).
>>>>>>> da4ca52b

## [0.13.2] - 2024-03-28

- Fix: Asynchronous calls to `httpx.stream` are now awaited. This is applicable to any file download or
  JSON streaming (chat completion) endpoints.

  ```python
  # Before
  async with httpx.stream

  # After
  async with await httpx.stream
  ```

## [0.13.1] - 2024-03-26

- Improvement: discriminant values in unions are now defaulted such that callers no longer need to specify the discriminant:

  ```python
  # Before
  shape = Circle(discriminant="circle", radius=2.0)

  # After
  shape = Circle(radius=2.0)
  ```

## [0.13.0] - 2024-03-25

- Improvement: the python SDK now exposes it's version through `__version__` to match module standards and expectations.

```python
import seed

print(seed.__version__)  # prints 0.0.1 or whatever version is contained within the pyproject.toml
```

## [0.12.5] - 2024-03-22

- Fix: the python SDK uses the timeout provided to the top level client as the default per-request, previously if there was no timeout override in the RequestOptions, we'd default to 60s, even if a timeout was provided at the client level.

## [0.12.4] - 2024-03-19

- Improvement: Allow full forward compat with enums while keeping intellisense by unioning enum literals with `typing.AnyStr`.

  Before:

  ```python
  Operand = typing.Union[typing.AnyStr, typing.Literal[">", "=", "less_than"]]
  ```

  After:

  ```python
  Operand = typing.Literal[">", "=", "less_than"]
  ```

## [0.12.3] - 2024-03-18

- Improvement: Allow bytes requests to take in iterators of bytes, mirroring the types allowed by HTTPX.

## [0.12.2] - 2024-03-18

- Fix: Fix the returned type and value contained within the retrying wrapper for the HTTPX client (http_client.py).

## [0.12.1] - 2024-03-14

- Improves example generation and snippets for union types, as well as multi-url environments.
- Fix: Stringifies header arguments, HTTPX was previously hard failing for certain types

## [0.12.0] - 2024-03-11

- Beta, feature: The SDK now generates tests leveraging auto-generated data to test typing, as well as wire-formatting (e.g. the SDKs are sending and receiving data as expected). This comes out of the box within the generated github workflow, as well as through the fern cli: `fern test --command "your test command"`.
  **Note**: You must be on the enterprise tier to enable this mode.

## [0.11.10] - 2024-03-08

- feature: Expose a feature flag to pass through additional properties not specified within your pydantic model from your SDK. This allows for easier forward compatibility should your SDK drift behind your spec.

  Config:

  ```yaml
  generators:
    - name: fernapi/fern-python-sdk
      ...
      config:
        pydantic_config:
          extra_fields: "allow"
  ```

  Example generated code:

  ```python
  # my_object.py
  class MyObject(pydantic.BaseModel):
      string: typing.Optional[str] = None
      ...

  # main.py
  o = pydantic.parse_obj_as(MyObject, {"string": "string", "my_new_property": "custom_value"})

  print(o.my_new_property) # <--- "custom_value"
  ```

## [0.11.9] - 2024-03-04

- chore: Use docstrings instead of Pydantic field descriptions. This is meant to be a cleanliness change.
  This goes from:

  ```python
  field: Optional[str] = pydantic.Field(default=None, description="This is the description.")
  ```

  to:

  ```python
  field: Optional[str] = pydantic.Field(default=None)
  """This is the description."""
  ```

## [0.11.8-rc1] - 2024-03-02

- Beta, Improvement: Introduces a `max_retries` parameter to the RequestOptions dict accepted by all requests. This parameter will retry requests automatically, with exponential backoff and a jitter. The client will automatically retry requests of a 5XX status code, or certain 4XX codes (429, 408, 409).

  ```python
    client\
      .imdb\
      .create_movie(
        request=CreateMovieRequest(title="title", rating=4.3),
        request_options={
          "max_retries": 5,
        }
      )
  ```

## [0.11.8-rc0] - 2024-02-27

- Beta: Introduce a `client` custom config that allows you to specify class_name and
  filename for the client. This configuration can be used in several ways:

  1. Rename your client class:

     ```yml
     config:
       client:
         class_name: Imdb
     ```

  2. Add custom functions to your generated SDK:

     ```yml
     config:
       client:
         class_name: BaseImdb
         filename: base_client.py
         exported_class_name: Imdb
         exported_filename: client.py
     ```

     Often times you may want to add additional methods or utilites to the
     generated client. The easiest way to do this is to configure Fern to write
     the autogenerated client in another file and extend it on your own.

     With the configuration above, Fern's Python SDK generator will create a
     class called `BaseImdb` and `AsyncBaseImdb` and put them in a file called
     `base_client.py`. As a user, you can extend both these classes with
     custom utilities.

     To make sure the code snippets in the generated SDK are accurate you can
     specify `exported_class_name` and `exported_filename`.

## [0.11.7] - 2024-02-27

- Improvement: Introduces a flag `use_str_enums` to swap from using proper Enum classes to using Literals to represent enums. This change allows for forward compatibility of enums, since the user will receive the string back.

  ```
  config:
    pydantic_config:
      use_str_enums: true
  ```

  generates enums as:

  ```
  Operand = typing.Literal[">", "=", "less_than"]
  ```

## [0.11.6] - 2024-02-26

- Improvement: You can now specify envvars to scan for headers, not just auth scheme headers.

  ```
  # OpenAPI
  x-fern-global-headers:
   - header: x-api-key
     name: api_key
     optional: true
     env: MY_API_KEY
  ```

  ... or ...

  ```
  # Fern Definition
  getAllUsers:
    method: GET
    path: /all
    request:
      name: GetAllUsersRequest
      headers:
        X-API-KEY: string
        env: MY_API_KEY
  ```

  the generated client will look like

  ```python
  import os

  class Client:

    def __init__(self, *, apiKey: str = os.getenv("MY_API_KEY"))
  ```

## [0.11.5] - 2024-02-23

- Fix: Fix the usage of ApiError when leveraging auth envvars, when the schema for ApiError was changed, this usage was missed in the update.

## [0.11.4] - 2024-02-23

- Fix: We now grab enum values appropriately when enums are within unions.

## [0.11.3] - 2024-02-22

- Fix: Transition from lists to sequences within function calls, this is a fix as a result of how mypy handles type variance.
  This fix is only for function calls as testing shows that we do not hit the same issue within mypy with list[union[*]] fields on pydantic objects.
  This issue outlines it well: https://stackoverflow.com/questions/76138438/incompatible-types-in-assignment-expression-has-type-liststr-variable-has

- Improvement: The Python SDK generator now defaults to `require_optional_fields = False`. This means that any requests that have optional fields no longer require a user to input data (or a `None` value) in.
  Example:

  ```python
  # Previously:
  def my_function(my_parameter: typing.Optional[str]):
    pass

  my_function()  # <--- This fails mypy
  my_function(None)  # <--- This is necessary
  my_function("I work in both cases!")
  ...
  # Now:
  def my_function():
    pass

  my_function()  # <--- I no longer fail mypy
  my_function(None)  # <--- I still work
  my_function("I work in both cases!")
  ```

## [0.11.2] - 2024-02-21

- Improvement (Beta): The Python generator now supports a configuration option called `improved_imports`. To enable
  this configuration, just add the following to your generators.yml

  ```yaml
  generators:
    - name: fernapi/fern-python-sdk
      ...
      config:
        improved_imports: true
  ```

  Enabling improved imports will remove the verbose `resources` directory in the SDK and make the imports
  shorter. This will also improve the imports from Pylance and Pyright that are automaticaly generated

  ```python
  # Before
  from sdk.resources.fhir import Paient

  # After
  from sdk.fhir import Patient
  ```

## [0.11.1] - 2024-02-20

- Improvement: Python now supports specifying files to auto-export from the root `__init__.py` file, this means you can export custom classes and functions from your package for users to access like so:

  ```python
  from my_package import custom_function
  ```

  the configuration for this is:

  ```yaml
  # generators.yml
  python-sdk:
    generators:
      - name: fernapi/fern-python-sdk
        version: 0.11.1
        config:
          additional_init_exports:
            - from: file_with_custom_function
              imports:
                - custom_function
  ```

- Chore: Add a docstring for base clients to explain usage, example:

  ```python
  class SeedTest:
    """
    Use this class to access the different functions within the SDK. You can instantiate any number of clients with different configuration that will propogate to these functions.
    ---
    from seed.client import SeedTest

    client = SeedTest(
        token="YOUR_TOKEN",
        base_url="https://yourhost.com/path/to/api",
    )
    """
  ```

## [0.11.0] - 2024-02-19

- Improvement: Python now supports a wider range of types for file upload, mirroring the `httpx` library used under the hood, these are grouped under a new type `File`:

  ```python
  # core/file.py
  FileContent = typing.Union[typing.IO[bytes], bytes, str]
  File = typing.Union[
      # file (or bytes)
      FileContent,
      # (filename, file (or bytes))
      typing.Tuple[typing.Optional[str], FileContent],
      # (filename, file (or bytes), content_type)
      typing.Tuple[typing.Optional[str], FileContent, typing.Optional[str]],
      # (filename, file (or bytes), content_type, headers)
      typing.Tuple[typing.Optional[str], FileContent, typing.Optional[str], typing.Mapping[str, str]],
  ]

  ...

  # service.py
  def post(
      self,
      *,
      file: core.File,
      request_options: typing.Optional[RequestOptions] = None,
  ) -> None:
      """
      Parameters:
          - file: core.File. See core.File for more documentation
          - request_options: typing.Optional[RequestOptions]. Request-specific configuration.
      """
  ...

  # main.py
  f = open('report.xls', 'rb')
  service.post(file=f)

  # Or leveraging a tuple
  with open('largefile.zip', 'rb') as f:
    service.post(file=('largefile.zip', f))
  ...
  ```

- Fix: Python now supports API specifications that leverage lists for file upload. Previously, Fern incorrectly made all `list<file>` type requests simply `file`.

  ```python
  # service.py
  def post(
      self,
      *,
      file_list: typing.List[core.File],
      request_options: typing.Optional[RequestOptions] = None,
  ) -> None:
      """
      Parameters:
          - file_list: typing.List[core.File]. See core.File for more documentation
          - request_options: typing.Optional[RequestOptions]. Request-specific configuration.
      """
  ...

  # main.py
  f1 = open('report.xls', 'rb')
  f2 = open('page.docx', 'rb')
  service.post(file_list=[f1, f2])
  ```

## [0.10.3] - 2024-02-19

- Fix: Several bugfixes were made to related to literal properties. If a literal is
  used as a query parameeter, header, path parameter, or request parameter, the user
  no longer has to explicitly pass it in.

  For example, the following endpoint

  ```yaml
  endpoints:
    chat_stream:
      request:
        name: ListUsersRequest
        headers:
          X_API_VERSION: literal<"2022-02-02">
        body:
          properties:
            stream: literal<true>
            query: string
  ```

  would generate the following signature in Python

  ```python
  class Client:

    # The user does not have to pass in api version or stream since
    # they are literals and always the same
    def chat_stream(self, *, query: str) -> None:
  ```

## [0.10.2] - 2024-02-18

- Fix: The SDK always sends the enum wire value instead of the name of the enum. For example,
  for the following enum,

  ```python
  class Operand(str, enum.Enum):
    GREATER_THAN = ">"
    EQUAL_TO = "="
  ```

  the SDK should always be sending `>` and `=` when making a request.

  This affected enums used in path parameters, query parameters and any request body parameters at
  the first level. To fix, the SDK sends the `.value` attribute of the enum.

- Fix: Revert #2719 which introduced additional issues with circular references within our Python types.

## [0.10.1] - 2024-02-14

- Improvement: Add support for a RequestOptions object for each generated function within Python SDKs. This parameter is an optional final parameter that allows for configuring timeout, as well as pass in arbitrary data through to the request. RequestOptions is a TypedDict, with optional fields, so there's no need to instantiate an object, just pass in the relevant keys within a dict!

  - `timeout_in_seconds` overrides the timeout for this specific request
  - `additional_body_parameters` are expanded into the JSON request body
  - `additional_query_parameters` are expanded into the JSON query parameters map
  - `additional_headers` are expanded into the request's header map
  - Here's an example:

    ```python
    client\
      .imdb\
      .create_movie(
        request=CreateMovieRequest(title="title", rating=4.3),
        request_options={
          "timeout_in_seconds": 99,
          "additional_body_parameters": {"another": "body parameter"},
          "additional_headers": {"another": "header"},
        }
      )
    ```

## [0.10.0] - 2024-02-13

- Improvement: Remove support for Python 3.7. In order to support newer versions of libraries we depend on (such as typing and typing-extensions), we must move on to Python 3.8. With this change we are also able to:
  - Remove the `backports` dependency, as `cached_property` is now included within `functools`
  - Remove the upper bound dependency on Pydantic which had dropped support for Python 3.7

## [0.9.1] - 2024-02-11

- Fix: Remove literals from SDK function signatures, as they are not modifiable for end users.

  Before:

  ```python
  def get_options(self, *, dry_run: typing_extensions.Literal[True]) -> Options:
    ...
    json=jsonable_encoder({"dryRun": dry_run}),
    ...
  ```

  After:

  ```python
  def get_options(self, *) -> Options:
    ...
    json=jsonable_encoder({"dryRun": "true"}),
  ```

- Fix: Acknowledge the optionality of a `File` property, previously we were requiring all `File` type inputs, even if they were specified as optional within the OpenAPI or Fern definition. Now, we check if the parameter is required and make the parameter optional if it is not.

## [0.9.0] - 2024-02-11

- Feature: The SDK generator now supports whitelabelling. When this is turned on,
  there will be no mention of Fern in the generated code.

  **Note**: You must be on the enterprise tier to enable this mode.

## [0.8.3-rc0] - 2024-01-29

- Fix: Increase recursion depth to allow for highly nested and complex examples,
  this is a temporary solution while the example datamodel is further refined.

## [0.8.2-rc0] - 2024-01-28

- Fix: The Python SDK better handles cyclical references. In particular,
  cyclical references are tracked for undiscriminated unions,
  and update_forward_refs is always called with object references.

## [0.8.1] - 2024-01-26

- Feature: If the auth scheme has environment variables specified,
  the generated python client will scan those environment variables.

  For example, for the following Fern Definition

  ```
  auth: APIKey
  auth-schemes:
    APIKey:
      header: X-FERN-API-KEY
      type: string
      env: FERN_API_KEY
  ```

  the generated client will look like

  ```python
  import os

  class Client:

    def __init__(self, *, apiKey: str = os.getenv("FERN_API_KEY"))
  ```

## [0.8.0] - 2024-01-25

- Fix: Enums in inlined requests send the appropriate value.

  ```python
  class Operand(str, Enum):
    greater_than = ">"
    equal_to = "="

  # Previously the SDK would just send the operand directly
  def endpoint(self, *, operand: Operand):
    httpx.post(json={"operand": operand})

  # Now, the SDK will send the value of the enum
  def endpoint(self, *, operand: Operand):
    httpx.post(json={"operand": operand.value})
  ```

## [0.7.7] - 2024-01-21

- Chore: Intialize this changelog<|MERGE_RESOLUTION|>--- conflicted
+++ resolved
@@ -5,12 +5,11 @@
 The format is based on [Keep a Changelog](https://keepachangelog.com/en/1.0.0/),
 and this project adheres to [Semantic Versioning](https://semver.org/spec/v2.0.0.html).
 
-<<<<<<< HEAD
 ## [1.0.0] - 2024-04-02
 
 - Break: The python SDK now defaults new (breaking configuration) to introduce general improvements.
 
-  In order to revert to the previous configuration flags and avoid the break, please leverage the below flags:
+  In order to revert to the previous configuration flags and avoid the break, please leverage the below configuration:
 
   ```yaml
   generators:
@@ -40,7 +39,7 @@
         follow_redirects=True  # This is defaulted to the value passed into follow_redirects_by_default, and ignored if not specified
   )
   ```
-=======
+
 ## [0.13.4] - 2024-04-03
 
 - Fix: revert the change from 0.13.2, the stream call returns a context manager, which is not awaited. The issue that this was meant to solve was actually fixed in version `0.12.2`.
@@ -48,7 +47,6 @@
 ## [0.13.3] - 2024-03-28
 
 - Fix: Github workflows for publishing now work again (previously the trigger was incorrect).
->>>>>>> da4ca52b
 
 ## [0.13.2] - 2024-03-28
 
