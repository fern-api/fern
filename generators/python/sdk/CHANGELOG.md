--- conflicted
+++ resolved
@@ -5,12 +5,13 @@
 The format is based on [Keep a Changelog](https://keepachangelog.com/en/1.0.0/),
 and this project adheres to [Semantic Versioning](https://semver.org/spec/v2.0.0.html).
 
-## [2.1.1] - 2024-05-15
-
-<<<<<<< HEAD
+## [2.1.2] - 2024-05-16
+
 - Improvement: The generated SDK will now correctly encode deep object query parameters.
   For example, if you have an object `{"test": {"nested": "object"}}` as a query parameter, we will now encode it as `test[nested]=object`.
-=======
+
+## [2.1.1] - 2024-05-15
+
 - Chore: add enhanced snippet support for streaming endpoints.
 
   Before:
@@ -40,7 +41,6 @@
   for chunk in response:
       yield chunk
   ```
->>>>>>> c8ecc8ea
 
 ## [2.1.0] - 2024-05-14
 
