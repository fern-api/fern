--- conflicted
+++ resolved
@@ -5,13 +5,13 @@
 The format is based on [Keep a Changelog](https://keepachangelog.com/en/1.0.0/),
 and this project adheres to [Semantic Versioning](https://semver.org/spec/v2.0.0.html).
 
+## [3.3.3] - 2024-08-02
+
+- Fix: The generator now allows you to extend aliased types (as long as they're objects).
+
 ## [3.3.2] - 2024-08-02
 
-<<<<<<< HEAD
-- Fix: The generator now allows you to extend aliased types (as long as they're objects).
-=======
 - Fix: regression in readme generation introduced in 3.3.1
->>>>>>> 8dc36c4c
 
 ## [3.3.1] - 2024-08-02
 
