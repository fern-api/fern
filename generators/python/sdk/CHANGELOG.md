# Changelog

All notable changes to this project will be documented in this file.

The format is based on [Keep a Changelog](https://keepachangelog.com/en/1.0.0/),
and this project adheres to [Semantic Versioning](https://semver.org/spec/v2.0.0.html).

<<<<<<< HEAD
## [1.3.1-rc1] - 2024-04-22

- Feature: The python SDK generator now supports OAuth client generation for the client-credentials flow.
=======
## [1.4.0-rc0] - 2024-04-22

- Chore: default generated clients to follow redirects by default, this effectively flips the `follow_redirects_by_default` flag to `True` and can be reverted with the following configuration:

  ```yaml
  generators:
    - name: fernapi/fern-python-sdk
      config:
        follow_redirects_by_default: false
  ```
>>>>>>> 17c5fc4b

## [1.3.1-rc0] - 2024-04-22

- Fix: the python SDK generator now checks to make sure a header is not null before casting it to a string.

## [1.3.0-rc1] - 2024-04-22

- Internal: add logging for python snippet template generation.

## [1.3.0-rc0] - 2024-04-21

- Feature: The generator now registers snippet templates which can be used for dynamic
  SDK code snippet generation.

## [1.2.0-rc2] - 2024-04-10

- Fix: The generator now correctly imports `json` when deserializing server sent events.

## [1.2.0-rc0] - 2024-04-10

- Feature: The generator now depends on v38 of Intermediate Representation which requires the latest
  CLI. As part of this, the generator now supports server sent events using `httpx-sse`.

## [1.1.0-rc3] - 2024-04-04

- Fix: There are a number of fixes to the skip validation code as well as tests to reflect those updates.

## [1.1.0-rc2] - 2024-04-04

- Fix: The generator now writes the skipped-validation `cast` with a suffixing new line so that the code compiles.

## [1.1.0-rc1] - 2024-04-04

- Fix: The generator no longer attempts to create a version file if Fern does not own generating the full package (e.g. in local generation). It's too confusing for to make the relevant changes to the package set up, and is also arguably not even needed in local generation.

## [1.1.0-rc0] - 2024-04-03

- [EXPERIMENTAL] Feature: The python SDK now includes a configuration option to skip pydantic validation. This ensures that Pydantic does not immediately fail if the model being returned from an API does not exactly match the Pydantic model. This is meant to add flexibility, should your SDK fall behind your API, but should be used sparringly, as the type-hinting for users will still reflect the Pydantic model exactly.

  ```yaml
  generators:
    - name: fernapi/fern-python-sdk
      ...
      config:
        pydantic_config:
          skip_validation: true
  ```

## [1.0.1] - 2024-04-03

- Fix: Pydantic introduced a "break" to their 1.x libs by adding in a .v1 submodule that does not mirror the one that comes with pydantic v2. To get around this we now force the usage of the v1 submodule only if the pydantic version is v2.

## [1.0.0] - 2024-04-02

- Break: The python SDK now defaults new (breaking configuration) to introduce general improvements.

  In order to revert to the previous configuration flags and avoid the break, please leverage the below configuration:

  ```yaml
  generators:
    - name: fernapi/fern-python-sdk
      config:
        improved_imports: false
        pydantic_config:
          require_optional_fields: true
          use_str_enums: false
          extra_fields: "forbid"
  ```

- Improvement: The python SDK now supports specifying whether or not to follow redirects in requests by default, and exposes an option to override that functionality for consumers.

  ```yaml
  generators:
    - name: fernapi/fern-python-sdk
      config:
        follow_redirects_by_default: true
  ```

  which then just instantiates the client like so:

  ```python
  client = SeedExhaustive(
        token="YOUR_TOKEN",
        follow_redirects=True  # This is defaulted to the value passed into follow_redirects_by_default, and ignored if not specified
  )
  ```

## [0.13.4] - 2024-04-03

- Fix: revert the change from 0.13.2, the stream call returns a context manager, which is not awaited. The issue that this was meant to solve was actually fixed in version `0.12.2`.

## [0.13.3] - 2024-03-28

- Fix: Github workflows for publishing now work again (previously the trigger was incorrect).

## [0.13.2] - 2024-03-28

- Fix: Asynchronous calls to `httpx.stream` are now awaited. This is applicable to any file download or
  JSON streaming (chat completion) endpoints.

  ```python
  # Before
  async with httpx.stream

  # After
  async with await httpx.stream
  ```

## [0.13.1] - 2024-03-26

- Improvement: discriminant values in unions are now defaulted such that callers no longer need to specify the discriminant:

  ```python
  # Before
  shape = Circle(discriminant="circle", radius=2.0)

  # After
  shape = Circle(radius=2.0)
  ```

## [0.13.0] - 2024-03-25

- Improvement: the python SDK now exposes it's version through `__version__` to match module standards and expectations.

```python
import seed

print(seed.__version__)  # prints 0.0.1 or whatever version is contained within the pyproject.toml
```

## [0.12.5] - 2024-03-22

- Fix: the python SDK uses the timeout provided to the top level client as the default per-request, previously if there was no timeout override in the RequestOptions, we'd default to 60s, even if a timeout was provided at the client level.

## [0.12.4] - 2024-03-19

- Improvement: Allow full forward compat with enums while keeping intellisense by unioning enum literals with `typing.AnyStr`.

  Before:

  ```python
  Operand = typing.Union[typing.AnyStr, typing.Literal[">", "=", "less_than"]]
  ```

  After:

  ```python
  Operand = typing.Literal[">", "=", "less_than"]
  ```

## [0.12.3] - 2024-03-18

- Improvement: Allow bytes requests to take in iterators of bytes, mirroring the types allowed by HTTPX.

## [0.12.2] - 2024-03-18

- Fix: Fix the returned type and value contained within the retrying wrapper for the HTTPX client (http_client.py).

## [0.12.1] - 2024-03-14

- Improves example generation and snippets for union types, as well as multi-url environments.
- Fix: Stringifies header arguments, HTTPX was previously hard failing for certain types

## [0.12.0] - 2024-03-11

- Beta, feature: The SDK now generates tests leveraging auto-generated data to test typing, as well as wire-formatting (e.g. the SDKs are sending and receiving data as expected). This comes out of the box within the generated github workflow, as well as through the fern cli: `fern test --command "your test command"`.
  **Note**: You must be on the enterprise tier to enable this mode.

## [0.11.10] - 2024-03-08

- feature: Expose a feature flag to pass through additional properties not specified within your pydantic model from your SDK. This allows for easier forward compatibility should your SDK drift behind your spec.

  Config:

  ```yaml
  generators:
    - name: fernapi/fern-python-sdk
      ...
      config:
        pydantic_config:
          extra_fields: "allow"
  ```

  Example generated code:

  ```python
  # my_object.py
  class MyObject(pydantic.BaseModel):
      string: typing.Optional[str] = None
      ...

  # main.py
  o = pydantic.parse_obj_as(MyObject, {"string": "string", "my_new_property": "custom_value"})

  print(o.my_new_property) # <--- "custom_value"
  ```

## [0.11.9] - 2024-03-04

- chore: Use docstrings instead of Pydantic field descriptions. This is meant to be a cleanliness change.
  This goes from:

  ```python
  field: Optional[str] = pydantic.Field(default=None, description="This is the description.")
  ```

  to:

  ```python
  field: Optional[str] = pydantic.Field(default=None)
  """This is the description."""
  ```

## [0.11.8-rc1] - 2024-03-02

- Beta, Improvement: Introduces a `max_retries` parameter to the RequestOptions dict accepted by all requests. This parameter will retry requests automatically, with exponential backoff and a jitter. The client will automatically retry requests of a 5XX status code, or certain 4XX codes (429, 408, 409).

  ```python
    client\
      .imdb\
      .create_movie(
        request=CreateMovieRequest(title="title", rating=4.3),
        request_options={
          "max_retries": 5,
        }
      )
  ```

## [0.11.8-rc0] - 2024-02-27

- Beta: Introduce a `client` custom config that allows you to specify class_name and
  filename for the client. This configuration can be used in several ways:

  1. Rename your client class:

     ```yml
     config:
       client:
         class_name: Imdb
     ```

  2. Add custom functions to your generated SDK:

     ```yml
     config:
       client:
         class_name: BaseImdb
         filename: base_client.py
         exported_class_name: Imdb
         exported_filename: client.py
     ```

     Often times you may want to add additional methods or utilites to the
     generated client. The easiest way to do this is to configure Fern to write
     the autogenerated client in another file and extend it on your own.

     With the configuration above, Fern's Python SDK generator will create a
     class called `BaseImdb` and `AsyncBaseImdb` and put them in a file called
     `base_client.py`. As a user, you can extend both these classes with
     custom utilities.

     To make sure the code snippets in the generated SDK are accurate you can
     specify `exported_class_name` and `exported_filename`.

## [0.11.7] - 2024-02-27

- Improvement: Introduces a flag `use_str_enums` to swap from using proper Enum classes to using Literals to represent enums. This change allows for forward compatibility of enums, since the user will receive the string back.

  ```
  config:
    pydantic_config:
      use_str_enums: true
  ```

  generates enums as:

  ```
  Operand = typing.Literal[">", "=", "less_than"]
  ```

## [0.11.6] - 2024-02-26

- Improvement: You can now specify envvars to scan for headers, not just auth scheme headers.

  ```
  # OpenAPI
  x-fern-global-headers:
   - header: x-api-key
     name: api_key
     optional: true
     env: MY_API_KEY
  ```

  ... or ...

  ```
  # Fern Definition
  getAllUsers:
    method: GET
    path: /all
    request:
      name: GetAllUsersRequest
      headers:
        X-API-KEY: string
        env: MY_API_KEY
  ```

  the generated client will look like

  ```python
  import os

  class Client:

    def __init__(self, *, apiKey: str = os.getenv("MY_API_KEY"))
  ```

## [0.11.5] - 2024-02-23

- Fix: Fix the usage of ApiError when leveraging auth envvars, when the schema for ApiError was changed, this usage was missed in the update.

## [0.11.4] - 2024-02-23

- Fix: We now grab enum values appropriately when enums are within unions.

## [0.11.3] - 2024-02-22

- Fix: Transition from lists to sequences within function calls, this is a fix as a result of how mypy handles type variance.
  This fix is only for function calls as testing shows that we do not hit the same issue within mypy with list[union[*]] fields on pydantic objects.
  This issue outlines it well: https://stackoverflow.com/questions/76138438/incompatible-types-in-assignment-expression-has-type-liststr-variable-has

- Improvement: The Python SDK generator now defaults to `require_optional_fields = False`. This means that any requests that have optional fields no longer require a user to input data (or a `None` value) in.
  Example:

  ```python
  # Previously:
  def my_function(my_parameter: typing.Optional[str]):
    pass

  my_function()  # <--- This fails mypy
  my_function(None)  # <--- This is necessary
  my_function("I work in both cases!")
  ...
  # Now:
  def my_function():
    pass

  my_function()  # <--- I no longer fail mypy
  my_function(None)  # <--- I still work
  my_function("I work in both cases!")
  ```

## [0.11.2] - 2024-02-21

- Improvement (Beta): The Python generator now supports a configuration option called `improved_imports`. To enable
  this configuration, just add the following to your generators.yml

  ```yaml
  generators:
    - name: fernapi/fern-python-sdk
      ...
      config:
        improved_imports: true
  ```

  Enabling improved imports will remove the verbose `resources` directory in the SDK and make the imports
  shorter. This will also improve the imports from Pylance and Pyright that are automaticaly generated

  ```python
  # Before
  from sdk.resources.fhir import Paient

  # After
  from sdk.fhir import Patient
  ```

## [0.11.1] - 2024-02-20

- Improvement: Python now supports specifying files to auto-export from the root `__init__.py` file, this means you can export custom classes and functions from your package for users to access like so:

  ```python
  from my_package import custom_function
  ```

  the configuration for this is:

  ```yaml
  # generators.yml
  python-sdk:
    generators:
      - name: fernapi/fern-python-sdk
        version: 0.11.1
        config:
          additional_init_exports:
            - from: file_with_custom_function
              imports:
                - custom_function
  ```

- Chore: Add a docstring for base clients to explain usage, example:

  ```python
  class SeedTest:
    """
    Use this class to access the different functions within the SDK. You can instantiate any number of clients with different configuration that will propogate to these functions.
    ---
    from seed.client import SeedTest

    client = SeedTest(
        token="YOUR_TOKEN",
        base_url="https://yourhost.com/path/to/api",
    )
    """
  ```

## [0.11.0] - 2024-02-19

- Improvement: Python now supports a wider range of types for file upload, mirroring the `httpx` library used under the hood, these are grouped under a new type `File`:

  ```python
  # core/file.py
  FileContent = typing.Union[typing.IO[bytes], bytes, str]
  File = typing.Union[
      # file (or bytes)
      FileContent,
      # (filename, file (or bytes))
      typing.Tuple[typing.Optional[str], FileContent],
      # (filename, file (or bytes), content_type)
      typing.Tuple[typing.Optional[str], FileContent, typing.Optional[str]],
      # (filename, file (or bytes), content_type, headers)
      typing.Tuple[typing.Optional[str], FileContent, typing.Optional[str], typing.Mapping[str, str]],
  ]

  ...

  # service.py
  def post(
      self,
      *,
      file: core.File,
      request_options: typing.Optional[RequestOptions] = None,
  ) -> None:
      """
      Parameters:
          - file: core.File. See core.File for more documentation
          - request_options: typing.Optional[RequestOptions]. Request-specific configuration.
      """
  ...

  # main.py
  f = open('report.xls', 'rb')
  service.post(file=f)

  # Or leveraging a tuple
  with open('largefile.zip', 'rb') as f:
    service.post(file=('largefile.zip', f))
  ...
  ```

- Fix: Python now supports API specifications that leverage lists for file upload. Previously, Fern incorrectly made all `list<file>` type requests simply `file`.

  ```python
  # service.py
  def post(
      self,
      *,
      file_list: typing.List[core.File],
      request_options: typing.Optional[RequestOptions] = None,
  ) -> None:
      """
      Parameters:
          - file_list: typing.List[core.File]. See core.File for more documentation
          - request_options: typing.Optional[RequestOptions]. Request-specific configuration.
      """
  ...

  # main.py
  f1 = open('report.xls', 'rb')
  f2 = open('page.docx', 'rb')
  service.post(file_list=[f1, f2])
  ```

## [0.10.3] - 2024-02-19

- Fix: Several bugfixes were made to related to literal properties. If a literal is
  used as a query parameeter, header, path parameter, or request parameter, the user
  no longer has to explicitly pass it in.

  For example, the following endpoint

  ```yaml
  endpoints:
    chat_stream:
      request:
        name: ListUsersRequest
        headers:
          X_API_VERSION: literal<"2022-02-02">
        body:
          properties:
            stream: literal<true>
            query: string
  ```

  would generate the following signature in Python

  ```python
  class Client:

    # The user does not have to pass in api version or stream since
    # they are literals and always the same
    def chat_stream(self, *, query: str) -> None:
  ```

## [0.10.2] - 2024-02-18

- Fix: The SDK always sends the enum wire value instead of the name of the enum. For example,
  for the following enum,

  ```python
  class Operand(str, enum.Enum):
    GREATER_THAN = ">"
    EQUAL_TO = "="
  ```

  the SDK should always be sending `>` and `=` when making a request.

  This affected enums used in path parameters, query parameters and any request body parameters at
  the first level. To fix, the SDK sends the `.value` attribute of the enum.

- Fix: Revert #2719 which introduced additional issues with circular references within our Python types.

## [0.10.1] - 2024-02-14

- Improvement: Add support for a RequestOptions object for each generated function within Python SDKs. This parameter is an optional final parameter that allows for configuring timeout, as well as pass in arbitrary data through to the request. RequestOptions is a TypedDict, with optional fields, so there's no need to instantiate an object, just pass in the relevant keys within a dict!

  - `timeout_in_seconds` overrides the timeout for this specific request
  - `additional_body_parameters` are expanded into the JSON request body
  - `additional_query_parameters` are expanded into the JSON query parameters map
  - `additional_headers` are expanded into the request's header map
  - Here's an example:

    ```python
    client\
      .imdb\
      .create_movie(
        request=CreateMovieRequest(title="title", rating=4.3),
        request_options={
          "timeout_in_seconds": 99,
          "additional_body_parameters": {"another": "body parameter"},
          "additional_headers": {"another": "header"},
        }
      )
    ```

## [0.10.0] - 2024-02-13

- Improvement: Remove support for Python 3.7. In order to support newer versions of libraries we depend on (such as typing and typing-extensions), we must move on to Python 3.8. With this change we are also able to:
  - Remove the `backports` dependency, as `cached_property` is now included within `functools`
  - Remove the upper bound dependency on Pydantic which had dropped support for Python 3.7

## [0.9.1] - 2024-02-11

- Fix: Remove literals from SDK function signatures, as they are not modifiable for end users.

  Before:

  ```python
  def get_options(self, *, dry_run: typing_extensions.Literal[True]) -> Options:
    ...
    json=jsonable_encoder({"dryRun": dry_run}),
    ...
  ```

  After:

  ```python
  def get_options(self, *) -> Options:
    ...
    json=jsonable_encoder({"dryRun": "true"}),
  ```

- Fix: Acknowledge the optionality of a `File` property, previously we were requiring all `File` type inputs, even if they were specified as optional within the OpenAPI or Fern definition. Now, we check if the parameter is required and make the parameter optional if it is not.

## [0.9.0] - 2024-02-11

- Feature: The SDK generator now supports whitelabelling. When this is turned on,
  there will be no mention of Fern in the generated code.

  **Note**: You must be on the enterprise tier to enable this mode.

## [0.8.3-rc0] - 2024-01-29

- Fix: Increase recursion depth to allow for highly nested and complex examples,
  this is a temporary solution while the example datamodel is further refined.

## [0.8.2-rc0] - 2024-01-28

- Fix: The Python SDK better handles cyclical references. In particular,
  cyclical references are tracked for undiscriminated unions,
  and update_forward_refs is always called with object references.

## [0.8.1] - 2024-01-26

- Feature: If the auth scheme has environment variables specified,
  the generated python client will scan those environment variables.

  For example, for the following Fern Definition

  ```
  auth: APIKey
  auth-schemes:
    APIKey:
      header: X-FERN-API-KEY
      type: string
      env: FERN_API_KEY
  ```

  the generated client will look like

  ```python
  import os

  class Client:

    def __init__(self, *, apiKey: str = os.getenv("FERN_API_KEY"))
  ```

## [0.8.0] - 2024-01-25

- Fix: Enums in inlined requests send the appropriate value.

  ```python
  class Operand(str, Enum):
    greater_than = ">"
    equal_to = "="

  # Previously the SDK would just send the operand directly
  def endpoint(self, *, operand: Operand):
    httpx.post(json={"operand": operand})

  # Now, the SDK will send the value of the enum
  def endpoint(self, *, operand: Operand):
    httpx.post(json={"operand": operand.value})
  ```

## [0.7.7] - 2024-01-21

- Chore: Intialize this changelog<|MERGE_RESOLUTION|>--- conflicted
+++ resolved
@@ -5,11 +5,10 @@
 The format is based on [Keep a Changelog](https://keepachangelog.com/en/1.0.0/),
 and this project adheres to [Semantic Versioning](https://semver.org/spec/v2.0.0.html).
 
-<<<<<<< HEAD
-## [1.3.1-rc1] - 2024-04-22
+## [1.4.0-rc1] - 2024-04-22
 
 - Feature: The python SDK generator now supports OAuth client generation for the client-credentials flow.
-=======
+
 ## [1.4.0-rc0] - 2024-04-22
 
 - Chore: default generated clients to follow redirects by default, this effectively flips the `follow_redirects_by_default` flag to `True` and can be reverted with the following configuration:
@@ -20,7 +19,6 @@
       config:
         follow_redirects_by_default: false
   ```
->>>>>>> 17c5fc4b
 
 ## [1.3.1-rc0] - 2024-04-22
 
