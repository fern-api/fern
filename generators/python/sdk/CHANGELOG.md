# Changelog

All notable changes to this project will be documented in this file.

The format is based on [Keep a Changelog](https://keepachangelog.com/en/1.0.0/),
and this project adheres to [Semantic Versioning](https://semver.org/spec/v2.0.0.html).

<<<<<<< HEAD
## [1.5.0-rc0] - 2024-04-30
- Feat: The generator now supports inlining top-level request parameters instead of requiring users create a request object.

  Config:
  ```yaml
  generators:
    - name: fernapi/fern-python-sdk
      config:
        inline_request_params: true
  ```

  Code change:
    Before:
      ```python
      def get_and_return_with_optional_field(
          self,
          *,
          request: ObjectWithOptionalField,
          request_options: typing.Optional[RequestOptions] = None
      ) -> ObjectWithOptionalField:
        ...
      ```

    After:
      ```python
      def get_and_return_with_optional_field(
          self,
          *,
          string: typing.Optional[str] = OMIT,
          integer: typing.Optional[int] = OMIT,
          long: typing.Optional[int] = OMIT,
          double: typing.Optional[float] = OMIT,
          bool: typing.Optional[bool] = OMIT,
          request_options: typing.Optional[RequestOptions] = None,
      ) -> ObjectWithOptionalField:
        ...
      ```
=======
## [1.4.0] - 2024-04-29

- Improvement: keyword arguments are now ordered such that required params are ordered before optional params. Note that since these are kwargs, this is a non-breaking change.
- Improvement: docstrings now match numpydoc/PEP257 format
>>>>>>> 81fb9b5f

## [1.4.0-rc3] - 2024-04-24

- Fix: Set `mypy` dev depenency in generated `pyproject.toml` to `1.9.0`.
  This prevents upstream `mypy` bugs from affecting user builds. Note that
  this is only a dev dependency, so it does not affect the behavior of the
  SDK.
- Fix: Temporarily disable unit test generation.
- Improvement: Use named parameters for all `httpx` request params.

## [1.4.0-rc2] - 2024-04-23

- Fix: Initialize the OAuth token provider member variables to their default values before they are set.

## [1.4.0-rc1] - 2024-04-22

- Feature: The python SDK generator now supports OAuth client generation for the client-credentials flow.

## [1.4.0-rc0] - 2024-04-22

- Chore: default generated clients to follow redirects by default, this effectively flips the `follow_redirects_by_default` flag to `True` and can be reverted with the following configuration:

  ```yaml
  generators:
    - name: fernapi/fern-python-sdk
      config:
        follow_redirects_by_default: false
  ```

## [1.3.1-rc0] - 2024-04-22

- Fix: the python SDK generator now checks to make sure a header is not null before casting it to a string.

## [1.3.0-rc1] - 2024-04-22

- Internal: add logging for python snippet template generation.

## [1.3.0-rc0] - 2024-04-21

- Feature: The generator now registers snippet templates which can be used for dynamic
  SDK code snippet generation.

## [1.2.0-rc2] - 2024-04-10

- Fix: The generator now correctly imports `json` when deserializing server sent events.

## [1.2.0-rc0] - 2024-04-10

- Feature: The generator now depends on v38 of Intermediate Representation which requires the latest
  CLI. As part of this, the generator now supports server sent events using `httpx-sse`.

## [1.1.0-rc3] - 2024-04-04

- Fix: There are a number of fixes to the skip validation code as well as tests to reflect those updates.

## [1.1.0-rc2] - 2024-04-04

- Fix: The generator now writes the skipped-validation `cast` with a suffixing new line so that the code compiles.

## [1.1.0-rc1] - 2024-04-04

- Fix: The generator no longer attempts to create a version file if Fern does not own generating the full package (e.g. in local generation). It's too confusing for to make the relevant changes to the package set up, and is also arguably not even needed in local generation.

## [1.1.0-rc0] - 2024-04-03

- [EXPERIMENTAL] Feature: The python SDK now includes a configuration option to skip pydantic validation. This ensures that Pydantic does not immediately fail if the model being returned from an API does not exactly match the Pydantic model. This is meant to add flexibility, should your SDK fall behind your API, but should be used sparringly, as the type-hinting for users will still reflect the Pydantic model exactly.

  ```yaml
  generators:
    - name: fernapi/fern-python-sdk
      ...
      config:
        pydantic_config:
          skip_validation: true
  ```

## [1.0.1] - 2024-04-03

- Fix: Pydantic introduced a "break" to their 1.x libs by adding in a .v1 submodule that does not mirror the one that comes with pydantic v2. To get around this we now force the usage of the v1 submodule only if the pydantic version is v2.

## [1.0.0] - 2024-04-02

- Break: The python SDK now defaults new (breaking configuration) to introduce general improvements.

  In order to revert to the previous configuration flags and avoid the break, please leverage the below configuration:

  ```yaml
  generators:
    - name: fernapi/fern-python-sdk
      config:
        improved_imports: false
        pydantic_config:
          require_optional_fields: true
          use_str_enums: false
          extra_fields: "forbid"
  ```

- Improvement: The python SDK now supports specifying whether or not to follow redirects in requests by default, and exposes an option to override that functionality for consumers.

  ```yaml
  generators:
    - name: fernapi/fern-python-sdk
      config:
        follow_redirects_by_default: true
  ```

  which then just instantiates the client like so:

  ```python
  client = SeedExhaustive(
        token="YOUR_TOKEN",
        follow_redirects=True  # This is defaulted to the value passed into follow_redirects_by_default, and ignored if not specified
  )
  ```

## [0.13.4] - 2024-04-03

- Fix: revert the change from 0.13.2, the stream call returns a context manager, which is not awaited. The issue that this was meant to solve was actually fixed in version `0.12.2`.

## [0.13.3] - 2024-03-28

- Fix: Github workflows for publishing now work again (previously the trigger was incorrect).

## [0.13.2] - 2024-03-28

- Fix: Asynchronous calls to `httpx.stream` are now awaited. This is applicable to any file download or
  JSON streaming (chat completion) endpoints.

  ```python
  # Before
  async with httpx.stream

  # After
  async with await httpx.stream
  ```

## [0.13.1] - 2024-03-26

- Improvement: discriminant values in unions are now defaulted such that callers no longer need to specify the discriminant:

  ```python
  # Before
  shape = Circle(discriminant="circle", radius=2.0)

  # After
  shape = Circle(radius=2.0)
  ```

## [0.13.0] - 2024-03-25

- Improvement: the python SDK now exposes it's version through `__version__` to match module standards and expectations.

```python
import seed

print(seed.__version__)  # prints 0.0.1 or whatever version is contained within the pyproject.toml
```

## [0.12.5] - 2024-03-22

- Fix: the python SDK uses the timeout provided to the top level client as the default per-request, previously if there was no timeout override in the RequestOptions, we'd default to 60s, even if a timeout was provided at the client level.

## [0.12.4] - 2024-03-19

- Improvement: Allow full forward compat with enums while keeping intellisense by unioning enum literals with `typing.AnyStr`.

  Before:

  ```python
  Operand = typing.Union[typing.AnyStr, typing.Literal[">", "=", "less_than"]]
  ```

  After:

  ```python
  Operand = typing.Literal[">", "=", "less_than"]
  ```

## [0.12.3] - 2024-03-18

- Improvement: Allow bytes requests to take in iterators of bytes, mirroring the types allowed by HTTPX.

## [0.12.2] - 2024-03-18

- Fix: Fix the returned type and value contained within the retrying wrapper for the HTTPX client (http_client.py).

## [0.12.1] - 2024-03-14

- Improves example generation and snippets for union types, as well as multi-url environments.
- Fix: Stringifies header arguments, HTTPX was previously hard failing for certain types

## [0.12.0] - 2024-03-11

- Beta, feature: The SDK now generates tests leveraging auto-generated data to test typing, as well as wire-formatting (e.g. the SDKs are sending and receiving data as expected). This comes out of the box within the generated github workflow, as well as through the fern cli: `fern test --command "your test command"`.
  **Note**: You must be on the enterprise tier to enable this mode.

## [0.11.10] - 2024-03-08

- feature: Expose a feature flag to pass through additional properties not specified within your pydantic model from your SDK. This allows for easier forward compatibility should your SDK drift behind your spec.

  Config:

  ```yaml
  generators:
    - name: fernapi/fern-python-sdk
      ...
      config:
        pydantic_config:
          extra_fields: "allow"
  ```

  Example generated code:

  ```python
  # my_object.py
  class MyObject(pydantic.BaseModel):
      string: typing.Optional[str] = None
      ...

  # main.py
  o = pydantic.parse_obj_as(MyObject, {"string": "string", "my_new_property": "custom_value"})

  print(o.my_new_property) # <--- "custom_value"
  ```

## [0.11.9] - 2024-03-04

- chore: Use docstrings instead of Pydantic field descriptions. This is meant to be a cleanliness change.
  This goes from:

  ```python
  field: Optional[str] = pydantic.Field(default=None, description="This is the description.")
  ```

  to:

  ```python
  field: Optional[str] = pydantic.Field(default=None)
  """This is the description."""
  ```

## [0.11.8-rc1] - 2024-03-02

- Beta, Improvement: Introduces a `max_retries` parameter to the RequestOptions dict accepted by all requests. This parameter will retry requests automatically, with exponential backoff and a jitter. The client will automatically retry requests of a 5XX status code, or certain 4XX codes (429, 408, 409).

  ```python
    client\
      .imdb\
      .create_movie(
        request=CreateMovieRequest(title="title", rating=4.3),
        request_options={
          "max_retries": 5,
        }
      )
  ```

## [0.11.8-rc0] - 2024-02-27

- Beta: Introduce a `client` custom config that allows you to specify class_name and
  filename for the client. This configuration can be used in several ways:

  1. Rename your client class:

     ```yml
     config:
       client:
         class_name: Imdb
     ```

  2. Add custom functions to your generated SDK:

     ```yml
     config:
       client:
         class_name: BaseImdb
         filename: base_client.py
         exported_class_name: Imdb
         exported_filename: client.py
     ```

     Often times you may want to add additional methods or utilites to the
     generated client. The easiest way to do this is to configure Fern to write
     the autogenerated client in another file and extend it on your own.

     With the configuration above, Fern's Python SDK generator will create a
     class called `BaseImdb` and `AsyncBaseImdb` and put them in a file called
     `base_client.py`. As a user, you can extend both these classes with
     custom utilities.

     To make sure the code snippets in the generated SDK are accurate you can
     specify `exported_class_name` and `exported_filename`.

## [0.11.7] - 2024-02-27

- Improvement: Introduces a flag `use_str_enums` to swap from using proper Enum classes to using Literals to represent enums. This change allows for forward compatibility of enums, since the user will receive the string back.

  ```
  config:
    pydantic_config:
      use_str_enums: true
  ```

  generates enums as:

  ```
  Operand = typing.Literal[">", "=", "less_than"]
  ```

## [0.11.6] - 2024-02-26

- Improvement: You can now specify envvars to scan for headers, not just auth scheme headers.

  ```
  # OpenAPI
  x-fern-global-headers:
   - header: x-api-key
     name: api_key
     optional: true
     env: MY_API_KEY
  ```

  ... or ...

  ```
  # Fern Definition
  getAllUsers:
    method: GET
    path: /all
    request:
      name: GetAllUsersRequest
      headers:
        X-API-KEY: string
        env: MY_API_KEY
  ```

  the generated client will look like

  ```python
  import os

  class Client:

    def __init__(self, *, apiKey: str = os.getenv("MY_API_KEY"))
  ```

## [0.11.5] - 2024-02-23

- Fix: Fix the usage of ApiError when leveraging auth envvars, when the schema for ApiError was changed, this usage was missed in the update.

## [0.11.4] - 2024-02-23

- Fix: We now grab enum values appropriately when enums are within unions.

## [0.11.3] - 2024-02-22

- Fix: Transition from lists to sequences within function calls, this is a fix as a result of how mypy handles type variance.
  This fix is only for function calls as testing shows that we do not hit the same issue within mypy with list[union[*]] fields on pydantic objects.
  This issue outlines it well: https://stackoverflow.com/questions/76138438/incompatible-types-in-assignment-expression-has-type-liststr-variable-has

- Improvement: The Python SDK generator now defaults to `require_optional_fields = False`. This means that any requests that have optional fields no longer require a user to input data (or a `None` value) in.
  Example:

  ```python
  # Previously:
  def my_function(my_parameter: typing.Optional[str]):
    pass

  my_function()  # <--- This fails mypy
  my_function(None)  # <--- This is necessary
  my_function("I work in both cases!")
  ...
  # Now:
  def my_function():
    pass

  my_function()  # <--- I no longer fail mypy
  my_function(None)  # <--- I still work
  my_function("I work in both cases!")
  ```

## [0.11.2] - 2024-02-21

- Improvement (Beta): The Python generator now supports a configuration option called `improved_imports`. To enable
  this configuration, just add the following to your generators.yml

  ```yaml
  generators:
    - name: fernapi/fern-python-sdk
      ...
      config:
        improved_imports: true
  ```

  Enabling improved imports will remove the verbose `resources` directory in the SDK and make the imports
  shorter. This will also improve the imports from Pylance and Pyright that are automaticaly generated

  ```python
  # Before
  from sdk.resources.fhir import Paient

  # After
  from sdk.fhir import Patient
  ```

## [0.11.1] - 2024-02-20

- Improvement: Python now supports specifying files to auto-export from the root `__init__.py` file, this means you can export custom classes and functions from your package for users to access like so:

  ```python
  from my_package import custom_function
  ```

  the configuration for this is:

  ```yaml
  # generators.yml
  python-sdk:
    generators:
      - name: fernapi/fern-python-sdk
        version: 0.11.1
        config:
          additional_init_exports:
            - from: file_with_custom_function
              imports:
                - custom_function
  ```

- Chore: Add a docstring for base clients to explain usage, example:

  ```python
  class SeedTest:
    """
    Use this class to access the different functions within the SDK. You can instantiate any number of clients with different configuration that will propogate to these functions.
    ---
    from seed.client import SeedTest

    client = SeedTest(
        token="YOUR_TOKEN",
        base_url="https://yourhost.com/path/to/api",
    )
    """
  ```

## [0.11.0] - 2024-02-19

- Improvement: Python now supports a wider range of types for file upload, mirroring the `httpx` library used under the hood, these are grouped under a new type `File`:

  ```python
  # core/file.py
  FileContent = typing.Union[typing.IO[bytes], bytes, str]
  File = typing.Union[
      # file (or bytes)
      FileContent,
      # (filename, file (or bytes))
      typing.Tuple[typing.Optional[str], FileContent],
      # (filename, file (or bytes), content_type)
      typing.Tuple[typing.Optional[str], FileContent, typing.Optional[str]],
      # (filename, file (or bytes), content_type, headers)
      typing.Tuple[typing.Optional[str], FileContent, typing.Optional[str], typing.Mapping[str, str]],
  ]

  ...

  # service.py
  def post(
      self,
      *,
      file: core.File,
      request_options: typing.Optional[RequestOptions] = None,
  ) -> None:
      """
      Parameters:
          - file: core.File. See core.File for more documentation
          - request_options: typing.Optional[RequestOptions]. Request-specific configuration.
      """
  ...

  # main.py
  f = open('report.xls', 'rb')
  service.post(file=f)

  # Or leveraging a tuple
  with open('largefile.zip', 'rb') as f:
    service.post(file=('largefile.zip', f))
  ...
  ```

- Fix: Python now supports API specifications that leverage lists for file upload. Previously, Fern incorrectly made all `list<file>` type requests simply `file`.

  ```python
  # service.py
  def post(
      self,
      *,
      file_list: typing.List[core.File],
      request_options: typing.Optional[RequestOptions] = None,
  ) -> None:
      """
      Parameters:
          - file_list: typing.List[core.File]. See core.File for more documentation
          - request_options: typing.Optional[RequestOptions]. Request-specific configuration.
      """
  ...

  # main.py
  f1 = open('report.xls', 'rb')
  f2 = open('page.docx', 'rb')
  service.post(file_list=[f1, f2])
  ```

## [0.10.3] - 2024-02-19

- Fix: Several bugfixes were made to related to literal properties. If a literal is
  used as a query parameeter, header, path parameter, or request parameter, the user
  no longer has to explicitly pass it in.

  For example, the following endpoint

  ```yaml
  endpoints:
    chat_stream:
      request:
        name: ListUsersRequest
        headers:
          X_API_VERSION: literal<"2022-02-02">
        body:
          properties:
            stream: literal<true>
            query: string
  ```

  would generate the following signature in Python

  ```python
  class Client:

    # The user does not have to pass in api version or stream since
    # they are literals and always the same
    def chat_stream(self, *, query: str) -> None:
  ```

## [0.10.2] - 2024-02-18

- Fix: The SDK always sends the enum wire value instead of the name of the enum. For example,
  for the following enum,

  ```python
  class Operand(str, enum.Enum):
    GREATER_THAN = ">"
    EQUAL_TO = "="
  ```

  the SDK should always be sending `>` and `=` when making a request.

  This affected enums used in path parameters, query parameters and any request body parameters at
  the first level. To fix, the SDK sends the `.value` attribute of the enum.

- Fix: Revert #2719 which introduced additional issues with circular references within our Python types.

## [0.10.1] - 2024-02-14

- Improvement: Add support for a RequestOptions object for each generated function within Python SDKs. This parameter is an optional final parameter that allows for configuring timeout, as well as pass in arbitrary data through to the request. RequestOptions is a TypedDict, with optional fields, so there's no need to instantiate an object, just pass in the relevant keys within a dict!

  - `timeout_in_seconds` overrides the timeout for this specific request
  - `additional_body_parameters` are expanded into the JSON request body
  - `additional_query_parameters` are expanded into the JSON query parameters map
  - `additional_headers` are expanded into the request's header map
  - Here's an example:

    ```python
    client\
      .imdb\
      .create_movie(
        request=CreateMovieRequest(title="title", rating=4.3),
        request_options={
          "timeout_in_seconds": 99,
          "additional_body_parameters": {"another": "body parameter"},
          "additional_headers": {"another": "header"},
        }
      )
    ```

## [0.10.0] - 2024-02-13

- Improvement: Remove support for Python 3.7. In order to support newer versions of libraries we depend on (such as typing and typing-extensions), we must move on to Python 3.8. With this change we are also able to:
  - Remove the `backports` dependency, as `cached_property` is now included within `functools`
  - Remove the upper bound dependency on Pydantic which had dropped support for Python 3.7

## [0.9.1] - 2024-02-11

- Fix: Remove literals from SDK function signatures, as they are not modifiable for end users.

  Before:

  ```python
  def get_options(self, *, dry_run: typing_extensions.Literal[True]) -> Options:
    ...
    json=jsonable_encoder({"dryRun": dry_run}),
    ...
  ```

  After:

  ```python
  def get_options(self, *) -> Options:
    ...
    json=jsonable_encoder({"dryRun": "true"}),
  ```

- Fix: Acknowledge the optionality of a `File` property, previously we were requiring all `File` type inputs, even if they were specified as optional within the OpenAPI or Fern definition. Now, we check if the parameter is required and make the parameter optional if it is not.

## [0.9.0] - 2024-02-11

- Feature: The SDK generator now supports whitelabelling. When this is turned on,
  there will be no mention of Fern in the generated code.

  **Note**: You must be on the enterprise tier to enable this mode.

## [0.8.3-rc0] - 2024-01-29

- Fix: Increase recursion depth to allow for highly nested and complex examples,
  this is a temporary solution while the example datamodel is further refined.

## [0.8.2-rc0] - 2024-01-28

- Fix: The Python SDK better handles cyclical references. In particular,
  cyclical references are tracked for undiscriminated unions,
  and update_forward_refs is always called with object references.

## [0.8.1] - 2024-01-26

- Feature: If the auth scheme has environment variables specified,
  the generated python client will scan those environment variables.

  For example, for the following Fern Definition

  ```
  auth: APIKey
  auth-schemes:
    APIKey:
      header: X-FERN-API-KEY
      type: string
      env: FERN_API_KEY
  ```

  the generated client will look like

  ```python
  import os

  class Client:

    def __init__(self, *, apiKey: str = os.getenv("FERN_API_KEY"))
  ```

## [0.8.0] - 2024-01-25

- Fix: Enums in inlined requests send the appropriate value.

  ```python
  class Operand(str, Enum):
    greater_than = ">"
    equal_to = "="

  # Previously the SDK would just send the operand directly
  def endpoint(self, *, operand: Operand):
    httpx.post(json={"operand": operand})

  # Now, the SDK will send the value of the enum
  def endpoint(self, *, operand: Operand):
    httpx.post(json={"operand": operand.value})
  ```

## [0.7.7] - 2024-01-21

- Chore: Intialize this changelog<|MERGE_RESOLUTION|>--- conflicted
+++ resolved
@@ -5,11 +5,12 @@
 The format is based on [Keep a Changelog](https://keepachangelog.com/en/1.0.0/),
 and this project adheres to [Semantic Versioning](https://semver.org/spec/v2.0.0.html).
 
-<<<<<<< HEAD
 ## [1.5.0-rc0] - 2024-04-30
+
 - Feat: The generator now supports inlining top-level request parameters instead of requiring users create a request object.
 
   Config:
+
   ```yaml
   generators:
     - name: fernapi/fern-python-sdk
@@ -18,37 +19,16 @@
   ```
 
   Code change:
-    Before:
-      ```python
-      def get_and_return_with_optional_field(
-          self,
-          *,
-          request: ObjectWithOptionalField,
-          request_options: typing.Optional[RequestOptions] = None
-      ) -> ObjectWithOptionalField:
-        ...
-      ```
-
-    After:
-      ```python
-      def get_and_return_with_optional_field(
-          self,
-          *,
-          string: typing.Optional[str] = OMIT,
-          integer: typing.Optional[int] = OMIT,
-          long: typing.Optional[int] = OMIT,
-          double: typing.Optional[float] = OMIT,
-          bool: typing.Optional[bool] = OMIT,
-          request_options: typing.Optional[RequestOptions] = None,
-      ) -> ObjectWithOptionalField:
-        ...
-      ```
-=======
+  Before:
+  `python def get_and_return_with_optional_field( self, *, request: ObjectWithOptionalField, request_options: typing.Optional[RequestOptions] = None ) -> ObjectWithOptionalField: ... `
+
+  After:
+  `python def get_and_return_with_optional_field( self, *, string: typing.Optional[str] = OMIT, integer: typing.Optional[int] = OMIT, long: typing.Optional[int] = OMIT, double: typing.Optional[float] = OMIT, bool: typing.Optional[bool] = OMIT, request_options: typing.Optional[RequestOptions] = None, ) -> ObjectWithOptionalField: ... `
+
 ## [1.4.0] - 2024-04-29
 
 - Improvement: keyword arguments are now ordered such that required params are ordered before optional params. Note that since these are kwargs, this is a non-breaking change.
 - Improvement: docstrings now match numpydoc/PEP257 format
->>>>>>> 81fb9b5f
 
 ## [1.4.0-rc3] - 2024-04-24
 
