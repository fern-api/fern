# Changelog

All notable changes to this project will be documented in this file.

The format is based on [Keep a Changelog](https://keepachangelog.com/en/1.0.0/),
and this project adheres to [Semantic Versioning](https://semver.org/spec/v2.0.0.html).

<<<<<<< HEAD
## [2.0.0] - 2024-05-09

- Break: the python SDK is now on major version 2, there are no substantial logic changes, however default configuration has changed. To take this upgrade without any breaks, please add the below configuration to your `generators.yml` file:
=======
## [1.7.0-rc0] - 2024-05-09

- Improvement: you can now declare a new python version range for your `pyproject.toml`, which will declare a new version range for your pip package.
>>>>>>> 6efa63b0

  ```yaml
  generators:
    - name: fernapi/fern-python-sdk
      config:
<<<<<<< HEAD
        inline_request_params: false
=======
        pyproject_python_version: ^3.8.1
>>>>>>> 6efa63b0
  ```

## [1.6.0-rc0] - 2024-05-09

- Improvement: you can now specify dev dependencies from your `generators.yml` file:

  ```yaml
  generators:
    - name: fernapi/fern-python-sdk
      config:
        extra_dev_dependencies:
          requests_mock: 1.12.1
          boto3: 1.28.57
  ```

  These will then populare your `pyproject.toml` automatically:

  ```toml
  ...
  [tool.poetry.dev-dependencies]
  requests_mock = "1.12.1"
  boto3 = "1.28.57"
  ...
  ```

## [1.5.3-rc0] - 2024-05-02

- Fix: the unchecked basemodel no longer tries to dereference an object if it's null.

## [1.5.2-rc0] - 2024-05-02

- Improvement: The python generator now produces sync snippet templates, as opposed to just async templates as it was before

## [1.5.1-rc5] - 2024-05-01

- Fix: Snippet templates now generate the correct imports for object types.

## [1.5.1-rc4] - 2024-05-01

- Fix: The SDK now generates discriminated union snippet templates correctly.

## [1.5.1-rc3] - 2024-05-01

- Improvement: Union types leverage the fern aware base model to include JSON and Dict function overrides.

## [1.5.1-rc2] - 2024-05-01

- Fix: The vanilla pydantic base model now respects the `require_optional_fields`, this became a regression in 1.5.1-rc0 when we started to inline union properties which leverages the vanilla base model.

## [1.5.1-rc1] - 2024-05-01

- Fix: Address formatting issues with snippet templates, we now strip newlines off OG snippets as well as plumb through indentation metadata to places that were previously missing it.

## [1.5.1-rc0] - 2024-04-26

- Fix: Discriminated union variants that are objects now have inlined properties instead of
  extending a base type.

  ```python

  Circle_Shape(pydantic_v1.BaseModel):
    type: typing.Literal["circle"]
    radius: integer

  Square_Shape(pydantic_v1.BaseModel):
    type: typing.Literal["circle"]
    side: integer
  ```

  instead of

  ```python
  Circle_Shape(Circle):
    type: typing.Literal["circle"]

  Square_Shape(Square):
    type: typing.Literal["circle"]
  ```

## [1.5.0-rc0] - 2024-04-30

- Feat: The generator now supports inlining top-level request parameters instead of requiring users create a request object.

  Config:

  ```yaml
  generators:
    - name: fernapi/fern-python-sdk
      config:
        inline_request_params: true
  ```

  Before:

  ```python
  def get_and_return_with_optional_field(
    self,
    *,
    request: ObjectWithOptionalField,
    request_options: typing.Optional[RequestOptions] = None
  ) -> ObjectWithOptionalField:
    ...
  ```

  After:

  ```python
  def get_and_return_with_optional_field(
    self,
    *,
    string: typing.Optional[str] = OMIT,
    integer: typing.Optional[int] = OMIT,
    long: typing.Optional[int] = OMIT,
    double: typing.Optional[float] = OMIT,
    bool: typing.Optional[bool] = OMIT,
    request_options: typing.Optional[RequestOptions] = None
  ) -> ObjectWithOptionalField:
    ...
  ```

## [1.4.0] - 2024-04-29

- Improvement: keyword arguments are now ordered such that required params are ordered before optional params. Note that since these are kwargs, this is a non-breaking change.
- Improvement: docstrings now match numpydoc/PEP257 format

## [1.4.0-rc3] - 2024-04-24

- Fix: Set `mypy` dev depenency in generated `pyproject.toml` to `1.9.0`.
  This prevents upstream `mypy` bugs from affecting user builds. Note that
  this is only a dev dependency, so it does not affect the behavior of the
  SDK.
- Fix: Temporarily disable unit test generation.
- Improvement: Use named parameters for all `httpx` request params.

## [1.4.0-rc2] - 2024-04-23

- Fix: Initialize the OAuth token provider member variables to their default values before they are set.

## [1.4.0-rc1] - 2024-04-22

- Feature: The python SDK generator now supports OAuth client generation for the client-credentials flow.

## [1.4.0-rc0] - 2024-04-22

- Chore: default generated clients to follow redirects by default, this effectively flips the `follow_redirects_by_default` flag to `True` and can be reverted with the following configuration:

  ```yaml
  generators:
    - name: fernapi/fern-python-sdk
      config:
        follow_redirects_by_default: false
  ```

## [1.3.1-rc0] - 2024-04-22

- Fix: the python SDK generator now checks to make sure a header is not null before casting it to a string.

## [1.3.0-rc1] - 2024-04-22

- Internal: add logging for python snippet template generation.

## [1.3.0-rc0] - 2024-04-21

- Beta, feature: The generator now registers snippet templates which can be used for dynamic
  SDK code snippet generation.

  **Note**: You must be on the enterprise tier to enable this mode.

## [1.2.0-rc2] - 2024-04-10

- Fix: The generator now correctly imports `json` when deserializing server sent events.

## [1.2.0-rc0] - 2024-04-10

- Feature: The generator now depends on v38 of Intermediate Representation which requires the latest
  CLI. As part of this, the generator now supports server sent events using `httpx-sse`.

## [1.1.0-rc3] - 2024-04-04

- Fix: There are a number of fixes to the skip validation code as well as tests to reflect those updates.

## [1.1.0-rc2] - 2024-04-04

- Fix: The generator now writes the skipped-validation `cast` with a suffixing new line so that the code compiles.

## [1.1.0-rc1] - 2024-04-04

- Fix: The generator no longer attempts to create a version file if Fern does not own generating the full package (e.g. in local generation). It's too confusing for to make the relevant changes to the package set up, and is also arguably not even needed in local generation.

## [1.1.0-rc0] - 2024-04-03

- [EXPERIMENTAL] Feature: The python SDK now includes a configuration option to skip pydantic validation. This ensures that Pydantic does not immediately fail if the model being returned from an API does not exactly match the Pydantic model. This is meant to add flexibility, should your SDK fall behind your API, but should be used sparringly, as the type-hinting for users will still reflect the Pydantic model exactly.

  ```yaml
  generators:
    - name: fernapi/fern-python-sdk
      ...
      config:
        pydantic_config:
          skip_validation: true
  ```

## [1.0.1] - 2024-04-03

- Fix: Pydantic introduced a "break" to their 1.x libs by adding in a .v1 submodule that does not mirror the one that comes with pydantic v2. To get around this we now force the usage of the v1 submodule only if the pydantic version is v2.

## [1.0.0] - 2024-04-02

- Break: The python SDK now defaults new (breaking configuration) to introduce general improvements.

  In order to revert to the previous configuration flags and avoid the break, please leverage the below configuration:

  ```yaml
  generators:
    - name: fernapi/fern-python-sdk
      config:
        improved_imports: false
        pydantic_config:
          require_optional_fields: true
          use_str_enums: false
          extra_fields: "forbid"
  ```

- Improvement: The python SDK now supports specifying whether or not to follow redirects in requests by default, and exposes an option to override that functionality for consumers.

  ```yaml
  generators:
    - name: fernapi/fern-python-sdk
      config:
        follow_redirects_by_default: true
  ```

  which then just instantiates the client like so:

  ```python
  client = SeedExhaustive(
        token="YOUR_TOKEN",
        follow_redirects=True  # This is defaulted to the value passed into follow_redirects_by_default, and ignored if not specified
  )
  ```

## [0.13.4] - 2024-04-03

- Fix: revert the change from 0.13.2, the stream call returns a context manager, which is not awaited. The issue that this was meant to solve was actually fixed in version `0.12.2`.

## [0.13.3] - 2024-03-28

- Fix: Github workflows for publishing now work again (previously the trigger was incorrect).

## [0.13.2] - 2024-03-28

- Fix: Asynchronous calls to `httpx.stream` are now awaited. This is applicable to any file download or
  JSON streaming (chat completion) endpoints.

  ```python
  # Before
  async with httpx.stream

  # After
  async with await httpx.stream
  ```

## [0.13.1] - 2024-03-26

- Improvement: discriminant values in unions are now defaulted such that callers no longer need to specify the discriminant:

  ```python
  # Before
  shape = Circle(discriminant="circle", radius=2.0)

  # After
  shape = Circle(radius=2.0)
  ```

## [0.13.0] - 2024-03-25

- Improvement: the python SDK now exposes it's version through `__version__` to match module standards and expectations.

```python
import seed

print(seed.__version__)  # prints 0.0.1 or whatever version is contained within the pyproject.toml
```

## [0.12.5] - 2024-03-22

- Fix: the python SDK uses the timeout provided to the top level client as the default per-request, previously if there was no timeout override in the RequestOptions, we'd default to 60s, even if a timeout was provided at the client level.

## [0.12.4] - 2024-03-19

- Improvement: Allow full forward compat with enums while keeping intellisense by unioning enum literals with `typing.AnyStr`.

  Before:

  ```python
  Operand = typing.Union[typing.AnyStr, typing.Literal[">", "=", "less_than"]]
  ```

  After:

  ```python
  Operand = typing.Literal[">", "=", "less_than"]
  ```

## [0.12.3] - 2024-03-18

- Improvement: Allow bytes requests to take in iterators of bytes, mirroring the types allowed by HTTPX.

## [0.12.2] - 2024-03-18

- Fix: Fix the returned type and value contained within the retrying wrapper for the HTTPX client (http_client.py).

## [0.12.1] - 2024-03-14

- Improves example generation and snippets for union types, as well as multi-url environments.
- Fix: Stringifies header arguments, HTTPX was previously hard failing for certain types

## [0.12.0] - 2024-03-11

- Beta, feature: The SDK now generates tests leveraging auto-generated data to test typing, as well as wire-formatting (e.g. the SDKs are sending and receiving data as expected). This comes out of the box within the generated github workflow, as well as through the fern cli: `fern test --command "your test command"`.
  **Note**: You must be on the enterprise tier to enable this mode.

## [0.11.10] - 2024-03-08

- feature: Expose a feature flag to pass through additional properties not specified within your pydantic model from your SDK. This allows for easier forward compatibility should your SDK drift behind your spec.

  Config:

  ```yaml
  generators:
    - name: fernapi/fern-python-sdk
      ...
      config:
        pydantic_config:
          extra_fields: "allow"
  ```

  Example generated code:

  ```python
  # my_object.py
  class MyObject(pydantic.BaseModel):
      string: typing.Optional[str] = None
      ...

  # main.py
  o = pydantic.parse_obj_as(MyObject, {"string": "string", "my_new_property": "custom_value"})

  print(o.my_new_property) # <--- "custom_value"
  ```

## [0.11.9] - 2024-03-04

- chore: Use docstrings instead of Pydantic field descriptions. This is meant to be a cleanliness change.
  This goes from:

  ```python
  field: Optional[str] = pydantic.Field(default=None, description="This is the description.")
  ```

  to:

  ```python
  field: Optional[str] = pydantic.Field(default=None)
  """This is the description."""
  ```

## [0.11.8-rc1] - 2024-03-02

- Beta, Improvement: Introduces a `max_retries` parameter to the RequestOptions dict accepted by all requests. This parameter will retry requests automatically, with exponential backoff and a jitter. The client will automatically retry requests of a 5XX status code, or certain 4XX codes (429, 408, 409).

  ```python
    client\
      .imdb\
      .create_movie(
        request=CreateMovieRequest(title="title", rating=4.3),
        request_options={
          "max_retries": 5,
        }
      )
  ```

## [0.11.8-rc0] - 2024-02-27

- Beta: Introduce a `client` custom config that allows you to specify class_name and
  filename for the client. This configuration can be used in several ways:

  1. Rename your client class:

     ```yml
     config:
       client:
         class_name: Imdb
     ```

  2. Add custom functions to your generated SDK:

     ```yml
     config:
       client:
         class_name: BaseImdb
         filename: base_client.py
         exported_class_name: Imdb
         exported_filename: client.py
     ```

     Often times you may want to add additional methods or utilites to the
     generated client. The easiest way to do this is to configure Fern to write
     the autogenerated client in another file and extend it on your own.

     With the configuration above, Fern's Python SDK generator will create a
     class called `BaseImdb` and `AsyncBaseImdb` and put them in a file called
     `base_client.py`. As a user, you can extend both these classes with
     custom utilities.

     To make sure the code snippets in the generated SDK are accurate you can
     specify `exported_class_name` and `exported_filename`.

## [0.11.7] - 2024-02-27

- Improvement: Introduces a flag `use_str_enums` to swap from using proper Enum classes to using Literals to represent enums. This change allows for forward compatibility of enums, since the user will receive the string back.

  ```
  config:
    pydantic_config:
      use_str_enums: true
  ```

  generates enums as:

  ```
  Operand = typing.Literal[">", "=", "less_than"]
  ```

## [0.11.6] - 2024-02-26

- Improvement: You can now specify envvars to scan for headers, not just auth scheme headers.

  ```
  # OpenAPI
  x-fern-global-headers:
   - header: x-api-key
     name: api_key
     optional: true
     env: MY_API_KEY
  ```

  ... or ...

  ```
  # Fern Definition
  getAllUsers:
    method: GET
    path: /all
    request:
      name: GetAllUsersRequest
      headers:
        X-API-KEY: string
        env: MY_API_KEY
  ```

  the generated client will look like

  ```python
  import os

  class Client:

    def __init__(self, *, apiKey: str = os.getenv("MY_API_KEY"))
  ```

## [0.11.5] - 2024-02-23

- Fix: Fix the usage of ApiError when leveraging auth envvars, when the schema for ApiError was changed, this usage was missed in the update.

## [0.11.4] - 2024-02-23

- Fix: We now grab enum values appropriately when enums are within unions.

## [0.11.3] - 2024-02-22

- Fix: Transition from lists to sequences within function calls, this is a fix as a result of how mypy handles type variance.
  This fix is only for function calls as testing shows that we do not hit the same issue within mypy with list[union[*]] fields on pydantic objects.
  This issue outlines it well: https://stackoverflow.com/questions/76138438/incompatible-types-in-assignment-expression-has-type-liststr-variable-has

- Improvement: The Python SDK generator now defaults to `require_optional_fields = False`. This means that any requests that have optional fields no longer require a user to input data (or a `None` value) in.
  Example:

  ```python
  # Previously:
  def my_function(my_parameter: typing.Optional[str]):
    pass

  my_function()  # <--- This fails mypy
  my_function(None)  # <--- This is necessary
  my_function("I work in both cases!")
  ...
  # Now:
  def my_function():
    pass

  my_function()  # <--- I no longer fail mypy
  my_function(None)  # <--- I still work
  my_function("I work in both cases!")
  ```

## [0.11.2] - 2024-02-21

- Improvement (Beta): The Python generator now supports a configuration option called `improved_imports`. To enable
  this configuration, just add the following to your generators.yml

  ```yaml
  generators:
    - name: fernapi/fern-python-sdk
      ...
      config:
        improved_imports: true
  ```

  Enabling improved imports will remove the verbose `resources` directory in the SDK and make the imports
  shorter. This will also improve the imports from Pylance and Pyright that are automaticaly generated

  ```python
  # Before
  from sdk.resources.fhir import Paient

  # After
  from sdk.fhir import Patient
  ```

## [0.11.1] - 2024-02-20

- Improvement: Python now supports specifying files to auto-export from the root `__init__.py` file, this means you can export custom classes and functions from your package for users to access like so:

  ```python
  from my_package import custom_function
  ```

  the configuration for this is:

  ```yaml
  # generators.yml
  python-sdk:
    generators:
      - name: fernapi/fern-python-sdk
        version: 0.11.1
        config:
          additional_init_exports:
            - from: file_with_custom_function
              imports:
                - custom_function
  ```

- Chore: Add a docstring for base clients to explain usage, example:

  ```python
  class SeedTest:
    """
    Use this class to access the different functions within the SDK. You can instantiate any number of clients with different configuration that will propogate to these functions.
    ---
    from seed.client import SeedTest

    client = SeedTest(
        token="YOUR_TOKEN",
        base_url="https://yourhost.com/path/to/api",
    )
    """
  ```

## [0.11.0] - 2024-02-19

- Improvement: Python now supports a wider range of types for file upload, mirroring the `httpx` library used under the hood, these are grouped under a new type `File`:

  ```python
  # core/file.py
  FileContent = typing.Union[typing.IO[bytes], bytes, str]
  File = typing.Union[
      # file (or bytes)
      FileContent,
      # (filename, file (or bytes))
      typing.Tuple[typing.Optional[str], FileContent],
      # (filename, file (or bytes), content_type)
      typing.Tuple[typing.Optional[str], FileContent, typing.Optional[str]],
      # (filename, file (or bytes), content_type, headers)
      typing.Tuple[typing.Optional[str], FileContent, typing.Optional[str], typing.Mapping[str, str]],
  ]

  ...

  # service.py
  def post(
      self,
      *,
      file: core.File,
      request_options: typing.Optional[RequestOptions] = None,
  ) -> None:
      """
      Parameters:
          - file: core.File. See core.File for more documentation
          - request_options: typing.Optional[RequestOptions]. Request-specific configuration.
      """
  ...

  # main.py
  f = open('report.xls', 'rb')
  service.post(file=f)

  # Or leveraging a tuple
  with open('largefile.zip', 'rb') as f:
    service.post(file=('largefile.zip', f))
  ...
  ```

- Fix: Python now supports API specifications that leverage lists for file upload. Previously, Fern incorrectly made all `list<file>` type requests simply `file`.

  ```python
  # service.py
  def post(
      self,
      *,
      file_list: typing.List[core.File],
      request_options: typing.Optional[RequestOptions] = None,
  ) -> None:
      """
      Parameters:
          - file_list: typing.List[core.File]. See core.File for more documentation
          - request_options: typing.Optional[RequestOptions]. Request-specific configuration.
      """
  ...

  # main.py
  f1 = open('report.xls', 'rb')
  f2 = open('page.docx', 'rb')
  service.post(file_list=[f1, f2])
  ```

## [0.10.3] - 2024-02-19

- Fix: Several bugfixes were made to related to literal properties. If a literal is
  used as a query parameeter, header, path parameter, or request parameter, the user
  no longer has to explicitly pass it in.

  For example, the following endpoint

  ```yaml
  endpoints:
    chat_stream:
      request:
        name: ListUsersRequest
        headers:
          X_API_VERSION: literal<"2022-02-02">
        body:
          properties:
            stream: literal<true>
            query: string
  ```

  would generate the following signature in Python

  ```python
  class Client:

    # The user does not have to pass in api version or stream since
    # they are literals and always the same
    def chat_stream(self, *, query: str) -> None:
  ```

## [0.10.2] - 2024-02-18

- Fix: The SDK always sends the enum wire value instead of the name of the enum. For example,
  for the following enum,

  ```python
  class Operand(str, enum.Enum):
    GREATER_THAN = ">"
    EQUAL_TO = "="
  ```

  the SDK should always be sending `>` and `=` when making a request.

  This affected enums used in path parameters, query parameters and any request body parameters at
  the first level. To fix, the SDK sends the `.value` attribute of the enum.

- Fix: Revert #2719 which introduced additional issues with circular references within our Python types.

## [0.10.1] - 2024-02-14

- Improvement: Add support for a RequestOptions object for each generated function within Python SDKs. This parameter is an optional final parameter that allows for configuring timeout, as well as pass in arbitrary data through to the request. RequestOptions is a TypedDict, with optional fields, so there's no need to instantiate an object, just pass in the relevant keys within a dict!

  - `timeout_in_seconds` overrides the timeout for this specific request
  - `additional_body_parameters` are expanded into the JSON request body
  - `additional_query_parameters` are expanded into the JSON query parameters map
  - `additional_headers` are expanded into the request's header map
  - Here's an example:

    ```python
    client\
      .imdb\
      .create_movie(
        request=CreateMovieRequest(title="title", rating=4.3),
        request_options={
          "timeout_in_seconds": 99,
          "additional_body_parameters": {"another": "body parameter"},
          "additional_headers": {"another": "header"},
        }
      )
    ```

## [0.10.0] - 2024-02-13

- Improvement: Remove support for Python 3.7. In order to support newer versions of libraries we depend on (such as typing and typing-extensions), we must move on to Python 3.8. With this change we are also able to:
  - Remove the `backports` dependency, as `cached_property` is now included within `functools`
  - Remove the upper bound dependency on Pydantic which had dropped support for Python 3.7

## [0.9.1] - 2024-02-11

- Fix: Remove literals from SDK function signatures, as they are not modifiable for end users.

  Before:

  ```python
  def get_options(self, *, dry_run: typing_extensions.Literal[True]) -> Options:
    ...
    json=jsonable_encoder({"dryRun": dry_run}),
    ...
  ```

  After:

  ```python
  def get_options(self, *) -> Options:
    ...
    json=jsonable_encoder({"dryRun": "true"}),
  ```

- Fix: Acknowledge the optionality of a `File` property, previously we were requiring all `File` type inputs, even if they were specified as optional within the OpenAPI or Fern definition. Now, we check if the parameter is required and make the parameter optional if it is not.

## [0.9.0] - 2024-02-11

- Feature: The SDK generator now supports whitelabelling. When this is turned on,
  there will be no mention of Fern in the generated code.

  **Note**: You must be on the enterprise tier to enable this mode.

## [0.8.3-rc0] - 2024-01-29

- Fix: Increase recursion depth to allow for highly nested and complex examples,
  this is a temporary solution while the example datamodel is further refined.

## [0.8.2-rc0] - 2024-01-28

- Fix: The Python SDK better handles cyclical references. In particular,
  cyclical references are tracked for undiscriminated unions,
  and update_forward_refs is always called with object references.

## [0.8.1] - 2024-01-26

- Feature: If the auth scheme has environment variables specified,
  the generated python client will scan those environment variables.

  For example, for the following Fern Definition

  ```
  auth: APIKey
  auth-schemes:
    APIKey:
      header: X-FERN-API-KEY
      type: string
      env: FERN_API_KEY
  ```

  the generated client will look like

  ```python
  import os

  class Client:

    def __init__(self, *, apiKey: str = os.getenv("FERN_API_KEY"))
  ```

## [0.8.0] - 2024-01-25

- Fix: Enums in inlined requests send the appropriate value.

  ```python
  class Operand(str, Enum):
    greater_than = ">"
    equal_to = "="

  # Previously the SDK would just send the operand directly
  def endpoint(self, *, operand: Operand):
    httpx.post(json={"operand": operand})

  # Now, the SDK will send the value of the enum
  def endpoint(self, *, operand: Operand):
    httpx.post(json={"operand": operand.value})
  ```

## [0.7.7] - 2024-01-21

- Chore: Intialize this changelog<|MERGE_RESOLUTION|>--- conflicted
+++ resolved
@@ -5,25 +5,27 @@
 The format is based on [Keep a Changelog](https://keepachangelog.com/en/1.0.0/),
 and this project adheres to [Semantic Versioning](https://semver.org/spec/v2.0.0.html).
 
-<<<<<<< HEAD
 ## [2.0.0] - 2024-05-09
 
 - Break: the python SDK is now on major version 2, there are no substantial logic changes, however default configuration has changed. To take this upgrade without any breaks, please add the below configuration to your `generators.yml` file:
-=======
+
+  ```yaml
+  generators:
+    - name: fernapi/fern-python-sdk
+      config:
+        inline_request_params: false
+  ```
+
+
 ## [1.7.0-rc0] - 2024-05-09
 
 - Improvement: you can now declare a new python version range for your `pyproject.toml`, which will declare a new version range for your pip package.
->>>>>>> 6efa63b0
-
-  ```yaml
-  generators:
-    - name: fernapi/fern-python-sdk
-      config:
-<<<<<<< HEAD
-        inline_request_params: false
-=======
+
+  ```yaml
+  generators:
+    - name: fernapi/fern-python-sdk
+      config:
         pyproject_python_version: ^3.8.1
->>>>>>> 6efa63b0
   ```
 
 ## [1.6.0-rc0] - 2024-05-09
