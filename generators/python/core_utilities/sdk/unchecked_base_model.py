--- conflicted
+++ resolved
@@ -164,15 +164,11 @@
     Pydantic models.
     The idea is to essentially attempt to coerce object_ to type_ (recursively)
     """
-<<<<<<< HEAD
-    base_type = get_origin(type_) or type_
-=======
     # Short circuit when dealing with optionals, don't try to coerces None to a type
     if object_ is None:
         return None
 
-    base_type = pydantic_v1.typing.get_origin(type_) or type_
->>>>>>> ef62ea36
+    base_type = get_origin(type_) or type_
     is_annotated = base_type == typing_extensions.Annotated
     maybe_annotation_members = get_args(type_)
     is_annotated_union = is_annotated and is_union(get_origin(maybe_annotation_members[0]))
