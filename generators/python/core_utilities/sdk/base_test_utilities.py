--- conflicted
+++ resolved
@@ -4,17 +4,6 @@
 from dateutil import parser
 
 import pydantic
-<<<<<<< HEAD
-=======
-
-IS_PYDANTIC_V2 = pydantic.VERSION.startswith("2.")
-
-if IS_PYDANTIC_V2:
-    import pydantic.v1 as pydantic_v1  # type: ignore  # nopycln: import
-else:
-    import pydantic as pydantic_v1  # type: ignore  # nopycln: import
-
->>>>>>> 359eb418
 
 def cast_field(json_expectation: typing.Any, type_expectation: typing.Any) -> typing.Any:
     # Cast these specific types which come through as string and expect our
