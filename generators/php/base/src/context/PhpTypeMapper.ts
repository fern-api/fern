--- conflicted
+++ resolved
@@ -56,9 +56,9 @@
     public convertLiteral({ literal }: { literal: Literal }): php.Type {
         switch (literal.type) {
             case "boolean":
-                return php.Type.bool();
+                return php.Type.literalBoolean(literal.boolean);
             case "string":
-                return php.Type.string();
+                return php.Type.literalString(literal.string);
         }
     }
 
@@ -123,18 +123,6 @@
         });
     }
 
-<<<<<<< HEAD
-    private convertLiteral({ literal }: { literal: Literal }): php.Type {
-        switch (literal.type) {
-            case "boolean":
-                return php.Type.literalBoolean(literal.boolean);
-            case "string":
-                return php.Type.literalString(literal.string);
-        }
-    }
-
-=======
->>>>>>> fc3cbb4c
     private convertNamed({ named, preserveEnums }: { named: DeclaredTypeName; preserveEnums: boolean }): php.Type {
         const classReference = this.convertToClassReference(named);
         const typeDeclaration = this.context.getTypeDeclarationOrThrow(named.typeId);
