--- conflicted
+++ resolved
@@ -1,13 +1,17 @@
 # yaml-language-server: $schema=../../../fern-versions-yml.schema.json
 
+- version: 1.25.0
+  changelogEntry:
+    - summary: |
+        Add `useProvidedDefaults` configuration option. When enabled, the generator populates default values from the API specification for primitive types (integer, double, string, boolean, long, bigInteger) in request wrapper fields including path parameters, query parameters, headers, and request body properties. Fields with defaults are also marked as optional.
+      type: feat
+  createdAt: "2025-12-02"
+  irVersion: 62
+
 - version: 1.24.0
   changelogEntry:
     - summary: |
-<<<<<<< HEAD
-        Add `useProvidedDefaults` configuration option. When enabled, the generator populates default values from the API specification for primitive types (integer, double, string, boolean, long, bigInteger) in request wrapper fields including path parameters, query parameters, headers, and request body properties.
-=======
         Retries now check `Retry-After` and `X-RateLimit-Reset` response headers before defaulting to exponential backoff. Added jitter to retry delays and capped maximum retry delay at 60 seconds.
->>>>>>> 89a859c7
       type: feat
   createdAt: "2025-12-01"
   irVersion: 62
