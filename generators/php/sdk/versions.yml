- version: 0.11.0
  changelogEntry:
    - type: feat
<<<<<<< HEAD
      summary: Add support for discriminated unions.
=======
      summary: >-
        The SDK now supports a `bodyProperties` and `queryParameters` request option, which
        can be used to add arbitrary properties to the request. This is useful for interacting
        with alpha or undocumented functionality.

        ```php
        $response = $client->users->list(
          new ListUsersRequest([
            ...
          ]),
          [
            'queryParameters' => [
              'limit' => 100,
            ],
          ]
        );
        ```
>>>>>>> 899c5e92
  irVersion: 55

- version: 0.10.0
  changelogEntry:
    - type: feat
      summary: >-
        You can now modify the generated `composer.json` file by adding a `composerJson` property to your generator configuration.

        Here's an example of the `generators.yml` file with the `composerJson` property:

        ```yaml generators.yml
        ...
        groups:
          php-sdk:
            generators:
              - name: fernapi/fern-php-sdk
                ...
                config:
                  composerJson:
                    description: This is my PHP library
                    keywords:
                    - myCustomTag
                    license:
                    - "LGPL-2.1-only"
                    - "GPL-3.0-or-later"
                    scripts:
                      hello: echo hello
        ```

        Which will result in the following composer.json file:

        ```jsonc composer.json
        {
          // ...,
          "description": "This is my PHP library",
          "keywords": [
            "myCustomTag",
            // ...,
          ],
          "license": [
            "LGPL-2.1-only",
            "GPL-3.0-or-later"
          ],
          // ...,
          "scripts": {
            // ...,
            "hello": "echo hello"
          }
        }
        ```
  irVersion: 55

- version: 0.9.0
  changelogEntry:
    - type: feat
      summary: >-
        Add the ability to access alpha or undocumented response properties from every class.
        Users can access the additional properties like so:

        ```php
        $response = $client->users->get(...);
        $additionalProperties = $response->getAdditionalProperties();
        ```
  irVersion: 55

- version: 0.8.0
  changelogEntry:
    - type: feat
      summary: >-
        Add automatic pagination support for endpoints that return a paginated response.

        Here's an example of how users can use paginated endpoints:

        ```php
        $items = $client->list($request);
        foreach($items as $item){
            echo $item;
        }
        $pages = $items->getPages();
        foreach($pages as $page){
            foreach($page as $item){
                echo $item;
            }
        }
        ```
  irVersion: 55

- version: 0.7.0
  changelogEntry:
    - type: feat
      summary: >-
        The SDK now supports inline path parameters in the generated request class like so:

        ```php
        class GetUserRequest extends JsonSerializableType
        {
            /**
            * @var string $userId
            */
            public string $userId;
        }
        ```

        You can configure this in your `generators.yml` like so:

        ```yaml
        - name: fernapi/fern-php-sdk
          version: 0.7.0
          config:
            inlinePathParameters: true
        ```
  irVersion: 55

- version: 0.6.0
  changelogEntry:
    - type: feat
      summary: >-
        You can now configure the generated class property access to be `public` or `private`.

         - When the access is public, both the getter and setter methods are omitted (default).
         - When the access is private, both the getter and setter methods are generated.

        You can configure this in your `generators.yml` like so:

        ```yaml
        - name: fernapi/fern-php-sdk
          version: 0.6.0
          config:
            propertyAccess: private
        ```
  irVersion: 55

- version: 0.5.2
  changelogEntry:
    - type: fix
      summary: >-
        Update the endpoint generator to not require the in-lined request wrapper if it's
        only composed of optional properties.
    - type: fix
      summary: >-
        Update optional query parameters lists to be generated as an optional array instead
        of an array of optional values.
  irVersion: 55

- version: 0.5.1
  changelogEntry:
    - type: fix
      summary: >-
        Catch HTTP request exceptions and rethrow it as a FooApiException.
  irVersion: 55

- version: 0.5.0
  changelogEntry:
    - type: feat
      summary: >-
        Add the `__toString()` magic method to all generated class types.
  irVersion: 55

- version: 0.4.0
  changelogEntry:
    - type: feat
      summary: >-
        Retry HTTP requests on status codes 408, 429, 5XX.
        You can configure the maximum number of retries like this:

        ```php
        $client = new FooClient("token", ['maxRetries' => 3])
        $client->bar($request, ['maxRetries' => 5]);
        ```

        The default for `maxRetries` is 2, meaning up to 3 HTTP requests may be sent.
        Set `maxRetries` to 0 to disable retries.

        If you create your own HTTP client and pass it to the root client, you must add the desired middlewares yourself.
        Here's how you would add the `RetryMiddleware` to a custom HTTP client:

        ```php
        $handlerStack = HandlerStack::create();
        $handlerStack->push(RetryMiddleware::create());
        $httpClient = new Client(['handler' => $handlerStack]);
        $client = new FooClient(['client' => $client]);
        ```
  irVersion: 55

- version: 0.3.2
  changelogEntry:
    - type: internal
      summary: >-
        Upgrade to IRv55 to recognize nullable types.
  irVersion: 55
- version: 0.3.1
  changelogEntry:
    - type: fix
      summary: >-
        Improve multiline parameter docs by writing them above the tag, e.g.

        ```php
        class UpdateUserRequest extends JsonSerializableType
        {
            /**
            * The user to update.
            *
            * See [User](https://acme.co/user) for more information.
            *
            * @var ?User $user
            */
            public ?User $user;
        }
        ```
    - type: fix
      summary: >-
        Add .idea to the generated .gitignore file.
  irVersion: 53
- version: 0.3.0
  changelogEntry:
    - type: feat
      summary: >-
        Add support for customizing the package name, which is used in the `User-Agent` header.
        Users can configure this like so:

        ```yaml
        - name: fernapi/fern-php-sdk
          version: 0.3.0
          config:
            packageName: acme/acme-php
        ```
  irVersion: 53
- version: 0.2.3
  changelogEntry:
    - type: fix
      summary: >-
        Updates a variety of properties in the generated composer.json file, including:

          - Pin guzzlehttp/guzzle to version ^7.4.
          - Custom license support.
          - Set `memory-limit` to 1G in the `analyze` script.
  irVersion: 53
- version: 0.2.2
  changelogEntry:
    - type: fix
      summary: >-
        Handle cross package type name deconfliction
  irVersion: 53
- version: 0.2.1
  changelogEntry:
    - type: fix
      summary: >-
        Override escaped method names in the generated client.
  irVersion: 53
- version: 0.2.0
  changelogEntry:
    - type: feat
      summary: >-
        Add support for multipart file uploads.
  irVersion: 53
- version: 0.1.4
  changelogEntry:
    - type: fix
      summary: >-
        Add `null` to annotations for optional undiscriminated unions.
  irVersion: 53
- version: 0.1.3
  changelogEntry:
    - type: feat
      summary: >-
        Support inheritance for types and inlined requests.
    - type: feat
      summary: >-
        Support undiscriminated unions.
    - type: fix
      summary: >-
        Fix ci.yml `php-version` field name.
    - type: feat
      summary: >-
        We now allow an empty constructor on types with no required properties.
  irVersion: 53
- version: 0.1.2
  changelogEntry:
    - type: feat
      summary: >-
        Represent enums in objects as strings.
    - type: fix
      summary: >-
        Generated wrapped requests now implement `JsonSerializableType`.
    - type: fix
      summary: >-
        Fix a bug where we don't set the request options baseurl properly.
    - type: fix
      summary: >-
        Fix bugs in our numeric type serde and add tests.
  irVersion: 53
- version: 0.1.1
  changelogEntry:
    - type: fix
      summary: >-
        The generated `.github/workflows/ci.yml` file now uses 'shivammathur/setup-php@v2'
        to install `php` and `composer`.
  irVersion: 53
- version: 0.1.0
  changelogEntry:
    - type: feat
      summary: >-
        Initial release.
  irVersion: 53<|MERGE_RESOLUTION|>--- conflicted
+++ resolved
@@ -1,9 +1,11 @@
+- version: 0.12.0
+  changelogEntry:
+    - type: feat
+      summary: Add support for discriminated unions.
+  irVersion: 55
 - version: 0.11.0
   changelogEntry:
     - type: feat
-<<<<<<< HEAD
-      summary: Add support for discriminated unions.
-=======
       summary: >-
         The SDK now supports a `bodyProperties` and `queryParameters` request option, which
         can be used to add arbitrary properties to the request. This is useful for interacting
@@ -21,7 +23,6 @@
           ]
         );
         ```
->>>>>>> 899c5e92
   irVersion: 55
 
 - version: 0.10.0
