--- conflicted
+++ resolved
@@ -1,4 +1,3 @@
-<<<<<<< HEAD
 - version: 0.4.0
   changelogEntry:
     - type: feat
@@ -11,7 +10,7 @@
         ```
         The default for `maxRetries` is 2, meaning up to 3 HTTP requests may be sent.
         Set `maxRetries` to 0 to disable retries.
-=======
+  irVersion: 55
 - version: 0.3.2
   changelogEntry:
     - type: internal
@@ -40,7 +39,6 @@
     - type: fix
       summary: >-
         Add .idea to the generated .gitignore file.
->>>>>>> 633250be
   irVersion: 53
 - version: 0.3.0
   changelogEntry:
