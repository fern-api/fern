--- conflicted
+++ resolved
@@ -1,14 +1,13 @@
-- version: 0.1.3
+- version: 0.1.4
   changelogEntry:
-<<<<<<< HEAD
     - type: fix
       summary: >-
         Fix ci.yml `php-version` field name.
-=======
+- version: 0.1.3
+  changelogEntry:
     - type: feat
       summary: >-
         We now allow an empty constructor on types with no required properties.
->>>>>>> c836480d
 - version: 0.1.2
   changelogEntry:
     - type: feat
