--- conflicted
+++ resolved
@@ -234,21 +234,13 @@
                 case "samePropertiesAsObject":
                 case "singleProperty":
                     constructorArgs.push({
-<<<<<<< HEAD
-                        key: php.codeblock(`'${this.context.getPropertyName(this.getValueFieldName())}'`),
-=======
                         key: php.codeblock(`'${this.getValueFieldName()}'`),
->>>>>>> c2f41f3e
                         value: php.codeblock(this.context.getVariableName(variant.discriminantValue.name))
                     });
                     break;
                 case "noProperties":
                     constructorArgs.push({
-<<<<<<< HEAD
-                        key: php.codeblock(`'${this.context.getPropertyName(this.getValueFieldName())}'`),
-=======
                         key: php.codeblock(`'${this.getValueFieldName()}'`),
->>>>>>> c2f41f3e
                         value: php.codeblock("null")
                     });
                     break;
@@ -398,11 +390,7 @@
         return php.codeblock(`"JSON data is missing property '${propertyName.wireValue}'"`);
     }
 
-<<<<<<< HEAD
     private getDeserliazationTypeCheckErrorMessage(propertyName: NameAndWireValue, type: php.Type): php.CodeBlock {
-=======
-    private getDeserializationTypeCheckErrorMessage(propertyName: NameAndWireValue, typeName: string): php.CodeBlock {
->>>>>>> c2f41f3e
         return php.codeblock((writer) => {
             if (type.internalType.type === "literal") {
                 writer.write(
@@ -1082,13 +1070,7 @@
                     php.codeblock((_writer) => {
                         _writer.controlFlow("if", isNotType);
                         _writer.writeNodeStatement(
-<<<<<<< HEAD
                             this.getErrorThrow(this.getDeserliazationTypeCheckErrorMessage(property.name, type))
-=======
-                            this.getErrorThrow(
-                                this.getDeserializationTypeCheckErrorMessage(property.name, type.internalType.type)
-                            )
->>>>>>> c2f41f3e
                         );
                         _writer.endControlFlow();
                     })
@@ -1140,11 +1122,7 @@
                 php.codeblock((_writer) => {
                     _writer.controlFlow("if", isNotType);
                     _writer.writeNodeStatement(
-<<<<<<< HEAD
                         this.getErrorThrow(this.getDeserliazationTypeCheckErrorMessage(discriminant, php.Type.string()))
-=======
-                        this.getErrorThrow(this.getDeserializationTypeCheckErrorMessage(discriminant, "string"))
->>>>>>> c2f41f3e
                     );
                     _writer.endControlFlow();
                 })
@@ -1239,14 +1217,10 @@
                             _writer.controlFlow("if", isNotType);
                             _writer.writeNodeStatement(
                                 this.getErrorThrow(
-<<<<<<< HEAD
                                     this.getDeserliazationTypeCheckErrorMessage(
                                         variant.discriminantValue,
                                         php.Type.array(php.Type.mixed())
                                     )
-=======
-                                    this.getDeserializationTypeCheckErrorMessage(variant.discriminantValue, "array")
->>>>>>> c2f41f3e
                                 )
                             );
                             _writer.endControlFlow();
