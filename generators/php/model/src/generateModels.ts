--- conflicted
+++ resolved
@@ -6,7 +6,6 @@
 
 export function generateModels({ context }: { context: ModelGeneratorContext }): PhpFile[] {
     const files: PhpFile[] = [];
-<<<<<<< HEAD
     for (const [typeId, typeDeclaration] of Object.entries(context.ir.types)) {
         const file = typeDeclaration.shape._visit<PhpFile | undefined>({
             alias: () => undefined,
@@ -25,23 +24,5 @@
             files.push(file);
         }
     }
-=======
-    const clazz = php.class_({
-        name: "Placeholder",
-        namespace: `${context.getRootNamespace()}\\Placeholder`
-    });
-    clazz.addConstructor({
-        body: php.codeblock("// TODO: Implement me!"),
-        parameters: []
-    });
-    files.push(
-        new PhpFile({
-            clazz,
-            rootNamespace: context.getRootNamespace(),
-            directory: RelativeFilePath.of("Placeholder"),
-            customConfig: context.customConfig
-        })
-    );
->>>>>>> 8498af58
     return files;
 }