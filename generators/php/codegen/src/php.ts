--- conflicted
+++ resolved
@@ -1,22 +1,25 @@
 import {
+    Array as Array_,
+    Attribute,
     Class,
     ClassInstantiation,
     ClassReference,
     CodeBlock,
+    Enum,
     Field,
     Map,
-<<<<<<< HEAD
     Method,
     MethodInvocation,
     Parameter
 } from "./ast";
-=======
-    Parameter,
-    Array as Array_,
-    Enum
-} from "./ast";
-import { Attribute } from "./ast/Attribute";
->>>>>>> 45f8aeea
+
+export function array(args: Array_.Args): Array_ {
+    return new Array_(args);
+}
+
+export function attribute(args: Attribute.Args): Attribute {
+    return new Attribute(args);
+}
 
 export function class_(args: Class.Args): Class {
     return new Class(args);
@@ -26,12 +29,12 @@
     return new ClassReference(args);
 }
 
-export function attribute(args: Attribute.Args): Attribute {
-    return new Attribute(args);
+export function codeblock(arg: CodeBlock.Arg): CodeBlock {
+    return new CodeBlock(arg);
 }
 
-export function codeblock(arg: CodeBlock.Arg): CodeBlock {
-    return new CodeBlock(arg);
+export function enum_(args: Enum.Args): Enum {
+    return new Enum(args);
 }
 
 export function field(args: Field.Args): Field {
@@ -50,43 +53,28 @@
     return new Map(args);
 }
 
-<<<<<<< HEAD
 export function method(args: Method.Args): Method {
     return new Method(args);
-=======
-export function array(args: Array_.Args): Array_ {
-    return new Array_(args);
->>>>>>> 45f8aeea
 }
 
 export function parameter(args: Parameter.Args): Parameter {
     return new Parameter(args);
 }
 
-export function enum_(args: Enum.Args): Enum {
-    return new Enum(args);
-}
-
 export { AstNode } from "./ast/core/AstNode";
 export {
+    Array,
+    Attribute,
     Class,
     ClassInstantiation,
     ClassReference,
     CodeBlock,
+    Enum,
     Field,
     Map,
-<<<<<<< HEAD
     Method,
     MethodInvocation,
     Parameter,
     Type,
     Writer
-=======
-    Parameter,
-    Type,
-    Writer,
-    Attribute,
-    Array,
-    Enum
->>>>>>> 45f8aeea
 } from "./ast";