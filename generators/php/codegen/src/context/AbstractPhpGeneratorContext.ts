import { AbstractGeneratorContext, FernGeneratorExec, GeneratorNotificationService } from "@fern-api/generator-commons";
import {
    IntermediateRepresentation,
    Literal,
    Name,
    TypeReference,
    TypeId,
    TypeDeclaration,
    Subpackage,
    SubpackageId
} from "@fern-fern/ir-sdk/api";
import { BasePhpCustomConfigSchema } from "../custom-config/BasePhpCustomConfigSchema";
import { PhpProject } from "../project";
import { camelCase, upperFirst } from "lodash-es";
<<<<<<< HEAD
import { AsIsFiles } from "../AsIs";
=======
import { PhpTypeMapper } from "./PhpTypeMapper";
>>>>>>> 2afa278d

export abstract class AbstractPhpGeneratorContext<
    CustomConfig extends BasePhpCustomConfigSchema
> extends AbstractGeneratorContext {
    private rootNamespace: string;
    public readonly phpTypeMapper: PhpTypeMapper;
    public readonly project: PhpProject;

    public constructor(
        public readonly ir: IntermediateRepresentation,
        public readonly config: FernGeneratorExec.config.GeneratorConfig,
        public readonly customConfig: CustomConfig,
        public readonly generatorNotificationService: GeneratorNotificationService
    ) {
        super(config, generatorNotificationService);
        this.rootNamespace = this.customConfig.namespace ?? upperFirst(camelCase(`${this.config.organization}`));
        this.phpTypeMapper = new PhpTypeMapper(this);
        this.project = new PhpProject({
            context: this,
            name: this.rootNamespace
        });
    }

    public getSubpackageOrThrow(subpackageId: SubpackageId): Subpackage {
        const subpackage = this.ir.subpackages[subpackageId];
        if (subpackage == null) {
            throw new Error(`Subpackage with id ${subpackageId} not found`);
        }
        return subpackage;
    }

    public getNamespaceForTypeId(typeId: TypeId): string {
        const typeDeclaration = this.getTypeDeclarationOrThrow(typeId);
        return [
            this.getRootNamespace(),
            ...typeDeclaration.name.fernFilepath.packagePath.map((path) => path.pascalCase.safeName)
        ].join("\\");
    }

    public getClassName(name: Name): string {
        return name.pascalCase.safeName;
    }

    public getRootNamespace(): string {
        return this.rootNamespace;
    }

    public getTestsNamespace(): string {
        return `${this.rootNamespace}\\Tests`;
    }

    public getCoreNamespace(): string {
        return `${this.rootNamespace}\\Core`;
    }

    public getCoreTestsNamespace(): string {
        return `${this.rootNamespace}\\Tests\\Core`;
    }

    public getLiteralAsString(literal: Literal): string {
        return literal.type === "string" ? `"${literal.string}"` : literal.boolean ? '"true"' : '"false"';
    }

    public isOptional(typeReference: TypeReference): boolean {
        switch (typeReference.type) {
            case "container":
                return typeReference.container.type === "optional";
            case "named": {
                const typeDeclaration = this.getTypeDeclarationOrThrow(typeReference.typeId);
                if (typeDeclaration.shape.type === "alias") {
                    return this.isOptional(typeDeclaration.shape.aliasOf);
                }
                return false;
            }
            case "unknown":
                return false;
            case "primitive":
                return false;
        }
    }

    public maybeLiteral(typeReference: TypeReference): Literal | undefined {
        if (typeReference.type === "container" && typeReference.container.type === "literal") {
            return typeReference.container.literal;
        }
        return undefined;
    }

    public getTypeDeclarationOrThrow(typeId: TypeId): TypeDeclaration {
        const typeDeclaration = this.getTypeDeclaration(typeId);
        if (typeDeclaration == null) {
            throw new Error(`Type declaration with id ${typeId} not found`);
        }
        return typeDeclaration;
    }

    public getTypeDeclaration(typeId: TypeId): TypeDeclaration | undefined {
        return this.ir.types[typeId];
    }

    public abstract getRawAsIsFiles(): string[];

    public abstract getCoreAsIsFiles(): string[];

    public abstract getCoreTestAsIsFiles(): string[];

    public getCoreSerializationAsIsFiles(): string[] {
        return [
            AsIsFiles.ArrayType,
            AsIsFiles.Constant,
            AsIsFiles.DateType,
            AsIsFiles.JsonProperty,
            AsIsFiles.SerializableType,
            AsIsFiles.Union
        ];
    }

    public getCoreSerializationTestAsIsFiles(): string[] {
        return [
            AsIsFiles.DateArrayTypeTest,
            AsIsFiles.EmptyArraysTest,
            AsIsFiles.InvalidTypesTest,
            AsIsFiles.MixedDateArrayTypeTest,
            AsIsFiles.NestedUnionArrayTypeTest,
            AsIsFiles.NullableArrayTypeTest,
            AsIsFiles.NullPropertyTypeTest,
            AsIsFiles.ScalarTypesTest,
            AsIsFiles.TestTypeTest,
            AsIsFiles.UnionArrayTypeTest
        ];
    }
}<|MERGE_RESOLUTION|>--- conflicted
+++ resolved
@@ -12,11 +12,8 @@
 import { BasePhpCustomConfigSchema } from "../custom-config/BasePhpCustomConfigSchema";
 import { PhpProject } from "../project";
 import { camelCase, upperFirst } from "lodash-es";
-<<<<<<< HEAD
+import { PhpTypeMapper } from "./PhpTypeMapper";
 import { AsIsFiles } from "../AsIs";
-=======
-import { PhpTypeMapper } from "./PhpTypeMapper";
->>>>>>> 2afa278d
 
 export abstract class AbstractPhpGeneratorContext<
     CustomConfig extends BasePhpCustomConfigSchema
