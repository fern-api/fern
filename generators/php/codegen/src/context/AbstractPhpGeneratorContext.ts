--- conflicted
+++ resolved
@@ -14,16 +14,13 @@
 import { PhpProject } from "../project";
 import { camelCase, upperFirst } from "lodash-es";
 import { PhpTypeMapper } from "./PhpTypeMapper";
-<<<<<<< HEAD
 import { AsIsFiles } from "../AsIs";
-=======
 import { RelativeFilePath } from "@fern-api/fs-utils";
 
 export interface FileLocation {
     namespace: string;
     directory: RelativeFilePath;
 }
->>>>>>> 0c1465c5
 
 export abstract class AbstractPhpGeneratorContext<
     CustomConfig extends BasePhpCustomConfigSchema
@@ -122,7 +119,6 @@
 
     public abstract getCoreTestAsIsFiles(): string[];
 
-<<<<<<< HEAD
     public getCoreSerializationAsIsFiles(): string[] {
         return [
             AsIsFiles.ArrayType,
@@ -147,7 +143,8 @@
             AsIsFiles.TestTypeTest,
             AsIsFiles.UnionArrayTypeTest
         ];
-=======
+    }
+
     public abstract getLocationForTypeId(typeId: TypeId): FileLocation;
 
     protected getFileLocation(filepath: FernFilepath, suffix?: string): FileLocation {
@@ -157,6 +154,5 @@
             namespace: parts.join("\\"),
             directory: RelativeFilePath.of(parts.join("/"))
         };
->>>>>>> 0c1465c5
     }
 }