# yaml-language-server: $schema=../../../fern-versions-yml.schema.json
<<<<<<< HEAD
- version: 1.20.3
  changelogEntry:
    - summary: |
        Fix retry logic to reset request body before each retry attempt. Previously, when the SDK
        retried a request, the request body would be empty because the io.Reader was already consumed.
        This caused servers to receive empty payloads on retry attempts.
      type: fix
  createdAt: "2025-12-16"
=======
- version: 1.21.0
  changelogEntry:
    - summary: |
        Add support for multi-URL environments via `x-fern-server-name` extension. APIs with multiple
        base URLs per environment can now route different endpoints to different base URLs automatically.
        The SDK generates a named `Environment` struct with fields for each base URL, and endpoints
        resolve their base URL using the `ResolveEnvironmentBaseURL` function.
      type: feat
  createdAt: "2025-12-15"
>>>>>>> 3d37839b
  irVersion: 60

- version: 1.20.2
  changelogEntry:
    - summary: |
        Fix OAuth token fetching to use GetOrFetch instead of GetToken.
      type: fix
  createdAt: "2025-12-12"
  irVersion: 60

- version: 1.20.1
  changelogEntry:
    - summary: |
        Improve OAuth token fetching with concurrency protection and better error handling.
        Multiple concurrent requests now share a single token fetch instead of each triggering
        their own. Added nil pointer checks for OAuth responses and a 1-hour default expiry
        fallback when the server doesn't provide an expires_in value.
      type: fix
  createdAt: "2025-12-12"
  irVersion: 60

- version: 1.20.0
  changelogEntry:
    - summary: |
        Add `errorCodes` config option with values `per-endpoint` or `global`. The `global` mode (default)
        generates a shared `error_codes.go` file for all errors. The `per-endpoint` mode generates error
        handling code inline for each endpoint, which is more robust for namespaced APIs or APIs where
        different endpoints have different error schemas for the same status code.
      type: feat
  createdAt: "2025-12-11"
  irVersion: 60

- version: 1.19.0
  changelogEntry:
    - summary: |
        Add OAuth token fetching support. The SDK now automatically fetches and caches OAuth tokens
        using client credentials when configured. Tokens are refreshed automatically when expired.
      type: feat
  createdAt: "2025-12-10"
  irVersion: 60

- version: 1.18.4
  changelogEntry:
    - summary: |
        Fix snippet generation for object types with optional fields that have no example value.
        Previously, these fields would generate invalid Go code with `<nil>` instead of being omitted.
      type: fix
  createdAt: "2025-12-02"
  irVersion: 60

- version: 1.18.3
  changelogEntry:
    - summary: Fix handling of reserved identifiers in field names and make dynamic snippets match.
      type: fix
  createdAt: "2025-11-26"
  irVersion: 60

- version: 1.18.2
  changelogEntry:
    - summary: |
        `QueryValuesWithDefaults` now handles `nil` inputs safely.
      type: fix
  createdAt: "2025-11-26"
  irVersion: 60

- version: 1.18.1
  changelogEntry:
    - summary: Fix linting in test files
      type: fix
  createdAt: "2025-11-24"
  irVersion: 60

- version: 1.18.0
  changelogEntry:
    - summary: |
        Add support for custom pagination (with particular implementation)
        Fix dynamic snippets handling for alias of collection literals.
      type: feat
  createdAt: "2025-11-21"
  irVersion: 60

- version: 1.17.1
  changelogEntry:
    - summary: |
        Remove using generator-cli to push to GitHub for self-hosted SDKs; this is now handled in the local workspace runner.
      type: fix
  createdAt: "2025-11-21"
  irVersion: 60

- version: 1.17.0
  changelogEntry:
    - summary: |
        Provide Page.Response for accessing the full response type returned by the call to the relevant endpoint.

        Pagination now automatically includes the following fields on each page:
        ```go
        type Page[Cursor comparable, T any, R any] struct {
         	  Results      []T
           	Response     R
           	RawResponse  PageResponse[Cursor, T, R]
           	StatusCode   int
           	Header       http.Header
           	...
        }
        ```
        where `Results` is the standard slice of results, sufficient for most use cases; `Response` is the full
        response type of the HTTP call, which includes the `Results` as a sub-attribute; `RawResponse`, which
        exposes the underlying pagination mechanism if need; and `StatusCode` and `Header`, raw HTTP response
        metadata corresponding to the data returned by `withRawResponse()` on non-paginated endpoints.
      type: feat
  createdAt: "2025-11-19"
  irVersion: 60

- version: 1.16.5
  changelogEntry:
    - summary: |
        Fix Basic auth header formatting to remove erroneous whitespace between username and password.
        Passwords with colons are now properly supported per RFC 7617 specification.
      type: fix
  createdAt: "2025-11-19"
  irVersion: 60

- version: 1.16.4
  changelogEntry:
    - summary: |
        Reasonable default for empty request bodies in wiremock json mappings.
      type: chore
  createdAt: "2025-11-19"
  irVersion: 60

- version: 1.16.3
  changelogEntry:
    - summary: |
        Bump generator CLI version to publish new Docker image.
      type: chore
  createdAt: "2025-11-19"
  irVersion: 60

- version: 1.16.2
  changelogEntry:
    - summary: |
        Ensure wire tests run in CI correctly with docker compose strategy.
      type: fix
  createdAt: "2025-11-18"
  irVersion: 60

- version: 1.16.1
  changelogEntry:
    - summary: |
        Update documentation on retrieving the raw response for paginated/non-paginated endpoints.
      type: chore
  createdAt: "2025-11-18"
  irVersion: 60

- version: 1.16.0
  changelogEntry:
    - summary: |
        Provide Page.Header and Page.StatusCode for accessing the headers and status codes of paginated responses;
        unlike for non-paginated responses, this raw data is always included in the response.
      type: feat
  createdAt: "2025-11-17"
  irVersion: 60

- version: 1.15.2
  changelogEntry:
    - summary: |
        Fix dynamic snippets behavior to use same defaults for inline request parameters.
      type: fix
  createdAt: "2025-11-17"
  irVersion: 60

- version: 1.15.1
  changelogEntry:
    - summary: |
        Fix issue where unmarshaling optional bodies for requests with non-primitive query params tried to assign a value type to a pointer field.
      type: fix
  createdAt: "2025-11-13"
  irVersion: 60

- version: 1.15.0
  changelogEntry:
    - summary: |
        Add custom license file support for local generation and normalize version format with 'v' prefix following Go conventions
      type: feat
  createdAt: "2025-11-11"
  irVersion: 60

- version: 1.14.2
  changelogEntry:
    - summary: |
        - more flexible SSE parsing logic
      type: fix
  createdAt: "2025-11-07"
  irVersion: 60

- version: 1.14.1
  changelogEntry:
    - summary: |
        - wire tests respect root package name as alias
      type: fix
  createdAt: "2025-11-05"
  irVersion: 60

- version: 1.14.0
  changelogEntry:
    - summary: |
        Added Generation Metadata file to output
      type: feat
  createdAt: "2025-11-04"
  irVersion: 61

- version: 1.13.17
  changelogEntry:
    - summary: |
        - expose raw paginated response
        - fix server-sent events streaming functionality
      type: fix
  createdAt: "2025-10-29"
  irVersion: 60

- version: 1.13.16
  changelogEntry:
    - summary: |
        Refactor wire test generation to use the new mock utils.
      type: chore
  createdAt: "2025-10-21"
  irVersion: 60

- version: 1.13.15
  changelogEntry:
    - summary: |
        Fix for regression to streaming endpoints call
      type: fix
  createdAt: "2025-10-21"
  irVersion: 60

- version: 1.13.14
  changelogEntry:
    - summary: |
        Fix for default request values and nullable types.
      type: fix
  createdAt: "2025-10-12"
  irVersion: 60

- version: 1.13.13
  changelogEntry:
    - summary: |
        final fix for embedded local packages
      type: fix
  createdAt: "2025-10-08"
  irVersion: 60

- version: 1.13.12
  changelogEntry:
    - summary: |
        must pin wiremock indirect dependencies to later fixed versions
      type: fix
  createdAt: "2025-10-08"
  irVersion: 60

- version: 1.13.11
  changelogEntry:
    - summary: |
        must pin wiremock dependencies to versions that still support go 1.23
      type: fix
  createdAt: "2025-10-06"
  irVersion: 60

- version: 1.13.10
  changelogEntry:
    - summary: |
        fix regression - v2 should not produce go.mod files for embedded local packages (use of importPath option)
      type: fix
  createdAt: "2025-10-06"
  irVersion: 60

- version: 1.13.9
  changelogEntry:
    - summary: |
        Fix code snippets in the README to alias root imports with the configured package name.
      type: fix
  createdAt: "2025-10-03"
  irVersion: 60

- version: 1.13.8
  changelogEntry:
    - summary: |
        use correct port for wire tests in containerized environments (seed and CI)
      type: fix
  createdAt: "2025-10-02"
  irVersion: 60

- version: 1.13.7
  changelogEntry:
    - summary: |
        Fix to allow wire tests to run in containerized environments (seed and CI)
      type: fix
  createdAt: "2025-10-02"
  irVersion: 60

- version: 1.13.6
  changelogEntry:
    - summary: |
        Remove occasional double-running of a build step.
      type: fix
  createdAt: "2025-10-02"
  irVersion: 60

- version: 1.13.5
  changelogEntry:
    - summary: |
        Restructure wire tests into separate per-service packages.
      type: fix
  createdAt: "2025-10-01"
  irVersion: 60

- version: 1.13.4
  changelogEntry:
    - summary: |
        Upgrade generator-cli dependency to fix local generation handling of .fernignore files.
      type: fix
  createdAt: "2025-09-30"
  irVersion: 60

- version: 1.13.3
  changelogEntry:
    - summary: |
        Add reserved keywords alias anti-collision to v2 generator logic.
      type: fix
  createdAt: "2025-09-30"
  irVersion: 60

- version: 1.13.2
  changelogEntry:
    - summary: |
        Added functionality to generated wire tests.
      type: fix
  createdAt: "2025-09-29"
  irVersion: 60

- version: 1.13.1
  changelogEntry:
    - summary: |
        Stop generating go.mod file in go-v2 sdk generation.
      type: fix
  createdAt: "2025-09-25"
  irVersion: 60

- version: 1.13.0
  changelogEntry:
    - summary: |
        Add support for PR mode for self-hosted/local sdk generation
      type: feat
  createdAt: "2025-09-25"
  irVersion: 60

- version: 1.12.6
  changelogEntry:
    - summary: |
        Fix name collision between receiver and parameter.
      type: fix
  createdAt: "2025-09-25"
  irVersion: 60

- version: 1.12.5
  changelogEntry:
    - summary: |
        Internal cleaning, cosmetic changes in dynamic snippet output.
      type: chore
  createdAt: "2025-09-24"
  irVersion: 60

- version: 1.12.4
  changelogEntry:
    - summary: |
        Upgrade to IRv60.
      type: chore
  createdAt: "2025-09-24"
  irVersion: 60

- version: 1.12.3
  changelogEntry:
    - summary: |
        Handle error codes using a shared error decoder.
      type: fix
  createdAt: "2025-09-24"
  irVersion: 59

- version: 1.12.2
  changelogEntry:
    - summary: |
        Fix small inconsistencies in dynamic snippets logic blocking wire test generation
      type: fix
  createdAt: "2025-09-24"
  irVersion: 59

- version: 1.12.1
  changelogEntry:
    - summary: |
        Document setters and explicit null in `README.md`.
      type: chore
  createdAt: "2025-09-23"
  irVersion: 59

- version: 1.12.0
  changelogEntry:
    - summary: |
        Add support for custom sections in the README.md via `customSections` config option.
      type: feat
  createdAt: "2025-09-18"
  irVersion: 59

- version: 1.11.3
  changelogEntry:
    - summary: |
        Update retrier to match strategy with TS SDKs exactly; in particular,
        don't use jitter on `retry-after` and instead respect it exactly.
      type: chore
  createdAt: "2025-09-18"
  irVersion: 59

- version: 1.11.2
  changelogEntry:
    - summary: |
        Fixes bit field initialization for properties with indices >= 64.
      type: fix
  createdAt: "2025-09-18"
  irVersion: 59

- version: 1.11.1
  changelogEntry:
    - summary: |
        Fixes an issue where the generated usage snippets in the README.md was not prioritizing
        user defined example values over autogenerated example values.
      type: fix
  createdAt: "2025-09-17"
  irVersion: 59

- version: 1.11.0
  changelogEntry:
    - summary: |
        Add config flag `exportAllRequestsAtRoot`, which restructures the repo
        such that all request types are exposed through the root-level namespace.
      type: feat
  createdAt: "2025-09-17"
  irVersion: 59

- version: 1.10.0
  changelogEntry:
    - summary: |
        Adds setter methods for all objects; these also mark their respective fields as required,
        such that you can now specify explicit null values for optional fields.
      type: feat
  createdAt: "2025-09-16"
  irVersion: 59

- version: 1.9.0
  changelogEntry:
    - summary: |
        Add config flag `gettersPassByValue`, which ensures that GetXYZ() methods on responses
        return dereferenced versions of optional arguments that are never nil.
      type: feat
  createdAt: "2025-09-12"
  irVersion: 59

- version: 1.8.1
  changelogEntry:
    - summary: |
        Add back support for local filesystem output mode.
      type: fix
  createdAt: "2025-09-10"
  irVersion: 59

- version: 1.8.0
  changelogEntry:
    - summary: |
        Retries now check `Retry-After` and `X-RateLimit-Reset` before defaulting to exponential backoff.
      type: feat
  createdAt: "2025-09-09"
  irVersion: 59

- version: 1.7.0
  changelogEntry:
    - summary: |
        Add support for the `apiName`, `disabledFeatures`, and `whiteLabel` readme config options.
      type: feat
  createdAt: "2025-08-29"
  irVersion: 59

- version: 1.6.7
  changelogEntry:
    - summary: |
        Removes legacy logic for flat package layout.
      type: fix
  createdAt: "2025-08-27"
  irVersion: 58

- version: 1.6.6-rc0
  changelogEntry:
    - summary: |
        Fixes the ignoring of a default for `page` in pagination requests.
      type: fix
  createdAt: "2025-08-26"
  irVersion: 58

- version: 1.6.5-rc0
  changelogEntry:
    - summary: |
        Fix certain instances of fmt.Sprintf'd values failing to be dereferenced.
      type: fix
  createdAt: "2025-08-25"
  irVersion: 58

- version: 1.6.4-rc0
  changelogEntry:
    - summary: |
        Redesign the client to share RequestOptions across all subclients.
      type: fix
  createdAt: "2025-08-22"
  irVersion: 58

- version: 1.6.3
  changelogEntry:
    - summary: |
        Update the dynamic snippet generator to handle list values in the request body.
        Previously, it would throw an error.
      type: fix
  createdAt: "2025-08-21"
  irVersion: 58

- version: 1.6.2
  changelogEntry:
    - summary: |
        Add support for handling `default`s for query parameters.
      type: feat
  createdAt: "2025-08-21"
  irVersion: 58

- version: 1.6.1
  changelogEntry:
    - summary: |
        Add reference.md doc generation
      type: feat
  createdAt: "2025-08-20"
  irVersion: 58

- version: 1.6.0
  changelogEntry:
    - summary: |
        Add support for specifying a custom subdirectory to generate into.
      type: feat
  createdAt: "2025-08-20"
  irVersion: 58

- version: 1.5.8
  changelogEntry:
    - summary: |
        Fix named string literals in undiscriminated unions.
      type: fix
  createdAt: "2025-08-20"
  irVersion: 58

- version: 1.5.7-rc0
  changelogEntry:
    - summary: |
        Fix go sse event stream handling.
      type: fix
  createdAt: "2025-08-07"
  irVersion: 58

- version: 1.5.6
  changelogEntry:
    - summary: |
        Publishing new version after reverting bad commit that released an rc version 1.5.5-rc0.
      type: chore
  createdAt: "2025-08-07"
  irVersion: 58

- version: 1.5.4
  changelogEntry:
    - summary: |
        If enum values contain a slash, the go generator now effectively escapes these and makes sure that the
        Go SDK will still compile.
      type: fix
  createdAt: "2025-08-01"
  irVersion: 58

- version: 1.5.3
  changelogEntry:
    - summary: |
        Fix a regression where the `useReaderForBytesRequest` configuration option was not being respected after `1.5.0`.
      type: fix
  createdAt: "2025-07-25"
  irVersion: 58

- version: 1.5.2
  changelogEntry:
    - summary: |
        Make sure that optional headers and query params are properly dereferenced before being sent to the server.
      type: fix
  createdAt: "2025-07-21"
  irVersion: 58

- version: 1.5.1
  changelogEntry:
    - summary: |
        Enum headers are now correctly serialized in API requests. When an endpoint specifies an enum type for a header
        parameter, the SDK will automatically serialize the enum value to its string representation as expected by the API.
      type: fix
  createdAt: "2025-07-21"
  irVersion: 58

- version: 1.5.0
  changelogEntry:
    - summary: |
        Update the primary client to delegate to the new raw client to reduce code duplication.
      type: internal
  createdAt: "2025-07-21"
  irVersion: 58

- version: 1.4.0
  changelogEntry:
    - summary: |
        Add support for receiving raw response headers from API calls with the new `WithRawResponse` client field
        for multipart/form-data endpoints.
      type: feat
  createdAt: "2025-07-01"
  irVersion: 58

- version: 1.3.0
  changelogEntry:
    - summary: |
        Add support for receiving raw response headers from API calls with the new `WithRawResponse` client field.

        ```go
        response, err := client.WithRawResponse.GetUser(...)
        fmt.Printf("Got response headers: %v", response.Header)
        ```
      type: feat
    - summary: |
        Bump the minimum Go version to `1.18` because generics are now required by the SDK. Version 1.18 was
        originally released over three years ago, so this is well within the official Go support window found
        at https://go.dev/doc/devel/release#policy
      type: feat
  createdAt: "2025-06-26"
  irVersion: 58

- version: 1.2.0
  changelogEntry:
    - summary: |
        Add support for generating `README.md` when filesystem publishing is enabled.
      type: feat
  createdAt: "2025-06-03"
  irVersion: 58

- version: 1.1.0
  changelogEntry:
    - summary: |
        Add support for HEAD method requests. These client methods return the raw `http.Header` type.
      type: feat
    - summary: |
        Update the file header to follow `go:generate` naming conventions. For details, see
        https://pkg.go.dev/cmd/go#hdr-Generate_Go_files_by_processing_source
      type: fix
  createdAt: "2025-05-22"
  irVersion: 58
- version: 1.0.0
  changelogEntry:
    - summary: |
        Major version release to update the generator's default set of configuration options.
        The following configuration options have been updated:
          - `alwaysSendRequiredProperties` is now `true` by default.
          - `inlineFileProperties` is now `true` by default.
          - `inlinePathParameters` is now `true` by default.
          - `useReaderForBytesRequest` is now `true` by default.
          - `union` is now `v1` by default.
      type: feat
  createdAt: "2025-05-20"
  irVersion: 57
- version: 0.38.0
  changelogEntry:
    - summary: |
        Add support for the `useReaderForBytesRequest` configuration option, which generates
        `io.Reader` request parameters instead of `[]byte` request parameters.
      type: feat
  createdAt: "2025-05-14"
  irVersion: 57
- version: 0.37.5
  changelogEntry:
    - summary: |
        Add support for the custom introduction setting in the generated README.md.
      type: fix
  createdAt: "2025-05-13"
  irVersion: 57
- version: 0.37.4
  changelogEntry:
    - summary: |
        Fix an issue where enum values containing double quotes were not properly escaped in generated code.
      type: fix
  createdAt: "2025-05-08"
  irVersion: 57
- version: 0.37.3
  changelogEntry:
    - summary: |
        Install the generator-cli at build time as a fallback if runtime installation fails.
      type: fix
  createdAt: "2025-05-01"
  irVersion: 57
- version: 0.37.2
  changelogEntry:
    - type: fix
      summary: >-
        Fix an issue where the `go-v2` generator call prevented the `go` generator from succeeding
        in remote code generation environments.
  irVersion: 57
- version: 0.37.1
  changelogEntry:
    - type: fix
      summary: >-
        Fix an issue where the primary Go files were not being written due to README.md generation.
  irVersion: 57
- version: 0.37.0
  changelogEntry:
    - type: internal
      summary: >-
        Upgrade to IRv57.
    - type: feat
      summary: >-
        Add support for automatic `README.md` generation.
  irVersion: 57
- version: 0.36.5
  changelogEntry:
    - type: fix
      summary: >-
        Fix an issue where `map` values were not correctly serialized as deep object query parameters.
  irVersion: 53
- version: 0.36.4
  changelogEntry:
    - type: fix
      summary: >-
        Fix an issue where the `go-v2` generator call prevented the `go` generator from succeeding
        in remote code generation environments.
  irVersion: 53
- version: 0.36.3
  changelogEntry:
    - type: fix
      summary: >-
        Fix an issue where the version header specified by the user wasn't being used.
  irVersion: 53
- version: 0.36.2
  changelogEntry:
    - type: fix
      summary: >-
        Fix cursor pagination stopping condition when the cursor types do not
        match (e.g. a `*string` cursor type with a `string` next cursor type).
  irVersion: 53
- version: 0.36.1
  changelogEntry:
    - type: fix
      summary: >-
        Fix offset pagination method generation for non-integer offset parameters (e.g. `float64`).
  irVersion: 53
- version: 0.36.0
  changelogEntry:
    - type: feat
      summary: >-
        Adds support for a few new configuration options, all of which are shown below:

        ```yaml
        - name: fern-api/fern-go-sdk
          version: 0.36.0
          config:
            packageLayout: flat
            clientName: Acme
            clientConstructorName: New
        ```

        With this, the generated SDK will all be deposited at the root of the module, and
        the client can be constructed like so:

        ```go
        package main

        import (
          "context"
          "fmt"
          "log"
          acme "github.com/acme/acme-go"
        )

        func main() {
          client := acme.New()
          response, err := client.GetUser(
            context.Background(),
            &acme.GetUserRequest{
              ID: "85307b0b-094b-41b5-b61d-347ca15e5da2",
            },
          )
          if err != nil {
            log.Fatal(err)
          }
          fmt.Println(response)
        }
        ```
  irVersion: 53
- version: 0.35.2
  changelogEntry:
    - type: fix
      summary: >-
        Fixes an issue where certain literal string values were incorrectly generated in undiscriminated unions.
    - type: fix
      summary: >-
        Fixes an issue where custom names applied to a basic auth scheme were not preserved.
  irVersion: 53
- version: 0.35.1
  changelogEntry:
    - type: fix
      summary: >-
        Fixes an issue where the delimiter length was included during stream data read, even when
        the delimiter was missing, leading to a `bufio.ErrAdvanceTooFar` error
  irVersion: 53
- version: 0.35.0
  changelogEntry:
    - type: feat
      summary: >-
        Add runtime validation for discriminated unions to prevent users from accidentally
        sending the wrong type of value. With this, users will be expected to set exactly
        one of the union's values like so:

        ```go
        package example

        type Animal struct {
          Type string
          Cat  *Cat
          Dog  *Dog
        }

        func do() {
          union := &Animal{
            Cat: &Cat{
              Name: "Fluffy",
            },
          }
        }
        ```

        If the user sets _both_ `Cat` and `Dog`, the user will receive an error when the
        type is serialized to JSON (i.e. in the `json.Marshaler` implementation).
  irVersion: 53
- version: 0.34.0
  changelogEntry:
    - type: feat
      summary: >-
        Add support for sending the `User-Agent` header on every request. Go packages
        are uniquely identified by their full module path, so the `User-Agent` header
        is generated in the `<module>/<version>` format, e.g.

        ```
        User-Agent: github.com/acme/acme-go/1.0.0
        ```
  irVersion: 53
- version: 0.33.0
  changelogEntry:
    - type: feat
      summary: >-
        Add support for the `inlinePathParameters` configuration option, which generates
        path parameters in the generated request type (if any) instead of as separate
        positional parameters.

        ```yaml
        # generators.yml

        - name: fern-api/fern-go-sdk
          version: 0.33.0
          config:
            inlinePathParameters: true
        ```
  irVersion: 53
- version: 0.32.1
  changelogEntry:
    - type: internal
      summary: >-
        Improve the aesthetics of the generated code, and reduce the amount of repetition
        in each of the generated endpoints. This change has zero impact on the behavior of
        the generated SDK.
  irVersion: 53
- version: 0.32.0
  changelogEntry:
    - type: feat
      summary: >-
        Add support for the `inlineFileProperties` configuration option, which generates file
        properties in the generated request type instead of as separate positional parameters.

        ```yaml
        # generators.yml

        - name: fern-api/fern-go-sdk
          version: 0.32.0
          config:
            inlineFileProperties: true
        ```
    - type: fix
      summary: >-
        Fixes an issue where the new `core.MultipartWriter` was generated for SDKs that didn't
        define any file upload endpoints.
    - type: internal
      summary: >-
        Simplify the generated code from the new `core.MultipartWriter` introduced in 0.29.0
        by refactoring `internal.WithMultipartContentType` as `internal.WithDefaultContentType`.
  irVersion: 53
- version: 0.31.3
  changelogEntry:
    - type: fix
      summary: >-
        Updates the retrier to stop retrying on `409 Conflict` HTTP status codes by default.
  irVersion: 53
- version: 0.31.2
  changelogEntry:
    - type: internal
      summary: >-
        Add an `internal` package, which now contains the internal functionality
        previously included in the `core` package (e.g. `core.Caller` -> `internal.Caller`).

        Although technically a breaking change in terms of the module itself,
        this change was always the intention, and should have zero impact on users.

        Any `core` type that is meant for public consumption remains in the exported
        `core` package (e.g. `core.APIError` and `core.RequestOption`).
  irVersion: 53
- version: 0.31.1
  changelogEntry:
    - type: internal
      summary: >-
        Adds additional tests to confirm the behavior of the `core.Retrier`.

        No functional, user-facing changes are included.
  irVersion: 53
- version: 0.31.0
  changelogEntry:
    - type: feat
      summary: >-
        Improves type file layout with zero impact on backwards compatibility.

        Shared types are now more accurately placed in the `types.go` file,
        whereas types referenced by a single service are now placed in a file
        that matches the service's filename (e.g. user.go).
  irVersion: 53
- version: 0.30.0
  changelogEntry:
    - type: feat
      summary: >-
        Add support for nil-safe getter methods. Callers can more easily access
        nested properties by chaining together getter method calls instead of a
        long series of `!= nil` checks.
  irVersion: 53
- version: 0.29.0
  changelogEntry:
    - type: feat
      summary: >-
        All SDKs now include an exported `FileParam` type that can be used to
        configure the `Content-Type` of file upload properties.
    - type: fix
      summary: >-
        Resolves an issue where multipart/form-data lists were incorrectly serialized
        as JSON. They are now added as individual parts.
    - type: internal
      summary: >-
        Refactor file upload endpoint generation with the new `core.MultipartWriter`.
        This significantly improves the aesthetics of the generated code.
  irVersion: 53
- version: 0.28.3
  changelogEntry:
    - type: internal
      summary: >-
        Upgrade to IRv53.
  irVersion: 53
- version: 0.28.2
  changelogEntry:
    - type: fix
      summary: >-
        Fix an issue where undiscriminated unions were not round-trippable whenever the
        union is the zero value of the type (e.g. `0` for `int`).
  irVersion: 40
- version: 0.28.1
  changelogEntry:
    - type: fix
      summary: >-
        Fix an issue where optional, allow-multiple query parameter snippets were not rendered.
    - type: fix
      summary: >-
        Fix an issue where service headers were not included in the generated in-lined request.
    - type: fix
      summary: >-
        Fix an issue where literal types were included as path parameter arguments.
  irVersion: 40
- version: 0.28.0
  changelogEntry:
    - type: feat
      summary: >-
        Add support for the exportedClientName configuration, which can be used to customize
        the generated client name and constructor included in snippets.

        Note that this configuration option assumes that the SDK includes a hand-written client
        constructor defined in the client package.
  irVersion: 40
- version: 0.27.0
  changelogEntry:
    - type: feat
      summary: >-
        Add support for SSE (Server-Sent Events) streaming responses. The user-facing
        interface for streaming responses remains the same between standard HTTP
        streaming and SSE.
  irVersion: 40
- version: 0.26.0
  changelogEntry:
    - type: feat
      summary: >-
        Add support for sending custom Content-Type header values defined in the API.
  irVersion: 40
- version: 0.25.0
  changelogEntry:
    - type: feat
      summary: >-
        Add support for sending extra body properties and query parameters via `RequestOption`.
  irVersion: 40
- version: 0.24.0
  changelogEntry:
    - type: feat
      summary: >-
        Add support for reading headers from environment variables (e.g. `X-API-Version`).
  irVersion: 40
- version: 0.23.7
  createdAt: "2024-09-06"
  changelogEntry:
    - type: fix
      summary: >-
        Fixes an issue where optional `unknown` values (typed as `interface{}`) were
        mistakenly dereferenced.
  irVersion: 40
- version: 0.23.6
  createdAt: "2024-09-05"
  changelogEntry:
    - type: internal
      summary: No changes.
  irVersion: 40
- version: 0.23.5
  createdAt: "2024-09-05"
  changelogEntry:
    - type: fix
      summary: >-
        Fix an issue where `long` type examples (generated as `int64` in Go) were not
        successfully converted to their equivalent `string` representation for snippets.
  irVersion: 40
- version: 0.23.4
  createdAt: "2024-08-30"
  changelogEntry:
    - type: internal
      summary: No changes.
  irVersion: 40
- version: 0.23.3
  createdAt: "2024-08-30"
  changelogEntry:
    - type: internal
      summary: No changes.
  irVersion: 40
- version: 0.23.2
  createdAt: "2024-08-26"
  changelogEntry:
    - type: internal
      summary: No changes.
  irVersion: 40
- version: 0.23.1
  createdAt: "2024-08-19"
  changelogEntry:
    - type: fix
      summary: Fix literal value deserialization.
      changed:
        - >-
          Updates object and undiscriminated union deserialization to return an
          error whenever any literal values do not exist or are mismatched.
  irVersion: 40
- version: 0.23.0
  createdAt: "2024-08-07"
  changelogEntry:
    - type: feat
      summary: Add support for always sending required properties.
      added:
        - >-
          Added the `alwaysSendRequiredProperties` configuration option. When
          `alwaysSendRequiredProperties` is enabled, required properties are
          never omitted in the type's wire representation. Any required property
          that is not explicitly set will send the default value for that type.
  irVersion: 40
- version: 0.22.3
  createdAt: "2024-07-22"
  changelogEntry:
    - type: fix
      summary: >-
        Fix an issue where APIs that specify the `property-name` error
        discrimination strategy would receive JSON decode errors instead of the
        server's error.
  irVersion: 40
- version: 0.22.2
  createdAt: "2024-07-04"
  changelogEntry:
    - type: fix
      summary: Request types set to `nil` no longer send an explicit `null` value.
  irVersion: 40
- version: 0.22.1
  createdAt: "2024-06-11"
  changelogEntry:
    - type: fix
      summary: Array of `deepObject` query parameters are correctly serialized.
  irVersion: 40
- version: 0.22.0
  createdAt: "2024-05-21"
  changelogEntry:
    - type: feat
      summary: Add support for retrieving extra properties from response objects.
      added:
        - >-
          Extra properties decoded from response objects are retained and
          accessible via the `GetExtraProperties` method.
  irVersion: 40
- version: 0.21.3
  createdAt: "2024-05-17"
  changelogEntry:
    - type: internal
      summary: The generator now uses the latest FDR SDK.
  irVersion: 40
- version: 0.21.2
  createdAt: "2024-05-07"
  changelogEntry:
    - type: fix
      summary: >-
        In-lined request body properties no longer include a non-empty `url`
        struct tag.
  irVersion: 40
- version: 0.21.1
  createdAt: "2024-04-29"
  changelogEntry:
    - type: fix
      summary: >-
        The Go generator now escapes path parameters that would previously
        create invalid URLs (e.g. "\\example").
    - type: internal
      summary: Refactor endpoint URL mapping with `core.EncodeURL`.
  irVersion: 40
- version: 0.21.0
  createdAt: "2024-04-29"
  changelogEntry:
    - type: feat
      summary: Add support for cursor and offset pagination.
  irVersion: 40
- version: 0.20.2
  createdAt: "2024-04-26"
  changelogEntry:
    - type: internal
      summary: Enhance extra property serialization performance.
    - type: internal
      summary: Generate additional extra property tests into the SDK.
    - type: fix
      summary: >-
        Resolve a non-deterministic key ordering issue for snippets of type
        `unknown`.
    - type: fix
      summary: Resolve an issue with discriminated union serialization.
  irVersion: 40
- version: 0.20.1
  createdAt: "2024-04-25"
  changelogEntry:
    - type: fix
      summary: The `omitempty` struct tag is now only used for nil-able types.
    - type: fix
      summary: >-
        Update the query encoder to prevent unintentional errors whenever the
        `omitempty` is used for a non-optional field.
  irVersion: 40
- version: 0.20.0
  createdAt: "2024-04-24"
  changelogEntry:
    - type: feat
      summary: The Go generator now supports extra properties.
  irVersion: 40
- version: 0.19.0
  createdAt: "2024-04-16"
  changelogEntry:
    - type: feat
      summary: The Go generator now supports environment variable scanning.
  irVersion: 35
- version: 0.18.3
  createdAt: "2024-04-15"
  changelogEntry:
    - type: fix
      summary: Path parameters are now applied in the correct order.
  irVersion: 35
- version: 0.18.2
  createdAt: "2024-04-02"
  changelogEntry:
    - type: fix
      summary: >-
        Custom authorization header schemes had their values overridden by
        request options, which required using the generated request option at
        every call-site.
  irVersion: 35
- version: 0.18.1
  createdAt: "2024-03-12"
  changelogEntry:
    - type: fix
      summary: Go snippets correctly handle unknown examples.
  irVersion: 35
- version: 0.18.0
  createdAt: "2024-03-04"
  changelogEntry:
    - type: feat
      summary: >-
        Add support for simpler unions, which is configurable with `union: v1`
        (if omitted, the default `v0` version will be used).
    - type: feat
      summary: Add support for multiple files in upload endpoints.
  irVersion: 35
- version: 0.17.0
  createdAt: "2024-02-26"
  changelogEntry:
    - type: internal
      summary: No changes since previous release candidate.
  irVersion: 33
- version: 0.17.0-rc1
  createdAt: "2024-02-23"
  changelogEntry:
    - type: fix
      summary: Snippets for aliases to optional primitive values.
  irVersion: 33
- version: 0.17.0-rc0
  createdAt: "2024-02-21"
  changelogEntry:
    - type: fix
      summary: >-
        Package documentation is now generated into the correct package's
        `doc.go`.
    - type: feat
      summary: Add support for generated endpoint snippets.
  irVersion: 33
- version: 0.16.0
  createdAt: "2024-02-12"
  changelogEntry:
    - type: feat
      summary: The generator now supports whitelabelling.
  irVersion: 33
- version: 0.15.0
  createdAt: "2024-02-09"
  changelogEntry:
    - type: feat
      summary: Enforce RFC3339 for date[time] serialization in request bodies.
  irVersion: 33
- version: 0.14.1
  createdAt: "2024-02-07"
  changelogEntry:
    - type: fix
      summary: Query parameter support for optional `time.Time` types.
  irVersion: 33
- version: 0.14.0
  createdAt: "2024-02-06"
  changelogEntry:
    - type: feat
      summary: Add support for `deepObject` query parameters.
    - type: chore
      summary: Refactor query parameter serialization with `url` struct tags.
  irVersion: 33
- version: 0.13.0
  createdAt: "2024-01-31"
  changelogEntry:
    - type: feat
      summary: Add `packageName` generator configuration.
    - type: feat
      summary: Add support for `bytes` request bodies wrapped in an in-lined request.
  irVersion: 32
- version: 0.12.1
  createdAt: "2024-01-31"
  changelogEntry:
    - type: fix
      summary: "`text/plain` response handling."
  irVersion: 32
- version: 0.12.0
  createdAt: "2024-01-30"
  changelogEntry:
    - type: feat
      summary: >-
        Add support for `bytes` request bodies with `Content-Type` set to
        `application/octet-stream`.
  irVersion: 32
- version: 0.11.0
  createdAt: "2024-01-29"
  changelogEntry:
    - type: feat
      summary: Add automatic retry with exponential backoff.
  irVersion: 32
- version: 0.10.0
  createdAt: "2024-01-25"
  changelogEntry:
    - type: feat
      summary: Refactor `ClientOption` as `RequestOption`.
    - type: feat
      summary: Add `includeLegacyClientOptions` generator configuration.
    - type: feat
      summary: >-
        Support idempotency headers as a special `RequestOption` only available
        on idempotent endpoints.
    - type: fix
      summary: Placement of path parameter documentation.
    - type: fix
      summary: >-
        Naming collision issue for undiscriminated unions that define more than
        one literal.
  irVersion: 32
- version: 0.9.4
  createdAt: "2024-01-10"
  changelogEntry:
    - type: fix
      summary: File upload requests that specify query parameters.
  irVersion: 28
- version: 0.9.3
  createdAt: "2023-12-04"
  changelogEntry:
    - type: fix
      summary: Optional query parameter dereferencing issue.
  irVersion: 28
- version: 0.9.2
  createdAt: "2023-11-30"
  changelogEntry:
    - type: fix
      summary: >-
        Append version suffix for modules tagged with major versions greater
        than `1.X.X`.
  irVersion: 28
- version: 0.9.1
  createdAt: "2023-11-08"
  changelogEntry:
    - type: fix
      summary: Support boolean literals.
    - type: fix
      summary: Union subtypes with no properties are now go 1.13 compatible.
  irVersion: 28
- version: 0.9.0
  createdAt: "2023-10-31"
  changelogEntry:
    - type: feat
      summary: Add support for streaming endpoints.
    - type: feat
      summary: Add support for non-primitive file upload properties.
    - type: chore
      summary: Refactor `core.DoRequest` with `core.Caller` abstraction.
    - type: chore
      summary: Update pinned dependencies in generated `go.mod`.
  irVersion: 27<|MERGE_RESOLUTION|>--- conflicted
+++ resolved
@@ -1,14 +1,11 @@
 # yaml-language-server: $schema=../../../fern-versions-yml.schema.json
-<<<<<<< HEAD
-- version: 1.20.3
-  changelogEntry:
-    - summary: |
-        Fix retry logic to reset request body before each retry attempt. Previously, when the SDK
-        retried a request, the request body would be empty because the io.Reader was already consumed.
-        This caused servers to receive empty payloads on retry attempts.
+- version: 1.21.1
+  changelogEntry:
+    - summary: |
+        Fix retry logic to reset request body before each retry attempt.
       type: fix
   createdAt: "2025-12-16"
-=======
+
 - version: 1.21.0
   changelogEntry:
     - summary: |
@@ -18,7 +15,6 @@
         resolve their base URL using the `ResolveEnvironmentBaseURL` function.
       type: feat
   createdAt: "2025-12-15"
->>>>>>> 3d37839b
   irVersion: 60
 
 - version: 1.20.2
