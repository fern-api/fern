# yaml-language-server: $schema=../../../fern-versions-yml.schema.json
<<<<<<< HEAD
- version: 1.13.0
  changelogEntry:
    - summary: |
        Add support for PR mode for self-hosted/local sdk generation
      type: feat
  createdAt: "2025-09-23"
  irVersion: 60

=======
- version: 1.12.4
  changelogEntry:
    - summary: |
        Upgrade to IRv60.
      type: chore
  createdAt: "2025-09-24"
  irVersion: 60

- version: 1.12.3
  changelogEntry:
    - summary: |
        Handle error codes using a shared error decoder.
      type: fix
  createdAt: "2025-09-24"
  irVersion: 59

- version: 1.12.2
  changelogEntry:
    - summary: |
        Fix small inconsistencies in dynamic snippets logic blocking wire test generation
      type: fix
  createdAt: "2025-09-24"
  irVersion: 59

- version: 1.12.1
  changelogEntry:
    - summary: |
        Document setters and explicit null in `README.md`.
      type: chore
  createdAt: "2025-09-23"
  irVersion: 59

>>>>>>> dd41f9bb
- version: 1.12.0
  changelogEntry:
    - summary: |
        Add support for custom sections in the README.md via `customSections` config option.
      type: feat
  createdAt: "2025-09-18"
  irVersion: 59

- version: 1.11.3
  changelogEntry:
    - summary: |
        Update retrier to match strategy with TS SDKs exactly; in particular,
        don't use jitter on `retry-after` and instead respect it exactly.
      type: chore
  createdAt: "2025-09-18"
  irVersion: 59

- version: 1.11.2
  changelogEntry:
    - summary: |
        Fixes bit field initialization for properties with indices >= 64.
      type: fix
  createdAt: "2025-09-18"
  irVersion: 59

- version: 1.11.1
  changelogEntry:
    - summary: |
        Fixes an issue where the generated usage snippets in the README.md was not prioritizing
        user defined example values over autogenerated example values.
      type: fix
  createdAt: "2025-09-17"
  irVersion: 59

- version: 1.11.0
  changelogEntry:
    - summary: |
        Add config flag `exportAllRequestsAtRoot`, which restructures the repo
        such that all request types are exposed through the root-level namespace.
      type: feat
  createdAt: "2025-09-17"
  irVersion: 59

- version: 1.10.0
  changelogEntry:
    - summary: |
        Adds setter methods for all objects; these also mark their respective fields as required,
        such that you can now specify explicit null values for optional fields.
      type: feat
  createdAt: "2025-09-16"
  irVersion: 59

- version: 1.9.0
  changelogEntry:
    - summary: |
        Add config flag `gettersPassByValue`, which ensures that GetXYZ() methods on responses
        return dereferenced versions of optional arguments that are never nil.
      type: feat
  createdAt: "2025-09-12"
  irVersion: 59

- version: 1.8.1
  changelogEntry:
    - summary: |
        Add back support for local filesystem output mode.
      type: fix
  createdAt: "2025-09-10"
  irVersion: 59

- version: 1.8.0
  changelogEntry:
    - summary: |
        Retries now check `Retry-After` and `X-RateLimit-Reset` before defaulting to exponential backoff.
      type: feat
  createdAt: "2025-09-09"
  irVersion: 59

- version: 1.7.0
  changelogEntry:
    - summary: |
        Add support for the `apiName`, `disabledFeatures`, and `whiteLabel` readme config options.
      type: feat
  createdAt: "2025-08-29"
  irVersion: 59

- version: 1.6.7
  changelogEntry:
    - summary: |
        Removes legacy logic for flat package layout.
      type: fix
  createdAt: "2025-08-27"
  irVersion: 58

- version: 1.6.6-rc0
  changelogEntry:
    - summary: |
        Fixes the ignoring of a default for `page` in pagination requests.
      type: fix
  createdAt: "2025-08-26"
  irVersion: 58

- version: 1.6.5-rc0
  changelogEntry:
    - summary: |
        Fix certain instances of fmt.Sprintf'd values failing to be dereferenced.
      type: fix
  createdAt: "2025-08-25"
  irVersion: 58

- version: 1.6.4-rc0
  changelogEntry:
    - summary: |
        Redesign the client to share RequestOptions across all subclients.
      type: fix
  createdAt: "2025-08-22"
  irVersion: 58

- version: 1.6.3
  changelogEntry:
    - summary: |
        Update the dynamic snippet generator to handle list values in the request body.
        Previously, it would throw an error.
      type: fix
  createdAt: "2025-08-21"
  irVersion: 58

- version: 1.6.2
  changelogEntry:
    - summary: |
        Add support for handling `default`s for query parameters.
      type: feat
  createdAt: "2025-08-21"
  irVersion: 58

- version: 1.6.1
  changelogEntry:
    - summary: |
        Add reference.md doc generation
      type: feat
  createdAt: "2025-08-20"
  irVersion: 58

- version: 1.6.0
  changelogEntry:
    - summary: |
        Add support for specifying a custom subdirectory to generate into.
      type: feat
  createdAt: "2025-08-20"
  irVersion: 58

- version: 1.5.8
  changelogEntry:
    - summary: |
        Fix named string literals in undiscriminated unions.
      type: fix
  createdAt: "2025-08-20"
  irVersion: 58

- version: 1.5.7-rc0
  changelogEntry:
    - summary: |
        Fix go sse event stream handling.
      type: fix
  createdAt: "2025-08-07"
  irVersion: 58

- version: 1.5.6
  changelogEntry:
    - summary: |
        Publishing new version after reverting bad commit that released an rc version 1.5.5-rc0.
      type: chore
  createdAt: "2025-08-07"
  irVersion: 58

- version: 1.5.4
  changelogEntry:
    - summary: |
        If enum values contain a slash, the go generator now effectively escapes these and makes sure that the
        Go SDK will still compile.
      type: fix
  createdAt: "2025-08-01"
  irVersion: 58

- version: 1.5.3
  changelogEntry:
    - summary: |
        Fix a regression where the `useReaderForBytesRequest` configuration option was not being respected after `1.5.0`.
      type: fix
  createdAt: "2025-07-25"
  irVersion: 58

- version: 1.5.2
  changelogEntry:
    - summary: |
        Make sure that optional headers and query params are properly dereferenced before being sent to the server.
      type: fix
  createdAt: "2025-07-21"
  irVersion: 58

- version: 1.5.1
  changelogEntry:
    - summary: |
        Enum headers are now correctly serialized in API requests. When an endpoint specifies an enum type for a header
        parameter, the SDK will automatically serialize the enum value to its string representation as expected by the API.
      type: fix
  createdAt: "2025-07-21"
  irVersion: 58

- version: 1.5.0
  changelogEntry:
    - summary: |
        Update the primary client to delegate to the new raw client to reduce code duplication.
      type: internal
  createdAt: "2025-07-21"
  irVersion: 58

- version: 1.4.0
  changelogEntry:
    - summary: |
        Add support for receiving raw response headers from API calls with the new `WithRawResponse` client field
        for multipart/form-data endpoints.
      type: feat
  createdAt: "2025-07-01"
  irVersion: 58

- version: 1.3.0
  changelogEntry:
    - summary: |
        Add support for receiving raw response headers from API calls with the new `WithRawResponse` client field.

        ```go
        response, err := client.WithRawResponse.GetUser(...)
        fmt.Printf("Got response headers: %v", response.Header)
        ```
      type: feat
    - summary: |
        Bump the minimum Go version to `1.18` because generics are now required by the SDK. Version 1.18 was
        originally released over three years ago, so this is well within the official Go support window found
        at https://go.dev/doc/devel/release#policy
      type: feat
  createdAt: "2025-06-26"
  irVersion: 58

- version: 1.2.0
  changelogEntry:
    - summary: |
        Add support for generating `README.md` when filesystem publishing is enabled.
      type: feat
  createdAt: "2025-06-03"
  irVersion: 58

- version: 1.1.0
  changelogEntry:
    - summary: |
        Add support for HEAD method requests. These client methods return the raw `http.Header` type.
      type: feat
    - summary: |
        Update the file header to follow `go:generate` naming conventions. For details, see
        https://pkg.go.dev/cmd/go#hdr-Generate_Go_files_by_processing_source
      type: fix
  createdAt: "2025-05-22"
  irVersion: 58
- version: 1.0.0
  changelogEntry:
    - summary: |
        Major version release to update the generator's default set of configuration options.
        The following configuration options have been updated:
          - `alwaysSendRequiredProperties` is now `true` by default.
          - `inlineFileProperties` is now `true` by default.
          - `inlinePathParameters` is now `true` by default.
          - `useReaderForBytesRequest` is now `true` by default.
          - `union` is now `v1` by default.
      type: feat
  createdAt: "2025-05-20"
  irVersion: 57
- version: 0.38.0
  changelogEntry:
    - summary: |
        Add support for the `useReaderForBytesRequest` configuration option, which generates
        `io.Reader` request parameters instead of `[]byte` request parameters.
      type: feat
  createdAt: "2025-05-14"
  irVersion: 57
- version: 0.37.5
  changelogEntry:
    - summary: |
        Add support for the custom introduction setting in the generated README.md.
      type: fix
  createdAt: "2025-05-13"
  irVersion: 57
- version: 0.37.4
  changelogEntry:
    - summary: |
        Fix an issue where enum values containing double quotes were not properly escaped in generated code.
      type: fix
  createdAt: "2025-05-08"
  irVersion: 57
- version: 0.37.3
  changelogEntry:
    - summary: |
        Install the generator-cli at build time as a fallback if runtime installation fails.
      type: fix
  createdAt: "2025-05-01"
  irVersion: 57
- version: 0.37.2
  changelogEntry:
    - type: fix
      summary: >-
        Fix an issue where the `go-v2` generator call prevented the `go` generator from succeeding
        in remote code generation environments.
  irVersion: 57
- version: 0.37.1
  changelogEntry:
    - type: fix
      summary: >-
        Fix an issue where the primary Go files were not being written due to README.md generation.
  irVersion: 57
- version: 0.37.0
  changelogEntry:
    - type: internal
      summary: >-
        Upgrade to IRv57.
    - type: feat
      summary: >-
        Add support for automatic `README.md` generation.
  irVersion: 57
- version: 0.36.5
  changelogEntry:
    - type: fix
      summary: >-
        Fix an issue where `map` values were not correctly serialized as deep object query parameters.
  irVersion: 53
- version: 0.36.4
  changelogEntry:
    - type: fix
      summary: >-
        Fix an issue where the `go-v2` generator call prevented the `go` generator from succeeding
        in remote code generation environments.
  irVersion: 53
- version: 0.36.3
  changelogEntry:
    - type: fix
      summary: >-
        Fix an issue where the version header specified by the user wasn't being used.
  irVersion: 53
- version: 0.36.2
  changelogEntry:
    - type: fix
      summary: >-
        Fix cursor pagination stopping condition when the cursor types do not
        match (e.g. a `*string` cursor type with a `string` next cursor type).
  irVersion: 53
- version: 0.36.1
  changelogEntry:
    - type: fix
      summary: >-
        Fix offset pagination method generation for non-integer offset parameters (e.g. `float64`).
  irVersion: 53
- version: 0.36.0
  changelogEntry:
    - type: feat
      summary: >-
        Adds support for a few new configuration options, all of which are shown below:

        ```yaml
        - name: fern-api/fern-go-sdk
          version: 0.36.0
          config:
            packageLayout: flat
            clientName: Acme
            clientConstructorName: New
        ```

        With this, the generated SDK will all be deposited at the root of the module, and
        the client can be constructed like so:

        ```go
        package main

        import (
          "context"
          "fmt"
          "log"
          acme "github.com/acme/acme-go"
        )

        func main() {
          client := acme.New()
          response, err := client.GetUser(
            context.Background(),
            &acme.GetUserRequest{
              ID: "85307b0b-094b-41b5-b61d-347ca15e5da2",
            },
          )
          if err != nil {
            log.Fatal(err)
          }
          fmt.Println(response)
        }
        ```
  irVersion: 53
- version: 0.35.2
  changelogEntry:
    - type: fix
      summary: >-
        Fixes an issue where certain literal string values were incorrectly generated in undiscriminated unions.
    - type: fix
      summary: >-
        Fixes an issue where custom names applied to a basic auth scheme were not preserved.
  irVersion: 53
- version: 0.35.1
  changelogEntry:
    - type: fix
      summary: >-
        Fixes an issue where the delimiter length was included during stream data read, even when
        the delimiter was missing, leading to a `bufio.ErrAdvanceTooFar` error
  irVersion: 53
- version: 0.35.0
  changelogEntry:
    - type: feat
      summary: >-
        Add runtime validation for discriminated unions to prevent users from accidentally
        sending the wrong type of value. With this, users will be expected to set exactly
        one of the union's values like so:

        ```go
        package example

        type Animal struct {
          Type string
          Cat  *Cat
          Dog  *Dog
        }

        func do() {
          union := &Animal{
            Cat: &Cat{
              Name: "Fluffy",
            },
          }
        }
        ```

        If the user sets _both_ `Cat` and `Dog`, the user will receive an error when the
        type is serialized to JSON (i.e. in the `json.Marshaler` implementation).
  irVersion: 53
- version: 0.34.0
  changelogEntry:
    - type: feat
      summary: >-
        Add support for sending the `User-Agent` header on every request. Go packages
        are uniquely identified by their full module path, so the `User-Agent` header
        is generated in the `<module>/<version>` format, e.g.

        ```
        User-Agent: github.com/acme/acme-go/1.0.0
        ```
  irVersion: 53
- version: 0.33.0
  changelogEntry:
    - type: feat
      summary: >-
        Add support for the `inlinePathParameters` configuration option, which generates
        path parameters in the generated request type (if any) instead of as separate
        positional parameters.

        ```yaml
        # generators.yml

        - name: fern-api/fern-go-sdk
          version: 0.33.0
          config:
            inlinePathParameters: true
        ```
  irVersion: 53
- version: 0.32.1
  changelogEntry:
    - type: internal
      summary: >-
        Improve the aesthetics of the generated code, and reduce the amount of repetition
        in each of the generated endpoints. This change has zero impact on the behavior of
        the generated SDK.
  irVersion: 53
- version: 0.32.0
  changelogEntry:
    - type: feat
      summary: >-
        Add support for the `inlineFileProperties` configuration option, which generates file
        properties in the generated request type instead of as separate positional parameters.

        ```yaml
        # generators.yml

        - name: fern-api/fern-go-sdk
          version: 0.32.0
          config:
            inlineFileProperties: true
        ```
    - type: fix
      summary: >-
        Fixes an issue where the new `core.MultipartWriter` was generated for SDKs that didn't
        define any file upload endpoints.
    - type: internal
      summary: >-
        Simplify the generated code from the new `core.MultipartWriter` introduced in 0.29.0
        by refactoring `internal.WithMultipartContentType` as `internal.WithDefaultContentType`.
  irVersion: 53
- version: 0.31.3
  changelogEntry:
    - type: fix
      summary: >-
        Updates the retrier to stop retrying on `409 Conflict` HTTP status codes by default.
  irVersion: 53
- version: 0.31.2
  changelogEntry:
    - type: internal
      summary: >-
        Add an `internal` package, which now contains the internal functionality
        previously included in the `core` package (e.g. `core.Caller` -> `internal.Caller`).

        Although technically a breaking change in terms of the module itself,
        this change was always the intention, and should have zero impact on users.

        Any `core` type that is meant for public consumption remains in the exported
        `core` package (e.g. `core.APIError` and `core.RequestOption`).
  irVersion: 53
- version: 0.31.1
  changelogEntry:
    - type: internal
      summary: >-
        Adds additional tests to confirm the behavior of the `core.Retrier`.

        No functional, user-facing changes are included.
  irVersion: 53
- version: 0.31.0
  changelogEntry:
    - type: feat
      summary: >-
        Improves type file layout with zero impact on backwards compatibility.

        Shared types are now more accurately placed in the `types.go` file,
        whereas types referenced by a single service are now placed in a file
        that matches the service's filename (e.g. user.go).
  irVersion: 53
- version: 0.30.0
  changelogEntry:
    - type: feat
      summary: >-
        Add support for nil-safe getter methods. Callers can more easily access
        nested properties by chaining together getter method calls instead of a
        long series of `!= nil` checks.
  irVersion: 53
- version: 0.29.0
  changelogEntry:
    - type: feat
      summary: >-
        All SDKs now include an exported `FileParam` type that can be used to
        configure the `Content-Type` of file upload properties.
    - type: fix
      summary: >-
        Resolves an issue where multipart/form-data lists were incorrectly serialized
        as JSON. They are now added as individual parts.
    - type: internal
      summary: >-
        Refactor file upload endpoint generation with the new `core.MultipartWriter`.
        This significantly improves the aesthetics of the generated code.
  irVersion: 53
- version: 0.28.3
  changelogEntry:
    - type: internal
      summary: >-
        Upgrade to IRv53.
  irVersion: 53
- version: 0.28.2
  changelogEntry:
    - type: fix
      summary: >-
        Fix an issue where undiscriminated unions were not round-trippable whenever the
        union is the zero value of the type (e.g. `0` for `int`).
  irVersion: 40
- version: 0.28.1
  changelogEntry:
    - type: fix
      summary: >-
        Fix an issue where optional, allow-multiple query parameter snippets were not rendered.
    - type: fix
      summary: >-
        Fix an issue where service headers were not included in the generated in-lined request.
    - type: fix
      summary: >-
        Fix an issue where literal types were included as path parameter arguments.
  irVersion: 40
- version: 0.28.0
  changelogEntry:
    - type: feat
      summary: >-
        Add support for the exportedClientName configuration, which can be used to customize
        the generated client name and constructor included in snippets.

        Note that this configuration option assumes that the SDK includes a hand-written client
        constructor defined in the client package.
  irVersion: 40
- version: 0.27.0
  changelogEntry:
    - type: feat
      summary: >-
        Add support for SSE (Server-Sent Events) streaming responses. The user-facing
        interface for streaming responses remains the same between standard HTTP
        streaming and SSE.
  irVersion: 40
- version: 0.26.0
  changelogEntry:
    - type: feat
      summary: >-
        Add support for sending custom Content-Type header values defined in the API.
  irVersion: 40
- version: 0.25.0
  changelogEntry:
    - type: feat
      summary: >-
        Add support for sending extra body properties and query parameters via `RequestOption`.
  irVersion: 40
- version: 0.24.0
  changelogEntry:
    - type: feat
      summary: >-
        Add support for reading headers from environment variables (e.g. `X-API-Version`).
  irVersion: 40
- version: 0.23.7
  createdAt: "2024-09-06"
  changelogEntry:
    - type: fix
      summary: >-
        Fixes an issue where optional `unknown` values (typed as `interface{}`) were
        mistakenly dereferenced.
  irVersion: 40
- version: 0.23.6
  createdAt: "2024-09-05"
  changelogEntry:
    - type: internal
      summary: No changes.
  irVersion: 40
- version: 0.23.5
  createdAt: "2024-09-05"
  changelogEntry:
    - type: fix
      summary: >-
        Fix an issue where `long` type examples (generated as `int64` in Go) were not
        successfully converted to their equivalent `string` representation for snippets.
  irVersion: 40
- version: 0.23.4
  createdAt: "2024-08-30"
  changelogEntry:
    - type: internal
      summary: No changes.
  irVersion: 40
- version: 0.23.3
  createdAt: "2024-08-30"
  changelogEntry:
    - type: internal
      summary: No changes.
  irVersion: 40
- version: 0.23.2
  createdAt: "2024-08-26"
  changelogEntry:
    - type: internal
      summary: No changes.
  irVersion: 40
- version: 0.23.1
  createdAt: "2024-08-19"
  changelogEntry:
    - type: fix
      summary: Fix literal value deserialization.
      changed:
        - >-
          Updates object and undiscriminated union deserialization to return an
          error whenever any literal values do not exist or are mismatched.
  irVersion: 40
- version: 0.23.0
  createdAt: "2024-08-07"
  changelogEntry:
    - type: feat
      summary: Add support for always sending required properties.
      added:
        - >-
          Added the `alwaysSendRequiredProperties` configuration option. When
          `alwaysSendRequiredProperties` is enabled, required properties are
          never omitted in the type's wire representation. Any required property
          that is not explicitly set will send the default value for that type.
  irVersion: 40
- version: 0.22.3
  createdAt: "2024-07-22"
  changelogEntry:
    - type: fix
      summary: >-
        Fix an issue where APIs that specify the `property-name` error
        discrimination strategy would receive JSON decode errors instead of the
        server's error.
  irVersion: 40
- version: 0.22.2
  createdAt: "2024-07-04"
  changelogEntry:
    - type: fix
      summary: Request types set to `nil` no longer send an explicit `null` value.
  irVersion: 40
- version: 0.22.1
  createdAt: "2024-06-11"
  changelogEntry:
    - type: fix
      summary: Array of `deepObject` query parameters are correctly serialized.
  irVersion: 40
- version: 0.22.0
  createdAt: "2024-05-21"
  changelogEntry:
    - type: feat
      summary: Add support for retrieving extra properties from response objects.
      added:
        - >-
          Extra properties decoded from response objects are retained and
          accessible via the `GetExtraProperties` method.
  irVersion: 40
- version: 0.21.3
  createdAt: "2024-05-17"
  changelogEntry:
    - type: internal
      summary: The generator now uses the latest FDR SDK.
  irVersion: 40
- version: 0.21.2
  createdAt: "2024-05-07"
  changelogEntry:
    - type: fix
      summary: >-
        In-lined request body properties no longer include a non-empty `url`
        struct tag.
  irVersion: 40
- version: 0.21.1
  createdAt: "2024-04-29"
  changelogEntry:
    - type: fix
      summary: >-
        The Go generator now escapes path parameters that would previously
        create invalid URLs (e.g. "\\example").
    - type: internal
      summary: Refactor endpoint URL mapping with `core.EncodeURL`.
  irVersion: 40
- version: 0.21.0
  createdAt: "2024-04-29"
  changelogEntry:
    - type: feat
      summary: Add support for cursor and offset pagination.
  irVersion: 40
- version: 0.20.2
  createdAt: "2024-04-26"
  changelogEntry:
    - type: internal
      summary: Enhance extra property serialization performance.
    - type: internal
      summary: Generate additional extra property tests into the SDK.
    - type: fix
      summary: >-
        Resolve a non-deterministic key ordering issue for snippets of type
        `unknown`.
    - type: fix
      summary: Resolve an issue with discriminated union serialization.
  irVersion: 40
- version: 0.20.1
  createdAt: "2024-04-25"
  changelogEntry:
    - type: fix
      summary: The `omitempty` struct tag is now only used for nil-able types.
    - type: fix
      summary: >-
        Update the query encoder to prevent unintentional errors whenever the
        `omitempty` is used for a non-optional field.
  irVersion: 40
- version: 0.20.0
  createdAt: "2024-04-24"
  changelogEntry:
    - type: feat
      summary: The Go generator now supports extra properties.
  irVersion: 40
- version: 0.19.0
  createdAt: "2024-04-16"
  changelogEntry:
    - type: feat
      summary: The Go generator now supports environment variable scanning.
  irVersion: 35
- version: 0.18.3
  createdAt: "2024-04-15"
  changelogEntry:
    - type: fix
      summary: Path parameters are now applied in the correct order.
  irVersion: 35
- version: 0.18.2
  createdAt: "2024-04-02"
  changelogEntry:
    - type: fix
      summary: >-
        Custom authorization header schemes had their values overridden by
        request options, which required using the generated request option at
        every call-site.
  irVersion: 35
- version: 0.18.1
  createdAt: "2024-03-12"
  changelogEntry:
    - type: fix
      summary: Go snippets correctly handle unknown examples.
  irVersion: 35
- version: 0.18.0
  createdAt: "2024-03-04"
  changelogEntry:
    - type: feat
      summary: >-
        Add support for simpler unions, which is configurable with `union: v1`
        (if omitted, the default `v0` version will be used).
    - type: feat
      summary: Add support for multiple files in upload endpoints.
  irVersion: 35
- version: 0.17.0
  createdAt: "2024-02-26"
  changelogEntry:
    - type: internal
      summary: No changes since previous release candidate.
  irVersion: 33
- version: 0.17.0-rc1
  createdAt: "2024-02-23"
  changelogEntry:
    - type: fix
      summary: Snippets for aliases to optional primitive values.
  irVersion: 33
- version: 0.17.0-rc0
  createdAt: "2024-02-21"
  changelogEntry:
    - type: fix
      summary: >-
        Package documentation is now generated into the correct package's
        `doc.go`.
    - type: feat
      summary: Add support for generated endpoint snippets.
  irVersion: 33
- version: 0.16.0
  createdAt: "2024-02-12"
  changelogEntry:
    - type: feat
      summary: The generator now supports whitelabelling.
  irVersion: 33
- version: 0.15.0
  createdAt: "2024-02-09"
  changelogEntry:
    - type: feat
      summary: Enforce RFC3339 for date[time] serialization in request bodies.
  irVersion: 33
- version: 0.14.1
  createdAt: "2024-02-07"
  changelogEntry:
    - type: fix
      summary: Query parameter support for optional `time.Time` types.
  irVersion: 33
- version: 0.14.0
  createdAt: "2024-02-06"
  changelogEntry:
    - type: feat
      summary: Add support for `deepObject` query parameters.
    - type: chore
      summary: Refactor query parameter serialization with `url` struct tags.
  irVersion: 33
- version: 0.13.0
  createdAt: "2024-01-31"
  changelogEntry:
    - type: feat
      summary: Add `packageName` generator configuration.
    - type: feat
      summary: Add support for `bytes` request bodies wrapped in an in-lined request.
  irVersion: 32
- version: 0.12.1
  createdAt: "2024-01-31"
  changelogEntry:
    - type: fix
      summary: "`text/plain` response handling."
  irVersion: 32
- version: 0.12.0
  createdAt: "2024-01-30"
  changelogEntry:
    - type: feat
      summary: >-
        Add support for `bytes` request bodies with `Content-Type` set to
        `application/octet-stream`.
  irVersion: 32
- version: 0.11.0
  createdAt: "2024-01-29"
  changelogEntry:
    - type: feat
      summary: Add automatic retry with exponential backoff.
  irVersion: 32
- version: 0.10.0
  createdAt: "2024-01-25"
  changelogEntry:
    - type: feat
      summary: Refactor `ClientOption` as `RequestOption`.
    - type: feat
      summary: Add `includeLegacyClientOptions` generator configuration.
    - type: feat
      summary: >-
        Support idempotency headers as a special `RequestOption` only available
        on idempotent endpoints.
    - type: fix
      summary: Placement of path parameter documentation.
    - type: fix
      summary: >-
        Naming collision issue for undiscriminated unions that define more than
        one literal.
  irVersion: 32
- version: 0.9.4
  createdAt: "2024-01-10"
  changelogEntry:
    - type: fix
      summary: File upload requests that specify query parameters.
  irVersion: 28
- version: 0.9.3
  createdAt: "2023-12-04"
  changelogEntry:
    - type: fix
      summary: Optional query parameter dereferencing issue.
  irVersion: 28
- version: 0.9.2
  createdAt: "2023-11-30"
  changelogEntry:
    - type: fix
      summary: >-
        Append version suffix for modules tagged with major versions greater
        than `1.X.X`.
  irVersion: 28
- version: 0.9.1
  createdAt: "2023-11-08"
  changelogEntry:
    - type: fix
      summary: Support boolean literals.
    - type: fix
      summary: Union subtypes with no properties are now go 1.13 compatible.
  irVersion: 28
- version: 0.9.0
  createdAt: "2023-10-31"
  changelogEntry:
    - type: feat
      summary: Add support for streaming endpoints.
    - type: feat
      summary: Add support for non-primitive file upload properties.
    - type: chore
      summary: Refactor `core.DoRequest` with `core.Caller` abstraction.
    - type: chore
      summary: Update pinned dependencies in generated `go.mod`.
  irVersion: 27<|MERGE_RESOLUTION|>--- conflicted
+++ resolved
@@ -1,14 +1,12 @@
 # yaml-language-server: $schema=../../../fern-versions-yml.schema.json
-<<<<<<< HEAD
 - version: 1.13.0
   changelogEntry:
     - summary: |
         Add support for PR mode for self-hosted/local sdk generation
       type: feat
-  createdAt: "2025-09-23"
+  createdAt: "2025-09-24"
   irVersion: 60
 
-=======
 - version: 1.12.4
   changelogEntry:
     - summary: |
@@ -41,7 +39,6 @@
   createdAt: "2025-09-23"
   irVersion: 59
 
->>>>>>> dd41f9bb
 - version: 1.12.0
   changelogEntry:
     - summary: |
