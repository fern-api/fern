# yaml-language-server: $schema=../../../fern-versions-yml.schema.json
<<<<<<< HEAD
- version: 1.5.8
  changelogEntry:
    - summary: |
        Add reference.md doc generation
      type: feat
  createdAt: '2025-08-20'
  irVersion: 59
=======
- version: 1.6.0
  changelogEntry:
    - summary: |
        Add support for specifying a custom subdirectory to generate into.
      type: feat
  createdAt: '2025-08-20'
  irVersion: 58

- version: 1.5.8
  changelogEntry:
    - summary: |
        Fix named string literals in undiscriminated unions.
      type: fix
  createdAt: '2025-08-20'
  irVersion: 58
>>>>>>> d8f21097

- version: 1.5.7-rc0
  changelogEntry:
    - summary: |
        Fix go sse event stream handling.
      type: fix
  createdAt: '2025-08-07'
  irVersion: 58

- version: 1.5.6
  changelogEntry:
    - summary: |
        Publishing new version after reverting bad commit that released an rc version 1.5.5-rc0.
      type: chore
  createdAt: '2025-08-07'
  irVersion: 58

- version: 1.5.4
  changelogEntry:
    - summary: |
        If enum values contain a slash, the go generator now effectively escapes these and makes sure that the
        Go SDK will still compile.
      type: fix
  createdAt: '2025-08-01'
  irVersion: 58

- version: 1.5.3
  changelogEntry:
    - summary: |
        Fix a regression where the `useReaderForBytesRequest` configuration option was not being respected after `1.5.0`.
      type: fix
  createdAt: '2025-07-25'
  irVersion: 58

- version: 1.5.2
  changelogEntry:
    - summary: |
        Make sure that optional headers and query params are properly dereferenced before being sent to the server.
      type: fix
  createdAt: '2025-07-21'
  irVersion: 58

- version: 1.5.1
  changelogEntry:
    - summary: |
        Enum headers are now correctly serialized in API requests. When an endpoint specifies an enum type for a header
        parameter, the SDK will automatically serialize the enum value to its string representation as expected by the API.
      type: fix
  createdAt: '2025-07-21'
  irVersion: 58

- version: 1.5.0
  changelogEntry:
    - summary: |
        Update the primary client to delegate to the new raw client to reduce code duplication.
      type: internal
  createdAt: '2025-07-21'
  irVersion: 58

- version: 1.4.0
  changelogEntry:
    - summary: |
        Add support for receiving raw response headers from API calls with the new `WithRawResponse` client field
        for multipart/form-data endpoints.
      type: feat
  createdAt: '2025-07-01'
  irVersion: 58

- version: 1.3.0
  changelogEntry:
    - summary: |
        Add support for receiving raw response headers from API calls with the new `WithRawResponse` client field.

        ```go
        response, err := client.WithRawResponse.GetUser(...)
        fmt.Printf("Got response headers: %v", response.Header)
        ```
      type: feat
    - summary: |
        Bump the minimum Go version to `1.18` because generics are now required by the SDK. Version 1.18 was
        originally released over three years ago, so this is well within the official Go support window found
        at https://go.dev/doc/devel/release#policy
      type: feat
  createdAt: '2025-06-26'
  irVersion: 58


- version: 1.2.0
  changelogEntry:
    - summary: |
        Add support for generating `README.md` when filesystem publishing is enabled.
      type: feat
  createdAt: '2025-06-03'
  irVersion: 58

- version: 1.1.0
  changelogEntry:
    - summary: |
        Add support for HEAD method requests. These client methods return the raw `http.Header` type.
      type: feat
    - summary: |
        Update the file header to follow `go:generate` naming conventions. For details, see
        https://pkg.go.dev/cmd/go#hdr-Generate_Go_files_by_processing_source
      type: fix
  createdAt: '2025-05-22'
  irVersion: 58
- version: 1.0.0
  changelogEntry:
    - summary: |
        Major version release to update the generator's default set of configuration options.
        The following configuration options have been updated:
          - `alwaysSendRequiredProperties` is now `true` by default.
          - `inlineFileProperties` is now `true` by default.
          - `inlinePathParameters` is now `true` by default.
          - `useReaderForBytesRequest` is now `true` by default.
          - `union` is now `v1` by default.
      type: feat
  createdAt: '2025-05-20'
  irVersion: 57
- version: 0.38.0
  changelogEntry:
    - summary: |
        Add support for the `useReaderForBytesRequest` configuration option, which generates
        `io.Reader` request parameters instead of `[]byte` request parameters.
      type: feat
  createdAt: '2025-05-14'
  irVersion: 57
- version: 0.37.5
  changelogEntry:
    - summary: |
        Add support for the custom introduction setting in the generated README.md.
      type: fix
  createdAt: '2025-05-13'
  irVersion: 57
- version: 0.37.4
  changelogEntry:
    - summary: |
        Fix an issue where enum values containing double quotes were not properly escaped in generated code.
      type: fix
  createdAt: '2025-05-08'
  irVersion: 57
- version: 0.37.3
  changelogEntry:
    - summary: |
        Install the generator-cli at build time as a fallback if runtime installation fails.
      type: fix
  createdAt: '2025-05-01'
  irVersion: 57
- version: 0.37.2
  changelogEntry:
    - type: fix
      summary: >-
        Fix an issue where the `go-v2` generator call prevented the `go` generator from succeeding
        in remote code generation environments.
  irVersion: 57
- version: 0.37.1
  changelogEntry:
    - type: fix
      summary: >-
        Fix an issue where the primary Go files were not being written due to README.md generation.
  irVersion: 57
- version: 0.37.0
  changelogEntry:
    - type: internal
      summary: >-
        Upgrade to IRv57.
    - type: feat
      summary: >-
        Add support for automatic `README.md` generation.
  irVersion: 57
- version: 0.36.5
  changelogEntry:
    - type: fix
      summary: >-
        Fix an issue where `map` values were not correctly serialized as deep object query parameters.
  irVersion: 53
- version: 0.36.4
  changelogEntry:
    - type: fix
      summary: >-
        Fix an issue where the `go-v2` generator call prevented the `go` generator from succeeding
        in remote code generation environments.
  irVersion: 53
- version: 0.36.3
  changelogEntry:
    - type: fix
      summary: >-
        Fix an issue where the version header specified by the user wasn't being used.
  irVersion: 53
- version: 0.36.2
  changelogEntry:
    - type: fix
      summary: >-
        Fix cursor pagination stopping condition when the cursor types do not
        match (e.g. a `*string` cursor type with a `string` next cursor type).
  irVersion: 53
- version: 0.36.1
  changelogEntry:
    - type: fix
      summary: >-
        Fix offset pagination method generation for non-integer offset parameters (e.g. `float64`).
  irVersion: 53
- version: 0.36.0
  changelogEntry:
    - type: feat
      summary: >-
        Adds support for a few new configuration options, all of which are shown below:

        ```yaml
        - name: fern-api/fern-go-sdk
          version: 0.36.0
          config:
            packageLayout: flat
            clientName: Acme
            clientConstructorName: New
        ```

        With this, the generated SDK will all be deposited at the root of the module, and
        the client can be constructed like so:

        ```go
        package main

        import (
          "context"
          "fmt"
          "log"
          acme "github.com/acme/acme-go"
        )

        func main() {
          client := acme.New()
          response, err := client.GetUser(
            context.Background(),
            &acme.GetUserRequest{
              ID: "85307b0b-094b-41b5-b61d-347ca15e5da2",
            },
          )
          if err != nil {
            log.Fatal(err)
          }
          fmt.Println(response)
        }
        ```
  irVersion: 53
- version: 0.35.2
  changelogEntry:
    - type: fix
      summary: >-
        Fixes an issue where certain literal string values were incorrectly generated in undiscriminated unions.
    - type: fix
      summary: >-
        Fixes an issue where custom names applied to a basic auth scheme were not preserved.
  irVersion: 53
- version: 0.35.1
  changelogEntry:
    - type: fix
      summary: >-
        Fixes an issue where the delimiter length was included during stream data read, even when
        the delimiter was missing, leading to a `bufio.ErrAdvanceTooFar` error
  irVersion: 53
- version: 0.35.0
  changelogEntry:
    - type: feat
      summary: >-
        Add runtime validation for discriminated unions to prevent users from accidentally
        sending the wrong type of value. With this, users will be expected to set exactly
        one of the union's values like so:

        ```go
        package example

        type Animal struct {
          Type string
          Cat  *Cat
          Dog  *Dog
        }

        func do() {
          union := &Animal{
            Cat: &Cat{
              Name: "Fluffy",
            },
          }
        }
        ```

        If the user sets _both_ `Cat` and `Dog`, the user will receive an error when the
        type is serialized to JSON (i.e. in the `json.Marshaler` implementation).
  irVersion: 53
- version: 0.34.0
  changelogEntry:
    - type: feat
      summary: >-
        Add support for sending the `User-Agent` header on every request. Go packages
        are uniquely identified by their full module path, so the `User-Agent` header
        is generated in the `<module>/<version>` format, e.g.

        ```
        User-Agent: github.com/acme/acme-go/1.0.0
        ```
  irVersion: 53
- version: 0.33.0
  changelogEntry:
    - type: feat
      summary: >-
        Add support for the `inlinePathParameters` configuration option, which generates
        path parameters in the generated request type (if any) instead of as separate
        positional parameters.

        ```yaml
        # generators.yml

        - name: fern-api/fern-go-sdk
          version: 0.33.0
          config:
            inlinePathParameters: true
        ```
  irVersion: 53
- version: 0.32.1
  changelogEntry:
    - type: internal
      summary: >-
        Improve the aesthetics of the generated code, and reduce the amount of repetition
        in each of the generated endpoints. This change has zero impact on the behavior of
        the generated SDK.
  irVersion: 53
- version: 0.32.0
  changelogEntry:
    - type: feat
      summary: >-
        Add support for the `inlineFileProperties` configuration option, which generates file
        properties in the generated request type instead of as separate positional parameters.

        ```yaml
        # generators.yml

        - name: fern-api/fern-go-sdk
          version: 0.32.0
          config:
            inlineFileProperties: true
        ```
    - type: fix
      summary: >-
        Fixes an issue where the new `core.MultipartWriter` was generated for SDKs that didn't
        define any file upload endpoints.
    - type: internal
      summary: >-
        Simplify the generated code from the new `core.MultipartWriter` introduced in 0.29.0
        by refactoring `internal.WithMultipartContentType` as `internal.WithDefaultContentType`.
  irVersion: 53
- version: 0.31.3
  changelogEntry:
    - type: fix
      summary: >-
        Updates the retrier to stop retrying on `409 Conflict` HTTP status codes by default.
  irVersion: 53
- version: 0.31.2
  changelogEntry:
    - type: internal
      summary: >-
        Add an `internal` package, which now contains the internal functionality
        previously included in the `core` package (e.g. `core.Caller` -> `internal.Caller`).

        Although technically a breaking change in terms of the module itself,
        this change was always the intention, and should have zero impact on users.

        Any `core` type that is meant for public consumption remains in the exported
        `core` package (e.g. `core.APIError` and `core.RequestOption`).
  irVersion: 53
- version: 0.31.1
  changelogEntry:
    - type: internal
      summary: >-
        Adds additional tests to confirm the behavior of the `core.Retrier`.

        No functional, user-facing changes are included.
  irVersion: 53
- version: 0.31.0
  changelogEntry:
    - type: feat
      summary: >-
        Improves type file layout with zero impact on backwards compatibility.

        Shared types are now more accurately placed in the `types.go` file,
        whereas types referenced by a single service are now placed in a file
        that matches the service's filename (e.g. user.go).
  irVersion: 53
- version: 0.30.0
  changelogEntry:
    - type: feat
      summary: >-
        Add support for nil-safe getter methods. Callers can more easily access
        nested properties by chaining together getter method calls instead of a
        long series of `!= nil` checks.
  irVersion: 53
- version: 0.29.0
  changelogEntry:
    - type: feat
      summary: >-
        All SDKs now include an exported `FileParam` type that can be used to
        configure the `Content-Type` of file upload properties.
    - type: fix
      summary: >-
        Resolves an issue where multipart/form-data lists were incorrectly serialized
        as JSON. They are now added as individual parts.
    - type: internal
      summary: >-
        Refactor file upload endpoint generation with the new `core.MultipartWriter`.
        This significantly improves the aesthetics of the generated code.
  irVersion: 53
- version: 0.28.3
  changelogEntry:
    - type: internal
      summary: >-
        Upgrade to IRv53.
  irVersion: 53
- version: 0.28.2
  changelogEntry:
    - type: fix
      summary: >-
        Fix an issue where undiscriminated unions were not round-trippable whenever the
        union is the zero value of the type (e.g. `0` for `int`).
  irVersion: 40
- version: 0.28.1
  changelogEntry:
    - type: fix
      summary: >-
        Fix an issue where optional, allow-multiple query parameter snippets were not rendered.
    - type: fix
      summary: >-
        Fix an issue where service headers were not included in the generated in-lined request.
    - type: fix
      summary: >-
        Fix an issue where literal types were included as path parameter arguments.
  irVersion: 40
- version: 0.28.0
  changelogEntry:
    - type: feat
      summary: >-
        Add support for the exportedClientName configuration, which can be used to customize
        the generated client name and constructor included in snippets.

        Note that this configuration option assumes that the SDK includes a hand-written client
        constructor defined in the client package.
  irVersion: 40
- version: 0.27.0
  changelogEntry:
    - type: feat
      summary: >-
        Add support for SSE (Server-Sent Events) streaming responses. The user-facing
        interface for streaming responses remains the same between standard HTTP
        streaming and SSE.
  irVersion: 40
- version: 0.26.0
  changelogEntry:
    - type: feat
      summary: >-
        Add support for sending custom Content-Type header values defined in the API.
  irVersion: 40
- version: 0.25.0
  changelogEntry:
    - type: feat
      summary: >-
        Add support for sending extra body properties and query parameters via `RequestOption`.
  irVersion: 40
- version: 0.24.0
  changelogEntry:
    - type: feat
      summary: >-
        Add support for reading headers from environment variables (e.g. `X-API-Version`).
  irVersion: 40
- version: 0.23.7
  createdAt: '2024-09-06'
  changelogEntry:
    - type: fix
      summary: >-
        Fixes an issue where optional `unknown` values (typed as `interface{}`) were
        mistakenly dereferenced.
  irVersion: 40
- version: 0.23.6
  createdAt: '2024-09-05'
  changelogEntry:
    - type: internal
      summary: No changes.
  irVersion: 40
- version: 0.23.5
  createdAt: '2024-09-05'
  changelogEntry:
    - type: fix
      summary: >-
        Fix an issue where `long` type examples (generated as `int64` in Go) were not
        successfully converted to their equivalent `string` representation for snippets.
  irVersion: 40
- version: 0.23.4
  createdAt: '2024-08-30'
  changelogEntry:
    - type: internal
      summary: No changes.
  irVersion: 40
- version: 0.23.3
  createdAt: '2024-08-30'
  changelogEntry:
    - type: internal
      summary: No changes.
  irVersion: 40
- version: 0.23.2
  createdAt: '2024-08-26'
  changelogEntry:
    - type: internal
      summary: No changes.
  irVersion: 40
- version: 0.23.1
  createdAt: '2024-08-19'
  changelogEntry:
    - type: fix
      summary: Fix literal value deserialization.
      changed:
        - >-
          Updates object and undiscriminated union deserialization to return an
          error whenever any literal values do not exist or are mismatched.
  irVersion: 40
- version: 0.23.0
  createdAt: '2024-08-07'
  changelogEntry:
    - type: feat
      summary: Add support for always sending required properties.
      added:
        - >-
          Added the `alwaysSendRequiredProperties` configuration option. When
          `alwaysSendRequiredProperties` is enabled, required properties are
          never omitted in the type's wire representation. Any required property
          that is not explicitly set will send the default value for that type.
  irVersion: 40
- version: 0.22.3
  createdAt: '2024-07-22'
  changelogEntry:
    - type: fix
      summary: >-
        Fix an issue where APIs that specify the `property-name` error
        discrimination strategy would receive JSON decode errors instead of the
        server's error.
  irVersion: 40
- version: 0.22.2
  createdAt: '2024-07-04'
  changelogEntry:
    - type: fix
      summary: Request types set to `nil` no longer send an explicit `null` value.
  irVersion: 40
- version: 0.22.1
  createdAt: '2024-06-11'
  changelogEntry:
    - type: fix
      summary: Array of `deepObject` query parameters are correctly serialized.
  irVersion: 40
- version: 0.22.0
  createdAt: '2024-05-21'
  changelogEntry:
    - type: feat
      summary: Add support for retrieving extra properties from response objects.
      added:
        - >-
          Extra properties decoded from response objects are retained and
          accessible via the `GetExtraProperties` method.
  irVersion: 40
- version: 0.21.3
  createdAt: '2024-05-17'
  changelogEntry:
    - type: internal
      summary: The generator now uses the latest FDR SDK.
  irVersion: 40
- version: 0.21.2
  createdAt: '2024-05-07'
  changelogEntry:
    - type: fix
      summary: >-
        In-lined request body properties no longer include a non-empty `url`
        struct tag.
  irVersion: 40
- version: 0.21.1
  createdAt: '2024-04-29'
  changelogEntry:
    - type: fix
      summary: >-
        The Go generator now escapes path parameters that would previously
        create invalid URLs (e.g. "\\example").
    - type: internal
      summary: Refactor endpoint URL mapping with `core.EncodeURL`.
  irVersion: 40
- version: 0.21.0
  createdAt: '2024-04-29'
  changelogEntry:
    - type: feat
      summary: Add support for cursor and offset pagination.
  irVersion: 40
- version: 0.20.2
  createdAt: '2024-04-26'
  changelogEntry:
    - type: internal
      summary: Enhance extra property serialization performance.
    - type: internal
      summary: Generate additional extra property tests into the SDK.
    - type: fix
      summary: >-
        Resolve a non-deterministic key ordering issue for snippets of type
        `unknown`.
    - type: fix
      summary: Resolve an issue with discriminated union serialization.
  irVersion: 40
- version: 0.20.1
  createdAt: '2024-04-25'
  changelogEntry:
    - type: fix
      summary: The `omitempty` struct tag is now only used for nil-able types.
    - type: fix
      summary: >-
        Update the query encoder to prevent unintentional errors whenever the
        `omitempty` is used for a non-optional field.
  irVersion: 40
- version: 0.20.0
  createdAt: '2024-04-24'
  changelogEntry:
    - type: feat
      summary: The Go generator now supports extra properties.
  irVersion: 40
- version: 0.19.0
  createdAt: '2024-04-16'
  changelogEntry:
    - type: feat
      summary: The Go generator now supports environment variable scanning.
  irVersion: 35
- version: 0.18.3
  createdAt: '2024-04-15'
  changelogEntry:
    - type: fix
      summary: Path parameters are now applied in the correct order.
  irVersion: 35
- version: 0.18.2
  createdAt: '2024-04-02'
  changelogEntry:
    - type: fix
      summary: >-
        Custom authorization header schemes had their values overridden by
        request options, which required using the generated request option at
        every call-site.
  irVersion: 35
- version: 0.18.1
  createdAt: '2024-03-12'
  changelogEntry:
    - type: fix
      summary: Go snippets correctly handle unknown examples.
  irVersion: 35
- version: 0.18.0
  createdAt: '2024-03-04'
  changelogEntry:
    - type: feat
      summary: >-
        Add support for simpler unions, which is configurable with `union: v1`
        (if omitted, the default `v0` version will be used).
    - type: feat
      summary: Add support for multiple files in upload endpoints.
  irVersion: 35
- version: 0.17.0
  createdAt: '2024-02-26'
  changelogEntry:
    - type: internal
      summary: No changes since previous release candidate.
  irVersion: 33
- version: 0.17.0-rc1
  createdAt: '2024-02-23'
  changelogEntry:
    - type: fix
      summary: Snippets for aliases to optional primitive values.
  irVersion: 33
- version: 0.17.0-rc0
  createdAt: '2024-02-21'
  changelogEntry:
    - type: fix
      summary: >-
        Package documentation is now generated into the correct package's
        `doc.go`.
    - type: feat
      summary: Add support for generated endpoint snippets.
  irVersion: 33
- version: 0.16.0
  createdAt: '2024-02-12'
  changelogEntry:
    - type: feat
      summary: The generator now supports whitelabelling.
  irVersion: 33
- version: 0.15.0
  createdAt: '2024-02-09'
  changelogEntry:
    - type: feat
      summary: Enforce RFC3339 for date[time] serialization in request bodies.
  irVersion: 33
- version: 0.14.1
  createdAt: '2024-02-07'
  changelogEntry:
    - type: fix
      summary: Query parameter support for optional `time.Time` types.
  irVersion: 33
- version: 0.14.0
  createdAt: '2024-02-06'
  changelogEntry:
    - type: feat
      summary: Add support for `deepObject` query parameters.
    - type: chore
      summary: Refactor query parameter serialization with `url` struct tags.
  irVersion: 33
- version: 0.13.0
  createdAt: '2024-01-31'
  changelogEntry:
    - type: feat
      summary: Add `packageName` generator configuration.
    - type: feat
      summary: Add support for `bytes` request bodies wrapped in an in-lined request.
  irVersion: 32
- version: 0.12.1
  createdAt: '2024-01-31'
  changelogEntry:
    - type: fix
      summary: '`text/plain` response handling.'
  irVersion: 32
- version: 0.12.0
  createdAt: '2024-01-30'
  changelogEntry:
    - type: feat
      summary: >-
        Add support for `bytes` request bodies with `Content-Type` set to
        `application/octet-stream`.
  irVersion: 32
- version: 0.11.0
  createdAt: '2024-01-29'
  changelogEntry:
    - type: feat
      summary: Add automatic retry with exponential backoff.
  irVersion: 32
- version: 0.10.0
  createdAt: '2024-01-25'
  changelogEntry:
    - type: feat
      summary: Refactor `ClientOption` as `RequestOption`.
    - type: feat
      summary: Add `includeLegacyClientOptions` generator configuration.
    - type: feat
      summary: >-
        Support idempotency headers as a special `RequestOption` only available
        on idempotent endpoints.
    - type: fix
      summary: Placement of path parameter documentation.
    - type: fix
      summary: >-
        Naming collision issue for undiscriminated unions that define more than
        one literal.
  irVersion: 32
- version: 0.9.4
  createdAt: '2024-01-10'
  changelogEntry:
    - type: fix
      summary: File upload requests that specify query parameters.
  irVersion: 28
- version: 0.9.3
  createdAt: '2023-12-04'
  changelogEntry:
    - type: fix
      summary: Optional query parameter dereferencing issue.
  irVersion: 28
- version: 0.9.2
  createdAt: '2023-11-30'
  changelogEntry:
    - type: fix
      summary: >-
        Append version suffix for modules tagged with major versions greater
        than `1.X.X`.
  irVersion: 28
- version: 0.9.1
  createdAt: '2023-11-08'
  changelogEntry:
    - type: fix
      summary: Support boolean literals.
    - type: fix
      summary: Union subtypes with no properties are now go 1.13 compatible.
  irVersion: 28
- version: 0.9.0
  createdAt: '2023-10-31'
  changelogEntry:
    - type: feat
      summary: Add support for streaming endpoints.
    - type: feat
      summary: Add support for non-primitive file upload properties.
    - type: chore
      summary: Refactor `core.DoRequest` with `core.Caller` abstraction.
    - type: chore
      summary: Update pinned dependencies in generated `go.mod`.
  irVersion: 27<|MERGE_RESOLUTION|>--- conflicted
+++ resolved
@@ -1,13 +1,12 @@
 # yaml-language-server: $schema=../../../fern-versions-yml.schema.json
-<<<<<<< HEAD
-- version: 1.5.8
+- version: 1.6.1
   changelogEntry:
     - summary: |
         Add reference.md doc generation
       type: feat
   createdAt: '2025-08-20'
-  irVersion: 59
-=======
+  irVersion: 58
+
 - version: 1.6.0
   changelogEntry:
     - summary: |
@@ -23,7 +22,6 @@
       type: fix
   createdAt: '2025-08-20'
   irVersion: 58
->>>>>>> d8f21097
 
 - version: 1.5.7-rc0
   changelogEntry:
