--- conflicted
+++ resolved
@@ -51,14 +51,9 @@
     "@fern-fern/ir-sdk": "^39",
     "@types/node": "18.15.3",
     "depcheck": "^1.4.7",
-<<<<<<< HEAD
+    "tsup": "^8.5.0",
     "typescript": "5.8.3",
-    "vitest": "^2.1.9"
-=======
-    "tsup": "^8.5.0",
-    "typescript": "5.7.2",
     "vitest": "^2.1.9",
     "zod": "^3.22.3"
->>>>>>> 51301f65
   }
 }