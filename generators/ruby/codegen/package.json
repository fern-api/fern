{
  "name": "@fern-api/ruby-codegen",
  "version": "0.0.0",
  "repository": {
    "type": "git",
    "url": "https://github.com/fern-api/fern.git",
    "directory": "generators/ruby/codegen"
  },
  "files": [
    "lib"
  ],
  "type": "module",
  "source": "src/index.ts",
  "main": "lib/index.js",
  "types": "lib/index.d.ts",
  "sideEffects": false,
  "scripts": {
    "clean": "rm -rf ./lib && tsc --build --clean",
    "compile": "tsc --build",
    "test": "yarn compile && jest --passWithNoTests",
    "lint:eslint": "eslint --max-warnings 0 . --ignore-path=../../../.eslintignore",
    "lint:eslint:fix": "yarn lint:eslint --fix",
    "format": "prettier --write --ignore-unknown --ignore-path ../../../shared/.prettierignore \"**\"",
    "format:check": "prettier --check --ignore-unknown --ignore-path ../../../shared/.prettierignore \"**\"",
    "organize-imports": "organize-imports-cli tsconfig.json",
    "depcheck": "depcheck"
  },
  "dependencies": {
    "@fern-api/fs-utils": "workspace:*",
<<<<<<< HEAD
    "@fern-fern/generator-exec-sdk": "^0.0.845",
    "@fern-fern/ir-sdk": "^39",
=======
    "@fern-fern/generator-exec-sdk": "^0.0.879",
    "@fern-fern/ir-sdk": "^32",
>>>>>>> b8a74fa9
    "lodash-es": "^4.17.21",
    "url-join": "^5.0.0"
  },
  "devDependencies": {
    "@types/jest": "^29.0.3",
    "@types/lodash-es": "^4.17.12",
    "@types/node": "^18.7.18",
    "depcheck": "^1.4.6",
    "eslint": "^8.56.0",
    "jest": "^29.7.0",
    "organize-imports-cli": "^0.10.0",
    "prettier": "^2.7.1",
    "typescript": "4.6.4"
  }
}<|MERGE_RESOLUTION|>--- conflicted
+++ resolved
@@ -27,13 +27,8 @@
   },
   "dependencies": {
     "@fern-api/fs-utils": "workspace:*",
-<<<<<<< HEAD
-    "@fern-fern/generator-exec-sdk": "^0.0.845",
+    "@fern-fern/generator-exec-sdk": "^0.0.879",
     "@fern-fern/ir-sdk": "^39",
-=======
-    "@fern-fern/generator-exec-sdk": "^0.0.879",
-    "@fern-fern/ir-sdk": "^32",
->>>>>>> b8a74fa9
     "lodash-es": "^4.17.21",
     "url-join": "^5.0.0"
   },
