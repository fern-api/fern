--- conflicted
+++ resolved
@@ -296,18 +296,12 @@
                                         })
                                     ]
                                 });
-<<<<<<< HEAD
                                 const isFileReference = prop.type.some((cr) => cr === FileClassReference);
                                 // eslint-disable-next-line @typescript-eslint/strict-boolean-expressions
                                 if (isFileReference) {
                                     return [
                                         prop.wireValue ?? prop.name,
                                         // eslint-disable-next-line @typescript-eslint/strict-boolean-expressions
-=======
-                                if (prop.type.some((cr) => cr === FileClassReference)) {
-                                    return [
-                                        prop.wireValue ?? prop.name,
->>>>>>> a334950a
                                         prop.isOptional
                                             ? new ConditionalStatement({
                                                   if_: {
