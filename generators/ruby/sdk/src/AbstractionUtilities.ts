import { RelativeFilePath } from "@fern-api/fs-utils";
import { generatePathTemplate } from "@fern-api/generator-commons";
import {
    Argument,
    AstNode,
    ClassReference,
    ClassReferenceFactory,
    Class_,
    ConditionalStatement,
    Expression,
    FunctionInvocation,
    Function_,
    GeneratedRubyFile,
    GenericClassReference,
    getLocationForServiceDeclaration,
    getLocationFromFernFilepath,
    HashInstance,
    HashReference,
    Import,
    LongClassReference,
    Module_,
    Parameter,
    Property,
    StringClassReference,
    Variable,
    VariableType
} from "@fern-api/ruby-codegen";
import {
    EnvironmentId,
    EnvironmentsConfig,
    HttpEndpoint,
    HttpPath,
    HttpService,
    MultipleBaseUrlsEnvironments,
    Name,
    ObjectProperty,
    Package,
    PathParameter,
    SdkConfig,
    SingleBaseUrlEnvironments,
    TypeId
} from "@fern-fern/ir-sdk/api";
import { snakeCase } from "lodash-es";
import { EndpointGenerator } from "./utils/EndpointGenerator";
import { FileUploadUtility } from "./utils/FileUploadUtility";
import { HeadersGenerator } from "./utils/HeadersGenerator";
import { RequestOptions } from "./utils/RequestOptionsClass";

export interface ClientClassPair {
    syncClientClass: Class_;
    asyncClientClass: Class_;
}

// TODO: Move this to ConfigUtilities.ts
// Note that these paths do not have leading or trailing slashes
export function generateRubyPathTemplate(pathParameters: PathParameter[], basePath?: HttpPath): string {
    return generatePathTemplate("#{%s}", pathParameters, basePath);
}
export function generateEndpoints(
    crf: ClassReferenceFactory,
    requestClientVariable: Variable,
    endpoints: HttpEndpoint[],
    requestOptions: RequestOptions,
    isAsync: boolean,
    irBasePath: string,
    serviceBasePath: string,
    generatedClasses: Map<TypeId, Class_>,
    flattenedProperties: Map<TypeId, ObjectProperty[]>,
    fileUploadUtility: FileUploadUtility
): Function_[] {
    return endpoints
        .map((endpoint) => {
            if (EndpointGenerator.isStreamingResponse(endpoint)) {
                return;
            }
            // throw new Error(endpoint.name.snakeCase.safeName + ": " + endpoint.path.parts);
            const path = [irBasePath, serviceBasePath, generateRubyPathTemplate(endpoint.pathParameters, endpoint.path)]
                .filter((pathPart) => pathPart !== "")
                .join("/");
            const responseVariable = new Variable({
                name: "response",
                type: GenericClassReference,
                variableType: VariableType.LOCAL
            });
            const requestOptionsVariable = new Variable({
                name: "request_options",
                type: requestOptions.classReference,
                variableType: VariableType.LOCAL
            });
            const generator = new EndpointGenerator(
                endpoint,
                requestOptionsVariable,
                requestOptions,
                crf,
                generatedClasses,
                fileUploadUtility
            );

<<<<<<< HEAD
            const functionCore: AstNode[] = [
                new Expression({
                    leftSide: responseVariable,
                    rightSide: new FunctionInvocation({
                        // TODO: Do this field access on the client better
                        onObject: `${requestClientVariable.write()}.conn`,
                        baseFunction: new Function_({ name: endpoint.method.toLowerCase(), functionBody: [] }),
                        arguments_: [new Argument({ isNamed: false, value: `"/${path}"`, type: StringClassReference })],
                        block: generator.getFaradayBlock(requestClientVariable)
                    }),
                    isAssignment: true
=======
        const functionCore: AstNode[] = [
            new Expression({
                leftSide: responseVariable,
                rightSide: new FunctionInvocation({
                    // TODO: Do this field access on the client better
                    onObject: `${requestClientVariable.write({})}.conn`,
                    baseFunction: new Function_({ name: endpoint.method.toLowerCase(), functionBody: [] }),
                    arguments_: [new Argument({ isNamed: false, value: `"/${path}"`, type: StringClassReference })],
                    block: generator.getFaradayBlock(requestClientVariable)
>>>>>>> 5f5bbebb
                }),
                // TODO: parse and throw the custom exception here. Disable the faraday middleware that does this generically.
                ...(generator.getResponseExpressions(responseVariable) ?? [])
            ];

            return new Function_({
                name: endpoint.name.snakeCase.safeName,
                parameters: [
                    ...generator.getEndpointParameters(),
                    // Optional request_options, e.g. the per-request customizer, optional
                    new Parameter({
                        name: requestOptionsVariable.name,
                        type: requestOptionsVariable.type,
                        isOptional: true
                    })
                ],
                functionBody: isAsync
                    ? [
                          new FunctionInvocation({
                              onObject: new ClassReference({
                                  name: "Async",
                                  import_: new Import({ from: "async", isExternal: true })
                              }),
                              block: { expressions: functionCore }
                          })
                      ]
                    : functionCore,
                returnValue: generator.getResponseType(),
                crf,
                flattenedProperties
            });
        })
        .filter((fun) => fun !== undefined) as Function_[];
}

export function generateRootPackage(
    gemName: string,
    clientName: string,
    requestClient: Class_,
    asyncRequestClient: Class_,
    requestOptions: RequestOptions,
    crf: ClassReferenceFactory,
    syncSubpackages: Class_[],
    asyncSubpackages: Class_[],
    irBasePath: string,
    generatedClasses: Map<TypeId, Class_>,
    flattenedProperties: Map<TypeId, ObjectProperty[]>,
    fileUploadUtility: FileUploadUtility,
    rootService?: HttpService
): GeneratedRubyFile {
    const classReference = new ClassReference({
        name: "Client",
        import_: new Import({ from: gemName, isExternal: false })
    });

    // Add Client class
    const requestClientVariable = new Variable({
        name: "request_client",
        type: requestClient.classReference,
        variableType: VariableType.LOCAL
    });
    const clientClass = new Class_({
        classReference,
        functions: rootService
            ? generateEndpoints(
                  crf,
                  requestClientVariable,
                  rootService.endpoints,
                  requestOptions,
                  false,
                  irBasePath,
                  generateRubyPathTemplate(rootService.pathParameters, rootService.basePath),
                  generatedClasses,
                  flattenedProperties,
                  fileUploadUtility
              )
            : [],
        includeInitializer: false,
        initializerOverride: new Function_({
            name: "initialize",
            functionBody: [
                new Expression({
                    leftSide: requestClientVariable,
                    rightSide: new FunctionInvocation({
                        onObject: requestClient.classReference,
                        baseFunction: requestClient.initializer,
                        arguments_: requestClient.properties.map((prop) => prop.toArgument(prop.name, true))
                    }),
                    isAssignment: true
                }),
                ...syncSubpackages.map((sp) => {
                    const spInstanceVar = new Variable({
                        name: snakeCase(sp.classReference.name),
                        type: sp.classReference,
                        variableType: VariableType.INSTANCE
                    });
                    return new Expression({
                        leftSide: spInstanceVar,
                        rightSide: new FunctionInvocation({
                            onObject: sp.classReference,
                            baseFunction: sp.initializer,
                            arguments_: sp.properties.map((prop) => prop.toArgument(requestClientVariable, true))
                        }),
                        isAssignment: true
                    });
                })
            ],
            parameters: requestClient.initializer?.parameters
        })
    });

    // Add Async Client class
    const asyncRequestClientVariable = new Variable({
        name: "async_request_client",
        type: asyncRequestClient.classReference,
        variableType: VariableType.LOCAL
    });
    const asyncClientClass = new Class_({
        classReference: new ClassReference({
            name: "AsyncClient",
            import_: new Import({ from: gemName, isExternal: false })
        }),
        functions: rootService
            ? generateEndpoints(
                  crf,
                  requestClientVariable,
                  rootService.endpoints,
                  requestOptions,
                  false,
                  irBasePath,
                  generateRubyPathTemplate(rootService.pathParameters, rootService.basePath),
                  generatedClasses,
                  flattenedProperties,
                  fileUploadUtility
              )
            : [],
        includeInitializer: false,
        initializerOverride: new Function_({
            name: "initialize",
            functionBody: [
                new Expression({
                    leftSide: asyncRequestClientVariable,
                    rightSide: new FunctionInvocation({
                        onObject: asyncRequestClient.classReference,
                        baseFunction: asyncRequestClient.initializer,
                        arguments_: asyncRequestClient.properties.map((prop) => prop.toArgument(prop.name, true))
                    }),
                    isAssignment: true
                }),
                ...asyncSubpackages.map((sp) => {
                    const spInstanceVar = new Variable({
                        name: snakeCase(sp.classReference.name),
                        type: sp.classReference,
                        variableType: VariableType.INSTANCE
                    });
                    return new Expression({
                        leftSide: spInstanceVar,
                        rightSide: new FunctionInvocation({
                            onObject: sp.classReference,
                            baseFunction: sp.initializer,
                            arguments_: sp.properties.map((prop) => prop.toArgument(requestClientVariable, true))
                        }),
                        isAssignment: true
                    });
                })
            ],
            parameters: asyncRequestClient.initializer?.parameters
        })
    });

    const allTypeImports = Array.from(crf.generatedReferences.entries())
        .map(([_, cr]) => cr.import_)
        .filter((i) => i !== undefined) as Import[];
    const rootNode = Module_.wrapInModules(
        clientName,
        [clientClass, asyncClientClass],
        undefined,
        true,
        allTypeImports
    );
    return new GeneratedRubyFile({
        rootNode,
        directoryPrefix: RelativeFilePath.of("."),
        nestImportsInDirectory: RelativeFilePath.of(gemName),
        name: `${gemName}`
    });
}

export function generateSubpackage(
    package_: Package,
    requestClientCr: ClassReference,
    asyncRequestClientCr: ClassReference,
    subpackages: Class_[] = [],
    asyncSubpackages: Class_[] = []
): ClientClassPair {
    const location = getLocationFromFernFilepath(package_.fernFilepath) + "client";

    // Add Client class
    const requestClientProperty = new Property({ name: "request_client", type: requestClientCr });
    const syncClientClass = new Class_({
        classReference: new ClassReference({
            name: "Client",
            import_: new Import({ from: location, isExternal: false })
        }),
        properties: [requestClientProperty],
        includeInitializer: false,
        initializerOverride: new Function_({
            name: "initialize",
            // Initialize each subpackage
            functionBody: subpackages.map((sp) => {
                const subpackageClassVariable = new Variable({
                    name: snakeCase(sp.classReference.name),
                    type: sp.classReference,
                    variableType: VariableType.INSTANCE
                });
                return new Expression({
                    leftSide: subpackageClassVariable,
                    rightSide:
                        sp.initializer !== undefined
                            ? new FunctionInvocation({
                                  onObject: sp.classReference,
                                  baseFunction: sp.initializer,
                                  arguments_: sp.properties.map((prop) =>
                                      prop.toArgument(requestClientProperty.toVariable(), true)
                                  )
                              })
                            : sp.classReference,
                    isAssignment: true
                });
            }),
            parameters: [new Parameter({ name: "client", type: requestClientCr })]
        })
    });

    // Add Async Client class
    const asyncRequestClientProperty = new Property({ name: "request_client", type: asyncRequestClientCr });
    const asyncClientClass = new Class_({
        classReference: new ClassReference({
            name: "AsyncClient",
            import_: new Import({ from: location, isExternal: false })
        }),
        properties: [new Property({ name: "client", type: asyncRequestClientCr })],
        includeInitializer: false,
        initializerOverride: new Function_({
            name: "initialize",
            // Initialize each subpackage
            functionBody: asyncSubpackages.map((sp) => {
                const subpackageClassVariable = new Variable({
                    name: snakeCase(sp.classReference.name),
                    type: sp.classReference,
                    variableType: VariableType.INSTANCE
                });
                return new Expression({
                    leftSide: subpackageClassVariable,
                    rightSide:
                        sp.initializer !== undefined
                            ? new FunctionInvocation({
                                  onObject: sp.classReference,
                                  baseFunction: sp.initializer,
                                  arguments_: sp.properties.map((prop) =>
                                      prop.toArgument(asyncRequestClientProperty.toVariable(), true)
                                  )
                              })
                            : sp.classReference,
                    isAssignment: true
                });
            }),
            parameters: [new Parameter({ name: "client", type: asyncRequestClientCr })]
        })
    });

    return { syncClientClass, asyncClientClass };
}

export function generateService(
    service: HttpService,
    requestClientCr: ClassReference,
    asyncRequestClientCr: ClassReference,
    crf: ClassReferenceFactory,
    requestOptions: RequestOptions,
    irBasePath: string,
    generatedClasses: Map<TypeId, Class_>,
    flattenedProperties: Map<TypeId, ObjectProperty[]>,
    fileUploadUtility: FileUploadUtility
): ClientClassPair {
    const serviceName = service.name.fernFilepath.file?.pascalCase.safeName ?? "";
    const import_ = new Import({ from: getLocationForServiceDeclaration(service.name), isExternal: false });

    // Add Client class
    const serviceBasePath = generateRubyPathTemplate(service.pathParameters, service.basePath);
    const requestClientProperty = new Property({ name: "request_client", type: requestClientCr });
    const syncClientClass = new Class_({
        classReference: new ClassReference({
            name: `${serviceName}Client`,
            import_
        }),
        properties: [requestClientProperty],
        includeInitializer: true,
        functions: generateEndpoints(
            crf,
            requestClientProperty.toVariable(),
            service.endpoints,
            requestOptions,
            false,
            irBasePath,
            serviceBasePath,
            generatedClasses,
            flattenedProperties,
            fileUploadUtility
        )
    });

    // Add Async Client class
    const asyncRequestClientProperty = new Property({ name: "request_client", type: asyncRequestClientCr });
    const asyncClientClass = new Class_({
        classReference: new ClassReference({
            name: `Async${serviceName}Client`,
            import_
        }),
        properties: [asyncRequestClientProperty],
        includeInitializer: true,
        functions: generateEndpoints(
            crf,
            asyncRequestClientProperty.toVariable(),
            service.endpoints,
            requestOptions,
            true,
            irBasePath,
            serviceBasePath,
            generatedClasses,
            flattenedProperties,
            fileUploadUtility
        )
    });

    return { syncClientClass, asyncClientClass };
}

// Need to create the environment file and then reference back to them via default_env@specified_url
// where specified_url is the single URL or the one specified for the service in multi-url envs
// TODO: This should also only be called once and stored for access
export function getEnvironments(environmentsConfig: EnvironmentsConfig): Map<EnvironmentId, Name> {
    return environmentsConfig.environments._visit<Map<EnvironmentId, Name>>({
        singleBaseUrl: (sbue: SingleBaseUrlEnvironments) => new Map(sbue.environments.map((e) => [e.id, e.name])),
        multipleBaseUrls: (mbue: MultipleBaseUrlsEnvironments) => new Map(mbue.environments.map((e) => [e.id, e.name])),
        _other: () => {
            throw new Error("Unknown environments configuration has been provided.");
        }
    });
}

export function getDefaultEnvironmentUrl(environmentsConfig?: EnvironmentsConfig): string | undefined {
    if (environmentsConfig !== undefined && environmentsConfig.defaultEnvironment !== undefined) {
        return `Environment::${
            getEnvironments(environmentsConfig).get(environmentsConfig.defaultEnvironment)?.screamingSnakeCase.safeName
        }`;
    }
    return;
}

// Actually might just be: be able to reference the default + create the files, it looks like endpoints
export function generateEnvironmentConstants(environmentsConfig: EnvironmentsConfig): Class_ {
    return new Class_({
        classReference: new ClassReference({ name: "Environment", location: "environment" }),
        expressions: environmentsConfig.environments._visit<Expression[]>({
            singleBaseUrl: (sbue: SingleBaseUrlEnvironments) =>
                sbue.environments.map(
                    (e) =>
                        new Expression({
                            leftSide: e.name.screamingSnakeCase.safeName,
                            rightSide: `"${e.url}"`,
                            isAssignment: true
                        })
                ),
            multipleBaseUrls: (mbue: MultipleBaseUrlsEnvironments) =>
                mbue.environments.map(
                    (e) =>
                        new Expression({
                            leftSide: e.name.screamingSnakeCase.safeName,
                            rightSide: new HashInstance({
                                contents: new Map(Object.entries(e.urls).map(([key, url]) => [key, url])),
                                isFrozen: true
                            }),
                            isAssignment: true
                        })
                ),
            _other: () => {
                throw new Error("Unknown environments configuration has been provided.");
            }
        }),
        includeInitializer: false
    });
}

function generateRequestClientInitializer(
    isAsync: boolean,
    sdkConfig: SdkConfig,
    classReference: ClassReference,
    clientName: string,
    sdkVersion: string | undefined,
    headersGenerator: HeadersGenerator,
    environmentCr: ClassReference | undefined,
    isMultiBaseUrlEnvironments: boolean,
    defaultEnvironment?: string,
    hasFileBasedDependencies = false
): Function_ {
    const allHeaders = new Map([
        // SDK Default Headers
        [`"${sdkConfig.platformHeaders.language}"`, "Ruby"],
        [`"${sdkConfig.platformHeaders.sdkName}"`, clientName],
        // Auth Default Headers
        ...headersGenerator.getAuthHeaders()
    ]);
    if (sdkVersion !== undefined) {
        allHeaders.set(sdkConfig.platformHeaders.sdkVersion, sdkVersion);
    }

    // If "all" then require the param and always put it in, if optional
    // just add the header if it's there headers["name"] = value if value
    let authHeaders = new Map();
    const authHeaderSetters: Expression[] = [];

    const authHeaderProperties = headersGenerator.getAuthHeadersAsProperties();

    if (headersGenerator.isAuthRequired) {
        authHeaders = new Map(headersGenerator.getAuthHeaders());
    } else {
        // Make an if statement for each auth scheme that adds the header if present
        authHeaderProperties.forEach(
            (prop) =>
                new ConditionalStatement({
                    if_: {
                        rightSide: new FunctionInvocation({
                            onObject: prop.name,
                            baseFunction: new Function_({ name: "nil?", functionBody: [] })
                        }),
                        operation: "!",
                        expressions: [
                            new FunctionInvocation({
                                onObject: "@headers",
                                baseFunction: new Function_({ name: "store", functionBody: [] }),
                                arguments_: [
                                    new Argument({
                                        isNamed: false,
                                        value: prop.wireValue ?? prop.name,
                                        type: StringClassReference
                                    }),
                                    new Argument({ isNamed: false, value: prop.name, type: StringClassReference })
                                ]
                            })
                        ]
                    }
                })
        );
    }

    const retriesVariable = new Variable({
        name: "max_retries",
        type: LongClassReference,
        isOptional: true,
        variableType: VariableType.LOCAL
    });

    const retryOptions = new HashInstance({ contents: new Map([["max", retriesVariable]]) });
    const faradayConfiguration = [
        new Expression({ leftSide: "faraday.request", rightSide: ":json", isAssignment: false }),
        new Expression({
            leftSide: "faraday.request",
            rightSide: new Expression({
                leftSide: new ClassReference({
                    name: ":retry",
                    import_: new Import({ from: "faraday/retry", isExternal: true })
                }),
                rightSide: retryOptions,
                operation: ", "
            }),
            isAssignment: false
        }),
        // TODO: parse and throw the custom exception within the endpoint function. Disable this faraday middleware that does this generically.
        new Expression({
            leftSide: "faraday.response",
            rightSide: ":raise_error, include_request: true",
            isAssignment: false
        }),
        new Expression({ leftSide: "faraday.options.timeout", rightSide: "timeout_in_seconds", isAssignment: true })
    ];

    if (isAsync) {
        faradayConfiguration.push(
            new Expression({
                leftSide: "faraday.adapter",
                rightSide: new ClassReference({
                    name: ":async_http",
                    import_: new Import({ from: "async/http/faraday", isExternal: true })
                }),
                isAssignment: true
            })
        );
    }

    if (hasFileBasedDependencies) {
        faradayConfiguration.push(
            new Expression({
                leftSide: "faraday.request",
                rightSide: new Expression({
                    rightSide: new ClassReference({
                        name: ":multipart",
                        import_: new Import({ from: "faraday/multipart", isExternal: true })
                    })
                }),
                isAssignment: false
            })
        );
    }

    const functionParams = [];
    const functionBody = [];
    const faradayArgs = [];

    if (environmentCr !== undefined) {
        functionBody.push(
            new Expression({
                leftSide: "@default_environment",
                rightSide: "environment",
                isAssignment: true
            })
        );
        // We have a single URL if it's not multi-base, so we can set a default
        if (!isMultiBaseUrlEnvironments) {
            functionBody.push(
                new Expression({
                    leftSide: "@base_url",
                    rightSide: "environment",
                    isAssignment: true
                })
            );
            faradayArgs.push(new Argument({ isNamed: false, type: StringClassReference, value: "@base_url" }));
        }
        functionParams.push(
            new Parameter({
                name: "environment",
                type: environmentCr,
                defaultValue: defaultEnvironment,
                isOptional: true
            })
        );
    }

    return new Function_({
        name: "initialize",
        parameters: [
            ...functionParams,
            // Select sample of the request overrides object properties
            new Parameter({
                name: "max_retries",
                type: LongClassReference,
                isOptional: true,
                documentation: "The number of times to retry a failed request, defaults to 2."
            }),
            new Parameter({ name: "timeout_in_seconds", type: LongClassReference, isOptional: true }),
            // Auth headers
            ...headersGenerator.getAuthHeadersAsParameters(),
            // Global headers
            ...headersGenerator.getAdditionalHeadersAsParameters()
        ],
        returnValue: classReference,
        functionBody: [
            ...functionBody,
            // Set the header
            new Expression({
                leftSide: "@headers",
                rightSide: new HashInstance({ contents: new Map([...allHeaders.entries(), ...authHeaders.entries()]) }),
                isAssignment: true
            }),
            ...authHeaderSetters,
            // Set the Faraday connection
            new Expression({
                leftSide: "@conn",
                rightSide: new FunctionInvocation({
                    onObject: new ClassReference({
                        name: "Faraday",
                        import_: new Import({ from: "faraday", isExternal: true })
                    }),
                    baseFunction: new Function_({ name: "new", functionBody: [] }),
                    arguments_: [
                        ...faradayArgs,
                        new Argument({
                            isNamed: true,
                            name: "headers",
                            type: new HashReference({ keyType: StringClassReference, valueType: StringClassReference }),
                            value: "@headers"
                        })
                    ],
                    block: { arguments: "faraday", expressions: faradayConfiguration }
                }),
                isAssignment: true
            })
        ]
    });
}

export function generateRequestClients(
    sdkConfig: SdkConfig,
    clientName: string,
    sdkVersion: string | undefined,
    headersGenerator: HeadersGenerator,
    environmentCr: ClassReference | undefined,
    isMultiBaseUrlEnvironments: boolean,
    defaultEnvironment: string | undefined,
    hasFileBasedDependencies: boolean | undefined
): [Class_, Class_] {
    const faradayReference = new ClassReference({
        name: "Faraday",
        import_: new Import({ from: "faraday", isExternal: true })
    });
    // Client properties
    const clientProperties = [
        new Property({
            name: "headers",
            type: new HashReference({ keyType: StringClassReference, valueType: StringClassReference })
        }),
        new Property({ name: "base_url", type: StringClassReference }),
        new Property({ name: "conn", type: faradayReference })
    ];
    // Add Client class
    const clientClassReference = new ClassReference({ name: "RequestClient", location: "requests" });
    const clientClass = new Class_({
        classReference: clientClassReference,
        properties: clientProperties,
        includeInitializer: false,
        initializerOverride: generateRequestClientInitializer(
            false,
            sdkConfig,
            clientClassReference,
            clientName,
            sdkVersion,
            headersGenerator,
            environmentCr,
            isMultiBaseUrlEnvironments,
            defaultEnvironment,
            hasFileBasedDependencies
        )
    });

    // Add Async Client class
    const asyncClientClassReference = new ClassReference({ name: "AsyncRequestClient", location: "requests" });
    const asyncClientClass = new Class_({
        classReference: asyncClientClassReference,
        properties: clientProperties,
        includeInitializer: false,
        initializerOverride: generateRequestClientInitializer(
            true,
            sdkConfig,
            asyncClientClassReference,
            clientName,
            sdkVersion,
            headersGenerator,
            environmentCr,
            isMultiBaseUrlEnvironments,
            defaultEnvironment,
            hasFileBasedDependencies
        )
    });

    return [clientClass, asyncClientClass];
}<|MERGE_RESOLUTION|>--- conflicted
+++ resolved
@@ -96,29 +96,17 @@
                 fileUploadUtility
             );
 
-<<<<<<< HEAD
             const functionCore: AstNode[] = [
                 new Expression({
                     leftSide: responseVariable,
                     rightSide: new FunctionInvocation({
                         // TODO: Do this field access on the client better
-                        onObject: `${requestClientVariable.write()}.conn`,
+                        onObject: `${requestClientVariable.write({})}.conn`,
                         baseFunction: new Function_({ name: endpoint.method.toLowerCase(), functionBody: [] }),
                         arguments_: [new Argument({ isNamed: false, value: `"/${path}"`, type: StringClassReference })],
                         block: generator.getFaradayBlock(requestClientVariable)
                     }),
                     isAssignment: true
-=======
-        const functionCore: AstNode[] = [
-            new Expression({
-                leftSide: responseVariable,
-                rightSide: new FunctionInvocation({
-                    // TODO: Do this field access on the client better
-                    onObject: `${requestClientVariable.write({})}.conn`,
-                    baseFunction: new Function_({ name: endpoint.method.toLowerCase(), functionBody: [] }),
-                    arguments_: [new Argument({ isNamed: false, value: `"/${path}"`, type: StringClassReference })],
-                    block: generator.getFaradayBlock(requestClientVariable)
->>>>>>> 5f5bbebb
                 }),
                 // TODO: parse and throw the custom exception here. Disable the faraday middleware that does this generically.
                 ...(generator.getResponseExpressions(responseVariable) ?? [])
