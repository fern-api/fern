--- conflicted
+++ resolved
@@ -25,11 +25,7 @@
             logger: this.logger,
             config: this.config,
             readmeConfigBuilder: new ReadmeConfigBuilder(),
-<<<<<<< HEAD
-            ir: this.ir
-=======
             ir
->>>>>>> 0eb7c23a
         });
     }
 }