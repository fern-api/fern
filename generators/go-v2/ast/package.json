{
  "name": "@fern-api/go-ast",
  "version": "0.0.0",
  "repository": {
    "type": "git",
    "url": "https://github.com/fern-api/fern.git",
    "directory": "generators/go-v2/ast"
  },
  "files": [
    "lib"
  ],
  "type": "module",
  "source": "src/index.ts",
  "main": "lib/index.js",
  "types": "lib/index.d.ts",
  "sideEffects": false,
  "scripts": {
    "clean": "rm -rf ./lib && tsc --build --clean",
    "compile": "tsc --build",
    "test": "vitest --run",
    "test:update": "vitest --run -u",
    "lint:eslint": "eslint --max-warnings 0 . --ignore-path=../../../.eslintignore",
    "lint:eslint:fix": "yarn lint:eslint --fix",
    "format": "prettier --write --ignore-unknown --ignore-path ../../../shared/.prettierignore \"**\"",
    "format:check": "prettier --check --ignore-unknown --ignore-path ../../../shared/.prettierignore \"**\"",
    "organize-imports": "organize-imports-cli tsconfig.json",
    "depcheck": "depcheck"
  },
  "dependencies": {
    "@fern-api/browser-compatible-base-generator": "workspace:*",
    "@fern-api/core-utils": "workspace:*",
    "@fern-api/path-utils": "workspace:*",
    "@fern-fern/ir-sdk": "^53.24.0",
    "zod": "^3.22.3"
  },
  "devDependencies": {
    "@fern-api/browser-compatible-base-generator": "workspace:*",
    "@fern-api/core-utils": "workspace:*",
    "@fern-api/path-utils": "workspace:*",
<<<<<<< HEAD
    "@fern-fern/ir-sdk": "^53.23.0",
    "@types/jest": "^29.5.14",
    "depcheck": "^1.4.7",
    "eslint": "^9.16.0",
=======
    "@fern-fern/ir-sdk": "^53.24.0",
    "@types/jest": "^29.5.12",
    "depcheck": "^1.4.6",
    "eslint": "^8.56.0",
>>>>>>> d088a3a7
    "organize-imports-cli": "^0.10.0",
    "prettier": "^2.7.1",
    "typescript": "4.7.4",
    "vitest": "^2.1.8",
    "zod": "^3.22.3"
  }
}<|MERGE_RESOLUTION|>--- conflicted
+++ resolved
@@ -37,20 +37,13 @@
     "@fern-api/browser-compatible-base-generator": "workspace:*",
     "@fern-api/core-utils": "workspace:*",
     "@fern-api/path-utils": "workspace:*",
-<<<<<<< HEAD
-    "@fern-fern/ir-sdk": "^53.23.0",
+    "@fern-fern/ir-sdk": "^53.24.0",
     "@types/jest": "^29.5.14",
     "depcheck": "^1.4.7",
     "eslint": "^9.16.0",
-=======
-    "@fern-fern/ir-sdk": "^53.24.0",
-    "@types/jest": "^29.5.12",
-    "depcheck": "^1.4.6",
-    "eslint": "^8.56.0",
->>>>>>> d088a3a7
     "organize-imports-cli": "^0.10.0",
     "prettier": "^2.7.1",
-    "typescript": "4.7.4",
+    "typescript": "5.7.2",
     "vitest": "^2.1.8",
     "zod": "^3.22.3"
   }
