--- conflicted
+++ resolved
@@ -1,12 +1,7 @@
 import { RelativeFilePath } from "@fern-api/fs-utils";
 import { RustFile } from "@fern-api/rust-base";
-<<<<<<< HEAD
 import { Expression, rust, Statement, UseStatement } from "@fern-api/rust-codegen";
-import { generateRustTypeForTypeReference } from "@fern-api/rust-model";
-=======
-import { rust, UseStatement } from "@fern-api/rust-codegen";
 import { generateRustTypeForTypeReference, isDateTimeType } from "@fern-api/rust-model";
->>>>>>> a762e9ae
 
 import {
     CursorPagination,
@@ -364,14 +359,8 @@
             params.push({
                 name: queryParam.name.name.snakeCase.safeName,
                 type: generateRustTypeForTypeReference(queryParam.valueType),
-<<<<<<< HEAD
-                optional: true,
-                isRef: false,
-                typeRef: queryParam.valueType
-=======
                 optional: !isAlreadyOptional, // Only wrap in Option if not already optional
                 isRef: false
->>>>>>> a762e9ae
             });
         });
     }
@@ -476,44 +465,8 @@
         // Get pagination param names to exclude
         const paginationParamNames = this.extractPaginationParameterNames(paginationConfig);
 
-<<<<<<< HEAD
-    private getRequestBody(endpoint: HttpEndpoint, params: EndpointParameter[]): string {
-        if (endpoint.requestBody) {
-            return endpoint.requestBody._visit({
-                inlinedRequestBody: () => {
-                    const requestBodyParam = params.find((param) => param.name === "request");
-                    if (requestBodyParam) {
-                        return "Some(serde_json::to_value(request).unwrap_or_default())";
-                    }
-                    return "None";
-                },
-                reference: () => {
-                    const requestBodyParam = params.find((param) => param.name === "request");
-                    if (requestBodyParam) {
-                        return "Some(serde_json::to_value(request).unwrap_or_default())";
-                    }
-                    return "None";
-                },
-                fileUpload: () => {
-                    // For file upload endpoints, always generate a form even if all file params are optional
-                    return this.generateFileUploadFormData(endpoint, params);
-                },
-                bytes: (bytesRequest) => {
-                    const dataParam = params.find((param) => param.name === "file_data");
-                    if (dataParam) {
-                        return bytesRequest.isOptional ? "file_data.unwrap_or_default()" : "file_data";
-                    }
-                    return "Vec::new()";
-                },
-                _other: () => "None"
-            });
-        }
-        return "None";
-    }
-=======
         // Filter out pagination parameters
         const filteredParams = queryParams.filter((param) => !paginationParamNames.has(param.name.wireValue));
->>>>>>> a762e9ae
 
         if (filteredParams.length === 0) {
             return "None";
@@ -730,9 +683,35 @@
     }
 
     private getRequestBody(endpoint: HttpEndpoint, params: EndpointParameter[]): string {
-        const requestBodyParam = params.find((param) => param.name === "request");
-        if (requestBodyParam && endpoint.requestBody) {
-            return "Some(serde_json::to_value(request).unwrap_or_default())";
+        if (endpoint.requestBody) {
+            return endpoint.requestBody._visit({
+                inlinedRequestBody: () => {
+                    const requestBodyParam = params.find((param) => param.name === "request");
+                    if (requestBodyParam) {
+                        return "Some(serde_json::to_value(request).unwrap_or_default())";
+                    }
+                    return "None";
+                },
+                reference: () => {
+                    const requestBodyParam = params.find((param) => param.name === "request");
+                    if (requestBodyParam) {
+                        return "Some(serde_json::to_value(request).unwrap_or_default())";
+                    }
+                    return "None";
+                },
+                fileUpload: () => {
+                    // For file upload endpoints, always generate a form even if all file params are optional
+                    return this.generateFileUploadFormData(endpoint, params);
+                },
+                bytes: (bytesRequest) => {
+                    const dataParam = params.find((param) => param.name === "file_data");
+                    if (dataParam) {
+                        return bytesRequest.isOptional ? "file_data.unwrap_or_default()" : "file_data";
+                    }
+                    return "Vec::new()";
+                },
+                _other: () => "None"
+            });
         }
         return "None";
     }
