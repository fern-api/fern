--- conflicted
+++ resolved
@@ -33,11 +33,7 @@
     "format": "prettier --write --ignore-unknown --ignore-path ../../../shared/.prettierignore \"**\"",
     "format:check": "prettier --check --ignore-unknown --ignore-path ../../../shared/.prettierignore \"**\"",
     "depcheck": "depcheck",
-<<<<<<< HEAD
-    "dist:cli": "rm -rf ./lib && rm -rf ./dist && pnpm compile &&  tsup ./src/cli.ts --format cjs",
-=======
     "dist:cli": "rm -rf ./lib && rm -rf ./dist && pnpm compile && tsup ./src/cli.ts --format cjs --sourcemap",
->>>>>>> 5a424ac1
     "publish:cli": "pnpm dist:cli && cd dist && yarn npm publish",
     "dockerTagLatest": "pnpm dist:cli && docker build -f ./Dockerfile -t fernapi/fern-rust-sdk:latest ../../.."
   },
