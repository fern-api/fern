--- conflicted
+++ resolved
@@ -1,8 +1,4 @@
-<<<<<<< HEAD
-FROM node:20.18-alpine3.20 AS node
-=======
 FROM node:22.12-alpine3.20
->>>>>>> cd8bf39b
 
 COPY generators/rust/sdk/dist /dist
 
