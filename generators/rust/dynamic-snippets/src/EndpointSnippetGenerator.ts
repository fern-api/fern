import { AbstractAstNode, Options, Scope, Severity } from "@fern-api/browser-compatible-base-generator";
import { assertNever } from "@fern-api/core-utils";
import { FernIr } from "@fern-api/dynamic-ir-sdk";
import { formatRustSnippet, formatRustSnippetAsync } from "@fern-api/rust-base";
import { rust } from "@fern-api/rust-codegen";

import { DynamicSnippetsGeneratorContext } from "./context/DynamicSnippetsGeneratorContext";

const CLIENT_VAR_NAME = "client";

export class EndpointSnippetGenerator {
    private context: DynamicSnippetsGeneratorContext;

    constructor({ context }: { context: DynamicSnippetsGeneratorContext }) {
        this.context = context;
    }

    public async generateSnippet({
        endpoint,
        request
    }: {
        endpoint: FernIr.dynamic.Endpoint;
        request: FernIr.dynamic.EndpointSnippetRequest;
    }): Promise<string> {
        const components = this.buildCodeComponents({ endpoint, snippet: request });
        const rawCode = components.join("\n") + "\n";
        // Try to format with rustfmt
        const formattedCode = await formatRustSnippetAsync(rawCode);
        return formattedCode;
    }

    public generateSnippetSync({
        endpoint,
        request
    }: {
        endpoint: FernIr.dynamic.Endpoint;
        request: FernIr.dynamic.EndpointSnippetRequest;
    }): string {
        const components = this.buildCodeComponents({ endpoint, snippet: request });
        const rawCode = components.join("\n") + "\n";
        // Try sync formatting with rustfmt, but fallback to raw code if it fails
        const formattedCode = formatRustSnippet(rawCode);
        return formattedCode;
    }

    public async generateSnippetAst({
        endpoint,
        request,
        options
    }: {
        endpoint: FernIr.dynamic.Endpoint;
        request: FernIr.dynamic.EndpointSnippetRequest;
        options?: Options;
    }): Promise<AbstractAstNode> {
        throw new Error("Unsupported");
    }

    public buildCodeComponents({
        endpoint,
        snippet
    }: {
        endpoint: FernIr.dynamic.Endpoint;
        snippet: FernIr.dynamic.EndpointSnippetRequest;
    }): string[] {
        // Get use statements
        const useStatements = this.getUseStatements();

        // Create the main function body
        const mainBody = rust.CodeBlock.fromStatements([
            // Create config variable
            rust.Statement.let({
                name: "config",
                value: this.getClientConfigStruct({ endpoint, snippet })
            }),
            // Create client variable
            rust.Statement.let({
                name: CLIENT_VAR_NAME,
                value: rust.Expression.methodCall({
                    target: rust.Expression.raw(`${this.getClientName()}::new(config)`),
                    method: "expect",
                    args: [rust.Expression.stringLiteral("Failed to build client")]
                })
            }),
            // Add the actual API method call
            this.callMethod({ endpoint, snippet })
        ]);

        // Create the standalone function
        const mainFunction = rust.standaloneFunction({
            name: "main",
            attributes: [rust.attribute({ name: "tokio::main" })],
            parameters: [],
            isAsync: true,
            body: mainBody
        });

        // Return components as strings without extra wrapping
        const components: string[] = [];

        // Add use statements
        useStatements.forEach((useStmt) => {
            components.push(useStmt.toString());
        });

        // Add empty line
        components.push("");

        // Add main function
        components.push(mainFunction.toString());

        return components;
    }

    private getUseStatements(): rust.UseStatement[] {
        const useStatements: rust.UseStatement[] = [];

        // Use prelude import for all crate types
        useStatements.push(
            new rust.UseStatement({
                path: `${this.context.getCrateName()}::prelude`,
                items: ["*"]
            })
        );

        return useStatements;
    }

    // Helper to collect type imports from a value by analyzing its structure
    private collectTypesFromValue(
        value: unknown,
        imports: Set<string>,
        stdImports: Set<string>,
        chronoImports: Set<string>,
        uuidImports: Set<string>
    ): void {
        if (typeof value === "object" && value != null && !Array.isArray(value)) {
            const obj = value as Record<string, unknown>;

            // Check for HashMap usage
            if (Object.keys(obj).length > 0) {
                stdImports.add("HashMap");
            }

            // Look for discriminant fields that might indicate union types
            Object.keys(obj).forEach((key) => {
                // Common discriminant field names
                if (key === "type" || key === "_type" || key.endsWith("_type")) {
                    const discriminantValue = obj[key];
                    if (typeof discriminantValue === "string") {
                        // Try to find the corresponding union type
                        this.findAndAddUnionTypes(discriminantValue, imports);
                    }
                }
            });

            // Recursively collect from nested objects
            Object.values(obj).forEach((nestedValue) => {
                this.collectTypesFromValue(nestedValue, imports, stdImports, chronoImports, uuidImports);
            });
        } else if (Array.isArray(value)) {
            // Check for HashSet usage (arrays)
            if (value.length > 0) {
                stdImports.add("HashSet");
            }
            value.forEach((item) => this.collectTypesFromValue(item, imports, stdImports, chronoImports, uuidImports));
        } else if (typeof value === "string") {
            // Check for UUID pattern
            if (/^[0-9a-f]{8}-[0-9a-f]{4}-[0-9a-f]{4}-[0-9a-f]{4}-[0-9a-f]{12}$/i.test(value)) {
                uuidImports.add("Uuid");
            }
            // Check for date/time patterns
            if (/^\d{4}-\d{2}-\d{2}$/.test(value)) {
                chronoImports.add("NaiveDate");
            }
            if (/^\d{4}-\d{2}-\d{2}T\d{2}:\d{2}:\d{2}/.test(value)) {
                chronoImports.add("DateTime");
                chronoImports.add("Utc");
            }
        }
    }

    // Helper to find union types based on discriminant values
    private findAndAddUnionTypes(discriminantValue: string, imports: Set<string>): void {
        // Search through all types to find unions with this discriminant value
        Object.values(this.context.ir.types).forEach((namedType) => {
            if (namedType.type === "discriminatedUnion") {
                const unionType = namedType as FernIr.dynamic.DiscriminatedUnionType;
                if (Object.keys(unionType.types).includes(discriminantValue)) {
                    imports.add(this.context.getStructName(namedType.declaration.name));

                    // Also add the variant types
                    const variantType = unionType.types[discriminantValue];
                    if (variantType && variantType.type === "samePropertiesAsObject") {
                        const referencedType = this.context.ir.types[variantType.typeId];
                        if (referencedType) {
                            imports.add(this.context.getStructName(referencedType.declaration.name));
                            this.collectNestedTypeImports(referencedType, imports);
                        }
                    }
                }
            }
        });
    }

    private collectNestedTypeImports(
        namedType: FernIr.dynamic.NamedType,
        imports: Set<string>,
        visited: Set<string> = new Set()
    ): void {
        const typeName = namedType.declaration.name.pascalCase.safeName;

        // Prevent infinite recursion by tracking visited types
        if (visited.has(typeName)) {
            return;
        }
        visited.add(typeName);

        switch (namedType.type) {
            case "object":
                // Add the object type itself
                imports.add(this.context.getStructName(namedType.declaration.name));

                // Recursively collect imports from object properties
                for (const property of namedType.properties) {
                    this.collectTypeReferenceImports(property.typeReference, imports, visited);
                }
                break;
            case "alias":
                // Add the alias type itself
                imports.add(this.context.getStructName(namedType.declaration.name));

                // Recursively collect imports from the aliased type
                this.collectTypeReferenceImports(namedType.typeReference, imports, visited);
                break;
            case "enum":
                // Add the enum type
                imports.add(this.context.getEnumName(namedType.declaration.name));
                break;
            case "discriminatedUnion":
            case "undiscriminatedUnion":
                // Add the union type
                imports.add(this.context.getStructName(namedType.declaration.name));

                // For discriminated unions, collect imports from union members
                if (namedType.type === "discriminatedUnion") {
                    Object.values(namedType.types).forEach((unionType) => {
                        if (unionType.type === "singleProperty") {
                            this.collectTypeReferenceImports(unionType.typeReference, imports, visited);
                        } else if (unionType.type === "samePropertiesAsObject") {
                            // Handle object-based union types
                            const referencedType = this.context.ir.types[unionType.typeId];
                            if (referencedType) {
                                this.collectNestedTypeImports(referencedType, imports, visited);
                            }
                        }
                    });
                } else if (namedType.type === "undiscriminatedUnion") {
                    // For undiscriminated unions (like CastMember), collect all variant types
                    namedType.types.forEach((unionType) => {
                        this.collectTypeReferenceImports(unionType, imports, visited);
                    });
                }
                break;
        }
    }

    private collectTypeReferenceImports(
        typeReference: FernIr.dynamic.TypeReference,
        imports: Set<string>,
        visited: Set<string> = new Set()
    ): void {
        switch (typeReference.type) {
            case "named": {
                const typeId = typeReference.value;
                const namedType = this.context.ir.types[typeId];
                if (namedType) {
                    this.collectNestedTypeImports(namedType, imports, visited);
                }
                break;
            }
            case "optional":
            case "nullable": {
                // Recursively collect from the inner type
                const innerType = (
                    typeReference as FernIr.dynamic.TypeReference.Optional | FernIr.dynamic.TypeReference.Nullable
                ).value;
                if (innerType) {
                    this.collectTypeReferenceImports(innerType, imports, visited);
                }
                break;
            }
            case "list": {
                // Recursively collect from the list element type
                const listElementType = (typeReference as FernIr.dynamic.TypeReference.List).value;
                if (listElementType) {
                    this.collectTypeReferenceImports(listElementType, imports, visited);
                }
                break;
            }
            case "primitive":
            case "literal":
            case "unknown":
                // These don't require additional imports
                break;
        }
    }

    private getClientConfigStruct({
        endpoint,
        snippet
    }: {
        endpoint: FernIr.dynamic.Endpoint;
        snippet: FernIr.dynamic.EndpointSnippetRequest;
    }): rust.Expression {
        const fields: Array<{ name: string; value: rust.Expression }> = [];

        // Add base URL
        const baseUrlValue = this.getBaseUrlValue({
            baseUrl: snippet.baseURL,
            environment: snippet.environment
        });
        if (baseUrlValue != null) {
            fields.push({
                name: "base_url",
                value: rust.Expression.methodCall({
                    target: rust.Expression.stringLiteral(baseUrlValue),
                    method: "to_string",
                    args: []
                })
            });
        }

        // Add auth fields
        if (endpoint.auth != null && snippet.auth != null) {
            switch (endpoint.auth.type) {
                case "bearer":
                    if (snippet.auth.type === "bearer") {
                        fields.push({
                            name: "token",
                            value: rust.Expression.functionCall("Some", [
                                rust.Expression.methodCall({
                                    target: rust.Expression.stringLiteral(snippet.auth.token),
                                    method: "to_string",
                                    args: []
                                })
                            ])
                        });
                    }
                    break;
                case "basic":
                    if (snippet.auth.type === "basic") {
                        fields.push({
                            name: "username",
                            value: rust.Expression.functionCall("Some", [
                                rust.Expression.methodCall({
                                    target: rust.Expression.stringLiteral(snippet.auth.username),
                                    method: "to_string",
                                    args: []
                                })
                            ])
                        });
                        fields.push({
                            name: "password",
                            value: rust.Expression.functionCall("Some", [
                                rust.Expression.methodCall({
                                    target: rust.Expression.stringLiteral(snippet.auth.password),
                                    method: "to_string",
                                    args: []
                                })
                            ])
                        });
                    }
                    break;
                case "header":
                    if (snippet.auth.type === "header") {
                        fields.push({
                            name: "api_key",
                            value: rust.Expression.functionCall("Some", [
                                rust.Expression.methodCall({
                                    target: rust.Expression.stringLiteral(String(snippet.auth.value)),
                                    method: "to_string",
                                    args: []
                                })
                            ])
                        });
                    }
                    break;
            }
        }

        return rust.Expression.structConstruction(
            "ClientConfig",
            fields.map((field) => ({ name: field.name, value: field.value })),
            true // Enable ..Default::default() pattern
        );
    }

    private getClientName(): string {
        // Use the configured client class name from custom config
        return this.context.getClientStructName();
    }

    private callMethod({
        endpoint,
        snippet
    }: {
        endpoint: FernIr.dynamic.Endpoint;
        snippet: FernIr.dynamic.EndpointSnippetRequest;
    }): rust.Statement {
        return rust.Statement.expression(
            rust.Expression.methodCall({
                target: rust.Expression.reference(CLIENT_VAR_NAME),
                method: this.getMethodName({ endpoint }),
                args: this.getMethodArgs({ endpoint, snippet }),
                isAsync: true
            })
        );
    }

    private getBaseUrlValue({
        baseUrl,
        environment
    }: {
        baseUrl: string | undefined;
        environment: FernIr.dynamic.EnvironmentValues | undefined;
    }): string | undefined {
        if (baseUrl != null && environment != null) {
            this.context.errors.add({
                severity: Severity.Critical,
                message: "Cannot specify both baseUrl and environment options"
            });
            return undefined;
        }
        if (baseUrl != null) {
            return baseUrl;
        }
        if (environment != null) {
            if (this.context.isSingleEnvironmentID(environment)) {
                const envName = this.context.resolveEnvironmentName("default");
                if (envName == null) {
                    this.context.errors.add({
                        severity: Severity.Warning,
                        message: `Environment ${JSON.stringify(environment)} was not found`
                    });
                    return undefined;
                }
                return envName.snakeCase.safeName;
            }
            if (this.context.isMultiEnvironmentValues(environment)) {
                this.context.errors.add({
                    severity: Severity.Warning,
                    message: "Multi-environment values are not supported yet; use the baseUrl option instead"
                });
            }
        }
        return undefined;
    }

    private getMethodArgs({
        endpoint,
        snippet
    }: {
        endpoint: FernIr.dynamic.Endpoint;
        snippet: FernIr.dynamic.EndpointSnippetRequest;
    }): rust.Expression[] {
        let args: rust.Expression[] = [];

        switch (endpoint.request.type) {
            case "inlined":
                args = this.getMethodArgsForInlinedRequest({ endpoint, request: endpoint.request, snippet });
                break;
            case "body":
                args = this.getMethodArgsForBodyRequest({ request: endpoint.request, snippet });
                break;
            default:
                assertNever(endpoint.request);
        }

        return args;
    }

    private getMethodArgsForBodyRequest({
        request,
        snippet
    }: {
        request: FernIr.dynamic.BodyRequest;
        snippet: FernIr.dynamic.EndpointSnippetRequest;
    }): rust.Expression[] {
        const args: rust.Expression[] = [];

        // Organize request components like Swift does
        const requestComponents = this.buildRequestComponents({
            pathParameters: [...(this.context.ir.pathParameters ?? []), ...(request.pathParameters ?? [])],
            snippet,
            body: request.body
        });

        // Add path parameters
        args.push(...requestComponents.pathArgs);

        // Add request body
        if (requestComponents.bodyArg != null) {
            args.push(rust.Expression.referenceOf(requestComponents.bodyArg));
        }

        // Add default None for RequestOptions parameter
        args.push(rust.Expression.raw("None"));

        return args;
    }

    private getMethodArgsForInlinedRequest({
        endpoint,
        request,
        snippet
    }: {
        endpoint: FernIr.dynamic.Endpoint;
        request: FernIr.dynamic.InlinedRequest;
        snippet: FernIr.dynamic.EndpointSnippetRequest;
    }): rust.Expression[] {
        const args: rust.Expression[] = [];

        // Path parameters
        this.context.errors.scope(Scope.PathParameters);
        this.context.scopeError("pathParameters");
        try {
            const pathParameters = [...(this.context.ir.pathParameters ?? []), ...(request.pathParameters ?? [])];
            if (pathParameters.length > 0) {
                args.push(...this.getPathParameterArgs({ namedParameters: pathParameters, snippet }));
            }
        } finally {
            this.context.unscopeError();
            this.context.errors.unscope();
        }

        // Only create request struct if it has meaningful parameters beyond headers
        // Match the SDK generator logic: headers are handled separately, not as request struct parameters
        const hasQueryParams = (request.queryParameters ?? []).length > 0;
        const hasBody = request.body != null;

        if (hasQueryParams || hasBody) {
            // Create request struct only if it has actual parameters (query params or body, not just headers)
            args.push(rust.Expression.referenceOf(this.getInlinedRequestArg({ endpoint, request, snippet })));
        }

        // Add RequestOptions with headers if present, otherwise None
        const hasHeaders = (request.headers ?? []).length > 0 && Object.keys(snippet.headers ?? {}).length > 0;
        if (hasHeaders) {
            args.push(rust.Expression.functionCall("Some", [this.getRequestOptionsWithHeaders({ request, snippet })]));
        } else {
            args.push(rust.Expression.raw("None"));
        }

        return args;
    }

    private getBodyRequestArg({
        body,
        value
    }: {
        body: FernIr.dynamic.ReferencedRequestBodyType;
        value: unknown;
    }): rust.Expression {
        switch (body.type) {
            case "bytes":
                return this.getBytesBodyRequestArg({ value });
            case "typeReference":
                return this.context.dynamicTypeLiteralMapper.convert({ typeReference: body.value, value });
            default:
                assertNever(body);
        }
    }

    private getBytesBodyRequestArg({ value }: { value: unknown }): rust.Expression {
        if (typeof value !== "string") {
            this.context.errors.add({
                severity: Severity.Critical,
                message: `Expected bytes value to be a string, got ${typeof value}`
            });
            return rust.Expression.raw('todo!("Invalid bytes value")');
        }
        return rust.Expression.stringLiteral(value as string);
    }

    private getInlinedRequestArg({
        endpoint,
        request,
        snippet
    }: {
        endpoint: FernIr.dynamic.Endpoint;
        request: FernIr.dynamic.InlinedRequest;
        snippet: FernIr.dynamic.EndpointSnippetRequest;
    }): rust.Expression {
        const structFields: Array<{ name: string; value: rust.Expression }> = [];
        const providedFieldNames = new Set<string>();

        // Query parameters with enhanced error scoping
        this.context.errors.scope(Scope.QueryParameters);
        this.context.scopeError("queryParameters");
        try {
            const queryParameters = this.context.associateQueryParametersByWireValue({
                parameters: request.queryParameters ?? [],
                values: snippet.queryParameters ?? {}
            });
            for (const queryParameter of queryParameters) {
                this.context.scopeError(queryParameter.name.wireValue);
                try {
                    const fieldName = this.context.getPropertyName(queryParameter.name.name);
                    structFields.push({
                        name: fieldName,
                        value: this.context.dynamicTypeLiteralMapper.convert(queryParameter)
                    });
                    providedFieldNames.add(fieldName);
                } finally {
                    this.context.unscopeError();
                }
            }
        } finally {
            this.context.unscopeError();
            this.context.errors.unscope();
        }

        // Headers are handled via RequestOptions, not in the request struct
        // Skip headers here

        // Request body
        this.context.errors.scope(Scope.RequestBody);
        if (request.body != null) {
            const requestBodyFields = this.getInlinedRequestBodyStructFields({
                body: request.body,
                value: snippet.requestBody
            });
            for (const field of requestBodyFields) {
                structFields.push(field);
                providedFieldNames.add(field.name);
            }
        }
        this.context.errors.unscope();

        // Use organized struct construction for better readability
        const structName = this.getCorrectRequestStructName(endpoint, request);

        // Only use ..Default::default() if the request type has all optional fields
        // The model generator only derives Default when all properties are optional
        // If we use ..Default::default() on a type that doesn't implement Default,
        // the Rust compiler will produce an error: "the trait `Default` is not implemented for `TypeName`"
        const useDefault = this.context.canRequestUseDefault(request);

        // If we can't use Default, we need to explicitly provide values for all missing fields
        if (!useDefault) {
            this.addMissingFields({
                request,
                structFields,
                providedFieldNames
            });
        }

        return this.createStructExpression(structName, structFields, useDefault);
    }

    private addMissingFields({
        request,
        structFields,
        providedFieldNames
    }: {
        request: FernIr.dynamic.InlinedRequest;
        structFields: Array<{ name: string; value: rust.Expression }>;
        providedFieldNames: Set<string>;
    }): void {
        // Add missing query parameters (both optional and required)
        const allQueryParams = request.queryParameters ?? [];
        for (const param of allQueryParams) {
            const fieldName = this.context.getPropertyName(param.name.name);
            if (!providedFieldNames.has(fieldName)) {
                if (this.context.isOptionalType(param.typeReference)) {
                    structFields.push({
                        name: fieldName,
                        value: rust.Expression.raw("None")
                    });
                } else {
                    // Required field is missing - generate a default value
                    structFields.push({
                        name: fieldName,
                        value: this.generateDefaultValueForType(param.typeReference)
                    });
                }
            }
        }

        // Add missing body parameters (both optional and required)
        if (request.body != null && request.body.type === "properties") {
            for (const param of request.body.value) {
                const fieldName = this.context.getPropertyName(param.name.name);
                if (!providedFieldNames.has(fieldName)) {
                    if (this.context.isOptionalType(param.typeReference)) {
                        structFields.push({
                            name: fieldName,
                            value: rust.Expression.raw("None")
                        });
                    } else {
                        // Required field is missing - generate a default value
                        structFields.push({
                            name: fieldName,
                            value: this.generateDefaultValueForType(param.typeReference)
                        });
                    }
                }
            }
        }
    }

    private generateDefaultValueForType(typeRef: FernIr.dynamic.TypeReference): rust.Expression {
        switch (typeRef.type) {
            case "primitive":
                switch (typeRef.value) {
                    case "STRING":
                        return rust.Expression.stringLiteral("string");
                    case "INTEGER":
                    case "LONG":
                    case "UINT":
                    case "UINT_64":
                        return rust.Expression.raw("0");
                    case "FLOAT":
                    case "DOUBLE":
                        return rust.Expression.raw("0.0");
                    case "BOOLEAN":
                        return rust.Expression.raw("false");
                    default:
                        return rust.Expression.stringLiteral("default");
                }
            case "list":
                return rust.Expression.raw("vec![]");
            case "map":
            case "set":
                return rust.Expression.raw("Default::default()");
            case "named":
                // For named types, try to use Default or create an empty struct
                return rust.Expression.raw("Default::default()");
            default:
                // Fallback to Default::default() for complex types
                return rust.Expression.raw("Default::default()");
        }
    }

    private getInlinedRequestBodyStructFields({
        body,
        value
    }: {
        body: FernIr.dynamic.InlinedRequestBody;
        value: unknown;
    }): Array<{ name: string; value: rust.Expression }> {
        switch (body.type) {
            case "properties":
                return this.getInlinedRequestBodyPropertyStructFields({ parameters: body.value, value });
            case "referenced":
                return [this.getReferencedRequestBodyPropertyStructField({ body, value })];
            case "fileUpload":
                return this.getFileUploadRequestBodyStructFields({ body, value });
            default:
                assertNever(body);
        }
    }

    private getInlinedRequestBodyPropertyStructFields({
        parameters,
        value
    }: {
        parameters: FernIr.dynamic.NamedParameter[];
        value: unknown;
    }): Array<{ name: string; value: rust.Expression }> {
        const fields: Array<{ name: string; value: rust.Expression }> = [];

        const bodyProperties = this.context.associateByWireValue({
            parameters,
            values: this.context.getRecord(value) ?? {}
        });
        for (const parameter of bodyProperties) {
            fields.push({
                name: this.context.getPropertyName(parameter.name.name),
                value: this.context.dynamicTypeLiteralMapper.convert(parameter)
            });
        }

        return fields;
    }

    private getReferencedRequestBodyPropertyStructField({
        body,
        value
    }: {
        body: FernIr.dynamic.ReferencedRequestBody;
        value: unknown;
    }): { name: string; value: rust.Expression } {
        return {
            name: this.context.getPropertyName(body.bodyKey),
            value: this.getReferencedRequestBodyPropertyExpression({ body: body.bodyType, value })
        };
    }

    private getReferencedRequestBodyPropertyExpression({
        body,
        value
    }: {
        body: FernIr.dynamic.ReferencedRequestBodyType;
        value: unknown;
    }): rust.Expression {
        switch (body.type) {
            case "bytes":
                return this.getBytesBodyRequestArg({ value });
            case "typeReference":
                return this.context.dynamicTypeLiteralMapper.convert({ typeReference: body.value, value });
            default:
                assertNever(body);
        }
    }

    private getFileUploadRequestBodyStructFields({
        body,
        value
    }: {
        body: FernIr.dynamic.FileUploadRequestBody;
        value: unknown;
    }): Array<{ name: string; value: rust.Expression }> {
        const fields: Array<{ name: string; value: rust.Expression }> = [];
        const filePropertyInfo = this.context.filePropertyMapper.getFilePropertyInfo({ body, value });

        // Add file fields
        fields.push(
            ...filePropertyInfo.fileFields.map((field) => ({
                name: field.name,
                value: field.value
            }))
        );

        // Add body property fields
        fields.push(
            ...filePropertyInfo.bodyPropertyFields.map((field) => ({
                name: field.name,
                value: field.value
            }))
        );

        return fields;
    }

    private getPathParameterArgs({
        namedParameters,
        snippet
    }: {
        namedParameters: FernIr.dynamic.NamedParameter[];
        snippet: FernIr.dynamic.EndpointSnippetRequest;
    }): rust.Expression[] {
        const args: rust.Expression[] = [];

        const pathParameters = this.context.associateByWireValue({
            parameters: namedParameters,
            values: snippet.pathParameters ?? {}
        });
        for (const parameter of pathParameters) {
            args.push(rust.Expression.referenceOf(this.context.dynamicTypeLiteralMapper.convert(parameter)));
        }

        return args;
    }

    private getRequestOptionsWithHeaders({
        request,
        snippet
    }: {
        request: FernIr.dynamic.InlinedRequest;
        snippet: FernIr.dynamic.EndpointSnippetRequest;
    }): rust.Expression {
        // Create RequestOptions with additional headers
        const headers = this.context.associateByWireValue({
            parameters: request.headers ?? [],
            values: snippet.headers ?? {}
        });

        // Build the RequestOptions::new().additional_header("key", "value") chain
        let optionsExpr = rust.Expression.functionCall("RequestOptions::new", []);

        for (const header of headers) {
            this.context.scopeError(header.name.wireValue);
            try {
                const headerValue = this.context.dynamicTypeLiteralMapper.convert(header);
                optionsExpr = rust.Expression.methodCall({
                    target: optionsExpr,
                    method: "additional_header",
                    args: [rust.Expression.stringLiteral(header.name.wireValue), headerValue]
                });
            } finally {
                this.context.unscopeError();
            }
        }

        return optionsExpr;
    }

    private buildRequestComponents({
        pathParameters,
        snippet,
        body
    }: {
        pathParameters: FernIr.dynamic.NamedParameter[];
        snippet: FernIr.dynamic.EndpointSnippetRequest;
        body?: FernIr.dynamic.ReferencedRequestBodyType;
    }): {
        pathArgs: rust.Expression[];
        bodyArg: rust.Expression | null;
    } {
        const pathArgs: rust.Expression[] = [];
        let bodyArg: rust.Expression | null = null;

        // Handle path parameters with proper error scoping
        this.context.errors.scope(Scope.PathParameters);
        if (pathParameters.length > 0) {
            pathArgs.push(...this.getPathParameterArgs({ namedParameters: pathParameters, snippet }));
        }
        this.context.errors.unscope();

        // Handle request body with proper error scoping
        this.context.errors.scope(Scope.RequestBody);
        if (body != null) {
            bodyArg = this.getBodyRequestArg({ body, value: snippet.requestBody });
        }
        this.context.errors.unscope();

        return { pathArgs, bodyArg };
    }

    private getMethodName({ endpoint }: { endpoint: FernIr.dynamic.Endpoint }): string {
        if (endpoint.declaration.fernFilepath.allParts.length > 0) {
            return `${endpoint.declaration.fernFilepath.allParts
                .map((val) => this.context.getMethodName(val))
                .join(".")}.${this.context.getMethodName(endpoint.declaration.name)}`;
        }
        return this.context.getMethodName(endpoint.declaration.name);
    }

    private createStructExpression(
        structName: string,
        structFields: Array<{ name: string; value: rust.Expression }>,
        shouldUseDefault: boolean = false
    ): rust.Expression {
        // For complex objects with many fields or nested structures,
        // prefer struct construction over JSON for better type safety and readability
        if (this.shouldUseStructConstruction(structFields)) {
            return rust.Expression.structConstruction(
                structName,
                structFields.map((field) => ({ name: field.name, value: field.value })),
                shouldUseDefault // Use ..Default::default() only when we know the type has Default derived
            );
        }
        return rust.Expression.structLiteral(structName, structFields);
    }

    private shouldUseStructConstruction(structFields: Array<{ name: string; value: rust.Expression }>): boolean {
        // Always use struct construction (multiline format) so we can include ..Default::default()
        // This ensures optional fields are properly initialized for all request types
        return true;
    }

    private getCorrectRequestStructName(
        endpoint: FernIr.dynamic.Endpoint,
        request: FernIr.dynamic.InlinedRequest
    ): string {
        const hasQueryParams = (request.queryParameters ?? []).length > 0;
        const hasBody = request.body != null;

        if (hasQueryParams && !hasBody) {
<<<<<<< HEAD
            // Query-only: use QueryRequest suffix like SDK generator
            // Use the endpoint's method name (e.g., "listDevices" -> "ListDevicesQueryRequest")
=======
            // Query-only: look up the pre-registered deduplicated name from the context
            const queryRequestName = this.context.getQueryRequestNameByEndpoint(endpoint.declaration);
            if (queryRequestName) {
                return queryRequestName;
            }
            // Fallback to manual construction if not found (shouldn't happen)
>>>>>>> f94246a1
            const methodName = endpoint.declaration.name.pascalCase.safeName;
            return `${methodName}QueryRequest`;
        }
        // Default: use regular naming for body requests or mixed requests
        // Use the request struct's declaration name from the registry
        return this.context.getStructNameByDeclaration(request.declaration);
    }
}<|MERGE_RESOLUTION|>--- conflicted
+++ resolved
@@ -968,17 +968,12 @@
         const hasBody = request.body != null;
 
         if (hasQueryParams && !hasBody) {
-<<<<<<< HEAD
-            // Query-only: use QueryRequest suffix like SDK generator
-            // Use the endpoint's method name (e.g., "listDevices" -> "ListDevicesQueryRequest")
-=======
             // Query-only: look up the pre-registered deduplicated name from the context
             const queryRequestName = this.context.getQueryRequestNameByEndpoint(endpoint.declaration);
             if (queryRequestName) {
                 return queryRequestName;
             }
             // Fallback to manual construction if not found (shouldn't happen)
->>>>>>> f94246a1
             const methodName = endpoint.declaration.name.pascalCase.safeName;
             return `${methodName}QueryRequest`;
         }
