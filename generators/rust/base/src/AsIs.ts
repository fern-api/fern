import { readFile } from "node:fs/promises";
import path from "node:path";

import { entries } from "@fern-api/core-utils";
import { RelativeFilePath } from "@fern-api/fs-utils";

export const AsIsFileNames = {
    // Core infrastructure templates
    ApiClientBuilder: "api_client_builder.rs",
    HttpClient: "http_client.rs",
    RequestOptions: "request_options.rs",
    Pagination: "pagination.rs",
<<<<<<< HEAD
    BytesUtils: "bytes_utils.rs",
    // File operations templates
    File: "file.rs",
    FormData: "form_data.rs",
    Stream: "stream.rs",
    CoreMod: "mod.rs",
=======
    QueryParameterBuilder: "query_parameter_builder.rs",
>>>>>>> a762e9ae
    // Project-level configuration files
    CargoToml: "Cargo.toml",
    Gitignore: ".gitignore",
    RustfmtToml: "rustfmt.toml"
};

export interface AsIsFileDefinition {
    filename: string;
    directory: RelativeFilePath;
    loadContents: () => Promise<string>;
}

export type AsIsFileId = keyof typeof AsIsFileNames;

export type AsIsFileDefinitionsById = {
    [K in AsIsFileId]: AsIsFileDefinition;
};

export const AsIsFiles = createAsIsFiles();

function createAsIsFiles(): AsIsFileDefinitionsById {
    const result = {} as AsIsFileDefinitionsById;

    for (const [key, filename] of entries(AsIsFileNames)) {
        // Project-level files go in root, source files go in src/, core files go in src/core/
        let directory: RelativeFilePath;

        const isProjectFile = key === "CargoToml" || key === "Gitignore" || key === "RustfmtToml";
        const isCoreFile =
            key === "File" ||
            key === "FormData" ||
            key === "Stream" ||
            key === "CoreMod" ||
            key === "ApiClientBuilder" ||
            key === "HttpClient" ||
            key === "RequestOptions" ||
            key === "ClientError" ||
            key === "Pagination" ||
            key === "BytesUtils";

        if (isProjectFile) {
            directory = RelativeFilePath.of("");
        } else if (isCoreFile) {
            directory = RelativeFilePath.of("src/core");
        } else {
            directory = RelativeFilePath.of("src");
        }

        result[key as AsIsFileId] = {
            filename,
            directory,
            loadContents: () => {
                const absolutePath = path.join(__dirname, "asIs", filename);
                return readFile(absolutePath, "utf-8");
            }
        };
    }

    return result;
}<|MERGE_RESOLUTION|>--- conflicted
+++ resolved
@@ -10,16 +10,13 @@
     HttpClient: "http_client.rs",
     RequestOptions: "request_options.rs",
     Pagination: "pagination.rs",
-<<<<<<< HEAD
     BytesUtils: "bytes_utils.rs",
+    QueryParameterBuilder: "query_parameter_builder.rs",
     // File operations templates
     File: "file.rs",
     FormData: "form_data.rs",
     Stream: "stream.rs",
     CoreMod: "mod.rs",
-=======
-    QueryParameterBuilder: "query_parameter_builder.rs",
->>>>>>> a762e9ae
     // Project-level configuration files
     CargoToml: "Cargo.toml",
     Gitignore: ".gitignore",
@@ -56,9 +53,9 @@
             key === "ApiClientBuilder" ||
             key === "HttpClient" ||
             key === "RequestOptions" ||
-            key === "ClientError" ||
             key === "Pagination" ||
-            key === "BytesUtils";
+            key === "BytesUtils" ||
+            key === "QueryParameterBuilder";
 
         if (isProjectFile) {
             directory = RelativeFilePath.of("");
