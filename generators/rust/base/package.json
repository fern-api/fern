{
  "name": "@fern-api/rust-base",
  "version": "0.0.0",
  "repository": {
    "type": "git",
    "url": "https://github.com/fern-api/fern.git",
    "directory": "generators/rust/base"
  },
  "sideEffects": false,
  "type": "module",
  "exports": {
    ".": {
      "development": "./src/index.ts",
      "source": "./src/index.ts",
      "types": "./lib/index.d.ts",
      "import": "./lib/index.js",
      "default": "./lib/index.js"
    }
  },
  "main": "lib/index.js",
  "source": "src/index.ts",
  "types": "lib/index.d.ts",
  "files": [
    "lib"
  ],
  "scripts": {
    "clean": "rm -rf ./lib && tsc --build --clean",
    "compile": "tsc --build",
    "compile:debug": "tsc --build --sourceMap",
    "depcheck": "depcheck",
    "test": "vitest --passWithNoTests --run",
    "test:debug": "pnpm run test --inspect --no-file-parallelism",
    "test:update": "vitest --passWithNoTests --run -u"
  },
  "dependencies": {
    "@fern-api/base-generator": "workspace:*",
<<<<<<< HEAD
    "@fern-fern/ir-sdk": "58.2.0",
    "@fern-api/core-utils": "workspace:*",
=======
>>>>>>> cd8bf39b
    "@fern-api/fs-utils": "workspace:*",
    "@fern-fern/ir-sdk": "58.2.0",
    "zod": "^3.22.4"
  },
  "devDependencies": {
    "@fern-api/configs": "workspace:*",
    "@types/node": "18.15.3",
    "depcheck": "^1.4.7",
    "typescript": "5.8.3",
    "vitest": "^2.1.9"
  }
}<|MERGE_RESOLUTION|>--- conflicted
+++ resolved
@@ -34,11 +34,7 @@
   },
   "dependencies": {
     "@fern-api/base-generator": "workspace:*",
-<<<<<<< HEAD
-    "@fern-fern/ir-sdk": "58.2.0",
     "@fern-api/core-utils": "workspace:*",
-=======
->>>>>>> cd8bf39b
     "@fern-api/fs-utils": "workspace:*",
     "@fern-fern/ir-sdk": "58.2.0",
     "zod": "^3.22.4"
