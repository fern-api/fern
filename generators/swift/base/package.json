{
  "name": "@fern-api/swift-base",
  "version": "0.0.0",
  "repository": {
    "type": "git",
    "url": "https://github.com/fern-api/fern.git",
    "directory": "generators/swift/base"
  },
  "sideEffects": false,
  "type": "module",
  "main": "lib/index.js",
  "source": "src/index.ts",
  "types": "lib/index.d.ts",
  "exports":{
    ".": {
      "development": "./src/index.ts",
      "source": "./src/index.ts",
      "types": "./lib/index.d.ts",
      "import": "./lib/index.js",
      "default": "./lib/index.js"
    }
  },
  "files": [
    "lib"
  ],
  "scripts": {
    "clean": "rm -rf ./lib && tsc --build --clean",
    "compile": "tsc --build",
    "compile:debug": "tsc --build --sourceMap",
    "depcheck": "depcheck",
    "format": "pnpm format:src && pnpm format:package-json",
    "format:check": "prettier --check --ignore-unknown --ignore-path ../../../shared/.prettierignore \"**\"",
    "format:package-json": "sort-package-json \"package.json\"",
    "format:src": "prettier --write --ignore-unknown --ignore-path ../../../shared/.prettierignore \"**\"",
    "lint:eslint": "eslint --max-warnings 0 . --ignore-pattern=../../../.eslintignore",
    "lint:eslint:fix": "pnpm lint:eslint --fix",
    "test": "vitest --passWithNoTests --run",
    "test:debug": "pnpm run test --inspect --no-file-parallelism",
    "test:update": "vitest --passWithNoTests --run -u"
  },
  "devDependencies": {
    "@fern-api/base-generator": "workspace:*",
    "@fern-api/configs": "workspace:*",
    "@fern-api/core-utils": "workspace:*",
    "@fern-api/fs-utils": "workspace:*",
    "@fern-api/swift-codegen": "workspace:*",
    "@fern-fern/ir-sdk": "^58.2.0",
    "@types/node": "18.15.3",
    "depcheck": "^1.4.7",
<<<<<<< HEAD
=======
    "eslint": "^8.56.0",
    "lodash-es": "^4.17.21",
    "prettier": "^3.4.2",
>>>>>>> e6b81f8b
    "sort-package-json": "3.3.1",
    "typescript": "5.7.2",
    "vitest": "^2.1.9"
  }
}<|MERGE_RESOLUTION|>--- conflicted
+++ resolved
@@ -47,12 +47,6 @@
     "@fern-fern/ir-sdk": "^58.2.0",
     "@types/node": "18.15.3",
     "depcheck": "^1.4.7",
-<<<<<<< HEAD
-=======
-    "eslint": "^8.56.0",
-    "lodash-es": "^4.17.21",
-    "prettier": "^3.4.2",
->>>>>>> e6b81f8b
     "sort-package-json": "3.3.1",
     "typescript": "5.7.2",
     "vitest": "^2.1.9"
