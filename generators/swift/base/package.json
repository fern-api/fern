{
  "name": "@fern-api/swift-base",
  "version": "0.0.0",
  "repository": {
    "type": "git",
    "url": "https://github.com/fern-api/fern.git",
    "directory": "generators/swift/base"
  },
  "sideEffects": false,
  "type": "module",
  "main": "lib/index.js",
  "source": "src/index.ts",
  "types": "lib/index.d.ts",
  "exports":{
    ".": {
      "development": "./src/index.ts",
      "source": "./src/index.ts",
      "types": "./lib/index.d.ts",
      "import": "./lib/index.js",
      "default": "./lib/index.js"
    }
  },
  "files": [
    "lib"
  ],
  "scripts": {
    "clean": "rm -rf ./lib && tsc --build --clean",
    "compile": "tsc --build",
    "compile:debug": "tsc --build --sourceMap",
    "depcheck": "depcheck",
<<<<<<< HEAD
=======
    "dist:cli": "pnpm compile && tsup ./src/cli.ts --format cjs --sourcemap",
    "dockerTagLatest": "pnpm dist:cli && docker build -f ./Dockerfile -t fernapi/fern-swift-model:latest ../../..",
>>>>>>> 5a424ac1
    "format": "pnpm format:src && pnpm format:package-json",
    "format:check": "prettier --check --ignore-unknown --ignore-path ../../../shared/.prettierignore \"**\"",
    "format:package-json": "sort-package-json \"package.json\"",
    "format:src": "prettier --write --ignore-unknown --ignore-path ../../../shared/.prettierignore \"**\"",
    "lint:eslint": "eslint --max-warnings 0 . --ignore-pattern=../../../.eslintignore",
    "lint:eslint:fix": "pnpm lint:eslint --fix",
    "test": "vitest --passWithNoTests --run",
    "test:debug": "pnpm run test --inspect --no-file-parallelism",
    "test:update": "vitest --passWithNoTests --run -u"
  },
  "devDependencies": {
    "@fern-api/base-generator": "workspace:*",
    "@fern-api/configs": "workspace:*",
    "@fern-api/core-utils": "workspace:*",
    "@fern-api/fs-utils": "workspace:*",
    "@fern-api/logging-execa": "workspace:*",
    "@fern-api/swift-codegen": "workspace:*",
    "@fern-fern/ir-sdk": "^58.2.0",
    "@trivago/prettier-plugin-sort-imports": "^5.2.1",
    "@types/lodash-es": "^4.17.12",
    "@types/node": "18.15.3",
    "@yarnpkg/esbuild-plugin-pnp": "^3.0.0-rc.14",
    "depcheck": "^1.4.7",
    "eslint": "^8.56.0",
    "lodash-es": "^4.17.21",
    "prettier": "^3.4.2",
    "sort-package-json": "3.3.1",
    "typescript": "5.7.2",
    "vitest": "^2.1.9"
  }
}<|MERGE_RESOLUTION|>--- conflicted
+++ resolved
@@ -28,11 +28,6 @@
     "compile": "tsc --build",
     "compile:debug": "tsc --build --sourceMap",
     "depcheck": "depcheck",
-<<<<<<< HEAD
-=======
-    "dist:cli": "pnpm compile && tsup ./src/cli.ts --format cjs --sourcemap",
-    "dockerTagLatest": "pnpm dist:cli && docker build -f ./Dockerfile -t fernapi/fern-swift-model:latest ../../..",
->>>>>>> 5a424ac1
     "format": "pnpm format:src && pnpm format:package-json",
     "format:check": "prettier --check --ignore-unknown --ignore-path ../../../shared/.prettierignore \"**\"",
     "format:package-json": "sort-package-json \"package.json\"",
