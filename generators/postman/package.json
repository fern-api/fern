--- conflicted
+++ resolved
@@ -54,17 +54,8 @@
     "endent": "^2.1.0",
     "lodash": "^4.17.21",
     "tsup": "^8.5.0",
-<<<<<<< HEAD
-    "zod": "^3.22.3",
-    "@fern-api/configs": "workspace:*",
-    "@types/node": "18.15.3",
-    "depcheck": "^1.4.7",
     "typescript": "5.8.3",
-    "vitest": "^2.1.9"
-=======
-    "typescript": "5.7.2",
     "vitest": "^2.1.9",
     "zod": "^3.22.3"
->>>>>>> 51301f65
   }
 }