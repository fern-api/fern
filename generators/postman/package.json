{
  "name": "@fern-api/postman-generator",
  "version": "0.0.0",
  "repository": {
    "type": "git",
    "url": "https://github.com/fern-api/fern.git",
    "directory": "generators/postman"
  },
  "private": true,
  "files": [
    "lib"
  ],
  "type": "module",
  "source": "src/index.ts",
  "main": "lib/index.js",
  "types": "lib/index.d.ts",
  "sideEffects": false,
  "bin": {
    "fern-postman-cli": "./dist/bundle.cjs"
  },
  "scripts": {
    "clean": "rm -rf ./lib && tsc --build --clean",
    "compile": "tsc --build",
    "test": "yarn compile && jest --passWithNoTests",
    "lint:eslint": "eslint --max-warnings 0 . --ignore-path=../../.eslintignore",
    "lint:eslint:fix": "yarn lint:eslint --fix",
    "format": "prettier --write --ignore-unknown --ignore-path ../../shared/.prettierignore \"**\"",
    "format:check": "prettier --check --ignore-unknown --ignore-path ../../shared/.prettierignore \"**\"",
    "organize-imports": "organize-imports-cli tsconfig.json",
    "depcheck": "depcheck",
    "env:prod": "env-cmd -r .env-cmdrc.cjs -e prod",
    "dist:cli": "yarn compile && node build.cjs",
    "publish:cli": "yarn dist:cli && cd dist && yarn npm publish",
    "dockerTagLatest": "yarn dist:cli && docker build -f ./Dockerfile -t fernapi/fern-postman:latest .",
    "dockerTagVersion": "yarn dist:cli && docker build -f ./Dockerfile -t fernapi/fern-postman:${0} ."
  },
  "dependencies": {
<<<<<<< HEAD
    "@fern-api/generator-commons": "workspace:*",
    "@fern-fern/generator-exec-sdk": "0.0.675",
=======
    "@fern-fern/generator-exec-sdk": "0.0.687",
>>>>>>> 680a0de4
    "@fern-fern/ir-sdk": "0.0.2828",
    "@fern-fern/postman-sdk": "0.0.46",
    "@types/lodash": "^4.14.199",
    "endent": "^2.1.0",
    "lodash": "^4.17.21",
    "zod": "^3.22.3"
  },
  "devDependencies": {
    "@types/jest": "^29.0.3",
    "@types/node": "^18.7.18",
    "@yarnpkg/esbuild-plugin-pnp": "^3.0.0-rc.14",
    "depcheck": "^1.4.6",
    "env-cmd": "toddbluhm/env-cmd",
    "esbuild": "^0.15.7",
    "eslint": "^8.56.0",
    "jest": "^29.7.0",
    "organize-imports-cli": "^0.10.0",
    "prettier": "^2.7.1",
    "typescript": "4.6.4"
  }
}<|MERGE_RESOLUTION|>--- conflicted
+++ resolved
@@ -35,12 +35,7 @@
     "dockerTagVersion": "yarn dist:cli && docker build -f ./Dockerfile -t fernapi/fern-postman:${0} ."
   },
   "dependencies": {
-<<<<<<< HEAD
-    "@fern-api/generator-commons": "workspace:*",
-    "@fern-fern/generator-exec-sdk": "0.0.675",
-=======
     "@fern-fern/generator-exec-sdk": "0.0.687",
->>>>>>> 680a0de4
     "@fern-fern/ir-sdk": "0.0.2828",
     "@fern-fern/postman-sdk": "0.0.46",
     "@types/lodash": "^4.14.199",
