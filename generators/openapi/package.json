{
  "name": "@fern-api/openapi-generator",
  "version": "0.0.0",
  "private": true,
  "repository": {
    "type": "git",
    "url": "https://github.com/fern-api/fern.git",
    "directory": "generators/openapi"
  },
  "sideEffects": false,
  "type": "module",
  "exports": {
    ".": {
      "development": "./src/index.ts",
      "source": "./src/index.ts",
      "types": "./lib/index.d.ts",
      "import": "./lib/index.js",
      "default": "./lib/index.js"
    }
  },
  "main": "lib/index.js",
  "source": "src/index.ts",
  "types": "lib/index.d.ts",
  "files": [
    "lib"
  ],
  "scripts": {
    "clean": "rm -rf ./lib && tsc --build --clean",
    "compile": "tsc --build",
    "compile:debug": "tsc --build --sourceMap",
    "depcheck": "depcheck",
    "dist:cli": "pnpm compile && tsup ./src/cli.ts --format cjs --sourcemap",
    "dockerTagLatest": "pnpm dist:cli && docker build -f ./Dockerfile -t fernapi/fern-openapi:latest .",
    "dockerTagVersion": "pnpm dist:cli && docker build -f ./Dockerfile -t fernapi/fern-openapi:${0} .",
    "format": "prettier --write --ignore-unknown --ignore-path ../../shared/.prettierignore \"**\"",
    "format:check": "prettier --check --ignore-unknown --ignore-path ../../shared/.prettierignore \"**\"",
    "lint:eslint": "eslint --max-warnings 0 . --ignore-pattern=../../.eslintignore",
    "lint:eslint:fix": "yarn lint:eslint --fix",
    "publish:cli": "pnpm dist:cli && cd dist && yarn npm publish",
    "test": "vitest --passWithNoTests --run",
    "test:debug": "pnpm run test --inspect --no-file-parallelism",
    "test:update": "vitest --passWithNoTests --run -u"
  },
  "devDependencies": {
    "@fern-api/base-generator": "workspace:*",
    "@fern-api/configs": "workspace:*",
    "@fern-api/core-utils": "workspace:*",
    "@fern-api/fs-utils": "workspace:*",
    "@fern-fern/ir-sdk": "53.9.0",
    "@types/js-yaml": "^4.0.8",
    "@types/lodash-es": "^4.17.12",
    "@types/node": "18.15.3",
    "depcheck": "^1.4.7",
<<<<<<< HEAD
    "typescript": "5.8.3",
=======
    "js-yaml": "^4.1.0",
    "lodash-es": "^4.17.21",
    "openapi-types": "^12.1.3",
    "tsup": "^8.5.0",
    "typescript": "5.7.2",
    "url-join": "^5.0.0",
>>>>>>> 51301f65
    "vitest": "^2.1.9"
  }
}<|MERGE_RESOLUTION|>--- conflicted
+++ resolved
@@ -51,16 +51,12 @@
     "@types/lodash-es": "^4.17.12",
     "@types/node": "18.15.3",
     "depcheck": "^1.4.7",
-<<<<<<< HEAD
-    "typescript": "5.8.3",
-=======
     "js-yaml": "^4.1.0",
     "lodash-es": "^4.17.21",
     "openapi-types": "^12.1.3",
     "tsup": "^8.5.0",
-    "typescript": "5.7.2",
+    "typescript": "5.8.3",
     "url-join": "^5.0.0",
->>>>>>> 51301f65
     "vitest": "^2.1.9"
   }
 }