--- conflicted
+++ resolved
@@ -35,12 +35,7 @@
     "dockerTagVersion": "yarn dist:cli && docker build -f ./Dockerfile -t fernapi/fern-openapi:${0} ."
   },
   "dependencies": {
-<<<<<<< HEAD
-    "@fern-api/generator-commons": "workspace:*",
-    "@fern-fern/generator-exec-sdk": "0.0.675",
-=======
     "@fern-fern/generator-exec-sdk": "0.0.687",
->>>>>>> 680a0de4
     "@fern-fern/ir-sdk": "0.0.2828",
     "js-yaml": "^4.1.0",
     "lodash-es": "^4.17.21",
