--- conflicted
+++ resolved
@@ -52,13 +52,7 @@
     "url-join": "^5.0.0",
     "@types/js-yaml": "^4.0.8",
     "@types/lodash-es": "^4.17.12",
-<<<<<<< HEAD
-    "tsup": "^8.3.5",
-=======
-    "@yarnpkg/esbuild-plugin-pnp": "^3.0.0-rc.14",
-    "esbuild": "^0.25.0",
     "tsup": "^8.5.0",
->>>>>>> e6b81f8b
     "@fern-api/configs": "workspace:*",
     "@types/node": "18.15.3",
     "depcheck": "^1.4.7",
