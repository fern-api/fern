{
  "name": "@fern-api/template-codegen",
  "version": "0.0.0",
  "repository": {
    "type": "git",
    "url": "https://github.com/fern-api/fern.git",
    "directory": "generators/template/codegen"
  },
  "files": [
    "lib"
  ],
  "type": "module",
  "source": "src/index.ts",
  "main": "lib/index.js",
  "types": "lib/index.d.ts",
  "sideEffects": false,
  "scripts": {
    "clean": "rm -rf ./lib && tsc --build --clean",
    "compile": "tsc --build",
    "test": "yarn compile && jest --passWithNoTests",
    "lint:eslint": "eslint --max-warnings 0 . --ignore-path=../../../.eslintignore",
    "lint:eslint:fix": "yarn lint:eslint --fix",
    "format": "prettier --write --ignore-unknown --ignore-path ../../../shared/.prettierignore \"**\"",
    "format:check": "prettier --check --ignore-unknown --ignore-path ../../../shared/.prettierignore \"**\"",
    "organize-imports": "organize-imports-cli tsconfig.json",
    "depcheck": "depcheck"
  },
  "dependencies": {
    "@fern-api/core-utils": "workspace:*",
    "@fern-api/fs-utils": "workspace:*",
    "@fern-api/generator-commons": "workspace:*",
    "@fern-api/logging-execa": "workspace:*",
    "zod": "^3.22.3"
  },
  "devDependencies": {
<<<<<<< HEAD
    "@types/jest": "^29.0.3",
=======
    "@types/jest": "^29.5.12",
    "@types/lodash-es": "^4.17.12",
>>>>>>> e4861508
    "@types/node": "^18.7.18",
    "depcheck": "^1.4.6",
    "eslint": "^8.56.0",
    "jest": "^29.7.0",
    "organize-imports-cli": "^0.10.0",
    "prettier": "^2.7.1",
    "typescript": "4.6.4"
  }
}<|MERGE_RESOLUTION|>--- conflicted
+++ resolved
@@ -33,12 +33,7 @@
     "zod": "^3.22.3"
   },
   "devDependencies": {
-<<<<<<< HEAD
     "@types/jest": "^29.0.3",
-=======
-    "@types/jest": "^29.5.12",
-    "@types/lodash-es": "^4.17.12",
->>>>>>> e4861508
     "@types/node": "^18.7.18",
     "depcheck": "^1.4.6",
     "eslint": "^8.56.0",
