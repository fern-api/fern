--- conflicted
+++ resolved
@@ -5,19 +5,15 @@
 The format is based on [Keep a Changelog](https://keepachangelog.com/en/1.0.0/),
 and this project adheres to [Semantic Versioning](https://semver.org/spec/v2.0.0.html).
 
-<<<<<<< HEAD
 ## [v57.12.0] - 2024-05-05
 
 - Feature: Add v2Examples and displayName property for Errors.
 
+## [v57.11.0] - 2024-05-04
+
+- Feature: Add a top level selfHosted attribute to the IR.
+
 ## [v57.11.0] - 2024-05-01
-=======
-## [v57.12.0] - 2024-04-23
-
-- Feature: Add a top level selfHosted attribute to the IR.
-
-## [v57.11.0] - 2024-04-23
->>>>>>> 7efff446
 
 - Feature: Add support for GitHub publishing configuration in the IR, for self-hosted.
 
