--- conflicted
+++ resolved
@@ -5,17 +5,6 @@
 The format is based on [Keep a Changelog](https://keepachangelog.com/en/1.0.0/),
 and this project adheres to [Semantic Versioning](https://semver.org/spec/v2.0.0.html).
 
-<<<<<<< HEAD
-## [v60.1.0] - 2025-09-12
-
-- Feature: Add customSections property to ReadmeConfig.
-
-## [v60.0.0] - 2025-09-11
-
-- Feature: Add type reference to property paths
-
-=======
->>>>>>> 7ab7ca43
 ## [v59.6.1] - 2025-09-11
 
 - Fix: Allow optional properties in Dynamic IR SDK
