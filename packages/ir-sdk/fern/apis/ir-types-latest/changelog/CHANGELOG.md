--- conflicted
+++ resolved
@@ -5,15 +5,13 @@
 The format is based on [Keep a Changelog](https://keepachangelog.com/en/1.0.0/),
 and this project adheres to [Semantic Versioning](https://semver.org/spec/v2.0.0.html).
 
-<<<<<<< HEAD
-## [v61.0.0] - 2025-09-25
+## [v62.0.0] - 2025-10-03
 
 - Break: The `Name` object is replaced with a much lighter `string` whenever its casing variations are trivially derived
-=======
+
 ## [v61.0.0] - 2025-10-02
 
 - Feature: Change `Response` type in dynamic IR to support other response types (streaming, stream parameter, file download, text, bytes)
->>>>>>> 4c62572e
 
 ## [v60.5.0] - 2025-09-24
 
