# Changelog

All notable changes to this project will be documented in this file.

The format is based on [Keep a Changelog](https://keepachangelog.com/en/1.0.0/),
and this project adheres to [Semantic Versioning](https://semver.org/spec/v2.0.0.html).

<<<<<<< HEAD
## [v55.0.0] - 2024-01-13

- Feature: The IR now supports `nullable<T>` types to distinguish if a property should support explicit `null` values.
=======

## [v54.1.0] - 2024-01-10

- Feature: OAuthAccessTokenRequestProperties now pulls in additional request properties from the OAuth
  getToken endpoint to support custom OAuth schemas.
>>>>>>> 151378b5

## [v54.0.0] - 2024-12-11

- Break: The HttpResponse type in the IR now supports bytes responses. This is useful for different languages - 
  for example TypeScript can return an `ArrayBuffer` instead of `stream.Readable` in this case. 

## [v53.24.0] - 2024-11-04

- Feature: The dynamic snippets IR supports a configurable baseURL and/or environment.

## [v53.23.0] - 2024-11-04

- Internal: Update the Dynamic IR discriminator so that the generated types are unaffected
  when `noSerdeLayer` is enabled.

## [v53.22.0] - 2024-11-04

- Redacted: Use v53.23.0 instead.
- Internal: Add the `dynamic` property to the IR. This should be
  made requried in IRv54.

## [v53.21.0] - 2024-11-04

- Internal: Add the `includePathParameters` and `onlyPathParameters` properties to the dynamic
  IR within the `InlinedRequestMetadata` type.

## [v53.20.0] - 2024-11-04

- Internal: Add `includePathParameters` and `onlyPathParameters` property to the wrapped request.

  With this, the generator can determine whether or not the path parameters should be included in
  the wrapped request, or if the wrapped request can be omitted entirely.

## [v53.19.0] - 2024-11-04

- Internal: Add errors property to dynamic `EndpointSnippetResponse`.

## [v53.18.0] - 2024-11-04

- Internal: Add `transport` to `HttpEndpoint`. `transport` on the endpoint overrides the `transport` on the `HttpService`.

## [v53.17.0] - 2024-11-01

- Internal: Add dynamic audience to endpoint snippet request and response.

## [v53.16.0] - 2024-10-31

- Internal: Publish @fern-api/dynamic-ir-sdk

## [v53.15.0] - 2024-10-23

- Internal: Introduce dynamic IR types.

## [v53.14.0] - 2024-10-16

- Feature: Add `inline` to type declarations so that generators can nest unnamed types.

## [v53.13.0] - 2024-10-07

- Feature: Add `contentType` to file upload body properties.

## [v53.12.0] - 2024-09-13

- Feature: Add `contentType` to file upload body properties.

## [v53.11.0] - 2024-09-13

- Fix: Add `availability` to inline websocket, webhook, and http body parameter properties.

## [v53.10.0] - 2024-09-12

- Feature: Add `display-name` to discriminated union values for use with displaying docs.

## [v53.9.0] - 2024-08-29 (TODO: Make required in next major)

- Feature: Introduce a `PublishingConfig` to the IR instead of trying to go through Fiddle.

## [v53.8.0] - 2024-08-23 (TODO: Make required in next major)

- Fix: Include the raw datetime alongside the parsed datetime in `ExamplePrimitive`.

## [v53.7.2] - 2024-08-12

- Fix: Upgrade the Pydantic generator so that `enum_type` is set to `python_enums`

## [v53.7.1] - 2024-08-12

- Fix: Upgrade the Pydantic generator so that `unknown` properties that are missing do not throw.

## [v53.7.0] - 2024-08-12

- Improvement: The IR now contains a `shape` field on the `ExampleQueryParameter` type that denotes whether the parameter
  allows multiple values, and if so, whether they should be comma-separated or exploded.

## [v53.6.0] - 2024-08-05

- Internal: Bump to the latest typescript SDK generator.

## [v53.5.0] - 2024-08-05 \*\* (TODO: Make required in next major)

- Feature: Support a `hasNextPage` property for offset pagination.

## [v53.4.0] - 2024-08-05 \*\* (TODO: Make required in next major)

- Feature: Add `User-Agent` header so that SDK generators can start sending the user agent.

## [v53.3.0] - 2024-08-05

- Feature: Add gRPC/Protobuf types (defined in `proto.yml`) to generate gRPC/Protobuf mappers.

## [v53.2.0] - 2024-07-30

- Improvement: The IR now contains an `extendedProperties` field where all properties from extended types are denormalized. This removes logic
  that generator authors were consistently reimplementing.

## [v53.1.0] - 2024-07-30

- Improvement: The IR now contains the API Definition ID such that the generators may specify this ID when uploading snippet templates. This is necessary for resolving union snippets.

## [v53.0.0] - 2024-07-30

- Feature: Add `float` and `bytes` primitive types.
- Feature: Add a `PrimitiveTypeV2` variant for every `PrimitiveTypeV1`.

## [v52.0.0] - 2024-07-23

- Feature: Add `uint` and `uint64` primitive types.
- Feature: Add support for default enum values.
- Feature: Add support for in-lined type references (e.g. enums).

## [v51.0.0] - 2024-07-18

- Improvement: Add `TypeReference`s to `ExampleContainer` types, especially helpful in the case of empty container
  examples.
- Improvement: The `TypeDeclaration` type now has `userDefinedExamples` in place of the previous `example` field. It
  also now has an `autogeneratedExamples` field that will be populated with autogenerated examples in a future PR.

## [v50.2.0] - 2024-07-16

- Feature: Add `ApiVersionScheme`, which is used to model API version headers as an top-level enum.

## [v50.1.0] - 2024-07-16

- No changes.

## [v50.0.0] - 2024-06-20

- Improvement: add PrimitiveType V2 for Boolean, Long and Big Int types, allowing for default values to be specified

## [v49.0.0] - 2024-06-20

- Feature: Support generating code with `stream` param for endpoints like chat completion.

## [v48.1.0] - 2024-06-20

- Feature: Add an optional `introduction` field to the `ReadmeConfig`, which is configurable
  in the user's `generators.yml`.

## [v48.0.0] - 2024-06-17

- Fix: The unique webhook id is now required.
- Improvement: Pagination endpoints now support request body properties.
- Improvement: Offset pagination now supports a configurable `step` size request property, which
  is useful for offset values that represent the element's global index (e.g. the 500th element),
  rather than the page number (e.g the 5th page).

## [v47.1.0] - 2024-06-09

- Fix: Introduce a unique id for all generated webhooks. This is being added as optional but should
  be made required in v48.

## [v47.0.0] - 2024-06-09

- Feature: Introduce `autogeneratedExamples` and `userProvidedExamples` fields on the HTTPEndpoint. In the
  `userProvidedExample` its now possible for the user to only provide code samples and no structured
  example with input and output.

  Generators should opt to use the code sample provided from the user if that is the case.

## [v46.2.0] - 2024-06-09

- Feature: Add support for webhook examples.

## [v46.1.1] - 2024-06-09

- Fix: Generate the Python SDK for IR using just pydantic v1

## [v46] - 2024-06-04

- Feature: Add support for README.md configuration.

## [v45] - 2024-05-15

- Feature: Support `bigint` primitive types.
- Feature: Add support for default values and validation rules.

## [v44] - 2024-05-10

- Improvement: Support stream and server-sent event response examples.

## [v43] - 2024-05-08

- Improvement: Support custom status codes for success respones.

## [v42] - 2024-05-07

- Improvement: Update OAuth customizability (e.g. configurable `clientId` property).

## [v41] - 2024-05-07

- Feature: Add error examples.

## [v40] - 2024-04-23

- Feature: Add support for extra properties on objects and in-lined requests.

## [v39] - 2024-04-19

- Feature: Add support for OAuth client credentials flow.

## [v38] - 2024-04-17

- Feature: Add support for Server-Sent-Events to Streaming HTTP Responses
  Read more about SSE here: https://developer.mozilla.org/en-US/docs/Web/API/Server-sent_events/Using_server-sent_events.<|MERGE_RESOLUTION|>--- conflicted
+++ resolved
@@ -5,17 +5,14 @@
 The format is based on [Keep a Changelog](https://keepachangelog.com/en/1.0.0/),
 and this project adheres to [Semantic Versioning](https://semver.org/spec/v2.0.0.html).
 
-<<<<<<< HEAD
 ## [v55.0.0] - 2024-01-13
 
 - Feature: The IR now supports `nullable<T>` types to distinguish if a property should support explicit `null` values.
-=======
 
 ## [v54.1.0] - 2024-01-10
 
 - Feature: OAuthAccessTokenRequestProperties now pulls in additional request properties from the OAuth
   getToken endpoint to support custom OAuth schemas.
->>>>>>> 151378b5
 
 ## [v54.0.0] - 2024-12-11
 
