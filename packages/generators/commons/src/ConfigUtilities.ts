--- conflicted
+++ resolved
@@ -1,9 +1,5 @@
-import { HttpPath, PathParameter } from "@fern-api/ir-sdk";
+import { HttpPath, IntermediateRepresentation, PathParameter } from "@fern-api/ir-sdk";
 import { FernGeneratorExec } from "@fern-fern/generator-exec-sdk";
-<<<<<<< HEAD
-=======
-import { HttpPath, IntermediateRepresentation, PathParameter } from "@fern-fern/ir-sdk/api";
->>>>>>> 9d42bff0
 import { format } from "util";
 
 export function getSdkVersion(config: FernGeneratorExec.GeneratorConfig): string | undefined {
