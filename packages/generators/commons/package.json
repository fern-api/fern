--- conflicted
+++ resolved
@@ -31,12 +31,8 @@
     "@fern-api/ir-sdk": "workspace:*",
     "@fern-api/logger": "workspace:*",
     "@fern-api/logging-execa": "workspace:*",
-<<<<<<< HEAD
     "@fern-fern/generator-exec-sdk": "^0.0.538",
     "@fern-fern/ir-sdk": "0.0.3294",
-=======
-    "@fern-fern/generator-exec-sdk": "^0.0.472",
->>>>>>> 5f5bbebb
     "tmp-promise": "^3.0.3",
     "zod": "^3.22.3"
   },
