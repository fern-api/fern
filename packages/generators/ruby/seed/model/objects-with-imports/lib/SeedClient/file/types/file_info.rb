# frozen_string_literal: true

module SeedClient
  module File
<<<<<<< HEAD
    # @type [Hash{String => String}] 
    FileInfo = { regular: 'REGULAR', directory: 'DIRECTORY' }.frozen
=======
    # @type [Hash{String => String}]
    FileInfo = {
      regular: "REGULAR",
      directory: "DIRECTORY"
    }.frozen
>>>>>>> a4dc8198
  end
end<|MERGE_RESOLUTION|>--- conflicted
+++ resolved
@@ -2,15 +2,7 @@
 
 module SeedClient
   module File
-<<<<<<< HEAD
-    # @type [Hash{String => String}] 
-    FileInfo = { regular: 'REGULAR', directory: 'DIRECTORY' }.frozen
-=======
     # @type [Hash{String => String}]
-    FileInfo = {
-      regular: "REGULAR",
-      directory: "DIRECTORY"
-    }.frozen
->>>>>>> a4dc8198
+    FileInfo = { regular: "REGULAR", directory: "DIRECTORY" }.frozen
   end
 end