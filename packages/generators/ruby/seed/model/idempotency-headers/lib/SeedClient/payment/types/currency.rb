# frozen_string_literal: true

module SeedClient
  module Payment
<<<<<<< HEAD
    # @type [Hash{String => String}] 
    Currency = { usd: 'USD', yen: 'YEN' }.frozen
=======
    # @type [Hash{String => String}]
    Currency = {
      usd: "USD",
      yen: "YEN"
    }.frozen
>>>>>>> a4dc8198
  end
end<|MERGE_RESOLUTION|>--- conflicted
+++ resolved
@@ -2,15 +2,7 @@
 
 module SeedClient
   module Payment
-<<<<<<< HEAD
-    # @type [Hash{String => String}] 
-    Currency = { usd: 'USD', yen: 'YEN' }.frozen
-=======
     # @type [Hash{String => String}]
-    Currency = {
-      usd: "USD",
-      yen: "YEN"
-    }.frozen
->>>>>>> a4dc8198
+    Currency = { usd: "USD", yen: "YEN" }.frozen
   end
 end