# frozen_string_literal: true

require_relative "types/types/MovieId"
require_relative "commons/types/types/Tag"
require "json"

module SeedClient
  module Types
    class Movie
      attr_reader :id, :title, :from, :rating, :type, :tag, :book, :additional_properties

      # @param id [Types::MovieId]
      # @param title [String]
      # @param from [String]
      # @param rating [Float] The rating scale is one to five stars
      # @param type [String]
      # @param tag [Commons::Types::Tag]
      # @param book [String]
      # @param additional_properties [OpenStruct] Additional properties unmapped to the current class definition
      # @return [Types::Movie]
      def initialze(id:, title:, from:, rating:, type:, tag:, book: nil, additional_properties: nil)
        # @type [Types::MovieId]
        @id = id
        # @type [String]
        @title = title
        # @type [String]
        @from = from
<<<<<<< HEAD
        # @type [Float] The rating scale is one to five stars
=======
        # @type [Float]
>>>>>>> a4dc8198
        @rating = rating
        # @type [String]
        @type = type
        # @type [Commons::Types::Tag]
        @tag = tag
        # @type [String]
        @book = book
<<<<<<< HEAD
        # @type [OpenStruct] Additional properties unmapped to the current class definition
=======
        # @type [OpenStruct]
>>>>>>> a4dc8198
        @additional_properties = additional_properties
      end

      # Deserialize a JSON object to an instance of Movie
      #
      # @param json_object [JSON]
      # @return [Types::Movie]
      def self.from_json(json_object:)
        struct = JSON.parse(json_object, object_class: OpenStruct)
<<<<<<< HEAD
        id Types::MovieId.from_json(json_object: struct.id)
        title struct.title
        from struct.from
        rating struct.rating
        type struct.type
        tag Commons::Types::Tag.from_json(json_object: struct.tag)
        book struct.book
        new(id: id, title: title, from: from, rating: rating, type: type, tag: tag, book: book, additional_properties: struct)
=======
        id = Types::MovieId.from_json(json_object: struct.id)
        title = struct.title
        from = struct.from
        rating = struct.rating
        type = struct.type
        tag = Commons::Types::Tag.from_json(json_object: struct.tag)
        book = struct.book
        new(id: id, title: title, from: from, rating: rating, type: type, tag: tag, book: book,
            additional_properties: struct)
>>>>>>> a4dc8198
      end

      # Serialize an instance of Movie to a JSON object
      #
<<<<<<< HEAD
      # @return [JSON] 
      def to_json
        { id: @id, title: @title, from: @from, rating: @rating, type: @type, tag: @tag, book: @book }.to_json()
      end
      # Leveraged for Union-type generation, validate_raw attempts to parse the given hash and check each fields type against the current object's property definitions.
      #
      # @param obj [Object] 
      # @return [Void] 
      def self.validate_raw(obj:)
        MovieId.validate_raw(obj: obj.id)
        obj.title.is_a?(String) != false || raise("Passed value for field obj.title is not the expected type, validation failed.")
        obj.from.is_a?(String) != false || raise("Passed value for field obj.from is not the expected type, validation failed.")
        obj.rating.is_a?(Float) != false || raise("Passed value for field obj.rating is not the expected type, validation failed.")
        obj.type.is_a?(String) != false || raise("Passed value for field obj.type is not the expected type, validation failed.")
        Tag.validate_raw(obj: obj.tag)
        obj.book&.is_a?(String) != false || raise("Passed value for field obj.book is not the expected type, validation failed.")
=======
      # @return [JSON]
      def to_json(*_args)
        {
          id: @id,
          title: @title,
          from: @from,
          rating: @rating,
          type: @type,
          tag: @tag,
          book: @book
        }.to_json
>>>>>>> a4dc8198
      end
    end
  end
end<|MERGE_RESOLUTION|>--- conflicted
+++ resolved
@@ -25,11 +25,7 @@
         @title = title
         # @type [String]
         @from = from
-<<<<<<< HEAD
         # @type [Float] The rating scale is one to five stars
-=======
-        # @type [Float]
->>>>>>> a4dc8198
         @rating = rating
         # @type [String]
         @type = type
@@ -37,11 +33,7 @@
         @tag = tag
         # @type [String]
         @book = book
-<<<<<<< HEAD
         # @type [OpenStruct] Additional properties unmapped to the current class definition
-=======
-        # @type [OpenStruct]
->>>>>>> a4dc8198
         @additional_properties = additional_properties
       end
 
@@ -51,7 +43,6 @@
       # @return [Types::Movie]
       def self.from_json(json_object:)
         struct = JSON.parse(json_object, object_class: OpenStruct)
-<<<<<<< HEAD
         id Types::MovieId.from_json(json_object: struct.id)
         title struct.title
         from struct.from
@@ -59,31 +50,21 @@
         type struct.type
         tag Commons::Types::Tag.from_json(json_object: struct.tag)
         book struct.book
-        new(id: id, title: title, from: from, rating: rating, type: type, tag: tag, book: book, additional_properties: struct)
-=======
-        id = Types::MovieId.from_json(json_object: struct.id)
-        title = struct.title
-        from = struct.from
-        rating = struct.rating
-        type = struct.type
-        tag = Commons::Types::Tag.from_json(json_object: struct.tag)
-        book = struct.book
         new(id: id, title: title, from: from, rating: rating, type: type, tag: tag, book: book,
             additional_properties: struct)
->>>>>>> a4dc8198
       end
 
       # Serialize an instance of Movie to a JSON object
       #
-<<<<<<< HEAD
-      # @return [JSON] 
-      def to_json
-        { id: @id, title: @title, from: @from, rating: @rating, type: @type, tag: @tag, book: @book }.to_json()
+      # @return [JSON]
+      def to_json(*_args)
+        { id: @id, title: @title, from: @from, rating: @rating, type: @type, tag: @tag, book: @book }.to_json
       end
+
       # Leveraged for Union-type generation, validate_raw attempts to parse the given hash and check each fields type against the current object's property definitions.
       #
-      # @param obj [Object] 
-      # @return [Void] 
+      # @param obj [Object]
+      # @return [Void]
       def self.validate_raw(obj:)
         MovieId.validate_raw(obj: obj.id)
         obj.title.is_a?(String) != false || raise("Passed value for field obj.title is not the expected type, validation failed.")
@@ -92,19 +73,6 @@
         obj.type.is_a?(String) != false || raise("Passed value for field obj.type is not the expected type, validation failed.")
         Tag.validate_raw(obj: obj.tag)
         obj.book&.is_a?(String) != false || raise("Passed value for field obj.book is not the expected type, validation failed.")
-=======
-      # @return [JSON]
-      def to_json(*_args)
-        {
-          id: @id,
-          title: @title,
-          from: @from,
-          rating: @rating,
-          type: @type,
-          tag: @tag,
-          book: @book
-        }.to_json
->>>>>>> a4dc8198
       end
     end
   end
