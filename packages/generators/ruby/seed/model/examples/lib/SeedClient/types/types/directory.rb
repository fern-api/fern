--- conflicted
+++ resolved
@@ -21,11 +21,7 @@
         @files = files
         # @type [Array<Types::Directory>]
         @directories = directories
-<<<<<<< HEAD
         # @type [OpenStruct] Additional properties unmapped to the current class definition
-=======
-        # @type [OpenStruct]
->>>>>>> a4dc8198
         @additional_properties = additional_properties
       end
 
@@ -35,50 +31,31 @@
       # @return [Types::Directory]
       def self.from_json(json_object:)
         struct = JSON.parse(json_object, object_class: OpenStruct)
-<<<<<<< HEAD
         name struct.name
-        files struct.files.map() do | v |
-  Types::File.from_json(json_object: v)
-end
-        directories struct.directories.map() do | v |
-  Types::Directory.from_json(json_object: v)
-end
-=======
-        name = struct.name
-        files = struct.files.map do |v|
+        files struct.files.map do |v|
           Types::File.from_json(json_object: v)
         end
-        directories = struct.directories.map do |v|
+        directories struct.directories.map do |v|
           Types::Directory.from_json(json_object: v)
         end
->>>>>>> a4dc8198
         new(name: name, files: files, directories: directories, additional_properties: struct)
       end
 
       # Serialize an instance of Directory to a JSON object
       #
-<<<<<<< HEAD
-      # @return [JSON] 
-      def to_json
-        { name: @name, files: @files, directories: @directories }.to_json()
+      # @return [JSON]
+      def to_json(*_args)
+        { name: @name, files: @files, directories: @directories }.to_json
       end
+
       # Leveraged for Union-type generation, validate_raw attempts to parse the given hash and check each fields type against the current object's property definitions.
       #
-      # @param obj [Object] 
-      # @return [Void] 
+      # @param obj [Object]
+      # @return [Void]
       def self.validate_raw(obj:)
         obj.name.is_a?(String) != false || raise("Passed value for field obj.name is not the expected type, validation failed.")
         obj.files&.is_a?(Array) != false || raise("Passed value for field obj.files is not the expected type, validation failed.")
         obj.directories&.is_a?(Array) != false || raise("Passed value for field obj.directories is not the expected type, validation failed.")
-=======
-      # @return [JSON]
-      def to_json(*_args)
-        {
-          name: @name,
-          files: @files,
-          directories: @directories
-        }.to_json
->>>>>>> a4dc8198
       end
     end
   end
