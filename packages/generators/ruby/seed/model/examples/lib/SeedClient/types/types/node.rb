# frozen_string_literal: true

require_relative "types/types/Node"
require_relative "types/types/Tree"
require "json"

module SeedClient
  module Types
    class Node
      attr_reader :name, :nodes, :trees, :additional_properties

      # @param name [String]
      # @param nodes [Array<Types::Node>]
      # @param trees [Array<Types::Tree>]
      # @param additional_properties [OpenStruct] Additional properties unmapped to the current class definition
      # @return [Types::Node]
      def initialze(name:, nodes: nil, trees: nil, additional_properties: nil)
        # @type [String]
        @name = name
        # @type [Array<Types::Node>]
        @nodes = nodes
        # @type [Array<Types::Tree>]
        @trees = trees
<<<<<<< HEAD
        # @type [OpenStruct] Additional properties unmapped to the current class definition
=======
        # @type [OpenStruct]
>>>>>>> a4dc8198
        @additional_properties = additional_properties
      end

      # Deserialize a JSON object to an instance of Node
      #
      # @param json_object [JSON]
      # @return [Types::Node]
      def self.from_json(json_object:)
        struct = JSON.parse(json_object, object_class: OpenStruct)
<<<<<<< HEAD
        name struct.name
        nodes struct.nodes.map() do | v |
  Types::Node.from_json(json_object: v)
end
        trees struct.trees.map() do | v |
  Types::Tree.from_json(json_object: v)
end
=======
        name = struct.name
        nodes = struct.nodes.map do |v|
          Types::Node.from_json(json_object: v)
        end
        trees = struct.trees.map do |v|
          Types::Tree.from_json(json_object: v)
        end
>>>>>>> a4dc8198
        new(name: name, nodes: nodes, trees: trees, additional_properties: struct)
      end

      # Serialize an instance of Node to a JSON object
      #
<<<<<<< HEAD
      # @return [JSON] 
      def to_json
        { name: @name, nodes: @nodes, trees: @trees }.to_json()
      end
      # Leveraged for Union-type generation, validate_raw attempts to parse the given hash and check each fields type against the current object's property definitions.
      #
      # @param obj [Object] 
      # @return [Void] 
      def self.validate_raw(obj:)
        obj.name.is_a?(String) != false || raise("Passed value for field obj.name is not the expected type, validation failed.")
        obj.nodes&.is_a?(Array) != false || raise("Passed value for field obj.nodes is not the expected type, validation failed.")
        obj.trees&.is_a?(Array) != false || raise("Passed value for field obj.trees is not the expected type, validation failed.")
=======
      # @return [JSON]
      def to_json(*_args)
        {
          name: @name,
          nodes: @nodes,
          trees: @trees
        }.to_json
>>>>>>> a4dc8198
      end
    end
  end
end<|MERGE_RESOLUTION|>--- conflicted
+++ resolved
@@ -21,11 +21,7 @@
         @nodes = nodes
         # @type [Array<Types::Tree>]
         @trees = trees
-<<<<<<< HEAD
         # @type [OpenStruct] Additional properties unmapped to the current class definition
-=======
-        # @type [OpenStruct]
->>>>>>> a4dc8198
         @additional_properties = additional_properties
       end
 
@@ -35,50 +31,31 @@
       # @return [Types::Node]
       def self.from_json(json_object:)
         struct = JSON.parse(json_object, object_class: OpenStruct)
-<<<<<<< HEAD
         name struct.name
-        nodes struct.nodes.map() do | v |
-  Types::Node.from_json(json_object: v)
-end
-        trees struct.trees.map() do | v |
-  Types::Tree.from_json(json_object: v)
-end
-=======
-        name = struct.name
-        nodes = struct.nodes.map do |v|
+        nodes struct.nodes.map do |v|
           Types::Node.from_json(json_object: v)
         end
-        trees = struct.trees.map do |v|
+        trees struct.trees.map do |v|
           Types::Tree.from_json(json_object: v)
         end
->>>>>>> a4dc8198
         new(name: name, nodes: nodes, trees: trees, additional_properties: struct)
       end
 
       # Serialize an instance of Node to a JSON object
       #
-<<<<<<< HEAD
-      # @return [JSON] 
-      def to_json
-        { name: @name, nodes: @nodes, trees: @trees }.to_json()
+      # @return [JSON]
+      def to_json(*_args)
+        { name: @name, nodes: @nodes, trees: @trees }.to_json
       end
+
       # Leveraged for Union-type generation, validate_raw attempts to parse the given hash and check each fields type against the current object's property definitions.
       #
-      # @param obj [Object] 
-      # @return [Void] 
+      # @param obj [Object]
+      # @return [Void]
       def self.validate_raw(obj:)
         obj.name.is_a?(String) != false || raise("Passed value for field obj.name is not the expected type, validation failed.")
         obj.nodes&.is_a?(Array) != false || raise("Passed value for field obj.nodes is not the expected type, validation failed.")
         obj.trees&.is_a?(Array) != false || raise("Passed value for field obj.trees is not the expected type, validation failed.")
-=======
-      # @return [JSON]
-      def to_json(*_args)
-        {
-          name: @name,
-          nodes: @nodes,
-          trees: @trees
-        }.to_json
->>>>>>> a4dc8198
       end
     end
   end
