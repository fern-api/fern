# frozen_string_literal: true

require "json"

module SeedClient
  module Types
    class Moment
      attr_reader :id, :date, :datetime, :additional_properties

      # @param id [UUID]
      # @param date [Date]
      # @param datetime [DateTime]
      # @param additional_properties [OpenStruct] Additional properties unmapped to the current class definition
      # @return [Types::Moment]
      def initialze(id:, date:, datetime:, additional_properties: nil)
        # @type [UUID]
        @id = id
        # @type [Date]
        @date = date
        # @type [DateTime]
        @datetime = datetime
<<<<<<< HEAD
        # @type [OpenStruct] Additional properties unmapped to the current class definition
=======
        # @type [OpenStruct]
>>>>>>> a4dc8198
        @additional_properties = additional_properties
      end

      # Deserialize a JSON object to an instance of Moment
      #
      # @param json_object [JSON]
      # @return [Types::Moment]
      def self.from_json(json_object:)
        struct = JSON.parse(json_object, object_class: OpenStruct)
        id struct.id
        date struct.date
        datetime struct.datetime
        new(id: id, date: date, datetime: datetime, additional_properties: struct)
      end

      # Serialize an instance of Moment to a JSON object
      #
<<<<<<< HEAD
      # @return [JSON] 
      def to_json
        { id: @id, date: @date, datetime: @datetime }.to_json()
      end
      # Leveraged for Union-type generation, validate_raw attempts to parse the given hash and check each fields type against the current object's property definitions.
      #
      # @param obj [Object] 
      # @return [Void] 
      def self.validate_raw(obj:)
        obj.id.is_a?(UUID) != false || raise("Passed value for field obj.id is not the expected type, validation failed.")
        obj.date.is_a?(Date) != false || raise("Passed value for field obj.date is not the expected type, validation failed.")
        obj.datetime.is_a?(DateTime) != false || raise("Passed value for field obj.datetime is not the expected type, validation failed.")
=======
      # @return [JSON]
      def to_json(*_args)
        {
          id: @id,
          date: @date,
          datetime: @datetime
        }.to_json
>>>>>>> a4dc8198
      end
    end
  end
end<|MERGE_RESOLUTION|>--- conflicted
+++ resolved
@@ -19,11 +19,7 @@
         @date = date
         # @type [DateTime]
         @datetime = datetime
-<<<<<<< HEAD
         # @type [OpenStruct] Additional properties unmapped to the current class definition
-=======
-        # @type [OpenStruct]
->>>>>>> a4dc8198
         @additional_properties = additional_properties
       end
 
@@ -41,28 +37,19 @@
 
       # Serialize an instance of Moment to a JSON object
       #
-<<<<<<< HEAD
-      # @return [JSON] 
-      def to_json
-        { id: @id, date: @date, datetime: @datetime }.to_json()
+      # @return [JSON]
+      def to_json(*_args)
+        { id: @id, date: @date, datetime: @datetime }.to_json
       end
+
       # Leveraged for Union-type generation, validate_raw attempts to parse the given hash and check each fields type against the current object's property definitions.
       #
-      # @param obj [Object] 
-      # @return [Void] 
+      # @param obj [Object]
+      # @return [Void]
       def self.validate_raw(obj:)
         obj.id.is_a?(UUID) != false || raise("Passed value for field obj.id is not the expected type, validation failed.")
         obj.date.is_a?(Date) != false || raise("Passed value for field obj.date is not the expected type, validation failed.")
         obj.datetime.is_a?(DateTime) != false || raise("Passed value for field obj.datetime is not the expected type, validation failed.")
-=======
-      # @return [JSON]
-      def to_json(*_args)
-        {
-          id: @id,
-          date: @date,
-          datetime: @datetime
-        }.to_json
->>>>>>> a4dc8198
       end
     end
   end
