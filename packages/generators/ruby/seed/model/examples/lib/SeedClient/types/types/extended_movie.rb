--- conflicted
+++ resolved
@@ -14,11 +14,7 @@
       def initialze(cast:, additional_properties: nil)
         # @type [Array<String>]
         @cast = cast
-<<<<<<< HEAD
         # @type [OpenStruct] Additional properties unmapped to the current class definition
-=======
-        # @type [OpenStruct]
->>>>>>> a4dc8198
         @additional_properties = additional_properties
       end
 
@@ -34,24 +30,17 @@
 
       # Serialize an instance of ExtendedMovie to a JSON object
       #
-<<<<<<< HEAD
-      # @return [JSON] 
-      def to_json
-        { cast: @cast }.to_json()
+      # @return [JSON]
+      def to_json(*_args)
+        { cast: @cast }.to_json
       end
+
       # Leveraged for Union-type generation, validate_raw attempts to parse the given hash and check each fields type against the current object's property definitions.
       #
-      # @param obj [Object] 
-      # @return [Void] 
+      # @param obj [Object]
+      # @return [Void]
       def self.validate_raw(obj:)
         obj.cast.is_a?(Array) != false || raise("Passed value for field obj.cast is not the expected type, validation failed.")
-=======
-      # @return [JSON]
-      def to_json(*_args)
-        {
-          cast: @cast
-        }.to_json
->>>>>>> a4dc8198
       end
     end
   end
