# frozen_string_literal: true

module SeedClient
<<<<<<< HEAD
  # @type [Hash{String => String}] 
  Enum = { one: 'ONE', two: 'TWO', three: 'THREE' }.frozen
=======
  # @type [Hash{String => String}]
  Enum = {
    one: "ONE",
    two: "TWO",
    three: "THREE"
  }.frozen
>>>>>>> a4dc8198
end<|MERGE_RESOLUTION|>--- conflicted
+++ resolved
@@ -1,15 +1,6 @@
 # frozen_string_literal: true
 
 module SeedClient
-<<<<<<< HEAD
-  # @type [Hash{String => String}] 
-  Enum = { one: 'ONE', two: 'TWO', three: 'THREE' }.frozen
-=======
   # @type [Hash{String => String}]
-  Enum = {
-    one: "ONE",
-    two: "TWO",
-    three: "THREE"
-  }.frozen
->>>>>>> a4dc8198
+  Enum = { one: "ONE", two: "TWO", three: "THREE" }.frozen
 end