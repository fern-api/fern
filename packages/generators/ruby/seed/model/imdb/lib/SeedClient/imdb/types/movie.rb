--- conflicted
+++ resolved
@@ -18,15 +18,9 @@
         @id = id
         # @type [String]
         @title = title
-<<<<<<< HEAD
         # @type [Float] The rating scale is one to five stars
         @rating = rating
         # @type [OpenStruct] Additional properties unmapped to the current class definition
-=======
-        # @type [Float]
-        @rating = rating
-        # @type [OpenStruct]
->>>>>>> a4dc8198
         @additional_properties = additional_properties
       end
 
@@ -44,28 +38,19 @@
 
       # Serialize an instance of Movie to a JSON object
       #
-<<<<<<< HEAD
-      # @return [JSON] 
-      def to_json
-        { id: @id, title: @title, rating: @rating }.to_json()
+      # @return [JSON]
+      def to_json(*_args)
+        { id: @id, title: @title, rating: @rating }.to_json
       end
+
       # Leveraged for Union-type generation, validate_raw attempts to parse the given hash and check each fields type against the current object's property definitions.
       #
-      # @param obj [Object] 
-      # @return [Void] 
+      # @param obj [Object]
+      # @return [Void]
       def self.validate_raw(obj:)
         MovieId.validate_raw(obj: obj.id)
         obj.title.is_a?(String) != false || raise("Passed value for field obj.title is not the expected type, validation failed.")
         obj.rating.is_a?(Float) != false || raise("Passed value for field obj.rating is not the expected type, validation failed.")
-=======
-      # @return [JSON]
-      def to_json(*_args)
-        {
-          id: @id,
-          title: @title,
-          rating: @rating
-        }.to_json
->>>>>>> a4dc8198
       end
     end
   end
