--- conflicted
+++ resolved
@@ -18,11 +18,7 @@
           @string = string
           # @type [Types::Object::ObjectWithOptionalField]
           @nested_object = nested_object
-<<<<<<< HEAD
           # @type [OpenStruct] Additional properties unmapped to the current class definition
-=======
-          # @type [OpenStruct]
->>>>>>> a4dc8198
           @additional_properties = additional_properties
         end
 
@@ -39,26 +35,18 @@
 
         # Serialize an instance of NestedObjectWithOptionalField to a JSON object
         #
-<<<<<<< HEAD
-        # @return [JSON] 
-        def to_json
-          { string: @string, NestedObject: @nested_object }.to_json()
+        # @return [JSON]
+        def to_json(*_args)
+          { string: @string, NestedObject: @nested_object }.to_json
         end
+
         # Leveraged for Union-type generation, validate_raw attempts to parse the given hash and check each fields type against the current object's property definitions.
         #
-        # @param obj [Object] 
-        # @return [Void] 
+        # @param obj [Object]
+        # @return [Void]
         def self.validate_raw(obj:)
           obj.string&.is_a?(String) != false || raise("Passed value for field obj.string is not the expected type, validation failed.")
-          obj.nested_object.nil?() || ObjectWithOptionalField.validate_raw(obj: obj.nested_object)
-=======
-        # @return [JSON]
-        def to_json(*_args)
-          {
-            string: @string,
-            NestedObject: @nested_object
-          }.to_json
->>>>>>> a4dc8198
+          obj.nested_object.nil? || ObjectWithOptionalField.validate_raw(obj: obj.nested_object)
         end
       end
     end
