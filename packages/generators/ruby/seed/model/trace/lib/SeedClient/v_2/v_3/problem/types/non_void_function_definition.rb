--- conflicted
+++ resolved
@@ -20,11 +20,7 @@
             @signature = signature
             # @type [V2::V3::Problem::FunctionImplementationForMultipleLanguages]
             @code = code
-<<<<<<< HEAD
             # @type [OpenStruct] Additional properties unmapped to the current class definition
-=======
-            # @type [OpenStruct]
->>>>>>> a4dc8198
             @additional_properties = additional_properties
           end
 
@@ -41,26 +37,18 @@
 
           # Serialize an instance of NonVoidFunctionDefinition to a JSON object
           #
-<<<<<<< HEAD
-          # @return [JSON] 
-          def to_json
-            { signature: @signature, code: @code }.to_json()
+          # @return [JSON]
+          def to_json(*_args)
+            { signature: @signature, code: @code }.to_json
           end
+
           # Leveraged for Union-type generation, validate_raw attempts to parse the given hash and check each fields type against the current object's property definitions.
           #
-          # @param obj [Object] 
-          # @return [Void] 
+          # @param obj [Object]
+          # @return [Void]
           def self.validate_raw(obj:)
             NonVoidFunctionSignature.validate_raw(obj: obj.signature)
             FunctionImplementationForMultipleLanguages.validate_raw(obj: obj.code)
-=======
-          # @return [JSON]
-          def to_json(*_args)
-            {
-              signature: @signature,
-              code: @code
-            }.to_json
->>>>>>> a4dc8198
           end
         end
       end
