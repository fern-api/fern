# frozen_string_literal: true

require_relative "submission/types/SubmissionId"
require_relative "commons/types/Language"
require_relative "submission/types/SubmissionFileInfo"
require_relative "commons/types/ProblemId"
require "json"

module SeedClient
  module Submission
    class SubmitRequestV2
      attr_reader :submission_id, :language, :submission_files, :problem_id, :problem_version, :user_id,
                  :additional_properties

      # @param submission_id [Submission::SubmissionId]
      # @param language [Commons::Language]
      # @param submission_files [Array<Submission::SubmissionFileInfo>]
      # @param problem_id [Commons::ProblemId]
      # @param problem_version [Integer]
      # @param user_id [String]
      # @param additional_properties [OpenStruct] Additional properties unmapped to the current class definition
      # @return [Submission::SubmitRequestV2]
      def initialze(submission_id:, language:, submission_files:, problem_id:, problem_version: nil, user_id: nil,
                    additional_properties: nil)
        # @type [Submission::SubmissionId]
        @submission_id = submission_id
        # @type [Commons::Language]
        @language = language
        # @type [Array<Submission::SubmissionFileInfo>]
        @submission_files = submission_files
        # @type [Commons::ProblemId]
        @problem_id = problem_id
        # @type [Integer]
        @problem_version = problem_version
        # @type [String]
        @user_id = user_id
<<<<<<< HEAD
        # @type [OpenStruct] Additional properties unmapped to the current class definition
=======
        # @type [OpenStruct]
>>>>>>> a4dc8198
        @additional_properties = additional_properties
      end

      # Deserialize a JSON object to an instance of SubmitRequestV2
      #
      # @param json_object [JSON]
      # @return [Submission::SubmitRequestV2]
      def self.from_json(json_object:)
        struct = JSON.parse(json_object, object_class: OpenStruct)
<<<<<<< HEAD
        submission_id Submission::SubmissionId.from_json(json_object: struct.submissionId)
        language Commons::Language.from_json(json_object: struct.language)
        submission_files struct.submissionFiles.map() do | v |
  Submission::SubmissionFileInfo.from_json(json_object: v)
end
        problem_id Commons::ProblemId.from_json(json_object: struct.problemId)
        problem_version struct.problemVersion
        user_id struct.userId
        new(submission_id: submission_id, language: language, submission_files: submission_files, problem_id: problem_id, problem_version: problem_version, user_id: user_id, additional_properties: struct)
=======
        submission_id = Submission::SubmissionId.from_json(json_object: struct.submissionId)
        language = Commons::Language.from_json(json_object: struct.language)
        submission_files = struct.submissionFiles.map do |v|
          Submission::SubmissionFileInfo.from_json(json_object: v)
        end
        problem_id = Commons::ProblemId.from_json(json_object: struct.problemId)
        problem_version = struct.problemVersion
        user_id = struct.userId
        new(submission_id: submission_id, language: language, submission_files: submission_files,
            problem_id: problem_id, problem_version: problem_version, user_id: user_id, additional_properties: struct)
>>>>>>> a4dc8198
      end

      # Serialize an instance of SubmitRequestV2 to a JSON object
      #
<<<<<<< HEAD
      # @return [JSON] 
      def to_json
        { submissionId: @submission_id, language: @language, submissionFiles: @submission_files, problemId: @problem_id, problemVersion: @problem_version, userId: @user_id }.to_json()
      end
      # Leveraged for Union-type generation, validate_raw attempts to parse the given hash and check each fields type against the current object's property definitions.
      #
      # @param obj [Object] 
      # @return [Void] 
      def self.validate_raw(obj:)
        SubmissionId.validate_raw(obj: obj.submission_id)
        Language.validate_raw(obj: obj.language)
        obj.submission_files.is_a?(Array) != false || raise("Passed value for field obj.submission_files is not the expected type, validation failed.")
        ProblemId.validate_raw(obj: obj.problem_id)
        obj.problem_version&.is_a?(Integer) != false || raise("Passed value for field obj.problem_version is not the expected type, validation failed.")
        obj.user_id&.is_a?(String) != false || raise("Passed value for field obj.user_id is not the expected type, validation failed.")
=======
      # @return [JSON]
      def to_json(*_args)
        {
          submissionId: @submission_id,
          language: @language,
          submissionFiles: @submission_files,
          problemId: @problem_id,
          problemVersion: @problem_version,
          userId: @user_id
        }.to_json
>>>>>>> a4dc8198
      end
    end
  end
end<|MERGE_RESOLUTION|>--- conflicted
+++ resolved
@@ -34,11 +34,7 @@
         @problem_version = problem_version
         # @type [String]
         @user_id = user_id
-<<<<<<< HEAD
         # @type [OpenStruct] Additional properties unmapped to the current class definition
-=======
-        # @type [OpenStruct]
->>>>>>> a4dc8198
         @additional_properties = additional_properties
       end
 
@@ -48,41 +44,30 @@
       # @return [Submission::SubmitRequestV2]
       def self.from_json(json_object:)
         struct = JSON.parse(json_object, object_class: OpenStruct)
-<<<<<<< HEAD
         submission_id Submission::SubmissionId.from_json(json_object: struct.submissionId)
         language Commons::Language.from_json(json_object: struct.language)
-        submission_files struct.submissionFiles.map() do | v |
-  Submission::SubmissionFileInfo.from_json(json_object: v)
-end
+        submission_files struct.submissionFiles.map do |v|
+          Submission::SubmissionFileInfo.from_json(json_object: v)
+        end
         problem_id Commons::ProblemId.from_json(json_object: struct.problemId)
         problem_version struct.problemVersion
         user_id struct.userId
-        new(submission_id: submission_id, language: language, submission_files: submission_files, problem_id: problem_id, problem_version: problem_version, user_id: user_id, additional_properties: struct)
-=======
-        submission_id = Submission::SubmissionId.from_json(json_object: struct.submissionId)
-        language = Commons::Language.from_json(json_object: struct.language)
-        submission_files = struct.submissionFiles.map do |v|
-          Submission::SubmissionFileInfo.from_json(json_object: v)
-        end
-        problem_id = Commons::ProblemId.from_json(json_object: struct.problemId)
-        problem_version = struct.problemVersion
-        user_id = struct.userId
         new(submission_id: submission_id, language: language, submission_files: submission_files,
             problem_id: problem_id, problem_version: problem_version, user_id: user_id, additional_properties: struct)
->>>>>>> a4dc8198
       end
 
       # Serialize an instance of SubmitRequestV2 to a JSON object
       #
-<<<<<<< HEAD
-      # @return [JSON] 
-      def to_json
-        { submissionId: @submission_id, language: @language, submissionFiles: @submission_files, problemId: @problem_id, problemVersion: @problem_version, userId: @user_id }.to_json()
+      # @return [JSON]
+      def to_json(*_args)
+        { submissionId: @submission_id, language: @language, submissionFiles: @submission_files,
+          problemId: @problem_id, problemVersion: @problem_version, userId: @user_id }.to_json
       end
+
       # Leveraged for Union-type generation, validate_raw attempts to parse the given hash and check each fields type against the current object's property definitions.
       #
-      # @param obj [Object] 
-      # @return [Void] 
+      # @param obj [Object]
+      # @return [Void]
       def self.validate_raw(obj:)
         SubmissionId.validate_raw(obj: obj.submission_id)
         Language.validate_raw(obj: obj.language)
@@ -90,18 +75,6 @@
         ProblemId.validate_raw(obj: obj.problem_id)
         obj.problem_version&.is_a?(Integer) != false || raise("Passed value for field obj.problem_version is not the expected type, validation failed.")
         obj.user_id&.is_a?(String) != false || raise("Passed value for field obj.user_id is not the expected type, validation failed.")
-=======
-      # @return [JSON]
-      def to_json(*_args)
-        {
-          submissionId: @submission_id,
-          language: @language,
-          submissionFiles: @submission_files,
-          problemId: @problem_id,
-          problemVersion: @problem_version,
-          userId: @user_id
-        }.to_json
->>>>>>> a4dc8198
       end
     end
   end
