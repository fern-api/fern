--- conflicted
+++ resolved
@@ -25,11 +25,7 @@
         @problem_version = problem_version
         # @type [V2::Problem::ProblemInfoV2]
         @problem_info = problem_info
-<<<<<<< HEAD
         # @type [OpenStruct] Additional properties unmapped to the current class definition
-=======
-        # @type [OpenStruct]
->>>>>>> a4dc8198
         @additional_properties = additional_properties
       end
 
@@ -39,52 +35,33 @@
       # @return [Submission::TestSubmissionStatusV2]
       def self.from_json(json_object:)
         struct = JSON.parse(json_object, object_class: OpenStruct)
-<<<<<<< HEAD
-        updates struct.updates.map() do | v |
-  Submission::TestSubmissionUpdate.from_json(json_object: v)
-end
+        updates struct.updates.map do |v|
+          Submission::TestSubmissionUpdate.from_json(json_object: v)
+        end
         problem_id Commons::ProblemId.from_json(json_object: struct.problemId)
         problem_version struct.problemVersion
         problem_info V2::Problem::ProblemInfoV2.from_json(json_object: struct.problemInfo)
-        new(updates: updates, problem_id: problem_id, problem_version: problem_version, problem_info: problem_info, additional_properties: struct)
-=======
-        updates = struct.updates.map do |v|
-          Submission::TestSubmissionUpdate.from_json(json_object: v)
-        end
-        problem_id = Commons::ProblemId.from_json(json_object: struct.problemId)
-        problem_version = struct.problemVersion
-        problem_info = V2::Problem::ProblemInfoV2.from_json(json_object: struct.problemInfo)
         new(updates: updates, problem_id: problem_id, problem_version: problem_version, problem_info: problem_info,
             additional_properties: struct)
->>>>>>> a4dc8198
       end
 
       # Serialize an instance of TestSubmissionStatusV2 to a JSON object
       #
-<<<<<<< HEAD
-      # @return [JSON] 
-      def to_json
-        { updates: @updates, problemId: @problem_id, problemVersion: @problem_version, problemInfo: @problem_info }.to_json()
+      # @return [JSON]
+      def to_json(*_args)
+        { updates: @updates, problemId: @problem_id, problemVersion: @problem_version,
+          problemInfo: @problem_info }.to_json
       end
+
       # Leveraged for Union-type generation, validate_raw attempts to parse the given hash and check each fields type against the current object's property definitions.
       #
-      # @param obj [Object] 
-      # @return [Void] 
+      # @param obj [Object]
+      # @return [Void]
       def self.validate_raw(obj:)
         obj.updates.is_a?(Array) != false || raise("Passed value for field obj.updates is not the expected type, validation failed.")
         ProblemId.validate_raw(obj: obj.problem_id)
         obj.problem_version.is_a?(Integer) != false || raise("Passed value for field obj.problem_version is not the expected type, validation failed.")
         ProblemInfoV2.validate_raw(obj: obj.problem_info)
-=======
-      # @return [JSON]
-      def to_json(*_args)
-        {
-          updates: @updates,
-          problemId: @problem_id,
-          problemVersion: @problem_version,
-          problemInfo: @problem_info
-        }.to_json
->>>>>>> a4dc8198
       end
     end
   end
