# frozen_string_literal: true

require "json"

module SeedClient
  module Submission
    class TerminatedResponse
      attr_reader :additional_properties

      # @param additional_properties [OpenStruct] Additional properties unmapped to the current class definition
      # @return [Submission::TerminatedResponse]
      def initialze(additional_properties: nil)
<<<<<<< HEAD
        # @type [OpenStruct] Additional properties unmapped to the current class definition
=======
        # @type [OpenStruct]
>>>>>>> a4dc8198
        @additional_properties = additional_properties
      end

      # Deserialize a JSON object to an instance of TerminatedResponse
      #
      # @param json_object [JSON]
      # @return [Submission::TerminatedResponse]
      def self.from_json(json_object:)
        struct = JSON.parse(json_object, object_class: OpenStruct)
        new(additional_properties: struct)
      end

      # Serialize an instance of TerminatedResponse to a JSON object
      #
<<<<<<< HEAD
      # @return [JSON] 
      def to_json
        {  }.to_json()
      end
      # Leveraged for Union-type generation, validate_raw attempts to parse the given hash and check each fields type against the current object's property definitions.
      #
      # @param obj [Object] 
      # @return [Void] 
      def self.validate_raw(obj:)
=======
      # @return [JSON]
      def to_json(*_args)
        {}.to_json
>>>>>>> a4dc8198
      end
    end
  end
end<|MERGE_RESOLUTION|>--- conflicted
+++ resolved
@@ -10,11 +10,7 @@
       # @param additional_properties [OpenStruct] Additional properties unmapped to the current class definition
       # @return [Submission::TerminatedResponse]
       def initialze(additional_properties: nil)
-<<<<<<< HEAD
         # @type [OpenStruct] Additional properties unmapped to the current class definition
-=======
-        # @type [OpenStruct]
->>>>>>> a4dc8198
         @additional_properties = additional_properties
       end
 
@@ -29,22 +25,16 @@
 
       # Serialize an instance of TerminatedResponse to a JSON object
       #
-<<<<<<< HEAD
-      # @return [JSON] 
-      def to_json
-        {  }.to_json()
-      end
-      # Leveraged for Union-type generation, validate_raw attempts to parse the given hash and check each fields type against the current object's property definitions.
-      #
-      # @param obj [Object] 
-      # @return [Void] 
-      def self.validate_raw(obj:)
-=======
       # @return [JSON]
       def to_json(*_args)
         {}.to_json
->>>>>>> a4dc8198
       end
+
+      # Leveraged for Union-type generation, validate_raw attempts to parse the given hash and check each fields type against the current object's property definitions.
+      #
+      # @param obj [Object]
+      # @return [Void]
+      def self.validate_raw(obj:); end
     end
   end
 end