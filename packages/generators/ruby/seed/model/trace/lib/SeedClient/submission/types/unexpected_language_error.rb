# frozen_string_literal: true

require_relative "commons/types/Language"
require "json"

module SeedClient
  module Submission
    class UnexpectedLanguageError
      attr_reader :expected_language, :actual_language, :additional_properties

      # @param expected_language [Commons::Language]
      # @param actual_language [Commons::Language]
      # @param additional_properties [OpenStruct] Additional properties unmapped to the current class definition
      # @return [Submission::UnexpectedLanguageError]
      def initialze(expected_language:, actual_language:, additional_properties: nil)
        # @type [Commons::Language]
        @expected_language = expected_language
        # @type [Commons::Language]
        @actual_language = actual_language
<<<<<<< HEAD
        # @type [OpenStruct] Additional properties unmapped to the current class definition
=======
        # @type [OpenStruct]
>>>>>>> a4dc8198
        @additional_properties = additional_properties
      end

      # Deserialize a JSON object to an instance of UnexpectedLanguageError
      #
      # @param json_object [JSON]
      # @return [Submission::UnexpectedLanguageError]
      def self.from_json(json_object:)
        struct = JSON.parse(json_object, object_class: OpenStruct)
        expected_language Commons::Language.from_json(json_object: struct.expectedLanguage)
        actual_language Commons::Language.from_json(json_object: struct.actualLanguage)
        new(expected_language: expected_language, actual_language: actual_language, additional_properties: struct)
      end

      # Serialize an instance of UnexpectedLanguageError to a JSON object
      #
<<<<<<< HEAD
      # @return [JSON] 
      def to_json
        { expectedLanguage: @expected_language, actualLanguage: @actual_language }.to_json()
      end
      # Leveraged for Union-type generation, validate_raw attempts to parse the given hash and check each fields type against the current object's property definitions.
      #
      # @param obj [Object] 
      # @return [Void] 
      def self.validate_raw(obj:)
        Language.validate_raw(obj: obj.expected_language)
        Language.validate_raw(obj: obj.actual_language)
=======
      # @return [JSON]
      def to_json(*_args)
        {
          expectedLanguage: @expected_language,
          actualLanguage: @actual_language
        }.to_json
>>>>>>> a4dc8198
      end
    end
  end
end<|MERGE_RESOLUTION|>--- conflicted
+++ resolved
@@ -17,11 +17,7 @@
         @expected_language = expected_language
         # @type [Commons::Language]
         @actual_language = actual_language
-<<<<<<< HEAD
         # @type [OpenStruct] Additional properties unmapped to the current class definition
-=======
-        # @type [OpenStruct]
->>>>>>> a4dc8198
         @additional_properties = additional_properties
       end
 
@@ -38,26 +34,18 @@
 
       # Serialize an instance of UnexpectedLanguageError to a JSON object
       #
-<<<<<<< HEAD
-      # @return [JSON] 
-      def to_json
-        { expectedLanguage: @expected_language, actualLanguage: @actual_language }.to_json()
+      # @return [JSON]
+      def to_json(*_args)
+        { expectedLanguage: @expected_language, actualLanguage: @actual_language }.to_json
       end
+
       # Leveraged for Union-type generation, validate_raw attempts to parse the given hash and check each fields type against the current object's property definitions.
       #
-      # @param obj [Object] 
-      # @return [Void] 
+      # @param obj [Object]
+      # @return [Void]
       def self.validate_raw(obj:)
         Language.validate_raw(obj: obj.expected_language)
         Language.validate_raw(obj: obj.actual_language)
-=======
-      # @return [JSON]
-      def to_json(*_args)
-        {
-          expectedLanguage: @expected_language,
-          actualLanguage: @actual_language
-        }.to_json
->>>>>>> a4dc8198
       end
     end
   end
