# frozen_string_literal: true

require_relative "commons/types/Language"
require_relative "submission/types/ExecutionSessionStatus"
require "json"

module SeedClient
  module Submission
    class ExecutionSessionState
      attr_reader :last_time_contacted, :session_id, :is_warm_instance, :aws_task_id, :language, :status,
                  :additional_properties

      # @param last_time_contacted [String]
      # @param session_id [String] The auto-generated session id. Formatted as a uuid.
      # @param is_warm_instance [Boolean]
      # @param aws_task_id [String]
      # @param language [Commons::Language]
      # @param status [Submission::ExecutionSessionStatus]
      # @param additional_properties [OpenStruct] Additional properties unmapped to the current class definition
      # @return [Submission::ExecutionSessionState]
      def initialze(session_id:, is_warm_instance:, language:, status:, last_time_contacted: nil, aws_task_id: nil,
                    additional_properties: nil)
        # @type [String]
        @last_time_contacted = last_time_contacted
<<<<<<< HEAD
        # @type [String] The auto-generated session id. Formatted as a uuid.
=======
        # @type [String]
>>>>>>> a4dc8198
        @session_id = session_id
        # @type [Boolean]
        @is_warm_instance = is_warm_instance
        # @type [String]
        @aws_task_id = aws_task_id
        # @type [Commons::Language]
        @language = language
        # @type [Submission::ExecutionSessionStatus]
        @status = status
<<<<<<< HEAD
        # @type [OpenStruct] Additional properties unmapped to the current class definition
=======
        # @type [OpenStruct]
>>>>>>> a4dc8198
        @additional_properties = additional_properties
      end

      # Deserialize a JSON object to an instance of ExecutionSessionState
      #
      # @param json_object [JSON]
      # @return [Submission::ExecutionSessionState]
      def self.from_json(json_object:)
        struct = JSON.parse(json_object, object_class: OpenStruct)
<<<<<<< HEAD
        last_time_contacted struct.lastTimeContacted
        session_id struct.sessionId
        is_warm_instance struct.isWarmInstance
        aws_task_id struct.awsTaskId
        language Commons::Language.from_json(json_object: struct.language)
        status Submission::ExecutionSessionStatus.from_json(json_object: struct.status)
        new(last_time_contacted: last_time_contacted, session_id: session_id, is_warm_instance: is_warm_instance, aws_task_id: aws_task_id, language: language, status: status, additional_properties: struct)
=======
        last_time_contacted = struct.lastTimeContacted
        session_id = struct.sessionId
        is_warm_instance = struct.isWarmInstance
        aws_task_id = struct.awsTaskId
        language = Commons::Language.from_json(json_object: struct.language)
        status = Submission::ExecutionSessionStatus.from_json(json_object: struct.status)
        new(last_time_contacted: last_time_contacted, session_id: session_id, is_warm_instance: is_warm_instance,
            aws_task_id: aws_task_id, language: language, status: status, additional_properties: struct)
>>>>>>> a4dc8198
      end

      # Serialize an instance of ExecutionSessionState to a JSON object
      #
<<<<<<< HEAD
      # @return [JSON] 
      def to_json
        { lastTimeContacted: @last_time_contacted, sessionId: @session_id, isWarmInstance: @is_warm_instance, awsTaskId: @aws_task_id, language: @language, status: @status }.to_json()
      end
      # Leveraged for Union-type generation, validate_raw attempts to parse the given hash and check each fields type against the current object's property definitions.
      #
      # @param obj [Object] 
      # @return [Void] 
      def self.validate_raw(obj:)
        obj.last_time_contacted&.is_a?(String) != false || raise("Passed value for field obj.last_time_contacted is not the expected type, validation failed.")
        obj.session_id.is_a?(String) != false || raise("Passed value for field obj.session_id is not the expected type, validation failed.")
        obj.is_warm_instance.is_a?(Boolean) != false || raise("Passed value for field obj.is_warm_instance is not the expected type, validation failed.")
        obj.aws_task_id&.is_a?(String) != false || raise("Passed value for field obj.aws_task_id is not the expected type, validation failed.")
        Language.validate_raw(obj: obj.language)
        ExecutionSessionStatus.validate_raw(obj: obj.status)
=======
      # @return [JSON]
      def to_json(*_args)
        {
          lastTimeContacted: @last_time_contacted,
          sessionId: @session_id,
          isWarmInstance: @is_warm_instance,
          awsTaskId: @aws_task_id,
          language: @language,
          status: @status
        }.to_json
>>>>>>> a4dc8198
      end
    end
  end
end<|MERGE_RESOLUTION|>--- conflicted
+++ resolved
@@ -22,11 +22,7 @@
                     additional_properties: nil)
         # @type [String]
         @last_time_contacted = last_time_contacted
-<<<<<<< HEAD
         # @type [String] The auto-generated session id. Formatted as a uuid.
-=======
-        # @type [String]
->>>>>>> a4dc8198
         @session_id = session_id
         # @type [Boolean]
         @is_warm_instance = is_warm_instance
@@ -36,11 +32,7 @@
         @language = language
         # @type [Submission::ExecutionSessionStatus]
         @status = status
-<<<<<<< HEAD
         # @type [OpenStruct] Additional properties unmapped to the current class definition
-=======
-        # @type [OpenStruct]
->>>>>>> a4dc8198
         @additional_properties = additional_properties
       end
 
@@ -50,37 +42,28 @@
       # @return [Submission::ExecutionSessionState]
       def self.from_json(json_object:)
         struct = JSON.parse(json_object, object_class: OpenStruct)
-<<<<<<< HEAD
         last_time_contacted struct.lastTimeContacted
         session_id struct.sessionId
         is_warm_instance struct.isWarmInstance
         aws_task_id struct.awsTaskId
         language Commons::Language.from_json(json_object: struct.language)
         status Submission::ExecutionSessionStatus.from_json(json_object: struct.status)
-        new(last_time_contacted: last_time_contacted, session_id: session_id, is_warm_instance: is_warm_instance, aws_task_id: aws_task_id, language: language, status: status, additional_properties: struct)
-=======
-        last_time_contacted = struct.lastTimeContacted
-        session_id = struct.sessionId
-        is_warm_instance = struct.isWarmInstance
-        aws_task_id = struct.awsTaskId
-        language = Commons::Language.from_json(json_object: struct.language)
-        status = Submission::ExecutionSessionStatus.from_json(json_object: struct.status)
         new(last_time_contacted: last_time_contacted, session_id: session_id, is_warm_instance: is_warm_instance,
             aws_task_id: aws_task_id, language: language, status: status, additional_properties: struct)
->>>>>>> a4dc8198
       end
 
       # Serialize an instance of ExecutionSessionState to a JSON object
       #
-<<<<<<< HEAD
-      # @return [JSON] 
-      def to_json
-        { lastTimeContacted: @last_time_contacted, sessionId: @session_id, isWarmInstance: @is_warm_instance, awsTaskId: @aws_task_id, language: @language, status: @status }.to_json()
+      # @return [JSON]
+      def to_json(*_args)
+        { lastTimeContacted: @last_time_contacted, sessionId: @session_id, isWarmInstance: @is_warm_instance,
+          awsTaskId: @aws_task_id, language: @language, status: @status }.to_json
       end
+
       # Leveraged for Union-type generation, validate_raw attempts to parse the given hash and check each fields type against the current object's property definitions.
       #
-      # @param obj [Object] 
-      # @return [Void] 
+      # @param obj [Object]
+      # @return [Void]
       def self.validate_raw(obj:)
         obj.last_time_contacted&.is_a?(String) != false || raise("Passed value for field obj.last_time_contacted is not the expected type, validation failed.")
         obj.session_id.is_a?(String) != false || raise("Passed value for field obj.session_id is not the expected type, validation failed.")
@@ -88,18 +71,6 @@
         obj.aws_task_id&.is_a?(String) != false || raise("Passed value for field obj.aws_task_id is not the expected type, validation failed.")
         Language.validate_raw(obj: obj.language)
         ExecutionSessionStatus.validate_raw(obj: obj.status)
-=======
-      # @return [JSON]
-      def to_json(*_args)
-        {
-          lastTimeContacted: @last_time_contacted,
-          sessionId: @session_id,
-          isWarmInstance: @is_warm_instance,
-          awsTaskId: @aws_task_id,
-          language: @language,
-          status: @status
-        }.to_json
->>>>>>> a4dc8198
       end
     end
   end
