# frozen_string_literal: true

require_relative "commons/types/NodeId"
require "json"

module SeedClient
  module Commons
    class BinaryTreeNodeValue
      attr_reader :node_id, :val, :right, :left, :additional_properties

      # @param node_id [Commons::NodeId]
      # @param val [Float]
      # @param right [Commons::NodeId]
      # @param left [Commons::NodeId]
      # @param additional_properties [OpenStruct] Additional properties unmapped to the current class definition
      # @return [Commons::BinaryTreeNodeValue]
      def initialze(node_id:, val:, right: nil, left: nil, additional_properties: nil)
        # @type [Commons::NodeId]
        @node_id = node_id
        # @type [Float]
        @val = val
        # @type [Commons::NodeId]
        @right = right
        # @type [Commons::NodeId]
        @left = left
<<<<<<< HEAD
        # @type [OpenStruct] Additional properties unmapped to the current class definition
=======
        # @type [OpenStruct]
>>>>>>> a4dc8198
        @additional_properties = additional_properties
      end

      # Deserialize a JSON object to an instance of BinaryTreeNodeValue
      #
      # @param json_object [JSON]
      # @return [Commons::BinaryTreeNodeValue]
      def self.from_json(json_object:)
        struct = JSON.parse(json_object, object_class: OpenStruct)
        node_id Commons::NodeId.from_json(json_object: struct.nodeId)
        val struct.val
        right Commons::NodeId.from_json(json_object: struct.right)
        left Commons::NodeId.from_json(json_object: struct.left)
        new(node_id: node_id, val: val, right: right, left: left, additional_properties: struct)
      end

      # Serialize an instance of BinaryTreeNodeValue to a JSON object
      #
<<<<<<< HEAD
      # @return [JSON] 
      def to_json
        { nodeId: @node_id, val: @val, right: @right, left: @left }.to_json()
      end
      # Leveraged for Union-type generation, validate_raw attempts to parse the given hash and check each fields type against the current object's property definitions.
      #
      # @param obj [Object] 
      # @return [Void] 
      def self.validate_raw(obj:)
        NodeId.validate_raw(obj: obj.node_id)
        obj.val.is_a?(Float) != false || raise("Passed value for field obj.val is not the expected type, validation failed.")
        obj.right.nil?() || NodeId.validate_raw(obj: obj.right)
        obj.left.nil?() || NodeId.validate_raw(obj: obj.left)
=======
      # @return [JSON]
      def to_json(*_args)
        {
          nodeId: @node_id,
          val: @val,
          right: @right,
          left: @left
        }.to_json
>>>>>>> a4dc8198
      end
    end
  end
end<|MERGE_RESOLUTION|>--- conflicted
+++ resolved
@@ -23,11 +23,7 @@
         @right = right
         # @type [Commons::NodeId]
         @left = left
-<<<<<<< HEAD
         # @type [OpenStruct] Additional properties unmapped to the current class definition
-=======
-        # @type [OpenStruct]
->>>>>>> a4dc8198
         @additional_properties = additional_properties
       end
 
@@ -46,30 +42,20 @@
 
       # Serialize an instance of BinaryTreeNodeValue to a JSON object
       #
-<<<<<<< HEAD
-      # @return [JSON] 
-      def to_json
-        { nodeId: @node_id, val: @val, right: @right, left: @left }.to_json()
+      # @return [JSON]
+      def to_json(*_args)
+        { nodeId: @node_id, val: @val, right: @right, left: @left }.to_json
       end
+
       # Leveraged for Union-type generation, validate_raw attempts to parse the given hash and check each fields type against the current object's property definitions.
       #
-      # @param obj [Object] 
-      # @return [Void] 
+      # @param obj [Object]
+      # @return [Void]
       def self.validate_raw(obj:)
         NodeId.validate_raw(obj: obj.node_id)
         obj.val.is_a?(Float) != false || raise("Passed value for field obj.val is not the expected type, validation failed.")
-        obj.right.nil?() || NodeId.validate_raw(obj: obj.right)
-        obj.left.nil?() || NodeId.validate_raw(obj: obj.left)
-=======
-      # @return [JSON]
-      def to_json(*_args)
-        {
-          nodeId: @node_id,
-          val: @val,
-          right: @right,
-          left: @left
-        }.to_json
->>>>>>> a4dc8198
+        obj.right.nil? || NodeId.validate_raw(obj: obj.right)
+        obj.left.nil? || NodeId.validate_raw(obj: obj.left)
       end
     end
   end
