# frozen_string_literal: true

module SeedClient
  module Submission
<<<<<<< HEAD
    # @type [Hash{String => String}] 
    ExecutionSessionStatus = { creating_container: 'CREATING_CONTAINER', provisioning_container: 'PROVISIONING_CONTAINER', pending_container: 'PENDING_CONTAINER', running_container: 'RUNNING_CONTAINER', live_container: 'LIVE_CONTAINER', failed_to_launch: 'FAILED_TO_LAUNCH' }.frozen
=======
    # @type [Hash{String => String}]
    ExecutionSessionStatus = {
      creating_container: "CREATING_CONTAINER",
      provisioning_container: "PROVISIONING_CONTAINER",
      pending_container: "PENDING_CONTAINER",
      running_container: "RUNNING_CONTAINER",
      live_container: "LIVE_CONTAINER",
      failed_to_launch: "FAILED_TO_LAUNCH"
    }.frozen
>>>>>>> a4dc8198
  end
end<|MERGE_RESOLUTION|>--- conflicted
+++ resolved
@@ -2,19 +2,8 @@
 
 module SeedClient
   module Submission
-<<<<<<< HEAD
-    # @type [Hash{String => String}] 
-    ExecutionSessionStatus = { creating_container: 'CREATING_CONTAINER', provisioning_container: 'PROVISIONING_CONTAINER', pending_container: 'PENDING_CONTAINER', running_container: 'RUNNING_CONTAINER', live_container: 'LIVE_CONTAINER', failed_to_launch: 'FAILED_TO_LAUNCH' }.frozen
-=======
     # @type [Hash{String => String}]
-    ExecutionSessionStatus = {
-      creating_container: "CREATING_CONTAINER",
-      provisioning_container: "PROVISIONING_CONTAINER",
-      pending_container: "PENDING_CONTAINER",
-      running_container: "RUNNING_CONTAINER",
-      live_container: "LIVE_CONTAINER",
-      failed_to_launch: "FAILED_TO_LAUNCH"
-    }.frozen
->>>>>>> a4dc8198
+    ExecutionSessionStatus = { creating_container: "CREATING_CONTAINER",
+                               provisioning_container: "PROVISIONING_CONTAINER", pending_container: "PENDING_CONTAINER", running_container: "RUNNING_CONTAINER", live_container: "LIVE_CONTAINER", failed_to_launch: "FAILED_TO_LAUNCH" }.frozen
   end
 end