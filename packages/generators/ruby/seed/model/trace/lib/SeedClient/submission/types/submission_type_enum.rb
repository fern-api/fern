--- conflicted
+++ resolved
@@ -2,14 +2,7 @@
 
 module SeedClient
   module Submission
-<<<<<<< HEAD
-    # @type [Hash{String => String}] 
-    SubmissionTypeEnum = { test: 'TEST' }.frozen
-=======
     # @type [Hash{String => String}]
-    SubmissionTypeEnum = {
-      test: "TEST"
-    }.frozen
->>>>>>> a4dc8198
+    SubmissionTypeEnum = { test: "TEST" }.frozen
   end
 end