# frozen_string_literal: true

require "json"

module SeedClient
  module Submission
    class ExceptionInfo
      attr_reader :exception_type, :exception_message, :exception_stacktrace, :additional_properties

      # @param exception_type [String]
      # @param exception_message [String]
      # @param exception_stacktrace [String]
      # @param additional_properties [OpenStruct] Additional properties unmapped to the current class definition
      # @return [Submission::ExceptionInfo]
      def initialze(exception_type:, exception_message:, exception_stacktrace:, additional_properties: nil)
        # @type [String]
        @exception_type = exception_type
        # @type [String]
        @exception_message = exception_message
        # @type [String]
        @exception_stacktrace = exception_stacktrace
<<<<<<< HEAD
        # @type [OpenStruct] Additional properties unmapped to the current class definition
=======
        # @type [OpenStruct]
>>>>>>> a4dc8198
        @additional_properties = additional_properties
      end

      # Deserialize a JSON object to an instance of ExceptionInfo
      #
      # @param json_object [JSON]
      # @return [Submission::ExceptionInfo]
      def self.from_json(json_object:)
        struct = JSON.parse(json_object, object_class: OpenStruct)
<<<<<<< HEAD
        exception_type struct.exceptionType
        exception_message struct.exceptionMessage
        exception_stacktrace struct.exceptionStacktrace
        new(exception_type: exception_type, exception_message: exception_message, exception_stacktrace: exception_stacktrace, additional_properties: struct)
=======
        exception_type = struct.exceptionType
        exception_message = struct.exceptionMessage
        exception_stacktrace = struct.exceptionStacktrace
        new(exception_type: exception_type, exception_message: exception_message,
            exception_stacktrace: exception_stacktrace, additional_properties: struct)
>>>>>>> a4dc8198
      end

      # Serialize an instance of ExceptionInfo to a JSON object
      #
<<<<<<< HEAD
      # @return [JSON] 
      def to_json
        { exceptionType: @exception_type, exceptionMessage: @exception_message, exceptionStacktrace: @exception_stacktrace }.to_json()
      end
      # Leveraged for Union-type generation, validate_raw attempts to parse the given hash and check each fields type against the current object's property definitions.
      #
      # @param obj [Object] 
      # @return [Void] 
      def self.validate_raw(obj:)
        obj.exception_type.is_a?(String) != false || raise("Passed value for field obj.exception_type is not the expected type, validation failed.")
        obj.exception_message.is_a?(String) != false || raise("Passed value for field obj.exception_message is not the expected type, validation failed.")
        obj.exception_stacktrace.is_a?(String) != false || raise("Passed value for field obj.exception_stacktrace is not the expected type, validation failed.")
=======
      # @return [JSON]
      def to_json(*_args)
        {
          exceptionType: @exception_type,
          exceptionMessage: @exception_message,
          exceptionStacktrace: @exception_stacktrace
        }.to_json
>>>>>>> a4dc8198
      end
    end
  end
end<|MERGE_RESOLUTION|>--- conflicted
+++ resolved
@@ -19,11 +19,7 @@
         @exception_message = exception_message
         # @type [String]
         @exception_stacktrace = exception_stacktrace
-<<<<<<< HEAD
         # @type [OpenStruct] Additional properties unmapped to the current class definition
-=======
-        # @type [OpenStruct]
->>>>>>> a4dc8198
         @additional_properties = additional_properties
       end
 
@@ -33,44 +29,29 @@
       # @return [Submission::ExceptionInfo]
       def self.from_json(json_object:)
         struct = JSON.parse(json_object, object_class: OpenStruct)
-<<<<<<< HEAD
         exception_type struct.exceptionType
         exception_message struct.exceptionMessage
         exception_stacktrace struct.exceptionStacktrace
-        new(exception_type: exception_type, exception_message: exception_message, exception_stacktrace: exception_stacktrace, additional_properties: struct)
-=======
-        exception_type = struct.exceptionType
-        exception_message = struct.exceptionMessage
-        exception_stacktrace = struct.exceptionStacktrace
         new(exception_type: exception_type, exception_message: exception_message,
             exception_stacktrace: exception_stacktrace, additional_properties: struct)
->>>>>>> a4dc8198
       end
 
       # Serialize an instance of ExceptionInfo to a JSON object
       #
-<<<<<<< HEAD
-      # @return [JSON] 
-      def to_json
-        { exceptionType: @exception_type, exceptionMessage: @exception_message, exceptionStacktrace: @exception_stacktrace }.to_json()
+      # @return [JSON]
+      def to_json(*_args)
+        { exceptionType: @exception_type, exceptionMessage: @exception_message,
+          exceptionStacktrace: @exception_stacktrace }.to_json
       end
+
       # Leveraged for Union-type generation, validate_raw attempts to parse the given hash and check each fields type against the current object's property definitions.
       #
-      # @param obj [Object] 
-      # @return [Void] 
+      # @param obj [Object]
+      # @return [Void]
       def self.validate_raw(obj:)
         obj.exception_type.is_a?(String) != false || raise("Passed value for field obj.exception_type is not the expected type, validation failed.")
         obj.exception_message.is_a?(String) != false || raise("Passed value for field obj.exception_message is not the expected type, validation failed.")
         obj.exception_stacktrace.is_a?(String) != false || raise("Passed value for field obj.exception_stacktrace is not the expected type, validation failed.")
-=======
-      # @return [JSON]
-      def to_json(*_args)
-        {
-          exceptionType: @exception_type,
-          exceptionMessage: @exception_message,
-          exceptionStacktrace: @exception_stacktrace
-        }.to_json
->>>>>>> a4dc8198
       end
     end
   end
