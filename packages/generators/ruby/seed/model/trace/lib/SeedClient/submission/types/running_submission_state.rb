--- conflicted
+++ resolved
@@ -2,18 +2,8 @@
 
 module SeedClient
   module Submission
-<<<<<<< HEAD
-    # @type [Hash{String => String}] 
-    RunningSubmissionState = { queueing_submission: 'QUEUEING_SUBMISSION', killing_historical_submissions: 'KILLING_HISTORICAL_SUBMISSIONS', writing_submission_to_file: 'WRITING_SUBMISSION_TO_FILE', compiling_submission: 'COMPILING_SUBMISSION', running_submission: 'RUNNING_SUBMISSION' }.frozen
-=======
     # @type [Hash{String => String}]
-    RunningSubmissionState = {
-      queueing_submission: "QUEUEING_SUBMISSION",
-      killing_historical_submissions: "KILLING_HISTORICAL_SUBMISSIONS",
-      writing_submission_to_file: "WRITING_SUBMISSION_TO_FILE",
-      compiling_submission: "COMPILING_SUBMISSION",
-      running_submission: "RUNNING_SUBMISSION"
-    }.frozen
->>>>>>> a4dc8198
+    RunningSubmissionState = { queueing_submission: "QUEUEING_SUBMISSION",
+                               killing_historical_submissions: "KILLING_HISTORICAL_SUBMISSIONS", writing_submission_to_file: "WRITING_SUBMISSION_TO_FILE", compiling_submission: "COMPILING_SUBMISSION", running_submission: "RUNNING_SUBMISSION" }.frozen
   end
 end