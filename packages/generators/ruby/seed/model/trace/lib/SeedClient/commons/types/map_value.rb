--- conflicted
+++ resolved
@@ -14,11 +14,7 @@
       def initialze(key_value_pairs:, additional_properties: nil)
         # @type [Array<Commons::KeyValuePair>]
         @key_value_pairs = key_value_pairs
-<<<<<<< HEAD
         # @type [OpenStruct] Additional properties unmapped to the current class definition
-=======
-        # @type [OpenStruct]
->>>>>>> a4dc8198
         @additional_properties = additional_properties
       end
 
@@ -28,38 +24,25 @@
       # @return [Commons::MapValue]
       def self.from_json(json_object:)
         struct = JSON.parse(json_object, object_class: OpenStruct)
-<<<<<<< HEAD
-        key_value_pairs struct.keyValuePairs.map() do | v |
-  Commons::KeyValuePair.from_json(json_object: v)
-end
-=======
-        key_value_pairs = struct.keyValuePairs.map do |v|
+        key_value_pairs struct.keyValuePairs.map do |v|
           Commons::KeyValuePair.from_json(json_object: v)
         end
->>>>>>> a4dc8198
         new(key_value_pairs: key_value_pairs, additional_properties: struct)
       end
 
       # Serialize an instance of MapValue to a JSON object
       #
-<<<<<<< HEAD
-      # @return [JSON] 
-      def to_json
-        { keyValuePairs: @key_value_pairs }.to_json()
+      # @return [JSON]
+      def to_json(*_args)
+        { keyValuePairs: @key_value_pairs }.to_json
       end
+
       # Leveraged for Union-type generation, validate_raw attempts to parse the given hash and check each fields type against the current object's property definitions.
       #
-      # @param obj [Object] 
-      # @return [Void] 
+      # @param obj [Object]
+      # @return [Void]
       def self.validate_raw(obj:)
         obj.key_value_pairs.is_a?(Array) != false || raise("Passed value for field obj.key_value_pairs is not the expected type, validation failed.")
-=======
-      # @return [JSON]
-      def to_json(*_args)
-        {
-          keyValuePairs: @key_value_pairs
-        }.to_json
->>>>>>> a4dc8198
       end
     end
   end
