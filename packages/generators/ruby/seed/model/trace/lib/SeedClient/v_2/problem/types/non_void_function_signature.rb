# frozen_string_literal: true

require_relative "v_2/problem/types/Parameter"
require_relative "commons/types/VariableType"
require "json"

module SeedClient
  module V2
    module Problem
      class NonVoidFunctionSignature
        attr_reader :parameters, :return_type, :additional_properties

        # @param parameters [Array<V2::Problem::Parameter>]
        # @param return_type [Commons::VariableType]
        # @param additional_properties [OpenStruct] Additional properties unmapped to the current class definition
        # @return [V2::Problem::NonVoidFunctionSignature]
        def initialze(parameters:, return_type:, additional_properties: nil)
          # @type [Array<V2::Problem::Parameter>]
          @parameters = parameters
          # @type [Commons::VariableType]
          @return_type = return_type
<<<<<<< HEAD
          # @type [OpenStruct] Additional properties unmapped to the current class definition
=======
          # @type [OpenStruct]
>>>>>>> a4dc8198
          @additional_properties = additional_properties
        end

        # Deserialize a JSON object to an instance of NonVoidFunctionSignature
        #
        # @param json_object [JSON]
        # @return [V2::Problem::NonVoidFunctionSignature]
        def self.from_json(json_object:)
          struct = JSON.parse(json_object, object_class: OpenStruct)
<<<<<<< HEAD
          parameters struct.parameters.map() do | v |
  V2::Problem::Parameter.from_json(json_object: v)
end
          return_type Commons::VariableType.from_json(json_object: struct.returnType)
=======
          parameters = struct.parameters.map do |v|
            V2::Problem::Parameter.from_json(json_object: v)
          end
          return_type = Commons::VariableType.from_json(json_object: struct.returnType)
>>>>>>> a4dc8198
          new(parameters: parameters, return_type: return_type, additional_properties: struct)
        end

        # Serialize an instance of NonVoidFunctionSignature to a JSON object
        #
<<<<<<< HEAD
        # @return [JSON] 
        def to_json
          { parameters: @parameters, returnType: @return_type }.to_json()
        end
        # Leveraged for Union-type generation, validate_raw attempts to parse the given hash and check each fields type against the current object's property definitions.
        #
        # @param obj [Object] 
        # @return [Void] 
        def self.validate_raw(obj:)
          obj.parameters.is_a?(Array) != false || raise("Passed value for field obj.parameters is not the expected type, validation failed.")
          VariableType.validate_raw(obj: obj.return_type)
=======
        # @return [JSON]
        def to_json(*_args)
          {
            parameters: @parameters,
            returnType: @return_type
          }.to_json
>>>>>>> a4dc8198
        end
      end
    end
  end
end<|MERGE_RESOLUTION|>--- conflicted
+++ resolved
@@ -19,11 +19,7 @@
           @parameters = parameters
           # @type [Commons::VariableType]
           @return_type = return_type
-<<<<<<< HEAD
           # @type [OpenStruct] Additional properties unmapped to the current class definition
-=======
-          # @type [OpenStruct]
->>>>>>> a4dc8198
           @additional_properties = additional_properties
         end
 
@@ -33,42 +29,27 @@
         # @return [V2::Problem::NonVoidFunctionSignature]
         def self.from_json(json_object:)
           struct = JSON.parse(json_object, object_class: OpenStruct)
-<<<<<<< HEAD
-          parameters struct.parameters.map() do | v |
-  V2::Problem::Parameter.from_json(json_object: v)
-end
-          return_type Commons::VariableType.from_json(json_object: struct.returnType)
-=======
-          parameters = struct.parameters.map do |v|
+          parameters struct.parameters.map do |v|
             V2::Problem::Parameter.from_json(json_object: v)
           end
-          return_type = Commons::VariableType.from_json(json_object: struct.returnType)
->>>>>>> a4dc8198
+          return_type Commons::VariableType.from_json(json_object: struct.returnType)
           new(parameters: parameters, return_type: return_type, additional_properties: struct)
         end
 
         # Serialize an instance of NonVoidFunctionSignature to a JSON object
         #
-<<<<<<< HEAD
-        # @return [JSON] 
-        def to_json
-          { parameters: @parameters, returnType: @return_type }.to_json()
+        # @return [JSON]
+        def to_json(*_args)
+          { parameters: @parameters, returnType: @return_type }.to_json
         end
+
         # Leveraged for Union-type generation, validate_raw attempts to parse the given hash and check each fields type against the current object's property definitions.
         #
-        # @param obj [Object] 
-        # @return [Void] 
+        # @param obj [Object]
+        # @return [Void]
         def self.validate_raw(obj:)
           obj.parameters.is_a?(Array) != false || raise("Passed value for field obj.parameters is not the expected type, validation failed.")
           VariableType.validate_raw(obj: obj.return_type)
-=======
-        # @return [JSON]
-        def to_json(*_args)
-          {
-            parameters: @parameters,
-            returnType: @return_type
-          }.to_json
->>>>>>> a4dc8198
         end
       end
     end
