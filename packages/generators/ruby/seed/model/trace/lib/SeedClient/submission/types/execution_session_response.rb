# frozen_string_literal: true

require_relative "commons/types/Language"
require_relative "submission/types/ExecutionSessionStatus"
require "json"

module SeedClient
  module Submission
    class ExecutionSessionResponse
      attr_reader :session_id, :execution_session_url, :language, :status, :additional_properties

      # @param session_id [String]
      # @param execution_session_url [String]
      # @param language [Commons::Language]
      # @param status [Submission::ExecutionSessionStatus]
      # @param additional_properties [OpenStruct] Additional properties unmapped to the current class definition
      # @return [Submission::ExecutionSessionResponse]
      def initialze(session_id:, language:, status:, execution_session_url: nil, additional_properties: nil)
        # @type [String]
        @session_id = session_id
        # @type [String]
        @execution_session_url = execution_session_url
        # @type [Commons::Language]
        @language = language
        # @type [Submission::ExecutionSessionStatus]
        @status = status
<<<<<<< HEAD
        # @type [OpenStruct] Additional properties unmapped to the current class definition
=======
        # @type [OpenStruct]
>>>>>>> a4dc8198
        @additional_properties = additional_properties
      end

      # Deserialize a JSON object to an instance of ExecutionSessionResponse
      #
      # @param json_object [JSON]
      # @return [Submission::ExecutionSessionResponse]
      def self.from_json(json_object:)
        struct = JSON.parse(json_object, object_class: OpenStruct)
<<<<<<< HEAD
        session_id struct.sessionId
        execution_session_url struct.executionSessionUrl
        language Commons::Language.from_json(json_object: struct.language)
        status Submission::ExecutionSessionStatus.from_json(json_object: struct.status)
        new(session_id: session_id, execution_session_url: execution_session_url, language: language, status: status, additional_properties: struct)
=======
        session_id = struct.sessionId
        execution_session_url = struct.executionSessionUrl
        language = Commons::Language.from_json(json_object: struct.language)
        status = Submission::ExecutionSessionStatus.from_json(json_object: struct.status)
        new(session_id: session_id, execution_session_url: execution_session_url, language: language, status: status,
            additional_properties: struct)
>>>>>>> a4dc8198
      end

      # Serialize an instance of ExecutionSessionResponse to a JSON object
      #
<<<<<<< HEAD
      # @return [JSON] 
      def to_json
        { sessionId: @session_id, executionSessionUrl: @execution_session_url, language: @language, status: @status }.to_json()
      end
      # Leveraged for Union-type generation, validate_raw attempts to parse the given hash and check each fields type against the current object's property definitions.
      #
      # @param obj [Object] 
      # @return [Void] 
      def self.validate_raw(obj:)
        obj.session_id.is_a?(String) != false || raise("Passed value for field obj.session_id is not the expected type, validation failed.")
        obj.execution_session_url&.is_a?(String) != false || raise("Passed value for field obj.execution_session_url is not the expected type, validation failed.")
        Language.validate_raw(obj: obj.language)
        ExecutionSessionStatus.validate_raw(obj: obj.status)
=======
      # @return [JSON]
      def to_json(*_args)
        {
          sessionId: @session_id,
          executionSessionUrl: @execution_session_url,
          language: @language,
          status: @status
        }.to_json
>>>>>>> a4dc8198
      end
    end
  end
end<|MERGE_RESOLUTION|>--- conflicted
+++ resolved
@@ -24,11 +24,7 @@
         @language = language
         # @type [Submission::ExecutionSessionStatus]
         @status = status
-<<<<<<< HEAD
         # @type [OpenStruct] Additional properties unmapped to the current class definition
-=======
-        # @type [OpenStruct]
->>>>>>> a4dc8198
         @additional_properties = additional_properties
       end
 
@@ -38,48 +34,31 @@
       # @return [Submission::ExecutionSessionResponse]
       def self.from_json(json_object:)
         struct = JSON.parse(json_object, object_class: OpenStruct)
-<<<<<<< HEAD
         session_id struct.sessionId
         execution_session_url struct.executionSessionUrl
         language Commons::Language.from_json(json_object: struct.language)
         status Submission::ExecutionSessionStatus.from_json(json_object: struct.status)
-        new(session_id: session_id, execution_session_url: execution_session_url, language: language, status: status, additional_properties: struct)
-=======
-        session_id = struct.sessionId
-        execution_session_url = struct.executionSessionUrl
-        language = Commons::Language.from_json(json_object: struct.language)
-        status = Submission::ExecutionSessionStatus.from_json(json_object: struct.status)
         new(session_id: session_id, execution_session_url: execution_session_url, language: language, status: status,
             additional_properties: struct)
->>>>>>> a4dc8198
       end
 
       # Serialize an instance of ExecutionSessionResponse to a JSON object
       #
-<<<<<<< HEAD
-      # @return [JSON] 
-      def to_json
-        { sessionId: @session_id, executionSessionUrl: @execution_session_url, language: @language, status: @status }.to_json()
+      # @return [JSON]
+      def to_json(*_args)
+        { sessionId: @session_id, executionSessionUrl: @execution_session_url, language: @language,
+          status: @status }.to_json
       end
+
       # Leveraged for Union-type generation, validate_raw attempts to parse the given hash and check each fields type against the current object's property definitions.
       #
-      # @param obj [Object] 
-      # @return [Void] 
+      # @param obj [Object]
+      # @return [Void]
       def self.validate_raw(obj:)
         obj.session_id.is_a?(String) != false || raise("Passed value for field obj.session_id is not the expected type, validation failed.")
         obj.execution_session_url&.is_a?(String) != false || raise("Passed value for field obj.execution_session_url is not the expected type, validation failed.")
         Language.validate_raw(obj: obj.language)
         ExecutionSessionStatus.validate_raw(obj: obj.status)
-=======
-      # @return [JSON]
-      def to_json(*_args)
-        {
-          sessionId: @session_id,
-          executionSessionUrl: @execution_session_url,
-          language: @language,
-          status: @status
-        }.to_json
->>>>>>> a4dc8198
       end
     end
   end
