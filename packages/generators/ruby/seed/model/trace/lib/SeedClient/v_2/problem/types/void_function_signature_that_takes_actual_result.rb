# frozen_string_literal: true

require_relative "v_2/problem/types/Parameter"
require_relative "commons/types/VariableType"
require "json"

module SeedClient
  module V2
    module Problem
      class VoidFunctionSignatureThatTakesActualResult
        attr_reader :parameters, :actual_result_type, :additional_properties

        # @param parameters [Array<V2::Problem::Parameter>]
        # @param actual_result_type [Commons::VariableType]
        # @param additional_properties [OpenStruct] Additional properties unmapped to the current class definition
        # @return [V2::Problem::VoidFunctionSignatureThatTakesActualResult]
        def initialze(parameters:, actual_result_type:, additional_properties: nil)
          # @type [Array<V2::Problem::Parameter>]
          @parameters = parameters
          # @type [Commons::VariableType]
          @actual_result_type = actual_result_type
<<<<<<< HEAD
          # @type [OpenStruct] Additional properties unmapped to the current class definition
=======
          # @type [OpenStruct]
>>>>>>> a4dc8198
          @additional_properties = additional_properties
        end

        # Deserialize a JSON object to an instance of VoidFunctionSignatureThatTakesActualResult
        #
        # @param json_object [JSON]
        # @return [V2::Problem::VoidFunctionSignatureThatTakesActualResult]
        def self.from_json(json_object:)
          struct = JSON.parse(json_object, object_class: OpenStruct)
<<<<<<< HEAD
          parameters struct.parameters.map() do | v |
  V2::Problem::Parameter.from_json(json_object: v)
end
          actual_result_type Commons::VariableType.from_json(json_object: struct.actualResultType)
=======
          parameters = struct.parameters.map do |v|
            V2::Problem::Parameter.from_json(json_object: v)
          end
          actual_result_type = Commons::VariableType.from_json(json_object: struct.actualResultType)
>>>>>>> a4dc8198
          new(parameters: parameters, actual_result_type: actual_result_type, additional_properties: struct)
        end

        # Serialize an instance of VoidFunctionSignatureThatTakesActualResult to a JSON object
        #
<<<<<<< HEAD
        # @return [JSON] 
        def to_json
          { parameters: @parameters, actualResultType: @actual_result_type }.to_json()
        end
        # Leveraged for Union-type generation, validate_raw attempts to parse the given hash and check each fields type against the current object's property definitions.
        #
        # @param obj [Object] 
        # @return [Void] 
        def self.validate_raw(obj:)
          obj.parameters.is_a?(Array) != false || raise("Passed value for field obj.parameters is not the expected type, validation failed.")
          VariableType.validate_raw(obj: obj.actual_result_type)
=======
        # @return [JSON]
        def to_json(*_args)
          {
            parameters: @parameters,
            actualResultType: @actual_result_type
          }.to_json
>>>>>>> a4dc8198
        end
      end
    end
  end
end<|MERGE_RESOLUTION|>--- conflicted
+++ resolved
@@ -19,11 +19,7 @@
           @parameters = parameters
           # @type [Commons::VariableType]
           @actual_result_type = actual_result_type
-<<<<<<< HEAD
           # @type [OpenStruct] Additional properties unmapped to the current class definition
-=======
-          # @type [OpenStruct]
->>>>>>> a4dc8198
           @additional_properties = additional_properties
         end
 
@@ -33,42 +29,27 @@
         # @return [V2::Problem::VoidFunctionSignatureThatTakesActualResult]
         def self.from_json(json_object:)
           struct = JSON.parse(json_object, object_class: OpenStruct)
-<<<<<<< HEAD
-          parameters struct.parameters.map() do | v |
-  V2::Problem::Parameter.from_json(json_object: v)
-end
-          actual_result_type Commons::VariableType.from_json(json_object: struct.actualResultType)
-=======
-          parameters = struct.parameters.map do |v|
+          parameters struct.parameters.map do |v|
             V2::Problem::Parameter.from_json(json_object: v)
           end
-          actual_result_type = Commons::VariableType.from_json(json_object: struct.actualResultType)
->>>>>>> a4dc8198
+          actual_result_type Commons::VariableType.from_json(json_object: struct.actualResultType)
           new(parameters: parameters, actual_result_type: actual_result_type, additional_properties: struct)
         end
 
         # Serialize an instance of VoidFunctionSignatureThatTakesActualResult to a JSON object
         #
-<<<<<<< HEAD
-        # @return [JSON] 
-        def to_json
-          { parameters: @parameters, actualResultType: @actual_result_type }.to_json()
+        # @return [JSON]
+        def to_json(*_args)
+          { parameters: @parameters, actualResultType: @actual_result_type }.to_json
         end
+
         # Leveraged for Union-type generation, validate_raw attempts to parse the given hash and check each fields type against the current object's property definitions.
         #
-        # @param obj [Object] 
-        # @return [Void] 
+        # @param obj [Object]
+        # @return [Void]
         def self.validate_raw(obj:)
           obj.parameters.is_a?(Array) != false || raise("Passed value for field obj.parameters is not the expected type, validation failed.")
           VariableType.validate_raw(obj: obj.actual_result_type)
-=======
-        # @return [JSON]
-        def to_json(*_args)
-          {
-            parameters: @parameters,
-            actualResultType: @actual_result_type
-          }.to_json
->>>>>>> a4dc8198
         end
       end
     end
