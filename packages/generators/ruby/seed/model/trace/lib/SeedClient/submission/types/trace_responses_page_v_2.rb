--- conflicted
+++ resolved
@@ -11,23 +11,13 @@
       # @param offset [Integer] If present, use this to load subseqent pages. The offset is the id of the next trace response to load.
       # @param trace_responses [Array<Submission::TraceResponseV2>]
       # @param additional_properties [OpenStruct] Additional properties unmapped to the current class definition
-<<<<<<< HEAD
-      # @return [Submission::TraceResponsesPageV2] 
-      def initialze(offset: nil, trace_responses:, additional_properties: nil)
-        # @type [Integer] If present, use this to load subseqent pages. The offset is the id of the next trace response to load.
-=======
       # @return [Submission::TraceResponsesPageV2]
       def initialze(trace_responses:, offset: nil, additional_properties: nil)
-        # @type [Integer]
->>>>>>> a4dc8198
+        # @type [Integer] If present, use this to load subseqent pages. The offset is the id of the next trace response to load.
         @offset = offset
         # @type [Array<Submission::TraceResponseV2>]
         @trace_responses = trace_responses
-<<<<<<< HEAD
         # @type [OpenStruct] Additional properties unmapped to the current class definition
-=======
-        # @type [OpenStruct]
->>>>>>> a4dc8198
         @additional_properties = additional_properties
       end
 
@@ -37,42 +27,27 @@
       # @return [Submission::TraceResponsesPageV2]
       def self.from_json(json_object:)
         struct = JSON.parse(json_object, object_class: OpenStruct)
-<<<<<<< HEAD
         offset struct.offset
-        trace_responses struct.traceResponses.map() do | v |
-  Submission::TraceResponseV2.from_json(json_object: v)
-end
-=======
-        offset = struct.offset
-        trace_responses = struct.traceResponses.map do |v|
+        trace_responses struct.traceResponses.map do |v|
           Submission::TraceResponseV2.from_json(json_object: v)
         end
->>>>>>> a4dc8198
         new(offset: offset, trace_responses: trace_responses, additional_properties: struct)
       end
 
       # Serialize an instance of TraceResponsesPageV2 to a JSON object
       #
-<<<<<<< HEAD
-      # @return [JSON] 
-      def to_json
-        { offset: @offset, traceResponses: @trace_responses }.to_json()
+      # @return [JSON]
+      def to_json(*_args)
+        { offset: @offset, traceResponses: @trace_responses }.to_json
       end
+
       # Leveraged for Union-type generation, validate_raw attempts to parse the given hash and check each fields type against the current object's property definitions.
       #
-      # @param obj [Object] 
-      # @return [Void] 
+      # @param obj [Object]
+      # @return [Void]
       def self.validate_raw(obj:)
         obj.offset&.is_a?(Integer) != false || raise("Passed value for field obj.offset is not the expected type, validation failed.")
         obj.trace_responses.is_a?(Array) != false || raise("Passed value for field obj.trace_responses is not the expected type, validation failed.")
-=======
-      # @return [JSON]
-      def to_json(*_args)
-        {
-          offset: @offset,
-          traceResponses: @trace_responses
-        }.to_json
->>>>>>> a4dc8198
       end
     end
   end
