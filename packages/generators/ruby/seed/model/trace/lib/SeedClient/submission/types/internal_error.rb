# frozen_string_literal: true

require_relative "submission/types/ExceptionInfo"
require "json"

module SeedClient
  module Submission
    class InternalError
      attr_reader :exception_info, :additional_properties

      # @param exception_info [Submission::ExceptionInfo]
      # @param additional_properties [OpenStruct] Additional properties unmapped to the current class definition
      # @return [Submission::InternalError]
      def initialze(exception_info:, additional_properties: nil)
        # @type [Submission::ExceptionInfo]
        @exception_info = exception_info
<<<<<<< HEAD
        # @type [OpenStruct] Additional properties unmapped to the current class definition
=======
        # @type [OpenStruct]
>>>>>>> a4dc8198
        @additional_properties = additional_properties
      end

      # Deserialize a JSON object to an instance of InternalError
      #
      # @param json_object [JSON]
      # @return [Submission::InternalError]
      def self.from_json(json_object:)
        struct = JSON.parse(json_object, object_class: OpenStruct)
        exception_info Submission::ExceptionInfo.from_json(json_object: struct.exceptionInfo)
        new(exception_info: exception_info, additional_properties: struct)
      end

      # Serialize an instance of InternalError to a JSON object
      #
<<<<<<< HEAD
      # @return [JSON] 
      def to_json
        { exceptionInfo: @exception_info }.to_json()
      end
      # Leveraged for Union-type generation, validate_raw attempts to parse the given hash and check each fields type against the current object's property definitions.
      #
      # @param obj [Object] 
      # @return [Void] 
      def self.validate_raw(obj:)
        ExceptionInfo.validate_raw(obj: obj.exception_info)
=======
      # @return [JSON]
      def to_json(*_args)
        {
          exceptionInfo: @exception_info
        }.to_json
>>>>>>> a4dc8198
      end
    end
  end
end<|MERGE_RESOLUTION|>--- conflicted
+++ resolved
@@ -14,11 +14,7 @@
       def initialze(exception_info:, additional_properties: nil)
         # @type [Submission::ExceptionInfo]
         @exception_info = exception_info
-<<<<<<< HEAD
         # @type [OpenStruct] Additional properties unmapped to the current class definition
-=======
-        # @type [OpenStruct]
->>>>>>> a4dc8198
         @additional_properties = additional_properties
       end
 
@@ -34,24 +30,17 @@
 
       # Serialize an instance of InternalError to a JSON object
       #
-<<<<<<< HEAD
-      # @return [JSON] 
-      def to_json
-        { exceptionInfo: @exception_info }.to_json()
+      # @return [JSON]
+      def to_json(*_args)
+        { exceptionInfo: @exception_info }.to_json
       end
+
       # Leveraged for Union-type generation, validate_raw attempts to parse the given hash and check each fields type against the current object's property definitions.
       #
-      # @param obj [Object] 
-      # @return [Void] 
+      # @param obj [Object]
+      # @return [Void]
       def self.validate_raw(obj:)
         ExceptionInfo.validate_raw(obj: obj.exception_info)
-=======
-      # @return [JSON]
-      def to_json(*_args)
-        {
-          exceptionInfo: @exception_info
-        }.to_json
->>>>>>> a4dc8198
       end
     end
   end
