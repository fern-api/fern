# frozen_string_literal: true

require "json"

module SeedClient
  module Submission
    class LightweightStackframeInformation
      attr_reader :num_stack_frames, :top_stack_frame_method_name, :additional_properties

      # @param num_stack_frames [Integer]
      # @param top_stack_frame_method_name [String]
      # @param additional_properties [OpenStruct] Additional properties unmapped to the current class definition
      # @return [Submission::LightweightStackframeInformation]
      def initialze(num_stack_frames:, top_stack_frame_method_name:, additional_properties: nil)
        # @type [Integer]
        @num_stack_frames = num_stack_frames
        # @type [String]
        @top_stack_frame_method_name = top_stack_frame_method_name
<<<<<<< HEAD
        # @type [OpenStruct] Additional properties unmapped to the current class definition
=======
        # @type [OpenStruct]
>>>>>>> a4dc8198
        @additional_properties = additional_properties
      end

      # Deserialize a JSON object to an instance of LightweightStackframeInformation
      #
      # @param json_object [JSON]
      # @return [Submission::LightweightStackframeInformation]
      def self.from_json(json_object:)
        struct = JSON.parse(json_object, object_class: OpenStruct)
<<<<<<< HEAD
        num_stack_frames struct.numStackFrames
        top_stack_frame_method_name struct.topStackFrameMethodName
        new(num_stack_frames: num_stack_frames, top_stack_frame_method_name: top_stack_frame_method_name, additional_properties: struct)
=======
        num_stack_frames = struct.numStackFrames
        top_stack_frame_method_name = struct.topStackFrameMethodName
        new(num_stack_frames: num_stack_frames, top_stack_frame_method_name: top_stack_frame_method_name,
            additional_properties: struct)
>>>>>>> a4dc8198
      end

      # Serialize an instance of LightweightStackframeInformation to a JSON object
      #
<<<<<<< HEAD
      # @return [JSON] 
      def to_json
        { numStackFrames: @num_stack_frames, topStackFrameMethodName: @top_stack_frame_method_name }.to_json()
      end
      # Leveraged for Union-type generation, validate_raw attempts to parse the given hash and check each fields type against the current object's property definitions.
      #
      # @param obj [Object] 
      # @return [Void] 
      def self.validate_raw(obj:)
        obj.num_stack_frames.is_a?(Integer) != false || raise("Passed value for field obj.num_stack_frames is not the expected type, validation failed.")
        obj.top_stack_frame_method_name.is_a?(String) != false || raise("Passed value for field obj.top_stack_frame_method_name is not the expected type, validation failed.")
=======
      # @return [JSON]
      def to_json(*_args)
        {
          numStackFrames: @num_stack_frames,
          topStackFrameMethodName: @top_stack_frame_method_name
        }.to_json
>>>>>>> a4dc8198
      end
    end
  end
end<|MERGE_RESOLUTION|>--- conflicted
+++ resolved
@@ -16,11 +16,7 @@
         @num_stack_frames = num_stack_frames
         # @type [String]
         @top_stack_frame_method_name = top_stack_frame_method_name
-<<<<<<< HEAD
         # @type [OpenStruct] Additional properties unmapped to the current class definition
-=======
-        # @type [OpenStruct]
->>>>>>> a4dc8198
         @additional_properties = additional_properties
       end
 
@@ -30,40 +26,26 @@
       # @return [Submission::LightweightStackframeInformation]
       def self.from_json(json_object:)
         struct = JSON.parse(json_object, object_class: OpenStruct)
-<<<<<<< HEAD
         num_stack_frames struct.numStackFrames
         top_stack_frame_method_name struct.topStackFrameMethodName
-        new(num_stack_frames: num_stack_frames, top_stack_frame_method_name: top_stack_frame_method_name, additional_properties: struct)
-=======
-        num_stack_frames = struct.numStackFrames
-        top_stack_frame_method_name = struct.topStackFrameMethodName
         new(num_stack_frames: num_stack_frames, top_stack_frame_method_name: top_stack_frame_method_name,
             additional_properties: struct)
->>>>>>> a4dc8198
       end
 
       # Serialize an instance of LightweightStackframeInformation to a JSON object
       #
-<<<<<<< HEAD
-      # @return [JSON] 
-      def to_json
-        { numStackFrames: @num_stack_frames, topStackFrameMethodName: @top_stack_frame_method_name }.to_json()
+      # @return [JSON]
+      def to_json(*_args)
+        { numStackFrames: @num_stack_frames, topStackFrameMethodName: @top_stack_frame_method_name }.to_json
       end
+
       # Leveraged for Union-type generation, validate_raw attempts to parse the given hash and check each fields type against the current object's property definitions.
       #
-      # @param obj [Object] 
-      # @return [Void] 
+      # @param obj [Object]
+      # @return [Void]
       def self.validate_raw(obj:)
         obj.num_stack_frames.is_a?(Integer) != false || raise("Passed value for field obj.num_stack_frames is not the expected type, validation failed.")
         obj.top_stack_frame_method_name.is_a?(String) != false || raise("Passed value for field obj.top_stack_frame_method_name is not the expected type, validation failed.")
-=======
-      # @return [JSON]
-      def to_json(*_args)
-        {
-          numStackFrames: @num_stack_frames,
-          topStackFrameMethodName: @top_stack_frame_method_name
-        }.to_json
->>>>>>> a4dc8198
       end
     end
   end
