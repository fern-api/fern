--- conflicted
+++ resolved
@@ -21,11 +21,7 @@
         @actual_result = actual_result
         # @type [Boolean]
         @passed = passed
-<<<<<<< HEAD
         # @type [OpenStruct] Additional properties unmapped to the current class definition
-=======
-        # @type [OpenStruct]
->>>>>>> a4dc8198
         @additional_properties = additional_properties
       end
 
@@ -35,44 +31,28 @@
       # @return [Submission::TestCaseResult]
       def self.from_json(json_object:)
         struct = JSON.parse(json_object, object_class: OpenStruct)
-<<<<<<< HEAD
         expected_result Commons::VariableValue.from_json(json_object: struct.expectedResult)
         actual_result Submission::ActualResult.from_json(json_object: struct.actualResult)
         passed struct.passed
-        new(expected_result: expected_result, actual_result: actual_result, passed: passed, additional_properties: struct)
-=======
-        expected_result = Commons::VariableValue.from_json(json_object: struct.expectedResult)
-        actual_result = Submission::ActualResult.from_json(json_object: struct.actualResult)
-        passed = struct.passed
         new(expected_result: expected_result, actual_result: actual_result, passed: passed,
             additional_properties: struct)
->>>>>>> a4dc8198
       end
 
       # Serialize an instance of TestCaseResult to a JSON object
       #
-<<<<<<< HEAD
-      # @return [JSON] 
-      def to_json
-        { expectedResult: @expected_result, actualResult: @actual_result, passed: @passed }.to_json()
+      # @return [JSON]
+      def to_json(*_args)
+        { expectedResult: @expected_result, actualResult: @actual_result, passed: @passed }.to_json
       end
+
       # Leveraged for Union-type generation, validate_raw attempts to parse the given hash and check each fields type against the current object's property definitions.
       #
-      # @param obj [Object] 
-      # @return [Void] 
+      # @param obj [Object]
+      # @return [Void]
       def self.validate_raw(obj:)
         VariableValue.validate_raw(obj: obj.expected_result)
         ActualResult.validate_raw(obj: obj.actual_result)
         obj.passed.is_a?(Boolean) != false || raise("Passed value for field obj.passed is not the expected type, validation failed.")
-=======
-      # @return [JSON]
-      def to_json(*_args)
-        {
-          expectedResult: @expected_result,
-          actualResult: @actual_result,
-          passed: @passed
-        }.to_json
->>>>>>> a4dc8198
       end
     end
   end
