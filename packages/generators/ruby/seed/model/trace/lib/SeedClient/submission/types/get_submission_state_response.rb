--- conflicted
+++ resolved
@@ -24,11 +24,7 @@
         @language = language
         # @type [Submission::SubmissionTypeState]
         @submission_type_state = submission_type_state
-<<<<<<< HEAD
         # @type [OpenStruct] Additional properties unmapped to the current class definition
-=======
-        # @type [OpenStruct]
->>>>>>> a4dc8198
         @additional_properties = additional_properties
       end
 
@@ -38,48 +34,31 @@
       # @return [Submission::GetSubmissionStateResponse]
       def self.from_json(json_object:)
         struct = JSON.parse(json_object, object_class: OpenStruct)
-<<<<<<< HEAD
         time_submitted struct.timeSubmitted
         submission struct.submission
         language Commons::Language.from_json(json_object: struct.language)
         submission_type_state Submission::SubmissionTypeState.from_json(json_object: struct.submissionTypeState)
-        new(time_submitted: time_submitted, submission: submission, language: language, submission_type_state: submission_type_state, additional_properties: struct)
-=======
-        time_submitted = struct.timeSubmitted
-        submission = struct.submission
-        language = Commons::Language.from_json(json_object: struct.language)
-        submission_type_state = Submission::SubmissionTypeState.from_json(json_object: struct.submissionTypeState)
         new(time_submitted: time_submitted, submission: submission, language: language,
             submission_type_state: submission_type_state, additional_properties: struct)
->>>>>>> a4dc8198
       end
 
       # Serialize an instance of GetSubmissionStateResponse to a JSON object
       #
-<<<<<<< HEAD
-      # @return [JSON] 
-      def to_json
-        { timeSubmitted: @time_submitted, submission: @submission, language: @language, submissionTypeState: @submission_type_state }.to_json()
+      # @return [JSON]
+      def to_json(*_args)
+        { timeSubmitted: @time_submitted, submission: @submission, language: @language,
+          submissionTypeState: @submission_type_state }.to_json
       end
+
       # Leveraged for Union-type generation, validate_raw attempts to parse the given hash and check each fields type against the current object's property definitions.
       #
-      # @param obj [Object] 
-      # @return [Void] 
+      # @param obj [Object]
+      # @return [Void]
       def self.validate_raw(obj:)
         obj.time_submitted&.is_a?(DateTime) != false || raise("Passed value for field obj.time_submitted is not the expected type, validation failed.")
         obj.submission.is_a?(String) != false || raise("Passed value for field obj.submission is not the expected type, validation failed.")
         Language.validate_raw(obj: obj.language)
         SubmissionTypeState.validate_raw(obj: obj.submission_type_state)
-=======
-      # @return [JSON]
-      def to_json(*_args)
-        {
-          timeSubmitted: @time_submitted,
-          submission: @submission,
-          language: @language,
-          submissionTypeState: @submission_type_state
-        }.to_json
->>>>>>> a4dc8198
       end
     end
   end
