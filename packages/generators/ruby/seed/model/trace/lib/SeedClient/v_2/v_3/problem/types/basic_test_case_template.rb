--- conflicted
+++ resolved
@@ -27,11 +27,7 @@
             @description = description
             # @type [V2::V3::Problem::ParameterId]
             @expected_value_parameter_id = expected_value_parameter_id
-<<<<<<< HEAD
             # @type [OpenStruct] Additional properties unmapped to the current class definition
-=======
-            # @type [OpenStruct]
->>>>>>> a4dc8198
             @additional_properties = additional_properties
           end
 
@@ -41,48 +37,31 @@
           # @return [V2::V3::Problem::BasicTestCaseTemplate]
           def self.from_json(json_object:)
             struct = JSON.parse(json_object, object_class: OpenStruct)
-<<<<<<< HEAD
             template_id V2::V3::Problem::TestCaseTemplateId.from_json(json_object: struct.templateId)
             name struct.name
             description V2::V3::Problem::TestCaseImplementationDescription.from_json(json_object: struct.description)
             expected_value_parameter_id V2::V3::Problem::ParameterId.from_json(json_object: struct.expectedValueParameterId)
-            new(template_id: template_id, name: name, description: description, expected_value_parameter_id: expected_value_parameter_id, additional_properties: struct)
-=======
-            template_id = V2::V3::Problem::TestCaseTemplateId.from_json(json_object: struct.templateId)
-            name = struct.name
-            description = V2::V3::Problem::TestCaseImplementationDescription.from_json(json_object: struct.description)
-            expected_value_parameter_id = V2::V3::Problem::ParameterId.from_json(json_object: struct.expectedValueParameterId)
             new(template_id: template_id, name: name, description: description,
                 expected_value_parameter_id: expected_value_parameter_id, additional_properties: struct)
->>>>>>> a4dc8198
           end
 
           # Serialize an instance of BasicTestCaseTemplate to a JSON object
           #
-<<<<<<< HEAD
-          # @return [JSON] 
-          def to_json
-            { templateId: @template_id, name: @name, description: @description, expectedValueParameterId: @expected_value_parameter_id }.to_json()
+          # @return [JSON]
+          def to_json(*_args)
+            { templateId: @template_id, name: @name, description: @description,
+              expectedValueParameterId: @expected_value_parameter_id }.to_json
           end
+
           # Leveraged for Union-type generation, validate_raw attempts to parse the given hash and check each fields type against the current object's property definitions.
           #
-          # @param obj [Object] 
-          # @return [Void] 
+          # @param obj [Object]
+          # @return [Void]
           def self.validate_raw(obj:)
             TestCaseTemplateId.validate_raw(obj: obj.template_id)
             obj.name.is_a?(String) != false || raise("Passed value for field obj.name is not the expected type, validation failed.")
             TestCaseImplementationDescription.validate_raw(obj: obj.description)
             ParameterId.validate_raw(obj: obj.expected_value_parameter_id)
-=======
-          # @return [JSON]
-          def to_json(*_args)
-            {
-              templateId: @template_id,
-              name: @name,
-              description: @description,
-              expectedValueParameterId: @expected_value_parameter_id
-            }.to_json
->>>>>>> a4dc8198
           end
         end
       end
