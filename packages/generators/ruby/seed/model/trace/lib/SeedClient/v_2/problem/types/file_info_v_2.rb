--- conflicted
+++ resolved
@@ -23,11 +23,7 @@
           @contents = contents
           # @type [Boolean]
           @editable = editable
-<<<<<<< HEAD
           # @type [OpenStruct] Additional properties unmapped to the current class definition
-=======
-          # @type [OpenStruct]
->>>>>>> a4dc8198
           @additional_properties = additional_properties
         end
 
@@ -37,48 +33,30 @@
         # @return [V2::Problem::FileInfoV2]
         def self.from_json(json_object:)
           struct = JSON.parse(json_object, object_class: OpenStruct)
-<<<<<<< HEAD
           filename struct.filename
           directory struct.directory
           contents struct.contents
           editable struct.editable
-          new(filename: filename, directory: directory, contents: contents, editable: editable, additional_properties: struct)
-=======
-          filename = struct.filename
-          directory = struct.directory
-          contents = struct.contents
-          editable = struct.editable
           new(filename: filename, directory: directory, contents: contents, editable: editable,
               additional_properties: struct)
->>>>>>> a4dc8198
         end
 
         # Serialize an instance of FileInfoV2 to a JSON object
         #
-<<<<<<< HEAD
-        # @return [JSON] 
-        def to_json
-          { filename: @filename, directory: @directory, contents: @contents, editable: @editable }.to_json()
+        # @return [JSON]
+        def to_json(*_args)
+          { filename: @filename, directory: @directory, contents: @contents, editable: @editable }.to_json
         end
+
         # Leveraged for Union-type generation, validate_raw attempts to parse the given hash and check each fields type against the current object's property definitions.
         #
-        # @param obj [Object] 
-        # @return [Void] 
+        # @param obj [Object]
+        # @return [Void]
         def self.validate_raw(obj:)
           obj.filename.is_a?(String) != false || raise("Passed value for field obj.filename is not the expected type, validation failed.")
           obj.directory.is_a?(String) != false || raise("Passed value for field obj.directory is not the expected type, validation failed.")
           obj.contents.is_a?(String) != false || raise("Passed value for field obj.contents is not the expected type, validation failed.")
           obj.editable.is_a?(Boolean) != false || raise("Passed value for field obj.editable is not the expected type, validation failed.")
-=======
-        # @return [JSON]
-        def to_json(*_args)
-          {
-            filename: @filename,
-            directory: @directory,
-            contents: @contents,
-            editable: @editable
-          }.to_json
->>>>>>> a4dc8198
         end
       end
     end
