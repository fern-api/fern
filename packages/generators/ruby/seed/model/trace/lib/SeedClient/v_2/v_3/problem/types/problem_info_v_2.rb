--- conflicted
+++ resolved
@@ -51,11 +51,7 @@
             @testcases = testcases
             # @type [Boolean]
             @is_public = is_public
-<<<<<<< HEAD
             # @type [OpenStruct] Additional properties unmapped to the current class definition
-=======
-            # @type [OpenStruct]
->>>>>>> a4dc8198
             @additional_properties = additional_properties
           end
 
@@ -65,7 +61,6 @@
           # @return [V2::V3::Problem::ProblemInfoV2]
           def self.from_json(json_object:)
             struct = JSON.parse(json_object, object_class: OpenStruct)
-<<<<<<< HEAD
             problem_id Commons::ProblemId.from_json(json_object: struct.problemId)
             problem_description Problem::ProblemDescription.from_json(json_object: struct.problemDescription)
             problem_name struct.problemName
@@ -73,45 +68,29 @@
             supported_languages Set.new(struct.supportedLanguages)
             custom_files V2::V3::Problem::CustomFiles.from_json(json_object: struct.customFiles)
             generated_files V2::V3::Problem::GeneratedFiles.from_json(json_object: struct.generatedFiles)
-            custom_test_case_templates struct.customTestCaseTemplates.map() do | v |
-  V2::V3::Problem::TestCaseTemplate.from_json(json_object: v)
-end
-            testcases struct.testcases.map() do | v |
-  V2::V3::Problem::TestCaseV2.from_json(json_object: v)
-end
-            is_public struct.isPublic
-            new(problem_id: problem_id, problem_description: problem_description, problem_name: problem_name, problem_version: problem_version, supported_languages: supported_languages, custom_files: custom_files, generated_files: generated_files, custom_test_case_templates: custom_test_case_templates, testcases: testcases, is_public: is_public, additional_properties: struct)
-=======
-            problem_id = Commons::ProblemId.from_json(json_object: struct.problemId)
-            problem_description = Problem::ProblemDescription.from_json(json_object: struct.problemDescription)
-            problem_name = struct.problemName
-            problem_version = struct.problemVersion
-            supported_languages = Set.new(struct.supportedLanguages)
-            custom_files = V2::V3::Problem::CustomFiles.from_json(json_object: struct.customFiles)
-            generated_files = V2::V3::Problem::GeneratedFiles.from_json(json_object: struct.generatedFiles)
-            custom_test_case_templates = struct.customTestCaseTemplates.map do |v|
+            custom_test_case_templates struct.customTestCaseTemplates.map do |v|
               V2::V3::Problem::TestCaseTemplate.from_json(json_object: v)
             end
-            testcases = struct.testcases.map do |v|
+            testcases struct.testcases.map do |v|
               V2::V3::Problem::TestCaseV2.from_json(json_object: v)
             end
-            is_public = struct.isPublic
+            is_public struct.isPublic
             new(problem_id: problem_id, problem_description: problem_description, problem_name: problem_name,
                 problem_version: problem_version, supported_languages: supported_languages, custom_files: custom_files, generated_files: generated_files, custom_test_case_templates: custom_test_case_templates, testcases: testcases, is_public: is_public, additional_properties: struct)
->>>>>>> a4dc8198
           end
 
           # Serialize an instance of ProblemInfoV2 to a JSON object
           #
-<<<<<<< HEAD
-          # @return [JSON] 
-          def to_json
-            { problemId: @problem_id, problemDescription: @problem_description, problemName: @problem_name, problemVersion: @problem_version, supportedLanguages: @supported_languages.to_a(), customFiles: @custom_files, generatedFiles: @generated_files, customTestCaseTemplates: @custom_test_case_templates, testcases: @testcases, isPublic: @is_public }.to_json()
+          # @return [JSON]
+          def to_json(*_args)
+            { problemId: @problem_id, problemDescription: @problem_description, problemName: @problem_name,
+              problemVersion: @problem_version, supportedLanguages: @supported_languages.to_a, customFiles: @custom_files, generatedFiles: @generated_files, customTestCaseTemplates: @custom_test_case_templates, testcases: @testcases, isPublic: @is_public }.to_json
           end
+
           # Leveraged for Union-type generation, validate_raw attempts to parse the given hash and check each fields type against the current object's property definitions.
           #
-          # @param obj [Object] 
-          # @return [Void] 
+          # @param obj [Object]
+          # @return [Void]
           def self.validate_raw(obj:)
             ProblemId.validate_raw(obj: obj.problem_id)
             ProblemDescription.validate_raw(obj: obj.problem_description)
@@ -123,22 +102,6 @@
             obj.custom_test_case_templates.is_a?(Array) != false || raise("Passed value for field obj.custom_test_case_templates is not the expected type, validation failed.")
             obj.testcases.is_a?(Array) != false || raise("Passed value for field obj.testcases is not the expected type, validation failed.")
             obj.is_public.is_a?(Boolean) != false || raise("Passed value for field obj.is_public is not the expected type, validation failed.")
-=======
-          # @return [JSON]
-          def to_json(*_args)
-            {
-              problemId: @problem_id,
-              problemDescription: @problem_description,
-              problemName: @problem_name,
-              problemVersion: @problem_version,
-              supportedLanguages: @supported_languages.to_a,
-              customFiles: @custom_files,
-              generatedFiles: @generated_files,
-              customTestCaseTemplates: @custom_test_case_templates,
-              testcases: @testcases,
-              isPublic: @is_public
-            }.to_json
->>>>>>> a4dc8198
           end
         end
       end
