# frozen_string_literal: true

require_relative "v_2/problem/types/TestCaseId"
require "json"

module SeedClient
  module Submission
    class RecordedTestCaseUpdate
      attr_reader :test_case_id, :trace_responses_size, :additional_properties

      # @param test_case_id [V2::Problem::TestCaseId]
      # @param trace_responses_size [Integer]
      # @param additional_properties [OpenStruct] Additional properties unmapped to the current class definition
      # @return [Submission::RecordedTestCaseUpdate]
      def initialze(test_case_id:, trace_responses_size:, additional_properties: nil)
        # @type [V2::Problem::TestCaseId]
        @test_case_id = test_case_id
        # @type [Integer]
        @trace_responses_size = trace_responses_size
<<<<<<< HEAD
        # @type [OpenStruct] Additional properties unmapped to the current class definition
=======
        # @type [OpenStruct]
>>>>>>> a4dc8198
        @additional_properties = additional_properties
      end

      # Deserialize a JSON object to an instance of RecordedTestCaseUpdate
      #
      # @param json_object [JSON]
      # @return [Submission::RecordedTestCaseUpdate]
      def self.from_json(json_object:)
        struct = JSON.parse(json_object, object_class: OpenStruct)
        test_case_id V2::Problem::TestCaseId.from_json(json_object: struct.testCaseId)
        trace_responses_size struct.traceResponsesSize
        new(test_case_id: test_case_id, trace_responses_size: trace_responses_size, additional_properties: struct)
      end

      # Serialize an instance of RecordedTestCaseUpdate to a JSON object
      #
<<<<<<< HEAD
      # @return [JSON] 
      def to_json
        { testCaseId: @test_case_id, traceResponsesSize: @trace_responses_size }.to_json()
      end
      # Leveraged for Union-type generation, validate_raw attempts to parse the given hash and check each fields type against the current object's property definitions.
      #
      # @param obj [Object] 
      # @return [Void] 
      def self.validate_raw(obj:)
        TestCaseId.validate_raw(obj: obj.test_case_id)
        obj.trace_responses_size.is_a?(Integer) != false || raise("Passed value for field obj.trace_responses_size is not the expected type, validation failed.")
=======
      # @return [JSON]
      def to_json(*_args)
        {
          testCaseId: @test_case_id,
          traceResponsesSize: @trace_responses_size
        }.to_json
>>>>>>> a4dc8198
      end
    end
  end
end<|MERGE_RESOLUTION|>--- conflicted
+++ resolved
@@ -17,11 +17,7 @@
         @test_case_id = test_case_id
         # @type [Integer]
         @trace_responses_size = trace_responses_size
-<<<<<<< HEAD
         # @type [OpenStruct] Additional properties unmapped to the current class definition
-=======
-        # @type [OpenStruct]
->>>>>>> a4dc8198
         @additional_properties = additional_properties
       end
 
@@ -38,26 +34,18 @@
 
       # Serialize an instance of RecordedTestCaseUpdate to a JSON object
       #
-<<<<<<< HEAD
-      # @return [JSON] 
-      def to_json
-        { testCaseId: @test_case_id, traceResponsesSize: @trace_responses_size }.to_json()
+      # @return [JSON]
+      def to_json(*_args)
+        { testCaseId: @test_case_id, traceResponsesSize: @trace_responses_size }.to_json
       end
+
       # Leveraged for Union-type generation, validate_raw attempts to parse the given hash and check each fields type against the current object's property definitions.
       #
-      # @param obj [Object] 
-      # @return [Void] 
+      # @param obj [Object]
+      # @return [Void]
       def self.validate_raw(obj:)
         TestCaseId.validate_raw(obj: obj.test_case_id)
         obj.trace_responses_size.is_a?(Integer) != false || raise("Passed value for field obj.trace_responses_size is not the expected type, validation failed.")
-=======
-      # @return [JSON]
-      def to_json(*_args)
-        {
-          testCaseId: @test_case_id,
-          traceResponsesSize: @trace_responses_size
-        }.to_json
->>>>>>> a4dc8198
       end
     end
   end
