# frozen_string_literal: true

require "json"

module SeedClient
  module V2
    module V3
      module Problem
        class FunctionImplementation
          attr_reader :impl, :imports, :additional_properties

          # @param impl [String]
          # @param imports [String]
          # @param additional_properties [OpenStruct] Additional properties unmapped to the current class definition
          # @return [V2::V3::Problem::FunctionImplementation]
          def initialze(impl:, imports: nil, additional_properties: nil)
            # @type [String]
            @impl = impl
            # @type [String]
            @imports = imports
<<<<<<< HEAD
            # @type [OpenStruct] Additional properties unmapped to the current class definition
=======
            # @type [OpenStruct]
>>>>>>> a4dc8198
            @additional_properties = additional_properties
          end

          # Deserialize a JSON object to an instance of FunctionImplementation
          #
          # @param json_object [JSON]
          # @return [V2::V3::Problem::FunctionImplementation]
          def self.from_json(json_object:)
            struct = JSON.parse(json_object, object_class: OpenStruct)
            impl struct.impl
            imports struct.imports
            new(impl: impl, imports: imports, additional_properties: struct)
          end

          # Serialize an instance of FunctionImplementation to a JSON object
          #
<<<<<<< HEAD
          # @return [JSON] 
          def to_json
            { impl: @impl, imports: @imports }.to_json()
          end
          # Leveraged for Union-type generation, validate_raw attempts to parse the given hash and check each fields type against the current object's property definitions.
          #
          # @param obj [Object] 
          # @return [Void] 
          def self.validate_raw(obj:)
            obj.impl.is_a?(String) != false || raise("Passed value for field obj.impl is not the expected type, validation failed.")
            obj.imports&.is_a?(String) != false || raise("Passed value for field obj.imports is not the expected type, validation failed.")
=======
          # @return [JSON]
          def to_json(*_args)
            {
              impl: @impl,
              imports: @imports
            }.to_json
>>>>>>> a4dc8198
          end
        end
      end
    end
  end
end<|MERGE_RESOLUTION|>--- conflicted
+++ resolved
@@ -18,11 +18,7 @@
             @impl = impl
             # @type [String]
             @imports = imports
-<<<<<<< HEAD
             # @type [OpenStruct] Additional properties unmapped to the current class definition
-=======
-            # @type [OpenStruct]
->>>>>>> a4dc8198
             @additional_properties = additional_properties
           end
 
@@ -39,26 +35,18 @@
 
           # Serialize an instance of FunctionImplementation to a JSON object
           #
-<<<<<<< HEAD
-          # @return [JSON] 
-          def to_json
-            { impl: @impl, imports: @imports }.to_json()
+          # @return [JSON]
+          def to_json(*_args)
+            { impl: @impl, imports: @imports }.to_json
           end
+
           # Leveraged for Union-type generation, validate_raw attempts to parse the given hash and check each fields type against the current object's property definitions.
           #
-          # @param obj [Object] 
-          # @return [Void] 
+          # @param obj [Object]
+          # @return [Void]
           def self.validate_raw(obj:)
             obj.impl.is_a?(String) != false || raise("Passed value for field obj.impl is not the expected type, validation failed.")
             obj.imports&.is_a?(String) != false || raise("Passed value for field obj.imports is not the expected type, validation failed.")
-=======
-          # @return [JSON]
-          def to_json(*_args)
-            {
-              impl: @impl,
-              imports: @imports
-            }.to_json
->>>>>>> a4dc8198
           end
         end
       end
