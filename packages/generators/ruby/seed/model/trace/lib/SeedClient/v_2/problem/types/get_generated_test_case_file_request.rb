--- conflicted
+++ resolved
@@ -19,11 +19,7 @@
           @template = template
           # @type [V2::Problem::TestCaseV2]
           @test_case = test_case
-<<<<<<< HEAD
           # @type [OpenStruct] Additional properties unmapped to the current class definition
-=======
-          # @type [OpenStruct]
->>>>>>> a4dc8198
           @additional_properties = additional_properties
         end
 
@@ -40,26 +36,18 @@
 
         # Serialize an instance of GetGeneratedTestCaseFileRequest to a JSON object
         #
-<<<<<<< HEAD
-        # @return [JSON] 
-        def to_json
-          { template: @template, testCase: @test_case }.to_json()
+        # @return [JSON]
+        def to_json(*_args)
+          { template: @template, testCase: @test_case }.to_json
         end
+
         # Leveraged for Union-type generation, validate_raw attempts to parse the given hash and check each fields type against the current object's property definitions.
         #
-        # @param obj [Object] 
-        # @return [Void] 
+        # @param obj [Object]
+        # @return [Void]
         def self.validate_raw(obj:)
-          obj.template.nil?() || TestCaseTemplate.validate_raw(obj: obj.template)
+          obj.template.nil? || TestCaseTemplate.validate_raw(obj: obj.template)
           TestCaseV2.validate_raw(obj: obj.test_case)
-=======
-        # @return [JSON]
-        def to_json(*_args)
-          {
-            template: @template,
-            testCase: @test_case
-          }.to_json
->>>>>>> a4dc8198
         end
       end
     end
