--- conflicted
+++ resolved
@@ -18,11 +18,7 @@
         @test_case_id = test_case_id
         # @type [Submission::TestCaseGrade]
         @grade = grade
-<<<<<<< HEAD
         # @type [OpenStruct] Additional properties unmapped to the current class definition
-=======
-        # @type [OpenStruct]
->>>>>>> a4dc8198
         @additional_properties = additional_properties
       end
 
@@ -39,26 +35,18 @@
 
       # Serialize an instance of GradedTestCaseUpdate to a JSON object
       #
-<<<<<<< HEAD
-      # @return [JSON] 
-      def to_json
-        { testCaseId: @test_case_id, grade: @grade }.to_json()
+      # @return [JSON]
+      def to_json(*_args)
+        { testCaseId: @test_case_id, grade: @grade }.to_json
       end
+
       # Leveraged for Union-type generation, validate_raw attempts to parse the given hash and check each fields type against the current object's property definitions.
       #
-      # @param obj [Object] 
-      # @return [Void] 
+      # @param obj [Object]
+      # @return [Void]
       def self.validate_raw(obj:)
         TestCaseId.validate_raw(obj: obj.test_case_id)
         TestCaseGrade.validate_raw(obj: obj.grade)
-=======
-      # @return [JSON]
-      def to_json(*_args)
-        {
-          testCaseId: @test_case_id,
-          grade: @grade
-        }.to_json
->>>>>>> a4dc8198
       end
     end
   end
