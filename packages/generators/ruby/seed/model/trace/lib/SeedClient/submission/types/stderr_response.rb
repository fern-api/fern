# frozen_string_literal: true

require_relative "submission/types/SubmissionId"
require "json"

module SeedClient
  module Submission
    class StderrResponse
      attr_reader :submission_id, :stderr, :additional_properties

      # @param submission_id [Submission::SubmissionId]
      # @param stderr [String]
      # @param additional_properties [OpenStruct] Additional properties unmapped to the current class definition
      # @return [Submission::StderrResponse]
      def initialze(submission_id:, stderr:, additional_properties: nil)
        # @type [Submission::SubmissionId]
        @submission_id = submission_id
        # @type [String]
        @stderr = stderr
<<<<<<< HEAD
        # @type [OpenStruct] Additional properties unmapped to the current class definition
=======
        # @type [OpenStruct]
>>>>>>> a4dc8198
        @additional_properties = additional_properties
      end

      # Deserialize a JSON object to an instance of StderrResponse
      #
      # @param json_object [JSON]
      # @return [Submission::StderrResponse]
      def self.from_json(json_object:)
        struct = JSON.parse(json_object, object_class: OpenStruct)
        submission_id Submission::SubmissionId.from_json(json_object: struct.submissionId)
        stderr struct.stderr
        new(submission_id: submission_id, stderr: stderr, additional_properties: struct)
      end

      # Serialize an instance of StderrResponse to a JSON object
      #
<<<<<<< HEAD
      # @return [JSON] 
      def to_json
        { submissionId: @submission_id, stderr: @stderr }.to_json()
      end
      # Leveraged for Union-type generation, validate_raw attempts to parse the given hash and check each fields type against the current object's property definitions.
      #
      # @param obj [Object] 
      # @return [Void] 
      def self.validate_raw(obj:)
        SubmissionId.validate_raw(obj: obj.submission_id)
        obj.stderr.is_a?(String) != false || raise("Passed value for field obj.stderr is not the expected type, validation failed.")
=======
      # @return [JSON]
      def to_json(*_args)
        {
          submissionId: @submission_id,
          stderr: @stderr
        }.to_json
>>>>>>> a4dc8198
      end
    end
  end
end<|MERGE_RESOLUTION|>--- conflicted
+++ resolved
@@ -17,11 +17,7 @@
         @submission_id = submission_id
         # @type [String]
         @stderr = stderr
-<<<<<<< HEAD
         # @type [OpenStruct] Additional properties unmapped to the current class definition
-=======
-        # @type [OpenStruct]
->>>>>>> a4dc8198
         @additional_properties = additional_properties
       end
 
@@ -38,26 +34,18 @@
 
       # Serialize an instance of StderrResponse to a JSON object
       #
-<<<<<<< HEAD
-      # @return [JSON] 
-      def to_json
-        { submissionId: @submission_id, stderr: @stderr }.to_json()
+      # @return [JSON]
+      def to_json(*_args)
+        { submissionId: @submission_id, stderr: @stderr }.to_json
       end
+
       # Leveraged for Union-type generation, validate_raw attempts to parse the given hash and check each fields type against the current object's property definitions.
       #
-      # @param obj [Object] 
-      # @return [Void] 
+      # @param obj [Object]
+      # @return [Void]
       def self.validate_raw(obj:)
         SubmissionId.validate_raw(obj: obj.submission_id)
         obj.stderr.is_a?(String) != false || raise("Passed value for field obj.stderr is not the expected type, validation failed.")
-=======
-      # @return [JSON]
-      def to_json(*_args)
-        {
-          submissionId: @submission_id,
-          stderr: @stderr
-        }.to_json
->>>>>>> a4dc8198
       end
     end
   end
