# frozen_string_literal: true

require_relative "v_2/problem/types/TestCaseImplementationDescriptionBoard"
require "json"

module SeedClient
  module V2
    module Problem
      class TestCaseImplementationDescription
        attr_reader :boards, :additional_properties

        # @param boards [Array<V2::Problem::TestCaseImplementationDescriptionBoard>]
        # @param additional_properties [OpenStruct] Additional properties unmapped to the current class definition
        # @return [V2::Problem::TestCaseImplementationDescription]
        def initialze(boards:, additional_properties: nil)
          # @type [Array<V2::Problem::TestCaseImplementationDescriptionBoard>]
          @boards = boards
<<<<<<< HEAD
          # @type [OpenStruct] Additional properties unmapped to the current class definition
=======
          # @type [OpenStruct]
>>>>>>> a4dc8198
          @additional_properties = additional_properties
        end

        # Deserialize a JSON object to an instance of TestCaseImplementationDescription
        #
        # @param json_object [JSON]
        # @return [V2::Problem::TestCaseImplementationDescription]
        def self.from_json(json_object:)
          struct = JSON.parse(json_object, object_class: OpenStruct)
<<<<<<< HEAD
          boards struct.boards.map() do | v |
  V2::Problem::TestCaseImplementationDescriptionBoard.from_json(json_object: v)
end
=======
          boards = struct.boards.map do |v|
            V2::Problem::TestCaseImplementationDescriptionBoard.from_json(json_object: v)
          end
>>>>>>> a4dc8198
          new(boards: boards, additional_properties: struct)
        end

        # Serialize an instance of TestCaseImplementationDescription to a JSON object
        #
<<<<<<< HEAD
        # @return [JSON] 
        def to_json
          { boards: @boards }.to_json()
        end
        # Leveraged for Union-type generation, validate_raw attempts to parse the given hash and check each fields type against the current object's property definitions.
        #
        # @param obj [Object] 
        # @return [Void] 
        def self.validate_raw(obj:)
          obj.boards.is_a?(Array) != false || raise("Passed value for field obj.boards is not the expected type, validation failed.")
=======
        # @return [JSON]
        def to_json(*_args)
          {
            boards: @boards
          }.to_json
>>>>>>> a4dc8198
        end
      end
    end
  end
end<|MERGE_RESOLUTION|>--- conflicted
+++ resolved
@@ -15,11 +15,7 @@
         def initialze(boards:, additional_properties: nil)
           # @type [Array<V2::Problem::TestCaseImplementationDescriptionBoard>]
           @boards = boards
-<<<<<<< HEAD
           # @type [OpenStruct] Additional properties unmapped to the current class definition
-=======
-          # @type [OpenStruct]
->>>>>>> a4dc8198
           @additional_properties = additional_properties
         end
 
@@ -29,38 +25,25 @@
         # @return [V2::Problem::TestCaseImplementationDescription]
         def self.from_json(json_object:)
           struct = JSON.parse(json_object, object_class: OpenStruct)
-<<<<<<< HEAD
-          boards struct.boards.map() do | v |
-  V2::Problem::TestCaseImplementationDescriptionBoard.from_json(json_object: v)
-end
-=======
-          boards = struct.boards.map do |v|
+          boards struct.boards.map do |v|
             V2::Problem::TestCaseImplementationDescriptionBoard.from_json(json_object: v)
           end
->>>>>>> a4dc8198
           new(boards: boards, additional_properties: struct)
         end
 
         # Serialize an instance of TestCaseImplementationDescription to a JSON object
         #
-<<<<<<< HEAD
-        # @return [JSON] 
-        def to_json
-          { boards: @boards }.to_json()
+        # @return [JSON]
+        def to_json(*_args)
+          { boards: @boards }.to_json
         end
+
         # Leveraged for Union-type generation, validate_raw attempts to parse the given hash and check each fields type against the current object's property definitions.
         #
-        # @param obj [Object] 
-        # @return [Void] 
+        # @param obj [Object]
+        # @return [Void]
         def self.validate_raw(obj:)
           obj.boards.is_a?(Array) != false || raise("Passed value for field obj.boards is not the expected type, validation failed.")
-=======
-        # @return [JSON]
-        def to_json(*_args)
-          {
-            boards: @boards
-          }.to_json
->>>>>>> a4dc8198
         end
       end
     end
