{
  "name": "@fern-api/core",
  "version": "0.0.0",
  "private": true,
  "repository": {
    "type": "git",
    "url": "https://github.com/fern-api/fern.git",
    "directory": "packages/core"
  },
  "sideEffects": false,
  "type": "module",
  "exports": {
    ".": {
      "development": "./src/index.ts",
      "source": "./src/index.ts",
      "types": "./lib/index.d.ts",
      "import": "./lib/index.js",
      "default": "./lib/index.js"
    }
  },
  "main": "lib/index.js",
  "source": "src/index.ts",
  "types": "lib/index.d.ts",
  "files": [
    "lib"
  ],
  "scripts": {
    "clean": "rm -rf ./lib && tsc --build --clean",
    "compile": "tsc --build",
    "compile:debug": "tsc --build --sourceMap",
<<<<<<< HEAD
    "depcheck": "depcheck",
    "format": "prettier --write --ignore-unknown --ignore-path ../../shared/.prettierignore \"**\"",
    "format:check": "prettier --check --ignore-unknown --ignore-path ../../shared/.prettierignore \"**\"",
    "lint:eslint": "eslint --max-warnings 0 . --ignore-pattern=../../.eslintignore",
    "lint:eslint:fix": "yarn lint:eslint --fix",
    "test": "vitest --passWithNoTests --run",
    "test:debug": "pnpm run test --inspect --no-file-parallelism",
    "test:update": "vitest --passWithNoTests --run -u"
  },
  "dependencies": {
=======
    "test": "vitest --passWithNoTests --run",
    "test:debug": "pnpm run test --inspect --no-file-parallelism",
    "test:update": "vitest --passWithNoTests --run -u",
    "depcheck": "depcheck"
  },
  "dependencies": {
    "@fern-fern/fdr-cjs-sdk": "0.139.5-0b0fae69f",
    "@fern-fern/generators-sdk": "0.114.0-5745f9e74",
>>>>>>> a8f52c28
    "@fern-api/venus-api-sdk": "0.14.3-1-g14981f0",
    "@fern-fern/fdr-cjs-sdk": "0.138.11-2322dc4c6",
    "@fern-fern/fdr-test-sdk": "^0.0.5297",
    "@fern-fern/fiddle-sdk": "0.0.584",
    "@fern-fern/generators-sdk": "0.114.0-5745f9e74"
  },
  "devDependencies": {
    "@fern-api/configs": "workspace:*",
    "@types/node": "18.15.3",
    "depcheck": "^1.4.7",
    "typescript": "5.7.2",
    "vitest": "^2.1.9"
  }
}<|MERGE_RESOLUTION|>--- conflicted
+++ resolved
@@ -28,27 +28,12 @@
     "clean": "rm -rf ./lib && tsc --build --clean",
     "compile": "tsc --build",
     "compile:debug": "tsc --build --sourceMap",
-<<<<<<< HEAD
     "depcheck": "depcheck",
-    "format": "prettier --write --ignore-unknown --ignore-path ../../shared/.prettierignore \"**\"",
-    "format:check": "prettier --check --ignore-unknown --ignore-path ../../shared/.prettierignore \"**\"",
-    "lint:eslint": "eslint --max-warnings 0 . --ignore-pattern=../../.eslintignore",
-    "lint:eslint:fix": "yarn lint:eslint --fix",
     "test": "vitest --passWithNoTests --run",
     "test:debug": "pnpm run test --inspect --no-file-parallelism",
     "test:update": "vitest --passWithNoTests --run -u"
   },
   "dependencies": {
-=======
-    "test": "vitest --passWithNoTests --run",
-    "test:debug": "pnpm run test --inspect --no-file-parallelism",
-    "test:update": "vitest --passWithNoTests --run -u",
-    "depcheck": "depcheck"
-  },
-  "dependencies": {
-    "@fern-fern/fdr-cjs-sdk": "0.139.5-0b0fae69f",
-    "@fern-fern/generators-sdk": "0.114.0-5745f9e74",
->>>>>>> a8f52c28
     "@fern-api/venus-api-sdk": "0.14.3-1-g14981f0",
     "@fern-fern/fdr-cjs-sdk": "0.138.11-2322dc4c6",
     "@fern-fern/fdr-test-sdk": "^0.0.5297",
