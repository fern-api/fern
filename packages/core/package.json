{
  "name": "@fern-api/core",
  "version": "0.0.0",
  "repository": {
    "type": "git",
    "url": "https://github.com/fern-api/fern.git",
    "directory": "packages/core"
  },
  "private": true,
  "files": [
    "lib"
  ],
  "type": "module",
  "source": "src/index.ts",
  "main": "lib/index.js",
  "types": "lib/index.d.ts",
  "sideEffects": false,
  "scripts": {
    "clean": "rm -rf ./lib && tsc --build --clean",
    "compile": "tsc --build",
    "test": "yarn compile && jest --passWithNoTests",
    "lint:eslint": "eslint --max-warnings 0 . --ignore-path=../../.eslintignore",
    "lint:eslint:fix": "yarn lint:eslint --fix",
    "format": "prettier --write --ignore-unknown --ignore-path ../../shared/.prettierignore \"**\"",
    "format:check": "prettier --check --ignore-unknown --ignore-path ../../shared/.prettierignore \"**\"",
    "organize-imports": "organize-imports-cli tsconfig.json",
    "depcheck": "depcheck"
  },
  "dependencies": {
<<<<<<< HEAD
    "@fern-api/fdr-sdk": "0.98.16-3955e989a",
=======
    "@fern-api/fdr-sdk": "0.98.16-9d189ec33",
>>>>>>> 9ae2f2c7
    "@fern-api/venus-api-sdk": "0.0.38",
    "@fern-fern/fdr-test-sdk": "^0.0.5297",
    "@fern-fern/fiddle-sdk": "0.0.584"
  },
  "devDependencies": {
    "@types/jest": "^29.5.12",
    "@types/node": "^18.7.18",
    "depcheck": "^1.4.6",
    "eslint": "^8.56.0",
    "jest": "^29.7.0",
    "organize-imports-cli": "^0.10.0",
    "prettier": "^2.7.1",
    "typescript": "4.6.4"
  }
}<|MERGE_RESOLUTION|>--- conflicted
+++ resolved
@@ -27,11 +27,7 @@
     "depcheck": "depcheck"
   },
   "dependencies": {
-<<<<<<< HEAD
-    "@fern-api/fdr-sdk": "0.98.16-3955e989a",
-=======
     "@fern-api/fdr-sdk": "0.98.16-9d189ec33",
->>>>>>> 9ae2f2c7
     "@fern-api/venus-api-sdk": "0.0.38",
     "@fern-fern/fdr-test-sdk": "^0.0.5297",
     "@fern-fern/fiddle-sdk": "0.0.584"
