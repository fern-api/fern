{
  "name": "@fern-api/core",
  "version": "0.0.0",
  "private": true,
  "repository": {
    "type": "git",
    "url": "https://github.com/fern-api/fern.git",
    "directory": "packages/core"
  },
  "sideEffects": false,
  "type": "module",
  "exports": {
    ".": {
      "development": "./src/index.ts",
      "source": "./src/index.ts",
      "types": "./lib/index.d.ts",
      "import": "./lib/index.js",
      "default": "./lib/index.js"
    }
  },
  "main": "lib/index.js",
  "source": "src/index.ts",
  "types": "lib/index.d.ts",
  "files": ["lib"],
  "scripts": {
    "clean": "rm -rf ./lib && tsc --build --clean",
    "compile": "tsc --build",
    "compile:debug": "tsc --build --sourceMap",
    "depcheck": "depcheck",
    "test": "vitest --passWithNoTests --run",
    "test:debug": "pnpm run test --inspect --no-file-parallelism",
    "test:update": "vitest --passWithNoTests --run -u"
  },
  "dependencies": {
<<<<<<< HEAD
    "@fern-api/venus-api-sdk": "0.14.3-1-g14981f0",
    "@fern-fern/fdr-cjs-sdk": "0.139.13-095976b70",
=======
    "@fern-api/venus-api-sdk": "0.17.3-3-gf696595",
    "@fern-fern/fdr-cjs-sdk": "0.139.9-492ec7b92",
>>>>>>> cdd02aec
    "@fern-fern/fdr-test-sdk": "^0.0.5297",
    "@fern-fern/fiddle-sdk": "0.0.584",
    "@fern-fern/generators-sdk": "0.114.0-5745f9e74"
  },
  "devDependencies": {
    "@fern-api/configs": "workspace:*",
    "@types/node": "18.15.3",
    "depcheck": "^1.4.7",
    "typescript": "5.8.3",
    "vitest": "^2.1.9"
  }
}<|MERGE_RESOLUTION|>--- conflicted
+++ resolved
@@ -32,13 +32,8 @@
     "test:update": "vitest --passWithNoTests --run -u"
   },
   "dependencies": {
-<<<<<<< HEAD
-    "@fern-api/venus-api-sdk": "0.14.3-1-g14981f0",
+    "@fern-api/venus-api-sdk": "0.17.3-3-gf696595",
     "@fern-fern/fdr-cjs-sdk": "0.139.13-095976b70",
-=======
-    "@fern-api/venus-api-sdk": "0.17.3-3-gf696595",
-    "@fern-fern/fdr-cjs-sdk": "0.139.9-492ec7b92",
->>>>>>> cdd02aec
     "@fern-fern/fdr-test-sdk": "^0.0.5297",
     "@fern-fern/fiddle-sdk": "0.0.584",
     "@fern-fern/generators-sdk": "0.114.0-5745f9e74"
