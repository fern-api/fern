{
  "name": "@fern-api/core",
  "version": "0.0.0",
  "repository": {
    "type": "git",
    "url": "https://github.com/fern-api/fern.git",
    "directory": "packages/core"
  },
  "private": true,
  "files": [
    "lib"
  ],
  "type": "module",
  "source": "src/index.ts",
  "main": "lib/index.js",
  "types": "lib/index.d.ts",
  "sideEffects": false,
  "scripts": {
    "clean": "rm -rf ./lib && tsc --build --clean",
    "compile": "tsc --build",
    "test": "vitest --passWithNoTests --run",
    "test:update": "vitest --passWithNoTests --run -u",
    "lint:eslint": "eslint --max-warnings 0 . --ignore-pattern=../../.eslintignore",
    "lint:eslint:fix": "yarn lint:eslint --fix",
    "format": "prettier --write --ignore-unknown --ignore-path ../../shared/.prettierignore \"**\"",
    "format:check": "prettier --check --ignore-unknown --ignore-path ../../shared/.prettierignore \"**\"",
    "depcheck": "depcheck"
  },
  "dependencies": {
<<<<<<< HEAD
=======
    "@fern-fern/fdr-cjs-sdk": "0.127.4-331678a74", 
    "@fern-fern/generators-sdk": "0.114.0-5745f9e74",
>>>>>>> 10130c8b
    "@fern-api/venus-api-sdk": "0.10.2",
    "@fern-fern/fdr-cjs-sdk": "0.126.1-444264056",
    "@fern-fern/fdr-test-sdk": "^0.0.5297",
    "@fern-fern/fiddle-sdk": "0.0.584",
    "@fern-fern/generators-sdk": "0.114.0-5745f9e74"
  },
  "devDependencies": {
    "@fern-api/typescript-config": "workspace:*",
    "@types/node": "18.15.3",
    "depcheck": "^1.4.7",
    "eslint": "^8.56.0",
    "prettier": "^3.4.2",
    "@trivago/prettier-plugin-sort-imports": "^5.2.1",
    "typescript": "5.7.2",
    "@types/jest": "^29.5.14",
    "vitest": "^2.1.8"
  }
}<|MERGE_RESOLUTION|>--- conflicted
+++ resolved
@@ -27,16 +27,11 @@
     "depcheck": "depcheck"
   },
   "dependencies": {
-<<<<<<< HEAD
-=======
-    "@fern-fern/fdr-cjs-sdk": "0.127.4-331678a74", 
+    "@fern-fern/fdr-cjs-sdk": "0.127.4-331678a74",
     "@fern-fern/generators-sdk": "0.114.0-5745f9e74",
->>>>>>> 10130c8b
     "@fern-api/venus-api-sdk": "0.10.2",
-    "@fern-fern/fdr-cjs-sdk": "0.126.1-444264056",
     "@fern-fern/fdr-test-sdk": "^0.0.5297",
-    "@fern-fern/fiddle-sdk": "0.0.584",
-    "@fern-fern/generators-sdk": "0.114.0-5745f9e74"
+    "@fern-fern/fiddle-sdk": "0.0.584"
   },
   "devDependencies": {
     "@fern-api/typescript-config": "workspace:*",
