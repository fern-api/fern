{
  "name": "@fern-api/local-workspace-runner",
  "version": "0.0.0",
  "repository": {
    "type": "git",
    "url": "git@github.com:fern-api/fern.git",
    "directory": "packages/local-generation/local-workspace-runner"
  },
  "files": [
    "lib"
  ],
  "source": "src/index.ts",
  "module": "src/index.ts",
  "main": "./lib/esm/index.js",
  "types": "./lib/esm/index.d.ts",
  "exports": {
    ".": {
      "require": "./lib/cjs/index.js",
      "default": "./lib/esm/index.js"
    }
  },
  "sideEffects": false,
  "scripts": {
    "clean": "tsc --build --clean tsconfig.json && tsc --build --clean tsconfig.cjs.json",
    "compile": "yarn run compile:esm",
    "compile:all": "run-s compile:esm compile:cjs",
    "compile:esm": "tsc --build tsconfig.json && echo '{ \"type\": \"module\" }' > lib/esm/package.json",
    "compile:cjs": "tsc --build tsconfig.cjs.json && echo '{ \"type\": \"commonjs\" }' > lib/cjs/package.json",
    "test": "yarn run compile:all && jest --passWithNoTests",
    "lint:eslint": "eslint --max-warnings 0 . --ignore-path=../../../.eslintignore",
    "lint:eslint:fix": "eslint --max-warnings 0 . --ignore-path=../../../.eslintignore --fix",
    "format": "prettier --write --ignore-unknown --ignore-path ../../../shared/.prettierignore \"**\"",
    "format:check": "prettier --check --ignore-unknown --ignore-path ../../../shared/.prettierignore \"**\"",
    "depcheck": "depcheck"
  },
  "dependencies": {
    "@fern-api/commons": "workspace:*",
    "@fern-api/docker-utils": "workspace:*",
<<<<<<< HEAD
    "@fern-fern/ir-model": "0.0.19",
=======
    "@fern-fern/ir-model": "0.0.20",
>>>>>>> a13026f1
    "execa": "^5.1.1",
    "tar": "^6.1.11",
    "tmp-promise": "^3.0.3"
  },
  "devDependencies": {
    "@babel/core": "^7.18.5",
    "@babel/preset-env": "^7.18.2",
    "@babel/preset-typescript": "^7.17.12",
    "@types/jest": "^28.1.2",
    "@types/node": "^17.0.33",
    "@types/tar": "^6.1.1",
    "@types/tmp": "^0.2.3",
    "depcheck": "^1.4.3",
    "eslint": "^8.12.0",
    "jest": "^28.1.1",
    "npm-run-all": "^4.1.5",
    "prettier": "^2.6.2",
    "ts-jest": "^28.0.5",
    "typescript": "^4.6.4"
  }
}<|MERGE_RESOLUTION|>--- conflicted
+++ resolved
@@ -36,11 +36,7 @@
   "dependencies": {
     "@fern-api/commons": "workspace:*",
     "@fern-api/docker-utils": "workspace:*",
-<<<<<<< HEAD
-    "@fern-fern/ir-model": "0.0.19",
-=======
     "@fern-fern/ir-model": "0.0.20",
->>>>>>> a13026f1
     "execa": "^5.1.1",
     "tar": "^6.1.11",
     "tmp-promise": "^3.0.3"
