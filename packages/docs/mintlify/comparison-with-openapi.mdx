---
title: "Comparison with OpenAPI"
---

We built Fern from the ground up to address our dissatisfaction with OpenAPI.

**TL;DR: we differ from OpenAPI in these areas:**

- [Ease of use](#ease-of-use)
- [Quality of code generation](#quality-of-code-generation)
- [Focus on server-side API development](#focus-on-server-side-api-development)
- [Change management](#change-management)
- [Cloud-based code generation and publishing](#cloud-based-code-generation-and-publishing)

## Ease of use

The Fern specification was built to be **easy to read and write.** Take,
for example, OpenAPI's classic [Pet Store API](https://petstore.swagger.io/).

Here's how you would define the `getPetById` endpoint in Fern:

<Accordion title="Fern Example.">

```yaml
services:
  http:
    PetStoreService:
      docs: Everything about your pets
      base-path: /pet
      auth: false
      endpoints:
        getPetById:
          docs: Find a pet by its ID
          path: /{petId}
          path-parameters:
            petId:
              docs: ID of the pet to return
              type: integer
          method: GET
          response: Pet
          errors:
            - InvalidPetIdError
            - PetNotFoundError
types:
  Pet:
    properties:
      id: integer
      name: string
errors:
  InvalidPetIdError:
    status-code: 400
  PetNotFoundError:
    status-code: 404
```

</Accordion>

And here's the equivalent OpenAPI (taken from their website):

<Accordion title="OpenAPI Example">

```json
{
  "swagger": "2.0",
  "tags": [
    {
      "name": "pet",
      "description": "Everything about your pets"
    }
  ],
  "paths": {
    "/pet/{petId}": {
      "get": {
        "tags": ["pet"],
        "summary": "Find a pet by its ID",
        "operationId": "getPetById",
        "produces": ["application/json"],
        "parameters": [
          {
            "name": "petId",
            "in": "path",
            "description": "ID of the pet to return",
            "required": true,
            "type": "integer",
            "format": "int64"
          }
        ],
        "responses": {
          "200": {
            "description": "successful operation",
            "schema": {
              "$ref": "#/definitions/Pet"
            }
          },
          "400": {
            "description": "Invalid ID supplied"
          },
          "404": {
            "description": "Pet not found"
          }
        }
      }
    }
  },
  "definitions": {
    "Pet": {
      "type": "object",
      "required": ["id", "name"],
      "properties": {
        "id": {
          "type": "integer",
          "format": "int64"
        },
        "name": {
          "type": "string"
        }
      }
    }
  }
}
```

</Accordion>

## Quality of code generation

We built Fern from first principles to ensure that **we always generate
idimoatic code.** There are a number of footguns in OpenAPI: if you use them,
it's impossible to generate high-quality code. Here are examples:

- Using inline (anonymous) types in an OpenAPI spec makes it impossible to generate idiomatic
  code, as most languages do not support anonymous type declarations.
- It's easy to define non-discriminated unions in OpenAPI, which makes for
  tricky-to-use SDKs. In many languages, it's difficult or impossible to
  deserialize non-discriminated unions correctly.
- Common errors (like `PetNotFoundError` in the above example) cannot be reused
  in OpenAPI.
  This results in duplicative generated code that doesn't feel handwritten.
- OpenAPI's `anyOf` concept is impossible to represent in most programming
  languages in sub-exponential time.

Pitfalls like these are why it's common for OpenAPI-generated code to
[not compile](https://github.com/OpenAPITools/openapi-generator/issues?q=is%3Aissue+%22doesn%27t+compile%22).

<<<<<<< HEAD
Beyond the format, we've built Fern based on best practices in compiling. This includes:

- **Semantic validation** (e.g. disallowing references to types that haven't been defined)
- **Building the compiler to be modular,** as we have multiple independent outputs
  (e.g. TypeScript SDK, Postman Collection).
- **Producing an intermediate representation** so that different generators don't
  have to implement duplicative logic. Beyond saving time, this reduces errors and
  increases consistency among outputs.
- **Using AST representations,** rather than templates, to enable more complex and
  idiomatic code generation.

=======
>>>>>>> 3d750f95
## Focus on server-side API development

OpenAPI is focused primarily on documentation and SDK generation and is not very
helpful for backend API development. The best you'll get from OpenAPI are _server stubs_,
which aren't too helpful once you already have a backend.

In comparison, we've focused heavily on server-side integration, as that's where
most of the API development process occurs! In particular, we:

- **Auto-generate the types** (e.g. Pydantic models for FastAPI)
- **Auto-generate the networking logic** (e.g. FastAPI routes)
- **Auto-generate exceptions** that you can throw. Fern handles converting to the
  correct HTTP status code.
- **Auto-generate server interfaces** for you to implement your business logic.
  This ensures you implement your API correctly. For example, if you return the
  wrong type for an endpoint, you'll get a compile error.

## Change management

An important difference between Fern and OpenAPI is our versioning
and change management strategy.

With OpenAPI, you're beholden to their infamous [feature matrices](https://openapi-generator.tech/docs/generators/java#schema-support-feature); if you want to use a feature, you first need to ensure that all your generators support it.

In comparison, we've built a custom migration framework for our intermediate
representation so that most new features are implicitly supported by older
generators. And when a migration isn't possible, you'll get a clear error from
our compiler of how you can remediate.

## Cloud-based code generation and publishing

Fern can run your code generation in the cloud. This improves reliability as we
run the generators in consistent, containerized environments. You run `fern generate`,
and _it just works_. You don't need Java installed on your computer to
generate a Java SDK.

Fern handles publishing too. We don't just spit out a bunch of code and say,
"good luck." Fern can publish directly to registries (e.g. npm, Maven) and to
GitHub repos.<|MERGE_RESOLUTION|>--- conflicted
+++ resolved
@@ -142,7 +142,6 @@
 Pitfalls like these are why it's common for OpenAPI-generated code to
 [not compile](https://github.com/OpenAPITools/openapi-generator/issues?q=is%3Aissue+%22doesn%27t+compile%22).
 
-<<<<<<< HEAD
 Beyond the format, we've built Fern based on best practices in compiling. This includes:
 
 - **Semantic validation** (e.g. disallowing references to types that haven't been defined)
@@ -154,8 +153,6 @@
 - **Using AST representations,** rather than templates, to enable more complex and
   idiomatic code generation.
 
-=======
->>>>>>> 3d750f95
 ## Focus on server-side API development
 
 OpenAPI is focused primarily on documentation and SDK generation and is not very
