--- conflicted
+++ resolved
@@ -9,12 +9,6 @@
   },
   "sideEffects": false,
   "type": "module",
-<<<<<<< HEAD
-  "source": "src/index.ts",
-  "main": "lib/index.js",
-  "types": "lib/index.d.ts",
-=======
->>>>>>> 8cfa457f
   "exports": {
     ".": {
       "development": "./src/index.ts",
@@ -51,11 +45,8 @@
     "@fern-api/ir-sdk": "workspace:*",
     "@fern-api/source-resolver": "workspace:*",
     "@fern-api/task-context": "workspace:*",
-<<<<<<< HEAD
-    "@types/jest": "^30.0.0",
-=======
->>>>>>> 8cfa457f
     "@types/node": "18.15.3",
+    "@types/jest": "^29.5.14",
     "depcheck": "^1.4.7",
     "openapi-types": "^12.1.3",
     "string.prototype.replaceall": "^1.0.10",
