--- conflicted
+++ resolved
@@ -27,15 +27,8 @@
   },
   "dependencies": {
     "@fern-api/core-utils": "workspace:*",
-<<<<<<< HEAD
-    "@fern-fern/ir-model": "0.0.54",
+    "@fern-fern/ir-model": "0.0.56",
     "zod": "^3.14.3"
-=======
-    "@fern-fern/ir-model": "0.0.56",
-    "prettier": "^2.7.1",
-    "zod": "^3.14.3",
-    "zod-to-json-schema": "3.14.1"
->>>>>>> 2888688e
   },
   "devDependencies": {
     "@babel/core": "^7.18.9",
@@ -43,7 +36,6 @@
     "@babel/preset-typescript": "^7.18.6",
     "@types/jest": "^28.1.6",
     "@types/node": "^18.6.2",
-    "@types/prettier": "^2.6.3",
     "depcheck": "^1.4.3",
     "eslint": "^8.20.0",
     "jest": "^28.1.3",
