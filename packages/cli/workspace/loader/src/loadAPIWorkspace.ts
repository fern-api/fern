--- conflicted
+++ resolved
@@ -103,15 +103,10 @@
                     inlineAllOfSchemas: definition.settings?.inlineAllOfSchemas ?? false,
                     resolveAliases: definition.settings?.resolveAliases ?? false,
                     groupMultiApiEnvironments: definition.settings?.groupMultiApiEnvironments ?? false,
-<<<<<<< HEAD
                     wrapReferencesToNullableInOptional:
                         definition.settings?.wrapReferencesToNullableInOptional ?? false,
-                    coerceOptionalSchemasToNullable: definition.settings?.coerceOptionalSchemasToNullable ?? false
-=======
-                    wrapReferencesToNullableInOptional: definition.settings?.wrapReferencesToNullableInOptional ?? true,
-                    coerceOptionalSchemasToNullable: definition.settings?.coerceOptionalSchemasToNullable ?? true,
+                    coerceOptionalSchemasToNullable: definition.settings?.coerceOptionalSchemasToNullable ?? false,
                     groupEnvironmentsByHost: definition.settings?.groupEnvironmentsByHost ?? false
->>>>>>> 8f1a53bb
                 }
             });
             continue;
@@ -186,14 +181,9 @@
                 inlineAllOfSchemas: definition.settings?.inlineAllOfSchemas ?? false,
                 resolveAliases: definition.settings?.resolveAliases ?? false,
                 groupMultiApiEnvironments: definition.settings?.groupMultiApiEnvironments ?? false,
-<<<<<<< HEAD
                 wrapReferencesToNullableInOptional: definition.settings?.wrapReferencesToNullableInOptional ?? false,
-                coerceOptionalSchemasToNullable: definition.settings?.coerceOptionalSchemasToNullable ?? false
-=======
-                wrapReferencesToNullableInOptional: definition.settings?.wrapReferencesToNullableInOptional ?? true,
-                coerceOptionalSchemasToNullable: definition.settings?.coerceOptionalSchemasToNullable ?? true,
+                coerceOptionalSchemasToNullable: definition.settings?.coerceOptionalSchemasToNullable ?? false,
                 groupEnvironmentsByHost: definition.settings?.groupEnvironmentsByHost ?? false
->>>>>>> 8f1a53bb
             },
             source: {
                 type: "openapi",
