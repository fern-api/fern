--- conflicted
+++ resolved
@@ -76,45 +76,8 @@
                 generateLocally: definition.schema.localGeneration,
                 fromOpenAPI: definition.schema.fromOpenAPI,
                 settings: {
-<<<<<<< HEAD
-                    audiences: definition.audiences ?? [],
-                    useTitlesAsName: definition.settings?.shouldUseTitleAsName ?? false,
-                    shouldUseUndiscriminatedUnionsWithLiterals:
-                        definition.settings?.shouldUseUndiscriminatedUnionsWithLiterals ?? false,
-                    shouldUseIdiomaticRequestNames: definition.settings?.shouldUseIdiomaticRequestNames ?? true,
-                    optionalAdditionalProperties: definition.settings?.shouldUseOptionalAdditionalProperties ?? true,
-                    coerceEnumsToLiterals: definition.settings?.coerceEnumsToLiterals ?? true,
-                    objectQueryParameters: definition.settings?.objectQueryParameters ?? true,
-                    respectReadonlySchemas: definition.settings?.respectReadonlySchemas ?? false,
-                    respectNullableSchemas: definition.settings?.respectNullableSchemas ?? true,
-                    onlyIncludeReferencedSchemas: definition.settings?.onlyIncludeReferencedSchemas ?? false,
-                    inlinePathParameters: definition.settings?.inlinePathParameters ?? true,
-                    disableExamples: false,
-                    discriminatedUnionV2: definition.settings?.shouldUseUndiscriminatedUnionsWithLiterals ?? false,
-                    preserveSchemaIds: false,
-                    asyncApiNaming: definition.settings?.asyncApiMessageNaming ?? "v1",
-                    filter: definition.settings?.filter,
-                    exampleGeneration: undefined,
-                    defaultFormParameterEncoding: definition.settings?.defaultFormParameterEncoding,
-                    useBytesForBinaryResponse: definition.settings?.useBytesForBinaryResponse ?? false,
-                    respectForwardCompatibleEnums: definition.settings?.respectForwardCompatibleEnums ?? false,
-                    additionalPropertiesDefaultsTo: definition.settings?.additionalPropertiesDefaultsTo ?? false,
-                    typeDatesAsStrings: definition.settings?.typeDatesAsStrings ?? false,
-                    preserveSingleSchemaOneOf: definition.settings?.preserveSingleSchemaOneOf ?? false,
-                    inlineAllOfSchemas: definition.settings?.inlineAllOfSchemas ?? false,
-                    resolveAliases: definition.settings?.resolveAliases ?? false,
-                    groupMultiApiEnvironments: definition.settings?.groupMultiApiEnvironments ?? false,
-                    wrapReferencesToNullableInOptional:
-                        definition.settings?.wrapReferencesToNullableInOptional ?? false,
-                    coerceOptionalSchemasToNullable: definition.settings?.coerceOptionalSchemasToNullable ?? false,
-                    groupEnvironmentsByHost: definition.settings?.groupEnvironmentsByHost ?? false,
-                    removeDiscriminantsFromSchemas:
-                        definition.settings?.removeDiscriminantsFromSchemas ??
-                        generatorsYml.RemoveDiscriminantsFromSchemas.Always
-=======
                     ...apiSettings,
                     audiences: definition.audiences ?? []
->>>>>>> 98f96035
                 }
             });
             continue;
@@ -163,44 +126,8 @@
             absoluteFilepath,
             absoluteFilepathToOverrides,
             settings: {
-<<<<<<< HEAD
-                audiences: definition.audiences ?? [],
-                useTitlesAsName: definition.settings?.shouldUseTitleAsName ?? false,
-                shouldUseUndiscriminatedUnionsWithLiterals:
-                    definition.settings?.shouldUseUndiscriminatedUnionsWithLiterals ?? false,
-                shouldUseIdiomaticRequestNames: definition.settings?.shouldUseIdiomaticRequestNames ?? true,
-                optionalAdditionalProperties: definition.settings?.shouldUseOptionalAdditionalProperties ?? true,
-                coerceEnumsToLiterals: definition.settings?.coerceEnumsToLiterals ?? true,
-                objectQueryParameters: definition.settings?.objectQueryParameters ?? true,
-                respectReadonlySchemas: definition.settings?.respectReadonlySchemas ?? false,
-                respectNullableSchemas: definition.settings?.respectNullableSchemas ?? true,
-                onlyIncludeReferencedSchemas: definition.settings?.onlyIncludeReferencedSchemas ?? false,
-                inlinePathParameters: definition.settings?.inlinePathParameters ?? true,
-                disableExamples: false,
-                discriminatedUnionV2: definition.settings?.shouldUseUndiscriminatedUnionsWithLiterals ?? false,
-                preserveSchemaIds: false,
-                asyncApiNaming: definition.settings?.asyncApiMessageNaming ?? "v1",
-                filter: definition.settings?.filter,
-                exampleGeneration: definition.settings?.exampleGeneration,
-                defaultFormParameterEncoding: definition.settings?.defaultFormParameterEncoding,
-                useBytesForBinaryResponse: definition.settings?.useBytesForBinaryResponse ?? false,
-                respectForwardCompatibleEnums: definition.settings?.respectForwardCompatibleEnums ?? false,
-                additionalPropertiesDefaultsTo: definition.settings?.additionalPropertiesDefaultsTo ?? false,
-                typeDatesAsStrings: definition.settings?.typeDatesAsStrings ?? false,
-                preserveSingleSchemaOneOf: definition.settings?.preserveSingleSchemaOneOf ?? false,
-                inlineAllOfSchemas: definition.settings?.inlineAllOfSchemas ?? false,
-                resolveAliases: definition.settings?.resolveAliases ?? false,
-                groupMultiApiEnvironments: definition.settings?.groupMultiApiEnvironments ?? false,
-                wrapReferencesToNullableInOptional: definition.settings?.wrapReferencesToNullableInOptional ?? false,
-                coerceOptionalSchemasToNullable: definition.settings?.coerceOptionalSchemasToNullable ?? false,
-                groupEnvironmentsByHost: definition.settings?.groupEnvironmentsByHost ?? false,
-                removeDiscriminantsFromSchemas:
-                    definition.settings?.removeDiscriminantsFromSchemas ??
-                    generatorsYml.RemoveDiscriminantsFromSchemas.Always
-=======
                 ...apiSettings,
                 audiences: definition.audiences ?? []
->>>>>>> 98f96035
             },
             source: {
                 type: "openapi",
