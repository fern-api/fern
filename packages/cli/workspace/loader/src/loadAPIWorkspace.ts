import { getAPIDefinitionSettings, OpenAPISpec, ProtobufSpec, Spec } from "@fern-api/api-workspace-commons";
import {
    DEFINITION_DIRECTORY,
    generatorsYml,
    loadGeneratorsConfiguration,
    OPENAPI_DIRECTORY
} from "@fern-api/configuration-loader";
import { AbsoluteFilePath, doesPathExist, isPathEmpty, join, RelativeFilePath } from "@fern-api/fs-utils";
import {
    ConjureWorkspace,
    LazyFernWorkspace,
    OSSWorkspace,
    WorkspaceLoader,
    WorkspaceLoaderFailureType
} from "@fern-api/lazy-fern-workspace";
import { TaskContext } from "@fern-api/task-context";
import { loadAPIChangelog } from "./loadAPIChangelog";

export async function loadSingleNamespaceAPIWorkspace({
    absolutePathToWorkspace,
    namespace,
    definitions
}: {
    absolutePathToWorkspace: AbsoluteFilePath;
    namespace: string | undefined;
    definitions: generatorsYml.APIDefinitionLocation[];
}): Promise<Spec[] | WorkspaceLoader.Result> {
    const specs: Spec[] = [];

    for (const definition of definitions) {
        const absoluteFilepathToOverrides =
            definition.overrides != null
                ? join(absolutePathToWorkspace, RelativeFilePath.of(definition.overrides))
                : undefined;
        if (definition.schema.type === "protobuf") {
            const relativeFilepathToProtobufRoot = RelativeFilePath.of(definition.schema.root);
            const absoluteFilepathToProtobufRoot = join(absolutePathToWorkspace, relativeFilepathToProtobufRoot);
            if (!(await doesPathExist(absoluteFilepathToProtobufRoot))) {
                return {
                    didSucceed: false,
                    failures: {
                        [RelativeFilePath.of(definition.schema.root)]: {
                            type: WorkspaceLoaderFailureType.FILE_MISSING
                        }
                    }
                };
            }

            // if the target is empty, don't specify a target because we are using 'strategy: all' from the root
            const absoluteFilepathToTarget: AbsoluteFilePath | undefined =
                definition.schema.target.length === 0
                    ? undefined
                    : join(absolutePathToWorkspace, RelativeFilePath.of(definition.schema.target));

            if (absoluteFilepathToTarget != null) {
                if (!(await doesPathExist(absoluteFilepathToTarget))) {
                    return {
                        didSucceed: false,
                        failures: {
                            [RelativeFilePath.of(definition.schema.target)]: {
                                type: WorkspaceLoaderFailureType.FILE_MISSING
                            }
                        }
                    };
                }
            }

            const apiSettings = getAPIDefinitionSettings(definition.settings);
            specs.push({
                type: "protobuf",
                absoluteFilepathToProtobufRoot,
                absoluteFilepathToProtobufTarget: absoluteFilepathToTarget,
                absoluteFilepathToOverrides,
                relativeFilepathToProtobufRoot,
                dependencies: definition.schema.dependencies,
                generateLocally: definition.schema.localGeneration,
                fromOpenAPI: definition.schema.fromOpenAPI,
                settings: {
<<<<<<< HEAD
                    ...apiSettings,
                    audiences: definition.audiences ?? []
=======
                    audiences: definition.audiences ?? [],
                    useTitlesAsName: definition.settings?.shouldUseTitleAsName ?? true,
                    shouldUseUndiscriminatedUnionsWithLiterals:
                        definition.settings?.shouldUseUndiscriminatedUnionsWithLiterals ?? false,
                    shouldUseIdiomaticRequestNames: definition.settings?.shouldUseIdiomaticRequestNames ?? false,
                    optionalAdditionalProperties: definition.settings?.shouldUseOptionalAdditionalProperties ?? true,
                    coerceEnumsToLiterals: definition.settings?.coerceEnumsToLiterals ?? true,
                    objectQueryParameters: definition.settings?.objectQueryParameters ?? false,
                    respectReadonlySchemas: definition.settings?.respectReadonlySchemas ?? false,
                    respectNullableSchemas: definition.settings?.respectNullableSchemas ?? false,
                    onlyIncludeReferencedSchemas: definition.settings?.onlyIncludeReferencedSchemas ?? false,
                    inlinePathParameters: definition.settings?.inlinePathParameters ?? false,
                    disableExamples: false,
                    discriminatedUnionV2: definition.settings?.shouldUseUndiscriminatedUnionsWithLiterals ?? false,
                    preserveSchemaIds: false,
                    asyncApiNaming: definition.settings?.asyncApiMessageNaming ?? "v1",
                    filter: definition.settings?.filter,
                    exampleGeneration: undefined,
                    defaultFormParameterEncoding: definition.settings?.defaultFormParameterEncoding,
                    useBytesForBinaryResponse: definition.settings?.useBytesForBinaryResponse ?? false,
                    respectForwardCompatibleEnums: definition.settings?.respectForwardCompatibleEnums ?? false,
                    additionalPropertiesDefaultsTo: definition.settings?.additionalPropertiesDefaultsTo ?? false,
                    typeDatesAsStrings: definition.settings?.typeDatesAsStrings ?? true,
                    preserveSingleSchemaOneOf: definition.settings?.preserveSingleSchemaOneOf ?? false,
                    inlineAllOfSchemas: definition.settings?.inlineAllOfSchemas ?? false,
                    resolveAliases: definition.settings?.resolveAliases ?? false,
                    groupMultiApiEnvironments: definition.settings?.groupMultiApiEnvironments ?? false,
                    wrapReferencesToNullableInOptional: definition.settings?.wrapReferencesToNullableInOptional ?? true,
                    coerceOptionalSchemasToNullable: definition.settings?.coerceOptionalSchemasToNullable ?? true,
                    groupEnvironmentsByHost: definition.settings?.groupEnvironmentsByHost ?? false,
                    removeDiscriminantsFromSchemas:
                        definition.settings?.removeDiscriminantsFromSchemas ??
                        generatorsYml.RemoveDiscriminantsFromSchemas.Always
>>>>>>> 8045626d
                }
            });
            continue;
        }

        if (definition.schema.type === "openrpc") {
            const relativeFilepathToOpenRpc = RelativeFilePath.of(definition.schema.path);
            const absoluteFilepathToOpenRpc = join(absolutePathToWorkspace, relativeFilepathToOpenRpc);
            specs.push({
                type: "openrpc",
                absoluteFilepath: absoluteFilepathToOpenRpc,
                absoluteFilepathToOverrides,
                namespace
            });
            continue;
        }

        const absoluteFilepath = join(absolutePathToWorkspace, RelativeFilePath.of(definition.schema.path));
        if (!(await doesPathExist(absoluteFilepath))) {
            return {
                didSucceed: false,
                failures: {
                    [RelativeFilePath.of(definition.schema.path)]: {
                        type: WorkspaceLoaderFailureType.FILE_MISSING
                    }
                }
            };
        }
        if (
            definition.overrides != null &&
            absoluteFilepathToOverrides != null &&
            !(await doesPathExist(absoluteFilepathToOverrides))
        ) {
            return {
                didSucceed: false,
                failures: {
                    [RelativeFilePath.of(definition.overrides)]: {
                        type: WorkspaceLoaderFailureType.FILE_MISSING
                    }
                }
            };
        }
        const apiSettings = getAPIDefinitionSettings(definition.settings);
        specs.push({
            type: "openapi",
            absoluteFilepath,
            absoluteFilepathToOverrides,
            settings: {
<<<<<<< HEAD
                ...apiSettings,
                audiences: definition.audiences ?? []
=======
                audiences: definition.audiences ?? [],
                useTitlesAsName: definition.settings?.shouldUseTitleAsName ?? true,
                shouldUseUndiscriminatedUnionsWithLiterals:
                    definition.settings?.shouldUseUndiscriminatedUnionsWithLiterals ?? false,
                shouldUseIdiomaticRequestNames: definition.settings?.shouldUseIdiomaticRequestNames ?? false,
                optionalAdditionalProperties: definition.settings?.shouldUseOptionalAdditionalProperties ?? true,
                coerceEnumsToLiterals: definition.settings?.coerceEnumsToLiterals ?? true,
                objectQueryParameters: definition.settings?.objectQueryParameters ?? false,
                respectReadonlySchemas: definition.settings?.respectReadonlySchemas ?? false,
                respectNullableSchemas: definition.settings?.respectNullableSchemas ?? false,
                onlyIncludeReferencedSchemas: definition.settings?.onlyIncludeReferencedSchemas ?? false,
                inlinePathParameters: definition.settings?.inlinePathParameters ?? false,
                disableExamples: false,
                discriminatedUnionV2: definition.settings?.shouldUseUndiscriminatedUnionsWithLiterals ?? false,
                preserveSchemaIds: false,
                asyncApiNaming: definition.settings?.asyncApiMessageNaming ?? "v1",
                filter: definition.settings?.filter,
                exampleGeneration: definition.settings?.exampleGeneration,
                defaultFormParameterEncoding: definition.settings?.defaultFormParameterEncoding,
                useBytesForBinaryResponse: definition.settings?.useBytesForBinaryResponse ?? false,
                respectForwardCompatibleEnums: definition.settings?.respectForwardCompatibleEnums ?? false,
                additionalPropertiesDefaultsTo: definition.settings?.additionalPropertiesDefaultsTo ?? false,
                typeDatesAsStrings: definition.settings?.typeDatesAsStrings ?? true,
                preserveSingleSchemaOneOf: definition.settings?.preserveSingleSchemaOneOf ?? false,
                inlineAllOfSchemas: definition.settings?.inlineAllOfSchemas ?? false,
                resolveAliases: definition.settings?.resolveAliases ?? false,
                groupMultiApiEnvironments: definition.settings?.groupMultiApiEnvironments ?? false,
                wrapReferencesToNullableInOptional: definition.settings?.wrapReferencesToNullableInOptional ?? true,
                coerceOptionalSchemasToNullable: definition.settings?.coerceOptionalSchemasToNullable ?? true,
                groupEnvironmentsByHost: definition.settings?.groupEnvironmentsByHost ?? false,
                removeDiscriminantsFromSchemas:
                    definition.settings?.removeDiscriminantsFromSchemas ??
                    generatorsYml.RemoveDiscriminantsFromSchemas.Always
>>>>>>> 8045626d
            },
            source: {
                type: "openapi",
                file: absoluteFilepath
            },
            namespace
        });
    }

    return specs;
}

export async function loadAPIWorkspace({
    absolutePathToWorkspace,
    context,
    cliVersion,
    workspaceName
}: {
    absolutePathToWorkspace: AbsoluteFilePath;
    context: TaskContext;
    cliVersion: string;
    workspaceName: string | undefined;
}): Promise<WorkspaceLoader.Result> {
    const generatorsConfiguration = await loadGeneratorsConfiguration({
        absolutePathToWorkspace,
        context
    });

    let changelog = undefined;
    try {
        changelog = await loadAPIChangelog({ absolutePathToWorkspace });
        // biome-ignore lint/suspicious/noEmptyBlockStatements: allow
    } catch (err) {}

    if (generatorsConfiguration?.api != null && generatorsConfiguration?.api.type === "conjure") {
        return {
            didSucceed: true,
            workspace: new ConjureWorkspace({
                workspaceName,
                absoluteFilePath: absolutePathToWorkspace,
                generatorsConfiguration,
                changelog,
                cliVersion,
                context,
                relativePathToConjureDirectory: RelativeFilePath.of(generatorsConfiguration.api.pathToConjureDefinition)
            })
        };
    }

    if (
        generatorsConfiguration?.api != null &&
        ((generatorsConfiguration.api.type === "singleNamespace" &&
            generatorsConfiguration.api.definitions.length > 0) ||
            generatorsConfiguration.api.type === "multiNamespace")
    ) {
        const specs: Spec[] = [];

        if (generatorsConfiguration.api.type === "singleNamespace") {
            const maybeSpecs = await loadSingleNamespaceAPIWorkspace({
                absolutePathToWorkspace,
                namespace: undefined,
                definitions: generatorsConfiguration.api.definitions
            });
            if (!Array.isArray(maybeSpecs)) {
                return maybeSpecs;
            }
            specs.push(...maybeSpecs);
        } else {
            for (const [namespace, definitions] of Object.entries(generatorsConfiguration.api.definitions)) {
                const maybeSpecs = await loadSingleNamespaceAPIWorkspace({
                    absolutePathToWorkspace,
                    namespace,
                    definitions
                });
                if (!Array.isArray(maybeSpecs)) {
                    return maybeSpecs;
                }
                specs.push(...maybeSpecs);
            }

            if (generatorsConfiguration.api.rootDefinitions != null) {
                const maybeRootSpecs = await loadSingleNamespaceAPIWorkspace({
                    absolutePathToWorkspace,
                    namespace: undefined,
                    definitions: generatorsConfiguration.api.rootDefinitions
                });
                if (!Array.isArray(maybeRootSpecs)) {
                    return maybeRootSpecs;
                }
                specs.push(...maybeRootSpecs);
            }
        }

        return {
            didSucceed: true,
            workspace: new OSSWorkspace({
                specs: specs.filter((spec) => {
                    if (spec.type === "openrpc") {
                        return false;
                    }
                    if (spec.type === "protobuf") {
                        if (!spec.fromOpenAPI) {
                            return false;
                        }
                    }
                    return true;
                }) as (OpenAPISpec | ProtobufSpec)[],
                allSpecs: specs.filter((spec) => {
                    if (spec.type === "protobuf") {
                        if (spec.fromOpenAPI) {
                            return false;
                        }
                    }
                    return true;
                }),
                workspaceName,
                absoluteFilePath: absolutePathToWorkspace,
                generatorsConfiguration,
                changelog,
                cliVersion
            })
        };
    }

    if (await doesPathExist(join(absolutePathToWorkspace, RelativeFilePath.of(DEFINITION_DIRECTORY)))) {
        const fernWorkspace = new LazyFernWorkspace({
            absoluteFilePath: absolutePathToWorkspace,
            generatorsConfiguration,
            workspaceName,
            changelog,
            context,
            cliVersion,
            loadAPIWorkspace
        });

        return {
            didSucceed: true,
            workspace: fernWorkspace
        };
    }

    // check if directory is empty
    if (await isPathEmpty(join(absolutePathToWorkspace, RelativeFilePath.of(DEFINITION_DIRECTORY)))) {
        const apiFolderName = absolutePathToWorkspace.split("/").pop();
        context.logger.warn(`Detected empty API definiton: ${apiFolderName}. Remove to resolve error.`);
    }

    return {
        didSucceed: false,
        failures: {
            [RelativeFilePath.of(OPENAPI_DIRECTORY)]: {
                type: WorkspaceLoaderFailureType.MISCONFIGURED_DIRECTORY
            }
        }
    };
}<|MERGE_RESOLUTION|>--- conflicted
+++ resolved
@@ -76,44 +76,8 @@
                 generateLocally: definition.schema.localGeneration,
                 fromOpenAPI: definition.schema.fromOpenAPI,
                 settings: {
-<<<<<<< HEAD
                     ...apiSettings,
                     audiences: definition.audiences ?? []
-=======
-                    audiences: definition.audiences ?? [],
-                    useTitlesAsName: definition.settings?.shouldUseTitleAsName ?? true,
-                    shouldUseUndiscriminatedUnionsWithLiterals:
-                        definition.settings?.shouldUseUndiscriminatedUnionsWithLiterals ?? false,
-                    shouldUseIdiomaticRequestNames: definition.settings?.shouldUseIdiomaticRequestNames ?? false,
-                    optionalAdditionalProperties: definition.settings?.shouldUseOptionalAdditionalProperties ?? true,
-                    coerceEnumsToLiterals: definition.settings?.coerceEnumsToLiterals ?? true,
-                    objectQueryParameters: definition.settings?.objectQueryParameters ?? false,
-                    respectReadonlySchemas: definition.settings?.respectReadonlySchemas ?? false,
-                    respectNullableSchemas: definition.settings?.respectNullableSchemas ?? false,
-                    onlyIncludeReferencedSchemas: definition.settings?.onlyIncludeReferencedSchemas ?? false,
-                    inlinePathParameters: definition.settings?.inlinePathParameters ?? false,
-                    disableExamples: false,
-                    discriminatedUnionV2: definition.settings?.shouldUseUndiscriminatedUnionsWithLiterals ?? false,
-                    preserveSchemaIds: false,
-                    asyncApiNaming: definition.settings?.asyncApiMessageNaming ?? "v1",
-                    filter: definition.settings?.filter,
-                    exampleGeneration: undefined,
-                    defaultFormParameterEncoding: definition.settings?.defaultFormParameterEncoding,
-                    useBytesForBinaryResponse: definition.settings?.useBytesForBinaryResponse ?? false,
-                    respectForwardCompatibleEnums: definition.settings?.respectForwardCompatibleEnums ?? false,
-                    additionalPropertiesDefaultsTo: definition.settings?.additionalPropertiesDefaultsTo ?? false,
-                    typeDatesAsStrings: definition.settings?.typeDatesAsStrings ?? true,
-                    preserveSingleSchemaOneOf: definition.settings?.preserveSingleSchemaOneOf ?? false,
-                    inlineAllOfSchemas: definition.settings?.inlineAllOfSchemas ?? false,
-                    resolveAliases: definition.settings?.resolveAliases ?? false,
-                    groupMultiApiEnvironments: definition.settings?.groupMultiApiEnvironments ?? false,
-                    wrapReferencesToNullableInOptional: definition.settings?.wrapReferencesToNullableInOptional ?? true,
-                    coerceOptionalSchemasToNullable: definition.settings?.coerceOptionalSchemasToNullable ?? true,
-                    groupEnvironmentsByHost: definition.settings?.groupEnvironmentsByHost ?? false,
-                    removeDiscriminantsFromSchemas:
-                        definition.settings?.removeDiscriminantsFromSchemas ??
-                        generatorsYml.RemoveDiscriminantsFromSchemas.Always
->>>>>>> 8045626d
                 }
             });
             continue;
@@ -162,44 +126,8 @@
             absoluteFilepath,
             absoluteFilepathToOverrides,
             settings: {
-<<<<<<< HEAD
                 ...apiSettings,
                 audiences: definition.audiences ?? []
-=======
-                audiences: definition.audiences ?? [],
-                useTitlesAsName: definition.settings?.shouldUseTitleAsName ?? true,
-                shouldUseUndiscriminatedUnionsWithLiterals:
-                    definition.settings?.shouldUseUndiscriminatedUnionsWithLiterals ?? false,
-                shouldUseIdiomaticRequestNames: definition.settings?.shouldUseIdiomaticRequestNames ?? false,
-                optionalAdditionalProperties: definition.settings?.shouldUseOptionalAdditionalProperties ?? true,
-                coerceEnumsToLiterals: definition.settings?.coerceEnumsToLiterals ?? true,
-                objectQueryParameters: definition.settings?.objectQueryParameters ?? false,
-                respectReadonlySchemas: definition.settings?.respectReadonlySchemas ?? false,
-                respectNullableSchemas: definition.settings?.respectNullableSchemas ?? false,
-                onlyIncludeReferencedSchemas: definition.settings?.onlyIncludeReferencedSchemas ?? false,
-                inlinePathParameters: definition.settings?.inlinePathParameters ?? false,
-                disableExamples: false,
-                discriminatedUnionV2: definition.settings?.shouldUseUndiscriminatedUnionsWithLiterals ?? false,
-                preserveSchemaIds: false,
-                asyncApiNaming: definition.settings?.asyncApiMessageNaming ?? "v1",
-                filter: definition.settings?.filter,
-                exampleGeneration: definition.settings?.exampleGeneration,
-                defaultFormParameterEncoding: definition.settings?.defaultFormParameterEncoding,
-                useBytesForBinaryResponse: definition.settings?.useBytesForBinaryResponse ?? false,
-                respectForwardCompatibleEnums: definition.settings?.respectForwardCompatibleEnums ?? false,
-                additionalPropertiesDefaultsTo: definition.settings?.additionalPropertiesDefaultsTo ?? false,
-                typeDatesAsStrings: definition.settings?.typeDatesAsStrings ?? true,
-                preserveSingleSchemaOneOf: definition.settings?.preserveSingleSchemaOneOf ?? false,
-                inlineAllOfSchemas: definition.settings?.inlineAllOfSchemas ?? false,
-                resolveAliases: definition.settings?.resolveAliases ?? false,
-                groupMultiApiEnvironments: definition.settings?.groupMultiApiEnvironments ?? false,
-                wrapReferencesToNullableInOptional: definition.settings?.wrapReferencesToNullableInOptional ?? true,
-                coerceOptionalSchemasToNullable: definition.settings?.coerceOptionalSchemasToNullable ?? true,
-                groupEnvironmentsByHost: definition.settings?.groupEnvironmentsByHost ?? false,
-                removeDiscriminantsFromSchemas:
-                    definition.settings?.removeDiscriminantsFromSchemas ??
-                    generatorsYml.RemoveDiscriminantsFromSchemas.Always
->>>>>>> 8045626d
             },
             source: {
                 type: "openapi",
