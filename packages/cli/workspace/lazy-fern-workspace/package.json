{
  "name": "@fern-api/lazy-fern-workspace",
  "version": "0.0.0",
  "private": true,
  "repository": {
    "type": "git",
    "url": "https://github.com/fern-api/fern.git",
    "directory": "packages/cli/workspace/lazy-fern-workspace"
  },
  "sideEffects": false,
  "type": "module",
  "exports": {
    ".": {
      "development": "./src/index.ts",
      "source": "./src/index.ts",
      "types": "./lib/index.d.ts",
      "import": "./lib/index.js",
      "default": "./lib/index.js"
    }
  },
  "main": "lib/index.js",
  "source": "src/index.ts",
  "types": "lib/index.d.ts",
  "files": [
    "lib"
  ],
  "scripts": {
    "clean": "rm -rf ./lib && tsc --build --clean",
    "compile": "tsc --build",
    "compile:debug": "tsc --build --sourceMap",
    "depcheck": "depcheck",
    "test": "vitest --run",
    "test:debug": "pnpm run test --inspect --no-file-parallelism",
    "test:update": "vitest --run -u"
  },
  "dependencies": {
    "@fern-api/api-workspace-commons": "workspace:*",
    "@fern-api/asyncapi-to-ir": "workspace:*",
    "@fern-api/cli-logger": "workspace:*",
    "@fern-api/configuration": "workspace:*",
    "@fern-api/configuration-loader": "workspace:*",
    "@fern-api/conjure-to-fern": "workspace:*",
    "@fern-api/core": "workspace:*",
    "@fern-api/core-utils": "workspace:*",
    "@fern-api/fern-definition-schema": "workspace:*",
    "@fern-api/fs-utils": "workspace:*",
    "@fern-api/ir-sdk": "workspace:*",
    "@fern-api/ir-utils": "workspace:*",
    "@fern-api/logger": "workspace:*",
    "@fern-api/logging-execa": "workspace:*",
    "@fern-api/openapi-ir": "workspace:*",
    "@fern-api/openapi-ir-parser": "workspace:*",
    "@fern-api/openapi-to-ir": "workspace:*",
    "@fern-api/openrpc-to-ir": "workspace:*",
    "@fern-api/semver-utils": "workspace:*",
    "@fern-api/task-context": "workspace:*",
    "@fern-api/v2-importer-commons": "workspace:*",
    "@fern-fern/fiddle-sdk": "0.0.584",
    "@open-rpc/meta-schema": "^1.14.9",
    "@redocly/openapi-core": "^1.4.1",
    "@types/uuid": "^9.0.8",
    "axios": "^1.8.2",
    "chalk": "^5.3.0",
    "js-yaml": "^4.1.0",
    "lodash-es": "^4.17.21",
    "object-hash": "^3.0.0",
    "openapi-types": "^12.1.3",
    "swagger2openapi": "7.0.8",
    "tar": "^6.2.1",
    "tmp-promise": "^3.0.3",
    "uuid": "^9.0.1",
    "zod": "^3.22.3"
  },
  "devDependencies": {
    "@fern-api/configs": "workspace:*",
<<<<<<< HEAD
    "@types/node": "18.15.3",
    "depcheck": "^1.4.7",
    "typescript": "5.8.3",
=======
>>>>>>> 51301f65
    "@types/js-yaml": "^4.0.8",
    "@types/lodash-es": "^4.17.12",
    "@types/node": "18.15.3",
    "@types/object-hash": "^3.0.6",
    "@types/swagger2openapi": "^7.0.4",
    "@types/tar": "^6.1.11",
    "depcheck": "^1.4.7",
    "typescript": "5.7.2",
    "vitest": "^2.1.9"
  }
}<|MERGE_RESOLUTION|>--- conflicted
+++ resolved
@@ -73,12 +73,6 @@
   },
   "devDependencies": {
     "@fern-api/configs": "workspace:*",
-<<<<<<< HEAD
-    "@types/node": "18.15.3",
-    "depcheck": "^1.4.7",
-    "typescript": "5.8.3",
-=======
->>>>>>> 51301f65
     "@types/js-yaml": "^4.0.8",
     "@types/lodash-es": "^4.17.12",
     "@types/node": "18.15.3",
@@ -86,7 +80,7 @@
     "@types/swagger2openapi": "^7.0.4",
     "@types/tar": "^6.1.11",
     "depcheck": "^1.4.7",
-    "typescript": "5.7.2",
+    "typescript": "5.8.3",
     "vitest": "^2.1.9"
   }
 }