--- conflicted
+++ resolved
@@ -170,11 +170,8 @@
                         environmentOverrides,
                         globalHeaderOverrides,
                         enableUniqueErrorsPerEndpoint,
-<<<<<<< HEAD
+                        generateV1Examples,
                         settings: document.settings
-=======
-                        generateV1Examples
->>>>>>> 370f167c
                     });
                     const converter = new OpenAPI3_1Converter({ context: converterContext, audiences });
                     result = await converter.convert();
@@ -190,11 +187,8 @@
                         exampleGenerationArgs: { disabled: false },
                         errorCollector,
                         enableUniqueErrorsPerEndpoint,
-<<<<<<< HEAD
-                        settings: document.settings
-=======
+                        settings: document.settings,
                         generateV1Examples
->>>>>>> 370f167c
                     });
                     const converter = new AsyncAPIConverter({ context: converterContext, audiences });
                     result = await converter.convert();
