<<<<<<< HEAD
import { chmod, cp, writeFile } from 'fs/promises'
import tmp from 'tmp-promise'
=======
import { chmod, cp, writeFile } from "fs/promises";
import path from "path";
import tmp from "tmp-promise";
>>>>>>> c7c6f134

import { AbsoluteFilePath, RelativeFilePath, join } from '@fern-api/fs-utils'
import { createLoggingExecutable, runExeca } from '@fern-api/logging-execa'
import { TaskContext } from '@fern-api/task-context'

import {
    PROTOBUF_EXPORT_CONFIG_V1,
    PROTOBUF_EXPORT_CONFIG_V2,
    PROTOBUF_GENERATOR_CONFIG_FILENAME,
    PROTOBUF_GENERATOR_OUTPUT_FILEPATH,
    PROTOBUF_GEN_CONFIG,
    PROTOBUF_MODULE_PACKAGE_JSON,
    PROTOBUF_SHELL_PROXY,
    PROTOBUF_SHELL_PROXY_FILENAME,
    createEmptyProtobufLogger
} from './utils'

export class ProtobufIRGenerator {
    private context: TaskContext

    constructor({ context }: { context: TaskContext }) {
        this.context = context
    }

    public async generate({
        absoluteFilepathToProtobufRoot,
        absoluteFilepathToProtobufTarget,
        local
    }: {
<<<<<<< HEAD
        absoluteFilepathToProtobufRoot: AbsoluteFilePath
        relativeFilepathToProtobufRoot: RelativeFilePath
        local: boolean
=======
        absoluteFilepathToProtobufRoot: AbsoluteFilePath;
        absoluteFilepathToProtobufTarget: AbsoluteFilePath | undefined;
        local: boolean;
>>>>>>> c7c6f134
    }): Promise<AbsoluteFilePath> {
        if (local) {
            return this.generateLocal({
                absoluteFilepathToProtobufRoot,
<<<<<<< HEAD
                relativeFilepathToProtobufRoot
            })
=======
                absoluteFilepathToProtobufTarget
            });
>>>>>>> c7c6f134
        }
        return this.generateRemote()
    }

    private async generateLocal({
        absoluteFilepathToProtobufRoot,
        absoluteFilepathToProtobufTarget
    }: {
<<<<<<< HEAD
        absoluteFilepathToProtobufRoot: AbsoluteFilePath
        relativeFilepathToProtobufRoot: RelativeFilePath
    }): Promise<AbsoluteFilePath> {
        const protobufGeneratorConfigPath = await this.setupProtobufGeneratorConfig({
            absoluteFilepathToProtobufRoot,
            relativeFilepathToProtobufRoot
        })
=======
        absoluteFilepathToProtobufRoot: AbsoluteFilePath;
        absoluteFilepathToProtobufTarget: AbsoluteFilePath | undefined;
    }): Promise<AbsoluteFilePath> {
        const protobufGeneratorConfigPath = await this.setupProtobufGeneratorConfig({
            absoluteFilepathToProtobufRoot,
            absoluteFilepathToProtobufTarget
        });
>>>>>>> c7c6f134
        return this.doGenerateLocal({
            cwd: protobufGeneratorConfigPath
        })
    }

    private async setupProtobufGeneratorConfig({
        absoluteFilepathToProtobufRoot,
        absoluteFilepathToProtobufTarget
    }: {
<<<<<<< HEAD
        absoluteFilepathToProtobufRoot: AbsoluteFilePath
        relativeFilepathToProtobufRoot: RelativeFilePath
    }): Promise<AbsoluteFilePath> {
        const protobufGeneratorConfigPath = AbsoluteFilePath.of((await tmp.dir()).path)
        await cp(absoluteFilepathToProtobufRoot, protobufGeneratorConfigPath, { recursive: true })
=======
        absoluteFilepathToProtobufRoot: AbsoluteFilePath;
        absoluteFilepathToProtobufTarget: AbsoluteFilePath | undefined;
    }): Promise<AbsoluteFilePath> {
        const protobufGeneratorConfigPath = AbsoluteFilePath.of((await tmp.dir()).path);
>>>>>>> c7c6f134

        if (absoluteFilepathToProtobufTarget !== undefined) {
            await this.exportProtobufFilesForTarget({
                protobufGeneratorConfigPath,
                absoluteFilepathToProtobufRoot,
                absoluteFilepathToProtobufTarget
            });
        } else {
            await this.copyProtobufFilesFromRoot({
                protobufGeneratorConfigPath,
                absoluteFilepathToProtobufRoot
            });
        }

        await this.setupRemainingProtobufConfig({
            protobufGeneratorConfigPath
        });

        return protobufGeneratorConfigPath;
    }

    private async exportProtobufFilesForTarget({
        protobufGeneratorConfigPath,
        absoluteFilepathToProtobufRoot,
        absoluteFilepathToProtobufTarget
    }: {
        protobufGeneratorConfigPath: AbsoluteFilePath;
        absoluteFilepathToProtobufRoot: AbsoluteFilePath;
        absoluteFilepathToProtobufTarget: AbsoluteFilePath;
    }): Promise<void> {
        // Use buf export to get all relevant .proto files
        const which = createLoggingExecutable("which", {
            cwd: protobufGeneratorConfigPath,
            logger: createEmptyProtobufLogger()
        });

        try {
            await which(["buf"]);
        } catch (err) {
            this.context.failAndThrow(
                "Missing required dependency; please install 'buf' to continue (e.g. 'brew install buf')."
            );
        }

        // Create a temporary buf config file to prevent conflicts
        // Try buf export with v1 first, then fall back to v2 if it fails
        for (const version of ["v1", "v2"]) {
            this.context.logger.info(`Using buf export with version: ${version}`);

            const tmpBufConfigFile = await tmp.file({ postfix: ".yaml" });
            const configContent = version === "v1" ? PROTOBUF_EXPORT_CONFIG_V1 : PROTOBUF_EXPORT_CONFIG_V2;
            await writeFile(tmpBufConfigFile.path, configContent, "utf8");

            try {
                const result = await runExeca(
                    this.context.logger,
                    "buf",
                    [
                        "export",
                        "--path",
                        absoluteFilepathToProtobufTarget,
                        "--config",
                        AbsoluteFilePath.of(tmpBufConfigFile.path),
                        "--output",
                        protobufGeneratorConfigPath
                    ],
                    {
                        cwd: absoluteFilepathToProtobufRoot,
                        stdio: "pipe"
                    }
                );

                if (result.exitCode !== 0) {
                    this.context.failAndThrow(result.stderr);
                }

                await tmpBufConfigFile.cleanup();
                return;
            } catch (error) {
                await tmpBufConfigFile.cleanup();
                if (version === "v2") {
                    throw error;
                }
            }
        }
    }

    private async copyProtobufFilesFromRoot({
        protobufGeneratorConfigPath,
        absoluteFilepathToProtobufRoot
    }: {
        protobufGeneratorConfigPath: AbsoluteFilePath;
        absoluteFilepathToProtobufRoot: AbsoluteFilePath;
    }): Promise<void> {
        // Copy the entire protobuf root, excluding buf.yaml and buf.gen.yaml, to a temp directory
        await cp(absoluteFilepathToProtobufRoot, protobufGeneratorConfigPath, {
            recursive: true,
            filter: (src) => {
                const basename = path.basename(src);
                return (
                    basename !== "buf.lock" &&
                    basename !== "buf.yaml" &&
                    !(basename.startsWith("buf.gen.") && basename.endsWith(".yaml"))
                );
            }
        });
    }

    private async setupRemainingProtobufConfig({
        protobufGeneratorConfigPath
    }: {
        protobufGeneratorConfigPath: AbsoluteFilePath;
    }): Promise<void> {
        // Initialize package.json
        await writeFile(
            join(protobufGeneratorConfigPath, RelativeFilePath.of('package.json')),
            PROTOBUF_MODULE_PACKAGE_JSON
        )

        await runExeca(this.context.logger, 'npm', ['install'], {
            cwd: protobufGeneratorConfigPath,
            stdio: 'ignore'
        })

        await runExeca(this.context.logger, 'npm', ['install', '-g', 'fern-api'], {
            cwd: protobufGeneratorConfigPath,
            stdio: 'ignore'
        })

        // Write buf config
        await writeFile(
            join(protobufGeneratorConfigPath, RelativeFilePath.of(PROTOBUF_GENERATOR_CONFIG_FILENAME)),
            PROTOBUF_GEN_CONFIG
        )

        // Write and make executable the protoc plugin
<<<<<<< HEAD
        const shellProxyPath = join(protobufGeneratorConfigPath, RelativeFilePath.of(PROTOBUF_SHELL_PROXY_FILENAME))
        await writeFile(shellProxyPath, PROTOBUF_SHELL_PROXY)
        await chmod(shellProxyPath, 0o755)

        return protobufGeneratorConfigPath
=======
        const shellProxyPath = join(protobufGeneratorConfigPath, RelativeFilePath.of(PROTOBUF_SHELL_PROXY_FILENAME));
        await writeFile(shellProxyPath, PROTOBUF_SHELL_PROXY);
        await chmod(shellProxyPath, 0o755);
>>>>>>> c7c6f134
    }

    private async doGenerateLocal({ cwd }: { cwd: AbsoluteFilePath }): Promise<AbsoluteFilePath> {
        const which = createLoggingExecutable('which', {
            cwd,
            logger: createEmptyProtobufLogger()
        })

        try {
            await which(['buf'])
        } catch (err) {
            this.context.failAndThrow(
                "Missing required dependency; please install 'buf' to continue (e.g. 'brew install buf')."
            )
        }

        const buf = createLoggingExecutable('buf', {
            cwd,
            logger: createEmptyProtobufLogger()
        })

        await buf(['config', 'init'])
        await buf(['generate'])

        return join(cwd, RelativeFilePath.of(PROTOBUF_GENERATOR_OUTPUT_FILEPATH))
    }

    private async generateRemote(): Promise<AbsoluteFilePath> {
        this.context.failAndThrow('Remote Protobuf generation is unimplemented.')
    }
}<|MERGE_RESOLUTION|>--- conflicted
+++ resolved
@@ -1,15 +1,10 @@
-<<<<<<< HEAD
-import { chmod, cp, writeFile } from 'fs/promises'
-import tmp from 'tmp-promise'
-=======
 import { chmod, cp, writeFile } from "fs/promises";
 import path from "path";
 import tmp from "tmp-promise";
->>>>>>> c7c6f134
-
-import { AbsoluteFilePath, RelativeFilePath, join } from '@fern-api/fs-utils'
-import { createLoggingExecutable, runExeca } from '@fern-api/logging-execa'
-import { TaskContext } from '@fern-api/task-context'
+
+import { AbsoluteFilePath, RelativeFilePath, join } from "@fern-api/fs-utils";
+import { createLoggingExecutable, runExeca } from "@fern-api/logging-execa";
+import { TaskContext } from "@fern-api/task-context";
 
 import {
     PROTOBUF_EXPORT_CONFIG_V1,
@@ -21,13 +16,13 @@
     PROTOBUF_SHELL_PROXY,
     PROTOBUF_SHELL_PROXY_FILENAME,
     createEmptyProtobufLogger
-} from './utils'
+} from "./utils";
 
 export class ProtobufIRGenerator {
-    private context: TaskContext
+    private context: TaskContext;
 
     constructor({ context }: { context: TaskContext }) {
-        this.context = context
+        this.context = context;
     }
 
     public async generate({
@@ -35,43 +30,23 @@
         absoluteFilepathToProtobufTarget,
         local
     }: {
-<<<<<<< HEAD
-        absoluteFilepathToProtobufRoot: AbsoluteFilePath
-        relativeFilepathToProtobufRoot: RelativeFilePath
-        local: boolean
-=======
         absoluteFilepathToProtobufRoot: AbsoluteFilePath;
         absoluteFilepathToProtobufTarget: AbsoluteFilePath | undefined;
         local: boolean;
->>>>>>> c7c6f134
     }): Promise<AbsoluteFilePath> {
         if (local) {
             return this.generateLocal({
                 absoluteFilepathToProtobufRoot,
-<<<<<<< HEAD
-                relativeFilepathToProtobufRoot
-            })
-=======
                 absoluteFilepathToProtobufTarget
             });
->>>>>>> c7c6f134
-        }
-        return this.generateRemote()
+        }
+        return this.generateRemote();
     }
 
     private async generateLocal({
         absoluteFilepathToProtobufRoot,
         absoluteFilepathToProtobufTarget
     }: {
-<<<<<<< HEAD
-        absoluteFilepathToProtobufRoot: AbsoluteFilePath
-        relativeFilepathToProtobufRoot: RelativeFilePath
-    }): Promise<AbsoluteFilePath> {
-        const protobufGeneratorConfigPath = await this.setupProtobufGeneratorConfig({
-            absoluteFilepathToProtobufRoot,
-            relativeFilepathToProtobufRoot
-        })
-=======
         absoluteFilepathToProtobufRoot: AbsoluteFilePath;
         absoluteFilepathToProtobufTarget: AbsoluteFilePath | undefined;
     }): Promise<AbsoluteFilePath> {
@@ -79,28 +54,19 @@
             absoluteFilepathToProtobufRoot,
             absoluteFilepathToProtobufTarget
         });
->>>>>>> c7c6f134
         return this.doGenerateLocal({
             cwd: protobufGeneratorConfigPath
-        })
+        });
     }
 
     private async setupProtobufGeneratorConfig({
         absoluteFilepathToProtobufRoot,
         absoluteFilepathToProtobufTarget
     }: {
-<<<<<<< HEAD
-        absoluteFilepathToProtobufRoot: AbsoluteFilePath
-        relativeFilepathToProtobufRoot: RelativeFilePath
-    }): Promise<AbsoluteFilePath> {
-        const protobufGeneratorConfigPath = AbsoluteFilePath.of((await tmp.dir()).path)
-        await cp(absoluteFilepathToProtobufRoot, protobufGeneratorConfigPath, { recursive: true })
-=======
         absoluteFilepathToProtobufRoot: AbsoluteFilePath;
         absoluteFilepathToProtobufTarget: AbsoluteFilePath | undefined;
     }): Promise<AbsoluteFilePath> {
         const protobufGeneratorConfigPath = AbsoluteFilePath.of((await tmp.dir()).path);
->>>>>>> c7c6f134
 
         if (absoluteFilepathToProtobufTarget !== undefined) {
             await this.exportProtobufFilesForTarget({
@@ -216,66 +182,58 @@
     }): Promise<void> {
         // Initialize package.json
         await writeFile(
-            join(protobufGeneratorConfigPath, RelativeFilePath.of('package.json')),
+            join(protobufGeneratorConfigPath, RelativeFilePath.of("package.json")),
             PROTOBUF_MODULE_PACKAGE_JSON
-        )
-
-        await runExeca(this.context.logger, 'npm', ['install'], {
+        );
+
+        await runExeca(this.context.logger, "npm", ["install"], {
             cwd: protobufGeneratorConfigPath,
-            stdio: 'ignore'
-        })
-
-        await runExeca(this.context.logger, 'npm', ['install', '-g', 'fern-api'], {
+            stdio: "ignore"
+        });
+
+        await runExeca(this.context.logger, "npm", ["install", "-g", "fern-api"], {
             cwd: protobufGeneratorConfigPath,
-            stdio: 'ignore'
-        })
+            stdio: "ignore"
+        });
 
         // Write buf config
         await writeFile(
             join(protobufGeneratorConfigPath, RelativeFilePath.of(PROTOBUF_GENERATOR_CONFIG_FILENAME)),
             PROTOBUF_GEN_CONFIG
-        )
+        );
 
         // Write and make executable the protoc plugin
-<<<<<<< HEAD
-        const shellProxyPath = join(protobufGeneratorConfigPath, RelativeFilePath.of(PROTOBUF_SHELL_PROXY_FILENAME))
-        await writeFile(shellProxyPath, PROTOBUF_SHELL_PROXY)
-        await chmod(shellProxyPath, 0o755)
-
-        return protobufGeneratorConfigPath
-=======
         const shellProxyPath = join(protobufGeneratorConfigPath, RelativeFilePath.of(PROTOBUF_SHELL_PROXY_FILENAME));
         await writeFile(shellProxyPath, PROTOBUF_SHELL_PROXY);
         await chmod(shellProxyPath, 0o755);
->>>>>>> c7c6f134
     }
 
     private async doGenerateLocal({ cwd }: { cwd: AbsoluteFilePath }): Promise<AbsoluteFilePath> {
-        const which = createLoggingExecutable('which', {
+        const which = createLoggingExecutable("which", {
             cwd,
             logger: createEmptyProtobufLogger()
-        })
+        });
 
         try {
-            await which(['buf'])
+            await which(["buf"]);
         } catch (err) {
             this.context.failAndThrow(
                 "Missing required dependency; please install 'buf' to continue (e.g. 'brew install buf')."
-            )
-        }
-
-        const buf = createLoggingExecutable('buf', {
+            );
+        }
+
+        const buf = createLoggingExecutable("buf", {
             cwd,
             logger: createEmptyProtobufLogger()
-        })
-
-        await buf(['config', 'init'])
-        await buf(['generate'])
-
-        return join(cwd, RelativeFilePath.of(PROTOBUF_GENERATOR_OUTPUT_FILEPATH))
+        });
+
+        await buf(["config", "init"]);
+        await buf(["generate"]);
+
+        return join(cwd, RelativeFilePath.of(PROTOBUF_GENERATOR_OUTPUT_FILEPATH));
     }
 
     private async generateRemote(): Promise<AbsoluteFilePath> {
-        this.context.failAndThrow('Remote Protobuf generation is unimplemented.')
+        this.context.failAndThrow("Remote Protobuf generation is unimplemented.");
     }
 }