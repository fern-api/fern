{
  "name": "@fern-api/docs-markdown-utils",
  "version": "0.0.0",
  "repository": {
    "type": "git",
    "url": "https://github.com/fern-api/fern.git",
    "directory": "packages/cli/docs-markdown-utils"
  },
  "private": true,
  "files": [
    "lib"
  ],
  "type": "module",
  "source": "src/index.ts",
  "main": "lib/index.js",
  "types": "lib/index.d.ts",
  "sideEffects": false,
  "scripts": {
    "clean": "rm -rf ./lib && tsc --build --clean",
    "compile": "tsc --build",
    "test": "vitest --run",
    "test:update": "vitest --run -u",
    "lint:eslint": "eslint --max-warnings 0 . --ignore-path=../../../.eslintignore",
    "lint:eslint:fix": "yarn lint:eslint --fix",
    "format": "prettier --write --ignore-unknown --ignore-path ../../../shared/.prettierignore \"**\"",
    "format:check": "prettier --check --ignore-unknown --ignore-path ../../../shared/.prettierignore \"**\"",
    "organize-imports": "organize-imports-cli tsconfig.json",
    "depcheck": "depcheck"
  },
  "dependencies": {
    "@fern-api/fs-utils": "workspace:*",
    "@fern-api/task-context": "workspace:*",
<<<<<<< HEAD
    "@fern-fern/fdr-cjs-sdk": "0.121.2-9e12414a0",
=======
    "@fern-fern/fdr-cjs-sdk": "0.0.5833",
>>>>>>> de00ba39
    "gray-matter": "^4.0.3",
    "mdast-util-from-markdown": "^2.0.1",
    "mdast-util-mdx": "^3.0.0",
    "micromark-extension-mdx": "^2.1.0",
    "unist-util-visit": "^5.0.0"
  },
  "devDependencies": {
    "@types/diff": "^5.2.1",
    "@types/node": "18.7.18",
    "depcheck": "^1.4.6",
    "diff": "^5.2.0",
    "eslint": "^8.56.0",
    "globals": "link:@types/vitest/globals",
    "organize-imports-cli": "^0.10.0",
    "prettier": "^2.7.1",
    "typescript": "4.6.4",
    "vitest": "^2.0.5"
  }
}<|MERGE_RESOLUTION|>--- conflicted
+++ resolved
@@ -30,11 +30,7 @@
   "dependencies": {
     "@fern-api/fs-utils": "workspace:*",
     "@fern-api/task-context": "workspace:*",
-<<<<<<< HEAD
     "@fern-fern/fdr-cjs-sdk": "0.121.2-9e12414a0",
-=======
-    "@fern-fern/fdr-cjs-sdk": "0.0.5833",
->>>>>>> de00ba39
     "gray-matter": "^4.0.3",
     "mdast-util-from-markdown": "^2.0.1",
     "mdast-util-mdx": "^3.0.0",
