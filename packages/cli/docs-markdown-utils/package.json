{
  "name": "@fern-api/docs-markdown-utils",
  "version": "0.0.0",
  "repository": {
    "type": "git",
    "url": "https://github.com/fern-api/fern.git",
    "directory": "packages/cli/docs-markdown-utils"
  },
  "private": true,
  "files": [
    "lib"
  ],
  "type": "module",
  "source": "src/index.ts",
  "main": "lib/index.js",
  "types": "lib/index.d.ts",
  "sideEffects": false,
  "scripts": {
    "clean": "rm -rf ./lib && tsc --build --clean",
    "compile": "tsc --build",
    "test": "vitest --run",
    "test:update": "vitest --run -u",
    "lint:eslint": "eslint --max-warnings 0 . --ignore-path=../../../.eslintignore",
    "lint:eslint:fix": "yarn lint:eslint --fix",
    "format": "prettier --write --ignore-unknown --ignore-path ../../../shared/.prettierignore \"**\"",
    "format:check": "prettier --check --ignore-unknown --ignore-path ../../../shared/.prettierignore \"**\"",
    "organize-imports": "organize-imports-cli tsconfig.json",
    "depcheck": "depcheck"
  },
  "dependencies": {
    "@fern-api/fs-utils": "workspace:*",
    "@fern-api/task-context": "workspace:*",
    "@fern-fern/fdr-cjs-sdk": "0.126.1-444264056",
    "gray-matter": "^4.0.3",
    "mdast-util-from-markdown": "^2.0.1",
    "mdast-util-mdx": "^3.0.0",
    "micromark-extension-mdx": "^2.1.0",
    "unist-util-visit": "^5.0.0"
  },
  "devDependencies": {
    "@types/diff": "^5.2.1",
    "@types/node": "18.15.3",
    "depcheck": "^1.4.7",
    "diff": "^5.2.0",
    "eslint": "^9.16.0",
    "organize-imports-cli": "^0.10.0",
    "prettier": "^2.7.1",
<<<<<<< HEAD
    "typescript": "4.7.4",
    "vitest": "^2.0.5"
=======
    "typescript": "4.6.4",
    "vitest": "^2.0.5",
    "zod": "^3.22.3"
>>>>>>> d088a3a7
  }
}<|MERGE_RESOLUTION|>--- conflicted
+++ resolved
@@ -45,13 +45,8 @@
     "eslint": "^9.16.0",
     "organize-imports-cli": "^0.10.0",
     "prettier": "^2.7.1",
-<<<<<<< HEAD
-    "typescript": "4.7.4",
-    "vitest": "^2.0.5"
-=======
-    "typescript": "4.6.4",
+    "typescript": "5.7.2",
     "vitest": "^2.0.5",
     "zod": "^3.22.3"
->>>>>>> d088a3a7
   }
 }