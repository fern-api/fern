import grayMatter from "gray-matter";
import { fromMarkdown } from "mdast-util-from-markdown";
import { mdxFromMarkdown } from "mdast-util-mdx";
import { mdx } from "micromark-extension-mdx";
import { visit } from "unist-util-visit";
<<<<<<< HEAD
import { getMarkdownFormat } from "./getMarkdownFormat";
=======
import { z } from "zod";

import { AbsoluteFilePath, RelativeFilePath, dirname, relative, resolve } from "@fern-api/fs-utils";
import { TaskContext } from "@fern-api/task-context";

import { FernRegistry as CjsFdrSdk } from "@fern-fern/fdr-cjs-sdk";

>>>>>>> 65113d21
import { parseMarkdownToTree } from "./parseMarkdownToTree";

interface AbsolutePathMetadata {
    absolutePathToMarkdownFile: AbsoluteFilePath;
    absolutePathToFernFolder: AbsoluteFilePath;
}

const STR_SEGMENT = "['\"]([^'\"]+)['\"]";
const STR_REGEX = new RegExp(`^${STR_SEGMENT}$`);
const SRC_REGEX = new RegExp(`src={?${STR_SEGMENT}(?! \\+)}?`, "g");

const MEDIA_NODE_NAMES = ["img", "video", "audio", "source", "embed"];

/**
 * Parse all images in the markdown. Since mdx filepath is a relative path from the root of the project,
 * we can use it to resolve the paths of the images they reference to.
 *
 * These resolved paths are also injected into the markdown, so that the images can be later replaced with fileIDs.
 */
export function parseImagePaths(
    markdown: string,
    metadata: AbsolutePathMetadata
): {
    filepaths: AbsoluteFilePath[];
    markdown: string;
} {
    // Don't remove {}! https://github.com/jonschlinkert/gray-matter/issues/43#issuecomment-318258919
    const { content, data } = grayMatter(markdown, {});
    let replacedContent = content;

    const filepaths = new Set<AbsoluteFilePath>();

    function mapImage(image: string | undefined) {
        const resolvedPath = resolvePath(image, metadata);
        if (resolvedPath != null) {
            filepaths.add(resolvedPath);
            return resolvedPath;
        }
        return;
    }

    visitFrontmatterImages(data, ["image", "og:image", "og:logo", "twitter:image"], mapImage);
    replaceFrontmatterImagesforLogo(data, mapImage);

    const tree = parseMarkdownToTree(content, getMarkdownFormat(metadata.absolutePathToMarkdownFile));

    let offset = 0;

    visit(tree, (node) => {
        if (node.position == null) {
            return;
        }
        const { start, length } = getPosition(content, node.position);
        const original = replacedContent.slice(start + offset, start + offset + length);
        let replaced = original;
        if (node.type === "image") {
            const src = trimAnchor(node.url);
            const resolvedPath = resolvePath(src, metadata);
            if (src != null && resolvedPath != null) {
                filepaths.add(resolvedPath);
                node.url = resolvedPath;
                replaced = replaced.replace(src, resolvedPath);
            }
        }

        if (node.type === "mdxJsxFlowElement" || node.type === "mdxJsxTextElement") {
            if (node.name && MEDIA_NODE_NAMES.includes(node.name)) {
                const srcAttr = node.attributes.find((attr) => attr.type === "mdxJsxAttribute" && attr.name === "src");

                if (srcAttr?.value) {
                    let srcValue = srcAttr.value;
                    if (typeof srcValue !== "string") {
                        const match = srcValue.value.match(STR_REGEX);
                        if (match?.[1]) {
                            srcValue = match[1];
                        }
                    }

                    const pathToImage = trimAnchor(srcValue);
                    const resolvedPath = resolvePath(pathToImage, metadata);
                    if (pathToImage != null && resolvedPath != null) {
                        filepaths.add(resolvedPath);
                        node.attributes = node.attributes.map((attr) => {
                            if (attr.type === "mdxJsxAttribute" && attr.name === "src") {
                                return { ...attr, value: resolvedPath };
                            }
                            return attr;
                        });
                        replaced = replaced.replace(pathToImage, resolvedPath);
                    }
                }
            } else {
                node.attributes.forEach((attr) => {
                    if (attr.type === "mdxJsxAttribute" && attr.value && typeof attr.value !== "string") {
                        const match = SRC_REGEX.exec(attr.value.value);
                        if (match?.[1]) {
                            const pathToImage = trimAnchor(match[1]);
                            const resolvedPath = resolvePath(pathToImage, metadata);
                            if (pathToImage != null && resolvedPath != null) {
                                filepaths.add(resolvedPath);
                                attr.value.value = resolvedPath;
                                replaced = replaced.replace(pathToImage, resolvedPath);
                            }
                        }
                    }
                });
            }
        }

        if (node.type === "html" || node.type === "text" || node.type === "mdxTextExpression") {
            const isInlineCode = /^`[^`]*`$/.test(node.value);
            if (!isInlineCode) {
                let match;
                while ((match = SRC_REGEX.exec(node.value)) != null) {
                    const pathToImage = trimAnchor(match[1]);
                    const resolvedPath = resolvePath(pathToImage, metadata);
                    if (pathToImage != null && resolvedPath != null) {
                        filepaths.add(resolvedPath);
                        replaced = replaced.replaceAll(pathToImage, resolvedPath);
                    }
                }
            }
        }

        if (replaced === original && filepaths.size === 0) {
            return;
        }

        replacedContent =
            replacedContent.slice(0, start + offset) + replaced + replacedContent.slice(start + offset + length);
        offset += replaced.length - length;
    });

    return { filepaths: [...filepaths], markdown: grayMatter.stringify(replacedContent, data) };
}

function resolvePath(
    pathToImage: string | undefined,
    { absolutePathToFernFolder, absolutePathToMarkdownFile }: AbsolutePathMetadata
): AbsoluteFilePath | undefined {
    if (pathToImage == null || isExternalUrl(pathToImage) || isDataUrl(pathToImage)) {
        return undefined;
    }

    const filepath = resolve(
        pathToImage.startsWith("/") ? absolutePathToFernFolder : dirname(absolutePathToMarkdownFile),
        RelativeFilePath.of(pathToImage.replace(/^\//, ""))
    );

    // if (doesPathExistSync(filepath)) {
    //     return filepath;
    // }

    return filepath;
}

function isExternalUrl(url: string): boolean {
    return /^(https?:)?\/\//.test(url);
}

function isDataUrl(url: string): boolean {
    return url.startsWith("data:");
}

/**
 * This step should run after the images have been uploaded. It replaces the image paths in the markdown with the fileIDs.
 * In the frontend, the fileIDs are then used to securely fetch the images.
 */
export function replaceImagePathsAndUrls(
    markdown: string,
    fileIdsMap: ReadonlyMap<AbsoluteFilePath, string>,
    markdownFilesToPathName: ReadonlyMap<AbsoluteFilePath, string>,
    metadata: AbsolutePathMetadata,
    context: TaskContext
): string {
    const { content, data } = grayMatter(markdown, {});
    let replacedContent = content;

    const tree = fromMarkdown(content, {
        extensions: [mdx()],
        mdastExtensions: [mdxFromMarkdown()]
    });

    let offset = 0;

    function mapImage(image: string | undefined) {
        if (image != null && !isExternalUrl(image) && !isDataUrl(image)) {
            try {
                const fileId = fileIdsMap.get(AbsoluteFilePath.of(image));
                if (fileId != null) {
                    return `file:${fileId}`;
                }
            } catch (e) {
                // do nothing
                return;
            }
        }
        return;
    }

    visitFrontmatterImages(data, ["image", "og:image", "og:logo", "twitter:image"], mapImage);
    replaceFrontmatterImagesforLogo(data, mapImage);

    visit(tree, (node) => {
        if (node.position == null) {
            return;
        }
        const { start, length } = getPosition(content, node.position);
        const original = replacedContent.slice(start + offset, start + offset + length);
        let replaced = original;

        function replaceSrc(src: string | undefined) {
            const imageSrc = mapImage(src);
            if (src && imageSrc) {
                replaced = replaced.replace(src, imageSrc);
            }
        }

        function replaceHref(href: string | undefined) {
            if (href == null) {
                return;
            }
            if (href.endsWith(".md") || href.endsWith(".mdx")) {
                const absoluteFilePath = resolvePath(href, metadata);
                if (absoluteFilePath != null) {
                    const pathName = markdownFilesToPathName.get(absoluteFilePath);
                    if (pathName != null) {
                        replaced = replaced.replace(href, pathName);
                    } else {
                        context.logger.error(
                            `${relative(
                                metadata.absolutePathToFernFolder,
                                absoluteFilePath
                            )} has no slug defined but is referenced by ${relative(
                                metadata.absolutePathToFernFolder,
                                metadata.absolutePathToMarkdownFile
                            )}`
                        );
                    }
                }
            }
        }

        if (node.type === "image") {
            const src = trimAnchor(node.url);
            replaceSrc(src);
        }

        if (node.type === "mdxJsxFlowElement" || node.type === "mdxJsxTextElement") {
            if (node.name && MEDIA_NODE_NAMES.includes(node.name)) {
                const srcAttr = node.attributes.find((attr) => attr.type === "mdxJsxAttribute" && attr.name === "src");

                if (srcAttr?.value) {
                    let srcValue = srcAttr.value;
                    if (typeof srcValue !== "string") {
                        const match = srcValue.value.match(STR_REGEX);
                        if (match?.[1]) {
                            srcValue = match[1];
                        }
                    }

                    const pathToImage = trimAnchor(srcValue);
                    replaceSrc(pathToImage);
                }
            } else {
                node.attributes.forEach((attr) => {
                    if (attr.type === "mdxJsxAttribute" && attr.value && typeof attr.value !== "string") {
                        const match = SRC_REGEX.exec(attr.value.value);
                        if (match?.[1]) {
                            const pathToImage = trimAnchor(match[1]);
                            replaceSrc(pathToImage);
                        }
                    }
                });
            }
        }

        if (node.type === "html" || node.type === "text" || node.type === "mdxTextExpression") {
            const srcRegex = /src={?['"]([^'"]+)['"](?! \+)}?/g;

            let match;
            while ((match = srcRegex.exec(node.value)) != null) {
                const pathToImage = trimAnchor(match[1]);
                replaceSrc(pathToImage);
            }
        }

        if (node.type === "link") {
            replaceHref(trimAnchor(node.url));
        }

        if (node.type === "mdxJsxFlowElement" || node.type === "mdxJsxTextElement") {
            if (node.name === "a") {
                const hrefAttr = node.attributes.find(
                    (attr) => attr.type === "mdxJsxAttribute" && attr.name === "href"
                );

                if (hrefAttr?.value) {
                    let href = hrefAttr.value;
                    if (typeof href !== "string") {
                        const match = href.value.match(STR_REGEX);
                        if (match?.[1]) {
                            href = match[1];
                        }
                    }
                    replaceHref(trimAnchor(href));
                }
            }
        }

        if (node.type === "html" || node.type === "text" || node.type === "mdxTextExpression") {
            const hrefRegex = /href={?['"]([^'"]+)['"](?! \+)}?/g;

            let match;
            while ((match = hrefRegex.exec(node.value)) != null) {
                const href = trimAnchor(match[1]);
                replaceHref(href);
            }
        }

        if (replaced === original) {
            return;
        }

        replacedContent =
            replacedContent.slice(0, start + offset) + replaced + replacedContent.slice(start + offset + length);
        offset += replaced.length - length;
    });

    return grayMatter.stringify(replacedContent, data);
}

function getPosition(
    markdown: string,
    position: { start: { line: number; column: number }; end: { line: number; column: number } }
) {
    const lines = markdown.split("\n");
    let start = position.start.column - 1;
    for (let i = 0; i < position.start.line - 1; i++) {
        const line = lines[i];
        if (line == null) {
            break;
        }
        start += line.length + 1;
    }

    let length = 0 - position.start.column + position.end.column;

    for (let i = position.start.line - 1; i < position.end.line - 1; i++) {
        const line = lines[i];
        if (line == null) {
            break;
        }
        length += line.length + 1;
    }

    return { start, length };
}

function trimAnchor(text: unknown): string | undefined {
    if (typeof text !== "string") {
        return undefined;
    }
    return text.replace(/#.*$/, "");
}

function visitFrontmatterImages(
    data: Record<string, string | CjsFdrSdk.docs.v1.commons.FileIdOrUrl>,
    keys: string[],
    mapImage: (image: string | undefined) => string | undefined
) {
    for (const key of keys) {
        const value = data[key];
        if (value != null) {
            // realtime validation, this also assumes there can be other stuff in the object, but we only care about the valid keys
            if (typeof value === "object") {
                if (value.type === "fileId") {
                    data[key] = {
                        type: "fileId",
                        value: CjsFdrSdk.FileId(mapImage(value.value) ?? value.value)
                    };
                }
            } else if (typeof value === "string") {
                const mappedImage = mapImage(value);
                data[key] = mappedImage
                    ? {
                          type: "fileId",
                          value: CjsFdrSdk.FileId(mappedImage)
                      }
                    : {
                          type: "url",
                          value: CjsFdrSdk.Url(value)
                      };
            }
            // else do nothing
        }
    }
}

const LogoOverrideFrontmatterSchema = z.union([
    z.string(),
    z.object({
        light: z.string().optional(),
        dark: z.string().optional()
    })
]);

export function convertImageToFileIdOrUrl(
    value: string,
    mapImage: (image: string | undefined) => string | undefined
): CjsFdrSdk.docs.latest.FileIdOrUrl {
    const mappedImage = mapImage(value);
    return mappedImage
        ? {
              type: "fileId",
              value: CjsFdrSdk.FileId(mappedImage)
          }
        : {
              type: "url",
              value: CjsFdrSdk.Url(value)
          };
}

function replaceFrontmatterImagesforLogo(
    // eslint-disable-next-line @typescript-eslint/no-explicit-any
    data: Record<string, any>,
    mapImage: (image: string | undefined) => string | undefined
) {
    const parsedValue = LogoOverrideFrontmatterSchema.safeParse(data.logo);
    if (!parsedValue.success) {
        return;
    }
    const parsedFrontmatterLogo = parsedValue.data;

    if (typeof parsedFrontmatterLogo === "string") {
        data.logo = convertImageToFileIdOrUrl(parsedFrontmatterLogo, mapImage);
    } else {
        if (parsedFrontmatterLogo.light != null) {
            data.logo.light = convertImageToFileIdOrUrl(parsedFrontmatterLogo.light, mapImage);
        }
        if (parsedFrontmatterLogo.dark != null) {
            data.logo.dark = convertImageToFileIdOrUrl(parsedFrontmatterLogo.dark, mapImage);
        }
    }
}<|MERGE_RESOLUTION|>--- conflicted
+++ resolved
@@ -3,9 +3,6 @@
 import { mdxFromMarkdown } from "mdast-util-mdx";
 import { mdx } from "micromark-extension-mdx";
 import { visit } from "unist-util-visit";
-<<<<<<< HEAD
-import { getMarkdownFormat } from "./getMarkdownFormat";
-=======
 import { z } from "zod";
 
 import { AbsoluteFilePath, RelativeFilePath, dirname, relative, resolve } from "@fern-api/fs-utils";
@@ -13,7 +10,7 @@
 
 import { FernRegistry as CjsFdrSdk } from "@fern-fern/fdr-cjs-sdk";
 
->>>>>>> 65113d21
+import { getMarkdownFormat } from "./getMarkdownFormat";
 import { parseMarkdownToTree } from "./parseMarkdownToTree";
 
 interface AbsolutePathMetadata {
