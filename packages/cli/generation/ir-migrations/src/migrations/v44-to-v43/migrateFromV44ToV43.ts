--- conflicted
+++ resolved
@@ -108,9 +108,7 @@
         default:
             assertNever(example);
     }
-<<<<<<< HEAD
     /* eslint-enable no-fallthrough */
-=======
 }
 
 function convertExampleSuccessResponse({
@@ -132,5 +130,4 @@
         default:
             assertNever(example);
     }
->>>>>>> 31f37a51
 }