--- conflicted
+++ resolved
@@ -31,15 +31,9 @@
         [GeneratorName.PYTHON_SDK]: "4.30.0",
         [GeneratorName.STOPLIGHT]: GeneratorWasNeverUpdatedToConsumeNewIR,
         [GeneratorName.POSTMAN]: GeneratorWasNeverUpdatedToConsumeNewIR,
-<<<<<<< HEAD
-        [GeneratorName.GO_FIBER]: GeneratorWasNeverUpdatedToConsumeNewIR,
-        [GeneratorName.GO_MODEL]: GeneratorWasNeverUpdatedToConsumeNewIR,
-        [GeneratorName.GO_SDK]: "1.13.0",
-=======
         [GeneratorName.GO_FIBER]: "0.23.8",
         [GeneratorName.GO_MODEL]: "0.23.8",
         [GeneratorName.GO_SDK]: "1.12.4",
->>>>>>> dd41f9bb
         [GeneratorName.RUBY_MODEL]: GeneratorWasNeverUpdatedToConsumeNewIR,
         [GeneratorName.RUBY_SDK]: GeneratorWasNeverUpdatedToConsumeNewIR,
         [GeneratorName.CSHARP_MODEL]: GeneratorWasNeverUpdatedToConsumeNewIR,
