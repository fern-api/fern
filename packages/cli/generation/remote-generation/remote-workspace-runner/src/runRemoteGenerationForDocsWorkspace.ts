import { FernToken } from "@fern-api/auth";
import { replaceEnvVariables } from "@fern-api/core-utils";
import { TaskContext } from "@fern-api/task-context";
<<<<<<< HEAD
import { AbstractAPIWorkspace, DocsWorkspace, FernWorkspace } from "@fern-api/workspace-loader";
=======
import { DocsWorkspace, FernWorkspace } from "@fern-api/workspace-loader";

>>>>>>> 65113d21
import { publishDocs } from "./publishDocs";

export async function runRemoteGenerationForDocsWorkspace({
    organization,
    loadAPIWorkspace,
    docsWorkspace,
    context,
    token,
    instanceUrl,
    preview
}: {
    organization: string;
    loadAPIWorkspace: (name: string | undefined) => AbstractAPIWorkspace<unknown> | undefined;
    docsWorkspace: DocsWorkspace;
    context: TaskContext;
    token: FernToken;
    instanceUrl: string | undefined;
    preview: boolean;
}): Promise<void> {
    const instances = docsWorkspace.config.instances;

    // Substitute templated environment variables:
    // If the run is a preview, we'll substitute ALL environment variables as empty strings
    //
    // Otherwise, we'll attempt to read and replace the templated environment variable. Will
    // bubble up an error if the env var isn't found.
    //
    // Although this logic is separate from generating a remote, placing it here helps us
    // avoid making cascading changes to other workflows.
    // docsWorkspace = substituteEnvVariables(docsWorkspace, context, { substituteAsEmpty: preview });
    docsWorkspace.config = replaceEnvVariables(
        docsWorkspace.config,
        // Wrap in a closure for correct binding of `this` downstream
        { onError: (e) => context.failAndThrow(e) },
        { substituteAsEmpty: preview }
    );

    if (instances.length === 0) {
        context.failAndThrow("No instances specified in docs.yml! Cannot register docs.");
        return;
    }

    if (instances.length > 1 && instanceUrl == null) {
        context.failAndThrow(`More than one docs instances. Please specify one (e.g. --instance ${instances[0]?.url})`);
        return;
    }

    const maybeInstance = instances.find((instance) => instance.url === instanceUrl) ?? instances[0];

    if (maybeInstance == null) {
        context.failAndThrow(`No docs instance with url ${instanceUrl}. Failed to register.`);
        return;
    }

    // TODO: validate custom domains
    const customDomains: string[] = [];

    if (maybeInstance.customDomain != null) {
        if (typeof maybeInstance.customDomain === "string") {
            customDomains.push(maybeInstance.customDomain);
        } else if (Array.isArray(maybeInstance.customDomain)) {
            customDomains.push(...maybeInstance.customDomain);
        }
    }

    await context.runInteractiveTask({ name: maybeInstance.url }, async () => {
        await publishDocs({
            docsWorkspace,
            customDomains,
            domain: maybeInstance.url,
            token,
            organization,
            context,
            loadAPIWorkspace,
            preview,
            editThisPage: maybeInstance.editThisPage,
            isPrivate: maybeInstance.private
        });
    });
    return;
}<|MERGE_RESOLUTION|>--- conflicted
+++ resolved
@@ -1,12 +1,8 @@
 import { FernToken } from "@fern-api/auth";
 import { replaceEnvVariables } from "@fern-api/core-utils";
 import { TaskContext } from "@fern-api/task-context";
-<<<<<<< HEAD
 import { AbstractAPIWorkspace, DocsWorkspace, FernWorkspace } from "@fern-api/workspace-loader";
-=======
-import { DocsWorkspace, FernWorkspace } from "@fern-api/workspace-loader";
 
->>>>>>> 65113d21
 import { publishDocs } from "./publishDocs";
 
 export async function runRemoteGenerationForDocsWorkspace({
