import { FernToken } from "@fern-api/auth";
import { SourceResolverImpl } from "@fern-api/cli-source-resolver";
import { docsYml } from "@fern-api/configuration";
import { createFdrService } from "@fern-api/core";
import { MediaType } from "@fern-api/core-utils";
import { DocsDefinitionResolver, UploadedFile, wrapWithHttps } from "@fern-api/docs-resolver";
import { AbsoluteFilePath, convertToFernHostRelativeFilePath, RelativeFilePath, resolve } from "@fern-api/fs-utils";
import { convertIrToDynamicSnippetsIr, generateIntermediateRepresentation } from "@fern-api/ir-generator";
import { convertIrToFdrApi } from "@fern-api/register";
import { TaskContext } from "@fern-api/task-context";
import { AbstractAPIWorkspace, DocsWorkspace, FernWorkspace } from "@fern-api/workspace-loader";
import { FernRegistry as CjsFdrSdk } from "@fern-fern/fdr-cjs-sdk";
import {
    DynamicIr,
    DynamicIrUpload,
    SnippetsConfig
} from "@fern-fern/fdr-cjs-sdk/api/resources/api/resources/v1/resources/register";
import axios from "axios";
import chalk from "chalk";
import { readFile } from "fs/promises";
import { chunk } from "lodash-es";
import * as mime from "mime-types";
import terminalLink from "terminal-link";
import { OSSWorkspace } from "../../../../workspace/lazy-fern-workspace/src";
import { getDynamicGeneratorConfig } from "./getDynamicGeneratorConfig";
import { measureImageSizes } from "./measureImageSizes";

const MEASURE_IMAGE_BATCH_SIZE = 10;
const UPLOAD_FILE_BATCH_SIZE = 10;

interface FileWithMimeType {
    mediaType: string;
    absoluteFilePath: AbsoluteFilePath;
    relativeFilePath: RelativeFilePath;
}

export async function publishDocs({
    token,
    organization,
    docsWorkspace,
    domain,
    customDomains,
    apiWorkspaces,
    ossWorkspaces,
    context,
    preview,
    editThisPage,
    isPrivate = false,
    disableTemplates = false
}: {
    token: FernToken;
    organization: string;
    docsWorkspace: DocsWorkspace;
    domain: string;
    customDomains: string[];
    apiWorkspaces: AbstractAPIWorkspace<unknown>[];
    ossWorkspaces: OSSWorkspace[];
    context: TaskContext;
    preview: boolean;
    editThisPage: docsYml.RawSchemas.FernDocsConfig.EditThisPageConfig | undefined;
    isPrivate: boolean | undefined;
    disableTemplates: boolean | undefined;
}): Promise<void> {
    const fdr = createFdrService({ token: token.value });
    const authConfig: CjsFdrSdk.docs.v2.write.AuthConfig = isPrivate
        ? { type: "private", authType: "sso" }
        : { type: "public" };

    let docsRegistrationId: string | undefined;
    let urlToOutput = customDomains[0] ?? domain;
    const basePath = parseBasePath(domain);
    const useDynamicSnippets = docsWorkspace.config.experimental?.dynamicSnippets;
    const disableSnippetGen = preview || useDynamicSnippets;
    const resolver = new DocsDefinitionResolver(
        domain,
        docsWorkspace,
        ossWorkspaces,
        apiWorkspaces,
        context,
        editThisPage,
        async (files) => {
            const filesMap = new Map(files.map((file) => [file.absoluteFilePath, file]));
            const filesWithMimeType: FileWithMimeType[] = files
                .map((fileMetadata) => ({
                    ...fileMetadata,
                    mediaType: mime.lookup(fileMetadata.absoluteFilePath)
                }))
                .filter((fileMetadata): fileMetadata is FileWithMimeType => fileMetadata.mediaType !== false);

            const imagesToMeasure = filesWithMimeType
                .filter((file) => MediaType.parse(file.mediaType)?.isImage() ?? false)
                .map((file) => file.absoluteFilePath);

            const measuredImages = await measureImageSizes(imagesToMeasure, MEASURE_IMAGE_BATCH_SIZE, context);

            const images: CjsFdrSdk.docs.v2.write.ImageFilePath[] = [];

            [...measuredImages.values()].forEach((image) => {
                const filePath = filesMap.get(image.filePath);
                if (filePath == null) {
                    return;
                }
                const imageFilePath = {
                    filePath: CjsFdrSdk.docs.v1.write.FilePath(
                        convertToFernHostRelativeFilePath(filePath.relativeFilePath)
                    ),
                    width: image.width,
                    height: image.height,
                    blurDataUrl: image.blurDataUrl,
                    alt: undefined
                };
                images.push(imageFilePath);
            });

            const filepaths = files
                .filter(({ absoluteFilePath }) => !measuredImages.has(absoluteFilePath))
                .map(({ relativeFilePath }) => convertToFernHostRelativeFilePath(relativeFilePath));

            if (preview) {
                const startDocsRegisterResponse = await fdr.docs.v2.write.startDocsPreviewRegister({
                    orgId: CjsFdrSdk.OrgId(organization),
                    authConfig: isPrivate ? { type: "private", authType: "sso" } : { type: "public" },
                    filepaths: filepaths.map((filePath) => CjsFdrSdk.docs.v1.write.FilePath(filePath)),
                    images,
                    basePath
                });
                if (startDocsRegisterResponse.ok) {
                    urlToOutput = startDocsRegisterResponse.body.previewUrl;
                    docsRegistrationId = startDocsRegisterResponse.body.docsRegistrationId;
                    await uploadFiles(
                        startDocsRegisterResponse.body.uploadUrls,
                        docsWorkspace.absoluteFilePath,
                        context,
                        UPLOAD_FILE_BATCH_SIZE
                    );
                    return convertToFilePathPairs(
                        startDocsRegisterResponse.body.uploadUrls,
                        docsWorkspace.absoluteFilePath
                    );
                } else {
                    return await startDocsRegisterFailed(startDocsRegisterResponse.error, context);
                }
            } else {
                const startDocsRegisterResponse = await fdr.docs.v2.write.startDocsRegister({
                    domain,
                    customDomains,
                    authConfig,
                    apiId: CjsFdrSdk.ApiId(""),
                    orgId: CjsFdrSdk.OrgId(organization),
                    filepaths: filepaths.map((filePath) => CjsFdrSdk.docs.v1.write.FilePath(filePath)),
                    images
                });
                if (startDocsRegisterResponse.ok) {
                    docsRegistrationId = startDocsRegisterResponse.body.docsRegistrationId;
                    await uploadFiles(
                        startDocsRegisterResponse.body.uploadUrls,
                        docsWorkspace.absoluteFilePath,
                        context,
                        UPLOAD_FILE_BATCH_SIZE
                    );
                    return convertToFilePathPairs(
                        startDocsRegisterResponse.body.uploadUrls,
                        docsWorkspace.absoluteFilePath
                    );
                } else {
                    return startDocsRegisterFailed(startDocsRegisterResponse.error, context);
                }
            }
        },
        async ({ ir, snippetsConfig, playgroundConfig, apiName, workspace }) => {
            const apiDefinition = convertIrToFdrApi({ ir, snippetsConfig, playgroundConfig, context });

            // create dynamic IR + metadata for each generator language
            let dynamicIRsByLanguage: Record<string, DynamicIr> | undefined;
            if (useDynamicSnippets) {
                dynamicIRsByLanguage = await generateLanguageSpecificDynamicIRs({
                    workspace,
                    organization,
                    context,
                    snippetsConfig
                });
            }

            const response = await fdr.api.v1.register.registerApiDefinition({
                orgId: CjsFdrSdk.OrgId(organization),
                apiId: CjsFdrSdk.ApiId(ir.apiName.originalName),
                definition: {
                    ...apiDefinition,
                    snippetsConfiguration: disableSnippetGen ? undefined : apiDefinition.snippetsConfiguration
                },
                definitionV2: undefined,
                dynamicIRs: dynamicIRsByLanguage
            });

            if (response.ok) {
                context.logger.debug(`Registered API Definition ${response.body.apiDefinitionId}`);

                if (response.body.dynamicIRs && dynamicIRsByLanguage) {
                    await uploadDynamicIRs({
                        dynamicIRs: dynamicIRsByLanguage,
                        dynamicIRUploadUrls: response.body.dynamicIRs,
                        context,
                        apiId: response.body.apiDefinitionId
                    });
                }

                return response.body.apiDefinitionId;
            } else {
                switch (response.error.error) {
                    case "UnauthorizedError":
                    case "UserNotInOrgError": {
                        return context.failAndThrow(
                            "You do not have permissions to register the docs. Reach out to support@buildwithfern.com"
                        );
                    }
                    default:
                        if (apiName != null) {
                            return context.failAndThrow(
                                `Failed to publish docs because API definition (${apiName}) could not be uploaded. Please contact support@buildwithfern.com\n ${JSON.stringify(response.error)}`
                            );
                        } else {
                            return context.failAndThrow(
                                `Failed to publish docs because API definition could not be uploaded. Please contact support@buildwithfern.com\n ${JSON.stringify(response.error)}`
                            );
                        }
                }
            }
<<<<<<< HEAD
        },
        async ({ api, snippetsConfig, apiName }) => {
            api.snippetsConfiguration = snippetsConfig;
            const response = await fdr.api.v1.register.registerApiDefinition({
                orgId: CjsFdrSdk.OrgId(organization),
                apiId: CjsFdrSdk.ApiId(apiName ?? api.id),
                definition: undefined,
                definitionV2: {
                    ...api,
                    snippetsConfiguration: disableSnippetGen ? undefined : api.snippetsConfiguration
                }
            });

            if (response.ok) {
                context.logger.debug(`Registered API Definition ${response.body.apiDefinitionId}`);
                return response.body.apiDefinitionId;
            } else {
                switch (response.error.error) {
                    case "UnauthorizedError":
                    case "UserNotInOrgError": {
                        return context.failAndThrow(
                            "You do not have permissions to register the docs. Reach out to support@buildwithfern.com"
                        );
                    }
                    default:
                        if (apiName != null) {
                            return context.failAndThrow(
                                `Failed to publish docs because API definition (${apiName}) could not be uploaded. Please contact support@buildwithfern.com\n ${JSON.stringify(response.error)}`
                            );
                        } else {
                            return context.failAndThrow(
                                `Failed to publish docs because API definition could not be uploaded. Please contact support@buildwithfern.com\n ${JSON.stringify(response.error)}`
                            );
                        }
                }
            }
=======
>>>>>>> 11ee55dc
        }
    );

    const docsDefinition = await resolver.resolve();

    if (docsRegistrationId == null) {
        return context.failAndThrow("Failed to publish docs.", "Docs registration ID is missing.");
    }

    context.logger.debug("Publishing docs...");
    const registerDocsResponse = await fdr.docs.v2.write.finishDocsRegister(
        CjsFdrSdk.docs.v1.write.DocsRegistrationId(docsRegistrationId),
        {
            docsDefinition
        }
    );

    if (registerDocsResponse.ok) {
        const url = wrapWithHttps(urlToOutput);
        const link = terminalLink(url, url);
        context.logger.info(chalk.green(`Published docs to ${link}`));
    } else {
        switch (registerDocsResponse.error.error) {
            case "UnauthorizedError":
            case "UserNotInOrgError":
                return context.failAndThrow("Insufficient permissions. Failed to publish docs to " + domain);
            case "DocsRegistrationIdNotFound":
                return context.failAndThrow(
                    "Failed to publish docs to " + domain,
                    `Docs registration ID ${docsRegistrationId} does not exist.`
                );
            default:
                return context.failAndThrow("Failed to publish docs to " + domain, registerDocsResponse.error);
        }
    }
}

async function uploadFiles(
    filesToUpload: Record<string, CjsFdrSdk.docs.v1.write.FileS3UploadUrl>,
    docsWorkspacePath: AbsoluteFilePath,
    context: TaskContext,
    batchSize: number
): Promise<void> {
    const startTime = Date.now();
    const totalFiles = Object.keys(filesToUpload).length;
    context.logger.debug(`Start uploading ${totalFiles} files...`);
    const chunkedFilepathsToUpload = chunk(Object.entries(filesToUpload), batchSize);
    let filesUploaded = 0;
    for (const chunkedFilepaths of chunkedFilepathsToUpload) {
        await Promise.all(
            chunkedFilepaths.map(async ([key, { uploadUrl }]) => {
                const relativeFilePath = RelativeFilePath.of(key);
                const absoluteFilePath = resolve(docsWorkspacePath, relativeFilePath);
                try {
                    const mimeType = mime.lookup(absoluteFilePath);
                    await axios.put(uploadUrl, await readFile(absoluteFilePath), {
                        headers: {
                            "Content-Type": mimeType === false ? "application/octet-stream" : mimeType,
                            // Set max cache control for S3 uploads
                            "Cache-Control": "public, max-age=31536000, immutable"
                        }
                    });
                } catch (e) {
                    // file might not exist
                    context.failAndThrow(`Failed to upload ${absoluteFilePath}`, e);
                }
            })
        );
        const endTime = Date.now();
        filesUploaded += chunkedFilepaths.length;
        context.logger.debug(`Uploaded ${filesUploaded}/${totalFiles} files in ${endTime - startTime}ms`);
    }
    const endTime = Date.now();
    context.logger.debug(`Finished uploading ${totalFiles} files in ${endTime - startTime}ms`);
}

function convertToFilePathPairs(
    uploadUrls: Record<string, CjsFdrSdk.docs.v1.write.FileS3UploadUrl>,
    docsWorkspacePath: AbsoluteFilePath
): UploadedFile[] {
    const toRet: UploadedFile[] = [];
    for (const [key, value] of Object.entries(uploadUrls)) {
        const relativeFilePath = RelativeFilePath.of(key);
        const absoluteFilePath = resolve(docsWorkspacePath, relativeFilePath);
        toRet.push({
            relativeFilePath,
            absoluteFilePath,
            fileId: value.fileId
        });
    }
    return toRet;
}

async function startDocsRegisterFailed(
    error: CjsFdrSdk.docs.v2.write.startDocsPreviewRegister.Error | CjsFdrSdk.docs.v2.write.startDocsRegister.Error,
    context: TaskContext
): Promise<never> {
    await context.instrumentPostHogEvent({
        command: "docs-generation",
        properties: {
            error: JSON.stringify(error)
        }
    });
    switch (error.error) {
        case "InvalidCustomDomainError":
            return context.failAndThrow(
                `Your docs domain should end with ${process.env.DOCS_DOMAIN_SUFFIX ?? "docs.buildwithfern.com"}`
            );
        case "InvalidDomainError":
            return context.failAndThrow(
                "Please make sure that none of your custom domains are not overlapping (i.e. one is a substring of another)"
            );
        case "UnauthorizedError":
            return context.failAndThrow("Please make sure that your FERN_TOKEN is set.");
        case "UserNotInOrgError":
            return context.failAndThrow(
                "Please verify if you have access to the organization you are trying to publish the docs to. If you are not a member of the organization, please reach out to the organization owner."
            );
        case "UnavailableError":
            return context.failAndThrow(
                "Failed to publish docs. Please try again later or reach out to Fern support at support@buildwithfern.com."
            );
        default:
            return context.failAndThrow("Failed to publish docs.", error);
    }
}

function parseBasePath(domain: string): string | undefined {
    try {
        return new URL(wrapWithHttps(domain)).pathname;
    } catch (e) {
        return undefined;
    }
}

async function generateLanguageSpecificDynamicIRs({
    workspace,
    organization,
    context,
    snippetsConfig
}: {
    workspace: FernWorkspace | undefined;
    organization: string;
    context: TaskContext;
    snippetsConfig: SnippetsConfig;
}): Promise<Record<string, DynamicIr> | undefined> {
    let languageSpecificIRs: Record<string, DynamicIr> = {};

    if (!workspace) {
        return undefined;
    }

    let snippetConfiguration = {
        typescript: snippetsConfig.typescriptSdk?.package,
        python: snippetsConfig.pythonSdk?.package,
        java: snippetsConfig.javaSdk?.coordinate,
        go: snippetsConfig.goSdk?.githubRepo,
        csharp: snippetsConfig.csharpSdk?.package,
        ruby: snippetsConfig.rubySdk?.gem,
        php: snippetsConfig.phpSdk?.package,
        swift: snippetsConfig.swiftSdk?.package,

        // todo: add when available
        rust: undefined
    };

    if (workspace.generatorsConfiguration?.groups) {
        for (const group of workspace.generatorsConfiguration.groups) {
            for (const generatorInvocation of group.generators) {
                let dynamicGeneratorConfig = getDynamicGeneratorConfig({
                    apiName: workspace.workspaceName ?? "",
                    organization,
                    generatorInvocation
                });
                let packageName = "";

                if (dynamicGeneratorConfig?.outputConfig.type === "publish") {
                    switch (dynamicGeneratorConfig.outputConfig.value.type) {
                        case "npm":
                        case "nuget":
                        case "pypi":
                        case "rubygems":
                            packageName = dynamicGeneratorConfig.outputConfig.value.packageName;
                            break;
                        case "maven":
                            packageName = dynamicGeneratorConfig.outputConfig.value.coordinate;
                            break;
                        case "go":
                            packageName = dynamicGeneratorConfig.outputConfig.value.repoUrl;
                            break;
                    }
                }

                // construct a generatorConfig for php since it is not parsed by getDynamicGeneratorConfig
                if (
                    generatorInvocation.language === "php" &&
                    generatorInvocation.config &&
                    typeof generatorInvocation.config === "object" &&
                    "packageName" in generatorInvocation.config
                ) {
                    packageName = (generatorInvocation.config as { packageName?: string }).packageName ?? "";
                }

                if (!generatorInvocation.language) {
                    continue;
                }

                // generate a dynamic IR for configuration that matches the requested api snippet
                if (
                    generatorInvocation.language &&
                    snippetConfiguration[generatorInvocation.language] === packageName
                ) {
                    const irForDynamicSnippets = generateIntermediateRepresentation({
                        workspace,
                        generationLanguage: generatorInvocation.language,
                        keywords: undefined,
                        smartCasing: generatorInvocation.smartCasing,
                        exampleGeneration: {
                            disabled: true,
                            skipAutogenerationIfManualExamplesExist: true,
                            skipErrorAutogenerationIfManualErrorExamplesExist: true
                        },
                        audiences: {
                            type: "all"
                        },
                        readme: undefined,
                        packageName: packageName,
                        version: undefined,
                        context,
                        sourceResolver: new SourceResolverImpl(context, workspace),
                        dynamicGeneratorConfig
                    });

                    const dynamicIR = convertIrToDynamicSnippetsIr({
                        ir: irForDynamicSnippets,
                        disableExamples: true,
                        smartCasing: generatorInvocation.smartCasing,
                        generationLanguage: generatorInvocation.language,
                        generatorConfig: dynamicGeneratorConfig
                    });

                    // include metadata along with the dynamic IR
                    if (dynamicIR) {
                        languageSpecificIRs[generatorInvocation.language] = {
                            dynamicIR
                        };
                    } else {
                        context.logger.debug(`Failed to create dynamic IR for ${generatorInvocation.language}`);
                    }
                }
            }
        }
    }

    if (Object.keys(languageSpecificIRs).length > 0) {
        return languageSpecificIRs;
    }

    return undefined;
}

async function uploadDynamicIRs({
    dynamicIRs,
    dynamicIRUploadUrls,
    context,
    apiId
}: {
    dynamicIRs: Record<string, DynamicIr>;
    dynamicIRUploadUrls: Record<string, DynamicIrUpload>;
    context: TaskContext;
    apiId: string;
}) {
    if (Object.keys(dynamicIRUploadUrls).length > 0) {
        for (const [language, source] of Object.entries(dynamicIRUploadUrls)) {
            const dynamicIR = dynamicIRs[language]?.dynamicIR;

            if (dynamicIR) {
                const response = await fetch(source.uploadUrl, {
                    method: "PUT",
                    body: JSON.stringify(dynamicIR),
                    headers: {
                        "Content-Type": "application/octet-stream",
                        "Content-Length": JSON.stringify(dynamicIR).length.toString()
                    }
                });

                if (response.ok) {
                    context.logger.debug(`Uploaded dynamic IR for ${apiId}:${language}`);
                } else {
                    context.logger.warn(`Failed to upload dynamic IR for ${apiId}:${language}`);
                }
            } else {
                context.logger.warn(`Could not find matching dynamic IR to upload for ${apiId}:${language}`);
            }
        }
    }
}<|MERGE_RESOLUTION|>--- conflicted
+++ resolved
@@ -225,45 +225,6 @@
                         }
                 }
             }
-<<<<<<< HEAD
-        },
-        async ({ api, snippetsConfig, apiName }) => {
-            api.snippetsConfiguration = snippetsConfig;
-            const response = await fdr.api.v1.register.registerApiDefinition({
-                orgId: CjsFdrSdk.OrgId(organization),
-                apiId: CjsFdrSdk.ApiId(apiName ?? api.id),
-                definition: undefined,
-                definitionV2: {
-                    ...api,
-                    snippetsConfiguration: disableSnippetGen ? undefined : api.snippetsConfiguration
-                }
-            });
-
-            if (response.ok) {
-                context.logger.debug(`Registered API Definition ${response.body.apiDefinitionId}`);
-                return response.body.apiDefinitionId;
-            } else {
-                switch (response.error.error) {
-                    case "UnauthorizedError":
-                    case "UserNotInOrgError": {
-                        return context.failAndThrow(
-                            "You do not have permissions to register the docs. Reach out to support@buildwithfern.com"
-                        );
-                    }
-                    default:
-                        if (apiName != null) {
-                            return context.failAndThrow(
-                                `Failed to publish docs because API definition (${apiName}) could not be uploaded. Please contact support@buildwithfern.com\n ${JSON.stringify(response.error)}`
-                            );
-                        } else {
-                            return context.failAndThrow(
-                                `Failed to publish docs because API definition could not be uploaded. Please contact support@buildwithfern.com\n ${JSON.stringify(response.error)}`
-                            );
-                        }
-                }
-            }
-=======
->>>>>>> 11ee55dc
         }
     );
 
