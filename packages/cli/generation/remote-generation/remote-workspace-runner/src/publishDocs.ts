--- conflicted
+++ resolved
@@ -197,7 +197,15 @@
                       context,
                   })
                 : undefined,
-<<<<<<< HEAD
+        backgroundImage:
+            docsDefinition.config.backgroundImage != null
+                ? await convertImageReference({
+                      imageReference: docsDefinition.config.backgroundImage,
+                      docsDefinition,
+                      uploadUrls,
+                      context,
+                  })
+                : undefined,
         navigation: await convertNavigationConfig({
             navigationConfig: docsDefinition.config.navigation,
             docsDefinition,
@@ -207,33 +215,6 @@
             token,
             version,
         }),
-=======
-        backgroundImage:
-            docsDefinition.config.backgroundImage != null
-                ? await convertImageReference({
-                      imageReference: docsDefinition.config.backgroundImage,
-                      docsDefinition,
-                      uploadUrls,
-                      context,
-                  })
-                : undefined,
-        navigation: {
-            items: await Promise.all(
-                docsDefinition.config.navigation.items.map((item) =>
-                    convertNavigationItem({
-                        item,
-                        docsDefinition,
-                        organization,
-                        workspace,
-                        context,
-                        token,
-                        generatorGroup,
-                        version,
-                    })
-                )
-            ),
-        },
->>>>>>> 5bfc21fb
         colors: docsDefinition.config.colors,
         navbarLinks: docsDefinition.config.navbarLinks,
         typography: convertDocsTypographyConfiguration({
