--- conflicted
+++ resolved
@@ -217,7 +217,6 @@
                       context,
                   })
                 : undefined,
-<<<<<<< HEAD
         navigation: await convertNavigationConfig({
             navigationConfig: docsDefinition.config.navigation,
             docsDefinition,
@@ -227,24 +226,6 @@
             token,
             version,
         }),
-        colors: docsDefinition.config.colors,
-=======
-        navigation: {
-            items: await Promise.all(
-                docsDefinition.config.navigation.items.map((item) =>
-                    convertNavigationItem({
-                        item,
-                        docsDefinition,
-                        organization,
-                        workspace,
-                        context,
-                        token,
-                        generatorGroup,
-                        version,
-                    })
-                )
-            ),
-        },
         colorsV2: {
             accentPrimary:
                 docsDefinition.config.colors?.accentPrimary != null
@@ -260,7 +241,6 @@
                         : undefined
                     : undefined,
         },
->>>>>>> d4168991
         navbarLinks: docsDefinition.config.navbarLinks,
         typography: convertDocsTypographyConfiguration({
             typographyConfiguration: docsDefinition.config.typography,
