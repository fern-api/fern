import { FernToken } from "@fern-api/auth";
import { SourceResolverImpl } from "@fern-api/cli-source-resolver";
import { Audiences, fernConfigJson, generatorsYml } from "@fern-api/configuration";
<<<<<<< HEAD
import { createFdrService } from "@fern-api/core";
import { getOriginalName, replaceEnvVariables } from "@fern-api/core-utils";
=======
import { createFdrService, createVenusService } from "@fern-api/core";
import { replaceEnvVariables } from "@fern-api/core-utils";
>>>>>>> 1e8af921
import { AbsoluteFilePath } from "@fern-api/fs-utils";
import { generateIntermediateRepresentation } from "@fern-api/ir-generator";
import { FernIr } from "@fern-api/ir-sdk";
import { convertIrToFdrApi } from "@fern-api/register";
import { InteractiveTaskContext } from "@fern-api/task-context";
import { FernVenusApi } from "@fern-api/venus-api-sdk";
import { FernWorkspace, IdentifiableSource } from "@fern-api/workspace-loader";
import { FernRegistry as FdrAPI, FernRegistryClient as FdrClient } from "@fern-fern/fdr-cjs-sdk";
import { FernFiddle } from "@fern-fern/fiddle-sdk";
import { createAndStartJob } from "./createAndStartJob";
import { getDynamicGeneratorConfig } from "./getDynamicGeneratorConfig";
import { pollJobAndReportStatus } from "./pollJobAndReportStatus";
import { RemoteTaskHandler } from "./RemoteTaskHandler";
import { SourceUploader } from "./SourceUploader";

export async function runRemoteGenerationForGenerator({
    projectConfig,
    organization,
    workspace,
    interactiveTaskContext,
    generatorInvocation,
    version,
    audiences,
    shouldLogS3Url,
    token,
    whitelabel,
    irVersionOverride,
    absolutePathToPreview,
    readme
}: {
    projectConfig: fernConfigJson.ProjectConfig;
    organization: string;
    workspace: FernWorkspace;
    interactiveTaskContext: InteractiveTaskContext;
    generatorInvocation: generatorsYml.GeneratorInvocation;
    version: string | undefined;
    audiences: Audiences;
    shouldLogS3Url: boolean;
    token: FernToken;
    whitelabel: FernFiddle.WhitelabelConfig | undefined;
    irVersionOverride: string | undefined;
    absolutePathToPreview: AbsoluteFilePath | undefined;
    readme: generatorsYml.ReadmeSchema | undefined;
}): Promise<RemoteTaskHandler.Response | undefined> {
    const fdr = createFdrService({ token: token.value });

    const packageName = generatorsYml.getPackageName({ generatorInvocation });

    /** Sugar to substitute templated env vars in a standard way */
    const isPreview = absolutePathToPreview != null;

    const substituteEnvVars = <T>(stringOrObject: T) =>
        replaceEnvVariables(
            stringOrObject,
            { onError: (e) => interactiveTaskContext.failAndThrow(e) },
            { substituteAsEmpty: isPreview }
        );

    const generatorInvocationWithEnvVarSubstitutions = substituteEnvVars(generatorInvocation);

    const dynamicGeneratorConfig = getDynamicGeneratorConfig({
        apiName: workspace.definition.rootApiFile.contents.name,
        organization,
        generatorInvocation: generatorInvocationWithEnvVarSubstitutions
    });

    const ir = generateIntermediateRepresentation({
        workspace,
        generationLanguage: generatorInvocation.language,
        keywords: generatorInvocation.keywords,
        smartCasing: generatorInvocation.smartCasing,
        exampleGeneration: {
            disabled: generatorInvocation.disableExamples,
            skipAutogenerationIfManualExamplesExist: true,
            skipErrorAutogenerationIfManualErrorExamplesExist: false
        },
        audiences,
        readme,
        packageName,
        version: version ?? (await computeSemanticVersion({ fdr, packageName, generatorInvocation })),
        context: interactiveTaskContext,
        sourceResolver: new SourceResolverImpl(interactiveTaskContext, workspace),
        dynamicGeneratorConfig
    });

    const venus = createVenusService({ token: token.value });
    const orgResponse = await venus.organization.get(FernVenusApi.OrganizationId(projectConfig.organization));

    if (orgResponse.ok) {
        if (orgResponse.body.isWhitelabled) {
            if (ir.readmeConfig == null) {
                ir.readmeConfig = emptyReadmeConfig;
            }
            ir.readmeConfig.whiteLabel = true;
        }
    }

    const sources = workspace.getSources();
    const apiDefinition = convertIrToFdrApi({
        ir,
        snippetsConfig: {
            typescriptSdk: undefined,
            pythonSdk: undefined,
            javaSdk: undefined,
            rubySdk: undefined,
            goSdk: undefined,
            csharpSdk: undefined,
            phpSdk: undefined,
            swiftSdk: undefined
        },
        context: interactiveTaskContext
    });
    const response = await fdr.api.v1.register.registerApiDefinition({
        orgId: FdrAPI.OrgId(organization),
        apiId: FdrAPI.ApiId(getOriginalName(ir.apiName)),
        definition: apiDefinition,
        sources: sources.length > 0 ? convertToFdrApiDefinitionSources(sources) : undefined
    });

    let fdrApiDefinitionId;
    let sourceUploads;
    if (response.ok) {
        fdrApiDefinitionId = response.body.apiDefinitionId;
        sourceUploads = response.body.sources;
    }

    const sourceUploader = new SourceUploader(interactiveTaskContext, sources);
    if (sourceUploads == null && sourceUploader.sourceTypes.has("protobuf")) {
        if (!response.ok) {
            interactiveTaskContext.failAndThrow(
                `Failed to register API definition: ${JSON.stringify(response.error.content)}`
            );
        }
        // We only fail hard if we need to upload Protobuf source files. Unlike OpenAPI, these
        // files are required for successful code generation.
        interactiveTaskContext.failAndThrow("Did not successfully upload Protobuf source files.");
    }

    if (sourceUploads != null) {
        interactiveTaskContext.logger.debug("Uploading source files ...");
        const sourceConfig = await sourceUploader.uploadSources(sourceUploads);

        interactiveTaskContext.logger.debug("Setting IR source configuration ...");
        ir.sourceConfig = sourceConfig;
    }

    const job = await createAndStartJob({
        projectConfig,
        workspace,
        organization,
        generatorInvocation: generatorInvocationWithEnvVarSubstitutions,
        context: interactiveTaskContext,
        version,
        intermediateRepresentation: {
            ...ir,
            fdrApiDefinitionId,
            publishConfig: getPublishConfig({ generatorInvocation: generatorInvocationWithEnvVarSubstitutions })
        },
        shouldLogS3Url,
        token,
        whitelabel: whitelabel != null ? substituteEnvVars(whitelabel) : undefined,
        irVersionOverride,
        absolutePathToPreview
    });
    interactiveTaskContext.logger.debug(`Job ID: ${job.jobId}`);

    const taskId = job.taskIds[0];
    if (taskId == null) {
        interactiveTaskContext.failAndThrow("Did not receive a task ID.");
        return undefined;
    }
    interactiveTaskContext.logger.debug(`Task ID: ${taskId}`);

    const taskHandler = new RemoteTaskHandler({
        job,
        taskId,
        generatorInvocation,
        interactiveTaskContext,
        absolutePathToPreview
    });

    return await pollJobAndReportStatus({
        job,
        taskHandler,
        taskId,
        context: interactiveTaskContext
    });
}

function getPublishConfig({
    generatorInvocation
}: {
    generatorInvocation: generatorsYml.GeneratorInvocation;
}): FernIr.PublishingConfig | undefined {
    return generatorInvocation.outputMode._visit({
        downloadFiles: () => undefined,
        github: () => undefined,
        githubV2: () => undefined,
        publish: () => undefined,
        publishV2: (value) =>
            value._visit({
                mavenOverride: () => undefined,
                pypiOverride: () => undefined,
                nugetOverride: () => undefined,
                npmOverride: () => undefined,
                rubyGemsOverride: () => undefined,
                postman: (value) => {
                    let collectionId = undefined;
                    if (generatorInvocation.raw?.output?.location === "postman") {
                        collectionId = generatorInvocation.raw.output?.["collection-id"];
                    }
                    return FernIr.PublishingConfig.direct({
                        target: FernIr.PublishTarget.postman({
                            apiKey: value.apiKey,
                            workspaceId: value.workspaceId,
                            collectionId
                        })
                    });
                },
                _other: () => undefined
            }),
        _other: () => undefined
    });
}

async function computeSemanticVersion({
    fdr,
    packageName,
    generatorInvocation
}: {
    fdr: FdrClient;
    packageName: string | undefined;
    generatorInvocation: generatorsYml.GeneratorInvocation;
}): Promise<string | undefined> {
    if (generatorInvocation.language == null) {
        return undefined;
    }
    let language: FdrAPI.sdks.Language;
    switch (generatorInvocation.language) {
        case "csharp":
            language = "Csharp";
            break;
        case "go":
            language = "Go";
            break;
        case "java":
            language = "Java";
            break;
        case "python":
            language = "Python";
            break;
        case "ruby":
            language = "Ruby";
            break;
        case "typescript":
            language = "TypeScript";
            break;
        case "php":
            language = "Php";
            break;
        case "swift":
            language = "Swift";
            break;
        default:
            return undefined;
    }
    if (packageName == null) {
        return undefined;
    }
    const response = await fdr.sdks.versions.computeSemanticVersion({
        githubRepository:
            generatorInvocation.outputMode.type === "githubV2"
                ? `${generatorInvocation.outputMode.githubV2.owner}/${generatorInvocation.outputMode.githubV2.repo}`
                : undefined,
        language,
        package: packageName
    });
    if (!response.ok) {
        return undefined;
    }
    return response.body.version;
}

function convertToFdrApiDefinitionSources(
    sources: IdentifiableSource[]
): Record<FdrAPI.api.v1.register.SourceId, FdrAPI.api.v1.register.Source> {
    return Object.fromEntries(
        Object.values(sources).map((source) => [
            source.id,
            {
                type: source.type === "protobuf" ? "proto" : source.type
            }
        ])
    );
}

/**
 * Type guard to check if a GitHub configuration is a self-hosted configuration
 */
function isGithubSelfhosted(
    github: generatorsYml.GithubConfigurationSchema | undefined
): github is generatorsYml.GithubSelfhostedSchema {
    if (github == null) {
        return false;
    }
    return "uri" in github && "token" in github;
}

const emptyReadmeConfig: FernIr.ReadmeConfig = {
    defaultEndpoint: undefined,
    bannerLink: undefined,
    introduction: undefined,
    apiReferenceLink: undefined,
    apiName: undefined,
    disabledFeatures: undefined,
    whiteLabel: undefined,
    customSections: undefined,
    features: undefined
};<|MERGE_RESOLUTION|>--- conflicted
+++ resolved
@@ -1,13 +1,8 @@
 import { FernToken } from "@fern-api/auth";
 import { SourceResolverImpl } from "@fern-api/cli-source-resolver";
 import { Audiences, fernConfigJson, generatorsYml } from "@fern-api/configuration";
-<<<<<<< HEAD
-import { createFdrService } from "@fern-api/core";
+import { createFdrService, createVenusService } from "@fern-api/core";
 import { getOriginalName, replaceEnvVariables } from "@fern-api/core-utils";
-=======
-import { createFdrService, createVenusService } from "@fern-api/core";
-import { replaceEnvVariables } from "@fern-api/core-utils";
->>>>>>> 1e8af921
 import { AbsoluteFilePath } from "@fern-api/fs-utils";
 import { generateIntermediateRepresentation } from "@fern-api/ir-generator";
 import { FernIr } from "@fern-api/ir-sdk";
