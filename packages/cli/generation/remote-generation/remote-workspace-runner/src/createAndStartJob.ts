import { Workspace } from "@fern-api/workspace-loader";
import { Fiddle } from "@fern-fern/fiddle-client-v2";
import { IntermediateRepresentation } from "@fern-fern/ir-model";
import axios from "axios";
import FormData from "form-data";
import urlJoin from "url-join";
import { FIDDLE_ORIGIN, REMOTE_GENERATION_SERVICE } from "./service";

export async function createAndStartJob({
    workspace,
    organization,
    intermediateRepresentation,
}: {
    workspace: Workspace;
    organization: string;
    intermediateRepresentation: IntermediateRepresentation;
}): Promise<Fiddle.remoteGen.CreateJobResponse> {
    const job = await createJob({ workspace, organization });
    await startJob({ intermediateRepresentation, job });
    return job;
}

async function createJob({ workspace, organization }: { workspace: Workspace; organization: string }) {
    const createResponse = await REMOTE_GENERATION_SERVICE.remoteGen.createJob({
        apiName: workspace.name,
        organizationName: organization,
        generators: workspace.generatorsConfiguration.draft.map((generator) => ({
            id: generator.name,
            version: generator.version,
            willDownloadFiles: generator.absolutePathToLocalOutput != null,
            customConfig: generator.config,
        })),
    });

    if (!createResponse.ok) {
<<<<<<< HEAD
        return CreateJobErrorBody._visit(createResponse.error, {
            IllegalApiNameError: () => {
=======
        createResponse.error._visit({
            illegalApiNameError: () => {
>>>>>>> d672cab5
                throw new Error("API name is invalid: " + workspace.name);
            },
            generatorsDoNotExistError: (value) => {
                throw new Error(
                    "Generators do not exist: " +
                        value.nonExistentGenerators
                            .map((generator) => `${generator.id}@${generator.version}`)
                            .join(", ")
                );
            },
            _network: () => {
                throw new Error("Network Error: " + JSON.stringify(createResponse.error));
            },
            _unknown: () => {
                throw new Error("Unknown Error: " + JSON.stringify(createResponse.error));
            },
        });
    }

    const job = createResponse.body;
    return job;
}

async function startJob({
    intermediateRepresentation,
    job,
}: {
    intermediateRepresentation: IntermediateRepresentation;
    job: Fiddle.remoteGen.CreateJobResponse;
}) {
    const formData = new FormData();
    formData.append("file", JSON.stringify(intermediateRepresentation));
    const url = urlJoin(FIDDLE_ORIGIN, `/api/remote-gen/jobs/${job.jobId}/start`);
    await axios.post(url, formData, {
        headers: {
            "Content-Type": `multipart/form-data; boundary=${formData.getBoundary()}`,
        },
    });
}<|MERGE_RESOLUTION|>--- conflicted
+++ resolved
@@ -33,13 +33,8 @@
     });
 
     if (!createResponse.ok) {
-<<<<<<< HEAD
-        return CreateJobErrorBody._visit(createResponse.error, {
-            IllegalApiNameError: () => {
-=======
-        createResponse.error._visit({
+        return createResponse.error._visit({
             illegalApiNameError: () => {
->>>>>>> d672cab5
                 throw new Error("API name is invalid: " + workspace.name);
             },
             generatorsDoNotExistError: (value) => {
