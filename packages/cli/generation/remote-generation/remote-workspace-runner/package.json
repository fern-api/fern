{
  "name": "@fern-api/remote-workspace-runner",
  "version": "0.0.0",
  "repository": {
    "type": "git",
    "url": "https://github.com/fern-api/fern.git",
    "directory": "packages/cli/generation/remote-generation/remote-workspace-runner"
  },
  "files": [
    "lib"
  ],
  "type": "module",
  "source": "src/index.ts",
  "main": "lib/index.js",
  "types": "lib/index.d.ts",
  "sideEffects": false,
  "scripts": {
    "clean": "rm -rf ./lib && tsc --build --clean",
    "compile": "tsc --build",
    "test": "yarn compile && jest --passWithNoTests",
    "lint:eslint": "eslint --max-warnings 0 . --ignore-path=../../../../../.eslintignore",
    "lint:eslint:fix": "eslint --max-warnings 0 . --ignore-path=../../../../../.eslintignore --fix",
    "format": "prettier --write --ignore-unknown --ignore-path ../../../../../shared/.prettierignore \"**\"",
    "format:check": "prettier --check --ignore-unknown --ignore-path ../../../../../shared/.prettierignore \"**\"",
    "depcheck": "depcheck"
  },
  "dependencies": {
    "@fern-api/core-utils": "workspace:*",
    "@fern-api/fs-utils": "workspace:*",
    "@fern-api/generators-configuration": "workspace:*",
    "@fern-api/ir-generator": "workspace:*",
    "@fern-api/ir-migrations": "workspace:*",
    "@fern-api/logger": "workspace:*",
    "@fern-api/task-context": "workspace:*",
    "@fern-api/workspace-loader": "workspace:*",
<<<<<<< HEAD
    "@fern-fern/fiddle-sdk": "^0.0.143",
    "@fern-fern/ir-model": "0.0.463",
=======
    "@fern-fern/fiddle-sdk": "^0.0.126",
    "@fern-fern/ir-model": "0.0.477",
>>>>>>> e8328108
    "axios": "^0.27.2",
    "chalk": "^5.0.1",
    "decompress": "^4.2.1",
    "form-data": "^4.0.0",
    "lodash-es": "^4.17.21",
    "terminal-link": "^3.0.0",
    "tmp-promise": "^3.0.3",
    "url-join": "^5.0.0"
  },
  "devDependencies": {
    "@babel/core": "^7.19.1",
    "@babel/preset-env": "^7.19.1",
    "@babel/preset-typescript": "^7.18.6",
    "@types/decompress": "^4.2.4",
    "@types/jest": "^29.0.3",
    "@types/lodash-es": "^4.17.6",
    "@types/node": "^18.7.18",
    "@types/terminal-link": "^1.2.0",
    "depcheck": "^1.4.3",
    "eslint": "^8.26.0",
    "jest": "^29.0.3",
    "lodash-es": "^4.17.21",
    "prettier": "^2.7.1",
    "typescript": "4.6.4"
  }
}<|MERGE_RESOLUTION|>--- conflicted
+++ resolved
@@ -33,13 +33,8 @@
     "@fern-api/logger": "workspace:*",
     "@fern-api/task-context": "workspace:*",
     "@fern-api/workspace-loader": "workspace:*",
-<<<<<<< HEAD
     "@fern-fern/fiddle-sdk": "^0.0.143",
-    "@fern-fern/ir-model": "0.0.463",
-=======
-    "@fern-fern/fiddle-sdk": "^0.0.126",
     "@fern-fern/ir-model": "0.0.477",
->>>>>>> e8328108
     "axios": "^0.27.2",
     "chalk": "^5.0.1",
     "decompress": "^4.2.1",
