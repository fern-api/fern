--- conflicted
+++ resolved
@@ -41,13 +41,8 @@
     "@fern-api/task-context": "workspace:*",
     "@fern-api/workspace-loader": "workspace:*",
     "@fern-fern/fiddle-sdk": "^0.0.290",
-<<<<<<< HEAD
     "@fern-fern/ir-sdk": "0.0.2827",
-    "@fern-fern/registry-node": "0.12.1-1-g4f47174",
-=======
-    "@fern-fern/ir-model": "0.0.2807",
     "@fern-fern/registry-node": "0.13.0-1-gd5d23fe",
->>>>>>> db891c72
     "axios": "^0.27.2",
     "chalk": "^5.0.1",
     "decompress": "^4.2.1",
