{
  "name": "@fern-api/remote-workspace-runner",
  "version": "0.0.0",
  "repository": {
    "type": "git",
    "url": "https://github.com/fern-api/fern.git",
    "directory": "packages/cli/generation/remote-generation/remote-workspace-runner"
  },
  "files": [
    "lib"
  ],
  "type": "module",
  "source": "src/index.ts",
  "main": "lib/index.js",
  "types": "lib/index.d.ts",
  "sideEffects": false,
  "scripts": {
    "clean": "rm -rf ./lib && tsc --build --clean",
    "compile": "tsc --build",
    "test": "yarn compile && jest --passWithNoTests",
    "lint:eslint": "eslint --max-warnings 0 . --ignore-path=../../../../../.eslintignore",
    "lint:eslint:fix": "eslint --max-warnings 0 . --ignore-path=../../../../../.eslintignore --fix",
    "format": "prettier --write --ignore-unknown --ignore-path ../../../../../shared/.prettierignore \"**\"",
    "format:check": "prettier --check --ignore-unknown --ignore-path ../../../../../shared/.prettierignore \"**\"",
    "depcheck": "depcheck"
  },
  "dependencies": {
    "@fern-api/core-utils": "workspace:*",
    "@fern-api/fs-utils": "workspace:*",
    "@fern-api/generators-configuration": "workspace:*",
    "@fern-api/ir-generator": "workspace:*",
    "@fern-api/ir-migrations": "workspace:*",
    "@fern-api/logger": "workspace:*",
    "@fern-api/services": "workspace:*",
    "@fern-api/task-context": "workspace:*",
    "@fern-api/workspace-loader": "workspace:*",
<<<<<<< HEAD
    "@fern-fern/fiddle-sdk": "^0.0.143",
    "@fern-fern/ir-model": "0.0.626",
=======
    "@fern-fern/fiddle-sdk": "^0.0.163",
    "@fern-fern/ir-model": "0.0.542",
>>>>>>> 38774c3c
    "axios": "^0.27.2",
    "chalk": "^5.0.1",
    "decompress": "^4.2.1",
    "form-data": "^4.0.0",
    "lodash-es": "^4.17.21",
    "terminal-link": "^3.0.0",
    "tmp-promise": "^3.0.3",
    "url-join": "^5.0.0"
  },
  "devDependencies": {
    "@babel/core": "^7.19.1",
    "@babel/preset-env": "^7.19.1",
    "@babel/preset-typescript": "^7.18.6",
    "@types/decompress": "^4.2.4",
    "@types/jest": "^29.0.3",
    "@types/lodash-es": "^4.17.6",
    "@types/node": "^18.7.18",
    "@types/terminal-link": "^1.2.0",
    "depcheck": "^1.4.3",
    "eslint": "^8.26.0",
    "jest": "^29.0.3",
    "lodash-es": "^4.17.21",
    "prettier": "^2.7.1",
    "typescript": "4.6.4"
  }
}<|MERGE_RESOLUTION|>--- conflicted
+++ resolved
@@ -34,13 +34,8 @@
     "@fern-api/services": "workspace:*",
     "@fern-api/task-context": "workspace:*",
     "@fern-api/workspace-loader": "workspace:*",
-<<<<<<< HEAD
-    "@fern-fern/fiddle-sdk": "^0.0.143",
+    "@fern-fern/fiddle-sdk": "^0.0.163",
     "@fern-fern/ir-model": "0.0.626",
-=======
-    "@fern-fern/fiddle-sdk": "^0.0.163",
-    "@fern-fern/ir-model": "0.0.542",
->>>>>>> 38774c3c
     "axios": "^0.27.2",
     "chalk": "^5.0.1",
     "decompress": "^4.2.1",
