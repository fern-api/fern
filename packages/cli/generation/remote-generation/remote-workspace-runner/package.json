--- conflicted
+++ resolved
@@ -42,11 +42,7 @@
     "@fern-api/workspace-loader": "workspace:*",
     "@fern-fern/fiddle-sdk": "^0.0.285",
     "@fern-fern/ir-model": "0.0.2653",
-<<<<<<< HEAD
-    "@fern-fern/registry-node": "0.11.0-1-g6a0b1c6",
-=======
     "@fern-fern/registry-node": "0.11.1-2-gd8ee803",
->>>>>>> 4b3b756c
     "axios": "^0.27.2",
     "chalk": "^5.0.1",
     "decompress": "^4.2.1",
