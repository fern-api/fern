{
  "name": "@fern-api/remote-workspace-runner",
  "version": "0.0.0",
  "repository": {
    "type": "git",
    "url": "https://github.com/fern-api/fern.git",
    "directory": "packages/cli/generation/remote-generation/remote-workspace-runner"
  },
  "private": true,
  "files": [
    "lib"
  ],
  "type": "module",
  "source": "src/index.ts",
  "main": "lib/index.js",
  "types": "lib/index.d.ts",
  "sideEffects": false,
  "scripts": {
    "clean": "rm -rf ./lib && tsc --build --clean",
    "compile": "tsc --build",
    "test": "yarn compile && jest --passWithNoTests",
    "lint:eslint": "eslint --max-warnings 0 . --ignore-path=../../../../../.eslintignore --report-unused-disable-directives",
    "lint:eslint:fix": "yarn lint:eslint --fix",
    "format": "prettier --write --ignore-unknown --ignore-path ../../../../../shared/.prettierignore \"**\"",
    "format:check": "prettier --check --ignore-unknown --ignore-path ../../../../../shared/.prettierignore \"**\"",
    "organize-imports": "organize-imports-cli tsconfig.json",
    "depcheck": "depcheck"
  },
  "dependencies": {
    "@fern-api/auth": "workspace:*",
    "@fern-api/config-management-commons": "workspace:*",
    "@fern-api/core-utils": "workspace:*",
    "@fern-api/docs-configuration": "workspace:*",
    "@fern-api/fs-utils": "workspace:*",
    "@fern-api/generators-configuration": "workspace:*",
    "@fern-api/ir-generator": "workspace:*",
    "@fern-api/ir-migrations": "workspace:*",
    "@fern-api/logger": "workspace:*",
    "@fern-api/register": "workspace:*",
    "@fern-api/services": "workspace:*",
    "@fern-api/task-context": "workspace:*",
    "@fern-api/workspace-loader": "workspace:*",
    "@fern-fern/fiddle-sdk": "^0.0.285",
    "@fern-fern/ir-model": "0.0.2653",
<<<<<<< HEAD
    "@fern-fern/registry-node": "0.11.1-3-g62f25ca",
=======
    "@fern-fern/registry-node": "0.11.1-4-gcbb472a",
>>>>>>> a5517cb3
    "axios": "^0.27.2",
    "chalk": "^5.0.1",
    "decompress": "^4.2.1",
    "form-data": "^4.0.0",
    "lodash-es": "^4.17.21",
    "terminal-link": "^3.0.0",
    "tmp-promise": "^3.0.3",
    "url-join": "^5.0.0"
  },
  "devDependencies": {
    "@types/decompress": "^4.2.4",
    "@types/jest": "^29.0.3",
    "@types/lodash-es": "^4.17.7",
    "@types/node": "^18.7.18",
    "@types/terminal-link": "^1.2.0",
    "depcheck": "^1.4.3",
    "eslint": "^8.26.0",
    "jest": "^29.4.0",
    "lodash-es": "^4.17.21",
    "organize-imports-cli": "^0.10.0",
    "prettier": "^2.7.1",
    "typescript": "4.6.4"
  }
}<|MERGE_RESOLUTION|>--- conflicted
+++ resolved
@@ -42,11 +42,7 @@
     "@fern-api/workspace-loader": "workspace:*",
     "@fern-fern/fiddle-sdk": "^0.0.285",
     "@fern-fern/ir-model": "0.0.2653",
-<<<<<<< HEAD
-    "@fern-fern/registry-node": "0.11.1-3-g62f25ca",
-=======
     "@fern-fern/registry-node": "0.11.1-4-gcbb472a",
->>>>>>> a5517cb3
     "axios": "^0.27.2",
     "chalk": "^5.0.1",
     "decompress": "^4.2.1",
