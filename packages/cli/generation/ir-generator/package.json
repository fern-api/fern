--- conflicted
+++ resolved
@@ -37,10 +37,6 @@
     "@fern-api/task-context": "workspace:*",
     "@fern-api/workspace-loader": "workspace:*",
     "@fern-api/yaml-schema": "workspace:*",
-<<<<<<< HEAD
-    "@fern-fern/ir-sdk": "0.0.3295",
-=======
->>>>>>> 7f2cb447
     "lodash-es": "^4.17.21",
     "prettier": "^2.7.1",
     "url-join": "^5.0.0"
