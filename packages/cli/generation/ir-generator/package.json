{
  "name": "@fern-api/ir-generator",
  "version": "0.0.0",
  "repository": {
    "type": "git",
    "url": "https://github.com/fern-api/fern.git",
    "directory": "packages/cli/generation/ir-generator"
  },
  "files": [
    "lib"
  ],
  "type": "module",
  "source": "src/index.ts",
  "main": "lib/index.js",
  "types": "lib/index.d.ts",
  "sideEffects": false,
  "scripts": {
    "clean": "rm -rf ./lib && tsc --build --clean",
    "compile": "tsc --build",
    "test": "yarn compile && jest --passWithNoTests",
    "lint:eslint": "eslint --max-warnings 0 . --ignore-path=../../../../.eslintignore",
    "lint:eslint:fix": "eslint --max-warnings 0 . --ignore-path=../../../../.eslintignore --fix",
    "format": "prettier --write --ignore-unknown --ignore-path ../../../../shared/.prettierignore \"**\"",
    "format:check": "prettier --check --ignore-unknown --ignore-path ../../../../shared/.prettierignore \"**\"",
    "depcheck": "depcheck"
  },
  "dependencies": {
    "@fern-api/core-utils": "workspace:*",
    "@fern-api/fs-utils": "workspace:*",
    "@fern-api/workspace-loader": "workspace:*",
    "@fern-api/yaml-schema": "workspace:*",
<<<<<<< HEAD
    "@fern-fern/ir-model": "0.0.342",
=======
    "@fern-fern/ir-model": "0.0.336",
>>>>>>> 045d5e00
    "lodash-es": "^4.17.21"
  },
  "devDependencies": {
    "@babel/core": "^7.19.1",
    "@babel/preset-env": "^7.19.1",
    "@babel/preset-typescript": "^7.18.6",
    "@types/jest": "^29.0.3",
    "@types/lodash-es": "^4.17.6",
    "@types/node": "^18.7.18",
    "depcheck": "^1.4.3",
    "eslint": "^8.26.0",
    "jest": "^29.0.3",
    "prettier": "^2.7.1",
    "typescript": "4.6.4"
  }
}<|MERGE_RESOLUTION|>--- conflicted
+++ resolved
@@ -29,11 +29,7 @@
     "@fern-api/fs-utils": "workspace:*",
     "@fern-api/workspace-loader": "workspace:*",
     "@fern-api/yaml-schema": "workspace:*",
-<<<<<<< HEAD
-    "@fern-fern/ir-model": "0.0.342",
-=======
-    "@fern-fern/ir-model": "0.0.336",
->>>>>>> 045d5e00
+    "@fern-fern/ir-model": "0.0.347",
     "lodash-es": "^4.17.21"
   },
   "devDependencies": {
