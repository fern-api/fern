--- conflicted
+++ resolved
@@ -637,7 +637,6 @@
                 "jsonExample": Map {
                   "query" => "disgust",
                 },
-<<<<<<< HEAD
                 "properties": [
                   {
                     "name": {
@@ -661,79 +660,6 @@
                         },
                       },
                       "wireValue": "query",
-=======
-              },
-            },
-          ],
-          "id": "endpoint_headers.send",
-          "idempotent": false,
-          "method": "POST",
-          "name": {
-            "camelCase": {
-              "safeName": "send",
-              "unsafeName": "send",
-            },
-            "originalName": "send",
-            "pascalCase": {
-              "safeName": "Send",
-              "unsafeName": "Send",
-            },
-            "screamingSnakeCase": {
-              "safeName": "SEND",
-              "unsafeName": "SEND",
-            },
-            "snakeCase": {
-              "safeName": "send",
-              "unsafeName": "send",
-            },
-          },
-          "pagination": null,
-          "path": {
-            "head": "/headers",
-            "parts": [],
-          },
-          "pathParameters": [],
-          "queryParameters": [],
-          "requestBody": {
-            "contentType": null,
-            "extends": [],
-            "name": {
-              "camelCase": {
-                "safeName": "sendLiteralsInHeadersRequest",
-                "unsafeName": "sendLiteralsInHeadersRequest",
-              },
-              "originalName": "SendLiteralsInHeadersRequest",
-              "pascalCase": {
-                "safeName": "SendLiteralsInHeadersRequest",
-                "unsafeName": "SendLiteralsInHeadersRequest",
-              },
-              "screamingSnakeCase": {
-                "safeName": "SEND_LITERALS_IN_HEADERS_REQUEST",
-                "unsafeName": "SEND_LITERALS_IN_HEADERS_REQUEST",
-              },
-              "snakeCase": {
-                "safeName": "send_literals_in_headers_request",
-                "unsafeName": "send_literals_in_headers_request",
-              },
-            },
-            "properties": [
-              {
-                "docs": null,
-                "name": {
-                  "name": {
-                    "camelCase": {
-                      "safeName": "query",
-                      "unsafeName": "query",
-                    },
-                    "originalName": "query",
-                    "pascalCase": {
-                      "safeName": "Query",
-                      "unsafeName": "Query",
-                    },
-                    "screamingSnakeCase": {
-                      "safeName": "QUERY",
-                      "unsafeName": "QUERY",
->>>>>>> d97c5cc0
                     },
                     "originalTypeDeclaration": null,
                     "value": {
@@ -1089,6 +1015,7 @@
               "unsafeName": "send",
             },
           },
+          "pagination": null,
           "path": {
             "head": "/headers",
             "parts": [],
@@ -2147,6 +2074,7 @@
               "unsafeName": "send",
             },
           },
+          "pagination": null,
           "path": {
             "head": "/inlined",
             "parts": [],
@@ -3057,108 +2985,6 @@
                         },
                       },
                       "typeId": "type_:SendResponse",
-<<<<<<< HEAD
-=======
-                    },
-                  },
-                },
-                "type": "ok",
-              },
-              "rootPathParameters": [],
-              "serviceHeaders": [],
-              "servicePathParameters": [],
-              "url": "/inlined",
-            },
-          ],
-          "fullPath": {
-            "head": "inlined",
-            "parts": [],
-          },
-          "headers": [],
-          "id": "endpoint_inlined.send",
-          "idempotent": false,
-          "method": "POST",
-          "name": {
-            "camelCase": {
-              "safeName": "send",
-              "unsafeName": "send",
-            },
-            "originalName": "send",
-            "pascalCase": {
-              "safeName": "Send",
-              "unsafeName": "Send",
-            },
-            "screamingSnakeCase": {
-              "safeName": "SEND",
-              "unsafeName": "SEND",
-            },
-            "snakeCase": {
-              "safeName": "send",
-              "unsafeName": "send",
-            },
-          },
-          "pagination": null,
-          "path": {
-            "head": "/inlined",
-            "parts": [],
-          },
-          "pathParameters": [],
-          "queryParameters": [],
-          "requestBody": {
-            "contentType": null,
-            "extends": [],
-            "name": {
-              "camelCase": {
-                "safeName": "sendLiteralsInlinedRequest",
-                "unsafeName": "sendLiteralsInlinedRequest",
-              },
-              "originalName": "SendLiteralsInlinedRequest",
-              "pascalCase": {
-                "safeName": "SendLiteralsInlinedRequest",
-                "unsafeName": "SendLiteralsInlinedRequest",
-              },
-              "screamingSnakeCase": {
-                "safeName": "SEND_LITERALS_INLINED_REQUEST",
-                "unsafeName": "SEND_LITERALS_INLINED_REQUEST",
-              },
-              "snakeCase": {
-                "safeName": "send_literals_inlined_request",
-                "unsafeName": "send_literals_inlined_request",
-              },
-            },
-            "properties": [
-              {
-                "docs": null,
-                "name": {
-                  "name": {
-                    "camelCase": {
-                      "safeName": "prompt",
-                      "unsafeName": "prompt",
-                    },
-                    "originalName": "prompt",
-                    "pascalCase": {
-                      "safeName": "Prompt",
-                      "unsafeName": "Prompt",
-                    },
-                    "screamingSnakeCase": {
-                      "safeName": "PROMPT",
-                      "unsafeName": "PROMPT",
-                    },
-                    "snakeCase": {
-                      "safeName": "prompt",
-                      "unsafeName": "prompt",
-                    },
-                  },
-                  "wireValue": "prompt",
-                },
-                "valueType": {
-                  "_type": "container",
-                  "container": {
-                    "_type": "literal",
-                    "literal": {
-                      "string": "You are a helpful assistant",
-                      "type": "string",
->>>>>>> d97c5cc0
                     },
                   },
                 },
@@ -3203,6 +3029,7 @@
               "unsafeName": "send",
             },
           },
+          "pagination": null,
           "path": {
             "head": "/path/",
             "parts": [
@@ -4976,188 +4803,6 @@
                       },
                       "typeId": "type_:SendResponse",
                     },
-<<<<<<< HEAD
-=======
-                  },
-                },
-                "type": "ok",
-              },
-              "rootPathParameters": [],
-              "serviceHeaders": [],
-              "servicePathParameters": [],
-              "url": "/query",
-            },
-          ],
-          "fullPath": {
-            "head": "query",
-            "parts": [],
-          },
-          "headers": [],
-          "id": "endpoint_query.send",
-          "idempotent": false,
-          "method": "POST",
-          "name": {
-            "camelCase": {
-              "safeName": "send",
-              "unsafeName": "send",
-            },
-            "originalName": "send",
-            "pascalCase": {
-              "safeName": "Send",
-              "unsafeName": "Send",
-            },
-            "screamingSnakeCase": {
-              "safeName": "SEND",
-              "unsafeName": "SEND",
-            },
-            "snakeCase": {
-              "safeName": "send",
-              "unsafeName": "send",
-            },
-          },
-          "pagination": null,
-          "path": {
-            "head": "/query",
-            "parts": [],
-          },
-          "pathParameters": [],
-          "queryParameters": [
-            {
-              "allowMultiple": false,
-              "availability": null,
-              "docs": null,
-              "name": {
-                "name": {
-                  "camelCase": {
-                    "safeName": "prompt",
-                    "unsafeName": "prompt",
-                  },
-                  "originalName": "prompt",
-                  "pascalCase": {
-                    "safeName": "Prompt",
-                    "unsafeName": "Prompt",
-                  },
-                  "screamingSnakeCase": {
-                    "safeName": "PROMPT",
-                    "unsafeName": "PROMPT",
-                  },
-                  "snakeCase": {
-                    "safeName": "prompt",
-                    "unsafeName": "prompt",
-                  },
-                },
-                "wireValue": "prompt",
-              },
-              "valueType": {
-                "_type": "container",
-                "container": {
-                  "_type": "literal",
-                  "literal": {
-                    "string": "You are a helpful assistant",
-                    "type": "string",
-                  },
-                },
-              },
-            },
-            {
-              "allowMultiple": false,
-              "availability": null,
-              "docs": null,
-              "name": {
-                "name": {
-                  "camelCase": {
-                    "safeName": "query",
-                    "unsafeName": "query",
-                  },
-                  "originalName": "query",
-                  "pascalCase": {
-                    "safeName": "Query",
-                    "unsafeName": "Query",
-                  },
-                  "screamingSnakeCase": {
-                    "safeName": "QUERY",
-                    "unsafeName": "QUERY",
-                  },
-                  "snakeCase": {
-                    "safeName": "query",
-                    "unsafeName": "query",
-                  },
-                },
-                "wireValue": "query",
-              },
-              "valueType": {
-                "_type": "primitive",
-                "primitive": "STRING",
-              },
-            },
-            {
-              "allowMultiple": false,
-              "availability": null,
-              "docs": null,
-              "name": {
-                "name": {
-                  "camelCase": {
-                    "safeName": "stream",
-                    "unsafeName": "stream",
-                  },
-                  "originalName": "stream",
-                  "pascalCase": {
-                    "safeName": "Stream",
-                    "unsafeName": "Stream",
-                  },
-                  "screamingSnakeCase": {
-                    "safeName": "STREAM",
-                    "unsafeName": "STREAM",
-                  },
-                  "snakeCase": {
-                    "safeName": "stream",
-                    "unsafeName": "stream",
-                  },
-                },
-                "wireValue": "stream",
-              },
-              "valueType": {
-                "_type": "container",
-                "container": {
-                  "_type": "literal",
-                  "literal": {
-                    "boolean": false,
-                    "type": "boolean",
-                  },
-                },
-              },
-            },
-          ],
-          "requestBody": null,
-          "response": {
-            "type": "json",
-            "value": {
-              "docs": null,
-              "responseBodyType": {
-                "_type": "named",
-                "fernFilepath": {
-                  "allParts": [],
-                  "file": null,
-                  "packagePath": [],
-                },
-                "name": {
-                  "camelCase": {
-                    "safeName": "sendResponse",
-                    "unsafeName": "sendResponse",
-                  },
-                  "originalName": "SendResponse",
-                  "pascalCase": {
-                    "safeName": "SendResponse",
-                    "unsafeName": "SendResponse",
-                  },
-                  "screamingSnakeCase": {
-                    "safeName": "SEND_RESPONSE",
-                    "unsafeName": "SEND_RESPONSE",
-                  },
-                  "snakeCase": {
-                    "safeName": "send_response",
-                    "unsafeName": "send_response",
->>>>>>> d97c5cc0
                   },
                 },
                 "type": "ok",
