import { CasingsGenerator, constructCasingsGenerator } from "@fern-api/casings-generator";
import { generatorsYml } from "@fern-api/configuration";
import { assertNever } from "@fern-api/core-utils";
import {
    AliasTypeDeclaration,
    ApiAuth,
    ContainerType,
    DeclaredTypeName,
    dynamic as DynamicSnippets,
    dynamic,
    EndpointId,
    EnumTypeDeclaration,
    Environments,
    EnvironmentsConfig,
    FernFilepath,
    FileProperty,
    FileUploadRequestProperty,
    HttpEndpoint,
    HttpHeader,
    HttpRequestBody,
    IntermediateRepresentation,
    Literal,
    Name,
    NameAndWireValue,
    NamedType,
    ObjectProperty,
    ObjectTypeDeclaration,
    PathParameter,
    PrimitiveType,
    QueryParameter,
    SdkRequestBodyType,
    SdkRequestWrapper,
    SingleUnionTypeProperties,
    SingleUnionTypeProperty,
    TypeDeclaration,
    TypeId,
    TypeReference,
    UndiscriminatedUnionTypeDeclaration,
    UnionTypeDeclaration
} from "@fern-api/ir-sdk";
import { expandName, getOriginalName } from "@fern-api/ir-utils";
import { expandNameAndWireValue } from "@fern-api/ir-utils/src/utils/nameUtils";
import urlJoin from "url-join";
import { v4 as uuidv4 } from "uuid";
import { Version } from "./version";

interface EndpointWithFilepath extends HttpEndpoint {
    servicePathParameters: PathParameter[];
    serviceHeaders: HttpHeader[];
    fernFilepath: FernFilepath;
}

export declare namespace DynamicSnippetsConverter {
    interface Args {
        ir: IntermediateRepresentation;
        generationLanguage?: generatorsYml.GenerationLanguage;
        smartCasing?: boolean;
        generatorConfig?: dynamic.GeneratorConfig;
    }
}

export class DynamicSnippetsConverter {
    private readonly ir: IntermediateRepresentation;
    private readonly casingsGenerator: CasingsGenerator;
    private readonly auth: DynamicSnippets.Auth | undefined;
    private readonly authValues: DynamicSnippets.AuthValues | undefined;
    private readonly generatorConfig: dynamic.GeneratorConfig | undefined;

    constructor(args: DynamicSnippetsConverter.Args) {
        this.ir = args.ir;
        this.generatorConfig = args.generatorConfig;
        this.casingsGenerator = constructCasingsGenerator({
            generationLanguage: args.generationLanguage,
            smartCasing: args.smartCasing ?? false,
            keywords: undefined
        });
        this.auth = this.convertAuth(this.ir.auth);
        this.authValues = this.getAuthValues(this.ir.auth);
    }

    public convert({
        disableExamples
    }: {
        disableExamples?: boolean;
    }): DynamicSnippets.DynamicIntermediateRepresentation {
        return {
            version: Version,
            types: this.convertNamedTypes(),
            headers: this.convertHeaders(),
            endpoints: this.convertEndpoints({ disableExamples }),
            pathParameters: this.convertPathParameters({ pathParameters: this.ir.pathParameters }),
            environments:
                this.ir.environments != null ? this.convertEnvironmentsConfig(this.ir.environments) : undefined,
            variables: this.convertVariables(),
            generatorConfig: this.generatorConfig
        };
    }

    private convertEnvironmentsConfig(environments: EnvironmentsConfig): DynamicSnippets.EnvironmentsConfig {
        return {
            defaultEnvironment: environments.defaultEnvironment,
            environments: this.convertEnvironments(environments.environments)
        };
    }

    private convertEnvironments(environments: Environments): DynamicSnippets.Environments {
        switch (environments.type) {
            case "singleBaseUrl":
                return DynamicSnippets.Environments.singleBaseUrl({
                    environments: environments.environments.map((environment) => ({
                        ...environment,
                        name: expandName(environment.name)
                    }))
                });
            case "multipleBaseUrls":
                return DynamicSnippets.Environments.multipleBaseUrls({
                    baseUrls: environments.baseUrls.map((baseUrl) => ({
                        ...baseUrl,
                        name: expandName(baseUrl.name)
                    })),
                    environments: environments.environments.map((environment) => ({
                        ...environment,
                        name: expandName(environment.name)
                    }))
                });
            default:
                assertNever(environments);
        }
    }

    private convertNamedTypes(): Record<TypeId, DynamicSnippets.NamedType> {
        return Object.fromEntries(
            Object.entries(this.ir.types).map(([typeId, typeDeclaration]) => [
                typeId,
                this.convertTypeDeclaration(typeDeclaration)
            ])
        );
    }

    private convertHeaders(): DynamicSnippets.NamedParameter[] {
        return this.convertWireValueParameters({ wireValueParameters: this.ir.headers });
    }

    private convertVariables(): DynamicSnippets.VariableDeclaration[] | undefined {
        if (this.ir.variables.length === 0) {
            return undefined;
        }
        return this.ir.variables.map((variable) => ({
            id: variable.id,
            name: variable.name,
            typeReference: this.convertTypeReference(variable.type)
        }));
    }

    private convertEndpoints({
        disableExamples
    }: {
        disableExamples?: boolean;
    }): Record<EndpointId, DynamicSnippets.Endpoint> {
        const endpoints = this.getAllHttpEndpoints();
        return Object.fromEntries(
            endpoints.map((endpoint) => [endpoint.id, this.convertEndpoint({ endpoint, disableExamples })])
        );
    }

    private convertEndpoint({
        endpoint,
        disableExamples
    }: {
        endpoint: EndpointWithFilepath;
        disableExamples?: boolean;
    }): DynamicSnippets.Endpoint {
        const location = this.convertEndpointLocation({ endpoint });
        return {
            auth: this.auth,
            declaration: this.convertDeclaration({ name: endpoint.name, fernFilepath: endpoint.fernFilepath }),
            location,
            request: this.convertRequest({ endpoint }),
            response: DynamicSnippets.Response.json(),
            examples: !disableExamples ? this.getEndpointSnippetRequests({ endpoint, location }) : undefined
        };
    }

    private convertRequest({ endpoint }: { endpoint: EndpointWithFilepath }): DynamicSnippets.Request {
        const pathParameters = this.convertPathParameters({
            pathParameters: [...endpoint.servicePathParameters, ...endpoint.pathParameters]
        });
        if (endpoint.sdkRequest == null && endpoint.requestBody == null) {
            return DynamicSnippets.Request.body({ pathParameters, body: undefined });
        }
        if (endpoint.sdkRequest == null) {
            throw new Error(`Internal error; endpoint "${endpoint.id}" has a request body but no SDK request`);
        }
        switch (endpoint.sdkRequest.shape.type) {
            case "justRequestBody":
                return DynamicSnippets.Request.body({
                    pathParameters,
                    body: this.convertReferencedRequestBodyType({ body: endpoint.sdkRequest.shape.value })
                });
            case "wrapper":
                return this.convertInlinedRequest({
                    fernFilepath: endpoint.fernFilepath,
                    wrapper: endpoint.sdkRequest.shape,
                    pathParameters,
                    queryParameters: this.convertQueryParameters({ queryParameters: endpoint.queryParameters }),
                    headers: this.convertWireValueParameters({
                        wireValueParameters: [...endpoint.serviceHeaders, ...endpoint.headers]
                    }),
                    body: endpoint.requestBody
                });
            default:
                assertNever(endpoint.sdkRequest.shape);
        }
    }

    private convertReferencedRequestBodyType({
        body
    }: {
        body: SdkRequestBodyType;
    }): DynamicSnippets.ReferencedRequestBodyType {
        switch (body.type) {
            case "bytes":
                return DynamicSnippets.ReferencedRequestBodyType.bytes();
            case "typeReference":
                return DynamicSnippets.ReferencedRequestBodyType.typeReference(
                    this.convertTypeReference(body.requestBodyType)
                );
            default:
                assertNever(body);
        }
    }

    private convertInlinedRequest({
        fernFilepath,
        wrapper,
        pathParameters,
        queryParameters,
        headers,
        body
    }: {
        fernFilepath: FernFilepath;
        wrapper: SdkRequestWrapper;
        pathParameters: DynamicSnippets.NamedParameter[];
        queryParameters: DynamicSnippets.NamedParameter[];
        headers: DynamicSnippets.NamedParameter[];
        body: HttpRequestBody | undefined;
    }): DynamicSnippets.Request {
        return DynamicSnippets.Request.inlined({
            declaration: this.convertDeclaration({ name: wrapper.wrapperName, fernFilepath }),
            pathParameters,
            queryParameters,
            headers,
            body: body != null ? this.convertInlinedRequestBody({ wrapper, body }) : undefined,
            metadata: this.convertInlinedRequestMetadata({ wrapper })
        });
    }

    private convertInlinedRequestMetadata({
        wrapper
    }: {
        wrapper: SdkRequestWrapper;
    }): DynamicSnippets.InlinedRequestMetadata {
        return {
            includePathParameters: wrapper.includePathParameters ?? false,
            onlyPathParameters: wrapper.onlyPathParameters ?? false
        };
    }

    private convertInlinedRequestBody({
        wrapper,
        body
    }: {
        wrapper: SdkRequestWrapper;
        body: HttpRequestBody;
    }): DynamicSnippets.InlinedRequestBody {
        switch (body.type) {
            case "inlinedRequestBody": {
                const properties = [...(body.extendedProperties ?? []), ...body.properties];
                return DynamicSnippets.InlinedRequestBody.properties(
                    this.convertBodyPropertiesToParameters({ properties })
                );
            }
            case "reference":
                return DynamicSnippets.InlinedRequestBody.referenced({
                    bodyKey: expandName(wrapper.bodyKey),
                    bodyType: DynamicSnippets.ReferencedRequestBodyType.typeReference(
                        this.convertTypeReference(body.requestBodyType)
                    )
                });
            case "bytes":
                return DynamicSnippets.InlinedRequestBody.referenced({
                    bodyKey: expandName(wrapper.bodyKey),
                    bodyType: DynamicSnippets.ReferencedRequestBodyType.bytes()
                });
            case "fileUpload":
                return this.convertFileUploadRequestBody({ properties: body.properties });
            default:
                assertNever(body);
        }
    }

    private convertFileUploadRequestBody({
        properties
    }: {
        properties: FileUploadRequestProperty[];
    }): DynamicSnippets.InlinedRequestBody {
        return DynamicSnippets.InlinedRequestBody.fileUpload({
            properties: this.convertFileUploadRequestBodyProperties({ properties })
        });
    }

    private convertFileUploadRequestBodyProperties({
        properties
    }: {
        properties: FileUploadRequestProperty[];
    }): DynamicSnippets.FileUploadRequestBodyProperty[] {
        return properties.map((property) => {
            switch (property.type) {
                case "file":
                    return this.convertFileUploadRequestBodyFileProperty({ fileProperty: property.value });
                case "bodyProperty":
                    return DynamicSnippets.FileUploadRequestBodyProperty.bodyProperty({
                        name: expandNameAndWireValue(property.name),
                        typeReference: this.convertTypeReference(property.valueType),
                        propertyAccess: property.propertyAccess,
                        variable: undefined
                    });
                default:
                    assertNever(property);
            }
        });
    }

    private convertFileUploadRequestBodyFileProperty({
        fileProperty
    }: {
        fileProperty: FileProperty;
    }): DynamicSnippets.FileUploadRequestBodyProperty {
        switch (fileProperty.type) {
            case "file":
                return DynamicSnippets.FileUploadRequestBodyProperty.file(expandNameAndWireValue(fileProperty.key));
            case "fileArray":
                return DynamicSnippets.FileUploadRequestBodyProperty.fileArray(
                    expandNameAndWireValue(fileProperty.key)
                );
            default:
                assertNever(fileProperty);
        }
    }

    private convertPathParameters({
        pathParameters
    }: {
        pathParameters: PathParameter[];
    }): DynamicSnippets.NamedParameter[] {
        return pathParameters.map((pathParameter) => ({
            name: {
                name: expandName(pathParameter.name),
                wireValue: getOriginalName(pathParameter.name)
            },
            typeReference: this.convertTypeReference(pathParameter.valueType),
            propertyAccess: undefined,
            variable: pathParameter.variable
        }));
    }

    private convertBodyPropertiesToParameters({
        properties
    }: {
        properties: ObjectProperty[];
    }): DynamicSnippets.NamedParameter[] {
        return properties.map((property) => ({
            name: {
                name: expandName(property.name.name),
                wireValue: property.name.wireValue
            },
            typeReference: this.convertTypeReference(property.valueType),
            propertyAccess: property.propertyAccess,
            variable: undefined
        }));
    }

    private convertWireValueParameters({
        wireValueParameters
    }: {
        wireValueParameters: { name: NameAndWireValue; valueType: TypeReference }[];
    }): DynamicSnippets.NamedParameter[] {
        return wireValueParameters.map((parameter) => ({
            name: {
                name: expandName(parameter.name.name),
                wireValue: parameter.name.wireValue
            },
            typeReference: this.convertTypeReference(parameter.valueType),
            propertyAccess: undefined,
            variable: undefined
        }));
    }

    private convertQueryParameters({
        queryParameters
    }: {
        queryParameters: QueryParameter[];
    }): DynamicSnippets.NamedParameter[] {
        const parameters: DynamicSnippets.NamedParameter[] = [];
        for (const queryParameter of queryParameters) {
            let typeReference = this.convertTypeReference(queryParameter.valueType);
            if (queryParameter.allowMultiple) {
                typeReference = DynamicSnippets.TypeReference.list(typeReference);
            }
            parameters.push({
                name: {
                    name: expandName(queryParameter.name.name),
                    wireValue: queryParameter.name.wireValue
                },
                typeReference,
                propertyAccess: undefined,
                variable: undefined
            });
        }
        return parameters;
    }

    private convertTypeReference(typeReference: TypeReference): DynamicSnippets.TypeReference {
        switch (typeReference.type) {
            case "container":
                return this.convertContainerType(typeReference.container);
            case "named":
                return this.convertNamedType(typeReference);
            case "primitive":
                return this.convertPrimitiveType(typeReference.primitive);
            case "unknown":
                return this.convertUnknownType();
            default:
                assertNever(typeReference);
        }
    }

    private convertContainerType(container: ContainerType): DynamicSnippets.TypeReference {
        switch (container.type) {
            case "list":
                return DynamicSnippets.TypeReference.list(this.convertTypeReference(container.list));
            case "map":
                return DynamicSnippets.TypeReference.map({
                    key: this.convertTypeReference(container.keyType),
                    value: this.convertTypeReference(container.valueType)
                });
            case "optional":
                return DynamicSnippets.TypeReference.optional(this.convertTypeReference(container.optional));
            case "nullable":
                return DynamicSnippets.TypeReference.nullable(this.convertTypeReference(container.nullable));
            case "set":
                return DynamicSnippets.TypeReference.set(this.convertTypeReference(container.set));
            case "literal":
                return DynamicSnippets.TypeReference.literal(this.convertLiteral(container.literal));
            default:
                assertNever(container);
        }
    }

    private convertNamedType(named: NamedType): DynamicSnippets.TypeReference {
        return DynamicSnippets.TypeReference.named(named.typeId);
    }

    private convertTypeDeclaration(typeDeclaration: TypeDeclaration): DynamicSnippets.NamedType {
        const declaration = this.convertDeclaration(typeDeclaration.name);
        switch (typeDeclaration.shape.type) {
            case "alias":
                return this.convertAlias({ declaration, alias: typeDeclaration.shape });
            case "enum":
                return this.convertEnum({ declaration, enum_: typeDeclaration.shape });
            case "object":
                return this.convertObject({ declaration, object: typeDeclaration.shape });
            case "union":
                return this.convertDiscriminatedUnion({ declaration, union: typeDeclaration.shape });
            case "undiscriminatedUnion":
                return this.convertUndiscriminatedUnion({ declaration, union: typeDeclaration.shape });
            default:
                assertNever(typeDeclaration.shape);
        }
    }

    private convertAlias({
        declaration,
        alias
    }: {
        declaration: DynamicSnippets.Declaration;
        alias: AliasTypeDeclaration;
    }): DynamicSnippets.NamedType {
        return DynamicSnippets.NamedType.alias({
            declaration,
            typeReference: this.convertTypeReference(alias.aliasOf)
        });
    }

    private convertEnum({
        declaration,
        enum_
    }: {
        declaration: DynamicSnippets.Declaration;
        enum_: EnumTypeDeclaration;
    }): DynamicSnippets.NamedType {
        return DynamicSnippets.NamedType.enum({
            declaration,
            values: enum_.values.map((value) => expandNameAndWireValue(value.name))
        });
    }

    private convertObject({
        declaration,
        object
    }: {
        declaration: DynamicSnippets.Declaration;
        object: ObjectTypeDeclaration;
    }): DynamicSnippets.NamedType {
        const properties = [...(object.extendedProperties ?? []), ...object.properties];
        return this.convertObjectProperties({
            declaration,
            properties,
            additionalProperties: object.extraProperties
        });
    }

    private convertObjectProperties({
        declaration,
        properties,
        additionalProperties
    }: {
        declaration: DynamicSnippets.Declaration;
        properties: ObjectProperty[];
        additionalProperties: boolean;
    }): DynamicSnippets.NamedType {
        return DynamicSnippets.NamedType.object({
            declaration,
            properties: this.convertBodyPropertiesToParameters({ properties }),
            additionalProperties
        });
    }

    private convertDiscriminatedUnion({
        declaration,
        union
    }: {
        declaration: DynamicSnippets.Declaration;
        union: UnionTypeDeclaration;
    }): DynamicSnippets.NamedType {
        const inheritedProperties = [...this.resolveProperties(union.extends), ...union.baseProperties];
        return DynamicSnippets.NamedType.discriminatedUnion({
            declaration,
            discriminant: expandNameAndWireValue(union.discriminant),
            types: Object.fromEntries(
                union.types.map((unionType) => [
                    unionType.discriminantValue.wireValue,
                    this.convertDiscriminatedUnionType({
                        inheritedProperties,
                        discriminantValue: unionType.discriminantValue,
                        singleUnionTypeProperties: unionType.shape
                    })
                ])
            )
        });
    }

    private convertDiscriminatedUnionType({
        inheritedProperties,
        discriminantValue,
        singleUnionTypeProperties
    }: {
        inheritedProperties: ObjectProperty[];
        discriminantValue: NameAndWireValue;
        singleUnionTypeProperties: SingleUnionTypeProperties;
    }): DynamicSnippets.SingleDiscriminatedUnionType {
        switch (singleUnionTypeProperties.propertiesType) {
            case "samePropertiesAsObject":
                return this.convertDiscriminatedUnionTypeObject({
                    inheritedProperties,
                    discriminantValue,
                    declaredTypeName: singleUnionTypeProperties
                });
            case "singleProperty":
                return this.convertDiscriminatedUnionTypeSingleProperty({
                    inheritedProperties,
                    discriminantValue,
                    singleUnionTypeProperty: singleUnionTypeProperties
                });
            case "noProperties":
                return this.convertDiscriminatedUnionTypeNoProperties({
                    inheritedProperties,
                    discriminantValue
                });
            default:
                assertNever(singleUnionTypeProperties);
        }
    }

    private convertDiscriminatedUnionTypeObject({
        inheritedProperties,
        discriminantValue,
        declaredTypeName
    }: {
        inheritedProperties: ObjectProperty[];
        discriminantValue: NameAndWireValue;
        declaredTypeName: DeclaredTypeName;
    }): DynamicSnippets.SingleDiscriminatedUnionType {
        return DynamicSnippets.SingleDiscriminatedUnionType.samePropertiesAsObject({
            typeId: declaredTypeName.typeId,
            discriminantValue: expandNameAndWireValue(discriminantValue),
            properties: this.convertBodyPropertiesToParameters({ properties: inheritedProperties })
        });
    }

    private convertDiscriminatedUnionTypeSingleProperty({
        inheritedProperties,
        discriminantValue,
        singleUnionTypeProperty
    }: {
        inheritedProperties: ObjectProperty[];
        discriminantValue: NameAndWireValue;
        singleUnionTypeProperty: SingleUnionTypeProperty;
    }): DynamicSnippets.SingleDiscriminatedUnionType {
        return DynamicSnippets.SingleDiscriminatedUnionType.singleProperty({
            typeReference: this.convertTypeReference(singleUnionTypeProperty.type),
            discriminantValue: expandNameAndWireValue(discriminantValue),
            properties:
                inheritedProperties.length > 0
                    ? this.convertBodyPropertiesToParameters({ properties: inheritedProperties })
                    : undefined
        });
    }

    private convertDiscriminatedUnionTypeNoProperties({
        inheritedProperties,
        discriminantValue
    }: {
        inheritedProperties: ObjectProperty[];
        discriminantValue: NameAndWireValue;
    }): DynamicSnippets.SingleDiscriminatedUnionType {
        return DynamicSnippets.SingleDiscriminatedUnionType.noProperties({
            discriminantValue: expandNameAndWireValue(discriminantValue),
            properties:
                inheritedProperties.length > 0
                    ? this.convertBodyPropertiesToParameters({ properties: inheritedProperties })
                    : undefined
        });
    }

    private convertUndiscriminatedUnion({
        declaration,
        union
    }: {
        declaration: DynamicSnippets.Declaration;
        union: UndiscriminatedUnionTypeDeclaration;
    }): DynamicSnippets.NamedType {
        return DynamicSnippets.NamedType.undiscriminatedUnion({
            declaration,
            types: union.members.map((member) => this.convertTypeReference(member.type))
        });
    }

    private convertLiteral(literal: Literal): DynamicSnippets.LiteralType {
        switch (literal.type) {
            case "boolean":
                return DynamicSnippets.LiteralType.boolean(literal.boolean);
            case "string":
                return DynamicSnippets.LiteralType.string(literal.string);
            default:
                assertNever(literal);
        }
    }

    private convertPrimitiveType(primitive: PrimitiveType): DynamicSnippets.TypeReference {
        return DynamicSnippets.TypeReference.primitive(primitive.v1);
    }

    private convertUnknownType(): DynamicSnippets.TypeReference {
        return DynamicSnippets.TypeReference.unknown();
    }

    private convertAuth(auth: ApiAuth): DynamicSnippets.Auth | undefined {
        if (auth.schemes[0] == null) {
            return undefined;
        }
        const scheme = auth.schemes[0];
        switch (scheme.type) {
            case "basic":
                return DynamicSnippets.Auth.basic({
                    username: expandName(scheme.username),
                    password: expandName(scheme.password)
                });
            case "bearer":
                return DynamicSnippets.Auth.bearer({
                    token: expandName(scheme.token)
                });
            case "header":
                return DynamicSnippets.Auth.header({
                    header: {
                        name: expandNameAndWireValue(scheme.name),
                        typeReference: this.convertTypeReference(scheme.valueType),
                        propertyAccess: undefined,
                        variable: undefined
                    }
                });
            case "oauth":
                return DynamicSnippets.Auth.oauth({
                    clientId: expandName(this.casingsGenerator.generateName("clientId")),
                    clientSecret: expandName(this.casingsGenerator.generateName("clientSecret"))
                });
            case "inferred":
                return DynamicSnippets.Auth.inferred({});
            default:
                assertNever(scheme);
        }
    }

    private getAuthValues(auth: ApiAuth): DynamicSnippets.AuthValues | undefined {
        const scheme = auth.schemes[0];
        if (scheme == null) {
            return undefined;
        }
        switch (scheme.type) {
            case "bearer":
                return DynamicSnippets.AuthValues.bearer({
                    token: "<token>"
                });
            case "basic":
                return DynamicSnippets.AuthValues.basic({
                    username: "<username>",
                    password: "<password>"
                });
            case "header":
                return DynamicSnippets.AuthValues.header({
                    value: "<value>"
                });
            case "oauth":
                return DynamicSnippets.AuthValues.oauth({
                    clientId: "<clientId>",
                    clientSecret: "<clientSecret>"
                });
            case "inferred":
                return DynamicSnippets.AuthValues.inferred({});
            default:
                assertNever(scheme);
        }
    }

    private convertFernFilepath(fernFilepath: FernFilepath): DynamicSnippets.FernFilepath {
        return {
            allParts: fernFilepath.allParts.map((part) => expandName(part)),
            packagePath: fernFilepath.packagePath.map((part) => expandName(part)),
            file: fernFilepath.file ? expandName(fernFilepath.file) : undefined
        };
    }

    private convertDeclaration({
        name,
        fernFilepath
    }: {
        name: Name;
        fernFilepath: FernFilepath;
    }): DynamicSnippets.Declaration {
        return {
            name: expandName(name),
            fernFilepath: this.convertFernFilepath(fernFilepath)
        };
    }

    private convertEndpointLocation({ endpoint }: { endpoint: HttpEndpoint }): DynamicSnippets.EndpointLocation {
        return {
            method: endpoint.method,
            path: this.getFullPathForEndpoint(endpoint)
        };
    }

    private getAllHttpEndpoints(): EndpointWithFilepath[] {
        return Object.values(this.ir.services).flatMap((service) =>
            service.endpoints.map((endpoint) => ({
                ...endpoint,
                servicePathParameters: service.pathParameters,
                serviceHeaders: service.headers,
                fernFilepath: service.name.fernFilepath
            }))
        );
    }

    private resolveProperties(declaredTypeNames: DeclaredTypeName[]): ObjectProperty[] {
        const properties: ObjectProperty[] = [];
        for (const declaredTypeName of declaredTypeNames) {
            const typeDeclaration = this.resolveObjectTypeOrThrow(declaredTypeName.typeId);
            properties.push(...this.resolveProperties(typeDeclaration.extends));
            properties.push(...typeDeclaration.properties);
        }
        return Object.values(properties);
    }

    private resolveObjectTypeOrThrow(typeId: TypeId): ObjectTypeDeclaration {
        const typeDeclaration = this.ir.types[typeId];
        if (typeDeclaration == null) {
            throw new Error(`Internal error; type "${typeId}" not found`);
        }
        if (typeDeclaration.shape.type !== "object") {
            throw new Error(`Internal error; type "${typeId}" is not an object`);
        }
        return typeDeclaration.shape;
    }

    private getFullPathForEndpoint(endpoint: HttpEndpoint): string {
        let url = "";
        if (endpoint.fullPath.head.length > 0) {
            url = urlJoin(url, endpoint.fullPath.head);
        }
        for (const part of endpoint.fullPath.parts) {
            url = urlJoin(url, "{" + part.pathParameter + "}");
            if (part.tail.length > 0) {
                url = urlJoin(url, part.tail);
            }
        }
        return url.startsWith("/") ? url : `/${url}`;
    }

    private getEndpointSnippetRequests({
        endpoint,
        location
    }: {
        endpoint: HttpEndpoint;
        location: DynamicSnippets.EndpointLocation;
    }): DynamicSnippets.EndpointExample[] {
        const requests: DynamicSnippets.EndpointExample[] = [];
        for (const example of [...endpoint.userSpecifiedExamples, ...endpoint.autogeneratedExamples]) {
            const variableReferencedParams = new Set<string>();
            [...this.ir.pathParameters, ...endpoint.pathParameters].forEach((param) => {
                if (param.variable != null) {
                    variableReferencedParams.add(param.name.originalName);
                }
            });

            const pathParameterExamples = [
                ...(example.example?.rootPathParameters ?? []),
                ...(example.example?.servicePathParameters ?? []),
                ...(example.example?.endpointPathParameters ?? [])
            ].filter((param) => !variableReferencedParams.has(param.name.originalName));

            requests.push({
                id: example?.example?.id ?? uuidv4(),
                name: example?.example?.name ? getOriginalName(example.example.name) : undefined,
                endpoint: location,
                baseUrl: undefined,
                environment: undefined,
                auth: this.authValues,
                headers: Object.fromEntries(
                    [...(example.example?.serviceHeaders ?? []), ...(example.example?.endpointHeaders ?? [])].map(
                        (header) => {
                            return [header.name.wireValue, header.value.jsonExample];
                        }
                    )
                ),
                pathParameters: Object.fromEntries(
<<<<<<< HEAD
                    [
                        ...(example.example?.rootPathParameters ?? []),
                        ...(example.example?.servicePathParameters ?? []),
                        ...(example.example?.endpointPathParameters ?? [])
                    ].map((parameter) => {
                        return [getOriginalName(parameter.name), parameter.value.jsonExample];
=======
                    pathParameterExamples.map((parameter) => {
                        return [parameter.name.originalName, parameter.value.jsonExample];
>>>>>>> 913132cf
                    })
                ),
                queryParameters: Object.fromEntries(
                    [...(example.example?.queryParameters ?? [])].map((parameter) => {
                        return [parameter.name.wireValue, parameter.value.jsonExample];
                    })
                ),
                requestBody: example.example?.request?.jsonExample
            });
        }
        return requests;
    }
}<|MERGE_RESOLUTION|>--- conflicted
+++ resolved
@@ -38,8 +38,7 @@
     UndiscriminatedUnionTypeDeclaration,
     UnionTypeDeclaration
 } from "@fern-api/ir-sdk";
-import { expandName, getOriginalName } from "@fern-api/ir-utils";
-import { expandNameAndWireValue } from "@fern-api/ir-utils/src/utils/nameUtils";
+import { expandName, expandNameAndWireValue, getOriginalName } from "@fern-api/core-utils";
 import urlJoin from "url-join";
 import { v4 as uuidv4 } from "uuid";
 import { Version } from "./version";
@@ -828,7 +827,7 @@
             const variableReferencedParams = new Set<string>();
             [...this.ir.pathParameters, ...endpoint.pathParameters].forEach((param) => {
                 if (param.variable != null) {
-                    variableReferencedParams.add(param.name.originalName);
+                    variableReferencedParams.add(getOriginalName(param.name));
                 }
             });
 
@@ -836,7 +835,7 @@
                 ...(example.example?.rootPathParameters ?? []),
                 ...(example.example?.servicePathParameters ?? []),
                 ...(example.example?.endpointPathParameters ?? [])
-            ].filter((param) => !variableReferencedParams.has(param.name.originalName));
+            ].filter((param) => !variableReferencedParams.has(getOriginalName(param.name)));
 
             requests.push({
                 id: example?.example?.id ?? uuidv4(),
@@ -853,17 +852,8 @@
                     )
                 ),
                 pathParameters: Object.fromEntries(
-<<<<<<< HEAD
-                    [
-                        ...(example.example?.rootPathParameters ?? []),
-                        ...(example.example?.servicePathParameters ?? []),
-                        ...(example.example?.endpointPathParameters ?? [])
-                    ].map((parameter) => {
+                    pathParameterExamples.map((parameter) => {
                         return [getOriginalName(parameter.name), parameter.value.jsonExample];
-=======
-                    pathParameterExamples.map((parameter) => {
-                        return [parameter.name.originalName, parameter.value.jsonExample];
->>>>>>> 913132cf
                     })
                 ),
                 queryParameters: Object.fromEntries(
