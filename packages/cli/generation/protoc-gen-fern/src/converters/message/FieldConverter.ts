--- conflicted
+++ resolved
@@ -1,48 +1,44 @@
-<<<<<<< HEAD
-import { FieldDescriptorProto } from '@bufbuild/protobuf/wkt'
-=======
 import { FieldDescriptorProto, FieldDescriptorProto_Type } from "@bufbuild/protobuf/wkt";
->>>>>>> c7c6f134
 
-import { Availability, ContainerType, TypeReference } from '@fern-api/ir-sdk'
-import { AbstractConverter } from '@fern-api/v2-importer-commons'
+import { Availability, ContainerType, TypeReference } from "@fern-api/ir-sdk";
+import { AbstractConverter } from "@fern-api/v2-importer-commons";
 
-import { PRIMITIVE_TYPES } from '../../commons/ProtobufSettings'
-import { ProtofileConverterContext } from '../ProtofileConverterContext'
-import { ArrayFieldConverter } from './ArrayFieldConverter'
-import { EnumOrMessageConverter } from './EnumOrMessageConverter'
-import { PrimitiveFieldConverter } from './PrimitiveFieldConverter'
+import { PRIMITIVE_TYPES } from "../../commons/ProtobufSettings";
+import { ProtofileConverterContext } from "../ProtofileConverterContext";
+import { ArrayFieldConverter } from "./ArrayFieldConverter";
+import { EnumOrMessageConverter } from "./EnumOrMessageConverter";
+import { PrimitiveFieldConverter } from "./PrimitiveFieldConverter";
 
 export declare namespace FieldConverter {
     export interface Args extends AbstractConverter.Args<ProtofileConverterContext> {
-        field: FieldDescriptorProto
-        wrapAsOptional?: boolean
-        sourceCodeInfoPath: number[]
+        field: FieldDescriptorProto;
+        wrapAsOptional?: boolean;
+        sourceCodeInfoPath: number[];
     }
 
     export interface Output {
-        type: TypeReference
-        inlinedTypes: Record<string, EnumOrMessageConverter.ConvertedSchema>
-        availability?: Availability
+        type: TypeReference;
+        inlinedTypes: Record<string, EnumOrMessageConverter.ConvertedSchema>;
+        availability?: Availability;
     }
 }
 
 export class FieldConverter extends AbstractConverter<ProtofileConverterContext, FieldConverter.Output> {
-    private readonly field: FieldDescriptorProto
-    private readonly wrapAsOptional: boolean
-    private readonly sourceCodeInfoPath: number[]
+    private readonly field: FieldDescriptorProto;
+    private readonly wrapAsOptional: boolean;
+    private readonly sourceCodeInfoPath: number[];
 
     constructor({ context, breadcrumbs, field, wrapAsOptional, sourceCodeInfoPath }: FieldConverter.Args) {
-        super({ context, breadcrumbs })
-        this.field = field
-        this.wrapAsOptional = wrapAsOptional ?? true
-        this.sourceCodeInfoPath = sourceCodeInfoPath
+        super({ context, breadcrumbs });
+        this.field = field;
+        this.wrapAsOptional = wrapAsOptional ?? true;
+        this.sourceCodeInfoPath = sourceCodeInfoPath;
     }
 
     public convert(): FieldConverter.Output | undefined {
         // TODO: handle maps
 
-        const isRepeated = this.field.label === 3
+        const isRepeated = this.field.label === 3;
 
         if (isRepeated) {
             const arrayFieldConverter = new ArrayFieldConverter({
@@ -50,15 +46,15 @@
                 breadcrumbs: this.breadcrumbs,
                 field: this.field,
                 sourceCodeInfoPath: this.sourceCodeInfoPath
-            })
-            const convertedArrayField = arrayFieldConverter.convert()
+            });
+            const convertedArrayField = arrayFieldConverter.convert();
             if (convertedArrayField != null) {
                 return {
                     type: this.wrapAsOptional
                         ? this.wrapInOptional(convertedArrayField.typeReference)
                         : convertedArrayField.typeReference,
                     inlinedTypes: convertedArrayField.inlinedTypes
-                }
+                };
             }
         }
 
@@ -68,13 +64,13 @@
                 breadcrumbs: this.breadcrumbs,
                 field: this.field,
                 sourceCodeInfoPath: this.sourceCodeInfoPath
-            })
-            const convertedType = primitiveFieldConverter.convert()
+            });
+            const convertedType = primitiveFieldConverter.convert();
             if (convertedType != null) {
                 return {
                     type: this.wrapAsOptional ? this.wrapInOptional(convertedType) : convertedType,
                     inlinedTypes: {}
-                }
+                };
             }
         }
 
@@ -86,19 +82,19 @@
             const typeReference = this.context.convertGrpcReferenceToTypeReference({
                 typeName: this.field.typeName,
                 displayNameOverride: this.field.name
-            })
+            });
             if (typeReference.ok) {
                 return {
                     type: this.wrapAsOptional ? this.wrapInOptional(typeReference.reference) : typeReference.reference,
                     inlinedTypes: {}
-                }
+                };
             }
         }
 
-        return undefined
+        return undefined;
     }
 
     private wrapInOptional(type: TypeReference): TypeReference {
-        return TypeReference.container(ContainerType.optional(type))
+        return TypeReference.container(ContainerType.optional(type));
     }
 }