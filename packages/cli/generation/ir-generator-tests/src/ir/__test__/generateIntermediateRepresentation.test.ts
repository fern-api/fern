/* eslint-disable jest/expect-expect */
/* eslint-disable jest/valid-describe-callback */
/* eslint-disable @typescript-eslint/no-misused-promises */

import { AbsoluteFilePath, join, RelativeFilePath } from "@fern-api/fs-utils";
import { createMockTaskContext } from "@fern-api/task-context";
import path from "path";

import { loadApisOrThrow } from "../../loadApisOrThrow";
import { generateAndSnapshotIR, generateAndSnapshotIRFromPath } from "./generateAndSnapshotIR";

const IR_DIR = path.join(__dirname, "irs");

it("audiences", async () => {
    const AUDIENCES_DIR = path.join(__dirname, "fixtures/audiences/fern");
    await generateAndSnapshotIRFromPath({
        absolutePathToIr: AbsoluteFilePath.of(IR_DIR),
        absolutePathToWorkspace: AbsoluteFilePath.of(AUDIENCES_DIR),
        audiences: { type: "select", audiences: ["external"] },
        workspaceName: "audiences"
    });
});

it("environments no audiences", async () => {
    const AUDIENCES_DIR = path.join(__dirname, "fixtures/audiences/fern");
    await generateAndSnapshotIRFromPath({
        absolutePathToIr: AbsoluteFilePath.of(IR_DIR),
        absolutePathToWorkspace: AbsoluteFilePath.of(AUDIENCES_DIR),
        audiences: { type: "all" },
        workspaceName: "environmentAudiences"
    });
});

it("environments no audiences on environments but all hack", async () => {
    const AUDIENCES_DIR = path.join(__dirname, "fixtures/audiences/fern-hack-override-environment-audience");
    await generateAndSnapshotIRFromPath({
        absolutePathToIr: AbsoluteFilePath.of(IR_DIR),
        absolutePathToWorkspace: AbsoluteFilePath.of(AUDIENCES_DIR),
        audiences: { type: "all" },
        workspaceName: "environmentAudiencesAllHack"
    });
});

it("environments no audiences on environments but selected hack", async () => {
    const AUDIENCES_DIR = path.join(__dirname, "fixtures/audiences/fern-hack-override-environment-audience");
    await generateAndSnapshotIRFromPath({
        absolutePathToIr: AbsoluteFilePath.of(IR_DIR),
        absolutePathToWorkspace: AbsoluteFilePath.of(AUDIENCES_DIR),
        audiences: { type: "select", audiences: ["external"] },
        workspaceName: "environmentAudiencesSelectHack"
    });
});

it.skip("fhir", async () => {
    const FHIR_DIR = path.join(__dirname, "../../../../../../fern/apis/fhir");
    await generateAndSnapshotIRFromPath({
        absolutePathToIr: AbsoluteFilePath.of(IR_DIR),
        absolutePathToWorkspace: AbsoluteFilePath.of(FHIR_DIR),
        audiences: { type: "all" },
        workspaceName: "fhir"
    });
}, 200_000);

describe("test definitions", async () => {
    const TEST_DEFINITIONS_DIR = path.join(__dirname, "../../../../../../../test-definitions");
    const apiWorkspaces = await loadApisOrThrow({
        fernDirectory: join(AbsoluteFilePath.of(TEST_DEFINITIONS_DIR), RelativeFilePath.of("fern")),
        context: createMockTaskContext(),
        cliVersion: "0.0.0",
        cliName: "fern",
        commandLineApiWorkspace: undefined,
        defaultToAllApiWorkspaces: true
    });

    apiWorkspaces.forEach((workspace) => {
        it(`${workspace.workspaceName}`, async () => {
            await generateAndSnapshotIR({
                absolutePathToIr: AbsoluteFilePath.of(path.join(__dirname, "test-definitions")),
                workspace,
                audiences: { type: "all" },
                workspaceName: workspace.workspaceName ?? ""
            });
<<<<<<< HEAD
        }, 10_000);
=======
        }, 20_000);
>>>>>>> 2a04699c
    });
}, 200_000);

describe("test definitions openapi", async () => {
    const TEST_DEFINITIONS_DIR = path.join(__dirname, "../../../../../../../test-definitions-openapi");
    const apiWorkspaces = await loadApisOrThrow({
        fernDirectory: join(AbsoluteFilePath.of(TEST_DEFINITIONS_DIR), RelativeFilePath.of("fern")),
        context: createMockTaskContext(),
        cliVersion: "0.0.0",
        cliName: "fern",
        commandLineApiWorkspace: undefined,
        defaultToAllApiWorkspaces: true
    });

    apiWorkspaces.forEach((workspace) => {
        it(`${workspace.workspaceName}`, async () => {
            await generateAndSnapshotIR({
                absolutePathToIr: AbsoluteFilePath.of(path.join(__dirname, "test-definitions-openapi")),
                workspace,
                audiences:
                    workspace.workspaceName === "audiences"
                        ? { type: "select", audiences: ["public"] }
                        : { type: "all" },
                workspaceName: workspace.workspaceName ?? ""
            });
        }, 10_000);
    });
}, 200_000);

it("generics", async () => {
    const GENERICS_DIR = path.join(__dirname, "fixtures/generics/fern");
    await generateAndSnapshotIRFromPath({
        absolutePathToIr: AbsoluteFilePath.of(IR_DIR),
        absolutePathToWorkspace: AbsoluteFilePath.of(GENERICS_DIR),
        audiences: { type: "all" },
        workspaceName: "generics"
    });
}, 200_000);

it("readme", async () => {
    const README_DIR = path.join(__dirname, "fixtures/readme/fern");
    await generateAndSnapshotIRFromPath({
        absolutePathToIr: AbsoluteFilePath.of(IR_DIR),
        absolutePathToWorkspace: AbsoluteFilePath.of(README_DIR),
        audiences: { type: "all" },
        workspaceName: "readme"
    });
}, 200_000);

it("availability", async () => {
    const AVAILABILITY_DIR = path.join(__dirname, "fixtures/availability/fern");
    await generateAndSnapshotIRFromPath({
        absolutePathToIr: AbsoluteFilePath.of(IR_DIR),
        absolutePathToWorkspace: AbsoluteFilePath.of(AVAILABILITY_DIR),
        audiences: { type: "all" },
        workspaceName: "availability"
    });
}, 200_000);

it("docs", async () => {
    const DOCS_DIR = path.join(__dirname, "fixtures/docs/fern");
    await generateAndSnapshotIRFromPath({
        absolutePathToIr: AbsoluteFilePath.of(IR_DIR),
        absolutePathToWorkspace: AbsoluteFilePath.of(DOCS_DIR),
        audiences: { type: "all" },
        workspaceName: "docs"
    });
}, 200_000);<|MERGE_RESOLUTION|>--- conflicted
+++ resolved
@@ -80,11 +80,7 @@
                 audiences: { type: "all" },
                 workspaceName: workspace.workspaceName ?? ""
             });
-<<<<<<< HEAD
-        }, 10_000);
-=======
         }, 20_000);
->>>>>>> 2a04699c
     });
 }, 200_000);
 
