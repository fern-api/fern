{
  "name": "@fern-api/local-workspace-runner",
  "version": "0.0.0",
  "private": true,
  "repository": {
    "type": "git",
    "url": "https://github.com/fern-api/fern.git",
    "directory": "packages/cli/generation/local-generation/local-workspace-runner"
  },
  "sideEffects": false,
  "type": "module",
  "exports": {
    ".": {
      "development": "./src/index.ts",
      "source": "./src/index.ts",
      "types": "./lib/index.d.ts",
      "import": "./lib/index.js",
      "default": "./lib/index.js"
    }
  },
  "main": "lib/index.js",
  "source": "src/index.ts",
  "types": "lib/index.d.ts",
  "files": [
    "lib"
  ],
  "scripts": {
    "clean": "rm -rf ./lib && tsc --build --clean",
    "compile": "tsc --build",
    "compile:debug": "tsc --build --sourceMap",
    "depcheck": "depcheck",
    "test": "vitest --passWithNoTests --run",
    "test:debug": "pnpm run test --inspect --no-file-parallelism",
    "test:update": "vitest --passWithNoTests --run -u"
  },
  "dependencies": {
    "@fern-api/api-workspace-commons": "workspace:*",
    "@fern-api/auth": "workspace:*",
    "@fern-api/browser-compatible-base-generator": "workspace:*",
    "@fern-api/cli-source-resolver": "workspace:*",
    "@fern-api/configuration": "workspace:*",
    "@fern-api/configuration-loader": "workspace:*",
    "@fern-api/core": "workspace:*",
    "@fern-api/core-utils": "workspace:*",
    "@fern-api/csharp-dynamic-snippets": "workspace:*",
    "@fern-api/docker-utils": "workspace:*",
    "@fern-api/fs-utils": "workspace:*",
    "@fern-api/go-dynamic-snippets": "workspace:*",
    "@fern-api/ir-generator": "workspace:*",
    "@fern-api/ir-migrations": "workspace:*",
    "@fern-api/ir-sdk": "workspace:*",
    "@fern-api/java-dynamic-snippets": "workspace:*",
    "@fern-api/logging-execa": "workspace:*",
    "@fern-api/php-dynamic-snippets": "workspace:*",
    "@fern-api/python-dynamic-snippets": "workspace:*",
    "@fern-api/sdk": "0.12.3",
    "@fern-api/task-context": "workspace:*",
    "@fern-api/typescript-dynamic-snippets": "workspace:*",
    "@fern-api/venus-api-sdk": "0.14.3-1-g14981f0",
    "@fern-api/workspace-loader": "workspace:*",
    "@fern-fern/fiddle-sdk": "0.0.584",
    "@fern-fern/generator-exec-sdk": "^0.0.1045",
    "chalk": "^5.3.0",
    "decompress": "^4.2.1",
    "prettier2": "npm:prettier@^2.7.1",
    "tmp-promise": "^3.0.3"
  },
  "devDependencies": {
    "@fern-api/configs": "workspace:*",
    "@types/decompress": "^4.2.7",
    "@types/node": "18.15.3",
    "@types/prettier2": "npm:@types/prettier@^2.7.3",
    "depcheck": "^1.4.7",
<<<<<<< HEAD
    "typescript": "5.8.3",
    "@types/decompress": "^4.2.7",
    "@types/prettier2": "npm:@types/prettier@^2.7.3",
=======
    "typescript": "5.7.2",
>>>>>>> 51301f65
    "vitest": "^2.1.9"
  }
}<|MERGE_RESOLUTION|>--- conflicted
+++ resolved
@@ -71,13 +71,7 @@
     "@types/node": "18.15.3",
     "@types/prettier2": "npm:@types/prettier@^2.7.3",
     "depcheck": "^1.4.7",
-<<<<<<< HEAD
     "typescript": "5.8.3",
-    "@types/decompress": "^4.2.7",
-    "@types/prettier2": "npm:@types/prettier@^2.7.3",
-=======
-    "typescript": "5.7.2",
->>>>>>> 51301f65
     "vitest": "^2.1.9"
   }
 }