{
  "name": "@fern-api/local-workspace-runner",
  "version": "0.0.0",
  "repository": {
    "type": "git",
    "url": "https://github.com/fern-api/fern.git",
    "directory": "packages/cli/generation/local-generation/local-workspace-runner"
  },
  "private": true,
  "files": [
    "lib"
  ],
  "type": "module",
  "source": "src/index.ts",
  "main": "lib/index.js",
  "types": "lib/index.d.ts",
  "sideEffects": false,
  "scripts": {
    "clean": "rm -rf ./lib && tsc --build --clean",
    "compile": "tsc --build",
    "test": "yarn compile && jest --passWithNoTests",
    "lint:eslint": "eslint --max-warnings 0 . --ignore-path=../../../../../.eslintignore",
    "lint:eslint:fix": "yarn lint:eslint --fix",
    "format": "prettier --write --ignore-unknown --ignore-path ../../../../../shared/.prettierignore \"**\"",
    "format:check": "prettier --check --ignore-unknown --ignore-path ../../../../../shared/.prettierignore \"**\"",
    "organize-imports": "organize-imports-cli tsconfig.json",
    "depcheck": "depcheck"
  },
  "dependencies": {
    "@fern-api/configuration": "workspace:*",
    "@fern-api/docker-utils": "workspace:*",
    "@fern-api/fs-utils": "workspace:*",
    "@fern-api/ir-generator": "workspace:*",
    "@fern-api/ir-migrations": "workspace:*",
    "@fern-api/logging-execa": "workspace:*",
    "@fern-api/task-context": "workspace:*",
    "@fern-api/workspace-loader": "workspace:*",
<<<<<<< HEAD
    "@fern-fern/fiddle-sdk": "^0.0.503",
    "@fern-fern/generator-exec-sdk": "^0.0.730",
=======
    "@fern-fern/fiddle-sdk": "^0.0.508",
    "@fern-fern/generator-exec-sdk": "0.0.687",
>>>>>>> ed6b10d4
    "chalk": "^5.0.1",
    "decompress": "^4.2.1",
    "tmp-promise": "^3.0.3"
  },
  "devDependencies": {
    "@types/decompress": "^4.2.7",
    "@types/jest": "^29.0.3",
    "@types/node": "^18.7.18",
    "@types/tmp": "^0.2.4",
    "depcheck": "^1.4.6",
    "eslint": "^8.56.0",
    "jest": "^29.7.0",
    "organize-imports-cli": "^0.10.0",
    "prettier": "^2.7.1",
    "typescript": "4.6.4"
  }
}<|MERGE_RESOLUTION|>--- conflicted
+++ resolved
@@ -35,13 +35,8 @@
     "@fern-api/logging-execa": "workspace:*",
     "@fern-api/task-context": "workspace:*",
     "@fern-api/workspace-loader": "workspace:*",
-<<<<<<< HEAD
-    "@fern-fern/fiddle-sdk": "^0.0.503",
+    "@fern-fern/fiddle-sdk": "^0.0.508",
     "@fern-fern/generator-exec-sdk": "^0.0.730",
-=======
-    "@fern-fern/fiddle-sdk": "^0.0.508",
-    "@fern-fern/generator-exec-sdk": "0.0.687",
->>>>>>> ed6b10d4
     "chalk": "^5.0.1",
     "decompress": "^4.2.1",
     "tmp-promise": "^3.0.3"
