import { GeneratorInvocation, generatorsYml } from "@fern-api/configuration";
import { isGithubSelfhosted } from "@fern-api/configuration-loader";
import { AbsoluteFilePath } from "@fern-api/fs-utils";

import {
    GithubPublishInfo as FiddleGithubPublishInfo,
    MavenOutput,
    NpmOutput,
    NugetOutput,
    PostmanOutput,
    PublishOutputMode,
    PublishOutputModeV2,
    PypiOutput,
    RubyGemsOutput
} from "@fern-fern/fiddle-sdk/api";
import { FernGeneratorExec } from "@fern-fern/generator-exec-sdk";
import { EnvironmentVariable } from "@fern-fern/generator-exec-sdk/api";

const DEFAULT_OUTPUT_VERSION = "0.0.1";

export declare namespace getGeneratorConfig {
    export interface Args {
        workspaceName: string;
        organization: string;
        outputVersion?: string | undefined;
        customConfig: unknown;
        generatorInvocation: generatorsYml.GeneratorInvocation;
        absolutePathToSnippet: AbsoluteFilePath | undefined;
        absolutePathToSnippetTemplates: AbsoluteFilePath | undefined;
        writeUnitTests: boolean;
        generateOauthClients: boolean;
        generatePaginatedClients: boolean;
        paths: {
            snippetPath: AbsoluteFilePath | undefined;
            snippetTemplatePath: AbsoluteFilePath | undefined;
            irPath: AbsoluteFilePath;
            outputDirectory: AbsoluteFilePath;
        };
    }
}

function getGithubPublishConfig(
    githubPublishInfo: FiddleGithubPublishInfo | undefined
): FernGeneratorExec.GithubPublishInfo | undefined {
    return githubPublishInfo != null
        ? FiddleGithubPublishInfo._visit<FernGeneratorExec.GithubPublishInfo | undefined>(githubPublishInfo, {
              npm: (value) =>
                  FernGeneratorExec.GithubPublishInfo.npm({
                      registryUrl: value.registryUrl,
                      packageName: value.packageName,
                      tokenEnvironmentVariable: EnvironmentVariable(value.token ?? "")
                  }),
              maven: (value) =>
                  FernGeneratorExec.GithubPublishInfo.maven({
                      registryUrl: value.registryUrl,
                      coordinate: value.coordinate,
                      usernameEnvironmentVariable: EnvironmentVariable(value.credentials?.username ?? ""),
                      passwordEnvironmentVariable: EnvironmentVariable(value.credentials?.password ?? ""),
                      signature:
                          value.signature != null
                              ? {
                                    keyIdEnvironmentVariable: EnvironmentVariable(value.signature.keyId ?? ""),
                                    passwordEnvironmentVariable: EnvironmentVariable(value.signature.password ?? ""),
                                    secretKeyEnvironmentVariable: EnvironmentVariable(value.signature.secretKey ?? "")
                                }
                              : undefined
                  }),
              pypi: (value) =>
                  FernGeneratorExec.GithubPublishInfo.pypi({
                      registryUrl: value.registryUrl,
                      packageName: value.packageName,
                      usernameEnvironmentVariable: EnvironmentVariable(value.credentials?.username ?? ""),
                      passwordEnvironmentVariable: EnvironmentVariable(value.credentials?.password ?? "")
                  }),
              rubygems: (value) =>
                  FernGeneratorExec.GithubPublishInfo.rubygems({
                      registryUrl: value.registryUrl,
                      packageName: value.packageName,
                      apiKeyEnvironmentVariable: EnvironmentVariable(value.apiKey ?? "")
                  }),
              postman: (value) =>
                  FernGeneratorExec.GithubPublishInfo.postman({
                      apiKeyEnvironmentVariable: EnvironmentVariable(value.apiKey ?? ""),
                      workspaceIdEnvironmentVariable: EnvironmentVariable(value.workspaceId ?? "")
                  }),
              nuget: (value) =>
                  FernGeneratorExec.GithubPublishInfo.nuget({
                      registryUrl: value.registryUrl,
                      packageName: value.packageName,
                      apiKeyEnvironmentVariable: EnvironmentVariable(value.apiKey ?? "")
                  }),
              _other: () => undefined
          })
        : undefined;
}

export function getGeneratorConfig({
    generatorInvocation,
    customConfig,
    workspaceName,
    organization,
    outputVersion = DEFAULT_OUTPUT_VERSION,
    absolutePathToSnippet,
    absolutePathToSnippetTemplates,
    writeUnitTests,
    generateOauthClients,
    generatePaginatedClients,
    paths
}: getGeneratorConfig.Args): FernGeneratorExec.GeneratorConfig {
    const { snippetPath, snippetTemplatePath, irPath, outputDirectory } = paths;
    const output = generatorInvocation.outputMode._visit<FernGeneratorExec.GeneratorOutputConfig>({
        publish: (value) => {
            return {
                ...newDummyPublishOutputConfig(outputVersion, value, generatorInvocation, paths),
                snippetFilepath: snippetPath,
                publishingMetadata: generatorInvocation.publishMetadata
            };
        },
        publishV2: (value) => {
            return {
                ...newDummyPublishOutputConfig(outputVersion, value, generatorInvocation, paths),
                snippetFilepath: snippetPath,
                publishingMetadata: generatorInvocation.publishMetadata
            };
        },
        downloadFiles: () => {
            const outputConfig: FernGeneratorExec.GeneratorOutputConfig = {
                mode: FernGeneratorExec.OutputMode.downloadFiles(),
<<<<<<< HEAD
                path: outputDirectory,
                snippetFilepath: snippetPath,
=======
                path: DOCKER_CODEGEN_OUTPUT_DIRECTORY,
>>>>>>> 7e199604
                publishingMetadata: generatorInvocation.publishMetadata
            };
            if (absolutePathToSnippet !== undefined) {
                binds.push(`${absolutePathToSnippet}:${DOCKER_PATH_TO_SNIPPET}`);
                outputConfig.snippetFilepath = DOCKER_PATH_TO_SNIPPET;
            }
            if (absolutePathToSnippetTemplates !== undefined) {
                binds.push(`${absolutePathToSnippetTemplates}:${DOCKER_PATH_TO_SNIPPET_TEMPLATES}`);
                outputConfig.snippetTemplateFilepath = DOCKER_PATH_TO_SNIPPET_TEMPLATES;
            }
            return outputConfig;
        },
        github: (value) => {
            const outputConfig: FernGeneratorExec.GeneratorOutputConfig = {
                mode: FernGeneratorExec.OutputMode.github({
                    repoUrl: `https://github.com/${value.owner}/${value.repo}`,
                    version: outputVersion,
                    publishInfo: getGithubPublishConfig(value.publishInfo),
                    installationToken: undefined // Don't attempt to clone the repository when generating locally.
                }),
                path: outputDirectory,
                publishingMetadata: generatorInvocation.publishMetadata
            };
            if (absolutePathToSnippet !== undefined) {
                outputConfig.snippetFilepath = snippetPath;
            }
            if (absolutePathToSnippetTemplates !== undefined) {
                outputConfig.snippetTemplateFilepath = snippetTemplatePath;
            }
            return outputConfig;
        },
        githubV2: (value) => {
            const repoUrl = value._visit({
                commitAndRelease: (value) => `https://github.com/${value.owner}/${value.repo}`,
                push: (value) => `https://github.com/${value.owner}/${value.repo}`,
                pullRequest: (value) => `https://github.com/${value.owner}/${value.repo}`,
                _other: () => {
                    throw new Error("Encountered unknown github mode");
                }
            });
            const outputConfig: FernGeneratorExec.GeneratorOutputConfig = {
                mode: FernGeneratorExec.OutputMode.github({
                    repoUrl,
                    version: outputVersion,
                    publishInfo: getGithubPublishConfig(value.publishInfo)
                }),
                path: outputDirectory,
                publishingMetadata: generatorInvocation.publishMetadata
            };
            if (absolutePathToSnippet !== undefined) {
                outputConfig.snippetFilepath = snippetPath;
            }
            if (absolutePathToSnippetTemplates !== undefined) {
                outputConfig.snippetTemplateFilepath = snippetTemplatePath;
            }
            return outputConfig;
        },
        _other: () => {
            throw new Error("Output type did not match any of the types supported by Fern");
        }
    });
    return {
        irFilepath: irPath,
        output,
        publish: undefined,
        customConfig,
        workspaceName,
        organization,
        environment: FernGeneratorExec.GeneratorEnvironment.local(),
        dryRun: false,
        whitelabel: false,
        writeUnitTests,
        generateOauthClients,
        generatePaginatedClients
    };
}

function newDummyPublishOutputConfig(
    version: string,
    multipleOutputMode: PublishOutputMode | PublishOutputModeV2,
    generatorInvocation: GeneratorInvocation,
    paths: {
        outputDirectory: AbsoluteFilePath;
    }
): FernGeneratorExec.GeneratorOutputConfig {
    const { outputDirectory } = paths;
    let outputMode: NpmOutput | MavenOutput | PypiOutput | RubyGemsOutput | PostmanOutput | NugetOutput | undefined;
    if ("registryOverrides" in multipleOutputMode) {
        outputMode = multipleOutputMode.registryOverrides.maven ?? multipleOutputMode.registryOverrides.npm;
    } else if (outputMode != null) {
        outputMode = multipleOutputMode._visit<
            NpmOutput | MavenOutput | PypiOutput | RubyGemsOutput | PostmanOutput | NugetOutput | undefined
        >({
            mavenOverride: (value) => value,
            npmOverride: (value) => value,
            pypiOverride: (value) => value,
            rubyGemsOverride: (value) => value,
            postman: (value) => value,
            nugetOverride: (value) => value,
            _other: () => undefined
        });
    }

    let repoUrl = "";
    if (generatorInvocation.raw?.github != null) {
        if (isGithubSelfhosted(generatorInvocation.raw.github)) {
            repoUrl = generatorInvocation.raw.github.uri;
        } else {
            repoUrl = generatorInvocation.raw?.github.repository;
        }
    }

    return {
        mode: FernGeneratorExec.OutputMode.github({
            repoUrl,
            version
        }),
        path: outputDirectory
    };
}<|MERGE_RESOLUTION|>--- conflicted
+++ resolved
@@ -126,22 +126,10 @@
         downloadFiles: () => {
             const outputConfig: FernGeneratorExec.GeneratorOutputConfig = {
                 mode: FernGeneratorExec.OutputMode.downloadFiles(),
-<<<<<<< HEAD
                 path: outputDirectory,
                 snippetFilepath: snippetPath,
-=======
-                path: DOCKER_CODEGEN_OUTPUT_DIRECTORY,
->>>>>>> 7e199604
-                publishingMetadata: generatorInvocation.publishMetadata
-            };
-            if (absolutePathToSnippet !== undefined) {
-                binds.push(`${absolutePathToSnippet}:${DOCKER_PATH_TO_SNIPPET}`);
-                outputConfig.snippetFilepath = DOCKER_PATH_TO_SNIPPET;
-            }
-            if (absolutePathToSnippetTemplates !== undefined) {
-                binds.push(`${absolutePathToSnippetTemplates}:${DOCKER_PATH_TO_SNIPPET_TEMPLATES}`);
-                outputConfig.snippetTemplateFilepath = DOCKER_PATH_TO_SNIPPET_TEMPLATES;
-            }
+                publishingMetadata: generatorInvocation.publishMetadata
+            };
             return outputConfig;
         },
         github: (value) => {
