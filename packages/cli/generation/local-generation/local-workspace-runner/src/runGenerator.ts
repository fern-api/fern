--- conflicted
+++ resolved
@@ -127,33 +127,11 @@
         context.logger.debug("Will write snippet-templates.json to: " + absolutePathToTmpSnippetTemplatesJSON);
     }
 
-<<<<<<< HEAD
-    try {
-        const { generatorConfig } = await runGenerator({
-            absolutePathToOutput: absolutePathToTmpOutputDirectory,
-            absolutePathToSnippet: absolutePathToTmpSnippetJSON,
-            absolutePathToSnippetTemplates: absolutePathToTmpSnippetTemplatesJSON,
-            absolutePathToIr,
-            absolutePathToWriteConfigJson,
-            workspaceName: workspace.definition.rootApiFile.contents.name,
-            organization,
-            outputVersion: outputVersionOverride,
-            keepDocker,
-            generatorInvocation,
-            context,
-            version_: version,
-            writeUnitTests,
-            generateOauthClients,
-            generatePaginatedClients,
-            sources: workspace.getSources(),
-            runner
-=======
     const environment =
         executionEnvironment ??
         new DockerExecutionEnvironment({
             dockerImage: `${generatorInvocation.name}:${generatorInvocation.version}`,
             keepDocker
->>>>>>> f4b8c03f
         });
 
     const isDocker = environment instanceof DockerExecutionEnvironment;
@@ -246,107 +224,6 @@
     return absolutePathToIr;
 }
 
-<<<<<<< HEAD
-export declare namespace runGenerator {
-    export interface Args {
-        workspaceName: string;
-        organization: string;
-        outputVersion?: string | undefined;
-
-        absolutePathToIr: AbsoluteFilePath;
-        absolutePathToOutput: AbsoluteFilePath;
-        absolutePathToSnippet: AbsoluteFilePath | undefined;
-        absolutePathToSnippetTemplates: AbsoluteFilePath | undefined;
-        absolutePathToWriteConfigJson: AbsoluteFilePath;
-        keepDocker: boolean;
-        context: TaskContext;
-        generatorInvocation: generatorsYml.GeneratorInvocation;
-        writeUnitTests: boolean;
-        generateOauthClients: boolean;
-        generatePaginatedClients: boolean;
-        sources: IdentifiableSource[];
-        version_: string | undefined;
-        runner?: ContainerRunner;
-    }
-
-    export interface Return {
-        generatorConfig: FernGeneratorExec.GeneratorConfig;
-    }
-}
-
-export async function runGenerator({
-    workspaceName,
-    organization,
-    outputVersion,
-    absolutePathToOutput,
-    absolutePathToSnippet,
-    absolutePathToSnippetTemplates,
-    absolutePathToIr,
-    absolutePathToWriteConfigJson,
-    keepDocker,
-    context,
-    version_,
-    generatorInvocation,
-    writeUnitTests,
-    generateOauthClients,
-    generatePaginatedClients,
-    sources,
-    runner
-}: runGenerator.Args): Promise<runGenerator.Return> {
-    const { name, version, config: customConfig } = generatorInvocation;
-    const imageName = `${name}:${version}`;
-
-    const binds = [
-        `${absolutePathToWriteConfigJson}:${DOCKER_GENERATOR_CONFIG_PATH}:ro`,
-        `${absolutePathToIr}:${DOCKER_PATH_TO_IR}:ro`,
-        `${absolutePathToOutput}:${DOCKER_CODEGEN_OUTPUT_DIRECTORY}`
-    ];
-    for (const source of sources) {
-        binds.push(`${source.absoluteFilePath}:${getDockerDestinationForSource(source)}:ro`);
-    }
-
-    const { config, binds: bindsForGenerators } = getGeneratorConfig({
-        generatorInvocation,
-        customConfig,
-        workspaceName,
-        outputVersion,
-        organization,
-        absolutePathToSnippet,
-        absolutePathToSnippetTemplates,
-        writeUnitTests,
-        generateOauthClients,
-        generatePaginatedClients
-    });
-    binds.push(...bindsForGenerators);
-
-    const parsedConfig = await FernGeneratorExecParsing.GeneratorConfig.json(config);
-    if (!parsedConfig.ok) {
-        throw new Error(`Failed to parse config.json into ${absolutePathToWriteConfigJson}`);
-    }
-
-    await writeFile(absolutePathToWriteConfigJson, JSON.stringify(parsedConfig.value, undefined, 4));
-
-    const doesConfigJsonExist = await waitUntilPathExists(absolutePathToWriteConfigJson, 5_000);
-    if (!doesConfigJsonExist) {
-        throw new Error(`Failed to create ${absolutePathToWriteConfigJson}`);
-    }
-
-    await runDocker({
-        logger: context.logger,
-        imageName,
-        args: [DOCKER_GENERATOR_CONFIG_PATH],
-        binds,
-        removeAfterCompletion: !keepDocker,
-        runner
-    });
-
-    return {
-        generatorConfig: config
-    };
-}
-
-=======
->>>>>>> f4b8c03f
 function getSourceConfig(workspace: FernWorkspace): SourceConfig {
     return {
         sources: workspace.getSources().map((source) => {
