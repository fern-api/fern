import { Audiences, generatorsYml } from "@fern-api/configuration";
import { AbsoluteFilePath } from "@fern-api/fs-utils";
import { generateIntermediateRepresentation } from "@fern-api/ir-generator";
import {
    migrateIntermediateRepresentationForGenerator,
    migrateIntermediateRepresentationThroughVersion
} from "@fern-api/ir-migrations";
import { ProjectConfig } from "@fern-api/project-configuration";
import { TaskContext } from "@fern-api/task-context";
import { FernWorkspace } from "@fern-api/workspace-loader";
import chalk from "chalk";
import { writeFile } from "fs/promises";
import os from "os";
import path from "path";
import tmp, { DirectoryResult } from "tmp-promise";
import { LocalTaskHandler } from "./LocalTaskHandler";
import { runGenerator } from "./run-generator/runGenerator";

export async function runLocalGenerationForWorkspace({
    projectConfig,
    workspace,
    generatorGroup,
    keepDocker,
    context
}: {
    projectConfig: ProjectConfig;
    workspace: FernWorkspace;
    generatorGroup: generatorsYml.GeneratorGroup;
    keepDocker: boolean;
    context: TaskContext;
}): Promise<void> {
    const workspaceTempDir = await getWorkspaceTempDir();

    const results = await Promise.all(
        generatorGroup.generators.map(async (generatorInvocation) => {
            return context.runInteractiveTask({ name: generatorInvocation.name }, async (interactiveTaskContext) => {
                if (generatorInvocation.absolutePathToLocalOutput == null) {
                    interactiveTaskContext.failWithoutThrowing(
                        "Cannot generate because output location is not local-file-system"
                    );
                } else {
                    await writeFilesToDiskAndRunGenerator({
                        organization: projectConfig.organization,
                        absolutePathToFernConfig: projectConfig._absolutePath,
                        workspace,
                        generatorInvocation,
                        absolutePathToLocalOutput: generatorInvocation.absolutePathToLocalOutput,
                        audiences: generatorGroup.audiences,
                        workspaceTempDir,
                        keepDocker,
                        context: interactiveTaskContext,
                        irVersionOverride: undefined,
                        outputVersionOverride: undefined,
                        writeSnippets: false
                    });
                    interactiveTaskContext.logger.info(
                        chalk.green("Wrote files to " + generatorInvocation.absolutePathToLocalOutput)
                    );
                }
            });
        })
    );

    if (results.some((didSucceed) => !didSucceed)) {
        context.failAndThrow();
    }
}

export async function runLocalGenerationForSeed({
    organization,
    absolutePathToFernConfig,
    workspace,
    generatorGroup,
    keepDocker,
    context,
    irVersionOverride,
    outputVersionOverride
}: {
    organization: string;
    workspace: FernWorkspace;
<<<<<<< HEAD
    generatorGroup: GeneratorGroup;
    absolutePathToFernConfig: AbsoluteFilePath | undefined;
=======
    generatorGroup: generatorsYml.GeneratorGroup;
>>>>>>> 99f93a04
    keepDocker: boolean;
    context: TaskContext;
    irVersionOverride: string | undefined;
    outputVersionOverride: string | undefined;
}): Promise<void> {
    const workspaceTempDir = await getWorkspaceTempDir();

    const results = await Promise.all(
        generatorGroup.generators.map(async (generatorInvocation) => {
            return context.runInteractiveTask({ name: generatorInvocation.name }, async (interactiveTaskContext) => {
                if (generatorInvocation.absolutePathToLocalOutput == null) {
                    interactiveTaskContext.failWithoutThrowing(
                        "Cannot generate because output location is not local-file-system"
                    );
                } else {
                    await writeFilesToDiskAndRunGenerator({
                        organization,
                        absolutePathToFernConfig,
                        workspace,
                        generatorInvocation,
                        absolutePathToLocalOutput: generatorInvocation.absolutePathToLocalOutput,
                        audiences: generatorGroup.audiences,
                        workspaceTempDir,
                        keepDocker,
                        context: interactiveTaskContext,
                        irVersionOverride,
                        outputVersionOverride,
                        writeSnippets: true
                    });
                    interactiveTaskContext.logger.info(
                        chalk.green("Wrote files to " + generatorInvocation.absolutePathToLocalOutput)
                    );
                }
            });
        })
    );

    if (results.some((didSucceed) => !didSucceed)) {
        context.failAndThrow();
    }
}

async function getWorkspaceTempDir(): Promise<tmp.DirectoryResult> {
    return tmp.dir({
        // use the /private prefix on osx so that docker can access the tmpdir
        // see https://stackoverflow.com/a/45123074
        tmpdir: os.platform() === "darwin" ? path.join("/private", os.tmpdir()) : undefined,
        prefix: "fern"
    });
}

async function writeFilesToDiskAndRunGenerator({
    organization,
    workspace,
    generatorInvocation,
    absolutePathToLocalOutput,
    absolutePathToFernConfig,
    audiences,
    workspaceTempDir,
    keepDocker,
    context,
    irVersionOverride,
    outputVersionOverride,
    writeSnippets
}: {
    organization: string;
    workspace: FernWorkspace;
    audiences: Audiences;
<<<<<<< HEAD
    generatorInvocation: GeneratorInvocation;
    absolutePathToFernConfig: AbsoluteFilePath | undefined;
=======
    generatorInvocation: generatorsYml.GeneratorInvocation;
>>>>>>> 99f93a04
    absolutePathToLocalOutput: AbsoluteFilePath;
    workspaceTempDir: DirectoryResult;
    keepDocker: boolean;
    context: TaskContext;
    irVersionOverride: string | undefined;
    outputVersionOverride: string | undefined;
    writeSnippets: boolean;
}): Promise<void> {
    const absolutePathToIr = await writeIrToFile({
        workspace,
        audiences,
        generatorInvocation,
        workspaceTempDir,
        context,
        irVersionOverride
    });
    context.logger.debug("Wrote IR to: " + absolutePathToIr);

    const configJsonFile = await tmp.file({
        tmpdir: workspaceTempDir.path
    });
    const absolutePathToWriteConfigJson = AbsoluteFilePath.of(configJsonFile.path);
    context.logger.debug("Will write config.json to: " + absolutePathToWriteConfigJson);

    const tmpOutputDirectory = await tmp.dir({
        tmpdir: workspaceTempDir.path
    });
    const absolutePathToTmpOutputDirectory = AbsoluteFilePath.of(tmpOutputDirectory.path);
    context.logger.debug("Will write output to: " + absolutePathToTmpOutputDirectory);

    const absolutePathToFernDefinition = workspace.definition.absoluteFilepath;

    let absolutePathToTmpSnippetJSON = undefined;
    if (writeSnippets) {
        const snippetJsonFile = await tmp.file({
            tmpdir: workspaceTempDir.path
        });
        absolutePathToTmpSnippetJSON = AbsoluteFilePath.of(snippetJsonFile.path);
        context.logger.debug("Will write snippet.json to: " + absolutePathToTmpSnippetJSON);
    }

    await runGenerator({
        absolutePathToOutput: absolutePathToTmpOutputDirectory,
        absolutePathToSnippet: absolutePathToTmpSnippetJSON,
        absolutePathToIr,
        absolutePathToFernDefinition,
        absolutePathToFernConfig,
        absolutePathToWriteConfigJson,
        workspaceName: workspace.name,
        organization,
        outputVersion: outputVersionOverride,
        keepDocker,
        generatorInvocation,
        context
    });

    const taskHandler = new LocalTaskHandler({
        context,
        absolutePathToLocalOutput,
        absolutePathToTmpOutputDirectory,
        absolutePathToTmpSnippetJSON
    });
    await taskHandler.copyGeneratedFiles();
}

async function writeIrToFile({
    workspace,
    audiences,
    generatorInvocation,
    workspaceTempDir,
    context,
    irVersionOverride
}: {
    workspace: FernWorkspace;
    audiences: Audiences;
    generatorInvocation: generatorsYml.GeneratorInvocation;
    workspaceTempDir: DirectoryResult;
    context: TaskContext;
    irVersionOverride: string | undefined;
}): Promise<AbsoluteFilePath> {
    const intermediateRepresentation = await generateIntermediateRepresentation({
        workspace,
        audiences,
        generationLanguage: generatorInvocation.language,
        smartCasing: generatorInvocation.smartCasing,
        disableExamples: generatorInvocation.disableExamples
    });
    context.logger.debug("Generated IR");
    const migratedIntermediateRepresentation =
        irVersionOverride != null
            ? await migrateIntermediateRepresentationThroughVersion({
                  intermediateRepresentation,
                  context,
                  version: irVersionOverride
              })
            : await migrateIntermediateRepresentationForGenerator({
                  intermediateRepresentation,
                  context,
                  targetGenerator: {
                      name: generatorInvocation.name,
                      version: generatorInvocation.version
                  }
              });
    context.logger.debug("Migrated IR");
    const irFile = await tmp.file({
        tmpdir: workspaceTempDir.path
    });
    const absolutePathToIr = AbsoluteFilePath.of(irFile.path);
    await writeFile(absolutePathToIr, JSON.stringify(migratedIntermediateRepresentation, undefined, 4));
    context.logger.debug(`Wrote IR to ${absolutePathToIr}`);
    return absolutePathToIr;
}<|MERGE_RESOLUTION|>--- conflicted
+++ resolved
@@ -1,11 +1,10 @@
-import { Audiences, generatorsYml } from "@fern-api/configuration";
+import { Audiences, fernConfigJson, generatorsYml } from "@fern-api/configuration";
 import { AbsoluteFilePath } from "@fern-api/fs-utils";
 import { generateIntermediateRepresentation } from "@fern-api/ir-generator";
 import {
     migrateIntermediateRepresentationForGenerator,
     migrateIntermediateRepresentationThroughVersion
 } from "@fern-api/ir-migrations";
-import { ProjectConfig } from "@fern-api/project-configuration";
 import { TaskContext } from "@fern-api/task-context";
 import { FernWorkspace } from "@fern-api/workspace-loader";
 import chalk from "chalk";
@@ -23,7 +22,7 @@
     keepDocker,
     context
 }: {
-    projectConfig: ProjectConfig;
+    projectConfig: fernConfigJson.ProjectConfig;
     workspace: FernWorkspace;
     generatorGroup: generatorsYml.GeneratorGroup;
     keepDocker: boolean;
@@ -78,12 +77,8 @@
 }: {
     organization: string;
     workspace: FernWorkspace;
-<<<<<<< HEAD
-    generatorGroup: GeneratorGroup;
     absolutePathToFernConfig: AbsoluteFilePath | undefined;
-=======
     generatorGroup: generatorsYml.GeneratorGroup;
->>>>>>> 99f93a04
     keepDocker: boolean;
     context: TaskContext;
     irVersionOverride: string | undefined;
@@ -152,12 +147,8 @@
     organization: string;
     workspace: FernWorkspace;
     audiences: Audiences;
-<<<<<<< HEAD
-    generatorInvocation: GeneratorInvocation;
     absolutePathToFernConfig: AbsoluteFilePath | undefined;
-=======
     generatorInvocation: generatorsYml.GeneratorInvocation;
->>>>>>> 99f93a04
     absolutePathToLocalOutput: AbsoluteFilePath;
     workspaceTempDir: DirectoryResult;
     keepDocker: boolean;
