--- conflicted
+++ resolved
@@ -226,13 +226,9 @@
                     inspect,
                     executionEnvironment: undefined, // This should use the Docker fallback with proper image name
                     ir: intermediateRepresentation,
-<<<<<<< HEAD
                     whiteLabel: organization.ok ? organization.body.isWhitelabled : false,
-                    runner
-=======
                     runner,
                     ai
->>>>>>> c462714f
                 });
 
                 interactiveTaskContext.logger.info(chalk.green("Wrote files to " + absolutePathToLocalOutput));
