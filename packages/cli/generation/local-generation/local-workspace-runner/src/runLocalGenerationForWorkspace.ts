--- conflicted
+++ resolved
@@ -86,16 +86,13 @@
                     packageName,
                     context,
                     sourceResolver: new SourceResolverImpl(context, fernWorkspace),
-<<<<<<< HEAD
-                    dynamicGeneratorConfig
-=======
+                    dynamicGeneratorConfig,
                     generationMetadata: {
                         cliVersion: workspace.cliVersion,
                         generatorName: generatorInvocation.name,
                         generatorVersion: generatorInvocation.version,
                         generatorConfig: generatorInvocation.config
                     }
->>>>>>> 8fd5f260
                 });
 
                 const venus = createVenusService({ token: token?.value });
