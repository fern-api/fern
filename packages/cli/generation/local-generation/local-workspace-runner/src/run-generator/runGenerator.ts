--- conflicted
+++ resolved
@@ -1,11 +1,7 @@
 import { generatorsYml } from "@fern-api/configuration";
 import { runDocker } from "@fern-api/docker-utils";
 import { AbsoluteFilePath, waitUntilPathExists } from "@fern-api/fs-utils";
-<<<<<<< HEAD
-import { GeneratorInvocation } from "@fern-api/generators-configuration";
 import { TaskContext } from "@fern-api/task-context";
-=======
->>>>>>> 99f93a04
 import * as FernGeneratorExecParsing from "@fern-fern/generator-exec-sdk/serialization";
 import { cp, mkdirSync, writeFileSync } from "fs";
 import { writeFile } from "fs/promises";
@@ -24,16 +20,9 @@
         absolutePathToFernDefinition: AbsoluteFilePath | undefined;
         absolutePathToSnippet: AbsoluteFilePath | undefined;
         absolutePathToWriteConfigJson: AbsoluteFilePath;
-
         keepDocker: boolean;
-
-<<<<<<< HEAD
-        generatorInvocation: GeneratorInvocation;
-
         context: TaskContext;
-=======
         generatorInvocation: generatorsYml.GeneratorInvocation;
->>>>>>> 99f93a04
     }
 }
 
