import { SourceResolverImpl } from "@fern-api/cli-source-resolver";
import { docsYml, parseDocsConfiguration, WithoutQuestionMarks } from "@fern-api/configuration-loader";
import { assertNever, isNonNullish, visitDiscriminatedUnion } from "@fern-api/core-utils";
import {
    parseImagePaths,
    replaceImagePathsAndUrls,
    replaceReferencedCode,
    replaceReferencedMarkdown
} from "@fern-api/docs-markdown-utils";
import { APIV1Write, DocsV1Write, FdrAPI, FernNavigation } from "@fern-api/fdr-sdk";
import {
    AbsoluteFilePath,
    doesPathExist,
    join,
    listFiles,
    RelativeFilePath,
    relative,
    resolve
} from "@fern-api/fs-utils";
import { generateIntermediateRepresentation } from "@fern-api/ir-generator";
import { IntermediateRepresentation } from "@fern-api/ir-sdk";
import { OSSWorkspace } from "@fern-api/lazy-fern-workspace";
import { TaskContext } from "@fern-api/task-context";
import { AbstractAPIWorkspace, DocsWorkspace, FernWorkspace } from "@fern-api/workspace-loader";
import dayjs from "dayjs";
import utc from "dayjs/plugin/utc";
import { readFile, stat } from "fs/promises";
import matter from "gray-matter";
import { kebabCase } from "lodash-es";

import { ApiReferenceNodeConverter } from "./ApiReferenceNodeConverter";
import { ApiReferenceNodeConverterLatest } from "./ApiReferenceNodeConverterLatest";
import { ChangelogNodeConverter } from "./ChangelogNodeConverter";
import { NodeIdGenerator } from "./NodeIdGenerator";
import { convertDocsSnippetsConfigToFdr } from "./utils/convertDocsSnippetsConfigToFdr";
import { convertIrToApiDefinition } from "./utils/convertIrToApiDefinition";
import { generateFdrFromOpenApiWorkspace } from "./utils/generateFdrFromOpenApiWorkspace";
import { generateFdrFromOpenrpc } from "./utils/generateFdrFromOpenrpc";
import { collectFilesFromDocsConfig } from "./utils/getImageFilepathsToUpload";
import { visitNavigationAst } from "./visitNavigationAst";
import { wrapWithHttps } from "./wrapWithHttps";

dayjs.extend(utc);

export interface FilePathPair {
    absoluteFilePath: AbsoluteFilePath;
    relativeFilePath: RelativeFilePath;
}

export interface UploadedFile extends FilePathPair {
    fileId: string;
}

export type PlaygroundConfig = Pick<docsYml.RawSchemas.PlaygroundSettings, "oauth">;

type AsyncOrSync<T> = T | Promise<T>;

type UploadFilesFn = (files: FilePathPair[]) => AsyncOrSync<UploadedFile[]>;

type RegisterApiFn = (opts: {
    ir: IntermediateRepresentation;
    snippetsConfig: APIV1Write.SnippetsConfig;
    playgroundConfig?: PlaygroundConfig;
    apiName?: string;
    workspace?: FernWorkspace;
}) => AsyncOrSync<string>;

type RegisterApiV2Fn = (opts: {
    api: FdrAPI.api.latest.ApiDefinition;
    snippetsConfig: APIV1Write.SnippetsConfig;
    apiName?: string;
}) => AsyncOrSync<string>;

const defaultUploadFiles: UploadFilesFn = (files) => {
    return files.map((file) => ({ ...file, fileId: String(file.relativeFilePath) }));
};

let apiCounter = 0;
const defaultRegisterApi: RegisterApiFn = async ({ ir }) => {
    apiCounter++;
    return `${ir.apiName.snakeCase.unsafeName}-${apiCounter}`;
};

const defaultRegisterApiV2: RegisterApiV2Fn = async ({ api }) => {
    apiCounter++;
    return `${api.id}-${apiCounter}`;
};

export class DocsDefinitionResolver {
    constructor(
        private domain: string,
        private docsWorkspace: DocsWorkspace,
        private ossWorkspaces: OSSWorkspace[],
        private apiWorkspaces: AbstractAPIWorkspace<unknown>[],
        private taskContext: TaskContext,
        // Optional
        private editThisPage?: docsYml.RawSchemas.EditThisPageConfig,
        private uploadFiles: UploadFilesFn = defaultUploadFiles,
        private registerApi: RegisterApiFn = defaultRegisterApi,
        private registerApiV2: RegisterApiV2Fn = defaultRegisterApiV2
    ) {}

    #idgen = NodeIdGenerator.init();

    private _parsedDocsConfig: WithoutQuestionMarks<docsYml.ParsedDocsConfiguration> | undefined;
    private get parsedDocsConfig(): WithoutQuestionMarks<docsYml.ParsedDocsConfiguration> {
        if (this._parsedDocsConfig == null) {
            throw new Error("parsedDocsConfig is not set");
        }
        return this._parsedDocsConfig;
    }
    private collectedFileIds = new Map<AbsoluteFilePath, string>();
    private markdownFilesToFullSlugs: Map<AbsoluteFilePath, string> = new Map();
    private markdownFilesToNoIndex: Map<AbsoluteFilePath, boolean> = new Map();
<<<<<<< HEAD
    private markdownFilesToTags: Map<AbsoluteFilePath, string[]> = new Map();
=======
    private rawMarkdownFiles: Record<RelativeFilePath, string> = {};
>>>>>>> cdd02aec
    public async resolve(): Promise<DocsV1Write.DocsDefinition> {
        this._parsedDocsConfig = await parseDocsConfiguration({
            rawDocsConfiguration: this.docsWorkspace.config,
            context: this.taskContext,
            absolutePathToFernFolder: this.docsWorkspace.absoluteFilePath,
            absoluteFilepathToDocsConfig: this.docsWorkspace.absoluteFilepathToDocsConfig
        });

        // Store raw markdown content before any processing
        for (const [relativePath, markdown] of Object.entries(this.parsedDocsConfig.pages)) {
            this.rawMarkdownFiles[RelativeFilePath.of(relativePath)] = markdown;
        }

        // track all changelog markdown files in parsedDocsConfig.pages
        const openapiParserV3 = this.parsedDocsConfig.experimental?.openapiParserV3;
        const useV1Parser = openapiParserV3 != null && !openapiParserV3;
        if (this.docsWorkspace.config.navigation != null && useV1Parser) {
            await visitNavigationAst({
                navigation: this.docsWorkspace.config.navigation,
                visitor: {
                    apiSection: async ({ workspace }) => {
                        const fernWorkspace = await workspace.toFernWorkspace(
                            { context: this.taskContext },

                            {
                                enableUniqueErrorsPerEndpoint: true,
                                detectGlobalHeaders: false,
                                preserveSchemaIds: true,
                                objectQueryParameters: true,
                                respectReadonlySchemas: true
                            }
                        );
                        fernWorkspace.changelog?.files.forEach((file) => {
                            const relativePath = relative(this.docsWorkspace.absoluteFilePath, file.absoluteFilepath);
                            this.parsedDocsConfig.pages[relativePath] = file.contents;
                            // Also store the raw content for changelog files
                            this.rawMarkdownFiles[RelativeFilePath.of(relativePath)] = file.contents;
                        });
                    }
                },
                apiWorkspaces: this.apiWorkspaces,
                context: this.taskContext
            });
        }

        // create a map of markdown files to their URL pathnames
        // this will be used to resolve relative markdown links to their final URLs
        this.markdownFilesToFullSlugs = await this.getMarkdownFilesToFullSlugs(this.parsedDocsConfig.pages);

        // create a map of markdown files to their noindex values
        this.markdownFilesToNoIndex = await this.getMarkdownFilesToNoIndex(this.parsedDocsConfig.pages);
        
        // create a map of markdown files to their tags
        this.markdownFilesToTags = await this.getMarkdownFilesToTags(this.parsedDocsConfig.pages)

        // replaces all instances of <Markdown src="path/to/file.md" /> with the content of the referenced markdown file
        // this should happen before we parse image paths, as the referenced markdown files may contain images.
        for (const [relativePath, markdown] of Object.entries(this.parsedDocsConfig.pages)) {
            this.parsedDocsConfig.pages[RelativeFilePath.of(relativePath)] = await replaceReferencedMarkdown({
                markdown,
                absolutePathToFernFolder: this.docsWorkspace.absoluteFilePath,
                absolutePathToMarkdownFile: this.resolveFilepath(relativePath),
                context: this.taskContext
            });
        }

        // replaces all instances of <Code src="path/to/file.js" /> with the content of the referenced code file
        for (const [relativePath, markdown] of Object.entries(this.parsedDocsConfig.pages)) {
            this.parsedDocsConfig.pages[RelativeFilePath.of(relativePath)] = await replaceReferencedCode({
                markdown,
                absolutePathToFernFolder: this.docsWorkspace.absoluteFilePath,
                absolutePathToMarkdownFile: this.resolveFilepath(relativePath),
                context: this.taskContext
            });
        }

        const filesToUploadSet = await collectFilesFromDocsConfig({
            parsedDocsConfig: this.parsedDocsConfig,
            docsWorkspace: this.docsWorkspace
        });

        // preprocess markdown files to extract image paths
        for (const [relativePath, markdown] of Object.entries(this.parsedDocsConfig.pages)) {
            try {
                const { filepaths, markdown: newMarkdown } = parseImagePaths(markdown, {
                    absolutePathToMarkdownFile: this.resolveFilepath(relativePath),
                    absolutePathToFernFolder: this.docsWorkspace.absoluteFilePath
                });

                // store the updated markdown in pages
                this.parsedDocsConfig.pages[RelativeFilePath.of(relativePath)] = newMarkdown;

                // store the image filepaths to upload
                for (const filepath of filepaths) {
                    filesToUploadSet.add(filepath);
                }
            } catch (error) {
                this.taskContext.logger.error(
                    `Failed to parse ${relativePath}: ${error instanceof Error ? error.message : String(error)}`
                );
                throw error;
            }
        }

        const filesToUpload: FilePathPair[] = Array.from(filesToUploadSet).map(
            (absoluteFilePath): FilePathPair => ({
                absoluteFilePath,
                relativeFilePath: this.toRelativeFilepath(absoluteFilePath)
            })
        );

        const uploadedFiles = await this.uploadFiles(filesToUpload);

        uploadedFiles.forEach((uploadedFile) => {
            this.collectedFileIds.set(uploadedFile.absoluteFilePath, uploadedFile.fileId);
        });

        // postprocess markdown files after uploading all images to replace the image paths in the markdown files with the fileIDs

        // TODO: include more (canonical) slugs from the navigation tree
        const markdownFilesToPathName: Record<AbsoluteFilePath, string> =
            await this.getMarkdownFilesToFullyQualifiedPathNames();

        for (const [relativePath, markdown] of Object.entries(this.parsedDocsConfig.pages)) {
            this.parsedDocsConfig.pages[RelativeFilePath.of(relativePath)] = replaceImagePathsAndUrls(
                markdown,
                this.collectedFileIds,
                // convert slugs to full URL pathnames
                markdownFilesToPathName,
                {
                    absolutePathToMarkdownFile: this.resolveFilepath(relativePath),
                    absolutePathToFernFolder: this.docsWorkspace.absoluteFilePath
                },
                this.taskContext
            );
        }

        const pages: Record<DocsV1Write.PageId, DocsV1Write.PageContent> = {};

        Object.entries(this.parsedDocsConfig.pages).forEach(([relativePageFilepath, markdown]) => {
            const url = createEditThisPageUrl(this.editThisPage, relativePageFilepath);
            const rawMarkdown = this.rawMarkdownFiles[RelativeFilePath.of(relativePageFilepath)];
            pages[DocsV1Write.PageId(relativePageFilepath)] = {
                markdown,
                editThisPageUrl: url ? DocsV1Write.Url(url) : undefined,
                rawMarkdown: rawMarkdown
            };
        });

        const config = await this.convertDocsConfiguration();

        // detect experimental js files to include in the docs
        let jsFiles: Record<string, string> = {};
        if (this._parsedDocsConfig.experimental?.mdxComponents != null) {
            const jsFilePaths = new Set<AbsoluteFilePath>();
            await Promise.all(
                this._parsedDocsConfig.experimental.mdxComponents.map(async (filepath) => {
                    const absoluteFilePath = resolve(this.docsWorkspace.absoluteFilePath, filepath);

                    // check if absoluteFilePath is a directory or a file
                    const stats = await stat(absoluteFilePath);

                    if (stats.isDirectory()) {
                        const files = await listFiles(absoluteFilePath, "{js,ts,jsx,tsx,md,mdx}");

                        files.forEach((file) => {
                            jsFilePaths.add(file);
                        });
                    } else if (absoluteFilePath.match(/\.(js|ts|jsx|tsx|md|mdx)$/) != null) {
                        jsFilePaths.add(absoluteFilePath);
                    }
                })
            );

            jsFiles = Object.fromEntries(
                await Promise.all(
                    [...jsFilePaths].map(async (filePath): Promise<[string, string]> => {
                        const relativeFilePath = this.toRelativeFilepath(filePath);
                        const contents = (await readFile(filePath)).toString();
                        return [relativeFilePath, contents];
                    })
                )
            );
        }

        return { config, pages, jsFiles };
    }

    private resolveFilepath(unresolvedFilepath: string): AbsoluteFilePath;
    private resolveFilepath(unresolvedFilepath: string | undefined): AbsoluteFilePath | undefined;
    private resolveFilepath(unresolvedFilepath: string | undefined): AbsoluteFilePath | undefined {
        if (unresolvedFilepath == null) {
            return undefined;
        }
        return resolve(this.docsWorkspace.absoluteFilePath, unresolvedFilepath);
    }

    private toRelativeFilepath(filepath: AbsoluteFilePath): RelativeFilePath;
    private toRelativeFilepath(filepath: AbsoluteFilePath | undefined): RelativeFilePath | undefined;
    private toRelativeFilepath(filepath: AbsoluteFilePath | undefined): RelativeFilePath | undefined {
        if (filepath == null) {
            return undefined;
        }
        return relative(this.docsWorkspace.absoluteFilePath, filepath);
    }

    /**
     * Creates a map of markdown files to their full slugs specified in the frontmatter only
     * @param pages - the pages to convert to slugs
     * @returns a map of markdown files to their full slugs
     */
    private async getMarkdownFilesToFullSlugs(
        pages: Record<RelativeFilePath, string>
    ): Promise<Map<AbsoluteFilePath, string>> {
        const mdxFilePathToSlug = new Map<AbsoluteFilePath, string>();
        for (const [relativePath, markdown] of Object.entries(pages)) {
            const frontmatter = matter(markdown);
            const slug = frontmatter.data.slug;
            if (typeof slug === "string" && slug.trim().length > 0) {
                mdxFilePathToSlug.set(this.resolveFilepath(relativePath), slug.trim());
            }
        }
        return mdxFilePathToSlug;
    }

    /**
     * Creates a list of markdown files that have noindex:true specified in the frontmatter
     * @param pages - the pages to check
     * @returns a map of markdown files to their noindex value
     */
    private async getMarkdownFilesToNoIndex(
        pages: Record<RelativeFilePath, string>
    ): Promise<Map<AbsoluteFilePath, boolean>> {
        const mdxFilePathToNoIndex = new Map<AbsoluteFilePath, boolean>();
        for (const [relativePath, markdown] of Object.entries(pages)) {
            const frontmatter = matter(markdown);
            const noindex = frontmatter.data.noindex;
            if (typeof noindex === "boolean") {
                mdxFilePathToNoIndex.set(this.resolveFilepath(relativePath), noindex);
            }
        }
        return mdxFilePathToNoIndex;
    }
    
    /**
     * Creates a list of markdown files that have noindex:true specified in the frontmatter
     * @param pages - the pages to check
     * @returns a map of markdown files to their noindex value
     */
    private async getMarkdownFilesToTags(
        pages: Record<RelativeFilePath, string>
    ): Promise<Map<AbsoluteFilePath, string[]>> {
        const mdxFilePathToTags = new Map<AbsoluteFilePath, string[]>();
        for (const [relativePath, markdown] of Object.entries(pages)) {
            const frontmatter = matter(markdown);
            const tags = frontmatter.data.tags;
            if (typeof tags === "string") {
                mdxFilePathToTags.set(this.resolveFilepath(relativePath), tags.split(",").flatMap(item => item.trim()));
            } else if (Array.isArray(tags)) {
                mdxFilePathToTags.set(this.resolveFilepath(relativePath), tags);
            }
        }
        return mdxFilePathToTags;
    }

    /**
     * Creates a map of markdown files to their fully qualified pathnames, based on the entire navigation tree
     * FernNavigation NodeCollector already includes basepath in slugmap
     * @returns a map of markdown files to their fully qualified pathnames
     */
    private async getMarkdownFilesToFullyQualifiedPathNames(): Promise<Record<AbsoluteFilePath, string>> {
        const markdownFilesToPathName: Record<AbsoluteFilePath, string> = {};
        const root = FernNavigation.migrate.FernNavigationV1ToLatest.create().root(await this.toRootNode());

        // all the page slugs in the docs:
        const collector = FernNavigation.NodeCollector.collect(root);
        collector.slugMap.forEach((node, slug) => {
            if (node == null || !FernNavigation.isPage(node)) {
                return;
            }

            const pageId = FernNavigation.getPageId(node);
            if (pageId == null) {
                return;
            }

            const absoluteFilePath = join(this.docsWorkspace.absoluteFilePath, RelativeFilePath.of(pageId));
            markdownFilesToPathName[absoluteFilePath] = slug;
        });
        return markdownFilesToPathName;
    }

    private getDocsBasePath(): string {
        const url = new URL(wrapWithHttps(this.domain));
        return url.pathname;
    }

    private async convertDocsConfiguration(): Promise<DocsV1Write.DocsConfig> {
        const root = await this.toRootNode();
        const config: DocsV1Write.DocsConfig = {
            aiChatConfig:
                this.parsedDocsConfig.aiChatConfig != null
                    ? {
                          model: this.parsedDocsConfig.aiChatConfig.model,
                          systemPrompt: this.parsedDocsConfig.aiChatConfig.systemPrompt
                      }
                    : undefined,
            hideNavLinks: undefined,
            title: this.parsedDocsConfig.title,
            logoHeight: this.parsedDocsConfig.logo?.height,
            logoHref: this.parsedDocsConfig.logo?.href ? DocsV1Write.Url(this.parsedDocsConfig.logo?.href) : undefined,
            favicon: this.getFileId(this.parsedDocsConfig.favicon),
            navigation: undefined, // <-- this is now deprecated
            root,
            colorsV3: this.convertColorConfigImageReferences(),
            navbarLinks: this.parsedDocsConfig.navbarLinks?.map((navbarLink) => ({
                ...navbarLink,
                url: DocsV1Write.Url(navbarLink.url)
            })),
            typographyV2: this.convertDocsTypographyConfiguration(),
            layout: this.parsedDocsConfig.layout,
            css: this.parsedDocsConfig.css,
            js: this.convertJavascriptConfiguration(),
            metadata: this.convertMetadata(),
            redirects: this.parsedDocsConfig.redirects,
            integrations: this.parsedDocsConfig.integrations,
            footerLinks: this.parsedDocsConfig.footerLinks?.map((footerLink) => ({
                ...footerLink,
                value: DocsV1Write.Url(footerLink.value)
            })),
            defaultLanguage: this.parsedDocsConfig.defaultLanguage,
            analyticsConfig: {
                ...this.parsedDocsConfig.analyticsConfig,
                segment: this.parsedDocsConfig.analyticsConfig?.segment,
                fullstory: this.parsedDocsConfig.analyticsConfig?.fullstory,
                intercom: this.parsedDocsConfig.analyticsConfig?.intercom
                    ? {
                          appId: this.parsedDocsConfig.analyticsConfig.intercom.appId,
                          apiBase: this.parsedDocsConfig.analyticsConfig.intercom.apiBase
                      }
                    : undefined,
                posthog: this.parsedDocsConfig.analyticsConfig?.posthog
                    ? {
                          apiKey: this.parsedDocsConfig.analyticsConfig.posthog.apiKey,
                          endpoint: this.parsedDocsConfig.analyticsConfig.posthog.endpoint
                      }
                    : undefined,
                gtm: this.parsedDocsConfig.analyticsConfig?.gtm
                    ? {
                          containerId: this.parsedDocsConfig.analyticsConfig.gtm.containerId
                      }
                    : undefined,
                ga4: this.parsedDocsConfig.analyticsConfig?.ga4
                    ? {
                          measurementId: this.parsedDocsConfig.analyticsConfig.ga4.measurementId
                      }
                    : undefined,
                amplitude: undefined,
                mixpanel: undefined,
                hotjar: undefined,
                koala: undefined,
                logrocket: undefined,
                pirsch: undefined,
                plausible: undefined,
                fathom: undefined,
                clearbit: undefined,
                heap: undefined
            },
            announcement:
                this.parsedDocsConfig.announcement != null
                    ? { text: this.parsedDocsConfig.announcement.message }
                    : undefined,
            // deprecated
            logo: undefined,
            logoV2: undefined,
            colors: undefined,
            colorsV2: undefined,
            typography: undefined,
            backgroundImage: undefined
        };
        return config;
    }

    private getFernWorkspaceForApiSection(
        apiSection: docsYml.DocsNavigationItem.ApiSection
    ): AbstractAPIWorkspace<unknown> {
        if (apiSection.apiName != null) {
            const apiWorkspace = this.apiWorkspaces.find((workspace) => {
                return workspace.workspaceName === apiSection.apiName;
            });
            if (apiWorkspace != null) {
                return apiWorkspace;
            }
        } else if (this.apiWorkspaces.length === 1 && this.apiWorkspaces[0] != null) {
            return this.apiWorkspaces[0];
        }
        const errorMessage = apiSection.apiName
            ? `Failed to load API Definition '${apiSection.apiName}' referenced in docs`
            : "Failed to load API Definition referenced in docs";
        throw new Error(errorMessage);
    }

    private getOpenApiWorkspaceForApiSection(apiSection: docsYml.DocsNavigationItem.ApiSection): OSSWorkspace {
        if (apiSection.apiName != null) {
            const ossWorkspace = this.ossWorkspaces.find((workspace) => workspace.workspaceName === apiSection.apiName);
            if (ossWorkspace != null) {
                return ossWorkspace;
            }
        } else if (this.ossWorkspaces.length === 1 && this.ossWorkspaces[0] != null) {
            return this.ossWorkspaces[0];
        }
        const errorMessage = apiSection.apiName
            ? `Failed to load API Definition '${apiSection.apiName}' referenced in docs`
            : "Failed to load API Definition referenced in docs";
        throw new Error(errorMessage);
    }

    private async toRootNode(): Promise<FernNavigation.V1.RootNode> {
        const slug = FernNavigation.V1.SlugGenerator.init(FernNavigation.slugjoin(this.getDocsBasePath()));
        const id = this.#idgen.get("root");

        const child: FernNavigation.V1.RootChild = await this.toRootChild(slug);

        return {
            type: "root",
            version: "v1",
            id,
            child,
            slug: slug.get(),
            // TODO: should this be "Documentation" by default? Or can we use the org name here?
            title: this.parsedDocsConfig.title ?? "Documentation",
            hidden: false,
            icon: undefined,
            pointsTo: undefined,
            authed: undefined,
            viewers: undefined,
            orphaned: undefined,
            roles: this.parsedDocsConfig.roles?.map((role) => FernNavigation.RoleId(role)),
            featureFlags: undefined
        };
    }

    private async toRootChild(slug: FernNavigation.V1.SlugGenerator): Promise<FernNavigation.V1.RootChild> {
        return visitDiscriminatedUnion(this.parsedDocsConfig.navigation)._visit<Promise<FernNavigation.V1.RootChild>>({
            untabbed: (untabbed) =>
                this.toUnversionedNode({
                    landingPage: this.parsedDocsConfig.landingPage,
                    navigationConfig: untabbed,
                    parentSlug: slug
                }),
            tabbed: (tabbed) =>
                this.toUnversionedNode({
                    landingPage: this.parsedDocsConfig.landingPage,
                    navigationConfig: tabbed,
                    parentSlug: slug
                }),
            versioned: (versioned) => this.toVersionedNode(versioned, slug),
            productgroup: (productGroup) =>
                this.toProductGroupNode({
                    landingPageConfig: this.parsedDocsConfig.landingPage,
                    productGroup,
                    parentSlug: slug
                })
        });
    }

    private toLandingPageNode(
        landingPageConfig: docsYml.DocsNavigationItem.Page,
        parentSlug: FernNavigation.V1.SlugGenerator
    ): FernNavigation.V1.LandingPageNode {
        const pageId = FernNavigation.PageId(this.toRelativeFilepath(landingPageConfig.absolutePath));
        const slug = parentSlug.apply({
            urlSlug: landingPageConfig.slug ?? kebabCase(landingPageConfig.title),
            fullSlug: this.markdownFilesToFullSlugs.get(landingPageConfig.absolutePath)?.split("/")
        });
        return {
            type: "landingPage",
            id: this.#idgen.get(pageId),
            title: landingPageConfig.title,
            slug: slug.get(),
            icon: landingPageConfig.icon,
            hidden: landingPageConfig.hidden,
            viewers: landingPageConfig.viewers,
            orphaned: landingPageConfig.orphaned,
            pageId,
            authed: undefined,
            noindex: landingPageConfig.noindex || this.markdownFilesToNoIndex.get(landingPageConfig.absolutePath),
            featureFlags: landingPageConfig.featureFlags
        };
    }

    private async toUnversionedNode({
        landingPage: landingPageConfig,
        navigationConfig,
        parentSlug
    }: {
        landingPage: docsYml.DocsNavigationItem.Page | undefined;
        navigationConfig: docsYml.UnversionedNavigationConfiguration;
        parentSlug: FernNavigation.V1.SlugGenerator;
    }): Promise<FernNavigation.V1.UnversionedNode> {
        const id = this.#idgen.get("unversioned");
        const landingPage: FernNavigation.V1.LandingPageNode | undefined =
            landingPageConfig != null ? this.toLandingPageNode(landingPageConfig, parentSlug) : undefined;

        const child =
            navigationConfig.type === "tabbed"
                ? await this.convertTabbedNavigation(id, navigationConfig.items, parentSlug)
                : await this.toSidebarRootNode(id, navigationConfig.items, parentSlug);

        return { type: "unversioned", id, landingPage, child };
    }

    private async toVersionedNode(
        versioned: docsYml.VersionedDocsNavigation,
        parentSlug: FernNavigation.V1.SlugGenerator
    ): Promise<FernNavigation.V1.VersionedNode> {
        const id = this.#idgen.get("versioned");

        return {
            id,
            type: "versioned",
            // TODO: should the first version always be default? We should make this configurable.
            children: await Promise.all(
                versioned.versions.map((item, idx) => this.toVersionNode(item, parentSlug, idx === 0))
            )
        };
    }

    private async toProductGroupNode({
        productGroup,
        landingPageConfig,
        parentSlug
    }: {
        productGroup: docsYml.ProductGroupDocsNavigation;
        landingPageConfig: docsYml.DocsNavigationItem.Page | undefined;
        parentSlug: FernNavigation.V1.SlugGenerator;
    }): Promise<FernNavigation.V1.ProductGroupNode> {
        const id = this.#idgen.get("productgroup");
        const landingPage: FernNavigation.V1.LandingPageNode | undefined =
            landingPageConfig != null ? this.toLandingPageNode(landingPageConfig, parentSlug) : undefined;
        return {
            id,
            type: "productgroup",
            landingPage,
            children: await Promise.all(productGroup.products.map((product) => this.toProductNode(product, parentSlug)))
        };
    }

    private async toProductNode(
        product: docsYml.ProductInfo,
        parentSlug: FernNavigation.V1.SlugGenerator
    ): Promise<FernNavigation.V1.ProductNode> {
        const slug = parentSlug.setProductSlug(product.slug ?? kebabCase(product.product));
        let child: FernNavigation.V1.ProductChild;
        switch (product.navigation.type) {
            case "tabbed":
                child = {
                    type: "unversioned",
                    id: this.#idgen.get(product.product),
                    landingPage: undefined,
                    child: await this.convertTabbedNavigation(
                        this.#idgen.get(product.product),
                        product.navigation.items,
                        slug
                    )
                };
                break;
            case "untabbed":
                child = {
                    type: "unversioned",
                    id: this.#idgen.get(product.product),
                    landingPage: undefined,
                    child: await this.toSidebarRootNode(
                        this.#idgen.get(product.product),
                        product.navigation.items,
                        slug
                    )
                };
                break;
            case "versioned":
                child = await this.toVersionedNode(product.navigation, slug);
                break;
            default:
                assertNever(product.navigation);
        }
        return {
            type: "product",
            id: this.#idgen.get(product.product),
            productId: FernNavigation.V1.ProductId(product.product),
            title: product.product,
            subtitle: product.subtitle ?? "",
            slug: slug.get(),
            child,
            default: false,
            hidden: undefined,
            authed: undefined,
            icon: product.icon,
            image: product.image != null ? this.getFileId(product.image) : undefined,
            pointsTo: undefined,
            viewers: product.viewers,
            orphaned: product.orphaned,
            featureFlags: product.featureFlags
        };
    }

    private async toVersionNode(
        version: docsYml.VersionInfo,
        parentSlug: FernNavigation.V1.SlugGenerator,
        isDefault: boolean
    ): Promise<FernNavigation.V1.VersionNode> {
        const id = this.#idgen.get(version.version);
        const slug = parentSlug.setVersionSlug(version.slug ?? kebabCase(version.version));
        const child =
            version.navigation.type === "tabbed"
                ? await this.convertTabbedNavigation(id, version.navigation.items, slug)
                : await this.toSidebarRootNode(id, version.navigation.items, slug);
        return {
            type: "version",
            id,
            versionId: FernNavigation.VersionId(version.version),
            title: version.version,
            slug: slug.get(),
            child,
            // TODO: the `default` property should be deprecated, and moved to the parent `versioned` node
            default: isDefault,
            availability: version.availability != null ? convertAvailability(version.availability) : undefined,
            landingPage: version.landingPage ? this.toLandingPageNode(version.landingPage, slug) : undefined,
            hidden: undefined,
            authed: undefined,
            viewers: version.viewers,
            orphaned: version.orphaned,
            icon: undefined,
            pointsTo: undefined,
            featureFlags: version.featureFlags
        };
    }

    private async toSidebarRootNode(
        prefix: string,
        items: docsYml.DocsNavigationItem[],
        parentSlug: FernNavigation.V1.SlugGenerator
    ): Promise<FernNavigation.V1.SidebarRootNode> {
        const id = this.#idgen.get(`${prefix}/root`);

        const children = await Promise.all(items.map((item) => this.toNavigationChild(id, item, parentSlug)));

        const grouped: FernNavigation.V1.SidebarRootChild[] = [];
        children.forEach((child) => {
            if (child.type === "apiReference") {
                grouped.push(child);
                return;
            }

            if (child.type === "section" && !child.collapsed) {
                grouped.push(child);
                return;
            }

            const lastChild = grouped.length > 0 ? grouped[grouped.length - 1] : undefined;
            let sidebarGroup: FernNavigation.V1.SidebarGroupNode;
            if (lastChild?.type === "sidebarGroup") {
                sidebarGroup = lastChild;
            } else {
                sidebarGroup = {
                    id: this.#idgen.get(`${id}/group`),
                    type: "sidebarGroup",
                    children: []
                };
                grouped.push(sidebarGroup);
            }

            sidebarGroup.children.push(child);
        });

        return {
            type: "sidebarRoot",
            id,
            children: grouped
        };
    }

    private async toNavigationChild(
        prefix: string,
        item: docsYml.DocsNavigationItem,
        parentSlug: FernNavigation.V1.SlugGenerator,
        hideChildren?: boolean
    ): Promise<FernNavigation.V1.NavigationChild> {
        return visitDiscriminatedUnion(item)._visit<Promise<FernNavigation.V1.NavigationChild>>({
            page: async (value) => this.toPageNode(value, parentSlug, hideChildren),
            apiSection: async (value) => this.toApiSectionNode(value, parentSlug, hideChildren),
            section: async (value) => this.toSectionNode(prefix, value, parentSlug, hideChildren),
            link: async (value) => this.toLinkNode(value),
            changelog: async (value) => this.toChangelogNode(value, parentSlug, hideChildren)
        });
    }

    private async toApiSectionNode(
        item: docsYml.DocsNavigationItem.ApiSection,
        parentSlug: FernNavigation.V1.SlugGenerator,
        hideChildren?: boolean
    ): Promise<FernNavigation.V1.ApiReferenceNode> {
        if (item.openrpc != null) {
            const absoluteFilepathToOpenrpc = resolve(
                this.docsWorkspace.absoluteFilePath,
                RelativeFilePath.of(item.openrpc)
            );
            if (!(await doesPathExist(absoluteFilepathToOpenrpc))) {
                throw new Error(`OpenRPC file does not exist at path: ${absoluteFilepathToOpenrpc}`);
            }
            const api = await generateFdrFromOpenrpc(absoluteFilepathToOpenrpc, this.taskContext);
            if (api == null) {
                throw new Error("Failed to generate API Definition from OpenRPC document");
            }
            await this.registerApiV2({
                // biome-ignore lint/suspicious/noExplicitAny: allow explicit any
                api: api as any,
                apiName: item.apiName,
                snippetsConfig: convertDocsSnippetsConfigToFdr(item.snippetsConfiguration)
            });
            const node = new ApiReferenceNodeConverterLatest(
                item,
                // biome-ignore lint/suspicious/noExplicitAny: allow explicit any
                api as any,
                parentSlug,
                undefined,
                this.docsWorkspace,
                this.taskContext,
                this.markdownFilesToFullSlugs,
                this.markdownFilesToNoIndex,
                this.markdownFilesToTags,
                this.#idgen,
                hideChildren
            );
            return node.get();
        }

        if (this.parsedDocsConfig.experimental?.openapiParserV2) {
            const workspace = this.getOpenApiWorkspaceForApiSection(item);
            const snippetsConfig = convertDocsSnippetsConfigToFdr(item.snippetsConfiguration);
            const api = await generateFdrFromOpenApiWorkspace(workspace, this.taskContext);
            if (api == null) {
                throw new Error("Failed to generate API Definition from OpenAPI workspace");
            }
            await this.registerApiV2({
                // biome-ignore lint/suspicious/noExplicitAny: allow explicit any
                api: api as any,
                snippetsConfig,
                apiName: item.apiName
            });
            const node = new ApiReferenceNodeConverterLatest(
                item,
                // biome-ignore lint/suspicious/noExplicitAny: allow explicit any
                api as any,
                parentSlug,
                workspace,
                this.docsWorkspace,
                this.taskContext,
                this.markdownFilesToFullSlugs,
                this.markdownFilesToNoIndex,
                this.markdownFilesToTags,
                this.#idgen,
                hideChildren
            );
            return node.get();
        }

        const snippetsConfig = convertDocsSnippetsConfigToFdr(item.snippetsConfiguration);

        let ir: IntermediateRepresentation | undefined = undefined;
        const workspace = await this.getFernWorkspaceForApiSection(item).toFernWorkspace(
            { context: this.taskContext },
            {
                enableUniqueErrorsPerEndpoint: true,
                detectGlobalHeaders: false,
                objectQueryParameters: true,
                preserveSchemaIds: true
            }
        );
        const openapiParserV3 = this.parsedDocsConfig.experimental?.openapiParserV3;
        const useV3Parser = openapiParserV3 == null || openapiParserV3;
        // The v3 parser is enabled on default. We attempt to load the OpenAPI workspace and generate an IR directly.
        if (useV3Parser) {
            try {
                const openapiWorkspace = this.getOpenApiWorkspaceForApiSection(item);
                ir = await openapiWorkspace.getIntermediateRepresentation({
                    context: this.taskContext,
                    audiences: item.audiences,
                    enableUniqueErrorsPerEndpoint: true,
                    generateV1Examples: false
                });
            } catch (error) {
                // noop
            }
        }
        // This case runs if either the V3 parser is not enabled, or if we failed to load the OpenAPI workspace
        if (ir == null) {
            ir = generateIntermediateRepresentation({
                workspace,
                audiences: item.audiences,
                generationLanguage: undefined,
                keywords: undefined,
                smartCasing: false,
                exampleGeneration: {
                    disabled: false,
                    skipAutogenerationIfManualExamplesExist: true,
                    skipErrorAutogenerationIfManualErrorExamplesExist: true
                },
                readme: undefined,
                version: undefined,
                packageName: undefined,
                context: this.taskContext,
                sourceResolver: new SourceResolverImpl(this.taskContext, workspace)
            });
        }

        const apiDefinitionId = await this.registerApi({
            ir,
            snippetsConfig,
            playgroundConfig: { oauth: item.playground?.oauth },
            apiName: item.apiName,
            workspace
        });
        const api = convertIrToApiDefinition({
            ir,
            apiDefinitionId,
            playgroundConfig: { oauth: item.playground?.oauth },
            context: this.taskContext
        });

        const node = new ApiReferenceNodeConverter(
            item,
            api,
            parentSlug,
            this.docsWorkspace,
            this.taskContext,
            this.markdownFilesToFullSlugs,
            this.markdownFilesToNoIndex,
            this.markdownFilesToTags,
            this.#idgen,
            workspace,
            hideChildren
        );
        return node.get();
    }

    private async toChangelogNode(
        item: docsYml.DocsNavigationItem.Changelog,
        parentSlug: FernNavigation.V1.SlugGenerator,
        hideChildren?: boolean
    ): Promise<FernNavigation.V1.ChangelogNode> {
        const changelogResolver = new ChangelogNodeConverter(
            this.markdownFilesToFullSlugs,
            this.markdownFilesToNoIndex,
            this.markdownFilesToTags,
            item.changelog,
            this.docsWorkspace,
            this.#idgen
        );

        return changelogResolver.toChangelogNode({
            parentSlug,
            title: item.title,
            icon: item.icon,
            viewers: item.viewers,
            hidden: hideChildren || item.hidden,
            slug: item.slug
        });
    }

    private async toLinkNode(item: docsYml.DocsNavigationItem.Link): Promise<FernNavigation.V1.LinkNode> {
        return {
            type: "link",
            id: this.#idgen.get(item.url),
            title: item.text,
            url: FernNavigation.V1.Url(item.url),
            icon: item.icon
        };
    }

    private async toPageNode(
        item: docsYml.DocsNavigationItem.Page,
        parentSlug: FernNavigation.V1.SlugGenerator,
        hideChildren?: boolean
    ): Promise<FernNavigation.V1.PageNode> {
        const pageId = FernNavigation.PageId(this.toRelativeFilepath(item.absolutePath));
        const slug = parentSlug.apply({
            urlSlug: item.slug ?? kebabCase(item.title),
            fullSlug: this.markdownFilesToFullSlugs.get(item.absolutePath)?.split("/")
        });
        const id = this.#idgen.get(pageId);
        return {
            id,
            type: "page",
            slug: slug.get(),
            title: item.title,
            icon: item.icon,
            hidden: hideChildren || item.hidden,
            viewers: item.viewers,
            orphaned: item.orphaned,
            pageId,
            authed: undefined,
            noindex: item.noindex || this.markdownFilesToNoIndex.get(item.absolutePath),
            featureFlags: item.featureFlags
        };
    }

    private async toSectionNode(
        prefix: string,
        item: docsYml.DocsNavigationItem.Section,
        parentSlug: FernNavigation.V1.SlugGenerator,
        hideChildren?: boolean
    ): Promise<FernNavigation.V1.SectionNode> {
        const relativeFilePath = this.toRelativeFilepath(item.overviewAbsolutePath);
        const pageId = relativeFilePath ? FernNavigation.PageId(relativeFilePath) : undefined;
        const id = this.#idgen.get(pageId ?? `${prefix}/section`);
        const slug = parentSlug.apply({
            urlSlug: item.slug ?? kebabCase(item.title),
            fullSlug: item.overviewAbsolutePath
                ? this.markdownFilesToFullSlugs.get(item.overviewAbsolutePath)?.split("/")
                : undefined,
            skipUrlSlug: item.skipUrlSlug
        });
        const noindex =
            item.overviewAbsolutePath != null ? this.markdownFilesToNoIndex.get(item.overviewAbsolutePath) : undefined;
        const hiddenSection = hideChildren || item.hidden;
        return {
            id,
            type: "section",
            overviewPageId: pageId,
            slug: slug.get(),
            title: item.title,
            icon: item.icon,
            collapsed: item.collapsed,
            hidden: hiddenSection,
            viewers: item.viewers,
            orphaned: item.orphaned,
            children: await Promise.all(
                item.contents.map((child) => this.toNavigationChild(id, child, slug, hiddenSection))
            ),
            authed: undefined,
            pointsTo: undefined,
            noindex,
            featureFlags: item.featureFlags
        };
    }

    private async convertTabbedNavigation(
        prefix: string,
        items: docsYml.TabbedNavigation[],
        parentSlug: FernNavigation.V1.SlugGenerator
    ): Promise<FernNavigation.V1.TabbedNode> {
        const id = this.#idgen.get(`${prefix}/tabbed`);
        return {
            type: "tabbed",
            id,
            children: await Promise.all(items.map((item) => this.toTabChild(id, item, parentSlug)))
        };
    }

    private async toTabChild(
        prefix: string,
        item: docsYml.TabbedNavigation,
        parentSlug: FernNavigation.V1.SlugGenerator
    ): Promise<FernNavigation.V1.TabChild> {
        return visitDiscriminatedUnion(item.child)._visit<Promise<FernNavigation.V1.TabChild>>({
            link: ({ href }) => this.toTabLinkNode(item, href),
            layout: ({ layout }) => this.toTabNode(prefix, item, layout, parentSlug),
            changelog: ({ changelog }) => this.toTabChangelogNode(item, changelog, parentSlug)
        });
    }

    private async toTabChangelogNode(
        item: docsYml.TabbedNavigation,
        changelog: AbsoluteFilePath[],
        parentSlug: FernNavigation.V1.SlugGenerator
    ): Promise<FernNavigation.V1.ChangelogNode> {
        const changelogResolver = new ChangelogNodeConverter(
            this.markdownFilesToFullSlugs,
            this.markdownFilesToNoIndex,
            this.markdownFilesToTags,
            changelog,
            this.docsWorkspace,
            this.#idgen
        );
        return changelogResolver.toChangelogNode({
            parentSlug,
            title: item.title,
            icon: item.icon,
            viewers: item.viewers,
            hidden: item.hidden,
            slug: item.slug
        });
    }

    private async toTabLinkNode(item: docsYml.TabbedNavigation, href: string): Promise<FernNavigation.V1.LinkNode> {
        return {
            type: "link",
            id: this.#idgen.get(href),
            title: item.title,
            url: FernNavigation.V1.Url(href),
            icon: item.icon
        };
    }

    private async toTabNode(
        prefix: string,
        item: docsYml.TabbedNavigation,
        layout: docsYml.DocsNavigationItem[],
        parentSlug: FernNavigation.V1.SlugGenerator
    ): Promise<FernNavigation.V1.TabNode> {
        const id = this.#idgen.get(`${prefix}/tab`);
        const slug = parentSlug.apply({
            urlSlug: item.slug ?? kebabCase(item.title),
            skipUrlSlug: item.skipUrlSlug
        });
        return {
            type: "tab",
            id,
            title: item.title,
            slug: slug.get(),
            icon: item.icon,
            hidden: item.hidden,
            authed: undefined,
            viewers: item.viewers,
            orphaned: item.orphaned,
            pointsTo: undefined,
            child: await this.toSidebarRootNode(id, layout, slug),
            featureFlags: item.featureFlags
        };
    }

    private getFileId(filepath: AbsoluteFilePath): DocsV1Write.FileId;
    private getFileId(filepath: AbsoluteFilePath | undefined): DocsV1Write.FileId | undefined;
    private getFileId(filepath: AbsoluteFilePath | undefined): DocsV1Write.FileId | undefined {
        if (filepath == null) {
            return undefined;
        }
        const fileId = this.collectedFileIds.get(filepath);
        if (fileId == null) {
            return this.taskContext.failAndThrow("Failed to locate file after uploading: " + filepath);
        }
        return DocsV1Write.FileId(fileId);
    }

    private convertColorConfigImageReferences(): DocsV1Write.ColorsConfigV3 | undefined {
        const { colors } = this.parsedDocsConfig;
        if (colors == null) {
            return undefined;
        }
        if (colors.type === "dark") {
            return {
                ...colors,
                ...this.convertLogoAndBackgroundImage({
                    theme: "dark"
                })
            };
        } else if (colors.type === "light") {
            return {
                ...colors,
                ...this.convertLogoAndBackgroundImage({
                    theme: "light"
                }),
                type: "light"
            };
        } else {
            return {
                ...colors,
                dark: {
                    ...colors.dark,
                    ...this.convertLogoAndBackgroundImage({
                        theme: "dark"
                    })
                },
                light: {
                    ...colors.light,
                    ...this.convertLogoAndBackgroundImage({
                        theme: "light"
                    })
                }
            };
        }
    }

    private convertLogoAndBackgroundImage({ theme }: { theme: "dark" | "light" }) {
        const { logo, backgroundImage } = this.parsedDocsConfig;
        const logoRef = logo?.[theme];
        const backgroundImageRef = backgroundImage?.[theme];
        return {
            logo: this.getFileId(logoRef),
            backgroundImage: this.getFileId(backgroundImageRef)
        };
    }

    private convertDocsTypographyConfiguration(): DocsV1Write.DocsTypographyConfigV2 | undefined {
        if (this.parsedDocsConfig.typography == null) {
            return;
        }
        return {
            headingsFont: this.convertFont(this.parsedDocsConfig.typography.headingsFont, "headings"),
            bodyFont: this.convertFont(this.parsedDocsConfig.typography.bodyFont, "body"),
            codeFont: this.convertFont(this.parsedDocsConfig.typography.codeFont, "code")
        };
    }

    private convertFont(font: docsYml.FontConfig | undefined, label: string): DocsV1Write.FontConfigV2 | undefined {
        if (font == null) {
            return;
        }

        if (font.variants[0] == null) {
            return;
        }

        const fileId = this.getFileId(font.variants[0].absolutePath);

        return {
            type: "custom",
            name: font.name ?? `font:${label}:${fileId}`,
            variants: font.variants.map((variant) => {
                const fontFile = this.getFileId(variant.absolutePath);
                return {
                    fontFile,
                    weight: variant.weight,
                    style: variant.style != null ? [variant.style] : undefined
                };
            }),
            display: font.display,
            fallback: font.fallback,
            fontVariationSettings: font.fontVariationSettings
        };
    }

    private convertJavascriptConfiguration(): DocsV1Write.JsConfig | undefined {
        if (this.parsedDocsConfig.js == null) {
            return;
        }
        return {
            files: this.parsedDocsConfig.js.files
                .map(({ absolutePath, strategy }) => ({
                    fileId: this.getFileId(absolutePath),
                    strategy
                }))
                .filter(isNonNullish),
            remote: this.parsedDocsConfig.js.remote?.map((remote) => ({
                ...remote,
                url: DocsV1Write.Url(remote.url)
            })),
            inline: undefined
        };
    }

    private convertMetadata(): DocsV1Write.MetadataConfig | undefined {
        if (this.parsedDocsConfig.metadata == null) {
            return;
        }

        const {
            "og:image": ogImage,
            "og:logo": ogLogo,
            "twitter:image": twitterImage,
            ...rest
        } = this.parsedDocsConfig.metadata;
        return {
            ...rest,
            "og:image": this.convertFileIdOrUrl(ogImage),
            "og:logo": this.convertFileIdOrUrl(ogLogo),
            "twitter:image": this.convertFileIdOrUrl(twitterImage)
        };
    }

    private convertFileIdOrUrl(filepathOrUrl: docsYml.FilepathOrUrl | undefined): DocsV1Write.FileIdOrUrl | undefined {
        if (filepathOrUrl == null) {
            return;
        }

        return visitDiscriminatedUnion(filepathOrUrl, "type")._visit<DocsV1Write.FileIdOrUrl>({
            filepath: ({ value }) => ({
                type: "fileId",
                value: this.getFileId(value)
            }),
            url: ({ value }) => ({ type: "url", value: DocsV1Write.Url(value) }),
            _other: () => this.taskContext.failAndThrow("Invalid metadata configuration")
        });
    }
}

function createEditThisPageUrl(
    editThisPage: docsYml.RawSchemas.FernDocsConfig.EditThisPageConfig | undefined,
    pageFilepath: string
): string | undefined {
    if (editThisPage?.github == null) {
        return undefined;
    }

    const { owner, repo, branch = "main", host = "https://github.com" } = editThisPage.github;

    return `${wrapWithHttps(host)}/${owner}/${repo}/blob/${branch}/fern/${pageFilepath}?plain=1`;
}

function convertAvailability(
    availability: docsYml.RawSchemas.VersionAvailability
): FernNavigation.V1.NavigationV1Availability {
    switch (availability) {
        case "beta":
            return FernNavigation.V1.NavigationV1Availability.Beta;
        case "deprecated":
            return FernNavigation.V1.NavigationV1Availability.Deprecated;
        case "ga":
            return FernNavigation.V1.NavigationV1Availability.GenerallyAvailable;
        case "stable":
            return FernNavigation.V1.NavigationV1Availability.Stable;
        default:
            assertNever(availability);
    }
}<|MERGE_RESOLUTION|>--- conflicted
+++ resolved
@@ -112,11 +112,8 @@
     private collectedFileIds = new Map<AbsoluteFilePath, string>();
     private markdownFilesToFullSlugs: Map<AbsoluteFilePath, string> = new Map();
     private markdownFilesToNoIndex: Map<AbsoluteFilePath, boolean> = new Map();
-<<<<<<< HEAD
     private markdownFilesToTags: Map<AbsoluteFilePath, string[]> = new Map();
-=======
     private rawMarkdownFiles: Record<RelativeFilePath, string> = {};
->>>>>>> cdd02aec
     public async resolve(): Promise<DocsV1Write.DocsDefinition> {
         this._parsedDocsConfig = await parseDocsConfiguration({
             rawDocsConfiguration: this.docsWorkspace.config,
