import { docsYml, WithoutQuestionMarks } from "@fern-api/configuration";
import { assertNever, isNonNullish, visitDiscriminatedUnion } from "@fern-api/core-utils";
import {
    parseImagePaths,
    replaceImagePathsAndUrls,
    replaceReferencedCode,
    replaceReferencedMarkdown
} from "@fern-api/docs-markdown-utils";
import { APIV1Read, APIV1Write, DocsV1Write, FernNavigation } from "@fern-api/fdr-sdk";
import { AbsoluteFilePath, listFiles, relative, RelativeFilePath, relativize, resolve } from "@fern-api/fs-utils";
import { generateIntermediateRepresentation } from "@fern-api/ir-generator";
import { IntermediateRepresentation } from "@fern-api/ir-sdk";
import { TaskContext } from "@fern-api/task-context";
import { AbstractAPIWorkspace, DocsWorkspace, FernWorkspace } from "@fern-api/workspace-loader";
import dayjs from "dayjs";
import utc from "dayjs/plugin/utc";
import { readFile, stat } from "fs/promises";
import matter from "gray-matter";
import { kebabCase } from "lodash-es";
import urlJoin from "url-join";
import { ApiReferenceNodeConverter } from "./ApiReferenceNodeConverter";
import { ChangelogNodeConverter } from "./ChangelogNodeConverter";
import { NodeIdGenerator } from "./NodeIdGenerator";
import { convertDocsSnippetsConfigToFdr } from "./utils/convertDocsSnippetsConfigToFdr";
import { convertIrToApiDefinition } from "./utils/convertIrToApiDefinition";
import { collectFilesFromDocsConfig } from "./utils/getImageFilepathsToUpload";
import { visitNavigationAst } from "./visitNavigationAst";
import { wrapWithHttps } from "./wrapWithHttps";

dayjs.extend(utc);

export interface FilePathPair {
    absoluteFilePath: AbsoluteFilePath;
    relativeFilePath: RelativeFilePath;
}

export interface UploadedFile extends FilePathPair {
    fileId: string;
}

export type PlaygroundConfig = Pick<docsYml.RawSchemas.PlaygroundSettings, "oauth">;

type AsyncOrSync<T> = T | Promise<T>;

type UploadFilesFn = (files: FilePathPair[]) => AsyncOrSync<UploadedFile[]>;

type RegisterApiFn = (opts: {
    ir: IntermediateRepresentation;
    snippetsConfig: APIV1Write.SnippetsConfig;
    playgroundConfig?: PlaygroundConfig;
    apiName?: string;
}) => AsyncOrSync<string>;

const defaultUploadFiles: UploadFilesFn = (files) => {
    return files.map((file) => ({ ...file, fileId: String(file.relativeFilePath) }));
};

let apiCounter = 0;
const defaultRegisterApi: RegisterApiFn = async ({ ir }) => {
    apiCounter++;
    return `${ir.apiName.snakeCase.unsafeName}-${apiCounter}`;
};

export class DocsDefinitionResolver {
    constructor(
        private domain: string,
        private docsWorkspace: DocsWorkspace,
        private loadAPIWorkspace: (id?: string) => AbstractAPIWorkspace<unknown> | undefined,
        private taskContext: TaskContext,
        // Optional
        private editThisPage?: docsYml.RawSchemas.EditThisPageConfig,
        private uploadFiles: UploadFilesFn = defaultUploadFiles,
        private registerApi: RegisterApiFn = defaultRegisterApi
    ) {}

    #idgen = NodeIdGenerator.init();

    private _parsedDocsConfig: WithoutQuestionMarks<docsYml.ParsedDocsConfiguration> | undefined;
    private get parsedDocsConfig(): WithoutQuestionMarks<docsYml.ParsedDocsConfiguration> {
        if (this._parsedDocsConfig == null) {
            throw new Error("parsedDocsConfig is not set");
        }
        return this._parsedDocsConfig;
    }
    private collectedFileIds = new Map<AbsoluteFilePath, string>();
    private markdownFilesToFullSlugs: Map<AbsoluteFilePath, string> = new Map();
    public async resolve(): Promise<DocsV1Write.DocsDefinition> {
        this._parsedDocsConfig = await docsYml.parseDocsConfiguration({
            rawDocsConfiguration: this.docsWorkspace.config,
            context: this.taskContext,
            absolutePathToFernFolder: this.docsWorkspace.absoluteFilePath,
            absoluteFilepathToDocsConfig: this.docsWorkspace.absoluteFilepathToDocsConfig
        });

        // track all changelog markdown files in parsedDocsConfig.pages
        if (this.docsWorkspace.config.navigation != null) {
            await visitNavigationAst({
                navigation: this.docsWorkspace.config.navigation,
                visitor: {
                    apiSection: async ({ workspace }) => {
                        const fernWorkspace = await workspace.toFernWorkspace(
                            { context: this.taskContext },
                            { enableUniqueErrorsPerEndpoint: true, detectGlobalHeaders: false }
                        );
                        fernWorkspace.changelog?.files.forEach((file) => {
                            const relativePath = relative(this.docsWorkspace.absoluteFilePath, file.absoluteFilepath);
                            this.parsedDocsConfig.pages[relativePath] = file.contents;
                        });
                    }
                },
                loadAPIWorkspace: this.loadAPIWorkspace,
                context: this.taskContext
            });
        }

        // create a map of markdown files to their URL pathnames
        // this will be used to resolve relative markdown links to their final URLs
        this.markdownFilesToFullSlugs = this.getMarkdownFilesToFullSlugs(this.parsedDocsConfig.pages);

        // replaces all instances of <Markdown src="path/to/file.md" /> with the content of the referenced markdown file
        // this should happen before we parse image paths, as the referenced markdown files may contain images.
        for (const [relativePath, markdown] of Object.entries(this.parsedDocsConfig.pages)) {
            this.parsedDocsConfig.pages[RelativeFilePath.of(relativePath)] = await replaceReferencedMarkdown({
                markdown,
                absolutePathToFernFolder: this.docsWorkspace.absoluteFilePath,
                absolutePathToMarkdownFile: this.resolveFilepath(relativePath),
                context: this.taskContext
            });
        }

        // replaces all instances of <Code src="path/to/file.js" /> with the content of the referenced code file
        for (const [relativePath, markdown] of Object.entries(this.parsedDocsConfig.pages)) {
            this.parsedDocsConfig.pages[RelativeFilePath.of(relativePath)] = await replaceReferencedCode({
                markdown,
                absolutePathToFernFolder: this.docsWorkspace.absoluteFilePath,
                absolutePathToMarkdownFile: this.resolveFilepath(relativePath),
                context: this.taskContext
            });
        }

        const filesToUploadSet = collectFilesFromDocsConfig(this.parsedDocsConfig);

        // preprocess markdown files to extract image paths
        for (const [relativePath, markdown] of Object.entries(this.parsedDocsConfig.pages)) {
            const { filepaths, markdown: newMarkdown } = parseImagePaths(markdown, {
                absolutePathToMarkdownFile: this.resolveFilepath(relativePath),
                absolutePathToFernFolder: this.docsWorkspace.absoluteFilePath
            });

            // store the updated markdown in pages
            this.parsedDocsConfig.pages[RelativeFilePath.of(relativePath)] = newMarkdown;

            // store the image filepaths to upload
            for (const filepath of filepaths) {
                filesToUploadSet.add(filepath);
            }
        }

        const filesToUpload: FilePathPair[] = Array.from(filesToUploadSet).map(
            (absoluteFilePath): FilePathPair => ({
                absoluteFilePath,
                relativeFilePath: this.toRelativeFilepath(absoluteFilePath)
            })
        );

        const uploadedFiles = await this.uploadFiles(filesToUpload);

        uploadedFiles.forEach((uploadedFile) => {
            this.collectedFileIds.set(uploadedFile.absoluteFilePath, uploadedFile.fileId);
        });

        // postprocess markdown files after uploading all images to replace the image paths in the markdown files with the fileIDs
        const basePath = this.getDocsBasePath();
        for (const [relativePath, markdown] of Object.entries(this.parsedDocsConfig.pages)) {
            this.parsedDocsConfig.pages[RelativeFilePath.of(relativePath)] = replaceImagePathsAndUrls(
                markdown,
                this.collectedFileIds,
                // convert slugs to full URL pathnames
                new Map(
                    Array.from(this.markdownFilesToFullSlugs.entries()).map(([key, value]) => {
                        return [key, urlJoin(basePath, value)];
                    })
                ),
                {
                    absolutePathToMarkdownFile: this.resolveFilepath(relativePath),
                    absolutePathToFernFolder: this.docsWorkspace.absoluteFilePath
                },
                this.taskContext
            );
        }

        const pages: Record<DocsV1Write.PageId, DocsV1Write.PageContent> = {};

        Object.entries(this.parsedDocsConfig.pages).forEach(([relativePageFilepath, markdown]) => {
            const url = createEditThisPageUrl(this.editThisPage, relativePageFilepath);
            pages[DocsV1Write.PageId(relativePageFilepath)] = {
                markdown,
                editThisPageUrl: url ? DocsV1Write.Url(url) : undefined
            };
        });

        const config = await this.convertDocsConfiguration();

        // detect experimental js files to include in the docs
        let jsFiles: Record<string, string> = {};
        if (this._parsedDocsConfig.experimental?.mdxComponents != null) {
            const jsFilePaths = new Set<AbsoluteFilePath>();
            await Promise.all(
                this._parsedDocsConfig.experimental.mdxComponents.map(async (filepath) => {
                    const absoluteFilePath = resolve(this.docsWorkspace.absoluteFilePath, filepath);

                    // check if absoluteFilePath is a directory or a file
                    const stats = await stat(absoluteFilePath);

                    if (stats.isDirectory()) {
                        const files = await listFiles(absoluteFilePath, "{js,ts,jsx,tsx,md,mdx}");

                        files.forEach((file) => {
                            jsFilePaths.add(file);
                        });
                    } else if (absoluteFilePath.match(/\.(js|ts|jsx|tsx|md|mdx)$/) != null) {
                        jsFilePaths.add(absoluteFilePath);
                    }
                })
            );

            jsFiles = Object.fromEntries(
                await Promise.all(
                    [...jsFilePaths].map(async (filePath): Promise<[string, string]> => {
                        const relativeFilePath = this.toRelativeFilepath(filePath);
                        const contents = (await readFile(filePath)).toString();
                        return [relativeFilePath, contents];
                    })
                )
            );
        }

        return { config, pages, jsFiles };
    }

    private resolveFilepath(unresolvedFilepath: string): AbsoluteFilePath;
    private resolveFilepath(unresolvedFilepath: string | undefined): AbsoluteFilePath | undefined;
    private resolveFilepath(unresolvedFilepath: string | undefined): AbsoluteFilePath | undefined {
        if (unresolvedFilepath == null) {
            return undefined;
        }
        return resolve(this.docsWorkspace.absoluteFilePath, unresolvedFilepath);
    }

    private toRelativeFilepath(filepath: AbsoluteFilePath): RelativeFilePath;
    private toRelativeFilepath(filepath: AbsoluteFilePath | undefined): RelativeFilePath | undefined;
    private toRelativeFilepath(filepath: AbsoluteFilePath | undefined): RelativeFilePath | undefined {
        if (filepath == null) {
            return undefined;
        }
        return relative(this.docsWorkspace.absoluteFilePath, filepath);
    }

    // currently this only supports slugs that are included in frontmatter
    // TODO: import @fern-ui/fdr-utils to resolve all slugs
    private getMarkdownFilesToFullSlugs(pages: Record<RelativeFilePath, string>): Map<AbsoluteFilePath, string> {
        const mdxFilePathToSlug = new Map<AbsoluteFilePath, string>();
        for (const [relativePath, markdown] of Object.entries(pages)) {
            const frontmatter = matter(markdown);
            const slug = frontmatter.data.slug;
            if (typeof slug === "string" && slug.trim().length > 0) {
                mdxFilePathToSlug.set(this.resolveFilepath(relativePath), slug.trim());
            }
        }
        return mdxFilePathToSlug;
    }

    private getDocsBasePath(): string {
        const url = new URL(wrapWithHttps(this.domain));
        return url.pathname;
    }

    private async convertDocsConfiguration(): Promise<DocsV1Write.DocsConfig> {
        const root = await this.toRootNode();
        const config: DocsV1Write.DocsConfig = {
            title: this.parsedDocsConfig.title,
            logoHeight: this.parsedDocsConfig.logo?.height,
            logoHref: this.parsedDocsConfig.logo?.href ? DocsV1Write.Url(this.parsedDocsConfig.logo?.href) : undefined,
            favicon: this.getFileId(this.parsedDocsConfig.favicon),
            navigation: undefined, // <-- this is now deprecated
            root,
            colorsV3: this.convertColorConfigImageReferences(),
            navbarLinks: this.parsedDocsConfig.navbarLinks?.map((navbarLink) => ({
                ...navbarLink,
                url: DocsV1Write.Url(navbarLink.url)
            })),
            typographyV2: this.convertDocsTypographyConfiguration(),
            layout: this.parsedDocsConfig.layout,
            css: this.parsedDocsConfig.css,
            js: this.convertJavascriptConfiguration(),
            metadata: this.convertMetadata(),
            redirects: this.parsedDocsConfig.redirects,
            integrations: this.parsedDocsConfig.integrations,
            footerLinks: this.parsedDocsConfig.footerLinks?.map((footerLink) => ({
                ...footerLink,
                value: DocsV1Write.Url(footerLink.value)
            })),
            defaultLanguage: this.parsedDocsConfig.defaultLanguage,
            analyticsConfig: {
                ...this.parsedDocsConfig.analyticsConfig,
                segment: this.parsedDocsConfig.analyticsConfig?.segment,
                fullstory: this.parsedDocsConfig.analyticsConfig?.fullstory,
                intercom: this.parsedDocsConfig.analyticsConfig?.intercom
                    ? {
                          appId: this.parsedDocsConfig.analyticsConfig.intercom.appId,
                          apiBase: this.parsedDocsConfig.analyticsConfig.intercom.apiBase
                      }
                    : undefined,
                posthog: this.parsedDocsConfig.analyticsConfig?.posthog
                    ? {
                          apiKey: this.parsedDocsConfig.analyticsConfig.posthog.apiKey,
                          endpoint: this.parsedDocsConfig.analyticsConfig.posthog.endpoint
                      }
                    : undefined,
                gtm: undefined,
                ga4: undefined,
                amplitude: undefined,
                mixpanel: undefined,
                hotjar: undefined,
                koala: undefined,
                logrocket: undefined,
                pirsch: undefined,
                plausible: undefined,
                fathom: undefined,
                clearbit: undefined,
                heap: undefined
            },
            announcement:
                this.parsedDocsConfig.announcement != null
                    ? { text: this.parsedDocsConfig.announcement.message }
                    : undefined,
            // deprecated
            logo: undefined,
            logoV2: undefined,
            colors: undefined,
            colorsV2: undefined,
            typography: undefined,
            backgroundImage: undefined
        };
        return config;
    }

    private getFernWorkspaceForApiSection(apiSection: docsYml.DocsNavigationItem.ApiSection): Promise<FernWorkspace> {
        const workspace = this.loadAPIWorkspace(apiSection.apiName);
        if (workspace == null) {
            this.taskContext.failAndThrow(`Failed to find API workspace for ${apiSection.apiName}`);
        }
        return workspace.toFernWorkspace({ context: this.taskContext });
    }

    private _apiDefinitions: Record<string, APIV1Read.ApiDefinition> = {};
    public get apiDefinitions(): Record<string, APIV1Read.ApiDefinition> {
        return this._apiDefinitions;
    }

    private async toRootNode(): Promise<FernNavigation.V1.RootNode> {
        const slug = FernNavigation.V1.SlugGenerator.init(FernNavigation.slugjoin(this.getDocsBasePath()));
        const id = this.#idgen.get("root");

        const child: FernNavigation.V1.RootChild = await this.toRootChild(slug);

        return {
            type: "root",
            version: "v1",
            id,
            child,
            slug: slug.get(),
            // TODO: should this be "Documentation" by default? Or can we use the org name here?
            title: this.parsedDocsConfig.title ?? "Documentation",
            hidden: false,
            icon: undefined,
            pointsTo: undefined,
            authed: undefined,
            viewers: undefined,
            orphaned: undefined
        };
    }

    private async toRootChild(slug: FernNavigation.V1.SlugGenerator): Promise<FernNavigation.V1.RootChild> {
        return visitDiscriminatedUnion(this.parsedDocsConfig.navigation)._visit<Promise<FernNavigation.V1.RootChild>>({
            untabbed: (untabbed) =>
                this.toUnversionedNode({
                    landingPage: this.parsedDocsConfig.landingPage,
                    navigationConfig: untabbed,
                    parentSlug: slug
                }),
            tabbed: (tabbed) =>
                this.toUnversionedNode({
                    landingPage: this.parsedDocsConfig.landingPage,
                    navigationConfig: tabbed,
                    parentSlug: slug
                }),
            versioned: (versioned) => this.toVersionedNode(versioned, slug)
        });
    }

    private toLandingPageNode(
        landingPageConfig: docsYml.DocsNavigationItem.Page,
        parentSlug: FernNavigation.V1.SlugGenerator
<<<<<<< HEAD
    ): Promise<DocsV1Write.NavigationItem> {
        switch (item.type) {
            case "page": {
                return {
                    type: "page",
                    title: item.title,
                    icon: item.icon,
                    id: FernNavigation.PageId(this.toRelativeFilepath(item.absolutePath)),
                    urlSlugOverride: item.slug,
                    fullSlug: this.markdownFilesToFullSlugs.get(item.absolutePath)?.split("/"),
                    hidden: item.hidden
                };
            }
            case "section": {
                const slug = parentSlug.apply({
                    fullSlug: undefined, // TODO: implement fullSlug for sections when summary pages are supported
                    skipUrlSlug: item.skipUrlSlug,
                    urlSlug: item.slug ?? kebabCase(item.title)
                });
                const sectionItems = await Promise.all(
                    item.contents.map((nestedItem) => this.convertNavigationItem(nestedItem, slug))
                );
                const relativeFilePath = this.toRelativeFilepath(item.overviewAbsolutePath);
                return {
                    type: "section",
                    title: item.title,

                    items: sectionItems,
                    urlSlugOverride: item.slug,
                    collapsed: item.collapsed,
                    icon: item.icon,
                    hidden: item.hidden,
                    skipUrlSlug: item.skipUrlSlug,
                    overviewPageId: relativeFilePath ? FernNavigation.PageId(relativeFilePath) : undefined,
                    fullSlug: undefined
                };
            }
            case "apiSection": {
                const workspace = await this.getFernWorkspaceForApiSection(item);
                const snippetsConfig = convertDocsSnippetsConfigToFdr(item.snippetsConfiguration);
                const ir = await generateIntermediateRepresentation({
                    workspace,
                    audiences: item.audiences,
                    generationLanguage: undefined,
                    keywords: undefined,
                    smartCasing: false,
                    disableExamples: false,
                    readme: undefined,
                    version: undefined,
                    packageName: undefined,
                    context: this.taskContext
                });
                // console.log(JSON.stringify(ir, undefined, 2));
                const apiDefinitionId = await this.registerApi({
                    ir,
                    snippetsConfig,
                    playgroundConfig: { oauth: item.playground?.oauth },
                    apiName: item.apiName
                });
                const api = convertIrToApiDefinition(ir, apiDefinitionId, { oauth: item.playground?.oauth });
                this._apiDefinitions[api.id] = api;
                const node = new ApiReferenceNodeConverter(
                    item,
                    api,
                    parentSlug,
                    workspace,
                    this.docsWorkspace,
                    this.taskContext,
                    this.markdownFilesToFullSlugs
                );

                return { type: "apiV2", node: node.get() };
            }
            case "link": {
                return {
                    type: "link",
                    icon: item.icon,
                    title: item.text,
                    url: APIV1Write.Url(item.url)
                };
            }
            case "changelog": {
                const slug = item.slug ?? kebabCase(item.title);
                const idgen = NodeIdGenerator.init(parentSlug.get()).append(slug);
                const node = new ChangelogNodeConverter(
                    this.markdownFilesToFullSlugs,
                    item.changelog,
                    this.docsWorkspace,
                    idgen
                ).convert({
                    parentSlug,
                    title: item.title,
                    hidden: item.hidden,
                    slug: item.slug,
                    icon: item.icon
                });

                const relativeFilePath = this.toRelativeFilepath(item.changelog[0]);
                return {
                    type: "changelogV3",
                    node: node ?? {
                        id: idgen.append("changelog").get(),
                        type: "changelog",
                        title: item.title,
                        slug: parentSlug.append(slug).get(),
                        children: [],
                        icon: item.icon,
                        hidden: item.hidden,
                        overviewPageId: relativeFilePath ? FernNavigation.PageId(relativeFilePath) : undefined,
                        noindex: false
                    }
                };
            }
            default:
                assertNever(item);
        }
=======
    ): FernNavigation.V1.LandingPageNode {
        const pageId = FernNavigation.PageId(this.toRelativeFilepath(landingPageConfig.absolutePath));
        const slug = parentSlug.apply({
            urlSlug: landingPageConfig.slug ?? kebabCase(landingPageConfig.title),
            fullSlug: this.markdownFilesToFullSlugs.get(landingPageConfig.absolutePath)?.split("/")
        });
        return {
            type: "landingPage",
            id: this.#idgen.get(pageId),
            title: landingPageConfig.title,
            slug: slug.get(),
            icon: landingPageConfig.icon,
            hidden: landingPageConfig.hidden,
            viewers: landingPageConfig.viewers,
            orphaned: landingPageConfig.orphaned,
            pageId,
            authed: undefined,
            noindex: undefined
        };
>>>>>>> a125be8b
    }

    private async toUnversionedNode({
        landingPage: landingPageConfig,
        navigationConfig,
        parentSlug
    }: {
        landingPage: docsYml.DocsNavigationItem.Page | undefined;
        navigationConfig: docsYml.UnversionedNavigationConfiguration;
        parentSlug: FernNavigation.V1.SlugGenerator;
    }): Promise<FernNavigation.V1.UnversionedNode> {
        const id = this.#idgen.get("unversioned");
        const landingPage: FernNavigation.V1.LandingPageNode | undefined =
            landingPageConfig != null ? this.toLandingPageNode(landingPageConfig, parentSlug) : undefined;

        const child =
            navigationConfig.type === "tabbed"
                ? await this.convertTabbedNavigation(id, navigationConfig.items, parentSlug)
                : await this.toSidebarRootNode(id, navigationConfig.items, parentSlug);

        return { type: "unversioned", id, landingPage, child };
    }

    private async toVersionedNode(
        versioned: docsYml.VersionedDocsNavigation,
        parentSlug: FernNavigation.V1.SlugGenerator
    ): Promise<FernNavigation.V1.VersionedNode> {
        const id = this.#idgen.get("versioned");

        return {
            id,
            type: "versioned",
            // TODO: should the first version always be default? We should make this configurable.
            children: await Promise.all(
                versioned.versions.map((item, idx) => this.toVersionNode(item, parentSlug, idx === 0))
            )
        };
    }

    private async toVersionNode(
        version: docsYml.VersionInfo,
        parentSlug: FernNavigation.V1.SlugGenerator,
        isDefault: boolean
    ): Promise<FernNavigation.V1.VersionNode> {
        const id = this.#idgen.get(version.version);
        const slug = parentSlug.setVersionSlug(version.version);
        const child =
            version.navigation.type === "tabbed"
                ? await this.convertTabbedNavigation(id, version.navigation.items, slug)
                : await this.toSidebarRootNode(id, version.navigation.items, slug);
        return {
            type: "version",
            id,
            versionId: FernNavigation.VersionId(version.version),
            title: version.version,
            slug: slug.get(),
            child,
            // TODO: the `default` property should be deprecated, and moved to the parent `versioned` node
            default: isDefault,
            availability: version.availability != null ? convertAvailability(version.availability) : undefined,
            landingPage: version.landingPage ? this.toLandingPageNode(version.landingPage, parentSlug) : undefined,
            hidden: undefined,
            authed: undefined,
            viewers: version.viewers,
            orphaned: version.orphaned,
            icon: undefined,
            pointsTo: undefined
        };
    }

    private async toSidebarRootNode(
        prefix: string,
        items: docsYml.DocsNavigationItem[],
        parentSlug: FernNavigation.V1.SlugGenerator
    ): Promise<FernNavigation.V1.SidebarRootNode> {
        const id = this.#idgen.get(`${prefix}/root`);

        const children = await Promise.all(items.map((item) => this.toNavigationChild(id, item, parentSlug)));

        const sidebarRootChildren: FernNavigation.V1.SidebarRootChild[] = [];
        children.forEach((child) => {
            switch (child.type) {
                case "apiReference":
                case "section":
                    sidebarRootChildren.push(child);
                    return;
                case "changelog":
                case "link":
                case "page": {
                    let last = sidebarRootChildren[sidebarRootChildren.length - 1];
                    if (last?.type !== "sidebarGroup") {
                        last = {
                            id: this.#idgen.get(`${id}/group`),
                            type: "sidebarGroup",
                            children: []
                        };
                        sidebarRootChildren.push(last);
                    }
                    last.children.push(child);
                    return;
                }
                default:
                    assertNever(child);
            }
        });

        return {
            type: "sidebarRoot",
            id,
            children: sidebarRootChildren
        };
    }

    private async toNavigationChild(
        prefix: string,
        item: docsYml.DocsNavigationItem,
        parentSlug: FernNavigation.V1.SlugGenerator
    ): Promise<FernNavigation.V1.NavigationChild> {
        return visitDiscriminatedUnion(item)._visit<Promise<FernNavigation.V1.NavigationChild>>({
            page: async (value) => this.toPageNode(value, parentSlug),
            apiSection: async (value) => this.toApiSectionNode(value, parentSlug),
            section: async (value) => this.toSectionNode(prefix, value, parentSlug),
            link: async (value) => this.toLinkNode(value),
            changelog: async (value) => this.toChangelogNode(value, parentSlug)
        });
    }

    private async toApiSectionNode(
        item: docsYml.DocsNavigationItem.ApiSection,
        parentSlug: FernNavigation.V1.SlugGenerator
    ): Promise<FernNavigation.V1.ApiReferenceNode> {
        const workspace = this.getFernWorkspaceForApiSection(item);
        const snippetsConfig = convertDocsSnippetsConfigToFdr(item.snippetsConfiguration);
        const ir = await generateIntermediateRepresentation({
            workspace,
            audiences: item.audiences,
            generationLanguage: undefined,
            keywords: undefined,
            smartCasing: false,
            disableExamples: false,
            readme: undefined,
            version: undefined,
            packageName: undefined,
            context: this.taskContext
        });
        const apiDefinitionId = await this.registerApi({
            ir,
            snippetsConfig,
            playgroundConfig: { oauth: item.playground?.oauth },
            apiName: item.apiName
        });
        const api = convertIrToApiDefinition(ir, apiDefinitionId, { oauth: item.playground?.oauth });
        const node = new ApiReferenceNodeConverter(
            item,
            api,
            parentSlug,
            workspace,
            this.docsWorkspace,
            this.taskContext,
            this.markdownFilesToFullSlugs,
            this.#idgen
        );
        return node.get();
    }

    private async toChangelogNode(
        item: docsYml.DocsNavigationItem.Changelog,
        parentSlug: FernNavigation.V1.SlugGenerator
    ): Promise<FernNavigation.V1.ChangelogNode> {
        const changelogResolver = new ChangelogNodeConverter(
            this.markdownFilesToFullSlugs,
            item.changelog,
            this.docsWorkspace,
            this.#idgen
        );

        return changelogResolver.toChangelogNode({
            parentSlug,
            title: item.title,
            icon: item.icon,
            viewers: item.viewers,
            hidden: item.hidden,
            slug: item.slug
        });
    }

    private async toLinkNode(item: docsYml.DocsNavigationItem.Link): Promise<FernNavigation.V1.LinkNode> {
        return {
            type: "link",
            id: this.#idgen.get(item.url),
            title: item.text,
            url: FernNavigation.V1.Url(item.url),
            icon: item.icon
        };
    }

    private async toPageNode(
        item: docsYml.DocsNavigationItem.Page,
        parentSlug: FernNavigation.V1.SlugGenerator
    ): Promise<FernNavigation.V1.PageNode> {
        const pageId = FernNavigation.PageId(this.toRelativeFilepath(item.absolutePath));
        const slug = parentSlug.apply({
            urlSlug: item.slug ?? kebabCase(item.title),
            fullSlug: this.markdownFilesToFullSlugs.get(item.absolutePath)?.split("/")
        });
        const id = this.#idgen.get(pageId);
        return {
            id,
            type: "page",
            slug: slug.get(),
            title: item.title,
            icon: item.icon,
            hidden: item.hidden,
            viewers: item.viewers,
            orphaned: item.orphaned,
            pageId,
            authed: undefined,
            noindex: undefined
        };
    }

    private async toSectionNode(
        prefix: string,
        item: docsYml.DocsNavigationItem.Section,
        parentSlug: FernNavigation.V1.SlugGenerator
    ): Promise<FernNavigation.V1.SectionNode> {
        const relativeFilePath = this.toRelativeFilepath(item.overviewAbsolutePath);
        const pageId = relativeFilePath ? FernNavigation.PageId(relativeFilePath) : undefined;
        const id = this.#idgen.get(pageId ?? `${prefix}/section`);
        const slug = parentSlug.apply({
            urlSlug: item.slug ?? kebabCase(item.title),
            fullSlug: item.overviewAbsolutePath
                ? this.markdownFilesToFullSlugs.get(item.overviewAbsolutePath)?.split("/")
                : undefined,
            skipUrlSlug: item.skipUrlSlug
        });
        return {
            id,
            type: "section",
            overviewPageId: pageId,
            slug: slug.get(),
            title: item.title,
            icon: item.icon,
            collapsed: item.collapsed,
            hidden: item.hidden,
            viewers: item.viewers,
            orphaned: item.orphaned,
            children: await Promise.all(item.contents.map((child) => this.toNavigationChild(id, child, slug))),
            authed: undefined,
            pointsTo: undefined,
            noindex: undefined
        };
    }

    private async convertTabbedNavigation(
        prefix: string,
        items: docsYml.TabbedNavigation[],
        parentSlug: FernNavigation.V1.SlugGenerator
    ): Promise<FernNavigation.V1.TabbedNode> {
        const id = this.#idgen.get(`${prefix}/tabbed`);
        return {
            type: "tabbed",
            id,
            children: await Promise.all(items.map((item) => this.toTabChild(id, item, parentSlug)))
        };
    }

    private async toTabChild(
        prefix: string,
        item: docsYml.TabbedNavigation,
        parentSlug: FernNavigation.V1.SlugGenerator
    ): Promise<FernNavigation.V1.TabChild> {
        return visitDiscriminatedUnion(item.child)._visit<Promise<FernNavigation.V1.TabChild>>({
            link: ({ href }) => this.toTabLinkNode(item, href),
            layout: ({ layout }) => this.toTabNode(prefix, item, layout, parentSlug),
            changelog: ({ changelog }) => this.toTabChangelogNode(item, changelog, parentSlug)
        });
    }

    private async toTabChangelogNode(
        item: docsYml.TabbedNavigation,
        changelog: AbsoluteFilePath[],
        parentSlug: FernNavigation.V1.SlugGenerator
    ): Promise<FernNavigation.V1.ChangelogNode> {
        const changelogResolver = new ChangelogNodeConverter(
            this.markdownFilesToFullSlugs,
            changelog,
            this.docsWorkspace,
            this.#idgen
        );
        return changelogResolver.toChangelogNode({
            parentSlug,
            title: item.title,
            icon: item.icon,
            viewers: item.viewers,
            hidden: item.hidden,
            slug: item.slug
        });
    }

    private async toTabLinkNode(item: docsYml.TabbedNavigation, href: string): Promise<FernNavigation.V1.LinkNode> {
        return {
            type: "link",
            id: this.#idgen.get(href),
            title: item.title,
            url: FernNavigation.V1.Url(href),
            icon: item.icon
        };
    }

    private async toTabNode(
        prefix: string,
        item: docsYml.TabbedNavigation,
        layout: docsYml.DocsNavigationItem[],
        parentSlug: FernNavigation.V1.SlugGenerator
    ): Promise<FernNavigation.V1.TabNode> {
        const id = this.#idgen.get(`${prefix}/tab`);
        const slug = parentSlug.apply({
            urlSlug: item.slug ?? kebabCase(item.title),
            skipUrlSlug: item.skipUrlSlug
        });
        return {
            type: "tab",
            id,
            title: item.title,
            slug: slug.get(),
            icon: item.icon,
            hidden: item.hidden,
            authed: undefined,
            viewers: item.viewers,
            orphaned: item.orphaned,
            pointsTo: undefined,
            child: await this.toSidebarRootNode(id, layout, slug)
        };
    }

    private getFileId(filepath: AbsoluteFilePath): DocsV1Write.FileId;
    private getFileId(filepath: AbsoluteFilePath | undefined): DocsV1Write.FileId | undefined;
    private getFileId(filepath: AbsoluteFilePath | undefined): DocsV1Write.FileId | undefined {
        if (filepath == null) {
            return undefined;
        }
        const fileId = this.collectedFileIds.get(filepath);
        if (fileId == null) {
            return this.taskContext.failAndThrow("Failed to locate file after uploading: " + filepath);
        }
        return DocsV1Write.FileId(fileId);
    }

    private convertColorConfigImageReferences(): DocsV1Write.ColorsConfigV3 | undefined {
        const { colors } = this.parsedDocsConfig;
        if (colors == null) {
            return undefined;
        }
        if (colors.type === "dark") {
            return {
                ...colors,
                ...this.convertLogoAndBackgroundImage({
                    theme: "dark"
                })
            };
        } else if (colors.type === "light") {
            return {
                ...colors,
                ...this.convertLogoAndBackgroundImage({
                    theme: "light"
                }),
                type: "light"
            };
        } else {
            return {
                ...colors,
                dark: {
                    ...colors.dark,
                    ...this.convertLogoAndBackgroundImage({
                        theme: "dark"
                    })
                },
                light: {
                    ...colors.light,
                    ...this.convertLogoAndBackgroundImage({
                        theme: "light"
                    })
                }
            };
        }
    }

    private convertLogoAndBackgroundImage({ theme }: { theme: "dark" | "light" }) {
        const { logo, backgroundImage } = this.parsedDocsConfig;
        const logoRef = logo?.[theme];
        const backgroundImageRef = backgroundImage?.[theme];
        return {
            logo: this.getFileId(logoRef),
            backgroundImage: this.getFileId(backgroundImageRef)
        };
    }

    private convertDocsTypographyConfiguration(): DocsV1Write.DocsTypographyConfigV2 | undefined {
        if (this.parsedDocsConfig.typography == null) {
            return;
        }
        return {
            headingsFont: this.convertFont(this.parsedDocsConfig.typography.headingsFont, "headings"),
            bodyFont: this.convertFont(this.parsedDocsConfig.typography.bodyFont, "body"),
            codeFont: this.convertFont(this.parsedDocsConfig.typography.codeFont, "code")
        };
    }

    private convertFont(font: docsYml.FontConfig | undefined, label: string): DocsV1Write.FontConfigV2 | undefined {
        if (font == null) {
            return;
        }

        if (font.variants[0] == null) {
            return;
        }

        const fileId = this.getFileId(font.variants[0].absolutePath);

        return {
            type: "custom",
            name: font.name ?? `font:${label}:${fileId}`,
            variants: font.variants.map((variant) => {
                const fontFile = this.getFileId(variant.absolutePath);
                return {
                    fontFile,
                    weight: variant.weight,
                    style: variant.style != null ? [variant.style] : undefined
                };
            }),
            display: font.display,
            fallback: font.fallback,
            fontVariationSettings: font.fontVariationSettings
        };
    }

    private convertJavascriptConfiguration(): DocsV1Write.JsConfig | undefined {
        if (this.parsedDocsConfig.js == null) {
            return;
        }
        return {
            files: this.parsedDocsConfig.js.files
                .map(({ absolutePath, strategy }) => ({
                    fileId: this.getFileId(absolutePath),
                    strategy
                }))
                .filter(isNonNullish),
            remote: this.parsedDocsConfig.js.remote?.map((remote) => ({
                ...remote,
                url: DocsV1Write.Url(remote.url)
            })),
            inline: undefined
        };
    }

    private convertMetadata(): DocsV1Write.MetadataConfig | undefined {
        if (this.parsedDocsConfig.metadata == null) {
            return;
        }

        const {
            "og:image": ogImage,
            "og:logo": ogLogo,
            "twitter:image": twitterImage,
            ...rest
        } = this.parsedDocsConfig.metadata;
        return {
            ...rest,
            "og:image": this.convertFileIdOrUrl(ogImage),
            "og:logo": this.convertFileIdOrUrl(ogLogo),
            "twitter:image": this.convertFileIdOrUrl(twitterImage)
        };
    }

    private convertFileIdOrUrl(filepathOrUrl: docsYml.FilepathOrUrl | undefined): DocsV1Write.FileIdOrUrl | undefined {
        if (filepathOrUrl == null) {
            return;
        }

        return visitDiscriminatedUnion(filepathOrUrl, "type")._visit<DocsV1Write.FileIdOrUrl>({
            filepath: ({ value }) => ({
                type: "fileId",
                value: this.getFileId(value)
            }),
            url: ({ value }) => ({ type: "url", value: DocsV1Write.Url(value) }),
            _other: () => this.taskContext.failAndThrow("Invalid metadata configuration")
        });
    }
}

function createEditThisPageUrl(
    editThisPage: docsYml.RawSchemas.FernDocsConfig.EditThisPageConfig | undefined,
    pageFilepath: string
): string | undefined {
    if (editThisPage?.github == null) {
        return undefined;
    }

    const { owner, repo, branch = "main", host = "https://github.com" } = editThisPage.github;

    return `${wrapWithHttps(host)}/${owner}/${repo}/blob/${branch}/fern/${pageFilepath}`;
}

function convertAvailability(
    availability: docsYml.RawSchemas.VersionAvailability
): FernNavigation.V1.NavigationV1Availability {
    switch (availability) {
        case "beta":
            return FernNavigation.V1.NavigationV1Availability.Beta;
        case "deprecated":
            return FernNavigation.V1.NavigationV1Availability.Deprecated;
        case "ga":
            return FernNavigation.V1.NavigationV1Availability.GenerallyAvailable;
        case "stable":
            return FernNavigation.V1.NavigationV1Availability.Stable;
        default:
            assertNever(availability);
    }
}<|MERGE_RESOLUTION|>--- conflicted
+++ resolved
@@ -83,7 +83,13 @@
         return this._parsedDocsConfig;
     }
     private collectedFileIds = new Map<AbsoluteFilePath, string>();
-    private markdownFilesToFullSlugs: Map<AbsoluteFilePath, string> = new Map();
+    private markdownFilesToFrontmatter: Map<
+        AbsoluteFilePath,
+        {
+            slug?: string;
+            noindex?: boolean;
+        }
+    > = new Map();
     public async resolve(): Promise<DocsV1Write.DocsDefinition> {
         this._parsedDocsConfig = await docsYml.parseDocsConfiguration({
             rawDocsConfiguration: this.docsWorkspace.config,
@@ -115,7 +121,7 @@
 
         // create a map of markdown files to their URL pathnames
         // this will be used to resolve relative markdown links to their final URLs
-        this.markdownFilesToFullSlugs = this.getMarkdownFilesToFullSlugs(this.parsedDocsConfig.pages);
+        this.markdownFilesToFrontmatter = this.getMarkdownFilesToFrontmatter(this.parsedDocsConfig.pages);
 
         // replaces all instances of <Markdown src="path/to/file.md" /> with the content of the referenced markdown file
         // this should happen before we parse image paths, as the referenced markdown files may contain images.
@@ -171,16 +177,21 @@
 
         // postprocess markdown files after uploading all images to replace the image paths in the markdown files with the fileIDs
         const basePath = this.getDocsBasePath();
+
+        // TODO: include more (canonical) slugs from the navigation tree
+        const markdownFilesToPathName: Map<AbsoluteFilePath, string> = new Map();
+        this.markdownFilesToFrontmatter.forEach((value, key) => {
+            if (value.slug != null) {
+                markdownFilesToPathName.set(key, urlJoin(basePath, value.slug));
+            }
+        });
+
         for (const [relativePath, markdown] of Object.entries(this.parsedDocsConfig.pages)) {
             this.parsedDocsConfig.pages[RelativeFilePath.of(relativePath)] = replaceImagePathsAndUrls(
                 markdown,
                 this.collectedFileIds,
                 // convert slugs to full URL pathnames
-                new Map(
-                    Array.from(this.markdownFilesToFullSlugs.entries()).map(([key, value]) => {
-                        return [key, urlJoin(basePath, value)];
-                    })
-                ),
+                markdownFilesToPathName,
                 {
                     absolutePathToMarkdownFile: this.resolveFilepath(relativePath),
                     absolutePathToFernFolder: this.docsWorkspace.absoluteFilePath
@@ -257,15 +268,28 @@
     }
 
     // currently this only supports slugs that are included in frontmatter
-    // TODO: import @fern-ui/fdr-utils to resolve all slugs
-    private getMarkdownFilesToFullSlugs(pages: Record<RelativeFilePath, string>): Map<AbsoluteFilePath, string> {
-        const mdxFilePathToSlug = new Map<AbsoluteFilePath, string>();
+    private getMarkdownFilesToFrontmatter(pages: Record<RelativeFilePath, string>): Map<
+        AbsoluteFilePath,
+        {
+            slug?: string;
+            noindex?: boolean;
+        }
+    > {
+        const mdxFilePathToSlug = new Map<
+            AbsoluteFilePath,
+            {
+                slug?: string;
+                noindex?: boolean;
+            }
+        >();
         for (const [relativePath, markdown] of Object.entries(pages)) {
-            const frontmatter = matter(markdown);
-            const slug = frontmatter.data.slug;
-            if (typeof slug === "string" && slug.trim().length > 0) {
-                mdxFilePathToSlug.set(this.resolveFilepath(relativePath), slug.trim());
-            }
+            const { data: frontmatter } = matter(markdown);
+            const slug = frontmatter.slug;
+            const noindex = frontmatter.noindex;
+            mdxFilePathToSlug.set(this.resolveFilepath(relativePath), {
+                slug: typeof slug === "string" ? slug.trim() : undefined,
+                noindex: typeof noindex === "boolean" ? noindex : undefined
+            });
         }
         return mdxFilePathToSlug;
     }
@@ -402,129 +426,11 @@
     private toLandingPageNode(
         landingPageConfig: docsYml.DocsNavigationItem.Page,
         parentSlug: FernNavigation.V1.SlugGenerator
-<<<<<<< HEAD
-    ): Promise<DocsV1Write.NavigationItem> {
-        switch (item.type) {
-            case "page": {
-                return {
-                    type: "page",
-                    title: item.title,
-                    icon: item.icon,
-                    id: FernNavigation.PageId(this.toRelativeFilepath(item.absolutePath)),
-                    urlSlugOverride: item.slug,
-                    fullSlug: this.markdownFilesToFullSlugs.get(item.absolutePath)?.split("/"),
-                    hidden: item.hidden
-                };
-            }
-            case "section": {
-                const slug = parentSlug.apply({
-                    fullSlug: undefined, // TODO: implement fullSlug for sections when summary pages are supported
-                    skipUrlSlug: item.skipUrlSlug,
-                    urlSlug: item.slug ?? kebabCase(item.title)
-                });
-                const sectionItems = await Promise.all(
-                    item.contents.map((nestedItem) => this.convertNavigationItem(nestedItem, slug))
-                );
-                const relativeFilePath = this.toRelativeFilepath(item.overviewAbsolutePath);
-                return {
-                    type: "section",
-                    title: item.title,
-
-                    items: sectionItems,
-                    urlSlugOverride: item.slug,
-                    collapsed: item.collapsed,
-                    icon: item.icon,
-                    hidden: item.hidden,
-                    skipUrlSlug: item.skipUrlSlug,
-                    overviewPageId: relativeFilePath ? FernNavigation.PageId(relativeFilePath) : undefined,
-                    fullSlug: undefined
-                };
-            }
-            case "apiSection": {
-                const workspace = await this.getFernWorkspaceForApiSection(item);
-                const snippetsConfig = convertDocsSnippetsConfigToFdr(item.snippetsConfiguration);
-                const ir = await generateIntermediateRepresentation({
-                    workspace,
-                    audiences: item.audiences,
-                    generationLanguage: undefined,
-                    keywords: undefined,
-                    smartCasing: false,
-                    disableExamples: false,
-                    readme: undefined,
-                    version: undefined,
-                    packageName: undefined,
-                    context: this.taskContext
-                });
-                // console.log(JSON.stringify(ir, undefined, 2));
-                const apiDefinitionId = await this.registerApi({
-                    ir,
-                    snippetsConfig,
-                    playgroundConfig: { oauth: item.playground?.oauth },
-                    apiName: item.apiName
-                });
-                const api = convertIrToApiDefinition(ir, apiDefinitionId, { oauth: item.playground?.oauth });
-                this._apiDefinitions[api.id] = api;
-                const node = new ApiReferenceNodeConverter(
-                    item,
-                    api,
-                    parentSlug,
-                    workspace,
-                    this.docsWorkspace,
-                    this.taskContext,
-                    this.markdownFilesToFullSlugs
-                );
-
-                return { type: "apiV2", node: node.get() };
-            }
-            case "link": {
-                return {
-                    type: "link",
-                    icon: item.icon,
-                    title: item.text,
-                    url: APIV1Write.Url(item.url)
-                };
-            }
-            case "changelog": {
-                const slug = item.slug ?? kebabCase(item.title);
-                const idgen = NodeIdGenerator.init(parentSlug.get()).append(slug);
-                const node = new ChangelogNodeConverter(
-                    this.markdownFilesToFullSlugs,
-                    item.changelog,
-                    this.docsWorkspace,
-                    idgen
-                ).convert({
-                    parentSlug,
-                    title: item.title,
-                    hidden: item.hidden,
-                    slug: item.slug,
-                    icon: item.icon
-                });
-
-                const relativeFilePath = this.toRelativeFilepath(item.changelog[0]);
-                return {
-                    type: "changelogV3",
-                    node: node ?? {
-                        id: idgen.append("changelog").get(),
-                        type: "changelog",
-                        title: item.title,
-                        slug: parentSlug.append(slug).get(),
-                        children: [],
-                        icon: item.icon,
-                        hidden: item.hidden,
-                        overviewPageId: relativeFilePath ? FernNavigation.PageId(relativeFilePath) : undefined,
-                        noindex: false
-                    }
-                };
-            }
-            default:
-                assertNever(item);
-        }
-=======
     ): FernNavigation.V1.LandingPageNode {
         const pageId = FernNavigation.PageId(this.toRelativeFilepath(landingPageConfig.absolutePath));
         const slug = parentSlug.apply({
             urlSlug: landingPageConfig.slug ?? kebabCase(landingPageConfig.title),
-            fullSlug: this.markdownFilesToFullSlugs.get(landingPageConfig.absolutePath)?.split("/")
+            fullSlug: this.markdownFilesToFrontmatter.get(landingPageConfig.absolutePath)?.slug?.split("/")
         });
         return {
             type: "landingPage",
@@ -537,9 +443,8 @@
             orphaned: landingPageConfig.orphaned,
             pageId,
             authed: undefined,
-            noindex: undefined
-        };
->>>>>>> a125be8b
+            noindex: this.markdownFilesToFrontmatter.get(landingPageConfig.absolutePath)?.noindex
+        };
     }
 
     private async toUnversionedNode({
@@ -585,7 +490,7 @@
         isDefault: boolean
     ): Promise<FernNavigation.V1.VersionNode> {
         const id = this.#idgen.get(version.version);
-        const slug = parentSlug.setVersionSlug(version.version);
+        const slug = parentSlug.setVersionSlug(version.slug ?? kebabCase(version.version));
         const child =
             version.navigation.type === "tabbed"
                 ? await this.convertTabbedNavigation(id, version.navigation.items, slug)
@@ -671,7 +576,7 @@
         item: docsYml.DocsNavigationItem.ApiSection,
         parentSlug: FernNavigation.V1.SlugGenerator
     ): Promise<FernNavigation.V1.ApiReferenceNode> {
-        const workspace = this.getFernWorkspaceForApiSection(item);
+        const workspace = await this.getFernWorkspaceForApiSection(item);
         const snippetsConfig = convertDocsSnippetsConfigToFdr(item.snippetsConfiguration);
         const ir = await generateIntermediateRepresentation({
             workspace,
@@ -699,7 +604,7 @@
             workspace,
             this.docsWorkspace,
             this.taskContext,
-            this.markdownFilesToFullSlugs,
+            this.markdownFilesToFrontmatter,
             this.#idgen
         );
         return node.get();
@@ -710,7 +615,7 @@
         parentSlug: FernNavigation.V1.SlugGenerator
     ): Promise<FernNavigation.V1.ChangelogNode> {
         const changelogResolver = new ChangelogNodeConverter(
-            this.markdownFilesToFullSlugs,
+            this.markdownFilesToFrontmatter,
             item.changelog,
             this.docsWorkspace,
             this.#idgen
@@ -743,7 +648,7 @@
         const pageId = FernNavigation.PageId(this.toRelativeFilepath(item.absolutePath));
         const slug = parentSlug.apply({
             urlSlug: item.slug ?? kebabCase(item.title),
-            fullSlug: this.markdownFilesToFullSlugs.get(item.absolutePath)?.split("/")
+            fullSlug: this.markdownFilesToFrontmatter.get(item.absolutePath)?.slug?.split("/")
         });
         const id = this.#idgen.get(pageId);
         return {
@@ -757,7 +662,7 @@
             orphaned: item.orphaned,
             pageId,
             authed: undefined,
-            noindex: undefined
+            noindex: this.markdownFilesToFrontmatter.get(item.absolutePath)?.noindex
         };
     }
 
@@ -772,7 +677,7 @@
         const slug = parentSlug.apply({
             urlSlug: item.slug ?? kebabCase(item.title),
             fullSlug: item.overviewAbsolutePath
-                ? this.markdownFilesToFullSlugs.get(item.overviewAbsolutePath)?.split("/")
+                ? this.markdownFilesToFrontmatter.get(item.overviewAbsolutePath)?.slug?.split("/")
                 : undefined,
             skipUrlSlug: item.skipUrlSlug
         });
@@ -790,7 +695,10 @@
             children: await Promise.all(item.contents.map((child) => this.toNavigationChild(id, child, slug))),
             authed: undefined,
             pointsTo: undefined,
-            noindex: undefined
+            noindex:
+                item.overviewAbsolutePath != null
+                    ? this.markdownFilesToFrontmatter.get(item.overviewAbsolutePath)?.noindex
+                    : undefined
         };
     }
 
@@ -825,7 +733,7 @@
         parentSlug: FernNavigation.V1.SlugGenerator
     ): Promise<FernNavigation.V1.ChangelogNode> {
         const changelogResolver = new ChangelogNodeConverter(
-            this.markdownFilesToFullSlugs,
+            this.markdownFilesToFrontmatter,
             changelog,
             this.docsWorkspace,
             this.#idgen
