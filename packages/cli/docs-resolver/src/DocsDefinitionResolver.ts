import dayjs from "dayjs";
import utc from "dayjs/plugin/utc";
import { readFile, stat } from "fs/promises";
import matter from "gray-matter";
import { kebabCase } from "lodash-es";
import urlJoin from "url-join";

import { SourceResolverImpl } from "@fern-api/cli-source-resolver";
import { WithoutQuestionMarks, docsYml, parseDocsConfiguration } from "@fern-api/configuration-loader";
import { assertNever, isNonNullish, visitDiscriminatedUnion } from "@fern-api/core-utils";
import {
    parseImagePaths,
    replaceImagePathsAndUrls,
    replaceReferencedCode,
    replaceReferencedMarkdown
} from "@fern-api/docs-markdown-utils";
<<<<<<< HEAD
import { APIV1Read, APIV1Write, DocsV1Write, FernNavigation } from "@fern-api/fdr-sdk";
import { AbsoluteFilePath, listFiles, relative, RelativeFilePath, relativize, resolve } from "@fern-api/fs-utils";
import { generateIntermediateRepresentation } from "@fern-api/ir-generator";
import { IntermediateRepresentation } from "@fern-api/ir-sdk";
import { TaskContext } from "@fern-api/task-context";
import { AbstractAPIWorkspace, DocsWorkspace, FernWorkspace } from "@fern-api/workspace-loader";
import dayjs from "dayjs";
import utc from "dayjs/plugin/utc";
import { readFile, stat } from "fs/promises";
import matter from "gray-matter";
import { kebabCase } from "lodash-es";
import urlJoin from "url-join";
=======
import { APIV1Write, DocsV1Write, FernNavigation } from "@fern-api/fdr-sdk";
import { AbsoluteFilePath, RelativeFilePath, listFiles, relative, relativize, resolve } from "@fern-api/fs-utils";
import { generateIntermediateRepresentation } from "@fern-api/ir-generator";
import { IntermediateRepresentation } from "@fern-api/ir-sdk";
import { TaskContext } from "@fern-api/task-context";
import { DocsWorkspace, FernWorkspace } from "@fern-api/workspace-loader";

>>>>>>> 65113d21
import { ApiReferenceNodeConverter } from "./ApiReferenceNodeConverter";
import { ChangelogNodeConverter } from "./ChangelogNodeConverter";
import { NodeIdGenerator } from "./NodeIdGenerator";
import { convertDocsSnippetsConfigToFdr } from "./utils/convertDocsSnippetsConfigToFdr";
import { convertIrToApiDefinition } from "./utils/convertIrToApiDefinition";
import { collectFilesFromDocsConfig } from "./utils/getImageFilepathsToUpload";
import { visitNavigationAst } from "./visitNavigationAst";
import { wrapWithHttps } from "./wrapWithHttps";

dayjs.extend(utc);

export interface FilePathPair {
    absoluteFilePath: AbsoluteFilePath;
    relativeFilePath: RelativeFilePath;
}

export interface UploadedFile extends FilePathPair {
    fileId: string;
}

export type PlaygroundConfig = Pick<docsYml.RawSchemas.PlaygroundSettings, "oauth">;

type AsyncOrSync<T> = T | Promise<T>;

type UploadFilesFn = (files: FilePathPair[]) => AsyncOrSync<UploadedFile[]>;

type RegisterApiFn = (opts: {
    ir: IntermediateRepresentation;
    snippetsConfig: APIV1Write.SnippetsConfig;
    playgroundConfig?: PlaygroundConfig;
    apiName?: string;
}) => AsyncOrSync<string>;

const defaultUploadFiles: UploadFilesFn = (files) => {
    return files.map((file) => ({ ...file, fileId: String(file.relativeFilePath) }));
};

let apiCounter = 0;
const defaultRegisterApi: RegisterApiFn = async ({ ir }) => {
    apiCounter++;
    return `${ir.apiName.snakeCase.unsafeName}-${apiCounter}`;
};

export class DocsDefinitionResolver {
    constructor(
        private domain: string,
        private docsWorkspace: DocsWorkspace,
        private loadAPIWorkspace: (id?: string) => AbstractAPIWorkspace<unknown> | undefined,
        private taskContext: TaskContext,
        // Optional
        private editThisPage?: docsYml.RawSchemas.EditThisPageConfig,
        private uploadFiles: UploadFilesFn = defaultUploadFiles,
        private registerApi: RegisterApiFn = defaultRegisterApi
    ) {}

    #idgen = NodeIdGenerator.init();

    private _parsedDocsConfig: WithoutQuestionMarks<docsYml.ParsedDocsConfiguration> | undefined;
    private get parsedDocsConfig(): WithoutQuestionMarks<docsYml.ParsedDocsConfiguration> {
        if (this._parsedDocsConfig == null) {
            throw new Error("parsedDocsConfig is not set");
        }
        return this._parsedDocsConfig;
    }
    private collectedFileIds = new Map<AbsoluteFilePath, string>();
    private markdownFilesToFrontmatter: Map<
        AbsoluteFilePath,
        {
            slug?: string;
            noindex?: boolean;
        }
    > = new Map();
    public async resolve(): Promise<DocsV1Write.DocsDefinition> {
        this._parsedDocsConfig = await parseDocsConfiguration({
            rawDocsConfiguration: this.docsWorkspace.config,
            context: this.taskContext,
            absolutePathToFernFolder: this.docsWorkspace.absoluteFilePath,
            absoluteFilepathToDocsConfig: this.docsWorkspace.absoluteFilepathToDocsConfig
        });

        // track all changelog markdown files in parsedDocsConfig.pages
        if (this.docsWorkspace.config.navigation != null) {
            await visitNavigationAst({
                navigation: this.docsWorkspace.config.navigation,
                visitor: {
                    apiSection: async ({ workspace }) => {
                        const fernWorkspace = await workspace.toFernWorkspace(
                            { context: this.taskContext },
                            { enableUniqueErrorsPerEndpoint: true, detectGlobalHeaders: false }
                        );
                        fernWorkspace.changelog?.files.forEach((file) => {
                            const relativePath = relative(this.docsWorkspace.absoluteFilePath, file.absoluteFilepath);
                            this.parsedDocsConfig.pages[relativePath] = file.contents;
                        });
                    }
                },
                loadAPIWorkspace: this.loadAPIWorkspace,
                context: this.taskContext
            });
        }

        // create a map of markdown files to their URL pathnames
        // this will be used to resolve relative markdown links to their final URLs
        this.markdownFilesToFrontmatter = this.getMarkdownFilesToFrontmatter(this.parsedDocsConfig.pages);

        // replaces all instances of <Markdown src="path/to/file.md" /> with the content of the referenced markdown file
        // this should happen before we parse image paths, as the referenced markdown files may contain images.
        for (const [relativePath, markdown] of Object.entries(this.parsedDocsConfig.pages)) {
            this.parsedDocsConfig.pages[RelativeFilePath.of(relativePath)] = await replaceReferencedMarkdown({
                markdown,
                absolutePathToFernFolder: this.docsWorkspace.absoluteFilePath,
                absolutePathToMarkdownFile: this.resolveFilepath(relativePath),
                context: this.taskContext
            });
        }

        // replaces all instances of <Code src="path/to/file.js" /> with the content of the referenced code file
        for (const [relativePath, markdown] of Object.entries(this.parsedDocsConfig.pages)) {
            this.parsedDocsConfig.pages[RelativeFilePath.of(relativePath)] = await replaceReferencedCode({
                markdown,
                absolutePathToFernFolder: this.docsWorkspace.absoluteFilePath,
                absolutePathToMarkdownFile: this.resolveFilepath(relativePath),
                context: this.taskContext
            });
        }

        const filesToUploadSet = collectFilesFromDocsConfig(this.parsedDocsConfig);

        // preprocess markdown files to extract image paths
        for (const [relativePath, markdown] of Object.entries(this.parsedDocsConfig.pages)) {
            const { filepaths, markdown: newMarkdown } = parseImagePaths(markdown, {
                absolutePathToMarkdownFile: this.resolveFilepath(relativePath),
                absolutePathToFernFolder: this.docsWorkspace.absoluteFilePath
            });

            // store the updated markdown in pages
            this.parsedDocsConfig.pages[RelativeFilePath.of(relativePath)] = newMarkdown;

            // store the image filepaths to upload
            for (const filepath of filepaths) {
                filesToUploadSet.add(filepath);
            }
        }

        const filesToUpload: FilePathPair[] = Array.from(filesToUploadSet).map(
            (absoluteFilePath): FilePathPair => ({
                absoluteFilePath,
                relativeFilePath: this.toRelativeFilepath(absoluteFilePath)
            })
        );

        const uploadedFiles = await this.uploadFiles(filesToUpload);

        uploadedFiles.forEach((uploadedFile) => {
            this.collectedFileIds.set(uploadedFile.absoluteFilePath, uploadedFile.fileId);
        });

        // postprocess markdown files after uploading all images to replace the image paths in the markdown files with the fileIDs
        const basePath = this.getDocsBasePath();

        // TODO: include more (canonical) slugs from the navigation tree
        const markdownFilesToPathName: Map<AbsoluteFilePath, string> = new Map();
        this.markdownFilesToFrontmatter.forEach((value, key) => {
            if (value.slug != null) {
                markdownFilesToPathName.set(key, urlJoin(basePath, value.slug));
            }
        });

        for (const [relativePath, markdown] of Object.entries(this.parsedDocsConfig.pages)) {
            this.parsedDocsConfig.pages[RelativeFilePath.of(relativePath)] = replaceImagePathsAndUrls(
                markdown,
                this.collectedFileIds,
                // convert slugs to full URL pathnames
                markdownFilesToPathName,
                {
                    absolutePathToMarkdownFile: this.resolveFilepath(relativePath),
                    absolutePathToFernFolder: this.docsWorkspace.absoluteFilePath
                },
                this.taskContext
            );
        }

        const pages: Record<DocsV1Write.PageId, DocsV1Write.PageContent> = {};

        Object.entries(this.parsedDocsConfig.pages).forEach(([relativePageFilepath, markdown]) => {
            const url = createEditThisPageUrl(this.editThisPage, relativePageFilepath);
            pages[DocsV1Write.PageId(relativePageFilepath)] = {
                markdown,
                editThisPageUrl: url ? DocsV1Write.Url(url) : undefined
            };
        });

        const config = await this.convertDocsConfiguration();

        // detect experimental js files to include in the docs
        let jsFiles: Record<string, string> = {};
        if (this._parsedDocsConfig.experimental?.mdxComponents != null) {
            const jsFilePaths = new Set<AbsoluteFilePath>();
            await Promise.all(
                this._parsedDocsConfig.experimental.mdxComponents.map(async (filepath) => {
                    const absoluteFilePath = resolve(this.docsWorkspace.absoluteFilePath, filepath);

                    // check if absoluteFilePath is a directory or a file
                    const stats = await stat(absoluteFilePath);

                    if (stats.isDirectory()) {
                        const files = await listFiles(absoluteFilePath, "{js,ts,jsx,tsx,md,mdx}");

                        files.forEach((file) => {
                            jsFilePaths.add(file);
                        });
                    } else if (absoluteFilePath.match(/\.(js|ts|jsx|tsx|md|mdx)$/) != null) {
                        jsFilePaths.add(absoluteFilePath);
                    }
                })
            );

            jsFiles = Object.fromEntries(
                await Promise.all(
                    [...jsFilePaths].map(async (filePath): Promise<[string, string]> => {
                        const relativeFilePath = this.toRelativeFilepath(filePath);
                        const contents = (await readFile(filePath)).toString();
                        return [relativeFilePath, contents];
                    })
                )
            );
        }

        return { config, pages, jsFiles };
    }

    private resolveFilepath(unresolvedFilepath: string): AbsoluteFilePath;
    private resolveFilepath(unresolvedFilepath: string | undefined): AbsoluteFilePath | undefined;
    private resolveFilepath(unresolvedFilepath: string | undefined): AbsoluteFilePath | undefined {
        if (unresolvedFilepath == null) {
            return undefined;
        }
        return resolve(this.docsWorkspace.absoluteFilePath, unresolvedFilepath);
    }

    private toRelativeFilepath(filepath: AbsoluteFilePath): RelativeFilePath;
    private toRelativeFilepath(filepath: AbsoluteFilePath | undefined): RelativeFilePath | undefined;
    private toRelativeFilepath(filepath: AbsoluteFilePath | undefined): RelativeFilePath | undefined {
        if (filepath == null) {
            return undefined;
        }
        return relative(this.docsWorkspace.absoluteFilePath, filepath);
    }

    // currently this only supports slugs that are included in frontmatter
    private getMarkdownFilesToFrontmatter(pages: Record<RelativeFilePath, string>): Map<
        AbsoluteFilePath,
        {
            slug?: string;
            noindex?: boolean;
        }
    > {
        const mdxFilePathToSlug = new Map<
            AbsoluteFilePath,
            {
                slug?: string;
                noindex?: boolean;
            }
        >();
        for (const [relativePath, markdown] of Object.entries(pages)) {
            const { data: frontmatter } = matter(markdown);
            const slug = frontmatter.slug;
            const noindex = frontmatter.noindex;
            mdxFilePathToSlug.set(this.resolveFilepath(relativePath), {
                slug: typeof slug === "string" ? slug.trim() : undefined,
                noindex: typeof noindex === "boolean" ? noindex : undefined
            });
        }
        return mdxFilePathToSlug;
    }

    private getDocsBasePath(): string {
        const url = new URL(wrapWithHttps(this.domain));
        return url.pathname;
    }

    private async convertDocsConfiguration(): Promise<DocsV1Write.DocsConfig> {
        const root = await this.toRootNode();
        const config: DocsV1Write.DocsConfig = {
            title: this.parsedDocsConfig.title,
            logoHeight: this.parsedDocsConfig.logo?.height,
            logoHref: this.parsedDocsConfig.logo?.href ? DocsV1Write.Url(this.parsedDocsConfig.logo?.href) : undefined,
            favicon: this.getFileId(this.parsedDocsConfig.favicon),
            navigation: undefined, // <-- this is now deprecated
            root,
            colorsV3: this.convertColorConfigImageReferences(),
            navbarLinks: this.parsedDocsConfig.navbarLinks?.map((navbarLink) => ({
                ...navbarLink,
                url: DocsV1Write.Url(navbarLink.url)
            })),
            typographyV2: this.convertDocsTypographyConfiguration(),
            layout: this.parsedDocsConfig.layout,
            css: this.parsedDocsConfig.css,
            js: this.convertJavascriptConfiguration(),
            metadata: this.convertMetadata(),
            redirects: this.parsedDocsConfig.redirects,
            integrations: this.parsedDocsConfig.integrations,
            footerLinks: this.parsedDocsConfig.footerLinks?.map((footerLink) => ({
                ...footerLink,
                value: DocsV1Write.Url(footerLink.value)
            })),
            defaultLanguage: this.parsedDocsConfig.defaultLanguage,
            analyticsConfig: {
                ...this.parsedDocsConfig.analyticsConfig,
                segment: this.parsedDocsConfig.analyticsConfig?.segment,
                fullstory: this.parsedDocsConfig.analyticsConfig?.fullstory,
                intercom: this.parsedDocsConfig.analyticsConfig?.intercom
                    ? {
                          appId: this.parsedDocsConfig.analyticsConfig.intercom.appId,
                          apiBase: this.parsedDocsConfig.analyticsConfig.intercom.apiBase
                      }
                    : undefined,
                posthog: this.parsedDocsConfig.analyticsConfig?.posthog
                    ? {
                          apiKey: this.parsedDocsConfig.analyticsConfig.posthog.apiKey,
                          endpoint: this.parsedDocsConfig.analyticsConfig.posthog.endpoint
                      }
                    : undefined,
                gtm: this.parsedDocsConfig.analyticsConfig?.gtm
                    ? {
                          containerId: this.parsedDocsConfig.analyticsConfig.gtm.containerId
                      }
                    : undefined,
                ga4: this.parsedDocsConfig.analyticsConfig?.ga4
                    ? {
                          measurementId: this.parsedDocsConfig.analyticsConfig.ga4.measurementId
                      }
                    : undefined,
                amplitude: undefined,
                mixpanel: undefined,
                hotjar: undefined,
                koala: undefined,
                logrocket: undefined,
                pirsch: undefined,
                plausible: undefined,
                fathom: undefined,
                clearbit: undefined,
                heap: undefined
            },
            announcement:
                this.parsedDocsConfig.announcement != null
                    ? { text: this.parsedDocsConfig.announcement.message }
                    : undefined,
            // deprecated
            logo: undefined,
            logoV2: undefined,
            colors: undefined,
            colorsV2: undefined,
            typography: undefined,
            backgroundImage: undefined
        };
        return config;
    }

    private getFernWorkspaceForApiSection(apiSection: docsYml.DocsNavigationItem.ApiSection): Promise<FernWorkspace> {
        const workspace = this.loadAPIWorkspace(apiSection.apiName);
        if (workspace == null) {
            this.taskContext.failAndThrow(`Failed to find API workspace for ${apiSection.apiName}`);
        }
        return workspace.toFernWorkspace({ context: this.taskContext });
    }

    private _apiDefinitions: Record<string, APIV1Read.ApiDefinition> = {};
    public get apiDefinitions(): Record<string, APIV1Read.ApiDefinition> {
        return this._apiDefinitions;
    }

    private async toRootNode(): Promise<FernNavigation.V1.RootNode> {
        const slug = FernNavigation.V1.SlugGenerator.init(FernNavigation.slugjoin(this.getDocsBasePath()));
        const id = this.#idgen.get("root");

        const child: FernNavigation.V1.RootChild = await this.toRootChild(slug);

        return {
            type: "root",
            version: "v1",
            id,
            child,
            slug: slug.get(),
            // TODO: should this be "Documentation" by default? Or can we use the org name here?
            title: this.parsedDocsConfig.title ?? "Documentation",
            hidden: false,
            icon: undefined,
            pointsTo: undefined,
            authed: undefined,
            viewers: undefined,
            orphaned: undefined,
            roles: this.parsedDocsConfig.roles?.map((role) => FernNavigation.RoleId(role))
        };
    }

    private async toRootChild(slug: FernNavigation.V1.SlugGenerator): Promise<FernNavigation.V1.RootChild> {
        return visitDiscriminatedUnion(this.parsedDocsConfig.navigation)._visit<Promise<FernNavigation.V1.RootChild>>({
            untabbed: (untabbed) =>
                this.toUnversionedNode({
                    landingPage: this.parsedDocsConfig.landingPage,
                    navigationConfig: untabbed,
                    parentSlug: slug
                }),
            tabbed: (tabbed) =>
                this.toUnversionedNode({
                    landingPage: this.parsedDocsConfig.landingPage,
                    navigationConfig: tabbed,
                    parentSlug: slug
                }),
            versioned: (versioned) => this.toVersionedNode(versioned, slug)
        });
    }

    private toLandingPageNode(
        landingPageConfig: docsYml.DocsNavigationItem.Page,
        parentSlug: FernNavigation.V1.SlugGenerator
    ): FernNavigation.V1.LandingPageNode {
        const pageId = FernNavigation.PageId(this.toRelativeFilepath(landingPageConfig.absolutePath));
        const slug = parentSlug.apply({
            urlSlug: landingPageConfig.slug ?? kebabCase(landingPageConfig.title),
            fullSlug: this.markdownFilesToFrontmatter.get(landingPageConfig.absolutePath)?.slug?.split("/")
        });
        return {
            type: "landingPage",
            id: this.#idgen.get(pageId),
            title: landingPageConfig.title,
            slug: slug.get(),
            icon: landingPageConfig.icon,
            hidden: landingPageConfig.hidden,
            viewers: landingPageConfig.viewers,
            orphaned: landingPageConfig.orphaned,
            pageId,
            authed: undefined,
            noindex: this.markdownFilesToFrontmatter.get(landingPageConfig.absolutePath)?.noindex
        };
    }

    private async toUnversionedNode({
        landingPage: landingPageConfig,
        navigationConfig,
        parentSlug
    }: {
        landingPage: docsYml.DocsNavigationItem.Page | undefined;
        navigationConfig: docsYml.UnversionedNavigationConfiguration;
        parentSlug: FernNavigation.V1.SlugGenerator;
    }): Promise<FernNavigation.V1.UnversionedNode> {
        const id = this.#idgen.get("unversioned");
        const landingPage: FernNavigation.V1.LandingPageNode | undefined =
            landingPageConfig != null ? this.toLandingPageNode(landingPageConfig, parentSlug) : undefined;

        const child =
            navigationConfig.type === "tabbed"
                ? await this.convertTabbedNavigation(id, navigationConfig.items, parentSlug)
                : await this.toSidebarRootNode(id, navigationConfig.items, parentSlug);

        return { type: "unversioned", id, landingPage, child };
    }

    private async toVersionedNode(
        versioned: docsYml.VersionedDocsNavigation,
        parentSlug: FernNavigation.V1.SlugGenerator
    ): Promise<FernNavigation.V1.VersionedNode> {
        const id = this.#idgen.get("versioned");

        return {
            id,
            type: "versioned",
            // TODO: should the first version always be default? We should make this configurable.
            children: await Promise.all(
                versioned.versions.map((item, idx) => this.toVersionNode(item, parentSlug, idx === 0))
            )
        };
    }

    private async toVersionNode(
        version: docsYml.VersionInfo,
        parentSlug: FernNavigation.V1.SlugGenerator,
        isDefault: boolean
    ): Promise<FernNavigation.V1.VersionNode> {
        const id = this.#idgen.get(version.version);
        const slug = parentSlug.setVersionSlug(version.slug ?? kebabCase(version.version));
        const child =
            version.navigation.type === "tabbed"
                ? await this.convertTabbedNavigation(id, version.navigation.items, slug)
                : await this.toSidebarRootNode(id, version.navigation.items, slug);
        return {
            type: "version",
            id,
            versionId: FernNavigation.VersionId(version.version),
            title: version.version,
            slug: slug.get(),
            child,
            // TODO: the `default` property should be deprecated, and moved to the parent `versioned` node
            default: isDefault,
            availability: version.availability != null ? convertAvailability(version.availability) : undefined,
            landingPage: version.landingPage ? this.toLandingPageNode(version.landingPage, parentSlug) : undefined,
            hidden: undefined,
            authed: undefined,
            viewers: version.viewers,
            orphaned: version.orphaned,
            icon: undefined,
            pointsTo: undefined
        };
    }

    private async toSidebarRootNode(
        prefix: string,
        items: docsYml.DocsNavigationItem[],
        parentSlug: FernNavigation.V1.SlugGenerator
    ): Promise<FernNavigation.V1.SidebarRootNode> {
        const id = this.#idgen.get(`${prefix}/root`);

        const children = await Promise.all(items.map((item) => this.toNavigationChild(id, item, parentSlug)));

        const grouped: FernNavigation.V1.SidebarRootChild[] = [];
        children.forEach((child) => {
            if (child.type === "apiReference") {
                grouped.push(child);
                return;
            }

            if (child.type === "section" && !child.collapsed) {
                grouped.push(child);
                return;
            }

            const lastChild = grouped.length > 0 ? grouped[grouped.length - 1] : undefined;
            let sidebarGroup: FernNavigation.V1.SidebarGroupNode;
            if (lastChild?.type === "sidebarGroup") {
                sidebarGroup = lastChild;
            } else {
                sidebarGroup = {
                    id: this.#idgen.get(`${id}/group`),
                    type: "sidebarGroup",
                    children: []
                };
                grouped.push(sidebarGroup);
            }

            sidebarGroup.children.push(child);
        });

        return {
            type: "sidebarRoot",
            id,
            children: grouped
        };
    }

    private async toNavigationChild(
        prefix: string,
        item: docsYml.DocsNavigationItem,
        parentSlug: FernNavigation.V1.SlugGenerator
    ): Promise<FernNavigation.V1.NavigationChild> {
        return visitDiscriminatedUnion(item)._visit<Promise<FernNavigation.V1.NavigationChild>>({
            page: async (value) => this.toPageNode(value, parentSlug),
            apiSection: async (value) => this.toApiSectionNode(value, parentSlug),
            section: async (value) => this.toSectionNode(prefix, value, parentSlug),
            link: async (value) => this.toLinkNode(value),
            changelog: async (value) => this.toChangelogNode(value, parentSlug)
        });
    }

    private async toApiSectionNode(
        item: docsYml.DocsNavigationItem.ApiSection,
        parentSlug: FernNavigation.V1.SlugGenerator
    ): Promise<FernNavigation.V1.ApiReferenceNode> {
        const workspace = await this.getFernWorkspaceForApiSection(item);
        const snippetsConfig = convertDocsSnippetsConfigToFdr(item.snippetsConfiguration);
        const ir = generateIntermediateRepresentation({
            workspace,
            audiences: item.audiences,
            generationLanguage: undefined,
            keywords: undefined,
            smartCasing: false,
            disableExamples: false,
            readme: undefined,
            version: undefined,
            packageName: undefined,
            context: this.taskContext,
            sourceResolver: new SourceResolverImpl(this.taskContext, workspace)
        });
        const apiDefinitionId = await this.registerApi({
            ir,
            snippetsConfig,
            playgroundConfig: { oauth: item.playground?.oauth },
            apiName: item.apiName
        });
        const api = convertIrToApiDefinition(ir, apiDefinitionId, { oauth: item.playground?.oauth });
        const node = new ApiReferenceNodeConverter(
            item,
            api,
            parentSlug,
            workspace,
            this.docsWorkspace,
            this.taskContext,
            this.markdownFilesToFrontmatter,
            this.#idgen
        );
        return node.get();
    }

    private async toChangelogNode(
        item: docsYml.DocsNavigationItem.Changelog,
        parentSlug: FernNavigation.V1.SlugGenerator
    ): Promise<FernNavigation.V1.ChangelogNode> {
        const changelogResolver = new ChangelogNodeConverter(
            this.markdownFilesToFrontmatter,
            item.changelog,
            this.docsWorkspace,
            this.#idgen
        );

        return changelogResolver.toChangelogNode({
            parentSlug,
            title: item.title,
            icon: item.icon,
            viewers: item.viewers,
            hidden: item.hidden,
            slug: item.slug
        });
    }

    private async toLinkNode(item: docsYml.DocsNavigationItem.Link): Promise<FernNavigation.V1.LinkNode> {
        return {
            type: "link",
            id: this.#idgen.get(item.url),
            title: item.text,
            url: FernNavigation.V1.Url(item.url),
            icon: item.icon
        };
    }

    private async toPageNode(
        item: docsYml.DocsNavigationItem.Page,
        parentSlug: FernNavigation.V1.SlugGenerator
    ): Promise<FernNavigation.V1.PageNode> {
        const pageId = FernNavigation.PageId(this.toRelativeFilepath(item.absolutePath));
        const slug = parentSlug.apply({
            urlSlug: item.slug ?? kebabCase(item.title),
            fullSlug: this.markdownFilesToFrontmatter.get(item.absolutePath)?.slug?.split("/")
        });
        const id = this.#idgen.get(pageId);
        return {
            id,
            type: "page",
            slug: slug.get(),
            title: item.title,
            icon: item.icon,
            hidden: item.hidden,
            viewers: item.viewers,
            orphaned: item.orphaned,
            pageId,
            authed: undefined,
            noindex: this.markdownFilesToFrontmatter.get(item.absolutePath)?.noindex
        };
    }

    private async toSectionNode(
        prefix: string,
        item: docsYml.DocsNavigationItem.Section,
        parentSlug: FernNavigation.V1.SlugGenerator
    ): Promise<FernNavigation.V1.SectionNode> {
        const relativeFilePath = this.toRelativeFilepath(item.overviewAbsolutePath);
        const pageId = relativeFilePath ? FernNavigation.PageId(relativeFilePath) : undefined;
        const id = this.#idgen.get(pageId ?? `${prefix}/section`);
        const slug = parentSlug.apply({
            urlSlug: item.slug ?? kebabCase(item.title),
            fullSlug: item.overviewAbsolutePath
                ? this.markdownFilesToFrontmatter.get(item.overviewAbsolutePath)?.slug?.split("/")
                : undefined,
            skipUrlSlug: item.skipUrlSlug
        });
        return {
            id,
            type: "section",
            overviewPageId: pageId,
            slug: slug.get(),
            title: item.title,
            icon: item.icon,
            collapsed: item.collapsed,
            hidden: item.hidden,
            viewers: item.viewers,
            orphaned: item.orphaned,
            children: await Promise.all(item.contents.map((child) => this.toNavigationChild(id, child, slug))),
            authed: undefined,
            pointsTo: undefined,
            noindex:
                item.overviewAbsolutePath != null
                    ? this.markdownFilesToFrontmatter.get(item.overviewAbsolutePath)?.noindex
                    : undefined
        };
    }

    private async convertTabbedNavigation(
        prefix: string,
        items: docsYml.TabbedNavigation[],
        parentSlug: FernNavigation.V1.SlugGenerator
    ): Promise<FernNavigation.V1.TabbedNode> {
        const id = this.#idgen.get(`${prefix}/tabbed`);
        return {
            type: "tabbed",
            id,
            children: await Promise.all(items.map((item) => this.toTabChild(id, item, parentSlug)))
        };
    }

    private async toTabChild(
        prefix: string,
        item: docsYml.TabbedNavigation,
        parentSlug: FernNavigation.V1.SlugGenerator
    ): Promise<FernNavigation.V1.TabChild> {
        return visitDiscriminatedUnion(item.child)._visit<Promise<FernNavigation.V1.TabChild>>({
            link: ({ href }) => this.toTabLinkNode(item, href),
            layout: ({ layout }) => this.toTabNode(prefix, item, layout, parentSlug),
            changelog: ({ changelog }) => this.toTabChangelogNode(item, changelog, parentSlug)
        });
    }

    private async toTabChangelogNode(
        item: docsYml.TabbedNavigation,
        changelog: AbsoluteFilePath[],
        parentSlug: FernNavigation.V1.SlugGenerator
    ): Promise<FernNavigation.V1.ChangelogNode> {
        const changelogResolver = new ChangelogNodeConverter(
            this.markdownFilesToFrontmatter,
            changelog,
            this.docsWorkspace,
            this.#idgen
        );
        return changelogResolver.toChangelogNode({
            parentSlug,
            title: item.title,
            icon: item.icon,
            viewers: item.viewers,
            hidden: item.hidden,
            slug: item.slug
        });
    }

    private async toTabLinkNode(item: docsYml.TabbedNavigation, href: string): Promise<FernNavigation.V1.LinkNode> {
        return {
            type: "link",
            id: this.#idgen.get(href),
            title: item.title,
            url: FernNavigation.V1.Url(href),
            icon: item.icon
        };
    }

    private async toTabNode(
        prefix: string,
        item: docsYml.TabbedNavigation,
        layout: docsYml.DocsNavigationItem[],
        parentSlug: FernNavigation.V1.SlugGenerator
    ): Promise<FernNavigation.V1.TabNode> {
        const id = this.#idgen.get(`${prefix}/tab`);
        const slug = parentSlug.apply({
            urlSlug: item.slug ?? kebabCase(item.title),
            skipUrlSlug: item.skipUrlSlug
        });
        return {
            type: "tab",
            id,
            title: item.title,
            slug: slug.get(),
            icon: item.icon,
            hidden: item.hidden,
            authed: undefined,
            viewers: item.viewers,
            orphaned: item.orphaned,
            pointsTo: undefined,
            child: await this.toSidebarRootNode(id, layout, slug)
        };
    }

    private getFileId(filepath: AbsoluteFilePath): DocsV1Write.FileId;
    private getFileId(filepath: AbsoluteFilePath | undefined): DocsV1Write.FileId | undefined;
    private getFileId(filepath: AbsoluteFilePath | undefined): DocsV1Write.FileId | undefined {
        if (filepath == null) {
            return undefined;
        }
        const fileId = this.collectedFileIds.get(filepath);
        if (fileId == null) {
            return this.taskContext.failAndThrow("Failed to locate file after uploading: " + filepath);
        }
        return DocsV1Write.FileId(fileId);
    }

    private convertColorConfigImageReferences(): DocsV1Write.ColorsConfigV3 | undefined {
        const { colors } = this.parsedDocsConfig;
        if (colors == null) {
            return undefined;
        }
        if (colors.type === "dark") {
            return {
                ...colors,
                ...this.convertLogoAndBackgroundImage({
                    theme: "dark"
                })
            };
        } else if (colors.type === "light") {
            return {
                ...colors,
                ...this.convertLogoAndBackgroundImage({
                    theme: "light"
                }),
                type: "light"
            };
        } else {
            return {
                ...colors,
                dark: {
                    ...colors.dark,
                    ...this.convertLogoAndBackgroundImage({
                        theme: "dark"
                    })
                },
                light: {
                    ...colors.light,
                    ...this.convertLogoAndBackgroundImage({
                        theme: "light"
                    })
                }
            };
        }
    }

    private convertLogoAndBackgroundImage({ theme }: { theme: "dark" | "light" }) {
        const { logo, backgroundImage } = this.parsedDocsConfig;
        const logoRef = logo?.[theme];
        const backgroundImageRef = backgroundImage?.[theme];
        return {
            logo: this.getFileId(logoRef),
            backgroundImage: this.getFileId(backgroundImageRef)
        };
    }

    private convertDocsTypographyConfiguration(): DocsV1Write.DocsTypographyConfigV2 | undefined {
        if (this.parsedDocsConfig.typography == null) {
            return;
        }
        return {
            headingsFont: this.convertFont(this.parsedDocsConfig.typography.headingsFont, "headings"),
            bodyFont: this.convertFont(this.parsedDocsConfig.typography.bodyFont, "body"),
            codeFont: this.convertFont(this.parsedDocsConfig.typography.codeFont, "code")
        };
    }

    private convertFont(font: docsYml.FontConfig | undefined, label: string): DocsV1Write.FontConfigV2 | undefined {
        if (font == null) {
            return;
        }

        if (font.variants[0] == null) {
            return;
        }

        const fileId = this.getFileId(font.variants[0].absolutePath);

        return {
            type: "custom",
            name: font.name ?? `font:${label}:${fileId}`,
            variants: font.variants.map((variant) => {
                const fontFile = this.getFileId(variant.absolutePath);
                return {
                    fontFile,
                    weight: variant.weight,
                    style: variant.style != null ? [variant.style] : undefined
                };
            }),
            display: font.display,
            fallback: font.fallback,
            fontVariationSettings: font.fontVariationSettings
        };
    }

    private convertJavascriptConfiguration(): DocsV1Write.JsConfig | undefined {
        if (this.parsedDocsConfig.js == null) {
            return;
        }
        return {
            files: this.parsedDocsConfig.js.files
                .map(({ absolutePath, strategy }) => ({
                    fileId: this.getFileId(absolutePath),
                    strategy
                }))
                .filter(isNonNullish),
            remote: this.parsedDocsConfig.js.remote?.map((remote) => ({
                ...remote,
                url: DocsV1Write.Url(remote.url)
            })),
            inline: undefined
        };
    }

    private convertMetadata(): DocsV1Write.MetadataConfig | undefined {
        if (this.parsedDocsConfig.metadata == null) {
            return;
        }

        const {
            "og:image": ogImage,
            "og:logo": ogLogo,
            "twitter:image": twitterImage,
            ...rest
        } = this.parsedDocsConfig.metadata;
        return {
            ...rest,
            "og:image": this.convertFileIdOrUrl(ogImage),
            "og:logo": this.convertFileIdOrUrl(ogLogo),
            "twitter:image": this.convertFileIdOrUrl(twitterImage)
        };
    }

    private convertFileIdOrUrl(filepathOrUrl: docsYml.FilepathOrUrl | undefined): DocsV1Write.FileIdOrUrl | undefined {
        if (filepathOrUrl == null) {
            return;
        }

        return visitDiscriminatedUnion(filepathOrUrl, "type")._visit<DocsV1Write.FileIdOrUrl>({
            filepath: ({ value }) => ({
                type: "fileId",
                value: this.getFileId(value)
            }),
            url: ({ value }) => ({ type: "url", value: DocsV1Write.Url(value) }),
            _other: () => this.taskContext.failAndThrow("Invalid metadata configuration")
        });
    }
}

function createEditThisPageUrl(
    editThisPage: docsYml.RawSchemas.FernDocsConfig.EditThisPageConfig | undefined,
    pageFilepath: string
): string | undefined {
    if (editThisPage?.github == null) {
        return undefined;
    }

    const { owner, repo, branch = "main", host = "https://github.com" } = editThisPage.github;

    return `${wrapWithHttps(host)}/${owner}/${repo}/blob/${branch}/fern/${pageFilepath}?plain=1`;
}

function convertAvailability(
    availability: docsYml.RawSchemas.VersionAvailability
): FernNavigation.V1.NavigationV1Availability {
    switch (availability) {
        case "beta":
            return FernNavigation.V1.NavigationV1Availability.Beta;
        case "deprecated":
            return FernNavigation.V1.NavigationV1Availability.Deprecated;
        case "ga":
            return FernNavigation.V1.NavigationV1Availability.GenerallyAvailable;
        case "stable":
            return FernNavigation.V1.NavigationV1Availability.Stable;
        default:
            assertNever(availability);
    }
}<|MERGE_RESOLUTION|>--- conflicted
+++ resolved
@@ -14,28 +14,13 @@
     replaceReferencedCode,
     replaceReferencedMarkdown
 } from "@fern-api/docs-markdown-utils";
-<<<<<<< HEAD
 import { APIV1Read, APIV1Write, DocsV1Write, FernNavigation } from "@fern-api/fdr-sdk";
-import { AbsoluteFilePath, listFiles, relative, RelativeFilePath, relativize, resolve } from "@fern-api/fs-utils";
+import { AbsoluteFilePath, RelativeFilePath, listFiles, relative, relativize, resolve } from "@fern-api/fs-utils";
 import { generateIntermediateRepresentation } from "@fern-api/ir-generator";
 import { IntermediateRepresentation } from "@fern-api/ir-sdk";
 import { TaskContext } from "@fern-api/task-context";
 import { AbstractAPIWorkspace, DocsWorkspace, FernWorkspace } from "@fern-api/workspace-loader";
-import dayjs from "dayjs";
-import utc from "dayjs/plugin/utc";
-import { readFile, stat } from "fs/promises";
-import matter from "gray-matter";
-import { kebabCase } from "lodash-es";
-import urlJoin from "url-join";
-=======
-import { APIV1Write, DocsV1Write, FernNavigation } from "@fern-api/fdr-sdk";
-import { AbsoluteFilePath, RelativeFilePath, listFiles, relative, relativize, resolve } from "@fern-api/fs-utils";
-import { generateIntermediateRepresentation } from "@fern-api/ir-generator";
-import { IntermediateRepresentation } from "@fern-api/ir-sdk";
-import { TaskContext } from "@fern-api/task-context";
-import { DocsWorkspace, FernWorkspace } from "@fern-api/workspace-loader";
-
->>>>>>> 65113d21
+
 import { ApiReferenceNodeConverter } from "./ApiReferenceNodeConverter";
 import { ChangelogNodeConverter } from "./ChangelogNodeConverter";
 import { NodeIdGenerator } from "./NodeIdGenerator";
