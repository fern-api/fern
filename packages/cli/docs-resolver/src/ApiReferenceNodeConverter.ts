--- conflicted
+++ resolved
@@ -3,13 +3,8 @@
 
 import { docsYml } from "@fern-api/configuration-loader";
 import { isNonNullish } from "@fern-api/core-utils";
-<<<<<<< HEAD
-import { APIV1Read, FdrAPI, FernNavigation } from "@fern-api/fdr-sdk";
+import { APIV1Read, FernNavigation } from "@fern-api/fdr-sdk";
 import { AbsoluteFilePath, relative, RelativeFilePath } from "@fern-api/fs-utils";
-=======
-import { APIV1Read, FernNavigation } from "@fern-api/fdr-sdk";
-import { AbsoluteFilePath, RelativeFilePath, relative } from "@fern-api/fs-utils";
->>>>>>> 14549f1a
 import { TaskContext } from "@fern-api/task-context";
 import { titleCase, visitDiscriminatedUnion } from "@fern-api/ui-core-utils";
 import { DocsWorkspace, FernWorkspace } from "@fern-api/workspace-loader";
