import { kebabCase } from "lodash-es";
import urlJoin from "url-join";

import { docsYml } from "@fern-api/configuration-loader";
import { isNonNullish } from "@fern-api/core-utils";
import { APIV1Read, FernNavigation } from "@fern-api/fdr-sdk";
import { AbsoluteFilePath } from "@fern-api/fs-utils";
import { TaskContext } from "@fern-api/task-context";
import { titleCase, visitDiscriminatedUnion } from "@fern-api/ui-core-utils";
import { DocsWorkspace, FernWorkspace } from "@fern-api/workspace-loader";

import { ApiDefinitionHolder } from "./ApiDefinitionHolder";
import { ChangelogNodeConverter } from "./ChangelogNodeConverter";
import { NodeIdGenerator } from "./NodeIdGenerator";
import { convertPlaygroundSettings } from "./utils/convertPlaygroundSettings";
import { enrichApiPackageChild } from "./utils/enrichApiPackageChild";
import { isSubpackage } from "./utils/isSubpackage";
import { mergeAndFilterChildren } from "./utils/mergeAndFilterChildren";
import { mergeEndpointPairs } from "./utils/mergeEndpointPairs";
import { stringifyEndpointPathParts } from "./utils/stringifyEndpointPathParts";
import { toPageNode } from "./utils/toPageNode";
import { toRelativeFilepath } from "./utils/toRelativeFilepath";

export class ApiReferenceNodeConverter {
    apiDefinitionId: FernNavigation.V1.ApiDefinitionId;
    #holder: ApiDefinitionHolder;
    #visitedEndpoints = new Set<FernNavigation.V1.EndpointId>();
    #visitedWebSockets = new Set<FernNavigation.V1.WebSocketId>();
    #visitedWebhooks = new Set<FernNavigation.V1.WebhookId>();
    #visitedSubpackages = new Set<string>();
    #nodeIdToSubpackageId = new Map<string, string[]>();
    #children: FernNavigation.V1.ApiPackageChild[] = [];
    #overviewPageId: FernNavigation.V1.PageId | undefined;
    #slug: FernNavigation.V1.SlugGenerator;
    #idgen: NodeIdGenerator;
    private disableEndpointPairs;
    constructor(
        private apiSection: docsYml.DocsNavigationItem.ApiSection,
        api: APIV1Read.ApiDefinition,
        parentSlug: FernNavigation.V1.SlugGenerator,
        private workspace: FernWorkspace,
        private docsWorkspace: DocsWorkspace,
        private taskContext: TaskContext,
        private markdownFilesToFrontmatter: Map<
            AbsoluteFilePath,
            {
                slug?: string;
                noindex?: boolean;
            }
        >,
        idgen: NodeIdGenerator
    ) {
        this.disableEndpointPairs = docsWorkspace.config.experimental?.disableStreamToggle ?? false;
        this.apiDefinitionId = FernNavigation.V1.ApiDefinitionId(api.id);
        this.#holder = ApiDefinitionHolder.create(api, taskContext);

        // we are assuming that the apiDefinitionId is unique.
        this.#idgen = idgen;

        this.#overviewPageId =
            this.apiSection.overviewAbsolutePath != null
                ? FernNavigation.V1.PageId(toRelativeFilepath(this.docsWorkspace, this.apiSection.overviewAbsolutePath))
                : undefined;

        // the overview page markdown could contain a full slug, which would be used as the base slug for the API section.
        const maybeFullSlug =
            this.apiSection.overviewAbsolutePath != null
                ? this.markdownFilesToFrontmatter.get(this.apiSection.overviewAbsolutePath)?.slug
                : undefined;

        this.#slug = parentSlug.apply({
            fullSlug: maybeFullSlug?.split("/"),
            skipUrlSlug: this.apiSection.skipUrlSlug,
            urlSlug: this.apiSection.slug ?? kebabCase(this.apiSection.title)
        });

        // Step 1. Convert the navigation items that are manually defined in the API section.
        if (this.apiSection.navigation != null) {
            this.#children = this.#convertApiReferenceLayoutItems(
                this.apiSection.navigation,
                this.#holder.api.rootPackage,
                this.#slug
            );
        }

        // Step 2. Fill in the any missing navigation items from the API definition
        this.#children = this.#mergeAndFilterChildren(
            this.#children.map((child) => this.#enrichApiPackageChild(child)),
            this.#convertApiDefinitionPackage(this.#holder.api.rootPackage, this.#slug)
        );
    }

    public get(): FernNavigation.V1.ApiReferenceNode {
        const pointsTo = FernNavigation.V1.followRedirects(this.#children);
        const changelogNodeConverter = new ChangelogNodeConverter(
            this.markdownFilesToFrontmatter,
            this.workspace.changelog?.files.map((file) => file.absoluteFilepath),
            this.docsWorkspace,
            this.#idgen
        ).orUndefined();
        return {
            id: this.#idgen.get(this.apiDefinitionId),
            type: "apiReference",
            title: this.apiSection.title,
            apiDefinitionId: this.apiDefinitionId,
            overviewPageId: this.#overviewPageId,
            paginated: this.apiSection.paginated,
            slug: this.#slug.get(),
            icon: this.apiSection.icon,
            hidden: this.apiSection.hidden,
            hideTitle: this.apiSection.flattened,
            showErrors: this.apiSection.showErrors,
            changelog: changelogNodeConverter?.toChangelogNode({
                parentSlug: this.#slug,
                viewers: undefined
            }),
            children: this.#children,
            availability: undefined,
            pointsTo,
            noindex:
                this.apiSection.overviewAbsolutePath != null
                    ? this.markdownFilesToFrontmatter.get(this.apiSection.overviewAbsolutePath)?.noindex
                    : undefined,
            playground: this.#convertPlaygroundSettings(this.apiSection.playground),
            authed: undefined,
            viewers: this.apiSection.viewers,
            orphaned: this.apiSection.orphaned
        };
    }

    // Step 1

    #convertApiReferenceLayoutItems(
        navigation: docsYml.ParsedApiReferenceLayoutItem[],
        apiDefinitionPackage: APIV1Read.ApiDefinitionPackage | undefined,
        parentSlug: FernNavigation.V1.SlugGenerator
    ): FernNavigation.V1.ApiPackageChild[] {
        apiDefinitionPackage = this.#holder.resolveSubpackage(apiDefinitionPackage);
        const apiDefinitionPackageId =
            apiDefinitionPackage != null ? ApiDefinitionHolder.getSubpackageId(apiDefinitionPackage) : undefined;
        return navigation
            .map((item) =>
                visitDiscriminatedUnion(item)._visit<FernNavigation.V1.ApiPackageChild | undefined>({
                    link: (link) => ({
                        id: this.#idgen.get(link.url),
                        type: "link",
                        title: link.text,
                        icon: link.icon,
                        url: FernNavigation.Url(link.url)
                    }),
                    page: (page) => this.#toPageNode(page, parentSlug),
                    package: (pkg) => this.#convertPackage(pkg, parentSlug),
                    section: (section) => this.#convertSection(section, parentSlug),
                    item: ({ value: unknownIdentifier }): FernNavigation.V1.ApiPackageChild | undefined =>
                        this.#convertUnknownIdentifier(unknownIdentifier, apiDefinitionPackageId, parentSlug),
                    endpoint: (endpoint) => this.#convertEndpoint(endpoint, apiDefinitionPackageId, parentSlug)
                })
            )
            .filter(isNonNullish);
    }

    #toPageNode(
        page: docsYml.DocsNavigationItem.Page,
        parentSlug: FernNavigation.V1.SlugGenerator
    ): FernNavigation.V1.PageNode {
<<<<<<< HEAD
        const pageId = FernNavigation.V1.PageId(this.toRelativeFilepath(page.absolutePath));
        const pageSlug = parentSlug.apply({
            fullSlug: this.markdownFilesToFrontmatter.get(page.absolutePath)?.slug?.split("/"),
            urlSlug: page.slug ?? kebabCase(page.title)
        });
        return {
            id: this.#idgen.get(pageId),
            type: "page",
            pageId,
            title: page.title,
            slug: pageSlug.get(),
            icon: page.icon,
            hidden: page.hidden,
            noindex: this.markdownFilesToFrontmatter.get(page.absolutePath)?.noindex,
            authed: undefined,
            viewers: page.viewers,
            orphaned: page.orphaned
        };
=======
        return toPageNode({
            page,
            parentSlug,
            docsWorkspace: this.docsWorkspace,
            markdownFilesToFullSlugs: this.markdownFilesToFullSlugs,
            idgen: this.#idgen
        });
>>>>>>> 029650e8
    }

    #convertPackage(
        pkg: docsYml.ParsedApiReferenceLayoutItem.Package,
        parentSlug: FernNavigation.V1.SlugGenerator
    ): FernNavigation.V1.ApiPackageNode {
        const overviewPageId =
            pkg.overviewAbsolutePath != null
                ? FernNavigation.V1.PageId(toRelativeFilepath(this.docsWorkspace, pkg.overviewAbsolutePath))
                : undefined;

        const maybeFullSlug =
            pkg.overviewAbsolutePath != null
                ? this.markdownFilesToFrontmatter.get(pkg.overviewAbsolutePath)?.slug
                : undefined;

        const subpackage = this.#holder.getSubpackageByIdOrLocator(pkg.package);

        if (subpackage != null) {
            const subpackageId = ApiDefinitionHolder.getSubpackageId(subpackage);
            const subpackageNodeId = this.#idgen.get(overviewPageId ?? `${this.apiDefinitionId}:${subpackageId}`);

            if (this.#visitedSubpackages.has(subpackageId)) {
                this.taskContext.logger.error(
                    `Duplicate subpackage found in the API Reference layout: ${subpackageId}`
                );
            }

            this.#visitedSubpackages.add(subpackageId);
            this.#nodeIdToSubpackageId.set(subpackageNodeId, [subpackageId]);
            const urlSlug =
                pkg.slug ??
                (isSubpackage(subpackage)
                    ? subpackage.urlSlug
                    : (this.apiSection.slug ?? kebabCase(this.apiSection.title)));
            const slug = parentSlug.apply({
                fullSlug: maybeFullSlug?.split("/"),
                skipUrlSlug: pkg.skipUrlSlug,
                urlSlug
            });
            const convertedItems = this.#convertApiReferenceLayoutItems(pkg.contents, subpackage, slug);
            return {
                id: subpackageNodeId,
                type: "apiPackage",
                children: convertedItems,
                title:
                    pkg.title ??
                    (isSubpackage(subpackage)
                        ? (subpackage.displayName ?? titleCase(subpackage.name))
                        : this.apiSection.title),
                slug: slug.get(),
                icon: pkg.icon,
                hidden: pkg.hidden,
                overviewPageId,
                availability: undefined,
                apiDefinitionId: this.apiDefinitionId,
                pointsTo: undefined,
                noindex:
                    pkg.overviewAbsolutePath != null
                        ? this.markdownFilesToFrontmatter.get(pkg.overviewAbsolutePath)?.noindex
                        : undefined,
                playground: this.#convertPlaygroundSettings(pkg.playground),
                authed: undefined,
                viewers: pkg.viewers,
                orphaned: pkg.orphaned
            };
        } else {
            this.taskContext.logger.warn(
                `Subpackage ${pkg.package} not found in ${this.apiDefinitionId}, treating it as a section`
            );
            const urlSlug = pkg.slug ?? kebabCase(pkg.package);
            const slug = parentSlug.apply({
                fullSlug: maybeFullSlug?.split("/"),
                skipUrlSlug: pkg.skipUrlSlug,
                urlSlug
            });
            const convertedItems = this.#convertApiReferenceLayoutItems(pkg.contents, undefined, slug);
            return {
                id: this.#idgen.get(overviewPageId ?? `${this.apiDefinitionId}:${kebabCase(pkg.package)}`),
                type: "apiPackage",
                children: convertedItems,
                title: pkg.title ?? pkg.package,
                slug: slug.get(),
                icon: pkg.icon,
                hidden: pkg.hidden,
                overviewPageId,
                availability: undefined,
                apiDefinitionId: this.apiDefinitionId,
                pointsTo: undefined,
                noindex:
                    pkg.overviewAbsolutePath != null
                        ? this.markdownFilesToFrontmatter.get(pkg.overviewAbsolutePath)?.noindex
                        : undefined,
                playground: this.#convertPlaygroundSettings(pkg.playground),
                authed: undefined,
                viewers: pkg.viewers,
                orphaned: pkg.orphaned
            };
        }
    }

    #convertSection(
        section: docsYml.ParsedApiReferenceLayoutItem.Section,
        parentSlug: FernNavigation.V1.SlugGenerator
    ): FernNavigation.V1.ApiPackageNode {
        const overviewPageId =
            section.overviewAbsolutePath != null
                ? FernNavigation.V1.PageId(toRelativeFilepath(this.docsWorkspace, section.overviewAbsolutePath))
                : undefined;

        const maybeFullSlug =
            section.overviewAbsolutePath != null
                ? this.markdownFilesToFrontmatter.get(section.overviewAbsolutePath)?.slug
                : undefined;

        const nodeId = this.#idgen.get(overviewPageId ?? maybeFullSlug ?? parentSlug.get());

        const subpackageIds = section.referencedSubpackages
            .map((locator) => {
                const subpackage = this.#holder.getSubpackageByIdOrLocator(locator);
                return subpackage != null ? ApiDefinitionHolder.getSubpackageId(subpackage) : undefined;
            })
            .filter((subpackageId) => {
                if (subpackageId == null) {
                    this.taskContext.logger.error(`Subpackage ${subpackageId} not found in ${this.apiDefinitionId}`);
                }
                return subpackageId != null;
            })
            .filter(isNonNullish);

        this.#nodeIdToSubpackageId.set(nodeId, subpackageIds);
        subpackageIds.forEach((subpackageId) => {
            if (this.#visitedSubpackages.has(subpackageId)) {
                this.taskContext.logger.error(
                    `Duplicate subpackage found in the API Reference layout: ${subpackageId}`
                );
            }
            this.#visitedSubpackages.add(subpackageId);
        });

        const urlSlug = section.slug ?? kebabCase(section.title);
        const slug = parentSlug.apply({
            fullSlug: maybeFullSlug?.split("/"),
            skipUrlSlug: section.skipUrlSlug,
            urlSlug
        });
        const convertedItems = this.#convertApiReferenceLayoutItems(section.contents, undefined, slug);
        return {
            id: nodeId,
            type: "apiPackage",
            children: convertedItems,
            title: section.title,
            slug: slug.get(),
            icon: section.icon,
            hidden: section.hidden,
            overviewPageId,
            availability: undefined,
            apiDefinitionId: this.apiDefinitionId,
            pointsTo: undefined,
            noindex:
                section.overviewAbsolutePath != null
                    ? this.markdownFilesToFrontmatter.get(section.overviewAbsolutePath)?.noindex
                    : undefined,
            playground: this.#convertPlaygroundSettings(section.playground),
            authed: undefined,
            viewers: section.viewers,
            orphaned: section.orphaned
        };
    }

    #convertUnknownIdentifier(
        unknownIdentifier: string,
        apiDefinitionPackageId: string | undefined,
        parentSlug: FernNavigation.V1.SlugGenerator
    ): FernNavigation.V1.ApiPackageChild | undefined {
        unknownIdentifier = unknownIdentifier.trim();
        // unknownIdentifier could either be a package, endpoint, websocket, or webhook.
        // We need to determine which one it is.
        const subpackage = this.#holder.getSubpackageByIdOrLocator(unknownIdentifier);
        if (subpackage != null) {
            const subpackageId = ApiDefinitionHolder.getSubpackageId(subpackage);
            const subpackageNodeId = this.#idgen.get(`${this.apiDefinitionId}:${subpackageId}`);

            if (this.#visitedSubpackages.has(subpackageId)) {
                this.taskContext.logger.error(
                    `Duplicate subpackage found in the API Reference layout: ${subpackageId}`
                );
            }

            this.#visitedSubpackages.add(subpackageId);
            this.#nodeIdToSubpackageId.set(subpackageNodeId, [subpackageId]);
            const urlSlug = isSubpackage(subpackage) ? subpackage.urlSlug : "";
            const slug = parentSlug.apply({ urlSlug });
            return {
                id: subpackageNodeId,
                type: "apiPackage",
                children: [],
                title: isSubpackage(subpackage)
                    ? (subpackage.displayName ?? titleCase(subpackage.name))
                    : this.apiSection.title,
                slug: slug.get(),
                icon: undefined,
                hidden: undefined,
                overviewPageId: undefined,
                availability: undefined,
                apiDefinitionId: this.apiDefinitionId,
                pointsTo: undefined,
                noindex: undefined,
                playground: undefined,
                authed: undefined,
                viewers: undefined,
                orphaned: undefined
            };
        }

        // if the unknownIdentifier is not a subpackage, it could be an http endpoint, websocket, or webhook.
        return this.#convertEndpoint(
            {
                type: "endpoint",
                endpoint: unknownIdentifier,
                title: undefined,
                icon: undefined,
                slug: undefined,
                hidden: undefined,
                playground: undefined,
                viewers: undefined,
                orphaned: undefined
            },
            apiDefinitionPackageId,
            parentSlug
        );
    }

    #convertEndpoint(
        endpointItem: docsYml.ParsedApiReferenceLayoutItem.Endpoint,
        apiDefinitionPackageIdRaw: string | undefined,
        parentSlug: FernNavigation.V1.SlugGenerator
    ): FernNavigation.V1.ApiPackageChild | undefined {
        const endpoint =
            (apiDefinitionPackageIdRaw != null
                ? this.#holder.subpackages
                      .get(APIV1Read.SubpackageId(apiDefinitionPackageIdRaw))
                      ?.endpoints.get(APIV1Read.EndpointId(endpointItem.endpoint))
                : undefined) ?? this.#holder.endpointsByLocator.get(endpointItem.endpoint);
        if (endpoint != null) {
            const endpointId = this.#holder.getEndpointId(endpoint);
            if (endpointId == null) {
                throw new Error(`Expected Endpoint ID for ${endpoint.id}. Got undefined.`);
            }
            if (this.#visitedEndpoints.has(endpointId)) {
                this.taskContext.logger.error(`Duplicate endpoint found in the API Reference layout: ${endpointId}`);
            }
            this.#visitedEndpoints.add(endpointId);
            const endpointSlug =
                endpointItem.slug != null ? parentSlug.append(endpointItem.slug) : parentSlug.apply(endpoint);
            return {
                id: this.#idgen.get(`${this.apiDefinitionId}:${endpointId}`),
                type: "endpoint",
                method: endpoint.method,
                endpointId,
                apiDefinitionId: this.apiDefinitionId,
                availability: FernNavigation.V1.convertAvailability(endpoint.availability),
                isResponseStream: endpoint.response?.type.type === "stream",
                title: endpointItem.title ?? endpoint.name ?? stringifyEndpointPathParts(endpoint.path.parts),
                slug: endpointSlug.get(),
                icon: endpointItem.icon,
                hidden: endpointItem.hidden,
                playground: this.#convertPlaygroundSettings(endpointItem.playground),
                authed: undefined,
                viewers: endpointItem.viewers,
                orphaned: endpointItem.orphaned
            };
        }

        const webSocket =
            (apiDefinitionPackageIdRaw != null
                ? this.#holder.subpackages
                      .get(APIV1Read.SubpackageId(apiDefinitionPackageIdRaw))
                      ?.webSockets.get(APIV1Read.WebSocketId(endpointItem.endpoint))
                : undefined) ?? this.#holder.webSocketsByLocator.get(endpointItem.endpoint);

        if (webSocket != null) {
            const webSocketId = this.#holder.getWebSocketId(webSocket);
            if (webSocketId == null) {
                throw new Error(`Expected WebSocket ID for ${webSocket.id}. Got undefined.`);
            }
            if (this.#visitedWebSockets.has(webSocketId)) {
                this.taskContext.logger.error(`Duplicate web socket found in the API Reference layout: ${webSocketId}`);
            }
            this.#visitedWebSockets.add(webSocketId);
            return {
                id: this.#idgen.get(`${this.apiDefinitionId}:${webSocketId}`),
                type: "webSocket",
                webSocketId,
                title: endpointItem.title ?? webSocket.name ?? stringifyEndpointPathParts(webSocket.path.parts),
                slug: (endpointItem.slug != null
                    ? parentSlug.append(endpointItem.slug)
                    : parentSlug.apply(webSocket)
                ).get(),
                icon: endpointItem.icon,
                hidden: endpointItem.hidden,
                apiDefinitionId: this.apiDefinitionId,
                availability: FernNavigation.V1.convertAvailability(webSocket.availability),
                playground: this.#convertPlaygroundSettings(endpointItem.playground),
                authed: undefined,
                viewers: endpointItem.viewers,
                orphaned: endpointItem.orphaned
            };
        }

        const webhook =
            (apiDefinitionPackageIdRaw != null
                ? this.#holder.subpackages
                      .get(APIV1Read.SubpackageId(apiDefinitionPackageIdRaw))
                      ?.webhooks.get(APIV1Read.WebhookId(endpointItem.endpoint))
                : undefined) ?? this.#holder.webhooks.get(FernNavigation.V1.WebhookId(endpointItem.endpoint));

        if (webhook != null) {
            const webhookId = this.#holder.getWebhookId(webhook);
            if (webhookId == null) {
                throw new Error(`Expected Webhook ID for ${webhook.id}. Got undefined.`);
            }
            if (this.#visitedWebhooks.has(webhookId)) {
                this.taskContext.logger.error(`Duplicate webhook found in the API Reference layout: ${webhookId}`);
            }
            this.#visitedWebhooks.add(webhookId);
            return {
                id: this.#idgen.get(`${this.apiDefinitionId}:${webhookId}`),
                type: "webhook",
                webhookId,
                method: webhook.method,
                title: endpointItem.title ?? webhook.name ?? urlJoin("/", ...webhook.path),
                slug: (endpointItem.slug != null
                    ? parentSlug.append(endpointItem.slug)
                    : parentSlug.apply(webhook)
                ).get(),
                icon: endpointItem.icon,
                hidden: endpointItem.hidden,
                apiDefinitionId: this.apiDefinitionId,
                availability: undefined,
                authed: undefined,
                viewers: endpointItem.viewers,
                orphaned: endpointItem.orphaned
            };
        }

        this.taskContext.logger.error("Unknown identifier in the API Reference layout: ", endpointItem.endpoint);

        return;
    }

    // Step 2

    #mergeAndFilterChildren(
        left: FernNavigation.V1.ApiPackageChild[],
        right: FernNavigation.V1.ApiPackageChild[]
    ): FernNavigation.V1.ApiPackageChild[] {
        return mergeAndFilterChildren({
            left,
            right,
            findEndpointById: (endpointId) => this.#holder.endpoints.get(endpointId),
            stringifyEndpointPathParts: (endpoint: APIV1Read.EndpointDefinition) =>
                stringifyEndpointPathParts(endpoint.path.parts),
            disableEndpointPairs: this.disableEndpointPairs,
            apiDefinitionId: this.apiDefinitionId
        });
    }

    #enrichApiPackageChild(child: FernNavigation.V1.ApiPackageChild): FernNavigation.V1.ApiPackageChild {
        return enrichApiPackageChild({
            child,
            nodeIdToSubpackageId: this.#nodeIdToSubpackageId,
            convertApiDefinitionPackageId: (subpackageId, slug) =>
                this.#convertApiDefinitionPackageId(subpackageId, slug),
            mergeAndFilterChildren: this.#mergeAndFilterChildren.bind(this)
        });
    }

    #convertApiDefinitionPackage(
        pkg: APIV1Read.ApiDefinitionPackage,
        parentSlug: FernNavigation.V1.SlugGenerator
    ): FernNavigation.V1.ApiPackageChild[] {
        // if an endpoint, websocket, webhook, or subpackage is not visited, add it to the additional children list
        let additionalChildren: FernNavigation.V1.ApiPackageChild[] = [];

        pkg.endpoints.forEach((endpoint) => {
            const endpointId = this.#holder.getEndpointId(endpoint);
            if (endpointId == null) {
                throw new Error(`Expected Endpoint ID for ${endpoint.id}. Got undefined.`);
            }
            if (this.#visitedEndpoints.has(endpointId)) {
                return;
            }

            const endpointSlug = parentSlug.apply(endpoint);
            additionalChildren.push({
                id: FernNavigation.V1.NodeId(`${this.apiDefinitionId}:${endpointId}`),
                type: "endpoint",
                method: endpoint.method,
                endpointId,
                apiDefinitionId: this.apiDefinitionId,
                availability: FernNavigation.V1.convertAvailability(endpoint.availability),
                isResponseStream: endpoint.response?.type.type === "stream",
                title: endpoint.name ?? stringifyEndpointPathParts(endpoint.path.parts),
                slug: endpointSlug.get(),
                icon: undefined,
                hidden: undefined,
                playground: undefined,
                authed: undefined,
                viewers: undefined,
                orphaned: undefined
            });
        });

        pkg.websockets.forEach((webSocket) => {
            const webSocketId = this.#holder.getWebSocketId(webSocket);
            if (webSocketId == null) {
                throw new Error(`Expected WebSocket ID for ${webSocket.id}. Got undefined.`);
            }
            if (this.#visitedWebSockets.has(webSocketId)) {
                return;
            }
            additionalChildren.push({
                id: FernNavigation.V1.NodeId(`${this.apiDefinitionId}:${webSocketId}`),
                type: "webSocket",
                webSocketId,
                title: webSocket.name ?? stringifyEndpointPathParts(webSocket.path.parts),
                slug: parentSlug.apply(webSocket).get(),
                icon: undefined,
                hidden: undefined,
                apiDefinitionId: this.apiDefinitionId,
                availability: FernNavigation.V1.convertAvailability(webSocket.availability),
                playground: undefined,
                authed: undefined,
                viewers: undefined,
                orphaned: undefined
            });
        });

        pkg.webhooks.forEach((webhook) => {
            const webhookId = this.#holder.getWebhookId(webhook);
            if (webhookId == null) {
                throw new Error(`Expected Webhook ID for ${webhook.id}. Got undefined.`);
            }
            if (this.#visitedWebhooks.has(webhookId)) {
                return;
            }
            additionalChildren.push({
                id: FernNavigation.V1.NodeId(`${this.apiDefinitionId}:${webhookId}`),
                type: "webhook",
                webhookId,
                method: webhook.method,
                title: webhook.name ?? titleCase(webhook.id),
                slug: parentSlug.apply(webhook).get(),
                icon: undefined,
                hidden: undefined,
                apiDefinitionId: this.apiDefinitionId,
                availability: undefined,
                authed: undefined,
                viewers: undefined,
                orphaned: undefined
            });
        });

        pkg.subpackages.forEach((subpackageId) => {
            if (this.#visitedSubpackages.has(subpackageId)) {
                return;
            }

            const subpackage = this.#holder.getSubpackageByIdOrLocator(subpackageId);
            if (subpackage == null) {
                this.taskContext.logger.error(`Subpackage ${subpackageId} not found in ${this.apiDefinitionId}`);
                return;
            }

            const slug = isSubpackage(subpackage) ? parentSlug.apply(subpackage) : parentSlug;
            const subpackageChildren = this.#convertApiDefinitionPackageId(subpackageId, slug);
            if (subpackageChildren.length > 0) {
                additionalChildren.push({
                    id: FernNavigation.V1.NodeId(`${this.apiDefinitionId}:${subpackageId}`),
                    type: "apiPackage",
                    children: subpackageChildren,
                    title: isSubpackage(subpackage)
                        ? (subpackage.displayName ?? titleCase(subpackage.name))
                        : this.apiSection.title,
                    slug: slug.get(),
                    icon: undefined,
                    hidden: undefined,
                    overviewPageId: undefined,
                    availability: undefined,
                    apiDefinitionId: this.apiDefinitionId,
                    pointsTo: undefined,
                    noindex: undefined,
                    playground: undefined,
                    authed: undefined,
                    viewers: undefined,
                    orphaned: undefined
                });
            }
        });

        additionalChildren = this.mergeEndpointPairs(additionalChildren);

        if (this.apiSection.alphabetized) {
            additionalChildren = additionalChildren.sort((a, b) => {
                const aTitle = a.type === "endpointPair" ? a.nonStream.title : a.title;
                const bTitle = b.type === "endpointPair" ? b.nonStream.title : b.title;
                return aTitle.localeCompare(bTitle);
            });
        }

        return additionalChildren;
    }

    #convertApiDefinitionPackageId(
        packageId: string | undefined,
        parentSlug: FernNavigation.V1.SlugGenerator
    ): FernNavigation.V1.ApiPackageChild[] {
        const pkg =
            packageId != null
                ? this.#holder.resolveSubpackage(this.#holder.getSubpackageByIdOrLocator(packageId))
                : undefined;

        if (pkg == null) {
            this.taskContext.logger.error(`Subpackage ${packageId} not found in ${this.apiDefinitionId}`);
            return [];
        }

        // if an endpoint, websocket, webhook, or subpackage is not visited, add it to the additional children list
        return this.#convertApiDefinitionPackage(pkg, parentSlug);
    }

    #convertPlaygroundSettings(
        playgroundSettings?: docsYml.RawSchemas.PlaygroundSettings
    ): FernNavigation.V1.PlaygroundSettings | undefined {
        return convertPlaygroundSettings(playgroundSettings);
    }

    private mergeEndpointPairs(children: FernNavigation.V1.ApiPackageChild[]): FernNavigation.V1.ApiPackageChild[] {
        return mergeEndpointPairs({
            children,
            findEndpointById: (endpointId: APIV1Read.EndpointId) => this.#holder.endpoints.get(endpointId),
            stringifyEndpointPathParts: (endpoint: APIV1Read.EndpointDefinition) =>
                stringifyEndpointPathParts(endpoint.path.parts),
            disableEndpointPairs: this.disableEndpointPairs,
            apiDefinitionId: this.apiDefinitionId
        });
    }
}<|MERGE_RESOLUTION|>--- conflicted
+++ resolved
@@ -163,26 +163,6 @@
         page: docsYml.DocsNavigationItem.Page,
         parentSlug: FernNavigation.V1.SlugGenerator
     ): FernNavigation.V1.PageNode {
-<<<<<<< HEAD
-        const pageId = FernNavigation.V1.PageId(this.toRelativeFilepath(page.absolutePath));
-        const pageSlug = parentSlug.apply({
-            fullSlug: this.markdownFilesToFrontmatter.get(page.absolutePath)?.slug?.split("/"),
-            urlSlug: page.slug ?? kebabCase(page.title)
-        });
-        return {
-            id: this.#idgen.get(pageId),
-            type: "page",
-            pageId,
-            title: page.title,
-            slug: pageSlug.get(),
-            icon: page.icon,
-            hidden: page.hidden,
-            noindex: this.markdownFilesToFrontmatter.get(page.absolutePath)?.noindex,
-            authed: undefined,
-            viewers: page.viewers,
-            orphaned: page.orphaned
-        };
-=======
         return toPageNode({
             page,
             parentSlug,
@@ -190,7 +170,6 @@
             markdownFilesToFullSlugs: this.markdownFilesToFullSlugs,
             idgen: this.#idgen
         });
->>>>>>> 029650e8
     }
 
     #convertPackage(
