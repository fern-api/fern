--- conflicted
+++ resolved
@@ -30,13 +30,8 @@
     "@fern-api/configuration": "workspace:*",
     "@fern-api/core-utils": "workspace:*",
     "@fern-api/docs-markdown-utils": "workspace:*",
-<<<<<<< HEAD
-    "@fern-api/fdr-sdk": "0.122.1-a24810378",
-    "@fern-api/ui-core-utils": "0.115.0-3cf21db72",
-=======
     "@fern-api/fdr-sdk": "0.123.0-c32499d0e",
     "@fern-api/ui-core-utils": "0.123.0-c32499d0e",
->>>>>>> a125be8b
     "@fern-api/fs-utils": "workspace:*",
     "@fern-api/ir-generator": "workspace:*",
     "@fern-api/ir-sdk": "workspace:*",
