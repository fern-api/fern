{
  "name": "@fern-api/docs-resolver",
  "version": "0.0.0",
  "repository": {
    "type": "git",
    "url": "https://github.com/fern-api/fern.git",
    "directory": "packages/cli/docs-resolver"
  },
  "private": true,
  "files": [
    "lib"
  ],
  "type": "module",
  "source": "src/index.ts",
  "main": "lib/index.js",
  "types": "lib/index.d.ts",
  "sideEffects": false,
  "scripts": {
    "clean": "rm -rf ./lib && tsc --build --clean",
    "compile": "tsc --build",
    "test": "vitest --run src/utils/__test__",
    "lint:eslint": "eslint --max-warnings 0 . --ignore-pattern=../../../.eslintignore",
    "lint:eslint:fix": "yarn lint:eslint --fix",
    "format": "prettier --write --ignore-unknown --ignore-path ../../../shared/.prettierignore \"**\"",
    "format:check": "prettier --check --ignore-unknown --ignore-path ../../../shared/.prettierignore \"**\"",
    "depcheck": "depcheck"
  },
  "dependencies": {
    "@fern-api/api-workspace-commons": "workspace:*",
    "@fern-api/cli-source-resolver": "workspace:*",
    "@fern-api/configuration-loader": "workspace:*",
    "@fern-api/core-utils": "workspace:*",
    "@fern-api/docs-markdown-utils": "workspace:*",
<<<<<<< HEAD
    "@fern-api/docs-parsers": "^0.0.53",
    "@fern-api/fdr-sdk": "0.129.4-b6c699ad2",
=======
    "@fern-api/docs-parsers": "0.0.53",
    "@fern-api/fdr-sdk": "0.130.0-8bf179148",
>>>>>>> 540e9ea0
    "@fern-api/lazy-fern-workspace": "workspace:*",
    "@fern-api/ui-core-utils": "0.129.4-b6c699ad2",
    "@fern-api/fs-utils": "workspace:*",
    "@fern-api/ir-generator": "workspace:*",
    "@fern-api/ir-sdk": "workspace:*",
    "@fern-api/project-loader": "workspace:*",
    "@fern-api/register": "workspace:*",
    "@fern-api/task-context": "workspace:*",
    "dayjs": "^1.11.11",
    "gray-matter": "^4.0.3",
    "lodash-es": "^4.17.21",
    "url-join": "^5.0.0",
    "openapi-types": "^12.1.3",
    "@open-rpc/meta-schema": "^1.14.9"
  },
  "devDependencies": {
    "@fern-api/configs": "workspace:*",
    "@types/node": "18.15.3",
    "depcheck": "^1.4.7",
    "eslint": "^8.56.0",
    "prettier": "^3.4.2",
    "@trivago/prettier-plugin-sort-imports": "^5.2.1",
    "typescript": "5.7.2",
    "@fern-api/workspace-loader": "workspace:*",
    "@types/lodash-es": "^4.17.12",
    "vitest": "^2.1.9"
  }
}<|MERGE_RESOLUTION|>--- conflicted
+++ resolved
@@ -31,13 +31,8 @@
     "@fern-api/configuration-loader": "workspace:*",
     "@fern-api/core-utils": "workspace:*",
     "@fern-api/docs-markdown-utils": "workspace:*",
-<<<<<<< HEAD
-    "@fern-api/docs-parsers": "^0.0.53",
-    "@fern-api/fdr-sdk": "0.129.4-b6c699ad2",
-=======
     "@fern-api/docs-parsers": "0.0.53",
     "@fern-api/fdr-sdk": "0.130.0-8bf179148",
->>>>>>> 540e9ea0
     "@fern-api/lazy-fern-workspace": "workspace:*",
     "@fern-api/ui-core-utils": "0.129.4-b6c699ad2",
     "@fern-api/fs-utils": "workspace:*",
