--- conflicted
+++ resolved
@@ -30,13 +30,8 @@
     "@fern-api/configuration": "workspace:*",
     "@fern-api/core-utils": "workspace:*",
     "@fern-api/docs-markdown-utils": "workspace:*",
-<<<<<<< HEAD
     "@fern-api/fdr-sdk": "0.116.3-6478b576c",
-    "@fern-api/ui-core-utils": "0.115.0-3cf21db72", 
-=======
-    "@fern-api/fdr-sdk": "0.115.0-3cf21db72",
-    "@fern-api/ui-core-utils": "0.115.0-3cf21db72",
->>>>>>> 6b088b21
+    "@fern-api/ui-core-utils": "0.116.3-6478b576c", 
     "@fern-api/fs-utils": "workspace:*",
     "@fern-api/ir-generator": "workspace:*",
     "@fern-api/ir-sdk": "workspace:*",
