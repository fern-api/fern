--- conflicted
+++ resolved
@@ -38,11 +38,7 @@
     "@fern-api/core-utils": "workspace:*",
     "@fern-api/docs-markdown-utils": "workspace:*",
     "@fern-api/docs-parsers": "0.0.65",
-<<<<<<< HEAD
-    "@fern-api/fdr-sdk": "0.142.17-69b3b6f65",
-=======
     "@fern-api/fdr-sdk": "0.142.18-d3d2995a8",
->>>>>>> 4ec01b34
     "@fern-api/fs-utils": "workspace:*",
     "@fern-api/ir-generator": "workspace:*",
     "@fern-api/ir-sdk": "workspace:*",
