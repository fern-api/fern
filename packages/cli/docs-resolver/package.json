{
  "name": "@fern-api/docs-resolver",
  "version": "0.0.0",
  "repository": {
    "type": "git",
    "url": "https://github.com/fern-api/fern.git",
    "directory": "packages/cli/docs-resolver"
  },
  "private": true,
  "files": [
    "lib"
  ],
  "type": "module",
  "source": "src/index.ts",
  "main": "lib/index.js",
  "types": "lib/index.d.ts",
  "sideEffects": false,
  "scripts": {
    "clean": "rm -rf ./lib && tsc --build --clean",
    "compile": "tsc --build",
    "test": "vitest --run src/utils/__test__",
    "lint:eslint": "eslint --max-warnings 0 . --ignore-pattern=../../../.eslintignore",
    "lint:eslint:fix": "yarn lint:eslint --fix",
    "format": "prettier --write --ignore-unknown --ignore-path ../../../shared/.prettierignore \"**\"",
    "format:check": "prettier --check --ignore-unknown --ignore-path ../../../shared/.prettierignore \"**\"",
    "depcheck": "depcheck"
  },
  "dependencies": {
    "@fern-api/api-workspace-commons": "workspace:*",
    "@fern-api/cli-source-resolver": "workspace:*",
    "@fern-api/configuration-loader": "workspace:*",
    "@fern-api/core-utils": "workspace:*",
    "@fern-api/docs-markdown-utils": "workspace:*",
<<<<<<< HEAD
    "@fern-api/docs-parsers": "^0.0.39",
=======
    "@fern-api/docs-parsers": "^0.0.41",
>>>>>>> 4f38a55e
    "@fern-api/fdr-sdk": "0.128.0-8c361ea2b",
    "@fern-api/lazy-fern-workspace": "workspace:*",
    "@fern-api/ui-core-utils": "0.127.5-c465d2cf0",
    "@fern-api/fs-utils": "workspace:*",
    "@fern-api/ir-generator": "workspace:*",
    "@fern-api/ir-sdk": "workspace:*",
    "@fern-api/project-loader": "workspace:*",
    "@fern-api/register": "workspace:*",
    "@fern-api/task-context": "workspace:*",
    "dayjs": "^1.11.11",
    "gray-matter": "^4.0.3",
    "lodash-es": "^4.17.21",
    "url-join": "^5.0.0",
    "openapi-types": "^12.1.3",
    "@open-rpc/meta-schema": "^1.14.9"
  },
  "devDependencies": {
    "@fern-api/configs": "workspace:*",
    "@types/node": "18.15.3",
    "depcheck": "^1.4.7",
    "eslint": "^8.56.0",
    "prettier": "^3.4.2",
    "@trivago/prettier-plugin-sort-imports": "^5.2.1",
    "typescript": "5.7.2",
    "@fern-api/workspace-loader": "workspace:*",
    "@types/lodash-es": "^4.17.12",
    "vitest": "^2.1.8"
  }
}<|MERGE_RESOLUTION|>--- conflicted
+++ resolved
@@ -31,11 +31,7 @@
     "@fern-api/configuration-loader": "workspace:*",
     "@fern-api/core-utils": "workspace:*",
     "@fern-api/docs-markdown-utils": "workspace:*",
-<<<<<<< HEAD
-    "@fern-api/docs-parsers": "^0.0.39",
-=======
     "@fern-api/docs-parsers": "^0.0.41",
->>>>>>> 4f38a55e
     "@fern-api/fdr-sdk": "0.128.0-8c361ea2b",
     "@fern-api/lazy-fern-workspace": "workspace:*",
     "@fern-api/ui-core-utils": "0.127.5-c465d2cf0",
