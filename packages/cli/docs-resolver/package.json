{
  "name": "@fern-api/docs-resolver",
  "version": "0.0.0",
  "repository": {
    "type": "git",
    "url": "https://github.com/fern-api/fern.git",
    "directory": "packages/cli/docs-resolver"
  },
  "private": true,
  "files": [
    "lib"
  ],
  "type": "module",
  "source": "src/index.ts",
  "main": "lib/index.js",
  "types": "lib/index.d.ts",
  "sideEffects": false,
  "scripts": {
    "clean": "rm -rf ./lib && tsc --build --clean",
    "compile": "tsc --build",
    "test": "vitest --run src/utils/__test__",
    "lint:eslint": "eslint --max-warnings 0 . --ignore-pattern=../../../.eslintignore",
    "lint:eslint:fix": "yarn lint:eslint --fix",
    "format": "prettier --write --ignore-unknown --ignore-path ../../../shared/.prettierignore \"**\"",
    "format:check": "prettier --check --ignore-unknown --ignore-path ../../../shared/.prettierignore \"**\"",
    "depcheck": "depcheck"
  },
  "dependencies": {
    "@fern-api/api-workspace-commons": "workspace:*",
    "@fern-api/cli-source-resolver": "workspace:*",
    "@fern-api/configuration-loader": "workspace:*",
    "@fern-api/core-utils": "workspace:*",
    "@fern-api/docs-markdown-utils": "workspace:*",
<<<<<<< HEAD
    "@fern-api/fdr-sdk": "0.126.1-444264056",
=======
    "@fern-api/docs-parsers": "^0.0.20",
    "@fern-api/fdr-sdk": "0.127.4-331678a74",
    "@fern-api/lazy-fern-workspace": "workspace:*",
    "@fern-api/ui-core-utils": "0.127.4-331678a74",
>>>>>>> 10130c8b
    "@fern-api/fs-utils": "workspace:*",
    "@fern-api/ir-generator": "workspace:*",
    "@fern-api/ir-sdk": "workspace:*",
    "@fern-api/register": "workspace:*",
    "@fern-api/task-context": "workspace:*",
    "@fern-api/ui-core-utils": "0.126.1-444264056",
    "dayjs": "^1.11.11",
    "gray-matter": "^4.0.3",
    "lodash-es": "^4.17.21",
    "url-join": "^5.0.0"
  },
  "devDependencies": {
<<<<<<< HEAD
    "@fern-api/typescript-config": "workspace:*",
    "@types/node": "18.15.3",
    "depcheck": "^1.4.7",
    "eslint": "^8.56.0",
    "prettier": "^3.4.2",
    "@trivago/prettier-plugin-sort-imports": "^5.2.1",
    "typescript": "5.7.2",
    "@fern-api/workspace-loader": "workspace:*",
    "@types/lodash-es": "^4.17.12",
    "vitest": "^2.1.8"
=======
    "@fern-api/workspace-loader": "workspace:*",
    "@types/lodash-es": "^4.17.12",
    "@types/node": "18.7.18",
    "depcheck": "^1.4.6",
    "eslint": "^8.56.0",
    "openapi-types": "^10.0.0",
    "prettier": "^2.7.1",
    "typescript": "4.6.4",
    "vitest": "^2.0.5"
>>>>>>> 10130c8b
  }
}<|MERGE_RESOLUTION|>--- conflicted
+++ resolved
@@ -31,27 +31,22 @@
     "@fern-api/configuration-loader": "workspace:*",
     "@fern-api/core-utils": "workspace:*",
     "@fern-api/docs-markdown-utils": "workspace:*",
-<<<<<<< HEAD
-    "@fern-api/fdr-sdk": "0.126.1-444264056",
-=======
     "@fern-api/docs-parsers": "^0.0.20",
     "@fern-api/fdr-sdk": "0.127.4-331678a74",
     "@fern-api/lazy-fern-workspace": "workspace:*",
     "@fern-api/ui-core-utils": "0.127.4-331678a74",
->>>>>>> 10130c8b
     "@fern-api/fs-utils": "workspace:*",
     "@fern-api/ir-generator": "workspace:*",
     "@fern-api/ir-sdk": "workspace:*",
     "@fern-api/register": "workspace:*",
     "@fern-api/task-context": "workspace:*",
-    "@fern-api/ui-core-utils": "0.126.1-444264056",
     "dayjs": "^1.11.11",
     "gray-matter": "^4.0.3",
     "lodash-es": "^4.17.21",
-    "url-join": "^5.0.0"
+    "url-join": "^5.0.0",
+    "openapi-types": "^12.1.3"
   },
   "devDependencies": {
-<<<<<<< HEAD
     "@fern-api/typescript-config": "workspace:*",
     "@types/node": "18.15.3",
     "depcheck": "^1.4.7",
@@ -62,16 +57,5 @@
     "@fern-api/workspace-loader": "workspace:*",
     "@types/lodash-es": "^4.17.12",
     "vitest": "^2.1.8"
-=======
-    "@fern-api/workspace-loader": "workspace:*",
-    "@types/lodash-es": "^4.17.12",
-    "@types/node": "18.7.18",
-    "depcheck": "^1.4.6",
-    "eslint": "^8.56.0",
-    "openapi-types": "^10.0.0",
-    "prettier": "^2.7.1",
-    "typescript": "4.6.4",
-    "vitest": "^2.0.5"
->>>>>>> 10130c8b
   }
 }