import { Rule, RuleContext, RuleViolation } from "../../Rule";

export const ValidOpenApiVersionRule: Rule = {
    name: "valid-openapi-version",
    description: "Validates that the OpenAPI version is 3.1.x",
    validate: (context: RuleContext): RuleViolation[] => {
        const violations: RuleViolation[] = [];
        const { document } = context;

        if (!document.openapi) {
            violations.push({
                severity: "fatal",
                message: "[valid-openapi-version] OpenAPI document must have an 'openapi' field",
                path: "/"
            });
            return violations;
        }

        const version = document.openapi;
        if (!version.startsWith("3.")) {
            violations.push({
                severity: "error",
<<<<<<< HEAD
                message: `OpenAPI version must be 3.x.x, found: ${version}`,
=======
                message: `[valid-openapi-version] OpenAPI version must be 3.1.x, found: ${version}`,
>>>>>>> f1d2a618
                path: "/openapi"
            });
        }

        return violations;
    }
};<|MERGE_RESOLUTION|>--- conflicted
+++ resolved
@@ -20,11 +20,7 @@
         if (!version.startsWith("3.")) {
             violations.push({
                 severity: "error",
-<<<<<<< HEAD
-                message: `OpenAPI version must be 3.x.x, found: ${version}`,
-=======
-                message: `[valid-openapi-version] OpenAPI version must be 3.1.x, found: ${version}`,
->>>>>>> f1d2a618
+                message: `[valid-openapi-version] OpenAPI version must be 3.x.x, found: ${version}`,
                 path: "/openapi"
             });
         }
