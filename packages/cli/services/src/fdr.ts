--- conflicted
+++ resolved
@@ -1,19 +1,13 @@
 import { FernRegistryClient } from "@fern-fern/registry-node";
 import { Supplier } from "@fern-fern/registry-node/core";
 
-<<<<<<< HEAD
 export function createFdrService({
     environment = process.env.DEFAULT_FDR_ORIGIN ?? "https://registry.buildwithfern.com",
     token,
 }: {
     environment?: string;
-    token?: Supplier<string | undefined>;
-} = {}): FernRegistryClient {
-=======
-const FDR_ORIGIN = process.env.DEFAULT_FDR_ORIGIN ?? "https://registry.buildwithfern.com";
-
-export function createFdrService({ token }: { token: Supplier<string> }): FernRegistryClient {
->>>>>>> 892536b1
+    token: Supplier<string>;
+}): FernRegistryClient {
     return new FernRegistryClient({
         environment,
         token,
