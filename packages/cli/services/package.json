{
  "name": "@fern-api/services",
  "version": "0.0.0",
  "repository": {
    "type": "git",
    "url": "https://github.com/fern-api/fern.git",
    "directory": "packages/cli/services"
  },
  "private": true,
  "files": [
    "lib"
  ],
  "type": "module",
  "source": "src/index.ts",
  "main": "lib/index.js",
  "types": "lib/index.d.ts",
  "sideEffects": false,
  "scripts": {
    "clean": "rm -rf ./lib && tsc --build --clean",
    "compile": "tsc --build",
    "test": "yarn compile && jest --passWithNoTests",
    "lint:eslint": "eslint --max-warnings 0 . --ignore-path=../../../.eslintignore --report-unused-disable-directives",
    "lint:eslint:fix": "yarn lint:eslint --fix",
    "format": "prettier --write --ignore-unknown --ignore-path ../../../shared/.prettierignore \"**\"",
    "format:check": "prettier --check --ignore-unknown --ignore-path ../../../shared/.prettierignore \"**\"",
    "organize-imports": "organize-imports-cli tsconfig.json",
    "depcheck": "depcheck"
  },
  "dependencies": {
    "@fern-api/venus-api-sdk": "0.0.20-7-g6ea8dc4",
    "@fern-fern/fiddle-sdk": "^0.0.285",
<<<<<<< HEAD
    "@fern-fern/registry-node": "0.11.1-3-g62f25ca"
=======
    "@fern-fern/registry-node": "0.11.1-4-gcbb472a"
>>>>>>> a5517cb3
  },
  "devDependencies": {
    "@types/jest": "^29.0.3",
    "@types/node": "^18.7.18",
    "depcheck": "^1.4.3",
    "eslint": "^8.26.0",
    "jest": "^29.4.0",
    "organize-imports-cli": "^0.10.0",
    "prettier": "^2.7.1",
    "typescript": "4.6.4"
  }
}<|MERGE_RESOLUTION|>--- conflicted
+++ resolved
@@ -29,11 +29,7 @@
   "dependencies": {
     "@fern-api/venus-api-sdk": "0.0.20-7-g6ea8dc4",
     "@fern-fern/fiddle-sdk": "^0.0.285",
-<<<<<<< HEAD
-    "@fern-fern/registry-node": "0.11.1-3-g62f25ca"
-=======
     "@fern-fern/registry-node": "0.11.1-4-gcbb472a"
->>>>>>> a5517cb3
   },
   "devDependencies": {
     "@types/jest": "^29.0.3",
