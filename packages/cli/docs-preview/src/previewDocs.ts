--- conflicted
+++ resolved
@@ -86,117 +86,7 @@
 type APIDefinitionID = string;
 
 class ReferencedAPICollector {
-<<<<<<< HEAD
-    private readonly apis: Record<APIDefinitionID, docsYml.DocsNavigationItem.ApiSection> = {};
-
-    constructor(private readonly apiWorkspaces: APIWorkspace[], private readonly context: TaskContext) {}
-
-    public addReferencedAPI(api: docsYml.DocsNavigationItem.ApiSection): APIDefinitionID {
-        const id = uuidv4();
-        this.apis[id] = api;
-        return id;
-    }
-
-    public async getAPIsForDefinition(): Promise<Promise<Record<FdrAPI.ApiDefinitionId, APIV1Read.ApiDefinition>>> {
-        const result: Record<FdrAPI.ApiDefinitionId, APIV1Read.ApiDefinition> = {};
-        for (const [id, api] of Object.entries(this.apis)) {
-            let workspace = this.apiWorkspaces[0];
-            if (api.apiName != null) {
-                workspace = this.apiWorkspaces.find((workspace) => workspace.workspaceName);
-            }
-            if (workspace == null) {
-                this.context.logger.error(`Failed to load API workspace ${api.apiName}`);
-                continue;
-            }
-            const fernWorkspace =
-                workspace.type === "oss"
-                    ? await convertOpenApiWorkspaceToFernWorkspace(workspace, this.context)
-                    : workspace;
-            const ir = await generateIntermediateRepresentation({
-                workspace: fernWorkspace,
-                audiences: api.audiences,
-                generationLanguage: undefined,
-                smartCasing: false,
-                disableExamples: false
-            });
-            const apiDefinition = convertIrToFdrApi({
-                ir,
-                snippetsConfig: {}
-            });
-            const dbApiDefinition = convertAPIDefinitionToDb(
-                apiDefinition,
-                "",
-                new SDKSnippetHolder({
-                    snippetsConfigWithSdkId: {},
-                    snippetsBySdkId: {},
-                    snippetTemplatesByEndpoint: {},
-                    snippetTemplatesByEndpointId: {},
-                    snippetsBySdkIdAndEndpointId: {}
-                })
-            );
-            const readApiDefinition = convertDbAPIDefinitionToRead(dbApiDefinition);
-            result[id] = readApiDefinition;
-        }
-        return result;
-    }
-}
-
-async function constructWriteDocsDefinition({
-    parsedDocsConfig,
-    context,
-    apiCollector
-}: {
-    parsedDocsConfig: docsYml.ParsedDocsConfiguration;
-    context: TaskContext;
-    apiCollector: ReferencedAPICollector;
-}): Promise<DocsV1Write.DocsDefinition> {
-    return {
-        pages: entries(parsedDocsConfig.pages).reduce(
-            (pages, [pageFilepath, pageContents]) => ({
-                ...pages,
-                [pageFilepath]: { markdown: pageContents }
-            }),
-            {}
-        ),
-        config: await convertDocsConfiguration({
-            parsedDocsConfig,
-            context,
-            apiCollector
-        })
-    };
-}
-
-async function convertDocsConfiguration({
-    parsedDocsConfig,
-    context,
-    apiCollector
-}: {
-    parsedDocsConfig: docsYml.ParsedDocsConfiguration;
-    context: TaskContext;
-    apiCollector: ReferencedAPICollector;
-}): Promise<DocsV1Write.DocsConfig> {
-    return {
-        title: parsedDocsConfig.title,
-        logoV2: undefined,
-        logoHeight: undefined,
-        logoHref: undefined,
-        favicon: undefined,
-        backgroundImage: undefined,
-        navigation: await convertNavigationConfig({
-            navigationConfig: parsedDocsConfig.navigation,
-            tabs: parsedDocsConfig.tabs,
-            parsedDocsConfig,
-            context,
-            apiCollector
-        }),
-        colorsV3: parsedDocsConfig.colors,
-        navbarLinks: parsedDocsConfig.navbarLinks,
-        typography: undefined
-    };
-}
-=======
     private readonly apis: Record<APIDefinitionID, APIV1Read.ApiDefinition> = {};
->>>>>>> 85aac2c4
 
     public addReferencedAPI({
         ir,
@@ -215,7 +105,9 @@
             new SDKSnippetHolder({
                 snippetsConfigWithSdkId: {},
                 snippetsBySdkId: {},
-                snippetTemplatesByEndpoint: {}
+                snippetTemplatesByEndpoint: {},
+                snippetTemplatesByEndpointId: {},
+                snippetsBySdkIdAndEndpointId: {}
             })
         );
 
