--- conflicted
+++ resolved
@@ -82,13 +82,8 @@
 
             for (const filepath of filepaths) {
                 if (!fileIdsMap.has(filepath)) {
-<<<<<<< HEAD
-                    const fileId = uuidv4();
-                    previousDocsDefinition.filesV2[fileId as DocsV1Read.FileId] = {
-=======
                     const fileId = FdrAPI.FileId(uuidv4());
                     previousDocsDefinition.filesV2[fileId] = {
->>>>>>> 08698052
                         type: "url",
                         url: FernNavigation.Url(`/_local${convertToFernHostAbsoluteFilePath(filepath)}`)
                     };
