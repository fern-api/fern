import { v4 as uuidv4 } from "uuid";

import { DocsDefinitionResolver } from "@fern-api/docs-resolver";
import {
    APIV1Read,
    APIV1Write,
    DocsV1Read,
    FdrAPI,
    FernNavigation,
    SDKSnippetHolder,
    convertAPIDefinitionToDb,
    convertDbAPIDefinitionToRead,
    convertDbDocsConfigToRead,
    convertDocsDefinitionToDb
} from "@fern-api/fdr-sdk";
import { convertToFernHostAbsoluteFilePath } from "@fern-api/fs-utils";
import { IntermediateRepresentation } from "@fern-api/ir-sdk";
import { Project } from "@fern-api/project-loader";
import { convertIrToFdrApi } from "@fern-api/register";
import { TaskContext } from "@fern-api/task-context";
<<<<<<< HEAD
import { v4 as uuidv4 } from "uuid";
import { OSSWorkspace } from "@fern-api/lazy-fern-workspace";
import { isNonNullish } from "@fern-api/core-utils";
import { parseDocsConfiguration } from "../../configuration-loader/src/docs-yml/parseDocsConfiguration";
=======
>>>>>>> 14549f1a

export async function getPreviewDocsDefinition({
    domain,
    project,
    context
}: {
    domain: string;
    project: Project;
    context: TaskContext;
}): Promise<DocsV1Read.DocsDefinition> {
    const docsWorkspace = project.docsWorkspaces;
    const apiWorkspaces = project.apiWorkspaces;
    if (docsWorkspace == null) {
        throw new Error("No docs workspace found in project");
    }

    const fernWorkspaces = await Promise.all(
        apiWorkspaces.map(
            async (workspace) =>
                await workspace.toFernWorkspace(
                    { context },
                    { enableUniqueErrorsPerEndpoint: true, detectGlobalHeaders: false, preserveSchemaIds: true }
                )
        )
    );

    const ossWorkspaces = (
        await Promise.all(
            apiWorkspaces.map(async (workspace) => {
                if (workspace instanceof OSSWorkspace) {
                    return workspace as OSSWorkspace;
                }
                return null;
            })
        )
    ).filter(isNonNullish);

    const apiCollector = new ReferencedAPICollector(context);
    const apiCollectorV2 = new ReferencedAPICollectorV2(context);

    const filesV2: Record<string, DocsV1Read.File_> = {};

    const parsedDocsConfig = await parseDocsConfiguration({
        rawDocsConfiguration: docsWorkspace.config,
        context,
        absolutePathToFernFolder: docsWorkspace.absoluteFilePath,
        absoluteFilepathToDocsConfig: docsWorkspace.absoluteFilepathToDocsConfig
    });

    const resolver = new DocsDefinitionResolver(
        domain,
        docsWorkspace,
        ossWorkspaces,
        fernWorkspaces,
        context,
        undefined,
        async (files) =>
            files.map((file) => {
                const fileId = uuidv4();
                filesV2[fileId] = {
                    type: "url",
                    url: FernNavigation.Url(`/_local${convertToFernHostAbsoluteFilePath(file.absoluteFilePath)}`)
                };
                return {
                    absoluteFilePath: file.absoluteFilePath,
                    relativeFilePath: file.relativeFilePath,
                    fileId
                };
            }),
        async (opts) => apiCollector.addReferencedAPI(opts),
        async (opts) => apiCollectorV2.addReferencedAPI(opts)
    );

    const writeDocsDefinition = await resolver.resolve();
    const dbDocsDefinition = convertDocsDefinitionToDb({
        writeShape: writeDocsDefinition,
        files: {}
    });
    const readDocsConfig = convertDbDocsConfigToRead({
        dbShape: dbDocsDefinition.config
    });

    return {
        apis: parsedDocsConfig.experimental?.directOpenapiParser ? {} : apiCollector.getAPIsForDefinition(),
        apisV2: parsedDocsConfig.experimental?.directOpenapiParser ? apiCollectorV2.getAPIsForDefinition() : {},
        config: readDocsConfig,
        files: {},
        filesV2,
        pages: dbDocsDefinition.pages,
        search: { type: "legacyMultiAlgoliaIndex", algoliaIndex: undefined },
        algoliaSearchIndex: undefined,
        jsFiles: undefined,
        id: undefined
    };
}

type APIDefinitionID = string;

class ReferencedAPICollector {
    private readonly apis: Record<APIDefinitionID, APIV1Read.ApiDefinition> = {};

    constructor(private readonly context: TaskContext) {}

    public addReferencedAPI({
        ir,
        snippetsConfig,
        playgroundConfig
    }: {
        ir: IntermediateRepresentation;
        snippetsConfig: APIV1Write.SnippetsConfig;
        playgroundConfig?: { oauth?: boolean };
    }): APIDefinitionID {
        try {
            const id = uuidv4();

            const dbApiDefinition = convertAPIDefinitionToDb(
                convertIrToFdrApi({ ir, snippetsConfig, playgroundConfig }),
                FdrAPI.ApiDefinitionId(id),
                new SDKSnippetHolder({
                    snippetsConfigWithSdkId: {},
                    snippetsBySdkId: {},
                    snippetTemplatesByEndpoint: {},
                    snippetTemplatesByEndpointId: {},
                    snippetsBySdkIdAndEndpointId: {}
                })
            );

            const readApiDefinition = convertDbAPIDefinitionToRead(dbApiDefinition);

            this.apis[id] = readApiDefinition;
            return id;
        } catch (e) {
            // Print Error
            const err = e as Error;
            this.context.logger.error(`Failed to read referenced API: ${err?.message} ${err?.stack}`);
            if (err.stack != null) {
                this.context.logger.error(err?.stack);
            }
            throw e;
        }
    }

    public getAPIsForDefinition(): Record<FdrAPI.ApiDefinitionId, APIV1Read.ApiDefinition> {
        return this.apis;
    }
}

class ReferencedAPICollectorV2 {
    private readonly apis: Record<APIDefinitionID, FdrAPI.api.latest.ApiDefinition> = {};

    constructor(private readonly context: TaskContext) {}

    public addReferencedAPI({ api }: { api: FdrAPI.api.latest.ApiDefinition }): APIDefinitionID {
        try {
            this.apis[api.id] = api;
            return api.id;
        } catch (e) {
            // Print Error
            const err = e as Error;
            this.context.logger.error(`Failed to read referenced API: ${err?.message} ${err?.stack}`);
            if (err.stack != null) {
                this.context.logger.error(err?.stack);
            }
            throw e;
        }
    }

    public getAPIsForDefinition(): Record<FdrAPI.ApiDefinitionId, FdrAPI.api.latest.ApiDefinition> {
        return this.apis;
    }
}<|MERGE_RESOLUTION|>--- conflicted
+++ resolved
@@ -18,13 +18,9 @@
 import { Project } from "@fern-api/project-loader";
 import { convertIrToFdrApi } from "@fern-api/register";
 import { TaskContext } from "@fern-api/task-context";
-<<<<<<< HEAD
-import { v4 as uuidv4 } from "uuid";
 import { OSSWorkspace } from "@fern-api/lazy-fern-workspace";
 import { isNonNullish } from "@fern-api/core-utils";
 import { parseDocsConfiguration } from "../../configuration-loader/src/docs-yml/parseDocsConfiguration";
-=======
->>>>>>> 14549f1a
 
 export async function getPreviewDocsDefinition({
     domain,
