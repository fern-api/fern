--- conflicted
+++ resolved
@@ -27,14 +27,10 @@
     "depcheck": "depcheck"
   },
   "dependencies": {
-<<<<<<< HEAD
     "@fern-api/configuration": "workspace:*",
     "@fern-api/core-utils": "workspace:*",
-    "@fern-api/fdr-sdk": "^0.94.3-cb0d2d2ff",
-=======
     "@fern-api/docs-resolver": "workspace:*",
-    "@fern-api/fdr-sdk": "0.94.3-b6c3996ce",
->>>>>>> 85aac2c4
+    "@fern-api/fdr-sdk": "^0.94.3-f360549d9",
     "@fern-api/fs-utils": "workspace:*",
     "@fern-api/ir-sdk": "workspace:*",
     "@fern-api/logger": "workspace:*",
