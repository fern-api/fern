{
  "name": "@fern-api/docs-preview",
  "version": "0.0.0",
  "private": true,
  "repository": {
    "type": "git",
    "url": "https://github.com/fern-api/fern.git",
    "directory": "packages/cli/docs-preview"
  },
  "sideEffects": false,
  "type": "module",
  "exports": {
    ".": {
      "development": "./src/index.ts",
      "source": "./src/index.ts",
      "types": "./lib/index.d.ts",
      "import": "./lib/index.js",
      "default": "./lib/index.js"
    }
  },
  "main": "lib/index.js",
  "source": "src/index.ts",
  "types": "lib/index.d.ts",
  "files": [
    "lib"
  ],
  "scripts": {
    "clean": "rm -rf ./lib && tsc --build --clean",
    "compile": "tsc --build",
    "compile:debug": "tsc --build --sourceMap",
    "depcheck": "depcheck",
    "test": "vitest --run",
    "test:debug": "pnpm run test --inspect --no-file-parallelism",
    "test:update": "vitest --run -u"
  },
  "dependencies": {
    "@fern-api/docs-resolver": "workspace:*",
    "@fern-api/fdr-sdk": "0.139.5-0b0fae69f",
    "@fern-api/fs-utils": "workspace:*",
    "@fern-api/ir-sdk": "workspace:*",
    "@fern-api/logger": "workspace:*",
    "@fern-api/logging-execa": "workspace:*",
    "@fern-api/project-loader": "workspace:*",
    "@fern-api/register": "workspace:*",
    "@fern-api/task-context": "workspace:*",
    "chalk": "^5.3.0",
    "cors": "^2.8.5",
    "decompress": "^4.2.1",
    "express": "^4.21.2",
    "tmp-promise": "^3.0.3",
    "uuid": "^9.0.1",
    "watcher": "^2.3.1",
    "ws": "^8.17.1",
    "xml2js": "^0.6.2"
  },
  "devDependencies": {
    "@fern-api/configs": "workspace:*",
<<<<<<< HEAD
    "@types/node": "18.15.3",
    "depcheck": "^1.4.7",
    "typescript": "5.8.3",
=======
>>>>>>> 51301f65
    "@types/cors": "^2.8.13",
    "@types/decompress": "^4.2.7",
    "@types/express": "^4.17.21",
    "@types/node": "18.15.3",
    "@types/uuid": "^9.0.8",
    "@types/ws": "^8.5.10",
    "@types/xml2js": "^0.4.14",
    "depcheck": "^1.4.7",
    "typescript": "5.7.2",
    "vitest": "^2.1.9"
  }
}<|MERGE_RESOLUTION|>--- conflicted
+++ resolved
@@ -55,12 +55,6 @@
   },
   "devDependencies": {
     "@fern-api/configs": "workspace:*",
-<<<<<<< HEAD
-    "@types/node": "18.15.3",
-    "depcheck": "^1.4.7",
-    "typescript": "5.8.3",
-=======
->>>>>>> 51301f65
     "@types/cors": "^2.8.13",
     "@types/decompress": "^4.2.7",
     "@types/express": "^4.17.21",
@@ -69,7 +63,7 @@
     "@types/ws": "^8.5.10",
     "@types/xml2js": "^0.4.14",
     "depcheck": "^1.4.7",
-    "typescript": "5.7.2",
+    "typescript": "5.8.3",
     "vitest": "^2.1.9"
   }
 }