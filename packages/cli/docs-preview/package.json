{
  "name": "@fern-api/docs-preview",
  "version": "0.0.0",
  "repository": {
    "type": "git",
    "url": "https://github.com/fern-api/fern.git",
    "directory": "packages/cli/docs-preview"
  },
  "private": true,
  "files": [
    "lib"
  ],
  "type": "module",
  "source": "src/index.ts",
  "main": "lib/index.js",
  "types": "lib/index.d.ts",
  "sideEffects": false,
  "scripts": {
    "clean": "rm -rf ./lib && tsc --build --clean",
    "compile": "tsc --build",
    "test": "yarn compile && jest --passWithNoTests",
    "lint:eslint": "eslint --max-warnings 0 . --ignore-path=../../../.eslintignore",
    "lint:eslint:fix": "yarn lint:eslint --fix",
    "format": "prettier --write --ignore-unknown --ignore-path ../../../shared/.prettierignore \"**\"",
    "format:check": "prettier --check --ignore-unknown --ignore-path ../../../shared/.prettierignore \"**\"",
    "organize-imports": "organize-imports-cli tsconfig.json",
    "depcheck": "depcheck"
  },
  "dependencies": {
    "@fern-api/docs-resolver": "workspace:*",
<<<<<<< HEAD
    "@fern-api/fdr-sdk": "0.98.16-3955e989a",
=======
    "@fern-api/fdr-sdk": "0.98.16-9d189ec33",
>>>>>>> 9ae2f2c7
    "@fern-api/fs-utils": "workspace:*",
    "@fern-api/ir-sdk": "workspace:*",
    "@fern-api/logger": "workspace:*",
    "@fern-api/project-loader": "workspace:*",
    "@fern-api/register": "workspace:*",
    "@fern-api/task-context": "workspace:*",
    "chalk": "^5.0.1",
    "cors": "^2.8.5",
    "decompress": "^4.2.1",
    "express": "^4.19.2",
    "tmp-promise": "^3.0.3",
    "uuid": "^9.0.1",
    "watcher": "^2.3.1",
    "ws": "^8.17.1",
    "xml2js": "^0.6.2"
  },
  "devDependencies": {
    "@types/cors": "^2.8.13",
    "@types/decompress": "^4.2.7",
    "@types/express": "^4.17.21",
    "@types/jest": "^29.5.12",
    "@types/node": "^18.7.18",
    "@types/uuid": "^9.0.8",
    "@types/ws": "^8.5.10",
    "@types/xml2js": "^0.4.14",
    "depcheck": "^1.4.6",
    "eslint": "^8.56.0",
    "jest": "^29.7.0",
    "organize-imports-cli": "^0.10.0",
    "prettier": "^2.7.1",
    "typescript": "4.6.4"
  }
}<|MERGE_RESOLUTION|>--- conflicted
+++ resolved
@@ -28,11 +28,7 @@
   },
   "dependencies": {
     "@fern-api/docs-resolver": "workspace:*",
-<<<<<<< HEAD
-    "@fern-api/fdr-sdk": "0.98.16-3955e989a",
-=======
     "@fern-api/fdr-sdk": "0.98.16-9d189ec33",
->>>>>>> 9ae2f2c7
     "@fern-api/fs-utils": "workspace:*",
     "@fern-api/ir-sdk": "workspace:*",
     "@fern-api/logger": "workspace:*",
