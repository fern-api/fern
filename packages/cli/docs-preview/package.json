--- conflicted
+++ resolved
@@ -33,12 +33,8 @@
   },
   "dependencies": {
     "@fern-api/docs-resolver": "workspace:*",
-<<<<<<< HEAD
     "@fern-api/dynamic-snippets-utils": "workspace:*",
-    "@fern-api/fdr-sdk": "0.139.37-f5b57f86e",
-=======
     "@fern-api/fdr-sdk": "0.139.43-309880147",
->>>>>>> b108a348
     "@fern-api/fs-utils": "workspace:*",
     "@fern-api/ir-sdk": "workspace:*",
     "@fern-api/logger": "workspace:*",
