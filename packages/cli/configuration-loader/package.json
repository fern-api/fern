{
  "name": "@fern-api/configuration-loader",
  "version": "0.0.0",
  "private": true,
  "repository": {
    "type": "git",
    "url": "https://github.com/fern-api/fern.git",
    "directory": "packages/cli/configuration-loader"
  },
  "sideEffects": false,
  "type": "module",
  "exports": {
    ".": {
      "development": "./src/index.ts",
      "source": "./src/index.ts",
      "types": "./lib/index.d.ts",
      "import": "./lib/index.js",
      "default": "./lib/index.js"
    }
  },
  "main": "lib/index.js",
  "source": "src/index.ts",
  "types": "lib/index.d.ts",
  "files": [
    "lib"
  ],
  "scripts": {
    "clean": "rm -rf ./lib && tsc --build --clean",
    "compile": "tsc --build",
    "compile:debug": "tsc --build --sourceMap",
    "depcheck": "depcheck",
    "test": "vitest --run",
    "test:debug": "pnpm run test --inspect --no-file-parallelism",
    "test:update": "vitest --run -u"
  },
  "dependencies": {
    "@fern-api/configuration": "workspace:*",
    "@fern-api/core-utils": "workspace:*",
    "@fern-api/fern-definition-schema": "workspace:*",
    "@fern-api/fs-utils": "workspace:*",
    "@fern-api/task-context": "workspace:*",
    "@fern-fern/fdr-cjs-sdk": "0.139.5-0b0fae69f",
    "@fern-fern/fiddle-sdk": "0.0.584",
    "@fern-fern/generators-sdk": "0.114.0-5745f9e74",
    "find-up": "^6.3.0",
    "js-yaml": "^4.1.0",
    "lodash-es": "^4.17.21",
    "semver": "^7.6.2",
    "tinycolor2": "^1.6.0",
    "tmp-promise": "^3.0.3",
    "zod": "^3.22.3"
  },
  "devDependencies": {
    "@fern-api/configs": "workspace:*",
    "@fern-api/logger": "workspace:*",
<<<<<<< HEAD
    "@types/node": "18.15.3",
    "depcheck": "^1.4.7",
    "typescript": "5.8.3",
=======
>>>>>>> 51301f65
    "@types/js-yaml": "^4.0.8",
    "@types/lodash-es": "^4.17.12",
    "@types/node": "18.15.3",
    "@types/semver": "^7.5.8",
    "@types/tinycolor2": "^1.4.6",
    "depcheck": "^1.4.7",
    "typescript": "5.7.2",
    "vitest": "^2.1.9"
  }
}<|MERGE_RESOLUTION|>--- conflicted
+++ resolved
@@ -53,19 +53,13 @@
   "devDependencies": {
     "@fern-api/configs": "workspace:*",
     "@fern-api/logger": "workspace:*",
-<<<<<<< HEAD
-    "@types/node": "18.15.3",
-    "depcheck": "^1.4.7",
-    "typescript": "5.8.3",
-=======
->>>>>>> 51301f65
     "@types/js-yaml": "^4.0.8",
     "@types/lodash-es": "^4.17.12",
     "@types/node": "18.15.3",
     "@types/semver": "^7.5.8",
     "@types/tinycolor2": "^1.4.6",
     "depcheck": "^1.4.7",
-    "typescript": "5.7.2",
+    "typescript": "5.8.3",
     "vitest": "^2.1.9"
   }
 }