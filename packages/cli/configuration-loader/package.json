--- conflicted
+++ resolved
@@ -29,15 +29,10 @@
   "dependencies": {
     "@fern-api/configuration": "workspace:*",
     "@fern-api/core-utils": "workspace:*",
-    "@fern-api/fern-definition-schema": "workspace:*",
     "@fern-api/fs-utils": "workspace:*",
     "@fern-api/task-context": "workspace:*",
-<<<<<<< HEAD
-    "@fern-fern/fdr-cjs-sdk": "0.138.1-818bc4be9",
-=======
     "@fern-api/fern-definition-schema": "workspace:*",
     "@fern-fern/fdr-cjs-sdk": "0.138.4-984b82706",
->>>>>>> 2009531f
     "@fern-fern/fiddle-sdk": "0.0.584",
     "@fern-fern/generators-sdk": "0.114.0-5745f9e74",
     "find-up": "^6.3.0",
