{
  "name": "@fern-api/configuration-loader",
  "version": "0.0.0",
  "private": true,
  "repository": {
    "type": "git",
    "url": "https://github.com/fern-api/fern.git",
    "directory": "packages/cli/configuration-loader"
  },
  "sideEffects": false,
  "type": "module",
  "exports": {
    ".": {
      "development": "./src/index.ts",
      "source": "./src/index.ts",
      "types": "./lib/index.d.ts",
      "import": "./lib/index.js",
      "default": "./lib/index.js"
    }
  },
  "main": "lib/index.js",
  "source": "src/index.ts",
  "types": "lib/index.d.ts",
  "files": [
    "lib"
  ],
  "scripts": {
    "clean": "rm -rf ./lib && tsc --build --clean",
    "compile": "tsc --build",
    "compile:debug": "tsc --build --sourceMap",
<<<<<<< HEAD
    "depcheck": "depcheck",
    "format": "prettier --write --ignore-unknown --ignore-path ../../../shared/.prettierignore \"**\"",
    "format:check": "prettier --check --ignore-unknown --ignore-path ../../../shared/.prettierignore \"**\"",
    "lint:eslint": "eslint --max-warnings 0 . --ignore-pattern=../../../.eslintignore",
    "lint:eslint:fix": "yarn lint:eslint --fix",
    "test": "vitest --run",
    "test:debug": "pnpm run test --inspect --no-file-parallelism",
    "test:update": "vitest --run -u"
=======
    "test": "vitest --run",
    "test:debug": "pnpm run test --inspect --no-file-parallelism",
    "test:update": "vitest --run -u",
    "depcheck": "depcheck"
>>>>>>> a8f52c28
  },
  "dependencies": {
    "@fern-api/configuration": "workspace:*",
    "@fern-api/core-utils": "workspace:*",
    "@fern-api/fern-definition-schema": "workspace:*",
    "@fern-api/fs-utils": "workspace:*",
    "@fern-api/task-context": "workspace:*",
<<<<<<< HEAD
    "@fern-fern/fdr-cjs-sdk": "0.138.11-2322dc4c6",
=======
    "@fern-api/fern-definition-schema": "workspace:*",
    "@fern-fern/fdr-cjs-sdk": "0.139.5-0b0fae69f",
>>>>>>> a8f52c28
    "@fern-fern/fiddle-sdk": "0.0.584",
    "@fern-fern/generators-sdk": "0.114.0-5745f9e74",
    "find-up": "^6.3.0",
    "js-yaml": "^4.1.0",
    "lodash-es": "^4.17.21",
    "semver": "^7.6.2",
    "tinycolor2": "^1.6.0",
    "tmp-promise": "^3.0.3",
    "zod": "^3.22.3"
  },
  "devDependencies": {
    "@fern-api/configs": "workspace:*",
    "@fern-api/logger": "workspace:*",
    "@types/js-yaml": "^4.0.8",
    "@types/lodash-es": "^4.17.12",
    "@types/node": "18.15.3",
    "@types/semver": "^7.5.8",
    "@types/tinycolor2": "^1.4.6",
    "depcheck": "^1.4.7",
    "typescript": "5.7.2",
    "vitest": "^2.1.9"
  }
}<|MERGE_RESOLUTION|>--- conflicted
+++ resolved
@@ -28,21 +28,10 @@
     "clean": "rm -rf ./lib && tsc --build --clean",
     "compile": "tsc --build",
     "compile:debug": "tsc --build --sourceMap",
-<<<<<<< HEAD
     "depcheck": "depcheck",
-    "format": "prettier --write --ignore-unknown --ignore-path ../../../shared/.prettierignore \"**\"",
-    "format:check": "prettier --check --ignore-unknown --ignore-path ../../../shared/.prettierignore \"**\"",
-    "lint:eslint": "eslint --max-warnings 0 . --ignore-pattern=../../../.eslintignore",
-    "lint:eslint:fix": "yarn lint:eslint --fix",
     "test": "vitest --run",
     "test:debug": "pnpm run test --inspect --no-file-parallelism",
     "test:update": "vitest --run -u"
-=======
-    "test": "vitest --run",
-    "test:debug": "pnpm run test --inspect --no-file-parallelism",
-    "test:update": "vitest --run -u",
-    "depcheck": "depcheck"
->>>>>>> a8f52c28
   },
   "dependencies": {
     "@fern-api/configuration": "workspace:*",
@@ -50,12 +39,7 @@
     "@fern-api/fern-definition-schema": "workspace:*",
     "@fern-api/fs-utils": "workspace:*",
     "@fern-api/task-context": "workspace:*",
-<<<<<<< HEAD
-    "@fern-fern/fdr-cjs-sdk": "0.138.11-2322dc4c6",
-=======
-    "@fern-api/fern-definition-schema": "workspace:*",
     "@fern-fern/fdr-cjs-sdk": "0.139.5-0b0fae69f",
->>>>>>> a8f52c28
     "@fern-fern/fiddle-sdk": "0.0.584",
     "@fern-fern/generators-sdk": "0.114.0-5745f9e74",
     "find-up": "^6.3.0",
