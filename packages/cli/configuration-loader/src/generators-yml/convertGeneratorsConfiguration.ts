--- conflicted
+++ resolved
@@ -83,7 +83,8 @@
         respectNullableSchemas: settings?.["respect-nullable-schemas"],
         inlinePathParameters: settings?.["inline-path-parameters"],
         filter: settings?.filter,
-        exampleGeneration: settings?.["example-generation"]
+        exampleGeneration: settings?.["example-generation"],
+        defaultFormParameterEncoding: settings?.["default-form-parameter-encoding"]
     };
 }
 
@@ -289,27 +290,7 @@
                 origin: spec.origin,
                 overrides: spec.overrides,
                 audiences: [],
-<<<<<<< HEAD
                 settings: parseApiDefinitionSettingsSchema({ ...rootSettings, ...spec.settings })
-=======
-                settings: {
-                    shouldUseTitleAsName: spec.settings?.["title-as-schema-name"],
-                    shouldUseUndiscriminatedUnionsWithLiterals:
-                        spec.settings?.["prefer-undiscriminated-unions-with-literals"] ?? false,
-                    shouldUseIdiomaticRequestNames: spec.settings?.["idiomatic-request-names"],
-                    asyncApiMessageNaming: undefined,
-                    onlyIncludeReferencedSchemas: spec.settings?.["only-include-referenced-schemas"],
-                    shouldUseOptionalAdditionalProperties: spec.settings?.["optional-additional-properties"] ?? true,
-                    coerceEnumsToLiterals: spec.settings?.["coerce-enums-to-literals"],
-                    objectQueryParameters: spec.settings?.["object-query-parameters"],
-                    respectReadonlySchemas: spec.settings?.["respect-readonly-schemas"],
-                    respectNullableSchemas: spec.settings?.["respect-nullable-schemas"],
-                    inlinePathParameters: spec.settings?.["inline-path-parameters"],
-                    filter: spec.settings?.filter,
-                    exampleGeneration: spec.settings?.["example-generation"],
-                    defaultFormParameterEncoding: spec.settings?.["default-form-parameter-encoding"]
-                }
->>>>>>> 30b3014b
             };
         } else if (generatorsYml.isAsyncAPISchema(spec)) {
             definitionLocation = {
