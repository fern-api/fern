--- conflicted
+++ resolved
@@ -141,15 +141,9 @@
 ): generatorsYml.APIDefinitionSettings {
     return {
         ...UNDEFINED_API_DEFINITION_SETTINGS,
-<<<<<<< HEAD
         shouldUseTitleAsName: settings?.["title-as-schema-name"] ?? false,
         shouldUseIdiomaticRequestNames: settings?.["idiomatic-request-names"] ?? true,
-        shouldUseOptionalAdditionalProperties: settings?.["optional-additional-properties"] ?? true,
-=======
-        shouldUseTitleAsName: settings?.["title-as-schema-name"],
-        shouldUseIdiomaticRequestNames: settings?.["idiomatic-request-names"],
         shouldUseOptionalAdditionalProperties: settings?.["optional-additional-properties"],
->>>>>>> 98f96035
         coerceEnumsToLiterals: settings?.["coerce-enums-to-literals"],
         respectNullableSchemas: settings?.["respect-nullable-schemas"] ?? true,
         wrapReferencesToNullableInOptional: settings?.["wrap-references-to-nullable-in-optional"] ?? false,
