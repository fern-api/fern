--- conflicted
+++ resolved
@@ -86,13 +86,9 @@
         shouldUseTitleAsName: settings?.["use-title"] ?? false,
         shouldUseUndiscriminatedUnionsWithLiterals: settings?.unions === "v1",
         asyncApiMessageNaming: settings?.["message-naming"],
-<<<<<<< HEAD
         respectNullableSchemas: settings?.["respect-nullable-schemas"] ?? true,
-=======
-        respectNullableSchemas: settings?.["respect-nullable-schemas"],
         wrapReferencesToNullableInOptional: settings?.["wrap-references-to-nullable-in-optional"],
         coerceOptionalSchemasToNullable: settings?.["coerce-optional-schemas-to-nullable"],
->>>>>>> 2c20b7a5
         onlyIncludeReferencedSchemas: settings?.["only-include-referenced-schemas"],
         inlinePathParameters: settings?.["inline-path-parameters"] ?? true,
         shouldUseIdiomaticRequestNames: settings?.["idiomatic-request-names"] ?? true
@@ -141,13 +137,9 @@
         shouldUseIdiomaticRequestNames: settings?.["idiomatic-request-names"] ?? true,
         shouldUseOptionalAdditionalProperties: settings?.["optional-additional-properties"] ?? true,
         coerceEnumsToLiterals: settings?.["coerce-enums-to-literals"],
-<<<<<<< HEAD
-        respectNullableSchemas: settings?.["respect-nullable-schemas"] ?? true
-=======
-        respectNullableSchemas: settings?.["respect-nullable-schemas"],
+        respectNullableSchemas: settings?.["respect-nullable-schemas"] ?? true,
         wrapReferencesToNullableInOptional: settings?.["wrap-references-to-nullable-in-optional"],
         coerceOptionalSchemasToNullable: settings?.["coerce-optional-schemas-to-nullable"]
->>>>>>> 2c20b7a5
     };
 }
 
