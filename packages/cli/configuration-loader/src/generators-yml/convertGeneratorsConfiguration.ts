import { generatorsYml } from "@fern-api/configuration";
import { assertNever } from "@fern-api/core-utils";
import { visitRawApiAuth } from "@fern-api/fern-definition-schema";
import { AbsoluteFilePath, dirname, join, RelativeFilePath, resolve } from "@fern-api/fs-utils";
import { parseRepository } from "@fern-api/github";
import { TaskContext } from "@fern-api/task-context";
import { FernFiddle } from "@fern-fern/fiddle-sdk";
import { GithubPullRequestReviewer, OutputMetadata, PublishingMetadata, PypiMetadata } from "@fern-fern/fiddle-sdk/api";
import { readFile } from "fs/promises";
import path from "path";

const UNDEFINED_API_DEFINITION_SETTINGS: generatorsYml.APIDefinitionSettings = {
    shouldUseTitleAsName: undefined,
    shouldUseUndiscriminatedUnionsWithLiterals: undefined,
    shouldUseIdiomaticRequestNames: undefined,
    asyncApiMessageNaming: undefined,
    onlyIncludeReferencedSchemas: undefined,
    shouldUseOptionalAdditionalProperties: undefined,
    coerceEnumsToLiterals: undefined,
    objectQueryParameters: undefined,
    respectReadonlySchemas: undefined,
    respectNullableSchemas: undefined,
    inlinePathParameters: undefined,
    useBytesForBinaryResponse: undefined,
    respectForwardCompatibleEnums: undefined,
    filter: undefined,
    exampleGeneration: undefined,
    defaultFormParameterEncoding: undefined,
    additionalPropertiesDefaultsTo: undefined,
    typeDatesAsStrings: undefined,
    preserveSingleSchemaOneOf: undefined,
    inlineAllOfSchemas: undefined,
    resolveAliases: undefined,
    groupMultiApiEnvironments: undefined,
    groupEnvironmentsByHost: undefined,
    wrapReferencesToNullableInOptional: undefined,
    coerceOptionalSchemasToNullable: undefined,
    removeDiscriminantsFromSchemas: undefined
};

export async function convertGeneratorsConfiguration({
    absolutePathToGeneratorsConfiguration,
    rawGeneratorsConfiguration,
    context
}: {
    absolutePathToGeneratorsConfiguration: AbsoluteFilePath;
    rawGeneratorsConfiguration: generatorsYml.GeneratorsConfigurationSchema;
    context: TaskContext;
}): Promise<generatorsYml.GeneratorsConfiguration> {
    const maybeTopLevelMetadata = getOutputMetadata(rawGeneratorsConfiguration.metadata);
    const readme = rawGeneratorsConfiguration.readme;
    warnForDeprecatedConfiguration(context, rawGeneratorsConfiguration);
    const parsedApiConfiguration = await parseAPIConfiguration(rawGeneratorsConfiguration);
    return {
        absolutePathToConfiguration: absolutePathToGeneratorsConfiguration,
        api: parsedApiConfiguration,
        rawConfiguration: rawGeneratorsConfiguration,
        defaultGroup: rawGeneratorsConfiguration["default-group"],
        reviewers: rawGeneratorsConfiguration.reviewers,
        groups:
            rawGeneratorsConfiguration.groups != null
                ? await Promise.all(
                      Object.entries(rawGeneratorsConfiguration.groups).map(([groupName, group]) =>
                          convertGroup({
                              absolutePathToGeneratorsConfiguration,
                              groupName,
                              group,
                              maybeTopLevelMetadata,
                              maybeTopLevelReviewers: rawGeneratorsConfiguration.reviewers,
                              readme
                          })
                      )
                  )
                : [],
        whitelabel:
            rawGeneratorsConfiguration.whitelabel != null && rawGeneratorsConfiguration.whitelabel.github != null
                ? {
                      github: rawGeneratorsConfiguration.whitelabel.github
                  }
                : undefined
    };
}

function parseDeprecatedApiDefinitionSettingsSchema(
    settings: generatorsYml.ApiDefinitionSettingsSchema | undefined
): generatorsYml.APIDefinitionSettings {
    return {
        ...UNDEFINED_API_DEFINITION_SETTINGS,
        shouldUseTitleAsName: settings?.["use-title"] ?? false,
        shouldUseUndiscriminatedUnionsWithLiterals: settings?.unions === "v1",
        asyncApiMessageNaming: settings?.["message-naming"],
        respectNullableSchemas: settings?.["respect-nullable-schemas"] ?? true,
        wrapReferencesToNullableInOptional: settings?.["wrap-references-to-nullable-in-optional"] ?? false,
        coerceOptionalSchemasToNullable: settings?.["coerce-optional-schemas-to-nullable"] ?? false,
        onlyIncludeReferencedSchemas: settings?.["only-include-referenced-schemas"],
<<<<<<< HEAD
        inlinePathParameters: settings?.["inline-path-parameters"] ?? true,
        shouldUseIdiomaticRequestNames: settings?.["idiomatic-request-names"] ?? true
=======
        inlinePathParameters: settings?.["inline-path-parameters"],
        shouldUseIdiomaticRequestNames: settings?.["idiomatic-request-names"],
        removeDiscriminantsFromSchemas: parseRemoveDiscriminantsFromSchemas(
            settings?.["remove-discriminants-from-schemas"]
        )
>>>>>>> 7561f048
    };
}

function parseOpenApiDefinitionSettingsSchema(
    settings: generatorsYml.OpenApiSettingsSchema | undefined
): generatorsYml.APIDefinitionSettings {
    return {
        ...parseBaseApiDefinitionSettingsSchema(settings),
        shouldUseUndiscriminatedUnionsWithLiterals: settings?.["prefer-undiscriminated-unions-with-literals"],
        onlyIncludeReferencedSchemas: settings?.["only-include-referenced-schemas"],
        objectQueryParameters: settings?.["object-query-parameters"] ?? true,
        respectReadonlySchemas: settings?.["respect-readonly-schemas"],
        inlinePathParameters: settings?.["inline-path-parameters"] ?? true,
        filter: settings?.filter,
        exampleGeneration: settings?.["example-generation"],
        defaultFormParameterEncoding: settings?.["default-form-parameter-encoding"],
        useBytesForBinaryResponse: settings?.["use-bytes-for-binary-response"],
        respectForwardCompatibleEnums: settings?.["respect-forward-compatible-enums"],
        additionalPropertiesDefaultsTo: settings?.["additional-properties-defaults-to"],
        typeDatesAsStrings: settings?.["type-dates-as-strings"] ?? false,
        preserveSingleSchemaOneOf: settings?.["preserve-single-schema-oneof"],
        inlineAllOfSchemas: settings?.["inline-all-of-schemas"],
        resolveAliases: settings?.["resolve-aliases"],
        groupMultiApiEnvironments: settings?.["group-multi-api-environments"],
        groupEnvironmentsByHost: settings?.["group-environments-by-host"]
    };
}

function parseAsyncApiDefinitionSettingsSchema(
    settings: generatorsYml.AsyncApiSettingsSchema | undefined
): generatorsYml.APIDefinitionSettings {
    return {
        ...parseBaseApiDefinitionSettingsSchema(settings),
        asyncApiMessageNaming: settings?.["message-naming"]
    };
}

function parseBaseApiDefinitionSettingsSchema(
    settings: generatorsYml.BaseApiSettingsSchema | undefined
): generatorsYml.APIDefinitionSettings {
    return {
        ...UNDEFINED_API_DEFINITION_SETTINGS,
        shouldUseTitleAsName: settings?.["title-as-schema-name"] ?? false,
        shouldUseIdiomaticRequestNames: settings?.["idiomatic-request-names"] ?? true,
        shouldUseOptionalAdditionalProperties: settings?.["optional-additional-properties"] ?? true,
        coerceEnumsToLiterals: settings?.["coerce-enums-to-literals"],
<<<<<<< HEAD
        respectNullableSchemas: settings?.["respect-nullable-schemas"] ?? true,
        wrapReferencesToNullableInOptional: settings?.["wrap-references-to-nullable-in-optional"] ?? false,
        coerceOptionalSchemasToNullable: settings?.["coerce-optional-schemas-to-nullable"] ?? false,
        groupEnvironmentsByHost: settings?.["group-environments-by-host"]
=======
        respectNullableSchemas: settings?.["respect-nullable-schemas"],
        wrapReferencesToNullableInOptional: settings?.["wrap-references-to-nullable-in-optional"],
        coerceOptionalSchemasToNullable: settings?.["coerce-optional-schemas-to-nullable"],
        groupEnvironmentsByHost: settings?.["group-environments-by-host"],
        removeDiscriminantsFromSchemas: parseRemoveDiscriminantsFromSchemas(
            settings?.["remove-discriminants-from-schemas"]
        )
>>>>>>> 7561f048
    };
}

function parseRemoveDiscriminantsFromSchemas(
    option: string | undefined
): generatorsYml.RemoveDiscriminantsFromSchemas | undefined {
    if (option == null || option === "always") {
        return generatorsYml.RemoveDiscriminantsFromSchemas.Always;
    } else if (option === "never") {
        return generatorsYml.RemoveDiscriminantsFromSchemas.Never;
    }
    throw new Error(`Unknown value for generators.yml API setting: remove-discriminants-from-schemas: ${option}`);
}

async function parseAPIConfigurationToApiLocations(
    apiConfiguration: generatorsYml.ApiConfigurationSchemaInternal | undefined,
    rawConfiguration: generatorsYml.GeneratorsConfigurationSchema
): Promise<generatorsYml.APIDefinitionLocation[]> {
    const apiDefinitions: generatorsYml.APIDefinitionLocation[] = [];

    if (apiConfiguration != null) {
        if (typeof apiConfiguration === "string") {
            apiDefinitions.push({
                schema: {
                    type: "oss",
                    path: apiConfiguration
                },
                origin: undefined,
                overrides: undefined,
                audiences: [],
                settings: { ...UNDEFINED_API_DEFINITION_SETTINGS }
            });
        } else if (generatorsYml.isRawProtobufAPIDefinitionSchema(apiConfiguration)) {
            apiDefinitions.push({
                schema: {
                    type: "protobuf",
                    root: apiConfiguration.proto.root,
                    target: apiConfiguration.proto.target ?? "",
                    localGeneration: apiConfiguration.proto["local-generation"] ?? false,
                    fromOpenAPI: apiConfiguration.proto["from-openapi"] ?? false,
                    dependencies: apiConfiguration.proto.dependencies ?? []
                },
                origin: undefined,
                overrides: apiConfiguration.proto.overrides,
                audiences: [],
                settings: { ...UNDEFINED_API_DEFINITION_SETTINGS }
            });
        } else if (Array.isArray(apiConfiguration)) {
            for (const definition of apiConfiguration) {
                if (typeof definition === "string") {
                    apiDefinitions.push({
                        schema: {
                            type: "oss",
                            path: definition
                        },
                        origin: undefined,
                        overrides: undefined,
                        audiences: [],
                        settings: { ...UNDEFINED_API_DEFINITION_SETTINGS }
                    });
                } else if (generatorsYml.isRawProtobufAPIDefinitionSchema(definition)) {
                    apiDefinitions.push({
                        schema: {
                            type: "protobuf",
                            root: definition.proto.root,
                            target: definition.proto.target ?? "",
                            localGeneration: definition.proto["local-generation"] ?? false,
                            fromOpenAPI: definition.proto["from-openapi"] ?? false,
                            dependencies: definition.proto.dependencies ?? []
                        },
                        origin: undefined,
                        overrides: definition.proto.overrides,
                        audiences: [],
                        settings: { ...UNDEFINED_API_DEFINITION_SETTINGS }
                    });
                } else {
                    apiDefinitions.push({
                        schema: {
                            type: "oss",
                            path: definition.path
                        },
                        origin: definition.origin,
                        overrides: definition.overrides,
                        audiences: definition.audiences,
                        settings: parseDeprecatedApiDefinitionSettingsSchema(definition.settings)
                    });
                }
            }
        } else {
            apiDefinitions.push({
                schema: {
                    type: "oss",
                    path: apiConfiguration.path
                },
                origin: apiConfiguration.origin,
                overrides: apiConfiguration.overrides,
                audiences: apiConfiguration.audiences,
                settings: parseDeprecatedApiDefinitionSettingsSchema(apiConfiguration.settings)
            });
        }
    } else {
        const rootSettings = rawConfiguration[generatorsYml.API_SETTINGS_KEY];
        const openapi = rawConfiguration[generatorsYml.OPENAPI_LOCATION_KEY];
        const apiOrigin = rawConfiguration[generatorsYml.API_ORIGIN_LOCATION_KEY];
        const openapiOverrides = rawConfiguration[generatorsYml.OPENAPI_OVERRIDES_LOCATION_KEY];
        const asyncapi = rawConfiguration[generatorsYml.ASYNC_API_LOCATION_KEY];
        if (openapi != null) {
            if (typeof openapi === "string") {
                apiDefinitions.push({
                    schema: {
                        type: "oss",
                        path: openapi
                    },
                    origin: apiOrigin,
                    overrides: openapiOverrides,
                    audiences: [],
                    settings: parseDeprecatedApiDefinitionSettingsSchema(rootSettings)
                });
            } else if (typeof openapi === "object") {
                apiDefinitions.push({
                    schema: {
                        type: "oss",
                        path: openapi.path
                    },
                    origin: openapi.origin,
                    overrides: openapi.overrides,
                    audiences: [],
                    settings: parseOpenApiDefinitionSettingsSchema(openapi.settings)
                });
            }
        }

        if (asyncapi != null) {
            apiDefinitions.push({
                schema: {
                    type: "oss",
                    path: asyncapi
                },
                origin: apiOrigin,
                overrides: undefined,
                audiences: [],
                settings: parseDeprecatedApiDefinitionSettingsSchema(rootSettings)
            });
        }
    }

    return apiDefinitions;
}

async function parseApiConfigurationV2Schema({
    apiConfiguration,
    rawConfiguration
}: {
    apiConfiguration: generatorsYml.ApiConfigurationV2Schema;
    rawConfiguration: generatorsYml.GeneratorsConfigurationSchema;
}): Promise<generatorsYml.APIDefinition> {
    const partialConfig = {
        "auth-schemes":
            apiConfiguration.auth != null
                ? Object.fromEntries(
                      Object.entries(rawConfiguration["auth-schemes"] ?? {}).filter(([name, _]) => {
                          if (apiConfiguration.auth == null) {
                              return false;
                          }
                          return visitRawApiAuth(apiConfiguration.auth, {
                              any: (any) => {
                                  return any.any.includes(name);
                              },
                              single: (single) => {
                                  return single === name;
                              }
                          });
                      })
                  )
                : undefined,
        ...apiConfiguration
    };

    if (generatorsYml.isConjureSchema(apiConfiguration.specs)) {
        return {
            type: "conjure",
            pathToConjureDefinition: apiConfiguration.specs.conjure,
            ...partialConfig
        };
    }

    const rootDefinitions: generatorsYml.APIDefinitionLocation[] = [];
    const namespacedDefinitions: Record<string, generatorsYml.APIDefinitionLocation[]> = {};

    for (const spec of apiConfiguration.specs ?? []) {
        let definitionLocation: generatorsYml.APIDefinitionLocation;
        if (generatorsYml.isOpenApiSpecSchema(spec)) {
            definitionLocation = {
                schema: {
                    type: "oss",
                    path: spec.openapi
                },
                origin: spec.origin,
                overrides: spec.overrides,
                audiences: [],
                settings: parseOpenApiDefinitionSettingsSchema(spec.settings)
            };
        } else if (generatorsYml.isAsyncApiSpecSchema(spec)) {
            definitionLocation = {
                schema: {
                    type: "oss",
                    path: spec.asyncapi
                },
                origin: spec.origin,
                overrides: spec.overrides,
                audiences: [],
                settings: parseAsyncApiDefinitionSettingsSchema(spec.settings)
            };
        } else if (generatorsYml.isProtoSpecSchema(spec)) {
            definitionLocation = {
                schema: {
                    type: "protobuf",
                    root: spec.proto.root,
                    target: spec.proto.target ?? "",
                    localGeneration: spec.proto["local-generation"] ?? false,
                    fromOpenAPI: spec.proto["from-openapi"] ?? false,
                    dependencies: spec.proto.dependencies ?? []
                },
                origin: undefined,
                overrides: spec.proto.overrides,
                audiences: [],
                settings: { ...UNDEFINED_API_DEFINITION_SETTINGS }
            };
        } else if (generatorsYml.isOpenRpcSpecSchema(spec)) {
            definitionLocation = {
                schema: {
                    type: "openrpc",
                    path: spec.openrpc
                },
                origin: undefined,
                overrides: spec.overrides,
                audiences: [],
                settings: { ...UNDEFINED_API_DEFINITION_SETTINGS }
            };
        } else {
            continue;
        }
        if ("namespace" in spec && spec.namespace != null) {
            namespacedDefinitions[spec.namespace] ??= [];
            // biome-ignore lint/style/noNonNullAssertion: allow
            namespacedDefinitions[spec.namespace]!.push(definitionLocation);
        } else {
            rootDefinitions.push(definitionLocation);
        }
    }

    // No namespaces
    if (Object.keys(namespacedDefinitions).length === 0) {
        return {
            type: "singleNamespace",
            definitions: rootDefinitions,
            ...partialConfig
        };
    }
    // Yes namespaces
    return {
        type: "multiNamespace",
        rootDefinitions,
        definitions: namespacedDefinitions,
        ...partialConfig
    };
}

async function parseAPIConfiguration(
    rawGeneratorsConfiguration: generatorsYml.GeneratorsConfigurationSchema
): Promise<generatorsYml.APIDefinition> {
    const apiConfiguration = rawGeneratorsConfiguration.api;

    if (apiConfiguration != null) {
        if (generatorsYml.isApiConfigurationV2Schema(apiConfiguration)) {
            return parseApiConfigurationV2Schema({ apiConfiguration, rawConfiguration: rawGeneratorsConfiguration });
        }

        if (generatorsYml.isNamespacedApiConfiguration(apiConfiguration)) {
            const namespacedDefinitions: Record<string, generatorsYml.APIDefinitionLocation[]> = {};
            for (const [namespace, configuration] of Object.entries(apiConfiguration.namespaces)) {
                namespacedDefinitions[namespace] = await parseAPIConfigurationToApiLocations(
                    configuration,
                    rawGeneratorsConfiguration
                );
            }
            return {
                type: "multiNamespace",
                rootDefinitions: undefined,
                definitions: namespacedDefinitions
            };
        }
    }

    return {
        type: "singleNamespace",
        definitions: await parseAPIConfigurationToApiLocations(apiConfiguration, rawGeneratorsConfiguration)
    };
}

async function convertGroup({
    absolutePathToGeneratorsConfiguration,
    groupName,
    group,
    maybeTopLevelMetadata,
    maybeTopLevelReviewers,
    readme
}: {
    absolutePathToGeneratorsConfiguration: AbsoluteFilePath;
    groupName: string;
    group: generatorsYml.GeneratorGroupSchema;
    maybeTopLevelMetadata: OutputMetadata | undefined;
    maybeTopLevelReviewers: generatorsYml.ReviewersSchema | undefined;
    readme: generatorsYml.ReadmeSchema | undefined;
}): Promise<generatorsYml.GeneratorGroup> {
    const maybeGroupLevelMetadata = getOutputMetadata(group.metadata);
    return {
        groupName,
        reviewers: group.reviewers,
        audiences: group.audiences == null ? { type: "all" } : { type: "select", audiences: group.audiences },
        generators: await Promise.all(
            group.generators.map((generator) =>
                convertGenerator({
                    absolutePathToGeneratorsConfiguration,
                    generator,
                    maybeTopLevelMetadata,
                    maybeGroupLevelMetadata,
                    maybeTopLevelReviewers,
                    maybeGroupLevelReviewers: group.reviewers,
                    readme
                })
            )
        )
    };
}

async function convertGenerator({
    absolutePathToGeneratorsConfiguration,
    generator,
    maybeGroupLevelMetadata,
    maybeTopLevelMetadata,
    maybeGroupLevelReviewers,
    maybeTopLevelReviewers,
    readme
}: {
    absolutePathToGeneratorsConfiguration: AbsoluteFilePath;
    generator: generatorsYml.GeneratorInvocationSchema;
    maybeGroupLevelMetadata: OutputMetadata | undefined;
    maybeTopLevelMetadata: OutputMetadata | undefined;
    maybeGroupLevelReviewers: generatorsYml.ReviewersSchema | undefined;
    maybeTopLevelReviewers: generatorsYml.ReviewersSchema | undefined;
    readme: generatorsYml.ReadmeSchema | undefined;
}): Promise<generatorsYml.GeneratorInvocation> {
    return {
        raw: generator,
        name: generator.name,
        version: generator.version,
        config: generator.config,
        outputMode: await convertOutputMode({
            absolutePathToGeneratorsConfiguration,
            generator,
            maybeGroupLevelMetadata,
            maybeTopLevelMetadata,
            maybeGroupLevelReviewers,
            maybeTopLevelReviewers
        }),
        keywords: generator.keywords,
        smartCasing: generator["smart-casing"] ?? false,
        disableExamples: generator["disable-examples"] ?? false,
        absolutePathToLocalOutput:
            generator.output?.location === "local-file-system"
                ? resolve(dirname(absolutePathToGeneratorsConfiguration), generator.output.path)
                : undefined,
        absolutePathToLocalSnippets:
            generator.snippets?.path != null
                ? resolve(dirname(absolutePathToGeneratorsConfiguration), generator.snippets.path)
                : undefined,
        language: getLanguageFromGeneratorName(generator.name),
        irVersionOverride: generator["ir-version"] ?? undefined,
        publishMetadata: getPublishMetadata({ generatorInvocation: generator }),
        readme,
        settings: generator.api?.settings ?? undefined
    };
}

function getPublishMetadata({
    generatorInvocation
}: {
    generatorInvocation: generatorsYml.GeneratorInvocationSchema;
}): PublishingMetadata | undefined {
    const publishMetadata = generatorInvocation["publish-metadata"];
    if (publishMetadata != null) {
        return {
            packageDescription: publishMetadata["package-description"],
            publisherEmail: publishMetadata.email,
            publisherName: publishMetadata.author,
            referenceUrl: publishMetadata["reference-url"]
        };
    } else if (generatorInvocation.metadata != null) {
        return {
            packageDescription: generatorInvocation.metadata["package-description"],
            publisherEmail: generatorInvocation.metadata.email,
            publisherName: generatorInvocation.metadata.author,
            referenceUrl: generatorInvocation.metadata["reference-url"]
        };
    }
    return undefined;
}

function _getPypiMetadata({
    pypiOutputMetadata,
    maybeGroupLevelMetadata,
    maybeTopLevelMetadata
}: {
    pypiOutputMetadata: generatorsYml.PypiOutputMetadataSchema | undefined;
    maybeGroupLevelMetadata: OutputMetadata | undefined;
    maybeTopLevelMetadata: OutputMetadata | undefined;
}): PypiMetadata | undefined {
    let maybePyPiMetadata: PypiMetadata | undefined;
    if (pypiOutputMetadata != null) {
        maybePyPiMetadata = getPyPiMetadata(pypiOutputMetadata);
        maybePyPiMetadata = { ...maybeTopLevelMetadata, ...maybeGroupLevelMetadata, ...maybePyPiMetadata };
    }
    return maybePyPiMetadata;
}

function _getReviewers({
    topLevelReviewers,
    groupLevelReviewers,
    outputModeReviewers
}: {
    topLevelReviewers: generatorsYml.ReviewersSchema | undefined;
    groupLevelReviewers: generatorsYml.ReviewersSchema | undefined;
    outputModeReviewers: generatorsYml.ReviewersSchema | undefined;
}): GithubPullRequestReviewer[] {
    const teamNames = new Set<string>();
    const userNames = new Set<string>();

    const reviewers: GithubPullRequestReviewer[] = [];

    const allTeamReviewers = [
        ...(topLevelReviewers?.teams ?? []),
        ...(groupLevelReviewers?.teams ?? []),
        ...(outputModeReviewers?.teams ?? [])
    ];
    const allUserReviewers = [
        ...(topLevelReviewers?.users ?? []),
        ...(groupLevelReviewers?.users ?? []),
        ...(outputModeReviewers?.users ?? [])
    ];

    for (const team of allTeamReviewers) {
        if (!teamNames.has(team.name)) {
            reviewers.push(GithubPullRequestReviewer.team({ name: team.name }));
            teamNames.add(team.name);
        }
    }

    for (const user of allUserReviewers) {
        if (!userNames.has(user.name)) {
            reviewers.push(GithubPullRequestReviewer.user({ name: user.name }));
            userNames.add(user.name);
        }
    }

    return reviewers;
}

async function convertOutputMode({
    absolutePathToGeneratorsConfiguration,
    generator,
    maybeGroupLevelMetadata = {},
    maybeTopLevelMetadata = {},
    maybeGroupLevelReviewers,
    maybeTopLevelReviewers
}: {
    absolutePathToGeneratorsConfiguration: AbsoluteFilePath;
    generator: generatorsYml.GeneratorInvocationSchema;
    maybeGroupLevelMetadata: OutputMetadata | undefined;
    maybeTopLevelMetadata: OutputMetadata | undefined;
    maybeGroupLevelReviewers: generatorsYml.ReviewersSchema | undefined;
    maybeTopLevelReviewers: generatorsYml.ReviewersSchema | undefined;
}): Promise<FernFiddle.OutputMode> {
    const downloadSnippets = generator.snippets != null && generator.snippets.path !== "";
    if (generator.github) {
        const repoString = isGithubSelfhosted(generator.github) ? generator.github.uri : generator.github.repository;
        const { owner, repo } = parseRepository(repoString);
        const publishInfo =
            generator.output != null
                ? getGithubPublishInfo(generator.output, maybeGroupLevelMetadata, maybeTopLevelMetadata)
                : undefined;
        const licenseSchema = getGithubLicenseSchema(generator);
        const license =
            licenseSchema != null
                ? await getGithubLicense({
                      absolutePathToGeneratorsConfiguration,
                      githubLicense: licenseSchema
                  })
                : undefined;
        const mode = generator.github.mode ?? "release";
        switch (mode) {
            case "commit":
            case "release":
                return FernFiddle.OutputMode.githubV2(
                    FernFiddle.GithubOutputModeV2.commitAndRelease({
                        owner,
                        repo,
                        license,
                        publishInfo,
                        downloadSnippets
                    })
                );
            case "pull-request": {
                const reviewers = _getReviewers({
                    topLevelReviewers: maybeTopLevelReviewers,
                    groupLevelReviewers: maybeGroupLevelReviewers,
                    outputModeReviewers: (generator.github as generatorsYml.GithubPullRequestSchema).reviewers
                });
                return FernFiddle.OutputMode.githubV2(
                    FernFiddle.GithubOutputModeV2.pullRequest({
                        owner,
                        repo,
                        license,
                        publishInfo,
                        downloadSnippets,
                        reviewers
                    })
                );
            }
            case "push":
                return FernFiddle.OutputMode.githubV2(
                    FernFiddle.GithubOutputModeV2.push({
                        owner,
                        repo,
                        branch: generator.github.mode === "push" ? generator.github.branch : undefined,
                        license,
                        publishInfo,
                        downloadSnippets
                    })
                );
            default:
                assertNever(mode);
        }
    }
    if (generator.output == null) {
        return FernFiddle.remoteGen.OutputMode.publish({ registryOverrides: {} });
    }
    switch (generator.output.location) {
        case "local-file-system":
            return FernFiddle.OutputMode.downloadFiles({
                downloadSnippets
            });
        case "npm":
            return FernFiddle.OutputMode.publishV2(
                FernFiddle.remoteGen.PublishOutputModeV2.npmOverride({
                    registryUrl: generator.output.url ?? "https://registry.npmjs.org",
                    packageName: generator.output["package-name"],
                    token: generator.output.token ?? "",
                    downloadSnippets
                })
            );
        case "maven": {
            return FernFiddle.OutputMode.publishV2(
                FernFiddle.remoteGen.PublishOutputModeV2.mavenOverride({
                    registryUrl: getMavenRegistryUrl(generator.output),
                    username: generator.output.username ?? "",
                    password: generator.output.password ?? "",
                    coordinate: generator.output.coordinate,
                    signature:
                        generator.output.signature != null
                            ? {
                                  keyId: generator.output.signature.keyId,
                                  secretKey: generator.output.signature.secretKey,
                                  password: generator.output.signature.password
                              }
                            : undefined,
                    downloadSnippets
                })
            );
        }
        case "postman":
            return FernFiddle.OutputMode.publishV2(
                FernFiddle.remoteGen.PublishOutputModeV2.postman({
                    apiKey: generator.output["api-key"],
                    workspaceId: generator.output["workspace-id"]
                })
            );
        case "pypi":
            return FernFiddle.OutputMode.publishV2(
                FernFiddle.remoteGen.PublishOutputModeV2.pypiOverride({
                    registryUrl: generator.output.url ?? "https://upload.pypi.org/legacy/",
                    username: generator.output.token != null ? "__token__" : (generator.output.password ?? ""),
                    password: generator.output.token ?? generator.output.password ?? "",
                    coordinate: generator.output["package-name"],
                    downloadSnippets,
                    pypiMetadata: _getPypiMetadata({
                        pypiOutputMetadata: generator.output.metadata,
                        maybeGroupLevelMetadata,
                        maybeTopLevelMetadata
                    })
                })
            );
        case "nuget":
            return FernFiddle.OutputMode.publishV2(
                FernFiddle.remoteGen.PublishOutputModeV2.nugetOverride({
                    registryUrl: generator.output.url ?? "https://nuget.org/",
                    packageName: generator.output["package-name"],
                    apiKey: generator.output["api-key"] ?? "",
                    downloadSnippets
                })
            );
        case "rubygems":
            return FernFiddle.OutputMode.publishV2(
                FernFiddle.remoteGen.PublishOutputModeV2.rubyGemsOverride({
                    registryUrl: generator.output.url ?? "https://rubygems.org/",
                    packageName: generator.output["package-name"],
                    apiKey: generator.output["api-key"] ?? "",
                    downloadSnippets
                })
            );
        case "crates":
            return FernFiddle.OutputMode.publishV2(
                FernFiddle.remoteGen.PublishOutputModeV2.cratesOverride({
                    registryUrl: generator.output.url ?? "https://crates.io/api/v1/crates",
                    packageName: generator.output["package-name"],
                    token: generator.output.token ?? "",
                    downloadSnippets
                })
            );
        default:
            assertNever(generator.output);
    }
}

async function getGithubLicense({
    absolutePathToGeneratorsConfiguration,
    githubLicense
}: {
    absolutePathToGeneratorsConfiguration: AbsoluteFilePath;
    githubLicense: generatorsYml.GithubLicenseSchema;
}): Promise<FernFiddle.GithubLicense> {
    if (typeof githubLicense === "string") {
        switch (githubLicense) {
            case "MIT":
                return FernFiddle.GithubLicense.basic({
                    id: FernFiddle.GithubLicenseId.Mit
                });
            case "Apache-2.0":
                return FernFiddle.GithubLicense.basic({
                    id: FernFiddle.GithubLicenseId.Apache
                });
            default:
                assertNever(githubLicense);
        }
    }
    const absolutePathToLicense = join(
        AbsoluteFilePath.of(path.dirname(absolutePathToGeneratorsConfiguration)),
        RelativeFilePath.of(githubLicense.custom)
    );
    const licenseContent = await readFile(absolutePathToLicense);
    return FernFiddle.GithubLicense.custom({
        contents: licenseContent.toString()
    });
}

// TODO: This is where we should add support for Go and PHP.
function getGithubPublishInfo(
    output: generatorsYml.GeneratorOutputSchema,
    maybeGroupLevelMetadata: OutputMetadata | undefined,
    maybeTopLevelMetadata: OutputMetadata | undefined
): FernFiddle.GithubPublishInfo {
    switch (output.location) {
        case "local-file-system":
            throw new Error("Cannot use local-file-system with github publishing");
        case "npm":
            return FernFiddle.GithubPublishInfo.npm({
                registryUrl: output.url ?? "https://registry.npmjs.org",
                packageName: output["package-name"],
                token: output.token
            });
        case "maven":
            return FernFiddle.GithubPublishInfo.maven({
                registryUrl: getMavenRegistryUrl(output),
                coordinate: output.coordinate,
                credentials:
                    output.username != null && output.password != null
                        ? {
                              username: output.username,
                              password: output.password
                          }
                        : undefined,
                signature:
                    output.signature != null
                        ? {
                              keyId: output.signature.keyId,
                              password: output.signature.password,
                              secretKey: output.signature.secretKey
                          }
                        : undefined
            });
        case "postman":
            return FernFiddle.GithubPublishInfo.postman({
                apiKey: output["api-key"],
                workspaceId: output["workspace-id"]
            });
        case "pypi":
            return FernFiddle.GithubPublishInfo.pypi({
                registryUrl: output.url ?? "https://upload.pypi.org/legacy/",
                packageName: output["package-name"],
                credentials:
                    output.token != null
                        ? {
                              username: "__token__",
                              password: output.token
                          }
                        : {
                              username: output.username ?? "",
                              password: output.password ?? ""
                          },
                pypiMetadata: _getPypiMetadata({
                    pypiOutputMetadata: output.metadata,
                    maybeGroupLevelMetadata,
                    maybeTopLevelMetadata
                })
            });
        case "nuget":
            return FernFiddle.GithubPublishInfo.nuget({
                registryUrl: output.url ?? "https://nuget.org/",
                packageName: output["package-name"],
                apiKey: output["api-key"]
            });
        case "rubygems":
            return FernFiddle.GithubPublishInfo.rubygems({
                registryUrl: output.url ?? "https://rubygems.org/",
                packageName: output["package-name"],
                apiKey: output["api-key"]
            });
        case "crates":
            return FernFiddle.GithubPublishInfo.crates({
                registryUrl: output.url ?? "https://crates.io/api/v1/crates",
                packageName: output["package-name"],
                token: output.token
            });
        default:
            assertNever(output);
    }
}

function getLanguageFromGeneratorName(generatorName: string) {
    if (generatorName.includes("csharp")) {
        return generatorsYml.GenerationLanguage.CSHARP;
    }
    if (generatorName.includes("go")) {
        return generatorsYml.GenerationLanguage.GO;
    }
    if (generatorName.includes("java") || generatorName.includes("spring")) {
        return generatorsYml.GenerationLanguage.JAVA;
    }
    if (generatorName.includes("php")) {
        return generatorsYml.GenerationLanguage.PHP;
    }
    if (generatorName.includes("python") || generatorName.includes("fastapi") || generatorName.includes("pydantic")) {
        return generatorsYml.GenerationLanguage.PYTHON;
    }
    if (generatorName.includes("ruby")) {
        return generatorsYml.GenerationLanguage.RUBY;
    }
    if (generatorName.includes("swift")) {
        return generatorsYml.GenerationLanguage.SWIFT;
    }
    if (generatorName.includes("typescript")) {
        return generatorsYml.GenerationLanguage.TYPESCRIPT;
    }
    return undefined;
}

function getMavenRegistryUrl(maven: generatorsYml.MavenOutputLocationSchema) {
    if (maven.url != null) {
        return maven.url;
    }
    return maven.signature != null
        ? "https://oss.sonatype.org/service/local/staging/deploy/maven2/"
        : "https://s01.oss.sonatype.org/content/repositories/releases/";
}

function getGithubLicenseSchema(
    generator: generatorsYml.GeneratorInvocationSchema
): generatorsYml.GithubLicenseSchema | undefined {
    if (generator["publish-metadata"]?.license != null) {
        return generator["publish-metadata"].license;
    } else if (generator.metadata?.license != null) {
        return generator.metadata.license;
    } else if (isGithubSelfhosted(generator.github) && generator.github.license != null) {
        return generator.github.license;
    }
    return generator.github?.license;
}

function getOutputMetadata(metadata: generatorsYml.OutputMetadataSchema | undefined): OutputMetadata | undefined {
    return metadata != null
        ? {
              description: metadata.description,
              authors: metadata.authors?.map((author) => ({ name: author.name, email: author.email }))
          }
        : undefined;
}

function getPyPiMetadata(metadata: generatorsYml.PypiOutputMetadataSchema | undefined): PypiMetadata | undefined {
    return metadata != null
        ? {
              description: metadata.description,
              authors: metadata.authors?.map((author) => ({ name: author.name, email: author.email })),
              keywords: metadata.keywords,
              documentationLink: metadata["documentation-link"],
              homepageLink: metadata["homepage-link"]
          }
        : undefined;
}

function warnForDeprecatedConfiguration(context: TaskContext, config: generatorsYml.GeneratorsConfigurationSchema) {
    const warnings = [];
    if (config["api-settings"] != null) {
        warnings.push('"api-settings" is deprecated. Please use "api.specs[].settings" instead.');
    }
    if (config["async-api"] != null) {
        warnings.push('"async-api" is deprecated. Please use "api.specs[].asyncapi" instead.');
    }
    if (config.openapi != null) {
        warnings.push('"openapi" is deprecated. Please use "api.specs[].openapi" instead.');
    }
    if (config["openapi-overrides"] != null) {
        warnings.push('"openapi-overrides" is deprecated. Please use "api.specs[].overrides" instead.');
    }
    if (config["spec-origin"]) {
        warnings.push('"spec-origin" is deprecated. Please use "api.specs[].origin" instead.');
    }
    if (config.api != null) {
        if (typeof config.api === "string") {
            warnings.push(
                'Using an OpenAPI or AsyncAPI path string for "api" is deprecated. Please use "api.specs[].openapi" or "api.specs[].asyncapi" instead.'
            );
        }
        if (Array.isArray(config.api)) {
            warnings.push(
                'Using an array for "api" is deprecated. Please use "api.specs[].openapi", "api.specs[].asyncapi", or "api.specs[].proto" instead.'
            );
        } else if (typeof config.api === "object") {
            if ("path" in config.api) {
                warnings.push(
                    'Using "api.path" is deprecated. Please use "api.specs[].openapi" or "api.specs[].asyncapi" instead.'
                );
            }
            if ("proto" in config.api) {
                warnings.push('Using "api.proto" is deprecated. Please use "api.specs[].proto" instead.');
            }
            if ("namespaces" in config.api) {
                warnings.push(
                    'Using "api.namespaces" is deprecated. Please use "api.specs[].openapi", "api.specs[].asyncapi", or "api.specs[].proto" with the "namespace" property instead.'
                );
            }
        }
    }

    if (warnings.length > 0) {
        context.logger.warn("Warnings for generators.yml:");
        context.logger.warn("\t" + warnings.join("\n\t"));
    }
}

/**
 * Type guard to check if a GitHub configuration is a self-hosted configuration
 */
export function isGithubSelfhosted(
    github: generatorsYml.GithubConfigurationSchema | undefined
): github is generatorsYml.GithubSelfhostedSchema {
    if (github == null) {
        return false;
    }
    return "uri" in github && "token" in github;
}<|MERGE_RESOLUTION|>--- conflicted
+++ resolved
@@ -93,16 +93,11 @@
         wrapReferencesToNullableInOptional: settings?.["wrap-references-to-nullable-in-optional"] ?? false,
         coerceOptionalSchemasToNullable: settings?.["coerce-optional-schemas-to-nullable"] ?? false,
         onlyIncludeReferencedSchemas: settings?.["only-include-referenced-schemas"],
-<<<<<<< HEAD
         inlinePathParameters: settings?.["inline-path-parameters"] ?? true,
-        shouldUseIdiomaticRequestNames: settings?.["idiomatic-request-names"] ?? true
-=======
-        inlinePathParameters: settings?.["inline-path-parameters"],
-        shouldUseIdiomaticRequestNames: settings?.["idiomatic-request-names"],
+        shouldUseIdiomaticRequestNames: settings?.["idiomatic-request-names"] ?? true,
         removeDiscriminantsFromSchemas: parseRemoveDiscriminantsFromSchemas(
             settings?.["remove-discriminants-from-schemas"]
         )
->>>>>>> 7561f048
     };
 }
 
@@ -149,20 +144,13 @@
         shouldUseIdiomaticRequestNames: settings?.["idiomatic-request-names"] ?? true,
         shouldUseOptionalAdditionalProperties: settings?.["optional-additional-properties"] ?? true,
         coerceEnumsToLiterals: settings?.["coerce-enums-to-literals"],
-<<<<<<< HEAD
         respectNullableSchemas: settings?.["respect-nullable-schemas"] ?? true,
         wrapReferencesToNullableInOptional: settings?.["wrap-references-to-nullable-in-optional"] ?? false,
         coerceOptionalSchemasToNullable: settings?.["coerce-optional-schemas-to-nullable"] ?? false,
-        groupEnvironmentsByHost: settings?.["group-environments-by-host"]
-=======
-        respectNullableSchemas: settings?.["respect-nullable-schemas"],
-        wrapReferencesToNullableInOptional: settings?.["wrap-references-to-nullable-in-optional"],
-        coerceOptionalSchemasToNullable: settings?.["coerce-optional-schemas-to-nullable"],
         groupEnvironmentsByHost: settings?.["group-environments-by-host"],
         removeDiscriminantsFromSchemas: parseRemoveDiscriminantsFromSchemas(
             settings?.["remove-discriminants-from-schemas"]
         )
->>>>>>> 7561f048
     };
 }
 
