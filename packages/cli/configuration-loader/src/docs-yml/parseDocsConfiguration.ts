--- conflicted
+++ resolved
@@ -224,18 +224,11 @@
 
         pageActions: convertPageActions(pageActions, absoluteFilepathToDocsConfig),
 
-<<<<<<< HEAD
         experimental,
 
         /* custom header/footer components */
         header,
         footer
-=======
-        header: undefined,
-        footer: undefined,
-
-        experimental
->>>>>>> 4dc7580d
     };
 }
 
