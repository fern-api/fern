{
  "name": "@fern-api/openapi-ir-to-fern",
  "version": "0.0.0",
  "repository": {
    "type": "git",
    "url": "https://github.com/fern-api/fern.git",
    "directory": "packages/cli/openapi-ir-to-fern"
  },
  "private": true,
  "files": [
    "lib"
  ],
  "type": "module",
  "source": "src/index.ts",
  "main": "lib/index.js",
  "types": "lib/index.d.ts",
  "sideEffects": false,
  "scripts": {
    "clean": "rm -rf ./lib && tsc --build --clean",
    "compile": "tsc --build",
    "test": "yarn compile && jest --passWithNoTests",
    "lint:eslint": "eslint --max-warnings 0 . --ignore-path=../../../.eslintignore --report-unused-disable-directives",
    "lint:eslint:fix": "yarn lint:eslint --fix",
    "format": "prettier --write --ignore-unknown --ignore-path ../../../shared/.prettierignore \"**\"",
    "format:check": "prettier --check --ignore-unknown --ignore-path ../../../shared/.prettierignore \"**\"",
    "organize-imports": "organize-imports-cli tsconfig.json",
    "depcheck": "depcheck"
  },
  "dependencies": {
    "@fern-api/core-utils": "workspace:*",
    "@fern-api/fs-utils": "workspace:*",
    "@fern-api/logger": "workspace:*",
    "@fern-api/openapi-parser": "workspace:*",
    "@fern-api/project-configuration": "workspace:*",
    "@fern-api/task-context": "workspace:*",
    "@fern-api/yaml-schema": "workspace:*",
<<<<<<< HEAD
    "@fern-fern/openapi-ir-model": "0.0.144",
=======
    "@fern-fern/openapi-ir-model": "0.0.149",
>>>>>>> a4d4107d
    "lodash-es": "^4.17.21"
  },
  "devDependencies": {
    "@types/jest": "^29.0.3",
    "@types/lodash-es": "^4.17.7",
    "@types/node": "^18.7.18",
    "depcheck": "^1.4.6",
    "eslint": "^8.26.0",
    "jest": "^29.7.0",
    "organize-imports-cli": "^0.10.0",
    "prettier": "^2.7.1",
    "typescript": "4.6.4"
  }
}<|MERGE_RESOLUTION|>--- conflicted
+++ resolved
@@ -34,11 +34,7 @@
     "@fern-api/project-configuration": "workspace:*",
     "@fern-api/task-context": "workspace:*",
     "@fern-api/yaml-schema": "workspace:*",
-<<<<<<< HEAD
-    "@fern-fern/openapi-ir-model": "0.0.144",
-=======
-    "@fern-fern/openapi-ir-model": "0.0.149",
->>>>>>> a4d4107d
+    "@fern-fern/openapi-ir-model": "0.0.150",
     "lodash-es": "^4.17.21"
   },
   "devDependencies": {
