--- conflicted
+++ resolved
@@ -34,11 +34,7 @@
     "@fern-api/project-configuration": "workspace:*",
     "@fern-api/task-context": "workspace:*",
     "@fern-api/yaml-schema": "workspace:*",
-<<<<<<< HEAD
-    "@fern-fern/openapi-ir-model": "0.0.175",
-=======
-    "@fern-fern/openapi-ir-model": "0.0.179",
->>>>>>> b4a252de
+    "@fern-fern/openapi-ir-model": "0.0.180",
     "lodash-es": "^4.17.21"
   },
   "devDependencies": {
