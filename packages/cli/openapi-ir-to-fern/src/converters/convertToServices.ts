import { RelativeFilePath } from "@fern-api/fs-utils";
import { FERN_PACKAGE_MARKER_FILENAME } from "@fern-api/project-configuration";
import { RawSchemas } from "@fern-api/yaml-schema";
import type { Endpoint } from "@fern-fern/openapi-ir-model/finalIr";
import { OpenAPIIntermediateRepresentation } from "@fern-fern/openapi-ir-model/finalIr";
import { EXTERNAL_AUDIENCE } from "../convertPackage";
import { Environments } from "../getEnvironments";
import { OpenApiIrConverterContext } from "../OpenApiIrConverterContext";
import { convertEndpoint } from "./convertEndpoint";
import { getEndpointLocation } from "./utils/getEndpointLocation";

export interface ConvertedServices {
    services: Record<RelativeFilePath, ConvertedService>;
    schemaIdsToExclude: string[];
    additionalTypeDeclarations: Record<string, RawSchemas.TypeDeclarationSchema>;
}

export interface ConvertedService {
    value: RawSchemas.HttpServiceSchema;
    docs?: string;
}

export function convertToServices({
    openApiFile,
    environments,
<<<<<<< HEAD
    globalHeaderNames,
    context,
=======
    globalHeaderNames
>>>>>>> 3d61a37b
}: {
    openApiFile: OpenAPIIntermediateRepresentation;
    environments: Environments | undefined;
    globalHeaderNames: Set<string>;
    context: OpenApiIrConverterContext;
}): ConvertedServices {
    const { endpoints, schemas, nonRequestReferencedSchemas } = openApiFile;
    let additionalTypeDeclarations: Record<string, RawSchemas.TypeDeclarationSchema> = {};
    let schemaIdsToExclude: string[] = [];
    const services: Record<RelativeFilePath, ConvertedService> = {};
    const methodOverlaps: Record<string, Endpoint[]> = {};
    for (const endpoint of endpoints) {
        const { endpointId, file, tag } = getEndpointLocation(endpoint);
        if (!(file in services)) {
            const serviceTag = tag == null ? undefined : openApiFile.tags[tag];
            const emptyService = getEmptyService();
            if (serviceTag?.id != null) {
                emptyService["display-name"] = serviceTag.id;
            }
            services[file] = {
                value: emptyService,
                docs: serviceTag?.description ?? undefined
            };
        }
        const service = services[file];
        if (service != null) {
            if (endpointId in service.value.endpoints && methodOverlaps[endpointId] === undefined) {
                methodOverlaps[endpointId] = endpoints.filter((e) => e.sdkName?.methodName === endpointId);
            }
            const convertedEndpoint = convertEndpoint({
                endpoint,
                isPackageYml: file === FERN_PACKAGE_MARKER_FILENAME,
                schemas,
                environments,
                nonRequestReferencedSchemas,
                globalHeaderNames,
                errors: openApiFile.errors
            });
            additionalTypeDeclarations = {
                ...additionalTypeDeclarations,
                ...convertedEndpoint.additionalTypeDeclarations
            };
            schemaIdsToExclude = [...schemaIdsToExclude, ...convertedEndpoint.schemaIdsToExclude];
            let endpointDefinition = convertedEndpoint.value;
            if (endpoint.audiences.length > 0) {
                endpointDefinition = {
                    ...endpointDefinition,
                    audiences: endpoint.audiences
                };
            } else if (openApiFile.hasEndpointsMarkedInternal && (endpoint.internal == null || !endpoint.internal)) {
                endpointDefinition = {
                    ...endpointDefinition,
                    audiences: [EXTERNAL_AUDIENCE]
                };
            }
            service.value.endpoints[endpointId] = endpointDefinition;
        }
    }

    logOverlappingMethodNames(context, methodOverlaps);
    return {
        services,
        schemaIdsToExclude,
        additionalTypeDeclarations
    };
}

function getEmptyService(): RawSchemas.HttpServiceSchema {
    return {
        auth: false,
        "base-path": "",
        endpoints: {}
    };
}

function logOverlappingMethodNames(context: OpenApiIrConverterContext, endpoints: Record<string, Endpoint[]>) {
    if (Object.keys(endpoints).length === 0) {
        return;
    }

    for (const key in endpoints) {
        const value = endpoints[key];
        context.logger.error(`Multiple endpoints have conflicting names for '${key}':`);
        value?.forEach((e) => {
            // TODO: Add line numbers of overlapping methods
            context.logger.error(`- ${e.method.toUpperCase()} ${e.path}`);
        });
    }
    context.logger.error("You can change the names using operationId or the extension `x-fern-sdk-method-name`.");
}<|MERGE_RESOLUTION|>--- conflicted
+++ resolved
@@ -23,12 +23,8 @@
 export function convertToServices({
     openApiFile,
     environments,
-<<<<<<< HEAD
     globalHeaderNames,
-    context,
-=======
-    globalHeaderNames
->>>>>>> 3d61a37b
+    context
 }: {
     openApiFile: OpenAPIIntermediateRepresentation;
     environments: Environments | undefined;
