--- conflicted
+++ resolved
@@ -7,5341 +7,6 @@
       {
         "contents": [
           {
-<<<<<<< HEAD
-            "contents": [
-              {
-                "contents": "# yaml-language-server: $schema=https://raw.githubusercontent.com/fern-api/fern/main/fern.schema.json
-
-{}
-",
-                "name": "__package__.yml",
-                "type": "file",
-              },
-              {
-                "contents": "# yaml-language-server: $schema=https://raw.githubusercontent.com/fern-api/fern/main/fern.schema.json
-
-service:
-  auth: false
-  base-path: /accounts/{account_id}/mfa_requirements
-  path-parameters:
-    account_id:
-      docs: Unique identifier of the account.
-      type: string
-  endpoints:
-    enableAccountMfaRequired:
-      path: ""
-      method: POST
-      docs: Require all account users to have an MFA application configured
-      display-name: Enable Account MFA Requirement
-      response: AccountWithConfig
-
-    disableAccountMfaRequired:
-      path: ""
-      method: DELETE
-      docs: >-
-        Remove requirement for all account users to have an MFA application
-        configured
-      display-name: Disable Account MFA Requirement
-
-types:
-  AccountWithConfig:
-    properties:
-      account: optional<map<string, unknown>>
-",
-                "name": "account.yml",
-                "type": "file",
-              },
-              {
-                "contents": "name: api
-display-name: Policy API
-headers: {}
-",
-                "name": "api.yml",
-                "type": "file",
-              },
-              {
-                "contents": "# yaml-language-server: $schema=https://raw.githubusercontent.com/fern-api/fern/main/fern.schema.json
-
-imports:
-  commons: commons.yml
-
-service:
-  auth: false
-  base-path: /applications/{application_id}
-  path-parameters:
-    application_id:
-      docs: Unique identifier of the application.
-      type: string
-  endpoints:
-    getApplicationLinks:
-      path: /links
-      method: GET
-      docs: Lists an application's links.
-      display-name: List Application Links
-      request:
-        query-parameters:
-          limit:
-            docs: Number of results to return.
-            type: optional<integer>
-          offset:
-            docs: Specifies the offset of the first result to return.
-            type: optional<integer>
-          provider:
-            docs: Partial name of a provider to search against
-            type: optional<string>
-          created_since:
-            docs: Limit results to links created on or after this date.
-            type: optional<string>
-          created_until:
-            docs: Limit results to links created on or before this date.
-            type: optional<string>
-          updated_since:
-            docs: Limit results to links last updated on or since this date.
-            type: optional<string>
-          updated_until:
-            docs: Limit results to links last updated on or before this date.
-            type: optional<string>
-          synced_since:
-            docs: Limit results to links last synced on or after this date.
-            type: optional<string>
-          synced_until:
-            docs: Limit results to links last synced on or before this date.
-            type: optional<string>
-          q:
-            docs: Search for link via ID
-            type: optional<string>
-          status:
-            docs: Filter link status; separate multiple statuses (OR'd) with commas
-            type: optional<_InlinedType65>
-          has_metadata:
-            docs: Filter whether a link has metadata attached
-            type: optional<boolean>
-          policy_type:
-            docs: The type of policy linked.
-            type: optional<_InlinedType67>
-          integration_ids:
-            docs: >-
-              If provided, only show items with any of the specified integration
-              IDs, comma-separated.
-            type: optional<string>
-      response: commons.Links
-
-    getApplicationPolicies:
-      path: /policies
-      method: GET
-      docs: Lists an application's policies.
-      display-name: List Application Policies
-      request:
-        query-parameters:
-          integration_ids:
-            docs: >-
-              If provided, only show items with any of the specified integration
-              IDs, comma-separated.
-            type: optional<string>
-          limit:
-            docs: Number of results to return.
-            type: optional<integer>
-          offset:
-            docs: Specifies the offset of the first result to return.
-            type: optional<integer>
-      response: commons.Policies
-
-types:
-  _InlinedType66:
-    enum:
-      - new
-      - new_with_metadata
-      - document_uploaded
-      - active
-      - stale
-      - broken
-      - revoked
-
-  _InlinedType68:
-    enum:
-      - homeowner
-      - personal_auto
-      - renter
-      - motorcycle
-",
-                "name": "application.yml",
-                "type": "file",
-              },
-              {
-                "contents": "# yaml-language-server: $schema=https://raw.githubusercontent.com/fern-api/fern/main/fern.schema.json
-
-types:
-  Carrier:
-    docs: >-
-      A basic object describing the individual insurance company which has
-      issued a policy.
-    properties:
-      name:
-        docs: The name of the issuing company.
-        type: optional<string>
-
-  Policyholder:
-    docs: >-
-      Describes the company or person which is legally listed on, and entitled
-      to benefits from the policy for which they are attached.
-    properties:
-      type:
-        docs: An indication if the insured is a business or individual.
-        type: optional<_InlinedType80>
-      name: optional<Name>
-      address: optional<unknown>
-      email_addresses:
-        docs: The contact e-mail addresses of the insured, if known.
-        type: optional<list<EMail>>
-      phone_numbers:
-        docs: The contact phone numbers of the insured, if known.
-        type: optional<list<Phone>>
-      is_primary:
-        docs: >-
-          A flag indicating if the insured is explicitly referenced as primary,
-          or assumed primary as being the first insured listed on the policy.
-        type: optional<boolean>
-
-  _InlinedType80:
-    docs: An indication if the insured is a business or individual.
-    enum:
-      - person
-      - business
-
-  Name:
-    docs: Contains a name for a person or business
-    properties:
-      full: optional<string>
-
-  Address:
-    docs: >-
-      A universal base object encapsulating the physical address related to
-      another object.
-    properties:
-      line1:
-        docs: The first line of the address being provided.
-        type: optional<string>
-      line2:
-        docs: The second line of the address, when provided.
-        type: optional<string>
-      city:
-        docs: The city in which the address provided is located.
-        type: optional<string>
-      state:
-        docs: >-
-          The state or provide in which the address is located, represented in
-          abbreviated form.
-        type: optional<string>
-      postal_code:
-        docs: The 5 digit postal code in which the address is located.
-        type: optional<string>
-
-  EMail:
-    docs: >-
-      A universal base object encapsulating the e-mail address related to
-      another object.
-    properties:
-      address: optional<string>
-      is_primary: optional<boolean>
-
-  Phone:
-    docs: >-
-      A universal base object encapsulating the phone number related to another
-      object.
-    properties:
-      type: optional<_InlinedType81>
-      number: optional<string>
-      is_primary: optional<boolean>
-
-  _InlinedType81:
-    enum:
-      - mobile
-      - home
-      - office
-      - fax
-
-  Vehicle:
-    docs: >-
-      Describes the motor vehicle which is covered under the terms of a policy.
-      This object contains details of the specific coverages provided for this
-      vehicle and information about the drivers who are covered.
-    properties:
-      vin:
-        docs: >-
-          The unique Vehicle Identification Number (VIN) that pertains to this
-          vehicle.
-        type: optional<string>
-      make:
-        docs: The manufacturer of the vehicle covered by this policy.
-        type: optional<string>
-      model:
-        docs: The model of the vehicle covered by this policy.
-        type: optional<string>
-      year:
-        docs: The 4-digit model year of the vehicle covered by this policy.
-        type: optional<string>
-      trim:
-        docs: The trim of the vehicle covered by this policy.
-        type: optional<string>
-      series:
-        docs: The series of the vehicle covered by this policy.
-        type: optional<string>
-      annual_mileage:
-        docs: >-
-          When provided, the estimated number of miles this vehicle is expected
-          to be driven, per year. When a range is specified by the carrier, the
-          highest value in the range is provided.
-        type: optional<integer>
-      usage:
-        docs: The intended usage of the vehicle by the insured.
-        type: optional<_InlinedType82>
-      ownership:
-        docs: >-
-          Whether or not the vehicle specified is owned, leased, or financed by
-          the insured.
-        type: optional<_InlinedType83>
-      drivers:
-        docs: A list of drivers assigned to this vehicle.
-        type: optional<list<Driver>>
-      garaging_address: optional<unknown>
-      interests:
-        docs: >-
-          The financial institution which presently holds a lien against the
-          vehicle.
-        type: optional<list<Interest>>
-      coverages:
-        docs: >-
-          A list of all coverages that apply to this vehicle. The omission of
-          any coverage indicates that coverage was either declined or does not
-          apply to this vehicle.
-        type: optional<_InlinedType84>
-      discounts:
-        docs: A list of discounts being applied to the premium of this vehicle.
-        type: optional<list<Discount>>
-
-  _InlinedType82:
-    docs: The intended usage of the vehicle by the insured.
-    enum:
-      - commute
-      - pleasure
-      - business
-
-  _InlinedType83:
-    docs: >-
-      Whether or not the vehicle specified is owned, leased, or financed by the
-      insured.
-    enum:
-      - own
-      - lease
-      - finance
-
-  _InlinedType84:
-    docs: >-
-      A list of all coverages that apply to this vehicle. The omission of any
-      coverage indicates that coverage was either declined or does not apply to
-      this vehicle.
-    properties:
-      bodily_injury: optional<Coverage>
-      property_damage: optional<Coverage>
-      medical_payments: optional<Coverage>
-      personal_injury_protection: optional<Coverage>
-      comprehensive: optional<Coverage>
-      collision: optional<Coverage>
-      uninsured_bodily_injury: optional<Coverage>
-      uninsured_property_damage: optional<Coverage>
-      underinsured_bodily_injury: optional<Coverage>
-      underinsured_property_damage: optional<Coverage>
-      roadside: optional<Coverage>
-      rental_car: optional<Coverage>
-      full_glass: optional<Coverage>
-      nonowned_bodily_injury: optional<Coverage>
-      nonowned_property_damage: optional<Coverage>
-      nonowned_medical_payments: optional<Coverage>
-      nonowned_physical_damage: optional<Coverage>
-      oem_parts: optional<Coverage>
-      ride_share: optional<Coverage>
-      all_risk: optional<Coverage>
-      new_vehicle_replacement: optional<Coverage>
-      collision_deductible_waiver: optional<Coverage>
-      loan_lease_payoff: optional<Coverage>
-      custom_parts: optional<Coverage>
-      automobile_death_benefit: optional<Coverage>
-      trip_interruption: optional<Coverage>
-      personal_property: optional<Coverage>
-      limited_property_damage: optional<Coverage>
-      property_protection: optional<Coverage>
-      personal_injury_attendant_rider: optional<Coverage>
-      rented_vehicle_liability: optional<Coverage>
-      motorcycle_enhanced_injury: optional<Coverage>
-      limited_personal_injury_protection: optional<Coverage>
-      carried_contents: optional<Coverage>
-
-  Driver:
-    docs: >-
-      Describes the individual driver who is considered the routine operator of
-      the vehicle it is attached to and who is explicitly included under the
-      coverage terms selected for the vehicle.
-    properties:
-      name: optional<Name>
-      date_of_birth:
-        docs: >-
-          The date of birth of the driver, when provided by the insurer.
-          Represented as an ISO-8601 date.
-        type: optional<string>
-      marital_status:
-        docs: >-
-          The current marital status of the driver, if provided. The \`separated\`
-          value includes divorced status.
-        type: optional<_InlinedType85>
-      gender:
-        docs: The reported gender of the driver, when provided by the insurer.
-        type: optional<_InlinedType86>
-      age_licensed:
-        docs: >-
-          The age in which the driver was first licensed, when provided by the
-          insurer.
-        type: optional<integer>
-      license_number:
-        docs: >-
-          The drivers license number of the driver when provided by the insurer.
-          This value may be masked.
-        type: optional<string>
-      license_state:
-        docs: >-
-          The state in which the driver is licensed. Represented in abbreviated
-          form.
-        type: optional<string>
-      is_primary:
-        docs: >-
-          A flag indicating if the driver is described as the primary driver of
-          the vehicle. When no clear indication is made by an insurer, the first
-          listed driver is assumed to be the primary.
-        type: optional<boolean>
-
-  _InlinedType85:
-    docs: >-
-      The current marital status of the driver, if provided. The \`separated\`
-      value includes divorced status.
-    enum:
-      - married
-      - single
-      - separated
-      - widowed
-
-  _InlinedType86:
-    docs: The reported gender of the driver, when provided by the insurer.
-    enum:
-      - male
-      - female
-      - non-binary
-
-  Interest:
-    docs: >-
-      Describes an entity, person or company, that has a legal interest in a
-      piece of covered property. This could represent a bank or other financial
-      institution who owns a loan/mortgage/lien over a covered property, a
-      landlord who owns the property a tenant is leasing, or some other
-      recognized stakeholder who is entitled to certain information rights from
-      the insurance company regarding the covered property.
-    properties:
-      type:
-        docs: >-
-          The type of interest being described. Such as: lender, landlord,
-          guarantor, or other.
-        type: optional<_InlinedType87>
-      name: optional<Name>
-      address: optional<unknown>
-      email_addresses:
-        docs: E-Mail addresses used to contact the interested party.
-        type: optional<list<EMail>>
-      phone_numbers:
-        docs: >-
-          Phone Numbers used to call the interested party. Provided in E164
-          format.
-        type: optional<list<Phone>>
-      fax:
-        docs: >-
-          The Fax Number by which to contact the interested party. Provided in
-          E164 format.
-        type: optional<unknown>
-
-  _InlinedType87:
-    docs: >-
-      The type of interest being described. Such as: lender, landlord,
-      guarantor, or other.
-    enum:
-      - landlord
-      - lender
-      - guarantor
-      - other
-
-  Coverage:
-    docs: >-
-      Describes the features of a specific coverage element for a person or
-      property, encapsulating the limits, deductibles, and premium information
-      therein.
-    properties:
-      name:
-        docs: >-
-          The name of the coverage element being described. This is a coded
-          value offered as a convenience method to avoid the need to introspect
-          code to understand which branch of logic is being evaluated.
-        type: optional<string>
-      limits:
-        docs: >-
-          A breakout of different limits and sublimits that apply to this
-          coverage item. When the limits property is null, then the coverage
-          described is selected but limits are not applicable for the coverage
-          feature. The ommission of any limit scope indicates that it does not
-          apply to the coverage.
-        type: optional<_InlinedType88>
-      deductible: optional<unknown>
-      premium:
-        docs: >-
-          The amount of premium being charged for this coverage item at the
-          specified limits and deductibles.
-        type: optional<unknown>
-
-  _InlinedType88:
-    docs: >-
-      A breakout of different limits and sublimits that apply to this coverage
-      item. When the limits property is null, then the coverage described is
-      selected but limits are not applicable for the coverage feature. The
-      ommission of any limit scope indicates that it does not apply to the
-      coverage.
-    properties:
-      occurrence: optional<unknown>
-      person: optional<unknown>
-      day: optional<unknown>
-      duration: optional<PeriodValue>
-      term: optional<CurrencyValue>
-
-  CurrencyValue:
-    docs: >-
-      Describes a value that is tied to a monetary amount. Most frequently used
-      to describe limits, premiums, and deductibles.
-    properties:
-      unit:
-        docs: The ISO-compatible currency code of the value being represented.
-        type: optional<_InlinedType89>
-      value:
-        docs: The amount of currency
-        type: optional<double>
-
-  _InlinedType89:
-    docs: The ISO-compatible currency code of the value being represented.
-    enum:
-      - USD
-      - USD_cents
-
-  RelativeValue:
-    docs: >-
-      Describes a value that is relative to another, such as the fair market
-      value or replacement value. It is inherently variable and subject to the
-      context in which it is invoked.
-    properties:
-      unit:
-        docs: Always "other".
-        type: optional<_InlinedType90>
-      value:
-        docs: >-
-          The form of measure used to calculate the relative value, such as
-          "actual cash value" or "ACV" which looks at the original price or
-          investment and factors in depreciation (effectively "Fair Market
-          Value"), or "replacement cost" (sometimes "Actual Loss Sustained" or
-          "ALS") which sets a value against real cost to replace something
-          today.
-          Occasionally, a response of "unknown" may be returned. This value
-          indicates that no specific value was provided in high level policy
-          documents. The value may be subjective and specific to the individual
-          policyholder as specified in their policy contract and should be
-          manually reviewed.
-        type: optional<_InlinedType91>
-
-  _InlinedType90:
-    docs: Always "other".
-    enum:
-      - other
-
-  _InlinedType91:
-    docs: >-
-      The form of measure used to calculate the relative value, such as "actual
-      cash value" or "ACV" which looks at the original price or investment and
-      factors in depreciation (effectively "Fair Market Value"), or "replacement
-      cost" (sometimes "Actual Loss Sustained" or "ALS") which sets a value
-      against real cost to replace something today.
-      Occasionally, a response of "unknown" may be returned. This value
-      indicates that no specific value was provided in high level policy
-      documents. The value may be subjective and specific to the individual
-      policyholder as specified in their policy contract and should be manually
-      reviewed.
-    enum:
-      - actual_cash_value
-      - replacement_value
-      - unknown
-
-  PercentageValue:
-    docs: >-
-      Describes a value that is represented as a percentage, fraction, or ratio
-      of another value. Most frequently depicted for deductibles which may be a
-      percentage of a limit.
-    properties:
-      unit:
-        docs: Always "percentage"
-        type: optional<_InlinedType92>
-      value:
-        docs: The percentage amount determined by this value.
-        type: optional<double>
-
-  _InlinedType92:
-    docs: Always "percentage"
-    enum:
-      - percentage
-
-  DistanceValue:
-    docs: >-
-      Describes a value that is tied to a physical length or distance. Most
-      frequently used to describe limits on coverages.
-    properties:
-      unit:
-        docs: The distance unit of the value being represented.
-        type: optional<_InlinedType93>
-      value:
-        docs: The amount of the distance in the units specified
-        type: optional<double>
-
-  _InlinedType93:
-    docs: The distance unit of the value being represented.
-    enum:
-      - mile
-      - kilometer
-
-  PeriodValue:
-    docs: >-
-      Describes a value that represents a period of time, such as days, weeks,
-      or months.
-    properties:
-      unit:
-        docs: The scale of time period being represented.
-        type: optional<_InlinedType94>
-      value:
-        docs: The amount of time being represented.
-        type: optional<integer>
-
-  _InlinedType94:
-    docs: The scale of time period being represented.
-    enum:
-      - day
-      - week
-      - month
-
-  Discount:
-    docs: >-
-      Describes a discount which a policyholder is receiving for a particular
-      covered property under a policy. When available, this object also
-      describes the amount of savings.
-    properties:
-      code:
-        docs: >-
-          The programming-friendly value to indicate the discount being applied.
-          NOTE: We regularly add values to this enumeration, so your code should
-          be able to gracefully handle unexpected enum values (though new values
-          are documented here as they go live).
-        type: optional<_InlinedType95>
-      friendly_name:
-        docs: A human-readable, friendly name for the discount.
-        type: optional<string>
-      amount: optional<unknown>
-
-  _InlinedType95:
-    docs: >-
-      The programming-friendly value to indicate the discount being applied.
-      NOTE: We regularly add values to this enumeration, so your code should be
-      able to gracefully handle unexpected enum values (though new values are
-      documented here as they go live).
-    enum:
-      - safe_driver
-      - telematics
-      - online
-      - bundle
-      - teen_driver
-      - claim_free
-      - homeowner
-      - new_car
-      - multi_car
-      - pay_in_full
-      - paperless_billing
-      - loyalty
-      - good_student
-      - distant_student
-      - accident_free
-      - continuous_insurance
-      - eft
-      - early_quote
-      - alarm_system
-      - new_home
-      - new_roof
-      - safe_vehicle
-      - smart_vehicle
-      - membership
-      - payment_plan
-      - military
-      - garage_parking
-      - senior
-      - autopay
-      - insurance_to_value
-      - verified_mileage
-      - payment_history
-      - motorcycle_endorsement
-
-  Location:
-    docs: >-
-      Describes a physical location and/or structure which is covered under the
-      terms of an insurance policy.
-    properties:
-      address: optional<Address>
-      coverages:
-        docs: A list of coverages that apply to the location being insured.
-        type: optional<_InlinedType96>
-      other_deductibles:
-        docs: >-
-          A list of deductibles that apply in addition to the coverage-specific
-          deductibles.
-        type: optional<_InlinedType97>
-      discounts:
-        docs: A list of discounts being applied to the location.
-        type: optional<list<Discount>>
-      interests:
-        docs: >-
-          A list of interested parties, such as mortgagers, lienholders,
-          guarantors, landlords, or others.
-        type: optional<list<Interest>>
-
-  _InlinedType96:
-    docs: A list of coverages that apply to the location being insured.
-    properties:
-      dwelling: optional<Coverage>
-      dwelling_extension: optional<Coverage>
-      personal_property: optional<Coverage>
-      personal_property_off_premises: optional<Coverage>
-      loss_of_use: optional<Coverage>
-      service_line: optional<Coverage>
-      personal_liability: optional<Coverage>
-      medical_payments: optional<Coverage>
-      property_damage_others: optional<Coverage>
-      fire_service: optional<Coverage>
-      loss_assessment: optional<Coverage>
-      sewer_backup: optional<Coverage>
-      arson_reward: optional<Coverage>
-      credit_card_fraud: optional<Coverage>
-      debris_removal: optional<Coverage>
-      oil_release: optional<Coverage>
-      locks: optional<Coverage>
-      landscaping: optional<Coverage>
-      additional_structures: optional<Coverage>
-
-  _InlinedType97:
-    docs: >-
-      A list of deductibles that apply in addition to the coverage-specific
-      deductibles.
-    properties:
-      hail: optional<unknown>
-      earthquake: optional<unknown>
-
-  DocumentRef:
-    docs: >-
-      Describes the individual insurance document available for download from a
-      given insurance policy, including the content-type (or mimetype) of the
-      document.
-    properties:
-      type:
-        docs: The type of document provided at the corresponding URL.
-        type: optional<_InlinedType98>
-      content_type:
-        docs: >-
-          The content-type, or mimetype, of the document being conveyed at this
-          location.
-        type: optional<string>
-      href:
-        docs: The path to retrieve the document described in this object.
-        type: optional<string>
-
-  _InlinedType98:
-    docs: The type of document provided at the corresponding URL.
-    enum:
-      - declaration
-      - id_card
-      - renewal
-      - evidence_of_insurance
-      - cancellation
-
-  Events:
-    properties:
-      count:
-        docs: The total, unfiltered number of events without pagination
-        type: optional<integer>
-      filtered_count:
-        docs: The unpaginated number of events matching the filter
-        type: optional<integer>
-      _embedded: optional<_InlinedType99>
-
-  _InlinedType99:
-    properties:
-      events: optional<list<Event>>
-
-  Event:
-    docs: >-
-      Represents an event delivered via webhook on the occurrence of certain
-      policy changes.
-    properties:
-      id:
-        docs: The unique identifier of the received event.
-        type: optional<string>
-      event_type:
-        docs: An enumerated string representing the type of event that occurred.
-        type: optional<_InlinedType100>
-      occurred_at:
-        docs: >-
-          The date and time in which the event occurred, represented as an
-          ISO-8601 string.
-        type: optional<string>
-      _embedded:
-        docs: A collection of the objects in which this event applies to.
-        type: optional<map<string, unknown>>
-      _links: optional<_InlinedType102>
-
-  _InlinedType100:
-    docs: An enumerated string representing the type of event that occurred.
-    enum:
-      - link.created
-      - link.successful
-      - link.documents.available
-      - link.broken
-      - link.stale
-      - link.changed
-      - policies.unlinked
-      - policy.activated
-      - policy.cancelling
-      - policy.expired
-      - policy.reinstated
-      - policy.renewed
-      - policy.changed
-      - policy.changed.coverage
-      - policy.changed.insureds
-      - policy.changed.status
-      - policy.changed.premium
-
-  _InlinedType101:
-    docs: Link to view the full event payload.
-    properties:
-      href: optional<string>
-
-  _InlinedType102:
-    properties:
-      payload:
-        docs: Link to view the full event payload.
-        type: optional<_InlinedType101>
-
-  Policies:
-    properties:
-      count:
-        docs: Total number of results that can be returned.
-        type: optional<integer>
-      filtered_count:
-        docs: The total number of policies that match the filter.
-        type: optional<integer>
-      _embedded: optional<_InlinedType103>
-
-  _InlinedType103:
-    properties:
-      policies: optional<list<Policy>>
-
-  Policy:
-    docs: >-
-      This describes, in high level, the insurance policy record that is
-      provided by a link. This object encapsulates all the necessary details to
-      understand the policy's status, policyholders, and covered persons or
-      properties.
-    properties:
-      id:
-        docs: >-
-          Unique identifier of a policy record within the application that
-          obtained it.
-        type: optional<string>
-      object:
-        docs: >-
-          String representing the object’s type. Objects of the same type share
-          the same value.
-        type: optional<string>
-      fingerprint:
-        docs: A universally-unique identifier of a policy.
-        type: optional<string>
-      carrier: optional<Carrier>
-      number:
-        docs: >-
-          The full policy number as provided by the issuing company. This is not
-          available to all users and may be null when not active on the account.
-        type: optional<string>
-      masked_number:
-        docs: >-
-          This is a masked version of the policy number provided by the issuing
-          company. This is always provided and available to all customers.
-        type: optional<string>
-      line:
-        docs: A string indicating the line of business this policy encompasses.
-        type: optional<_InlinedType104>
-      policyholders:
-        docs: A list of insureds, or policyholders assigned to this policy.
-        type: optional<list<Policyholder>>
-      vehicles: optional<list<Vehicle>>
-      locations: optional<list<Location>>
-      status:
-        docs: A string representation of the policy's current status.
-        type: optional<_InlinedType105>
-      premium:
-        docs: >-
-          An integer indicating the total premium paid for the policy period.
-          This value is null when premium access is not enabled on the customer
-          account or is not able to be determined.
-        type: optional<unknown>
-      term_length: optional<PeriodValue>
-      inception_date:
-        docs: >-
-          The date when the policy becomes in force. This date is provided in
-          ISO-8601 format excluding time.
-        type: optional<string>
-      expiration_date:
-        docs: >-
-          The date when the described policy period ends. This date is provided
-          in ISO-8601 format excluding time.
-        type: optional<string>
-      cancellation_date:
-        docs: >-
-          The date when the policy is set to be cancelled. This date is provided
-          in ISO-8601 format excluding time.
-        type: optional<string>
-      cancellation_reason:
-        docs: >-
-          The determined reason for the cancellation, such as
-          insured_non_payment or carrier_non_renew or insured_action. This value
-          is null when cancellation is not active or not explicitly indicated by
-          the carrier systems and is not guaranteed to be provided in any
-          circumstance.
-        type: optional<_InlinedType106>
-      linked_at:
-        docs: >-
-          The date and time which the policy was initially retrieved. This date
-          and time is provided in ISO-8601 format.
-        type: optional<string>
-      last_synced_at:
-        docs: >-
-          The date and time when the policy record was last updated. This date
-          and time is provided in ISO-8601 format.
-        type: optional<string>
-      _links:
-        docs: >-
-          A polymorphic list of externally linked resources related to this
-          policy such as documents or logos for carriers.
-        type: optional<_InlinedType108>
-      _embedded:
-        docs: A container for objects wrapped by the current object.
-        type: optional<_InlinedType109>
-      link_id:
-        docs: Unique identifier of the link associated to the policy.
-        type: optional<string>
-
-  _InlinedType104:
-    docs: A string indicating the line of business this policy encompasses.
-    enum:
-      - personal_auto
-      - homeowner
-      - renter
-      - motorcycle
-
-  _InlinedType105:
-    docs: A string representation of the policy's current status.
-    enum:
-      - active
-      - expired
-      - pending
-      - cancelled
-
-  _InlinedType106:
-    docs: >-
-      The determined reason for the cancellation, such as insured_non_payment or
-      carrier_non_renew or insured_action. This value is null when cancellation
-      is not active or not explicitly indicated by the carrier systems and is
-      not guaranteed to be provided in any circumstance.
-    enum:
-      - carrier_non_renew
-      - insured_non_payment
-      - insured_requested
-      - other
-
-  _InlinedType107:
-    docs: A link to the logo for the carrier on the policy.
-    properties:
-      href: optional<string>
-
-  _InlinedType108:
-    docs: >-
-      A polymorphic list of externally linked resources related to this policy
-      such as documents or logos for carriers.
-    properties:
-      documents:
-        docs: >-
-          A list of documents obtained and available for this policy. This list
-          may be empty if no documents are available or if document access is
-          not enabled for your account.
-        type: optional<list<DocumentRef>>
-      carrier_logo:
-        docs: A link to the logo for the carrier on the policy.
-        type: optional<_InlinedType107>
-
-  _InlinedType109:
-    docs: A container for objects wrapped by the current object.
-    properties:
-      missing_fields:
-        docs: A list of policy fields that were unable to be processed.
-        type: optional<list<string>>
-
-  Links:
-    properties:
-      count:
-        docs: Total number of results that can be returned.
-        type: optional<integer>
-      filtered_count:
-        docs: >-
-          If a search filter is applied, this will return the total number of
-          results that match the filter.
-        type: optional<integer>
-      _embedded: optional<_InlinedType110>
-
-  _InlinedType110:
-    properties:
-      links: optional<list<Link_2>>
-
-  Link_2:
-    docs: >-
-      Represents the individual connections between Covie and a Policyholder's
-      account with a carrier and wraps the policies retrieved from it that have
-      been made available to the consumer.
-    properties:
-      id:
-        docs: The unique identifier of the link object.
-        type: optional<string>
-      object:
-        docs: >-
-          String representing the object’s type. Objects of the same type share
-          the same value.
-        type: optional<string>
-      integration_id:
-        docs: The identifier of the integration that was used to establish the link.
-        type: optional<string>
-      policy_count:
-        docs: The number of policies provided by this link.
-        type: optional<integer>
-      status:
-        docs: >-
-          A string representation of the link's current status. This is distinct
-          from a policy's status which is an indicator to whether a policy is in
-          force. A link's status is an indicator of how new and complete the
-          data is and whether or not it is possible to retrieve refreshed
-          information.
-        type: optional<_InlinedType111>
-      is_tracked:
-        docs: >-
-          A flag indicating if the policies provided by this link should be
-          tracked by Covie's monitoring service.
-        type: optional<boolean>
-      tracking_frequency:
-        docs: >-
-          The frequency of which tracking should be performed. This value is
-          \`never\` when tracking is disabled.
-        type: optional<_InlinedType112>
-      updated_at:
-        docs: The date and time, in ISO-8601 format, when the link was last updated.
-        type: optional<string>
-      created_at:
-        docs: >-
-          The date and time, in ISO-8601 format, when the link was first
-          created.
-        type: optional<string>
-      metadata:
-        docs: >-
-          Arbitrary key value pairs set on link creation or PATCH. Keys are
-          alphanumeric plus _, -, ., and space, at most 64 characters. Values
-          are at most 256 characters. You can have at most 32 metadata keys on a
-          link.
-        type: optional<map<string, unknown>>
-      _links: optional<_InlinedType116>
-
-  _InlinedType111:
-    docs: >-
-      A string representation of the link's current status. This is distinct
-      from a policy's status which is an indicator to whether a policy is in
-      force. A link's status is an indicator of how new and complete the data is
-      and whether or not it is possible to retrieve refreshed information.
-    enum:
-      - new
-      - active
-      - document_uploaded
-      - broken
-      - revoked
-      - stale
-
-  _InlinedType112:
-    docs: >-
-      The frequency of which tracking should be performed. This value is \`never\`
-      when tracking is disabled.
-    enum:
-      - daily
-      - weekly
-      - monthly
-      - never
-      - on_demand
-
-  _InlinedType113:
-    docs: Link to retrieve the link's details.
-    properties:
-      href: optional<string>
-
-  _InlinedType114:
-    docs: Link to the carrier's logo.
-    properties:
-      href: optional<string>
-
-  _InlinedType115:
-    properties:
-      href: optional<string>
-      content_type: optional<string>
-
-  _InlinedType116:
-    properties:
-      self:
-        docs: Link to retrieve the link's details.
-        type: optional<_InlinedType113>
-      carrier_logo:
-        docs: Link to the carrier's logo.
-        type: optional<_InlinedType114>
-      uploaded_documents:
-        docs: List of documents uploaded for the link.
-        type: optional<list<_InlinedType115>>
-",
-                "name": "commons.yml",
-                "type": "file",
-              },
-              {
-                "contents": "# yaml-language-server: $schema=https://raw.githubusercontent.com/fern-api/fern/main/fern.schema.json
-
-service:
-  auth: false
-  base-path: /events/{event_id}/broadcasts
-  path-parameters:
-    event_id: string
-  endpoints:
-    postEventsEventIdBroadcasts:
-      path: ""
-      method: POST
-      docs: Rebroadcast an event.
-      display-name: Rebroadcast Event
-      response: _InlinedType79
-
-types:
-  EventBroadcast:
-    docs: Record of a broadcast to a webhook endpoint when an event is triggered.
-    properties:
-      id:
-        docs: Unique identifier for the broadcast.
-        type: optional<string>
-      queued_at:
-        docs: Date/Time the broadcast was prepared for delivery.
-        type: optional<string>
-      broadcast_at:
-        docs: Date/Time the broadcast was sent.
-        type: optional<string>
-      request_uri:
-        docs: URI the broadcast was sent to.
-        type: optional<string>
-      request_headers:
-        docs: Custom headers used to send the broadcast.
-        type: optional<map<string, unknown>>
-      response_code:
-        docs: Response code from the URI.
-        type: optional<integer>
-      response_body:
-        docs: Contents of the response.
-        type: optional<string>
-
-  _InlinedType78:
-    properties:
-      broadcasts:
-        docs: List of broadcasts, one per endpoint called
-        type: optional<list<EventBroadcast>>
-
-  _InlinedType79:
-    properties:
-      count:
-        docs: Number of endpoints called by this re-broadcast
-        type: optional<integer>
-      _embedded: optional<_InlinedType78>
-",
-                "name": "event.yml",
-                "type": "file",
-              },
-              {
-                "contents": "# yaml-language-server: $schema=https://raw.githubusercontent.com/fern-api/fern/main/fern.schema.json
-
-imports:
-  commons: commons.yml
-
-service:
-  auth: false
-  base-path: /integrations
-  endpoints:
-    listIntegrations:
-      path: ""
-      method: GET
-      docs: List integrations associated to an application
-      display-name: List Integrations
-      request:
-        query-parameters:
-          q:
-            docs: >-
-              Partial integration name, ID, or integration key to search
-              against, with or without leading in_/ik_
-            type: optional<string>
-          status:
-            docs: Filter active or archived integrations
-            type: optional<_InlinedType32>
-      response: Integrations
-
-    createIntegration:
-      path: ""
-      method: POST
-      docs: Creates a new integration.
-      display-name: Create Integration
-      request:
-        body:
-          properties:
-            name:
-              docs: Descriptive name of the integration
-              type: string
-            policyRequirements: optional<_InlinedType34>
-            configuration: optional<_InlinedType37>
-
-    getIntegration:
-      path: /{integration_id}
-      method: GET
-      docs: Retrieve the details of an integration.
-      display-name: Get Integration
-      path-parameters:
-        integration_id:
-          docs: >-
-            The unique identifier of the integration being inspected. Must be a
-            valid integration under the application associated with the
-            authenticated Client ID and Secret.
-          type: string
-      response: Integration_2
-
-    deleteIntegration:
-      path: /{integration_id}
-      method: DELETE
-      docs: Deletes an integration.
-      display-name: Delete Integration
-      path-parameters:
-        integration_id:
-          docs: >-
-            The unique identifier of the integration being inspected. Must be a
-            valid integration under the application associated with the
-            authenticated Client ID and Secret.
-          type: string
-
-    updateIntegration:
-      path: /{integration_id}
-      method: PATCH
-      docs: Edit the name and archived status of an integration.
-      display-name: Update Integration
-      path-parameters:
-        integration_id:
-          docs: >-
-            The unique identifier of the integration being inspected. Must be a
-            valid integration under the application associated with the
-            authenticated Client ID and Secret.
-          type: string
-      request:
-        body:
-          properties:
-            name:
-              docs: A descriptive name of the integration
-              type: optional<string>
-            status:
-              docs: String representation of the current status of the integration.
-              type: optional<_InlinedType38>
-            configuration: optional<_InlinedType41>
-            policy_requirements: optional<_InlinedType42>
-      response: Integration_2
-
-    getIntegrationPolicies:
-      path: /{integration_id}/policies
-      method: GET
-      docs: List all policies that have been linked to an integration.
-      display-name: List Integration Policies
-      path-parameters:
-        integration_id:
-          docs: >-
-            The unique identifier of the integration being inspected. Must be a
-            valid integration under the application associated with the
-            authenticated Client ID and Secret.
-          type: string
-      request:
-        query-parameters:
-          limit:
-            docs: Number of results to return.
-            type: optional<integer>
-          offset:
-            docs: Specifies the offset of the first result to return.
-            type: optional<integer>
-      response: commons.Policies
-
-    getIntegrationProviders:
-      path: /{integration_id}/providers
-      method: GET
-      docs: >-
-        Retrieve a list of supported carriers for a given integration, along
-        with their identifiers.
-      display-name: Supported Providers List
-      path-parameters:
-        integration_id:
-          docs: >-
-            The unique identifier of the integration being inspected. Must be a
-            valid integration under the application associated with the
-            authenticated Client ID and Secret.
-          type: string
-      request:
-        query-parameters:
-          required_policy_types:
-            docs: >-
-              A pipe delineated list of policy types desired. Providers who do
-              not support at least one required policy type will be excluded.
-            type: optional<string>
-      response: Providers
-
-    regenerateIntegrationKey:
-      path: /{integration_id}/regenerate_key
-      method: POST
-      docs: Replaces the existing integration key with a new randomly generated key.
-      display-name: Regenerate Integration Key
-      path-parameters:
-        integration_id:
-          docs: >-
-            The unique identifier of the integration being inspected. Must be a
-            valid integration under the application associated with the
-            authenticated Client ID and Secret.
-          type: string
-      response: Integration_2
-
-    getIntegrationsIntegrationIdAgencyLogo:
-      path: /{integration_id}/agency_logo
-      method: GET
-      docs: View the agency logo for the hosted integration.
-      display-name: View Agency Logo
-      path-parameters:
-        integration_id:
-          docs: >-
-            The unique identifier of the integration being inspected. Must be a
-            valid integration under the application associated with the
-            authenticated Client ID and Secret.
-          type: string
-
-    putIntegrationsIntegrationIdAgencyLogo:
-      path: /{integration_id}/agency_logo
-      method: PUT
-      docs: Upload the agency logo for the hosted integration.
-      display-name: Update Agency Logo
-      path-parameters:
-        integration_id:
-          docs: >-
-            The unique identifier of the integration being inspected. Must be a
-            valid integration under the application associated with the
-            authenticated Client ID and Secret.
-          type: string
-      response: _InlinedType43
-
-    deleteIntegrationsIntegrationIdAgencyLogo:
-      path: /{integration_id}/agency_logo
-      method: DELETE
-      docs: Delete the agency logo and/or config if present.
-      display-name: Delete Agency Logo
-      path-parameters:
-        integration_id:
-          docs: >-
-            The unique identifier of the integration being inspected. Must be a
-            valid integration under the application associated with the
-            authenticated Client ID and Secret.
-          type: string
-
-    getIntegrationsIntegrationIdAgentPhoto:
-      path: /{integration_id}/agent_photo
-      method: GET
-      docs: View the agent photo for the hosted integration.
-      display-name: View Agent Photo
-      path-parameters:
-        integration_id:
-          docs: >-
-            The unique identifier of the integration being inspected. Must be a
-            valid integration under the application associated with the
-            authenticated Client ID and Secret.
-          type: string
-
-    putIntegrationsIntegrationIdAgentPhoto:
-      path: /{integration_id}/agent_photo
-      method: PUT
-      docs: Upload an agent photo for the hosted integration.
-      display-name: Update Agent Photo
-      path-parameters:
-        integration_id:
-          docs: >-
-            The unique identifier of the integration being inspected. Must be a
-            valid integration under the application associated with the
-            authenticated Client ID and Secret.
-          type: string
-      response: _InlinedType44
-
-    deleteIntegrationsIntegrationIdAgentPhoto:
-      path: /{integration_id}/agent_photo
-      method: DELETE
-      docs: Delete the agent photo and/or config if present.
-      display-name: Delete Agent Photo
-      path-parameters:
-        integration_id:
-          docs: >-
-            The unique identifier of the integration being inspected. Must be a
-            valid integration under the application associated with the
-            authenticated Client ID and Secret.
-          type: string
-
-    getIntegrationsIntegrationIdBrandLogo:
-      path: /{integration_id}/brand_logo
-      method: GET
-      docs: View the brand logo for the integration.
-      display-name: View Brand Logo
-      path-parameters:
-        integration_id:
-          docs: >-
-            The unique identifier of the integration being inspected. Must be a
-            valid integration under the application associated with the
-            authenticated Client ID and Secret.
-          type: string
-
-    putIntegrationsIntegrationIdBrandLogo:
-      path: /{integration_id}/brand_logo
-      method: PUT
-      docs: Upload the brand logo for the hosted integration.
-      display-name: Update Brand Logo
-      path-parameters:
-        integration_id:
-          docs: >-
-            The unique identifier of the integration being inspected. Must be a
-            valid integration under the application associated with the
-            authenticated Client ID and Secret.
-          type: string
-      response: _InlinedType45
-
-    deleteIntegrationsIntegrationIdBrandLogo:
-      path: /{integration_id}/brand_logo
-      method: DELETE
-      docs: Delete the brand logo and/or config if present.
-      display-name: Delete Brand Logo
-      path-parameters:
-        integration_id:
-          docs: >-
-            The unique identifier of the integration being inspected. Must be a
-            valid integration under the application associated with the
-            authenticated Client ID and Secret.
-          type: string
-
-types:
-  Integrations:
-    properties:
-      count:
-        docs: The number of integrations in the application that match the filters.
-        type: optional<integer>
-      _links: optional<_InlinedType11>
-      _embedded: optional<_InlinedType12>
-
-  _InlinedType10:
-    properties:
-      href: optional<string>
-
-  _InlinedType11:
-    properties:
-      self: optional<_InlinedType10>
-
-  _InlinedType12:
-    properties:
-      integrations: optional<list<Integration>>
-
-  Integration:
-    docs: >-
-      Represents a connection between a client application and Covie's systems
-      allowing a client users to create and process links.
-    properties:
-      id:
-        docs: Unique identifier for the integration.
-        type: optional<string>
-      key:
-        docs: Integration key used in client application initialization.
-        type: optional<string>
-      name:
-        docs: A descriptive name of the integration.
-        type: optional<string>
-      status:
-        docs: String representation of the current status of the integration.
-        type: optional<_InlinedType19>
-      created_at:
-        docs: >-
-          The date and time, in ISO-8601 format, when the integration was first
-          created.
-        type: optional<string>
-      updated_at:
-        docs: >-
-          The date and time, in ISO-8601 format, when the integration was last
-          updated.
-        type: optional<string>
-      configuration: optional<_InlinedType24>
-      policy_requirements: optional<map<string, unknown>>
-      is_onboarding:
-        docs: >-
-          Whether the integration is live, but belongs to a prepaid account that
-          hasn't had its first refill
-        type: optional<unknown>
-
-  _InlinedType13:
-    docs: String representation of the current status of the integration.
-    enum: &ref_0
-      - active
-      - archived
-
-  _InlinedType14:
-    properties:
-      primary:
-        docs: The primary color, text style color, and background color to use.
-        type: optional<string>
-
-  _InlinedType15:
-    docs: Branding configuration for the embed.
-    properties:
-      logo:
-        docs: Brand logo to be used in the embed.
-        type: optional<string>
-      hide_logo:
-        docs: Hides the logo.
-        type: optional<boolean>
-      colors: optional<_InlinedType14>
-
-  _InlinedType16:
-    properties:
-      agency_logo:
-        docs: URL of agency logo
-        type: optional<string>
-      agency_photo:
-        docs: URL of agent photo
-        type: optional<string>
-
-  _InlinedType17:
-    properties:
-      agency_name: optional<string>
-      agent_name: optional<string>
-      agent_email: optional<string>
-      image_urls: optional<_InlinedType16>
-
-  _InlinedType18:
-    properties:
-      brand:
-        docs: Branding configuration for the embed.
-        type: optional<_InlinedType15>
-      display_name:
-        docs: >-
-          Name to display as application name in the embed, on policy selection
-          and data disclosure screens.
-        type: optional<string>
-      use_name_as_display_name:
-        docs: >-
-          Display the integration's name as the application name in the embed.
-          Cannot be set at the same time as display_name.
-        type: optional<boolean>
-      hosted: optional<_InlinedType17>
-
-  _InlinedType19:
-    docs: String representation of the current status of the integration.
-    enum: *ref_0
-
-  _InlinedType20:
-    properties:
-      primary:
-        docs: The primary color, text style color, and background color to use.
-        type: optional<string>
-
-  _InlinedType21:
-    docs: Branding configuration for the embed.
-    properties:
-      logo:
-        docs: Brand logo to be used in the embed.
-        type: optional<string>
-      hide_logo:
-        docs: Hides the logo.
-        type: optional<boolean>
-      colors: optional<_InlinedType20>
-
-  _InlinedType22:
-    properties:
-      agency_logo:
-        docs: URL of agency logo
-        type: optional<string>
-      agency_photo:
-        docs: URL of agent photo
-        type: optional<string>
-
-  _InlinedType23:
-    properties:
-      agency_name: optional<string>
-      agent_name: optional<string>
-      agent_email: optional<string>
-      image_urls: optional<_InlinedType22>
-
-  _InlinedType24:
-    properties:
-      brand:
-        docs: Branding configuration for the embed.
-        type: optional<_InlinedType21>
-      display_name:
-        docs: >-
-          Name to display as application name in the embed, on policy selection
-          and data disclosure screens.
-        type: optional<string>
-      use_name_as_display_name:
-        docs: >-
-          Display the integration's name as the application name in the embed.
-          Cannot be set at the same time as display_name.
-        type: optional<boolean>
-      hosted: optional<_InlinedType23>
-
-  Providers:
-    properties:
-      count: optional<integer>
-      _links: optional<_InlinedType26>
-      _embedded: optional<_InlinedType27>
-
-  _InlinedType25:
-    properties:
-      href: optional<string>
-
-  _InlinedType26:
-    properties:
-      self: optional<_InlinedType25>
-
-  _InlinedType27:
-    properties:
-      providers: optional<list<Provider>>
-
-  Provider:
-    docs: >-
-      Represents a connected insurance partner that can be used to authenticate
-      and return policy data.
-    properties:
-      id:
-        docs: The unique identifier of the provider.
-        type: optional<string>
-      name:
-        docs: The friendly name of the provider in question.
-        type: optional<string>
-      _links:
-        docs: >-
-          A collection of externally referenced material pertaining to the
-          provider, such as web addresses and images.
-        type: optional<_InlinedType30>
-      _embedded:
-        docs: >-
-          A collection of sub objects that are related to this provider, most
-          commonly consisting of co-branded or sub-issuing providers affiliated
-          with this provider.
-        type: optional<_InlinedType31>
-
-  _InlinedType28:
-    docs: The logo image to be used when describing a given provider.
-    properties:
-      href:
-        docs: The full URL to access the provider's logo.
-        type: optional<string>
-
-  _InlinedType29:
-    docs: A reference to the provider's primary website.
-    properties:
-      href:
-        docs: The full URL of the provider's main website.
-        type: optional<string>
-
-  _InlinedType30:
-    docs: >-
-      A collection of externally referenced material pertaining to the provider,
-      such as web addresses and images.
-    properties:
-      image:
-        docs: The logo image to be used when describing a given provider.
-        type: optional<_InlinedType28>
-      website:
-        docs: A reference to the provider's primary website.
-        type: optional<_InlinedType29>
-
-  _InlinedType31:
-    docs: >-
-      A collection of sub objects that are related to this provider, most
-      commonly consisting of co-branded or sub-issuing providers affiliated with
-      this provider.
-    properties:
-      alternative_providers:
-        docs: >-
-          A collection of alternative providers which a policyholder may have
-          issued policies through this top-level provider.
-        type: optional<list<Provider>>
-
-  _InlinedType33:
-    enum:
-      - active
-      - archived
-
-  _InlinedType34:
-    properties:
-      effective_date:
-        docs: Allow selection of policies that are not effective until a future date
-        type: optional<string>
-      allow_inactive:
-        docs: Allow selection of inactive policies
-        type: optional<boolean>
-
-  _InlinedType35:
-    properties:
-      primary:
-        docs: >-
-          Sets the primary color, the primary text style color, and the primary
-          background color to the configured color.
-        type: optional<string>
-
-  _InlinedType36:
-    docs: Branding configuration for the embed.
-    properties:
-      logo:
-        docs: Brand logo to be used in the embed.
-        type: optional<string>
-      hide_logo:
-        docs: Hides the logo.
-        type: optional<boolean>
-      colors: optional<_InlinedType35>
-
-  _InlinedType37:
-    properties:
-      brand:
-        docs: Branding configuration for the embed.
-        type: optional<_InlinedType36>
-      display_name:
-        docs: >-
-          Name to display as application name in the embed, on policy selection
-          and data disclosure screens.
-        type: optional<string>
-      use_name_as_display_name:
-        docs: >-
-          Display the integration's name as the application name in the embed.
-          Cannot be set at the same time as display_name.
-        type: optional<boolean>
-
-  _InlinedType38:
-    docs: String representation of the current status of the integration.
-    enum:
-      - active
-      - archived
-
-  _InlinedType39:
-    properties:
-      primary:
-        docs: >-
-          Sets the primary color, the primary text style color, and the primary
-          background color to the configured color.
-        type: optional<string>
-
-  _InlinedType40:
-    docs: Branding configuration for the embed.
-    properties:
-      logo:
-        docs: Brand logo to be used in the embed.
-        type: optional<string>
-      hide_logo:
-        docs: Hides the logo.
-        type: optional<boolean>
-      colors: optional<_InlinedType39>
-
-  _InlinedType41:
-    properties:
-      brand:
-        docs: Branding configuration for the embed.
-        type: optional<_InlinedType40>
-      display_name:
-        docs: >-
-          Name to display as application name in the embed, on policy selection
-          and data disclosure screens.
-        type: optional<string>
-      use_name_as_display_name:
-        docs: >-
-          Display the integration's name as the application name in the embed.
-          Cannot be set at the same time as display_name.
-        type: optional<boolean>
-
-  _InlinedType42:
-    properties:
-      allow_inactive:
-        docs: >-
-          Allows users to link policies that are currently inactive.
-          Incompatible with effective_date.
-        type: optional<boolean>
-      effective_date:
-        docs: >-
-          Allows users to link a policy if it will be active as of a given date.
-          The date can be absolute (YYYY-MM-DD) or relative, with relative dates
-          evaluated when the policy is being linked. Primarily used to allow
-          pending policies to be linked. Incompatible with allow_inactive.
-        type: optional<string>
-
-  _InlinedType43:
-    properties:
-      href:
-        docs: Relative URL to access agency logo
-        type: optional<string>
-
-  _InlinedType44:
-    properties:
-      href:
-        docs: Relative URL to access agent photo
-        type: optional<string>
-
-  _InlinedType45:
-    properties:
-      href:
-        docs: Relative URL to access brand logo
-        type: optional<string>
-",
-                "name": "integration.yml",
-                "type": "file",
-              },
-              {
-                "contents": "# yaml-language-server: $schema=https://raw.githubusercontent.com/fern-api/fern/main/fern.schema.json
-
-imports:
-  commons: commons.yml
-
-service:
-  auth: false
-  base-path: ""
-  endpoints:
-    getLink:
-      path: /links/{id}
-      method: GET
-      docs: Retrieves a Link
-      display-name: Retrieve link
-      path-parameters:
-        id:
-          docs: The unique identifier of the link being inspected.
-          type: string
-      response: Link
-
-    deleteLink:
-      path: /links/{id}
-      method: DELETE
-      docs: Deletes a link.
-      display-name: Delete Link
-      path-parameters:
-        id:
-          docs: The unique identifier of the link being inspected.
-          type: string
-
-    updateLinkSettings:
-      path: /links/{id}
-      method: PATCH
-      display-name: Update Link Settings
-      path-parameters:
-        id:
-          docs: The unique identifier of the link being inspected.
-          type: string
-      request:
-        body:
-          properties:
-            metadata:
-              docs: >-
-                Arbitrary key value pairs. The entire object is replaced
-                on-update (missing keys in the request body will be removed).
-                Keys are alphanumeric plus _, -, ., and space, at most 64
-                characters. Values are at most 256 characters. You can have at
-                most 32 metadata keys on a link.
-              type: optional<map<string, unknown>>
-            tracking_frequency:
-              docs: >-
-                The frequency of which tracking should be performed. This value
-                is \`never\` when tracking is disabled.
-              type: optional<_InlinedType54>
-      response: Link
-
-    getLinkPolicies:
-      path: /links/{id}/policies
-      method: GET
-      docs: Retrieves a list of policies associated with the requested link
-      display-name: List Link Policies
-      path-parameters:
-        id:
-          docs: The unique identifier of the link being inspected.
-          type: string
-      request:
-        query-parameters:
-          limit:
-            docs: Number of results to return.
-            type: optional<integer>
-          offset:
-            docs: Specifies the offset of the first result to return.
-            type: optional<integer>
-      response: commons.Policies
-
-    getLinkEvents:
-      path: /links/{id}/events
-      method: GET
-      docs: Retrieves a list of events triggered for the requested link
-      display-name: List Link Events
-      path-parameters:
-        id:
-          docs: The unique identifier of the link being inspected.
-          type: string
-      request:
-        query-parameters:
-          limit:
-            docs: Number of results to return.
-            type: optional<integer>
-          offset:
-            docs: Specifies the offset of the first result to return.
-            type: optional<integer>
-          event_type:
-            docs: Filter events by type.
-            type: optional<_InlinedType55>
-      response: commons.Events
-
-    attachLinkDocument:
-      path: /links/{id}/documents
-      method: POST
-      docs: >-
-        Attach a policy document to a Link. If the document can be parsed,
-        select the parsed policy for sharing.
-      display-name: Upload Document To Link
-      path-parameters:
-        id:
-          docs: The unique identifier of the link being inspected.
-          type: string
-
-    syncLinkManually:
-      path: /links/{id}/syncs
-      method: POST
-      docs: Sync a tracked link with the provider using the stored user credentials
-      display-name: Manually Sync Link
-      path-parameters:
-        id:
-          docs: The unique identifier of the link being inspected.
-          type: string
-
-    getIntegrationLinks:
-      path: /integrations/{integration_id}/links
-      method: GET
-      docs: Retrieves a list of links associated to the requested integration
-      display-name: List Integration Links
-      path-parameters:
-        integration_id:
-          docs: >-
-            The unique identifier of the integration being inspected. Must be a
-            valid integration under the application associated with the
-            authenticated Client ID and Secret.
-          type: string
-      request:
-        query-parameters:
-          limit:
-            docs: Number of results to return.
-            type: optional<integer>
-          offset:
-            docs: Specifies the offset of the first result to return.
-            type: optional<integer>
-          provider:
-            docs: Partial name of a provider to search against
-            type: optional<string>
-          created_since:
-            docs: Limit results to links created on or after this date.
-            type: optional<string>
-          created_until:
-            docs: Limit results to links created on or before this date.
-            type: optional<string>
-          updated_since:
-            docs: Limit results to links last updated on or since this date.
-            type: optional<string>
-          updated_until:
-            docs: Limit results to links last updated on or before this date.
-            type: optional<string>
-          synced_since:
-            docs: Limit results to links last synced on or after this date.
-            type: optional<string>
-          synced_until:
-            docs: Limit results to links last synced on or before this date.
-            type: optional<string>
-          q:
-            docs: Search for link via ID
-            type: optional<string>
-          status:
-            docs: Filter link status; separate multiple statuses (OR'd) with commas
-            type: optional<_InlinedType57>
-          has_metadata:
-            docs: Filter whether a link has metadata attached
-            type: optional<boolean>
-          policy_type:
-            docs: The type of policy linked.
-            type: optional<_InlinedType59>
-      response: commons.Links
-
-    initializeLinkViaIntegration:
-      path: /integrations/{integration_id}/links
-      method: POST
-      docs: >-
-        Creates a link and optionally sets metadata and selects a carrier,
-        allowing for seeding initial data before an insured continues the
-        linking process via the embed
-      display-name: Initialize link
-      path-parameters:
-        integration_id:
-          docs: >-
-            The unique identifier of the integration being inspected. Must be a
-            valid integration under the application associated with the
-            authenticated Client ID and Secret.
-          type: string
-      request:
-        body:
-          properties:
-            metadata:
-              docs: >-
-                Arbitrary key value pairs. The entire object is replaced
-                on-update (missing keys in the request body will be removed).
-                Keys are alphanumeric plus _, -, ., and space, at most 64
-                characters. Values are at most 256 characters. You can have at
-                most 32 metadata keys on a link.
-              type: optional<map<string, unknown>>
-            provider_id:
-              docs: >-
-                If supplied, selects the insurance carrier associated with the
-                link. If the link is resumed from the embed, the insured will
-                land on that carrier's login page. If policy documents are
-                uploaded, parsing will be attempted based on the selected
-                carrier.
-              type: optional<string>
-      response: Link
-
-    getIntegrationLinksWithPolicies:
-      path: /integrations/{integration_id}/links_with_policies
-      method: GET
-      docs: >-
-        Retrieves a list of links and selected policies associated to the
-        requested integration
-      display-name: List Integration Links With Policies
-      path-parameters:
-        integration_id:
-          docs: >-
-            The unique identifier of the integration being inspected. Must be a
-            valid integration under the application associated with the
-            authenticated Client ID and Secret.
-          type: string
-      request:
-        query-parameters:
-          limit:
-            docs: Number of results to return.
-            type: optional<integer>
-          offset:
-            docs: Specifies the offset of the first result to return.
-            type: optional<integer>
-          provider:
-            docs: Partial name of a provider to search against
-            type: optional<string>
-          created_since:
-            docs: Limit results to links created on or after this date.
-            type: optional<string>
-          created_until:
-            docs: Limit results to links created on or before this date.
-            type: optional<string>
-          updated_since:
-            docs: Limit results to links last updated on or since this date.
-            type: optional<string>
-          updated_until:
-            docs: Limit results to links last updated on or before this date.
-            type: optional<string>
-          synced_since:
-            docs: Limit results to links last synced on or after this date.
-            type: optional<string>
-          synced_until:
-            docs: Limit results to links last synced on or before this date.
-            type: optional<string>
-          policy_type:
-            docs: The type of policy linked.
-            type: optional<_InlinedType61>
-          policy_filter_type:
-            docs: >-
-              Show only these types of policies within each link. Does not
-              affect which links are shown. Comma-separate to allow multiple
-              policy types.
-            type: optional<_InlinedType63>
-      response: LinksWithPolicies
-
-types:
-  Link_2:
-    docs: >-
-      Represents the individual connections between Covie and a Policyholder's
-      account with a carrier and wraps the policies retrieved from it that have
-      been made available to the consumer.
-    properties:
-      id:
-        docs: The unique identifier of the link object.
-        type: optional<string>
-      object:
-        docs: >-
-          String representing the object’s type. Objects of the same type share
-          the same value.
-        type: optional<string>
-      integration_id:
-        docs: The identifier of the integration that was used to establish the link.
-        type: optional<string>
-      policy_count:
-        docs: The number of policies provided by this link.
-        type: optional<integer>
-      status:
-        docs: >-
-          A string representation of the link's current status. This is distinct
-          from a policy's status which is an indicator to whether a policy is in
-          force. A link's status is an indicator of how new and complete the
-          data is and whether or not it is possible to retrieve refreshed
-          information.
-        type: optional<_InlinedType46>
-      is_tracked:
-        docs: >-
-          A flag indicating if the policies provided by this link should be
-          tracked by Covie's monitoring service.
-        type: optional<boolean>
-      tracking_frequency:
-        docs: >-
-          The frequency of which tracking should be performed. This value is
-          \`never\` when tracking is disabled.
-        type: optional<_InlinedType47>
-      updated_at:
-        docs: The date and time, in ISO-8601 format, when the link was last updated.
-        type: optional<string>
-      created_at:
-        docs: >-
-          The date and time, in ISO-8601 format, when the link was first
-          created.
-        type: optional<string>
-      metadata:
-        docs: >-
-          Arbitrary key value pairs set on link creation or PATCH. Keys are
-          alphanumeric plus _, -, ., and space, at most 64 characters. Values
-          are at most 256 characters. You can have at most 32 metadata keys on a
-          link.
-        type: optional<map<string, unknown>>
-      _links: optional<_InlinedType51>
-
-  _InlinedType46:
-    docs: >-
-      A string representation of the link's current status. This is distinct
-      from a policy's status which is an indicator to whether a policy is in
-      force. A link's status is an indicator of how new and complete the data is
-      and whether or not it is possible to retrieve refreshed information.
-    enum:
-      - new
-      - active
-      - document_uploaded
-      - broken
-      - revoked
-      - stale
-
-  _InlinedType47:
-    docs: >-
-      The frequency of which tracking should be performed. This value is \`never\`
-      when tracking is disabled.
-    enum:
-      - daily
-      - weekly
-      - monthly
-      - never
-      - on_demand
-
-  _InlinedType48:
-    docs: Link to retrieve the link's details.
-    properties:
-      href: optional<string>
-
-  _InlinedType49:
-    docs: Link to the carrier's logo.
-    properties:
-      href: optional<string>
-
-  _InlinedType50:
-    properties:
-      href: optional<string>
-      content_type: optional<string>
-
-  _InlinedType51:
-    properties:
-      self:
-        docs: Link to retrieve the link's details.
-        type: optional<_InlinedType48>
-      carrier_logo:
-        docs: Link to the carrier's logo.
-        type: optional<_InlinedType49>
-      uploaded_documents:
-        docs: List of documents uploaded for the link.
-        type: optional<list<_InlinedType50>>
-
-  LinksWithPolicies:
-    properties:
-      count:
-        docs: Total number of results that can be returned.
-        type: optional<integer>
-      filtered_count:
-        docs: >-
-          If a search filter is applied, this will return the total number of
-          results that match the filter.
-        type: optional<integer>
-      _embedded: optional<_InlinedType52>
-
-  _InlinedType52:
-    properties:
-      links: optional<list<LinkWithPolicies>>
-
-  LinkWithPolicies:
-    docs: >-
-      Represents the individual connections between Covie and a Policyholder's
-      account with a carrier and wraps the policies retrieved from it that have
-      been made available to the consumer.
-    extends:
-      - commons.Link_2
-      - _InlinedType53
-
-  _InlinedType53:
-    properties:
-      policies:
-        docs: List of selected policies connected to this link.
-        type: optional<list<commons.Policy>>
-
-  _InlinedType54:
-    docs: >-
-      The frequency of which tracking should be performed. This value is \`never\`
-      when tracking is disabled.
-    enum:
-      - never
-      - daily
-      - weekly
-      - monthly
-      - on_demand
-
-  _InlinedType56:
-    enum:
-      - link.created
-      - link.successful
-      - link.documents.available
-      - link.broken
-      - link.stale
-      - link.changed
-      - policies.unlinked
-      - policy.activated
-      - policy.cancelling
-      - policy.expired
-      - policy.reinstated
-      - policy.renewed
-      - policy.changed
-      - policy.changed.coverage
-      - policy.changed.insureds
-      - policy.changed.status
-      - policy.changed.premium
-
-  _InlinedType58:
-    enum:
-      - new
-      - new_with_metadata
-      - document_uploaded
-      - active
-      - stale
-      - broken
-      - revoked
-
-  _InlinedType60:
-    enum: &ref_0
-      - homeowner
-      - personal_auto
-      - renter
-      - motorcycle
-
-  _InlinedType62:
-    enum: *ref_0
-
-  _InlinedType64:
-    enum:
-      - homeowner
-      - personal_auto
-      - renter
-      - motorcycle
-",
-                "name": "link.yml",
-                "type": "file",
-              },
-              {
-                "contents": "# yaml-language-server: $schema=https://raw.githubusercontent.com/fern-api/fern/main/fern.schema.json
-
-imports:
-  commons: commons.yml
-
-service:
-  auth: false
-  base-path: /policies/{policy_id}
-  path-parameters:
-    policy_id:
-      docs: The unique identifier of the policy object being sought.
-      type: string
-  endpoints:
-    getPoliciesPolicyId:
-      path: ""
-      method: GET
-      docs: Retrieve a Policy object that was previously connected via a Link
-      display-name: Retrieve Policy
-      response: Policy_2
-
-    getPolicyDocument:
-      path: /documents/{document_type}
-      method: GET
-      docs: Retrieve the contents of a Policy document
-      display-name: Retrieve Policy Document
-      path-parameters:
-        document_type:
-          docs: The document type being requested.
-          type: _InlinedType6
-      response: FileContents
-
-    listPolicyEvents:
-      path: /events
-      method: GET
-      docs: List all events that have been triggered for the selected policy
-      display-name: List Policy Events
-      request:
-        query-parameters:
-          limit:
-            docs: Number of results to return.
-            type: optional<integer>
-          offset:
-            docs: Specifies the offset of the first result to return.
-            type: optional<integer>
-          event_type:
-            docs: Filter events by type.
-            type: optional<_InlinedType8>
-      response: commons.Events
-
-types:
-  Policy:
-    docs: >-
-      This describes, in high level, the insurance policy record that is
-      provided by a link. This object encapsulates all the necessary details to
-      understand the policy's status, policyholders, and covered persons or
-      properties.
-    properties:
-      id:
-        docs: >-
-          Unique identifier of a policy record within the application that
-          obtained it.
-        type: optional<string>
-      object:
-        docs: >-
-          String representing the object’s type. Objects of the same type share
-          the same value.
-        type: optional<string>
-      fingerprint:
-        docs: A universally-unique identifier of a policy.
-        type: optional<string>
-      carrier: optional<commons.Carrier>
-      number:
-        docs: >-
-          The full policy number as provided by the issuing company. This is not
-          available to all users and may be null when not active on the account.
-        type: optional<string>
-      masked_number:
-        docs: >-
-          This is a masked version of the policy number provided by the issuing
-          company. This is always provided and available to all customers.
-        type: optional<string>
-      line:
-        docs: A string indicating the line of business this policy encompasses.
-        type: optional<_InlinedType0>
-      policyholders:
-        docs: A list of insureds, or policyholders assigned to this policy.
-        type: optional<list<commons.Policyholder>>
-      vehicles: optional<list<commons.Vehicle>>
-      locations: optional<list<commons.Location>>
-      status:
-        docs: A string representation of the policy's current status.
-        type: optional<_InlinedType1>
-      premium:
-        docs: >-
-          An integer indicating the total premium paid for the policy period.
-          This value is null when premium access is not enabled on the customer
-          account or is not able to be determined.
-        type: optional<unknown>
-      term_length: optional<commons.PeriodValue>
-      inception_date:
-        docs: >-
-          The date when the policy becomes in force. This date is provided in
-          ISO-8601 format excluding time.
-        type: optional<string>
-      expiration_date:
-        docs: >-
-          The date when the described policy period ends. This date is provided
-          in ISO-8601 format excluding time.
-        type: optional<string>
-      cancellation_date:
-        docs: >-
-          The date when the policy is set to be cancelled. This date is provided
-          in ISO-8601 format excluding time.
-        type: optional<string>
-      cancellation_reason:
-        docs: >-
-          The determined reason for the cancellation, such as
-          insured_non_payment or carrier_non_renew or insured_action. This value
-          is null when cancellation is not active or not explicitly indicated by
-          the carrier systems and is not guaranteed to be provided in any
-          circumstance.
-        type: optional<_InlinedType2>
-      linked_at:
-        docs: >-
-          The date and time which the policy was initially retrieved. This date
-          and time is provided in ISO-8601 format.
-        type: optional<string>
-      last_synced_at:
-        docs: >-
-          The date and time when the policy record was last updated. This date
-          and time is provided in ISO-8601 format.
-        type: optional<string>
-      _links:
-        docs: >-
-          A polymorphic list of externally linked resources related to this
-          policy such as documents or logos for carriers.
-        type: optional<_InlinedType4>
-      _embedded:
-        docs: A container for objects wrapped by the current object.
-        type: optional<_InlinedType5>
-      link_id:
-        docs: Unique identifier of the link associated to the policy.
-        type: optional<string>
-
-  _InlinedType0:
-    docs: A string indicating the line of business this policy encompasses.
-    enum:
-      - personal_auto
-      - homeowner
-      - renter
-      - motorcycle
-
-  _InlinedType1:
-    docs: A string representation of the policy's current status.
-    enum:
-      - active
-      - expired
-      - pending
-      - cancelled
-
-  _InlinedType2:
-    docs: >-
-      The determined reason for the cancellation, such as insured_non_payment or
-      carrier_non_renew or insured_action. This value is null when cancellation
-      is not active or not explicitly indicated by the carrier systems and is
-      not guaranteed to be provided in any circumstance.
-    enum:
-      - carrier_non_renew
-      - insured_non_payment
-      - insured_requested
-      - other
-
-  _InlinedType3:
-    docs: A link to the logo for the carrier on the policy.
-    properties:
-      href: optional<string>
-
-  _InlinedType4:
-    docs: >-
-      A polymorphic list of externally linked resources related to this policy
-      such as documents or logos for carriers.
-    properties:
-      documents:
-        docs: >-
-          A list of documents obtained and available for this policy. This list
-          may be empty if no documents are available or if document access is
-          not enabled for your account.
-        type: optional<list<commons.DocumentRef>>
-      carrier_logo:
-        docs: A link to the logo for the carrier on the policy.
-        type: optional<_InlinedType3>
-
-  _InlinedType5:
-    docs: A container for objects wrapped by the current object.
-    properties:
-      missing_fields:
-        docs: A list of policy fields that were unable to be processed.
-        type: optional<list<string>>
-
-  _InlinedType7:
-    enum:
-      - declaration
-      - id_card
-      - renewal
-      - evidence_of_insurance
-      - cancellation
-
-  _InlinedType9:
-    enum:
-      - link.created
-      - link.successful
-      - link.documents.available
-      - link.broken
-      - link.stale
-      - link.changed
-      - policies.unlinked
-      - policy.activated
-      - policy.cancelling
-      - policy.expired
-      - policy.reinstated
-      - policy.renewed
-      - policy.changed
-      - policy.changed.coverage
-      - policy.changed.insureds
-      - policy.changed.status
-      - policy.changed.premium
-",
-                "name": "policy.yml",
-                "type": "file",
-              },
-              {
-                "contents": "# yaml-language-server: $schema=https://raw.githubusercontent.com/fern-api/fern/main/fern.schema.json
-
-imports:
-  commons: commons.yml
-
-service:
-  auth: false
-  base-path: /webhooks
-  endpoints:
-    listWebhooks:
-      path: ""
-      method: GET
-      docs: List an application's configured webhooks.
-      display-name: List Webhooks
-      request:
-        query-parameters:
-          limit:
-            docs: Number of results to return.
-            type: optional<integer>
-          offset:
-            docs: Specifies the offset of the first result to return.
-            type: optional<integer>
-          event_type:
-            docs: Filter events by type.
-            type: optional<_InlinedType72>
-      response: Webhooks
-
-    createWebhook:
-      path: ""
-      method: POST
-      docs: Create a new webhook
-      display-name: Create Webhook
-      request:
-        body:
-          properties:
-            uri:
-              docs: >-
-                URI the webhook should make a request to when the event is
-                triggered.
-              type: optional<string>
-            headers:
-              docs: >-
-                List of the headers and their values that should be included in
-                the request.
-              type: optional<map<string, unknown>>
-            event_types: optional<list<_InlinedType74>>
-
-    getWebhook:
-      path: /{webhook_id}
-      method: GET
-      docs: Get the details of a webhook.
-      display-name: Get Webhook
-      path-parameters:
-        webhook_id:
-          docs: Unique identifier of the webhook.
-          type: string
-      response: Webhook_2
-
-    updateWebhook:
-      path: /{webhook_id}
-      method: PATCH
-      docs: Update a webhook.
-      display-name: Update Webhook
-      path-parameters:
-        webhook_id:
-          docs: Unique identifier of the webhook.
-          type: string
-      request:
-        body:
-          properties:
-            uri:
-              docs: >-
-                URI the webhook should make a request to when the event is
-                triggered.
-              type: optional<string>
-            headers:
-              docs: >-
-                List of the headers and their values that should be included in
-                the request.
-              type: optional<map<string, unknown>>
-            is_enabled: optional<boolean>
-            event_types: optional<list<_InlinedType75>>
-      response: Webhook_2
-
-    listWebhookEvents:
-      path: /{webhook_id}/events
-      method: GET
-      docs: List the events that have been triggered for a webhook.
-      display-name: List Webhook Events
-      path-parameters:
-        webhook_id:
-          docs: Unique identifier of the webhook.
-          type: string
-      request:
-        query-parameters:
-          limit:
-            docs: Number of results to return.
-            type: optional<integer>
-          offset:
-            docs: Specifies the offset of the first result to return.
-            type: optional<integer>
-          event_type:
-            docs: Filter events by type.
-            type: optional<_InlinedType76>
-      response: commons.Events
-
-types:
-  Webhooks:
-    properties:
-      count:
-        docs: Total webhooks in the application.
-        type: optional<integer>
-      filtered_count:
-        docs: Total webhooks that match the applied filter.
-        type: optional<integer>
-      _embedded: optional<_InlinedType69>
-
-  _InlinedType69:
-    properties:
-      webhooks: optional<list<Webhook>>
-
-  Webhook:
-    docs: Represents a webhook in the Covie system.
-    properties:
-      id:
-        docs: Unique identifier for the Webhook object.
-        type: optional<string>
-      uri:
-        docs: URI the webhook should make a request to when the event is triggered.
-        type: optional<string>
-      headers:
-        docs: >-
-          List of the headers and their values that should be included in the
-          request.
-        type: optional<map<string, unknown>>
-      is_enabled: optional<boolean>
-      event_types: optional<list<_InlinedType71>>
-      last_response_body:
-        docs: The response from the last request.
-        type: optional<string>
-      last_response_code:
-        docs: The response HTTP code from the last request.
-        type: optional<string>
-      last_called_at:
-        docs: The last time a request was made.
-        type: optional<string>
-      created_at:
-        docs: Date the webhook was created.
-        type: optional<string>
-      updated_at:
-        docs: Date of the last time the webhook was updated.
-        type: optional<string>
-
-  _InlinedType70:
-    enum: &ref_0
-      - link.created
-      - link.changed
-      - link.successful
-      - link.documents.available
-      - link.broken
-      - link.stale
-      - policies.unlinked
-      - policy.activated
-      - policy.cancelling
-      - policy.expired
-      - policy.reinstated
-      - policy.renewed
-      - policy.changed
-      - policy.changed.coverage
-      - policy.changed.insureds
-      - policy.changed.status
-      - policy.changed.premium
-
-  _InlinedType71:
-    enum: *ref_0
-
-  _InlinedType73:
-    enum: &ref_1
-      - link.created
-      - link.successful
-      - link.documents.available
-      - link.broken
-      - link.stale
-      - link.changed
-      - policies.unlinked
-      - policy.activated
-      - policy.cancelling
-      - policy.expired
-      - policy.reinstated
-      - policy.renewed
-      - policy.changed
-      - policy.changed.coverage
-      - policy.changed.insureds
-      - policy.changed.status
-      - policy.changed.premium
-
-  _InlinedType74:
-    enum:
-      - link.created
-      - link.changed
-      - link.successful
-      - link.documents.available
-      - link.broken
-      - link.stale
-      - policies.unlinked
-      - policy.activated
-      - policy.cancelling
-      - policy.expired
-      - policy.reinstated
-      - policy.renewed
-      - policy.changed
-      - policy.changed.coverage
-      - policy.changed.insureds
-      - policy.changed.status
-      - policy.changed.premium
-
-  _InlinedType75:
-    enum:
-      - link.created
-      - link.changed
-      - link.successful
-      - link.documents.available
-      - link.broken
-      - link.stale
-      - policies.unlinked
-      - policy.activated
-      - policy.cancelling
-      - policy.expired
-      - policy.reinstated
-      - policy.renewed
-      - policy.changed
-      - policy.changed.coverage
-      - policy.changed.insureds
-      - policy.changed.status
-      - policy.changed.premium
-
-  _InlinedType77:
-    enum: *ref_1
-",
-                "name": "webhook.yml",
-                "type": "file",
-              },
-            ],
-            "name": "definition",
-            "type": "directory",
-          },
-          {
-            "contents": "default-group: local
-groups:
-  local:
-    generators:
-      - name: fernapi/fern-typescript-node-sdk
-        version: 0.6.0
-        output:
-          location: local-file-system
-          path: ../../generated/typescript
-      - name: fernapi/fern-openapi
-        version: 0.0.26
-        output:
-          location: local-file-system
-          path: ../../generated/openapi
-",
-            "name": "generators.yml",
-            "type": "file",
-          },
-        ],
-        "name": "api",
-        "type": "directory",
-      },
-      {
-        "contents": "{
-    "organization": "fern",
-    "version": "0.0.0"
-}",
-        "name": "fern.config.json",
-        "type": "file",
-      },
-    ],
-    "name": "fern",
-    "type": "directory",
-  },
-]
-`;
-
-exports[`fern init gigs openapi 1`] = `
-[
-  {
-    "contents": [
-      {
-        "contents": [
-          {
-            "contents": [
-              {
-                "contents": "# yaml-language-server: $schema=https://raw.githubusercontent.com/fern-api/fern/main/fern.schema.json
-
-{}
-",
-                "name": "__package__.yml",
-                "type": "file",
-              },
-              {
-                "contents": "name: api
-display-name: Gigs Core API
-headers: {}
-auth: bearer
-",
-                "name": "api.yml",
-                "type": "file",
-              },
-              {
-                "contents": "# yaml-language-server: $schema=https://raw.githubusercontent.com/fern-api/fern/main/fern.schema.json
-
-types:
-  sim:
-    properties:
-      object:
-        docs: Type of object is always \`sim\`.
-        type: string
-      id:
-        docs: Unique identifier for the SIM.
-        type: string
-      iccid:
-        docs: >-
-          The ICCID (integrated circuit card identifier) associated with the
-          SIM.
-        type: string
-      provider:
-        docs: The ID of the network provider of the SIM.
-        type: string
-      status:
-        docs: The status of the SIM. Can be \`active\` or \`inactive\`.
-        type: _InlinedType48
-      type:
-        docs: The type of the SIM. Can be \`eSIM\` or \`pSIM\`.
-        type: _InlinedType49
-      createdAt:
-        docs: Time when the SIM was created.
-        type: string
-
-  _InlinedType48:
-    docs: The status of the SIM. Can be \`active\` or \`inactive\`.
-    enum:
-      - inactive
-      - active
-      - retired
-
-  _InlinedType49:
-    docs: The type of the SIM. Can be \`eSIM\` or \`pSIM\`.
-    enum:
-      - eSIM
-      - pSIM
-
-  plan:
-    properties:
-      object:
-        docs: Type of object is always \`plan\`.
-        type: string
-      id:
-        docs: Unique identifier for the plan.
-        type: string
-      coverage: coverage
-      data:
-        docs: >-
-          The data allowance included in this plan. A value of \`-1\` indicates
-          unlimited data.
-        type: integer
-      dataUnit:
-        docs: The unit of the data value is always \`byte\`.
-        type: string
-      description:
-        docs: The plan's description, meant to be displayable to the users.
-        type: optional<string>
-      image:
-        docs: The plan's image, meant to be displayable to the users.
-        type: optional<string>
-      name:
-        docs: The plan's name, meant to be displayable to the users.
-        type: string
-      price: _InlinedType50
-      provider:
-        docs: The ID of the network provider supported by this plan.
-        type: string
-      requirements: _InlinedType55
-      simTypes:
-        docs: >-
-          List of SIM types supported by this plan. Can be \`eSIM\`, \`pSIM\`, or
-          both.
-        type: list<_InlinedType56>
-      sms:
-        docs: >-
-          The SMS allowance included in this plan. A value of \`-1\` indicates
-          unlimited SMS.
-        type: integer
-      smsUnit:
-        docs: The unit of the sms value is always \`message\`.
-        type: string
-      status: _InlinedType57
-      tags:
-        docs: List of tags describing this plan.
-        type: list<string>
-      validity: _InlinedType60
-      voice:
-        docs: >-
-          The voice call allowance in seconds included in this plan. A value of
-          \`-1\` indicates unlimited voice calls.
-        type: integer
-      voiceUnit:
-        docs: The unit of the voice value is always \`second\`.
-        type: string
-      createdAt:
-        docs: Time when the plan was created.
-        type: string
-
-  _InlinedType50:
-    properties:
-      amount:
-        docs: >-
-          The price amount in the currency's minor unit, e.g. "cents" for many
-          currencies.
-        type: integer
-      currency:
-        docs: Three-letter ISO 4217 currency code. Must be a supported currency.
-        type: string
-
-  _InlinedType51:
-    docs: >-
-      The address requirements that must be fulfilled before a user may purchase
-      a subscription.
-    enum:
-      - none
-      - present
-      - verified
-
-  _InlinedType52:
-    docs: >-
-      The device requirements that must be fulfilled before a user may purchase
-      a subscription.
-    enum:
-      - none
-      - present
-      - verified
-
-  _InlinedType53:
-    docs: >-
-      The user birthday requirements that must be fulfilled before a user may
-      purchase a subscription.
-    enum:
-      - none
-      - present
-      - verified
-
-  _InlinedType54:
-    docs: >-
-      The user full name requirements that must be fulfilled before a user may
-      purchase a subscription.
-    enum:
-      - none
-      - present
-      - verified
-
-  _InlinedType55:
-    properties:
-      address:
-        docs: >-
-          The address requirements that must be fulfilled before a user may
-          purchase a subscription.
-        type: _InlinedType51
-      device:
-        docs: >-
-          The device requirements that must be fulfilled before a user may
-          purchase a subscription.
-        type: _InlinedType52
-      user.birthday:
-        docs: >-
-          The user birthday requirements that must be fulfilled before a user
-          may purchase a subscription.
-        type: _InlinedType53
-      user.fullName:
-        docs: >-
-          The user full name requirements that must be fulfilled before a user
-          may purchase a subscription.
-        type: _InlinedType54
-
-  _InlinedType56:
-    enum:
-      - eSIM
-      - pSIM
-
-  _InlinedType57:
-    enum:
-      - available
-      - archived
-      - pending
-      - draft
-
-  _InlinedType58:
-    docs: The validity type of this plan, either \`oneTime\` or \`recurring\`.
-    enum:
-      - oneTime
-      - recurring
-
-  _InlinedType59:
-    docs: The time unit of the subscription period, either \`day\` or \`month\`.
-    enum:
-      - day
-      - month
-
-  _InlinedType60:
-    properties:
-      minimumPeriods:
-        docs: >-
-          The minimum number of subscription periods that the plan must be
-          renewed.
-        type: integer
-      type:
-        docs: The validity type of this plan, either \`oneTime\` or \`recurring\`.
-        type: _InlinedType58
-      unit:
-        docs: The time unit of the subscription period, either \`day\` or \`month\`.
-        type: _InlinedType59
-      value:
-        docs: >-
-          The amount of units (specified in the \`unit\` property) in each
-          subscription period.
-        type: integer
-
-  coverage:
-    properties:
-      object:
-        docs: Type of object is always \`coverage\`.
-        type: string
-      id:
-        docs: Unique identifier for the coverage configuration.
-        type: string
-      countries:
-        docs: >-
-          List of countries in ISO 3166-1 alpha-2 format covered by this
-          coverage configuration.
-        type: list<string>
-      name:
-        docs: >-
-          A human-readable identifier of the coverage configuration, might not
-          be unique.
-        type: string
-
-  user:
-    properties:
-      object:
-        docs: Type of object is always \`user\`.
-        type: string
-      id:
-        docs: Unique identifier for the user.
-        type: string
-      birthday:
-        docs: The birthday of the user.
-        type: optional<string>
-      email:
-        docs: The primary email address of the user.
-        type: string
-      emailVerified:
-        docs: Whether the user's primary email address is verified or not.
-        type: boolean
-      fullName:
-        docs: The user's full name. Required for some Plans.
-        type: optional<string>
-      preferredLocale:
-        docs: >-
-          The user's locale preference represented as an [IETF language
-          tag](https://en.wikipedia.org/wiki/IETF_language_tag).
-        type: string
-      createdAt:
-        docs: Time when the user was created.
-        type: string
-",
-                "name": "commons.yml",
-                "type": "file",
-              },
-              {
-                "contents": "# yaml-language-server: $schema=https://raw.githubusercontent.com/fern-api/fern/main/fern.schema.json
-
-imports:
-  commons: commons.yml
-
-service:
-  auth: true
-  base-path: ""
-  endpoints:
-    deviceModelsRetrieve:
-      path: /deviceModels/{id}
-      method: GET
-      docs: Retrieves the details of an existing device model.
-      display-name: Retrieve a device model
-      path-parameters:
-        id:
-          docs: The unique identifier for the device model.
-          type: string
-      response: deviceModel
-
-    deviceModelsSearch:
-      path: /deviceModels/search
-      method: POST
-      docs: Searches for existing devices models matching the given parameters.
-      display-name: Search for device models
-      request:
-        body:
-          properties:
-            imei:
-              docs: >-
-                The IMEI (international mobile equipment identity) of the
-                corresponding device.
-              type: string
-      response: _InlinedType6
-
-    deviceModelsList:
-      path: /deviceModels
-      method: GET
-      docs: >-
-        Returns a list of device models. The models returned are sorted by
-        creation date, with the most recently created models appearing first.
-      display-name: List all device models
-      request:
-        query-parameters:
-          brand:
-            docs: A comma-separated list of brands to be filtered by.
-            type: optional<string>
-            allow-multiple: true
-          after:
-            docs: >-
-              A cursor for use in pagination. The \`after\` parameter takes an
-              object ID that defines the position in the list, only items
-              immediately following the item with that ID will be returned.
-            type: optional<string>
-          before:
-            docs: >-
-              A cursor for use in pagination. The \`before\` parameter takes an
-              object ID that defines the position in the list, only items
-              immediately preceding the item with that ID will be returned.
-            type: optional<string>
-          limit:
-            docs: The limit of items to be returned in the list, between 0 and 200.
-            type: optional<integer>
-      response: _InlinedType9
-
-    devicesRetrieve:
-      path: /projects/{project}/devices/{id}
-      method: GET
-      docs: >-
-        Retrieves the details of an existing device owned by the authenticated
-        user.
-      display-name: Retrieve a device
-      path-parameters:
-        project:
-          docs: >-
-            The unique identifier for the
-            [project](https://developers.gigs.com/docs/api/b3A6MzMwODcxMzI-retrieve-a-project).
-          type: string
-        id:
-          docs: The unique identifier for the device.
-          type: string
-      response: device
-
-    devicesDelete:
-      path: /projects/{project}/devices/{id}
-      method: DELETE
-      docs: Retrieves the details of an existing device and deletes it.
-      display-name: Delete a device
-      path-parameters:
-        project:
-          docs: >-
-            The unique identifier for the
-            [project](https://developers.gigs.com/docs/api/b3A6MzMwODcxMzI-retrieve-a-project).
-          type: string
-        id:
-          docs: The unique identifier for the device.
-          type: string
-      response: device
-
-    devicesUpdate:
-      path: /projects/{project}/devices/{id}
-      method: PATCH
-      docs: |
-        Updates the given properties of an existing device.
-        <!-- theme: info -->
-        > #### Preview
-        >
-        > This endpoint is currently in preview and might change in the future.
-        > We’re excited to hear your feedback and ideas. Please send an email
-        > to [support@gigs.com](mailto:support@gigs.com) to share your thoughts.
-      display-name: Update a device
-      path-parameters:
-        project:
-          docs: >-
-            The unique identifier for the
-            [project](https://developers.gigs.com/docs/api/b3A6MzMwODcxMzI-retrieve-a-project).
-          type: string
-        id:
-          docs: The unique identifier for the device.
-          type: string
-      request:
-        body:
-          properties:
-            name:
-              docs: An optional custom name for the device.
-              type: optional<string>
-            sims:
-              docs: >-
-                List of identifiers for all SIMs currently attached to the
-                device.
-              type: optional<list<string>>
-            user:
-              docs: Unique user identifier for the device owner.
-              type: optional<string>
-      response: device
-
-    devicesSearch:
-      path: /projects/{project}/devices/search
-      method: POST
-      docs: >-
-        Searches for existing devices matching the given parameters. The search
-        will only return factory devices not yet assigned to any user, or
-        devices already owned by the current user.
-      display-name: Search for devices
-      path-parameters:
-        project:
-          docs: >-
-            The unique identifier for the
-            [project](https://developers.gigs.com/docs/api/b3A6MzMwODcxMzI-retrieve-a-project).
-          type: string
-      request:
-        body:
-          properties:
-            imei:
-              docs: >-
-                The IMEI (international mobile equipment identity) of the
-                device.
-              type: string
-      response: _InlinedType10
-
-    devicesList:
-      path: /projects/{project}/devices
-      method: GET
-      docs: >-
-        Returns a list of devices. The devices returned are sorted by creation
-        date, with the most recently created devices appearing first.
-      display-name: List all devices
-      path-parameters:
-        project:
-          docs: >-
-            The unique identifier for the
-            [project](https://developers.gigs.com/docs/api/b3A6MzMwODcxMzI-retrieve-a-project).
-          type: string
-      request:
-        query-parameters:
-          sim:
-            docs: The unique identifier for the sim to be filtered by.
-            type: optional<string>
-          user:
-            docs: The unique identifier for the user to be filtered by.
-            type: optional<string>
-          after:
-            docs: >-
-              A cursor for use in pagination. The \`after\` parameter takes an
-              object ID that defines the position in the list, only items
-              immediately following the item with that ID will be returned.
-            type: optional<string>
-          before:
-            docs: >-
-              A cursor for use in pagination. The \`before\` parameter takes an
-              object ID that defines the position in the list, only items
-              immediately preceding the item with that ID will be returned.
-            type: optional<string>
-          limit:
-            docs: The limit of items to be returned in the list, between 0 and 200.
-            type: optional<integer>
-      response: _InlinedType11
-
-    devicesCreate:
-      path: /projects/{project}/devices
-      method: POST
-      docs: Creates a new device with the given parameters.
-      display-name: Create a device
-      path-parameters:
-        project:
-          docs: >-
-            The unique identifier for the
-            [project](https://developers.gigs.com/docs/api/b3A6MzMwODcxMzI-retrieve-a-project).
-          type: string
-      request:
-        body:
-          properties:
-            imei:
-              docs: >-
-                The IMEI (international mobile equipment identity) of the
-                device.
-              type: string
-            user:
-              docs: Unique user identifier for the device owner.
-              type: string
-            sims:
-              docs: List of identifiers for all SIMs to attach to the device.
-              type: optional<list<string>>
-            name:
-              docs: An optional custom name for the device.
-              type: optional<string>
-
-types:
-  deviceModel:
-    properties:
-      object:
-        docs: Type of object is always \`deviceModel\`.
-        type: string
-      id:
-        docs: Unique identifier for the deviceModel.
-        type: string
-      brand:
-        docs: The brand of the device model.
-        type: string
-      name:
-        docs: The device model's name.
-        type: string
-      simTypes:
-        docs: List of SIM types supported by this device model.
-        type: list<_InlinedType0>
-      type:
-        docs: The type of the device model.
-        type: _InlinedType1
-
-  _InlinedType0:
-    enum:
-      - eSIM
-      - pSIM
-
-  _InlinedType1:
-    docs: The type of the device model.
-    enum:
-      - car
-      - iot
-      - laptop
-      - router
-      - smartphone
-      - feature-phone
-      - smartwatch
-      - tablet
-      - wearable
-      - other
-
-  device:
-    properties:
-      object:
-        docs: Type of object is always \`device\`.
-        type: string
-      id:
-        docs: Unique identifier for the device.
-        type: string
-      imei:
-        docs: >-
-          The IMEI (international mobile equipment identity) of the device if
-          provided.
-        type: optional<string>
-      model: _InlinedType4
-      name:
-        docs: An optional custom name for the device.
-        type: optional<string>
-      sims:
-        docs: List of SIMs added to this device.
-        type: list<commons.sim>
-      user: _InlinedType5
-      createdAt:
-        docs: Time when the device was created.
-        type: string
-
-  _InlinedType2:
-    enum:
-      - eSIM
-      - pSIM
-
-  _InlinedType3:
-    docs: The type of the device model.
-    enum:
-      - car
-      - iot
-      - laptop
-      - router
-      - smartphone
-      - feature-phone
-      - smartwatch
-      - tablet
-      - wearable
-      - other
-
-  _InlinedType4:
-    properties:
-      object:
-        docs: Type of object is always \`deviceModel\`.
-        type: string
-      id:
-        docs: Unique identifier for the deviceModel.
-        type: string
-      brand:
-        docs: The brand of the device model.
-        type: string
-      name:
-        docs: The device model's name.
-        type: string
-      simTypes:
-        docs: List of SIM types supported by this device model.
-        type: list<_InlinedType2>
-      type:
-        docs: The type of the device model.
-        type: _InlinedType3
-
-  _InlinedType5:
-    properties:
-      object:
-        docs: Type of object is always \`user\`.
-        type: string
-      id:
-        docs: Unique identifier for the user.
-        type: string
-      birthday:
-        docs: The birthday of the user.
-        type: optional<string>
-      email:
-        docs: The primary email address of the user.
-        type: string
-      emailVerified:
-        docs: Whether the user's primary email address is verified or not.
-        type: boolean
-      fullName:
-        docs: The user's full name. Required for some Plans.
-        type: optional<string>
-      preferredLocale:
-        docs: >-
-          The user's locale preference represented as an [IETF language
-          tag](https://en.wikipedia.org/wiki/IETF_language_tag).
-        type: string
-      createdAt:
-        docs: Time when the user was created.
-        type: string
-
-  _InlinedType6:
-    properties:
-      object:
-        docs: Type of object is always \`list\`.
-        type: string
-      items:
-        docs: List of objects of type \`deviceModel\`.
-        type: list<deviceModel>
-      moreItemsAfter:
-        docs: >-
-          A unique identifier to be used as \`after\` pagination parameter if more
-          items are available sorted after the current batch of items.
-        type: optional<string>
-      moreItemsBefore:
-        docs: >-
-          A unique identifier to be used as \`before\` pagination parameter if
-          more items are available sorted before the current batch of items.
-        type: optional<string>
-
-  _InlinedType9:
-    properties:
-      object:
-        docs: Type of object is always \`list\`.
-        type: string
-      items:
-        docs: List of objects of type \`deviceModel\`.
-        type: list<deviceModel>
-      moreItemsAfter:
-        docs: >-
-          A unique identifier to be used as \`after\` pagination parameter if more
-          items are available sorted after the current batch of items.
-        type: optional<string>
-      moreItemsBefore:
-        docs: >-
-          A unique identifier to be used as \`before\` pagination parameter if
-          more items are available sorted before the current batch of items.
-        type: optional<string>
-
-  _InlinedType10:
-    properties:
-      object:
-        docs: Type of object is always \`list\`.
-        type: string
-      items:
-        docs: List of objects of type \`device\`.
-        type: list<device>
-      moreItemsAfter:
-        docs: >-
-          A unique identifier to be used as \`after\` pagination parameter if more
-          items are available sorted after the current batch of items.
-        type: optional<string>
-      moreItemsBefore:
-        docs: >-
-          A unique identifier to be used as \`before\` pagination parameter if
-          more items are available sorted before the current batch of items.
-        type: optional<string>
-
-  _InlinedType11:
-    properties:
-      object:
-        docs: Type of object is always \`list\`.
-        type: string
-      items:
-        docs: List of objects of type \`device\`.
-        type: list<device>
-      moreItemsAfter:
-        docs: >-
-          A unique identifier to be used as \`after\` pagination parameter if more
-          items are available sorted after the current batch of items.
-        type: optional<string>
-      moreItemsBefore:
-        docs: >-
-          A unique identifier to be used as \`before\` pagination parameter if
-          more items are available sorted before the current batch of items.
-        type: optional<string>
-",
-                "name": "devices.yml",
-                "type": "file",
-              },
-              {
-                "contents": "# yaml-language-server: $schema=https://raw.githubusercontent.com/fern-api/fern/main/fern.schema.json
-
-imports:
-  commons: commons.yml
-
-service:
-  auth: true
-  base-path: /projects/{project}/plans
-  path-parameters:
-    project:
-      docs: >-
-        The unique identifier for the
-        [project](https://developers.gigs.com/docs/api/b3A6MzMwODcxMzI-retrieve-a-project).
-      type: string
-  endpoints:
-    plansArchive:
-      path: /{id}/archive
-      method: POST
-      docs: >
-        Set the status of a plan to archived. An archived plan can not be used
-        to create new subscriptions.
-        <!-- theme: info -->
-        > #### Preview
-        >
-        > This endpoint is currently in preview and might change in the future.
-        > We’re excited to hear your feedback and ideas. Please send an email
-        > to [support@gigs.com](mailto:support@gigs.com) to share your thoughts.
-      display-name: Archive a plan
-      path-parameters:
-        id:
-          docs: The unique identifier for the plan.
-          type: string
-      response: commons.plan
-
-    planDocumentRetrieve:
-      path: /{plan}/documents/{id}
-      method: GET
-      docs: Retrieves the details of an existing document for a given plan.
-      display-name: Retrieve a plan document
-      path-parameters:
-        plan:
-          docs: The unique identifier for the plan.
-          type: string
-        id:
-          docs: The unique identifier for the document.
-          type: string
-      response: planDocument
-
-    planDocumentsList:
-      path: /{plan}/documents
-      method: GET
-      docs: >-
-        Returns a list of documents related to the given plan. The documents
-        returned are sorted by creation date, with the most recently created
-        documents appearing first.
-      display-name: List all plan documents
-      path-parameters:
-        plan:
-          docs: The unique identifier for the plan.
-          type: string
-      response: _InlinedType12
-
-    plansRetrieve:
-      path: /{id}
-      method: GET
-      docs: Retrieve the details of an existing plan.
-      display-name: Retrieve a plan
-      path-parameters:
-        id:
-          docs: The unique identifier for the plan.
-          type: string
-      response: commons.plan
-
-    plansUpdate:
-      path: /{id}
-      method: PATCH
-      docs: >-
-        Updates the specified plan by setting the values of the parameters
-        passed.
-      display-name: Update a plan
-      path-parameters:
-        id:
-          docs: The unique identifier for the plan.
-          type: string
-      request:
-        body:
-          properties:
-            name:
-              docs: The plan's name, meant to be displayable to the users.
-              type: optional<string>
-            description:
-              docs: The plan's description, meant to be displayable to the users.
-              type: optional<string>
-            image:
-              docs: The plan's image, meant to be displayable to the users.
-              type: optional<string>
-      response: commons.plan
-
-    plansPublish:
-      path: /{id}/publish
-      method: POST
-      docs: >
-        Set the status of a plan to available. Available plans can be used to
-        create new subscriptions.
-        <!-- theme: info -->
-        > #### Preview
-        >
-        > This endpoint is currently in preview and might change in the future.
-        > We’re excited to hear your feedback and ideas. Please send an email
-        > to [support@gigs.com](mailto:support@gigs.com) to share your thoughts.
-      display-name: Publish a plan
-      path-parameters:
-        id:
-          docs: The unique identifier for the plan.
-          type: string
-      response: commons.plan
-
-    plansList:
-      path: ""
-      method: GET
-      docs: Returns a list of plans.
-      display-name: List all plans
-      request:
-        query-parameters:
-          provider:
-            docs: The network provider ID to filter the plans by.
-            type: optional<string>
-            allow-multiple: true
-          after:
-            docs: >-
-              A cursor for use in pagination. The \`after\` parameter takes an
-              object ID that defines the position in the list, only items
-              immediately following the item with that ID will be returned.
-            type: optional<string>
-          before:
-            docs: >-
-              A cursor for use in pagination. The \`before\` parameter takes an
-              object ID that defines the position in the list, only items
-              immediately preceding the item with that ID will be returned.
-            type: optional<string>
-          limit:
-            docs: The limit of items to be returned in the list, between 0 and 200.
-            type: optional<integer>
-      response: _InlinedType15
-
-types:
-  planDocument:
-    properties:
-      object:
-        docs: Type of object is always \`planDocument\`.
-        type: string
-      id:
-        docs: Unique identifier for the given document.
-        type: string
-      name:
-        docs: The name of the document.
-        type: string
-      plan:
-        docs: Unique identifier for the plan associated to this document.
-        type: string
-      type:
-        docs: The MIME type for the given document.
-        type: string
-      url:
-        docs: The URL at which the document can be retrieved.
-        type: string
-      createdAt:
-        docs: The time the document was created.
-        type: string
-
-  _InlinedType12:
-    properties:
-      object:
-        docs: Type of object is always \`list\`.
-        type: string
-      items:
-        docs: List of objects of type \`planDocument\`.
-        type: list<planDocument>
-      moreItemsAfter:
-        docs: >-
-          A unique identifier to be used as \`after\` pagination parameter if more
-          items are available sorted after the current batch of items.
-        type: optional<string>
-      moreItemsBefore:
-        docs: >-
-          A unique identifier to be used as \`before\` pagination parameter if
-          more items are available sorted before the current batch of items.
-        type: optional<string>
-
-  _InlinedType15:
-    properties:
-      object:
-        docs: Type of object is always \`list\`.
-        type: string
-      items:
-        docs: List of objects of type \`plan\`.
-        type: list<commons.plan>
-      moreItemsAfter:
-        docs: >-
-          A unique identifier to be used as \`after\` pagination parameter if more
-          items are available sorted after the current batch of items.
-        type: optional<string>
-      moreItemsBefore:
-        docs: >-
-          A unique identifier to be used as \`before\` pagination parameter if
-          more items are available sorted before the current batch of items.
-        type: optional<string>
-",
-                "name": "plans.yml",
-                "type": "file",
-              },
-              {
-                "contents": "# yaml-language-server: $schema=https://raw.githubusercontent.com/fern-api/fern/main/fern.schema.json
-
-service:
-  auth: true
-  base-path: ""
-  endpoints:
-    portingCancel:
-      path: /projects/{project}/portings/{id}/cancel
-      method: POST
-      docs: >
-        Retrieves the details of an existing porting and cancels it. Only
-        portings that have not yet being completed can be canceled.
-        <!-- theme: info -->
-        > #### Preview
-        >
-        > This endpoint is currently in preview and might change in the future.
-        > We’re excited to hear your feedback and ideas. Please send an email
-        > to [support@gigs.com](mailto:support@gigs.com) to share your thoughts.
-      display-name: Cancel a porting
-      path-parameters:
-        project:
-          docs: >-
-            The unique identifier for the
-            [project](https://developers.gigs.com/docs/api/b3A6MzMwODcxMzI-retrieve-a-project).
-          type: string
-        id:
-          docs: The unique identifier for the porting.
-          type: string
-      response: porting
-
-    portingRetrieve:
-      path: /projects/{project}/portings/{id}
-      method: GET
-      docs: |
-        Retrieves the details of an existing porting.
-        <!-- theme: info -->
-        > #### Preview
-        >
-        > This endpoint is currently in preview and might change in the future.
-        > We’re excited to hear your feedback and ideas. Please send an email
-        > to [support@gigs.com](mailto:support@gigs.com) to share your thoughts.
-      display-name: Retrieve a Porting
-      path-parameters:
-        project:
-          docs: >-
-            The unique identifier for the
-            [project](https://developers.gigs.com/docs/api/b3A6MzMwODcxMzI-retrieve-a-project).
-          type: string
-        id:
-          docs: The unique identifier for the porting.
-          type: string
-      response: porting
-
-    portingUpdate:
-      path: /projects/{project}/portings/{id}
-      method: PATCH
-      docs: >
-        Updates the specified porting by setting the values of the parameters
-        passed.
-        <!-- theme: info -->
-        > #### Preview
-        >
-        > This endpoint is currently in preview and might change in the future.
-        > We’re excited to hear your feedback and ideas. Please send an email
-        > to [support@gigs.com](mailto:support@gigs.com) to share your thoughts.
-      display-name: Update a porting
-      path-parameters:
-        project:
-          docs: >-
-            The unique identifier for the
-            [project](https://developers.gigs.com/docs/api/b3A6MzMwODcxMzI-retrieve-a-project).
-          type: string
-        id:
-          docs: The unique identifier for the porting.
-          type: string
-      request:
-        body:
-          properties:
-            accountNumber:
-              docs: The account number on the donor service provider.
-              type: optional<string>
-            accountPin:
-              docs: >-
-                The pin for the account on the donor service provider. This will
-                be used only for the porting.
-              type: optional<string>
-            birthday:
-              docs: >-
-                The birthday of the account holder on the donor service
-                provider.
-              type: optional<string>
-            donorProvider:
-              docs: The unique identifier of the donor service provider.
-              type: optional<string>
-            firstName:
-              docs: The first name of the account holder.
-              type: optional<string>
-            lastName:
-              docs: The last name of the account holder.
-              type: optional<string>
-            phoneNumber:
-              docs: >-
-                The phone number to port in E.164 format. This is only updatable
-                when the porting is in a status of: draft
-              type: optional<string>
-            provider:
-              docs: >-
-                The ID of the recipient network provider. This is only updatable
-                when the porting is in a status of: draft
-              type: optional<string>
-      response: porting
-
-    portingsList:
-      path: /projects/{project}/portings
-      method: GET
-      docs: >
-        Returns a list of portings. The portings returned are sorted by creation
-        date, with the most recently created portings appearing first.
-        <!-- theme: info -->
-        > #### Preview
-        >
-        > This endpoint is currently in preview and might change in the future.
-        > We’re excited to hear your feedback and ideas. Please send an email
-        > to [support@gigs.com](mailto:support@gigs.com) to share your thoughts.
-      display-name: List all portings
-      path-parameters:
-        project:
-          docs: >-
-            The unique identifier for the
-            [project](https://developers.gigs.com/docs/api/b3A6MzMwODcxMzI-retrieve-a-project).
-          type: string
-      request:
-        query-parameters:
-          after:
-            docs: >-
-              A cursor for use in pagination. The \`after\` parameter takes an
-              object ID that defines the position in the list, only items
-              immediately following the item with that ID will be returned.
-            type: optional<string>
-          before:
-            docs: >-
-              A cursor for use in pagination. The \`before\` parameter takes an
-              object ID that defines the position in the list, only items
-              immediately preceding the item with that ID will be returned.
-            type: optional<string>
-          limit:
-            docs: The limit of items to be returned in the list, between 0 and 200.
-            type: optional<integer>
-      response: _InlinedType19
-
-    portingsCreate:
-      path: /projects/{project}/portings
-      method: POST
-      docs: >
-        Creates a new porting with the parameters passed. The porting will be
-        created in \`draft\` status and can be later used to create an order or
-        subscription for the given network provider.
-        Only some of the fields are required during creation creation, but all
-        of the ones required by the network provider must be set before
-        submitting the porting.
-        <!-- theme: info -->
-        > #### Preview
-        >
-        > This endpoint is currently in preview and might change in the future.
-        > We’re excited to hear your feedback and ideas. Please send an email
-        > to [support@gigs.com](mailto:support@gigs.com) to share your thoughts.
-      display-name: Create a porting
-      path-parameters:
-        project:
-          docs: >-
-            The unique identifier for the
-            [project](https://developers.gigs.com/docs/api/b3A6MzMwODcxMzI-retrieve-a-project).
-          type: string
-      request:
-        body:
-          properties:
-            accountNumber:
-              docs: The account number on the donor service provider.
-              type: optional<string>
-            accountPin:
-              docs: >-
-                The pin for the account on the donor service provider. This will
-                be used only for the porting.
-              type: optional<string>
-            birthday:
-              docs: >-
-                The birthday of the account holder on the donor service
-                provider.
-              type: optional<string>
-            donorProvider:
-              docs: The unique identifier of the donor service provider.
-              type: optional<string>
-            firstName:
-              docs: The first name of the account holder.
-              type: optional<string>
-            lastName:
-              docs: The last name of the account holder.
-              type: optional<string>
-            phoneNumber:
-              docs: The phone number to port in E.164 format.
-              type: string
-            provider:
-              docs: The name of the receiving network provider.
-              type: string
-            user:
-              docs: >-
-                The unique identifier for an existing
-                [user](https://developers.gigs.com/docs/api/b3A6MzMwODcxNDM-retrieve-a-user)
-                the porting should be created for.
-              type: string
-
-    serviceProviderRetrieve:
-      path: /serviceProviders/{id}
-      method: GET
-      docs: |
-        Retrieves the details of a service provider.
-        <!-- theme: info -->
-        > #### Preview
-        >
-        > This endpoint is currently in preview and might change in the future.
-        > We’re excited to hear your feedback and ideas. Please send an email
-        > to [support@gigs.com](mailto:support@gigs.com) to share your thoughts.
-      display-name: Retrieve a service provider
-      path-parameters:
-        id:
-          docs: The unique identifier for the service provider.
-          type: string
-      response: serviceProvider
-
-    serviceProvidersList:
-      path: /serviceProviders
-      method: GET
-      docs: |
-        Returns a list of service providers.
-        <!-- theme: info -->
-        > #### Preview
-        >
-        > This endpoint is currently in preview and might change in the future.
-        > We’re excited to hear your feedback and ideas. Please send an email
-        > to [support@gigs.com](mailto:support@gigs.com) to share your thoughts.
-      display-name: List all service providers
-      request:
-        query-parameters:
-          recipientProvider:
-            docs: >-
-              Only return service providers that have the given network provider
-              as supported porting recipient.
-            type: optional<string>
-      response: _InlinedType20
-
-types:
-  porting:
-    properties:
-      object:
-        docs: Type of object is always \`porting\`.
-        type: string
-      id:
-        docs: Unique identifier for the porting.
-        type: string
-      accountNumber:
-        docs: The account number on the donor service provider.
-        type: optional<string>
-      birthday:
-        docs: The birthday of the account holder on the donor service provider.
-        type: optional<string>
-      declinedAttempts:
-        docs: The number of declined porting attempts so far.
-        type: integer
-      donorProvider:
-        docs: The service provider from whom the number is ported.
-        type: _InlinedType16
-      firstName:
-        docs: The first name of the account holder on the donor service provider.
-        type: optional<string>
-      lastName:
-        docs: The last name of the account holder on the donor service provider.
-        type: optional<string>
-      phoneNumber:
-        docs: The phone number to port in E.164 format.
-        type: string
-      provider:
-        docs: The ID of the recipient network provider.
-        type: string
-      recipientProvider:
-        docs: The service provider to whom the number is ported.
-        type: _InlinedType17
-      required:
-        docs: >-
-          List of fields required for the porting to be processable. The fields
-          depend on the donor and recipient providers.
-        type: list<string>
-      status:
-        docs: The current status of the porting.
-        type: _InlinedType18
-      subscription:
-        docs: Unique identifier for the porting subscription.
-        type: optional<string>
-      user:
-        docs: Unique identifier for the user this porting is for.
-        type: string
-      canceledAt:
-        docs: Time when the porting was canceled.
-        type: optional<string>
-      completedAt:
-        docs: Time when the porting was completed.
-        type: optional<string>
-      createdAt:
-        docs: Time when the porting was created.
-        type: string
-      lastDeclinedAt:
-        docs: Time when the porting was last declined.
-        type: optional<string>
-      lastRequestedAt:
-        docs: Time when the porting was last requested.
-        type: optional<string>
-
-  _InlinedType16:
-    docs: The service provider from whom the number is ported.
-    properties:
-      object:
-        docs: Type of object is always \`serviceProvider\`.
-        type: string
-      id:
-        docs: Unique identifier for the service provider.
-        type: string
-      name:
-        docs: The name of the service provider, usually a brand name.
-        type: string
-      recipientProviders:
-        docs: >-
-          List of network providers IDs that can receive portings from the
-          service provider.
-        type: list<string>
-
-  _InlinedType17:
-    docs: The service provider to whom the number is ported.
-    properties:
-      object:
-        docs: Type of object is always \`serviceProvider\`.
-        type: string
-      id:
-        docs: Unique identifier for the service provider.
-        type: string
-      name:
-        docs: The name of the service provider, usually a brand name.
-        type: string
-      recipientProviders:
-        docs: >-
-          List of network providers IDs that can receive portings from the
-          service provider.
-        type: list<string>
-
-  _InlinedType18:
-    docs: The current status of the porting.
-    enum:
-      - draft
-      - pending
-      - requested
-      - declined
-      - completed
-      - canceled
-
-  serviceProvider:
-    properties:
-      object:
-        docs: Type of object is always \`serviceProvider\`.
-        type: string
-      id:
-        docs: Unique identifier for the service provider.
-        type: string
-      name:
-        docs: The name of the service provider, usually a brand name.
-        type: string
-      recipientProviders:
-        docs: >-
-          List of network providers IDs that can receive portings from the
-          service provider.
-        type: list<string>
-
-  _InlinedType19:
-    properties:
-      object:
-        docs: Type of object is always \`list\`.
-        type: string
-      items:
-        docs: List of objects of type \`porting\`.
-        type: list<porting>
-      moreItemsAfter:
-        docs: >-
-          A unique identifier to be used as \`after\` pagination parameter if more
-          items are available sorted after the current batch of items.
-        type: optional<string>
-      moreItemsBefore:
-        docs: >-
-          A unique identifier to be used as \`before\` pagination parameter if
-          more items are available sorted before the current batch of items.
-        type: optional<string>
-
-  _InlinedType20:
-    properties:
-      object:
-        docs: Type of object is always \`list\`.
-        type: string
-      items:
-        docs: List of objects of type \`serviceProvider\`.
-        type: list<serviceProvider>
-      moreItemsAfter:
-        docs: >-
-          A unique identifier to be used as \`after\` pagination parameter if more
-          items are available sorted after the current batch of items.
-        type: optional<string>
-      moreItemsBefore:
-        docs: >-
-          A unique identifier to be used as \`before\` pagination parameter if
-          more items are available sorted before the current batch of items.
-        type: optional<string>
-",
-                "name": "portings.yml",
-                "type": "file",
-              },
-              {
-                "contents": "# yaml-language-server: $schema=https://raw.githubusercontent.com/fern-api/fern/main/fern.schema.json
-
-service:
-  auth: true
-  base-path: /projects
-  endpoints:
-    projectsRetrieve:
-      path: /{project}
-      method: GET
-      docs: >-
-        Retrieves the details of an existing project accessible by the API
-        client.
-      display-name: Retrieve a project
-      path-parameters:
-        project:
-          docs: >-
-            The unique identifier for the
-            [project](https://developers.gigs.com/docs/api/b3A6MzMwODcxMzI-retrieve-a-project).
-          type: string
-      response: project
-
-    projectsCredentialsRetrieve:
-      path: /{project}/credentials
-      method: GET
-      docs: |
-        Retrieve the credentials of an existing project.
-        <!-- theme: info -->
-        > #### Preview
-        >
-        > This endpoint is currently in preview and might change in the future.
-        > We’re excited to hear your feedback and ideas. Please send an email
-        > to [support@gigs.com](mailto:support@gigs.com) to share your thoughts.
-      display-name: Retrieve the project credentials
-      path-parameters:
-        project:
-          docs: >-
-            The unique identifier for the
-            [project](https://developers.gigs.com/docs/api/b3A6MzMwODcxMzI-retrieve-a-project).
-          type: string
-      response: _InlinedType27
-
-    projectsList:
-      path: ""
-      method: GET
-      docs: >-
-        Returns a list of projects. The projects returned are sorted by creation
-        date, with the most recently created projects appearing first.
-      display-name: List all projects
-      request:
-        query-parameters:
-          organization:
-            docs: The unique identifier for the organization to be filtered by.
-            type: optional<string>
-          after:
-            docs: >-
-              A cursor for use in pagination. The \`after\` parameter takes an
-              object ID that defines the position in the list, only items
-              immediately following the item with that ID will be returned.
-            type: optional<string>
-          before:
-            docs: >-
-              A cursor for use in pagination. The \`before\` parameter takes an
-              object ID that defines the position in the list, only items
-              immediately preceding the item with that ID will be returned.
-            type: optional<string>
-          limit:
-            docs: The limit of items to be returned in the list, between 0 and 200.
-            type: optional<integer>
-      response: _InlinedType28
-
-types:
-  project:
-    properties:
-      object:
-        docs: Type of object is always \`project\`.
-        type: string
-      id:
-        docs: Globally unique identifier for the project.
-        type: string
-      domain:
-        docs: The canonical domain to access the project if available.
-        type: optional<string>
-      image:
-        docs: >
-          Small-resolution project icon with an aspect ratio of \`1:1\`.
-          <!-- theme: info -->
-          > #### Preview
-          >
-          > This property is currently in preview and might change in the
-          future.
-          > We’re excited to hear your feedback and ideas. Please send an email
-          > to [support@gigs.com](mailto:support@gigs.com) to share your
-          thoughts.
-        type: optional<string>
-      images:
-        docs: >-
-          Deprecated object of project images. Please use the image property
-          instead.
-        type: _InlinedType21
-      legal:
-        docs: The legal address for the company that manages the project.
-        type: _InlinedType22
-      locales:
-        docs: >-
-          List of supported locales represented as [IETF language
-          tags](https://en.wikipedia.org/wiki/IETF_language_tag), ordered by
-          preference.
-        type: list<string>
-      name:
-        docs: A human-readable name for the project.
-        type: string
-      organization: organization
-      payments:
-        docs: Configuration parameters for the project use of payments.
-        type: _InlinedType24
-      settings:
-        docs: >-
-          Deprecated object of application and integration settings. Please use
-          the new installations endpoints instead.
-        type: map<string, unknown>
-      subscriptionOwner:
-        docs: >-
-          Indicates which entity will be registered as the owner of the
-          subscription with the providers. When \`company\` is selected the legal
-          address associated with the project will be used for the registration.
-        type: _InlinedType25
-      support:
-        docs: Contact details for consumer support requests regarding the project.
-        type: _InlinedType26
-      createdAt:
-        docs: Time when the project was created.
-        type: string
-
-  _InlinedType21:
-    docs: >-
-      Deprecated object of project images. Please use the image property
-      instead.
-    properties:
-      favicon:
-        docs: Small-resolution project favicon with an aspect ratio of \`1:1\`.
-        type: optional<string>
-      icon:
-        docs: Small-resolution project icon with an aspect ratio of \`1:1\`.
-        type: optional<string>
-      logoHorizontal:
-        docs: High-resolution project logo with an aspect ratio of \`7:1\`.
-        type: optional<string>
-
-  _InlinedType22:
-    docs: The legal address for the company that manages the project.
-    properties:
-      name:
-        docs: The company's legal name.
-        type: string
-      city:
-        docs: The city/municipality of the company's legal address.
-        type: string
-      country:
-        docs: The ISO 3166-1 alpha-2 country code for the company's legal address.
-        type: string
-      line1:
-        docs: >-
-          The first line of the company's legal address, e.g. street and house
-          number.
-        type: string
-      line2:
-        docs: The second line of the given street address, e.g. Apartment number.
-        type: optional<string>
-      postalCode:
-        docs: The postal code of the given street address.
-        type: string
-      state:
-        docs: The state/province/region of the given street address.
-        type: optional<string>
-
-  _InlinedType23:
-    docs: The mode in which the payments operate.
-    enum:
-      - live
-      - test
-
-  _InlinedType24:
-    docs: Configuration parameters for the project use of payments.
-    properties:
-      currency:
-        docs: >-
-          Three-letter ISO 4217 currency code representing the currency of the
-          project. Must be a supported currency.
-        type: string
-      mode:
-        docs: The mode in which the payments operate.
-        type: _InlinedType23
-
-  _InlinedType25:
-    docs: >-
-      Indicates which entity will be registered as the owner of the subscription
-      with the providers. When \`company\` is selected the legal address
-      associated with the project will be used for the registration.
-    enum:
-      - user
-      - company
-
-  _InlinedType26:
-    docs: Contact details for consumer support requests regarding the project.
-    properties:
-      email:
-        docs: >-
-          A publicly available email address for consumer support requests
-          regarding the project.
-        type: optional<string>
-      phoneNumber:
-        docs: >-
-          A publicly available phone number in E.164 format for consumer support
-          requests regarding the project.
-        type: optional<string>
-
-  organization:
-    properties:
-      object:
-        docs: Type of object is always \`organization\`.
-        type: string
-      id:
-        docs: Unique identifier for the organization.
-        type: string
-      name:
-        docs: Name for the organization.
-        type: string
-      createdAt:
-        docs: Time when the organization was created.
-        type: string
-
-  _InlinedType27:
-    properties:
-      object:
-        docs: Type of object is always \`projectCredentials\`.
-        type: string
-      paymentsKey:
-        docs: Publishable API key for payment integration.
-        type: optional<string>
-
-  _InlinedType28:
-    properties:
-      object:
-        docs: Type of object is always \`list\`.
-        type: string
-      items:
-        docs: List of objects of type \`project\`.
-        type: list<project>
-      moreItemsAfter:
-        docs: >-
-          A unique identifier to be used as \`after\` pagination parameter if more
-          items are available sorted after the current batch of items.
-        type: optional<string>
-      moreItemsBefore:
-        docs: >-
-          A unique identifier to be used as \`before\` pagination parameter if
-          more items are available sorted before the current batch of items.
-        type: optional<string>
-",
-                "name": "projects.yml",
-                "type": "file",
-              },
-              {
-                "contents": "# yaml-language-server: $schema=https://raw.githubusercontent.com/fern-api/fern/main/fern.schema.json
-
-imports:
-  commons: commons.yml
-
-service:
-  auth: true
-  base-path: /projects/{project}/sims
-  path-parameters:
-    project:
-      docs: >-
-        The unique identifier for the
-        [project](https://developers.gigs.com/docs/api/b3A6MzMwODcxMzI-retrieve-a-project).
-      type: string
-  endpoints:
-    siMsCredentialsRetrieve:
-      path: /{id}/credentials
-      method: GET
-      docs: Retrieve the credentials of an existing SIM.
-      display-name: Retrieve the SIM credentials
-      path-parameters:
-        id:
-          docs: The unique identifier for the SIM.
-          type: string
-      response: simCredentials
-
-    siMsRetrieve:
-      path: /{id}
-      method: GET
-      docs: >-
-        Retrieve the details of an existing SIM which the authenticated user is
-        authorized to view.
-      display-name: Retrieve a SIM
-      path-parameters:
-        id:
-          docs: The unique identifier for the SIM.
-          type: string
-      response: commons.sim
-
-    siMsSearch:
-      path: /search
-      method: POST
-      docs: Searches for existing SIMs matching the given parameters.
-      display-name: Search for SIMs
-      request:
-        body:
-          properties:
-            iccid:
-              docs: >-
-                The ICCID (integrated circuit card identifier) associated with
-                the SIM.
-              type: string
-            type:
-              docs: Optional type of the SIM card, either \`eSIM\`, \`pSIM\` or both.
-              type: optional<list<_InlinedType29>>
-      response: _InlinedType30
-
-    siMsList:
-      path: ""
-      method: GET
-      docs: >-
-        Returns a list of SIMs. The SIMs returned are sorted by creation date,
-        with the most recently created SIMs appearing first.
-      display-name: List all SIMs
-      request:
-        query-parameters:
-          provider:
-            docs: The network provider ID for the sim to be filtered by.
-            type: optional<string>
-            allow-multiple: true
-          type:
-            docs: The type for the sim to be filtered by.
-            type: optional<_InlinedType32>
-          user:
-            docs: The unique identifier for the user to be filtered by.
-            type: optional<string>
-          after:
-            docs: >-
-              A cursor for use in pagination. The \`after\` parameter takes an
-              object ID that defines the position in the list, only items
-              immediately following the item with that ID will be returned.
-            type: optional<string>
-          before:
-            docs: >-
-              A cursor for use in pagination. The \`before\` parameter takes an
-              object ID that defines the position in the list, only items
-              immediately preceding the item with that ID will be returned.
-            type: optional<string>
-          limit:
-            docs: The limit of items to be returned in the list, between 0 and 200.
-            type: optional<integer>
-      response: _InlinedType34
-
-types:
-  simCredentials:
-    properties:
-      object:
-        docs: Type of object is always \`simCredentials\`.
-        type: string
-      activationCode:
-        docs: >-
-          eSIM activation code to download and install the profile in a device.
-          Only available for type \`eSIM\`.
-        type: optional<string>
-      qrCodeUrl:
-        docs: >-
-          URL of the activation code in QR-Code format. Only available for type
-          \`eSIM\`.
-          <!-- theme: warning -->
-          > Be careful how you share this URL, it can be accessed publicly
-          without authentication.
-        type: optional<string>
-      sim:
-        docs: Unique identifier for the SIM this credentials are for.
-        type: string
-
-  _InlinedType29:
-    enum:
-      - eSIM
-      - pSIM
-
-  _InlinedType30:
-    properties:
-      object:
-        docs: Type of object is always \`list\`.
-        type: string
-      items:
-        docs: List of objects of type \`sim\`.
-        type: list<commons.sim>
-      moreItemsAfter:
-        docs: >-
-          A unique identifier to be used as \`after\` pagination parameter if more
-          items are available sorted after the current batch of items.
-        type: optional<string>
-      moreItemsBefore:
-        docs: >-
-          A unique identifier to be used as \`before\` pagination parameter if
-          more items are available sorted before the current batch of items.
-        type: optional<string>
-
-  _InlinedType33:
-    enum:
-      - eSIM
-      - pSIM
-
-  _InlinedType34:
-    properties:
-      object:
-        docs: Type of object is always \`list\`.
-        type: string
-      items:
-        docs: List of objects of type \`sim\`.
-        type: list<commons.sim>
-      moreItemsAfter:
-        docs: >-
-          A unique identifier to be used as \`after\` pagination parameter if more
-          items are available sorted after the current batch of items.
-        type: optional<string>
-      moreItemsBefore:
-        docs: >-
-          A unique identifier to be used as \`before\` pagination parameter if
-          more items are available sorted before the current batch of items.
-        type: optional<string>
-",
-                "name": "siMs.yml",
-                "type": "file",
-              },
-              {
-                "contents": "# yaml-language-server: $schema=https://raw.githubusercontent.com/fern-api/fern/main/fern.schema.json
-
-imports:
-  commons: commons.yml
-
-service:
-  auth: true
-  base-path: /projects/{project}/subscriptions
-  path-parameters:
-    project:
-      docs: >-
-        The unique identifier for the
-        [project](https://developers.gigs.com/docs/api/b3A6MzMwODcxMzI-retrieve-a-project).
-      type: string
-  endpoints:
-    subscriptionsCancel:
-      path: /{id}/cancel
-      method: POST
-      docs: >-
-        Retrieves the details of an existing subscription and schedules
-        termination of the plan at the end of the next renewal date. You need
-        only supply the unique subscription identifier that was returned upon
-        purchasing a plan.
-      display-name: Cancel an active subscription
-      path-parameters:
-        id:
-          docs: The unique identifier for the subscription.
-          type: string
-      response: subscription
-
-    subscriptionsRetrieve:
-      path: /{id}
-      method: GET
-      docs: >-
-        Retrieves the details of an existing subscription. You need only supply
-        the unique subscription identifier that was returned upon purchasing a
-        plan.
-      display-name: Retrieve a subscription
-      path-parameters:
-        id:
-          docs: The unique identifier for the subscription.
-          type: string
-      response: subscription
-
-    subscriptionsEnd:
-      path: /{id}
-      method: DELETE
-      docs: >-
-        Ends an active plan subscription immediately. You only need to supply
-        the unique subscription identifier that was returned upon purchasing a
-        plan.
-      display-name: End an active subscription
-      path-parameters:
-        id:
-          docs: The unique identifier for the subscription.
-          type: string
-      response: subscription
-
-    subscriptionsResume:
-      path: /{id}/resume
-      method: POST
-      docs: >-
-        Removes the cancellation and end times of the subscription. The
-        subscription will continue to auto-renew until canceled again.
-      display-name: Resume a canceled subscription
-      path-parameters:
-        id:
-          docs: The unique identifier for the subscription.
-          type: string
-      response: subscription
-
-    subscriptionsList:
-      path: ""
-      method: GET
-      docs: >-
-        Returns a list of subscriptions. The subscriptions returned are sorted
-        by creation date, with the most recently created subscriptions appearing
-        first.
-      display-name: List all subscriptions
-      request:
-        query-parameters:
-          user:
-            docs: The unique identifier for the user to be filtered by.
-            type: optional<string>
-          plan:
-            docs: The unique identifier for the plan to be filtered by.
-            type: optional<string>
-          sim:
-            docs: The unique identifier for the sim to be filtered by.
-            type: optional<string>
-          after:
-            docs: >-
-              A cursor for use in pagination. The \`after\` parameter takes an
-              object ID that defines the position in the list, only items
-              immediately following the item with that ID will be returned.
-            type: optional<string>
-          before:
-            docs: >-
-              A cursor for use in pagination. The \`before\` parameter takes an
-              object ID that defines the position in the list, only items
-              immediately preceding the item with that ID will be returned.
-            type: optional<string>
-          limit:
-            docs: The limit of items to be returned in the list, between 0 and 200.
-            type: optional<integer>
-      response: _InlinedType41
-
-    subscriptionsCreate:
-      path: ""
-      method: POST
-      docs: >-
-        Creates a new subscription for an existing user in the specified
-        project.
-      display-name: Create a subscription
-      request:
-        body:
-          properties:
-            plan:
-              docs: >-
-                The unique identifier for the existing
-                [plan](https://developers.gigs.com/docs/api/b3A6MzMwODcxMzA-retrieve-a-plan)
-                to be used for the subscription.
-              type: string
-            sim:
-              docs: >-
-                The unique identifier for the existing
-                [SIM](https://developers.gigs.com/docs/api/b3A6MzMwODcxMzQ-retrieve-a-sim)
-                to be used for the subscription. In combination with an eSIM
-                plan, it can be omitted to request a new eSIM.
-              type: optional<string>
-            userAddress:
-              docs: >-
-                The unique identifier for the existing [user
-                address](https://developers.gigs.com/docs/api/b3A6MzMwODcxNDk-retrieve-a-user-address)
-                to be used for the subscription. Only needed if the plan
-                requires an address.
-              type: optional<string>
-            user:
-              docs: >-
-                The unique identifier for the existing
-                [user](https://developers.gigs.com/docs/api/b3A6MzMwODcxNDM-retrieve-a-user)
-                to which the subscription will be assigned.
-              type: string
-            porting:
-              docs: >
-                The unique identifier for the existing draft
-                [porting](https://developers.gigs.com/docs/api/bea041f643438-retrieve-a-porting)
-                to be used for the subscription.
-                <!-- theme: info -->
-                > #### Preview
-                >
-                > This property is currently in preview and might change in the
-                future.
-                > We’re excited to hear your feedback and ideas. Please send an
-                email
-                > to [support@gigs.com](mailto:support@gigs.com) to share your
-                thoughts.
-              type: optional<string>
-
-types:
-  subscription:
-    properties:
-      object:
-        docs: Type of object is always \`subscription\`.
-        type: string
-      id:
-        docs: Unique identifier for the subscription.
-        type: string
-      currentPeriod: _InlinedType35
-      phoneNumber:
-        docs: >-
-          The phone number attached to the SIM in E.164 format. Only available
-          for voice plans.
-        type: optional<string>
-      plan: commons.plan
-      porting:
-        docs: >
-          Unique identifier for the porting.
-          <!-- theme: info -->
-          > #### Preview
-          >
-          > This property is currently in preview and might change in the
-          future.
-          > We’re excited to hear your feedback and ideas. Please send an email
-          > to [support@gigs.com](mailto:support@gigs.com) to share your
-          thoughts.
-        type: optional<string>
-      sim: _InlinedType38
-      status:
-        docs: The current status of the subscription.
-        type: _InlinedType39
-      user: commons.user
-      activatedAt:
-        docs: Time when the subscription was activated.
-        type: optional<string>
-      canceledAt:
-        docs: Time when the subscription was canceled.
-        type: optional<string>
-      createdAt:
-        docs: Time when the subscription was created.
-        type: string
-      endedAt:
-        docs: Time when the subscription was ended.
-        type: optional<string>
-      firstUsageAt:
-        docs: Time when the subscription was first used.
-        type: optional<string>
-
-  _InlinedType35:
-    properties:
-      number:
-        docs: Sequence number of the subscription period.
-        type: integer
-      start:
-        docs: Beginning of the current subscription period.
-        type: string
-      end:
-        docs: End of the current subscription period.
-        type: string
-
-  _InlinedType36:
-    docs: The status of the SIM. Can be \`active\` or \`inactive\`.
-    enum:
-      - inactive
-      - active
-      - retired
-
-  _InlinedType37:
-    docs: The type of the SIM. Can be \`eSIM\` or \`pSIM\`.
-    enum:
-      - eSIM
-      - pSIM
-
-  _InlinedType38:
-    properties:
-      object:
-        docs: Type of object is always \`sim\`.
-        type: string
-      id:
-        docs: Unique identifier for the SIM.
-        type: string
-      iccid:
-        docs: >-
-          The ICCID (integrated circuit card identifier) associated with the
-          SIM.
-        type: string
-      provider:
-        docs: The ID of the network provider of the SIM.
-        type: string
-      status:
-        docs: The status of the SIM. Can be \`active\` or \`inactive\`.
-        type: _InlinedType36
-      type:
-        docs: The type of the SIM. Can be \`eSIM\` or \`pSIM\`.
-        type: _InlinedType37
-      createdAt:
-        docs: Time when the SIM was created.
-        type: string
-
-  _InlinedType39:
-    docs: The current status of the subscription.
-    enum:
-      - pending
-      - active
-      - ended
-
-  _InlinedType41:
-    properties:
-      object:
-        docs: Type of object is always \`list\`.
-        type: string
-      items:
-        docs: List of objects of type \`subscription\`.
-        type: list<subscription>
-      moreItemsAfter:
-        docs: >-
-          A unique identifier to be used as \`after\` pagination parameter if more
-          items are available sorted after the current batch of items.
-        type: optional<string>
-      moreItemsBefore:
-        docs: >-
-          A unique identifier to be used as \`before\` pagination parameter if
-          more items are available sorted before the current batch of items.
-        type: optional<string>
-",
-                "name": "subscriptions.yml",
-                "type": "file",
-              },
-              {
-                "contents": "# yaml-language-server: $schema=https://raw.githubusercontent.com/fern-api/fern/main/fern.schema.json
-
-service:
-  auth: true
-  base-path: /projects/{project}/subscriptions/{id}/usage
-  path-parameters:
-    project:
-      docs: >-
-        The unique identifier for the
-        [project](https://developers.gigs.com/docs/api/b3A6MzMwODcxMzI-retrieve-a-project).
-      type: string
-
-    id:
-      docs: The unique identifier for the subscription.
-      type: string
-  endpoints:
-    subscriptionUsageRecordList:
-      path: ""
-      method: GET
-      docs: >-
-        Lists usage records in ascending order for a subscription, defaulting to
-        \`daily\` aggregation for the latest subscription period.
-      display-name: List subscription usage records
-      request:
-        query-parameters:
-          period:
-            docs: >-
-              Limits the usage data returned to the subscription period
-              provided. This option is incompatible with the \`start\` and \`end\`
-              parameters.
-            type: optional<integer>
-          start:
-            docs: >-
-              Limits the usage data to dates greater than or equal to the
-              provided date. Can only be used in combination with \`end\`.
-            type: optional<string>
-          end:
-            docs: >-
-              Limits the usage data to dates up to and including the provided
-              date. Can only be used in combination with \`start\`.
-            type: optional<string>
-          aggregation:
-            docs: >-
-              Determines the aggregation method used, defaulting to \`daily\`.
-              \`period\` provides a single aggregated value for the time range or
-              period requested.
-            type: optional<_InlinedType42>
-      response: _InlinedType44
-
-types:
-  usageRecord:
-    properties:
-      object:
-        docs: Type of object is always \`usageRecord\`.
-        type: string
-      start:
-        docs: >-
-          Timestamp representing the inclusive lower bound of the aggregation
-          period (e.g. the start of a 24 hour period, subscription period or
-          user-defined set of dates)
-        type: string
-      end:
-        docs: >-
-          Timestamp representing the exclusive upper bound of the aggregation
-          period (e.g. the end of a 24 hour period, subscription period or
-          user-defined set of dates).
-        type: string
-      data:
-        docs: Amount of data used in bytes.
-        type: integer
-      voice:
-        docs: Amount of voice usage in seconds.
-        type: integer
-      sms:
-        docs: Amount of SMS sent and received.
-        type: integer
-
-  _InlinedType43:
-    enum:
-      - daily
-      - period
-
-  _InlinedType44:
-    properties:
-      object:
-        docs: Type of object is always \`list\`.
-        type: string
-      items:
-        docs: List of objects of type \`usageRecord\`.
-        type: list<usageRecord>
-      moreItemsAfter:
-        docs: >-
-          A unique identifier to be used as \`after\` pagination parameter if more
-          items are available sorted after the current batch of items.
-        type: optional<string>
-      moreItemsBefore:
-        docs: >-
-          A unique identifier to be used as \`before\` pagination parameter if
-          more items are available sorted before the current batch of items.
-        type: optional<string>
-",
-                "name": "usage.yml",
-                "type": "file",
-              },
-              {
-                "contents": "# yaml-language-server: $schema=https://raw.githubusercontent.com/fern-api/fern/main/fern.schema.json
-
-service:
-  auth: true
-  base-path: /projects/{project}/users/{user}/addresses
-  path-parameters:
-    project:
-      docs: >-
-        The unique identifier for the
-        [project](https://developers.gigs.com/docs/api/b3A6MzMwODcxMzI-retrieve-a-project).
-      type: string
-
-    user:
-      docs: The unique identifier for the user.
-      type: string
-  endpoints:
-    userAddressesList:
-      path: ""
-      method: GET
-      docs: >-
-        Returns a list of addresses owned by the given user. The addresses
-        returned are sorted by creation date, with the most recently created
-        addresses appearing first.
-      display-name: List all user addresses
-      response: _InlinedType45
-
-    userAddressesCreate:
-      path: ""
-      method: POST
-      docs: Create a new address for the given user with the given parameters.
-      display-name: Create a user address
-      request:
-        body:
-          properties:
-            object:
-              docs: Type of object is always \`userAddress\`.
-              type: optional<string>
-            line1:
-              docs: >-
-                The first line of the given street address, e.g. street and
-                house number.
-              type: string
-            line2:
-              docs: >-
-                The second line of the given street address, e.g. Apartment
-                number.
-              type: optional<string>
-            city:
-              docs: The city/municipality of the given street address.
-              type: string
-            state:
-              docs: >-
-                The state/province/region of the given street address. Required
-                for US/CA addresses to be a valid ISO 3166-2 2 letter code.
-              type: optional<string>
-            postalCode:
-              docs: >-
-                The postal code of the given street address. Required for
-                countries with postal codes.
-              type: optional<string>
-            country:
-              docs: The ISO 3166-1 alpha-2 country code for the given address.
-              type: string
-
-    userAddressesRetrieve:
-      path: /{id}
-      method: GET
-      docs: Retrieves the details of an existing address for a given user.
-      display-name: Retrieve a user address
-      path-parameters:
-        id:
-          docs: The unique identifier for the address.
-          type: string
-      response: userAddress
-
-    userAddressesDelete:
-      path: /{id}
-      method: DELETE
-      docs: Retrieves the details of an existing user address and deletes it.
-      display-name: Delete a user address
-      path-parameters:
-        id:
-          docs: The unique identifier for the address.
-          type: string
-      response: userAddress
-
-types:
-  userAddress:
-    properties:
-      object:
-        docs: Type of object is always \`userAddress\`.
-        type: string
-      id:
-        docs: Unique identifier for the given address.
-        type: string
-      city:
-        docs: The city/municipality of the given street address.
-        type: string
-      country:
-        docs: The ISO 3166-1 alpha-2 country code for the given address.
-        type: string
-      line1:
-        docs: >-
-          The first line of the given street address, e.g. street and house
-          number.
-        type: string
-      line2:
-        docs: The second line of the given street address, e.g. Apartment number.
-        type: optional<string>
-      postalCode:
-        docs: The postal code of the given street address.
-        type: optional<string>
-      state:
-        docs: The state/province/region of the given street address.
-        type: optional<string>
-      user:
-        docs: Unique identifier for the given address user.
-        type: string
-      createdAt:
-        docs: The time the address was created.
-        type: string
-
-  _InlinedType45:
-    properties:
-      object:
-        docs: Type of object is always \`list\`.
-        type: string
-      items:
-        docs: List of objects of type \`userAddress\`.
-        type: list<userAddress>
-      moreItemsAfter:
-        docs: >-
-          A unique identifier to be used as \`after\` pagination parameter if more
-          items are available sorted after the current batch of items.
-        type: optional<string>
-      moreItemsBefore:
-        docs: >-
-          A unique identifier to be used as \`before\` pagination parameter if
-          more items are available sorted before the current batch of items.
-        type: optional<string>
-",
-                "name": "userAddresses.yml",
-                "type": "file",
-              },
-              {
-                "contents": "# yaml-language-server: $schema=https://raw.githubusercontent.com/fern-api/fern/main/fern.schema.json
-
-imports:
-  commons: commons.yml
-
-service:
-  auth: true
-  base-path: /projects/{project}/users
-  path-parameters:
-    project:
-      docs: >-
-        The unique identifier for the
-        [project](https://developers.gigs.com/docs/api/b3A6MzMwODcxMzI-retrieve-a-project).
-      type: string
-  endpoints:
-    usersRetrieve:
-      path: /{id}
-      method: GET
-      docs: >-
-        Retrieves the details of an existing user. You need only supply the
-        unique user identifier that was returned upon user creation.
-      display-name: Retrieve a user
-      path-parameters:
-        id:
-          docs: The unique identifier for the user.
-          type: string
-      response: commons.user
-
-    usersDelete:
-      path: /{id}
-      method: DELETE
-      docs: Retrieves the details of an existing user and deletes it.
-      display-name: Delete a user
-      path-parameters:
-        id:
-          docs: The unique identifier for the user.
-          type: string
-      response: commons.user
-
-    usersUpdate:
-      path: /{id}
-      method: PATCH
-      docs: >-
-        Updates the specified user by setting the values of the parameters
-        passed.
-      display-name: Update a user
-      path-parameters:
-        id:
-          docs: The unique identifier for the user.
-          type: string
-      request:
-        body:
-          properties:
-            object:
-              docs: Type of object is always \`user\`.
-              type: optional<string>
-            birthday:
-              docs: The birthday of the user.
-              type: optional<string>
-            email:
-              docs: The primary verified email address of the user.
-              type: optional<string>
-            fullName:
-              docs: The user's full name. Required for some Plans.
-              type: optional<string>
-            preferredLocale:
-              docs: >-
-                The user's locale preference represented as an [IETF language
-                tag](https://en.wikipedia.org/wiki/IETF_language_tag).
-              type: optional<string>
-      response: commons.user
-
-    usersSearch:
-      path: /search
-      method: POST
-      docs: Searches for existing users matching the given parameters.
-      display-name: Search for users
-      request:
-        body:
-          properties:
-            email:
-              docs: The primary email address of the user.
-              type: string
-      response: _InlinedType46
-
-    usersList:
-      path: ""
-      method: GET
-      docs: >-
-        Returns a list of users. The users returned are sorted by creation date,
-        with the most recently created users appearing first.
-      display-name: List all users
-      request:
-        query-parameters:
-          after:
-            docs: >-
-              A cursor for use in pagination. The \`after\` parameter takes an
-              object ID that defines the position in the list, only items
-              immediately following the item with that ID will be returned.
-            type: optional<string>
-          before:
-            docs: >-
-              A cursor for use in pagination. The \`before\` parameter takes an
-              object ID that defines the position in the list, only items
-              immediately preceding the item with that ID will be returned.
-            type: optional<string>
-          limit:
-            docs: The limit of items to be returned in the list, between 0 and 200.
-            type: optional<integer>
-      response: _InlinedType47
-
-    usersCreate:
-      path: ""
-      method: POST
-      docs: Creates a new user with the given parameters.
-      display-name: Create a user
-      request:
-        body:
-          properties:
-            object:
-              docs: Type of object is always \`user\`.
-              type: optional<string>
-            birthday:
-              docs: The birthday of the user.
-              type: optional<string>
-            email:
-              docs: The primary verified email address of the user.
-              type: string
-            fullName:
-              docs: >-
-                The user's full name. Some plans require the user name to be
-                present when creating a subscription. Check the plan
-                requirements for that.
-              type: optional<string>
-            preferredLocale:
-              docs: >-
-                The user's locale preference represented as an [IETF language
-                tag](https://en.wikipedia.org/wiki/IETF_language_tag). It
-                defaults to the project's preferred locale.
-              type: optional<string>
-
-types:
-  _InlinedType46:
-    properties:
-      object:
-        docs: Type of object is always \`list\`.
-        type: string
-      items:
-        docs: List of objects of type \`user\`.
-        type: list<commons.user>
-      moreItemsAfter:
-        docs: >-
-          A unique identifier to be used as \`after\` pagination parameter if more
-          items are available sorted after the current batch of items.
-        type: optional<string>
-      moreItemsBefore:
-        docs: >-
-          A unique identifier to be used as \`before\` pagination parameter if
-          more items are available sorted before the current batch of items.
-        type: optional<string>
-
-  _InlinedType47:
-    properties:
-      object:
-        docs: Type of object is always \`list\`.
-        type: string
-      items:
-        docs: List of objects of type \`user\`.
-        type: list<commons.user>
-      moreItemsAfter:
-        docs: >-
-          A unique identifier to be used as \`after\` pagination parameter if more
-          items are available sorted after the current batch of items.
-        type: optional<string>
-      moreItemsBefore:
-        docs: >-
-          A unique identifier to be used as \`before\` pagination parameter if
-          more items are available sorted before the current batch of items.
-        type: optional<string>
-",
-                "name": "users.yml",
-                "type": "file",
-              },
-            ],
-            "name": "definition",
-            "type": "directory",
-          },
-          {
-=======
->>>>>>> 6bd21523
             "contents": "default-group: local
 groups:
   local:
@@ -5618,369 +283,4 @@
     "type": "file",
   },
 ]
-<<<<<<< HEAD
-`;
-
-exports[`fern init telematica openapi 1`] = `
-[
-  {
-    "contents": [
-      {
-        "contents": [
-          {
-            "contents": [
-              {
-                "contents": "# yaml-language-server: $schema=https://raw.githubusercontent.com/fern-api/fern/main/fern.schema.json
-
-{}
-",
-                "name": "__package__.yml",
-                "type": "file",
-              },
-              {
-                "contents": "name: api
-display-name: Telematica EV APIs
-headers: {}
-auth: bearerAuth
-auth-schemes:
-  bearerAuth:
-    header: Authorization
-    name: apiKey
-",
-                "name": "api.yml",
-                "type": "file",
-              },
-              {
-                "contents": "# yaml-language-server: $schema=https://raw.githubusercontent.com/fern-api/fern/main/fern.schema.json
-
-types:
-  SOC_ResponseDTO:
-    properties:
-      soc: double
-
-  Range_ResponseDTO:
-    properties:
-      range: double
-
-  RangeSoc_ResponseDTO:
-    properties:
-      range: double
-      soc: double
-
-  Location_ResponseDTO:
-    properties:
-      location: _InlinedType0
-
-  _InlinedType0:
-    extends:
-      - ILocation
-
-  ILocation:
-    properties: {}
-
-  ChargingStatus_ResponseDTO:
-    properties:
-      isCharging: boolean
-
-  Odo_ResponseDTO:
-    properties:
-      odo:
-        docs: The current odometer reading in kilometers
-        type: double
-
-  StaticAttributes_ResponseDTO:
-    properties:
-      vin: string
-      model: string
-      year: double
-      make: string
-      registration: string
-",
-                "name": "commons.yml",
-                "type": "file",
-              },
-              {
-                "contents": "# yaml-language-server: $schema=https://raw.githubusercontent.com/fern-api/fern/main/fern.schema.json
-
-service:
-  auth: true
-  base-path: /callback
-  endpoints:
-    appControllerCallback:
-      path: ""
-      method: POST
-      docs: >-
-        This is a dummy callback endpoint.
-        Please share the POST callback endpoint created in your app's backend
-        with Telematica to get callback requests of this format.
-      display-name: Dummy callback endpoint
-      request:
-        body:
-          properties:
-            user: optional<string>
-            vehicles: optional<list<Callback_DTO>>
-
-types:
-  Callback_DTO:
-    properties:
-      registration: string
-      id: string
-",
-                "name": "sampleCallback.yml",
-                "type": "file",
-              },
-              {
-                "contents": "# yaml-language-server: $schema=https://raw.githubusercontent.com/fern-api/fern/main/fern.schema.json
-
-imports:
-  commons: commons.yml
-
-service:
-  auth: true
-  base-path: /vehicle-data
-  endpoints:
-    getSocTest:
-      path: /soc/test
-      method: GET
-      display-name: Test SOC (battery level)
-      request:
-        query-parameters:
-          vehicleId:
-            docs: >-
-              24-char hex identifier for the vehicle. The owner must have
-              provided consent through Telematica consent flow
-            type: string
-      response: commons.SOC_ResponseDTO
-
-    getRangeTest:
-      path: /range/test
-      method: GET
-      display-name: Test range
-      request:
-        query-parameters:
-          vehicleId:
-            docs: >-
-              24-char hex identifier for the vehicle. The owner must have
-              provided consent through Telematica consent flow
-            type: string
-      response: commons.Range_ResponseDTO
-
-    getRangeSocTest:
-      path: /range-soc/test
-      method: GET
-      display-name: Test range-soc
-      request:
-        query-parameters:
-          vehicleId:
-            docs: >-
-              24-char hex identifier for the vehicle. The owner must have
-              provided consent through Telematica consent flow
-            type: string
-      response: commons.RangeSoc_ResponseDTO
-
-    getLocationTest:
-      path: /location/test
-      method: GET
-      display-name: Test location
-      request:
-        query-parameters:
-          vehicleId:
-            docs: >-
-              24-char hex identifier for the vehicle. The owner must have
-              provided consent through Telematica consent flow
-            type: string
-      response: commons.Location_ResponseDTO
-
-    getChargingStatusTest:
-      path: /charging-status/test
-      method: GET
-      display-name: Test charging status
-      request:
-        query-parameters:
-          vehicleId:
-            docs: >-
-              24-char hex identifier for the vehicle. The owner must have
-              provided consent through Telematica consent flow
-            type: string
-      response: commons.ChargingStatus_ResponseDTO
-
-    getOdoTest:
-      path: /odo/test
-      method: GET
-      display-name: Test odo
-      request:
-        query-parameters:
-          vehicleId:
-            docs: >-
-              24-char hex identifier for the vehicle. The owner must have
-              provided consent through Telematica consent flow
-            type: string
-      response: commons.Odo_ResponseDTO
-
-    getStaticAttributesTest:
-      path: /static-attributes/test
-      method: GET
-      display-name: Test static attributes
-      request:
-        query-parameters:
-          vehicleId:
-            docs: >-
-              24-char hex identifier for the vehicle. The owner must have
-              provided consent through Telematica consent flow
-            type: string
-      response: commons.StaticAttributes_ResponseDTO
-",
-                "name": "testingEndpoints.yml",
-                "type": "file",
-              },
-              {
-                "contents": "# yaml-language-server: $schema=https://raw.githubusercontent.com/fern-api/fern/main/fern.schema.json
-
-imports:
-  commons: commons.yml
-
-service:
-  auth: true
-  base-path: /vehicle-data
-  endpoints:
-    getSoc:
-      path: /soc
-      method: GET
-      display-name: SOC (battery level)
-      request:
-        query-parameters:
-          vehicleId:
-            docs: >-
-              24-char hex identifier for the vehicle. The owner must have
-              provided consent through Telematica consent flow
-            type: string
-      response: commons.SOC_ResponseDTO
-
-    getRange:
-      path: /range
-      method: GET
-      display-name: Range
-      request:
-        query-parameters:
-          vehicleId:
-            docs: >-
-              24-char hex identifier for the vehicle. The owner must have
-              provided consent through Telematica consent flow
-            type: string
-      response: commons.Range_ResponseDTO
-
-    getRangeSoc:
-      path: /range-soc
-      method: GET
-      docs: This endpoint returns the SOC and range for the vehicle in a single call
-      display-name: Range-SOC
-      request:
-        query-parameters:
-          vehicleId:
-            docs: >-
-              24-char hex identifier for the vehicle. The owner must have
-              provided consent through Telematica consent flow
-            type: string
-      response: commons.RangeSoc_ResponseDTO
-
-    getLocation:
-      path: /location
-      method: GET
-      display-name: Location
-      request:
-        query-parameters:
-          vehicleId:
-            docs: >-
-              24-char hex identifier for the vehicle. The owner must have
-              provided consent through Telematica consent flow
-            type: string
-      response: commons.Location_ResponseDTO
-
-    getChargingStatus:
-      path: /charging-status
-      method: GET
-      display-name: Charging Status
-      request:
-        query-parameters:
-          vehicleId:
-            docs: >-
-              24-char hex identifier for the vehicle. The owner must have
-              provided consent through Telematica consent flow
-            type: string
-      response: commons.ChargingStatus_ResponseDTO
-
-    getOdo:
-      path: /odo
-      method: GET
-      display-name: Odometer
-      request:
-        query-parameters:
-          vehicleId:
-            docs: >-
-              24-char hex identifier for the vehicle. The owner must have
-              provided consent through Telematica consent flow
-            type: string
-      response: commons.Odo_ResponseDTO
-
-    getStaticAttributes:
-      path: /static-attributes
-      method: GET
-      docs: >-
-        Static vehicle attributes like VIN, registration number, model, year and
-        make
-      display-name: Static attributes
-      request:
-        query-parameters:
-          vehicleId:
-            docs: >-
-              24-char hex identifier for the vehicle. The owner must have
-              provided consent through Telematica consent flow
-            type: string
-      response: commons.StaticAttributes_ResponseDTO
-",
-                "name": "vehicleData.yml",
-                "type": "file",
-              },
-            ],
-            "name": "definition",
-            "type": "directory",
-          },
-          {
-            "contents": "default-group: local
-groups:
-  local:
-    generators:
-      - name: fernapi/fern-typescript-node-sdk
-        version: 0.6.0
-        output:
-          location: local-file-system
-          path: ../../generated/typescript
-      - name: fernapi/fern-openapi
-        version: 0.0.26
-        output:
-          location: local-file-system
-          path: ../../generated/openapi
-",
-            "name": "generators.yml",
-            "type": "file",
-          },
-        ],
-        "name": "api",
-        "type": "directory",
-      },
-      {
-        "contents": "{
-    "organization": "fern",
-    "version": "0.0.0"
-}",
-        "name": "fern.config.json",
-        "type": "file",
-      },
-    ],
-    "name": "fern",
-    "type": "directory",
-  },
-]
-=======
->>>>>>> 6bd21523
 `;