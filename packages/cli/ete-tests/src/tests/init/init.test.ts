<<<<<<< HEAD
import { getDirectoryContents, join } from "@fern-api/fs-utils";
=======
import { doesPathExist, getDirectoryContents, join } from "@fern-api/fs-utils";
>>>>>>> 0de1a857
import { FERN_DIRECTORY } from "@fern-api/project-configuration";
import { runFernCli } from "../../utils/runFernCli";
import { init } from "./init";

describe("fern init", () => {
    it("no existing fern directory", async () => {
        const pathOfDirectory = await init();
        await runFernCli(["check"], {
            cwd: pathOfDirectory,
        });
        expect(await getDirectoryContents(join(pathOfDirectory, FERN_DIRECTORY))).toMatchSnapshot();
    }, 60_000);

    it("existing fern directory", async () => {
        // add existing directory
        const pathOfDirectory = await init();

        // add new api
        await init({
            directory: pathOfDirectory,
        });
        expect(await doesPathExist(join(pathOfDirectory, FERN_DIRECTORY, "api1"))).toBe(true);
    }, 60_000);
});<|MERGE_RESOLUTION|>--- conflicted
+++ resolved
@@ -1,8 +1,4 @@
-<<<<<<< HEAD
-import { getDirectoryContents, join } from "@fern-api/fs-utils";
-=======
 import { doesPathExist, getDirectoryContents, join } from "@fern-api/fs-utils";
->>>>>>> 0de1a857
 import { FERN_DIRECTORY } from "@fern-api/project-configuration";
 import { runFernCli } from "../../utils/runFernCli";
 import { init } from "./init";
