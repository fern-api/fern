// Jest Snapshot v1, https://goo.gl/fbAQLP

exports[`dependencies correctly incorporates dependencies 1`] = `
"{
    "apiName": {
        "originalName": "dependent",
        "camelCase": {
            "unsafeName": "dependent",
            "safeName": "dependent"
        },
        "snakeCase": {
            "unsafeName": "dependent",
            "safeName": "dependent"
        },
        "screamingSnakeCase": {
            "unsafeName": "DEPENDENT",
            "safeName": "DEPENDENT"
        },
        "pascalCase": {
            "unsafeName": "Dependent",
            "safeName": "Dependent"
        }
    },
    "apiDisplayName": null,
    "apiDocs": null,
    "auth": {
        "requirement": "ALL",
        "schemes": [],
        "docs": null
    },
    "headers": [],
    "idempotencyHeaders": [],
    "types": {
        "type_imported:RootString": {
            "name": {
                "name": {
                    "originalName": "RootString",
                    "camelCase": {
                        "unsafeName": "rootString",
                        "safeName": "rootString"
                    },
                    "snakeCase": {
                        "unsafeName": "root_string",
                        "safeName": "root_string"
                    },
                    "screamingSnakeCase": {
                        "unsafeName": "ROOT_STRING",
                        "safeName": "ROOT_STRING"
                    },
                    "pascalCase": {
                        "unsafeName": "RootString",
                        "safeName": "RootString"
                    }
                },
                "fernFilepath": {
                    "allParts": [
                        {
                            "originalName": "imported",
                            "camelCase": {
                                "unsafeName": "imported",
                                "safeName": "imported"
                            },
                            "snakeCase": {
                                "unsafeName": "imported",
                                "safeName": "imported"
                            },
                            "screamingSnakeCase": {
                                "unsafeName": "IMPORTED",
                                "safeName": "IMPORTED"
                            },
                            "pascalCase": {
                                "unsafeName": "Imported",
                                "safeName": "Imported"
                            }
                        }
                    ],
                    "packagePath": [
                        {
                            "originalName": "imported",
                            "camelCase": {
                                "unsafeName": "imported",
                                "safeName": "imported"
                            },
                            "snakeCase": {
                                "unsafeName": "imported",
                                "safeName": "imported"
                            },
                            "screamingSnakeCase": {
                                "unsafeName": "IMPORTED",
                                "safeName": "IMPORTED"
                            },
                            "pascalCase": {
                                "unsafeName": "Imported",
                                "safeName": "Imported"
                            }
                        }
                    ],
                    "file": null
                },
                "typeId": "type_imported:RootString"
            },
            "shape": {
                "_type": "alias",
                "aliasOf": {
                    "_type": "primitive",
                    "primitive": {
                        "v1": "STRING",
                        "v2": {
                            "type": "string",
                            "default": null,
                            "validation": null
                        }
                    }
                },
                "resolvedType": {
                    "_type": "primitive",
                    "primitive": {
                        "v1": "STRING",
                        "v2": {
                            "type": "string",
                            "default": null,
                            "validation": null
                        }
                    }
                }
            },
            "referencedTypes": [],
            "examples": [],
            "availability": null,
            "docs": null
        },
        "type_y:IntegerAlias": {
            "name": {
                "name": {
                    "originalName": "IntegerAlias",
                    "camelCase": {
                        "unsafeName": "integerAlias",
                        "safeName": "integerAlias"
                    },
                    "snakeCase": {
                        "unsafeName": "integer_alias",
                        "safeName": "integer_alias"
                    },
                    "screamingSnakeCase": {
                        "unsafeName": "INTEGER_ALIAS",
                        "safeName": "INTEGER_ALIAS"
                    },
                    "pascalCase": {
                        "unsafeName": "IntegerAlias",
                        "safeName": "IntegerAlias"
                    }
                },
                "fernFilepath": {
                    "allParts": [
                        {
                            "originalName": "y",
                            "camelCase": {
                                "unsafeName": "y",
                                "safeName": "y"
                            },
                            "snakeCase": {
                                "unsafeName": "y",
                                "safeName": "y"
                            },
                            "screamingSnakeCase": {
                                "unsafeName": "Y",
                                "safeName": "Y"
                            },
                            "pascalCase": {
                                "unsafeName": "Y",
                                "safeName": "Y"
                            }
                        }
                    ],
                    "packagePath": [],
                    "file": {
                        "originalName": "y",
                        "camelCase": {
                            "unsafeName": "y",
                            "safeName": "y"
                        },
                        "snakeCase": {
                            "unsafeName": "y",
                            "safeName": "y"
                        },
                        "screamingSnakeCase": {
                            "unsafeName": "Y",
                            "safeName": "Y"
                        },
                        "pascalCase": {
                            "unsafeName": "Y",
                            "safeName": "Y"
                        }
                    }
                },
                "typeId": "type_y:IntegerAlias"
            },
            "shape": {
                "_type": "alias",
                "aliasOf": {
                    "_type": "primitive",
                    "primitive": {
                        "v1": "INTEGER",
                        "v2": {
                            "type": "integer",
                            "default": null,
                            "validation": null
                        }
                    }
                },
                "resolvedType": {
                    "_type": "primitive",
                    "primitive": {
                        "v1": "INTEGER",
                        "v2": {
                            "type": "integer",
                            "default": null,
                            "validation": null
                        }
                    }
                }
            },
            "referencedTypes": [],
            "examples": [],
            "availability": null,
            "docs": null
        },
        "type_imported/x:StringAlias": {
            "name": {
                "name": {
                    "originalName": "StringAlias",
                    "camelCase": {
                        "unsafeName": "stringAlias",
                        "safeName": "stringAlias"
                    },
                    "snakeCase": {
                        "unsafeName": "string_alias",
                        "safeName": "string_alias"
                    },
                    "screamingSnakeCase": {
                        "unsafeName": "STRING_ALIAS",
                        "safeName": "STRING_ALIAS"
                    },
                    "pascalCase": {
                        "unsafeName": "StringAlias",
                        "safeName": "StringAlias"
                    }
                },
                "fernFilepath": {
                    "allParts": [
                        {
                            "originalName": "imported",
                            "camelCase": {
                                "unsafeName": "imported",
                                "safeName": "imported"
                            },
                            "snakeCase": {
                                "unsafeName": "imported",
                                "safeName": "imported"
                            },
                            "screamingSnakeCase": {
                                "unsafeName": "IMPORTED",
                                "safeName": "IMPORTED"
                            },
                            "pascalCase": {
                                "unsafeName": "Imported",
                                "safeName": "Imported"
                            }
                        },
                        {
                            "originalName": "x",
                            "camelCase": {
                                "unsafeName": "x",
                                "safeName": "x"
                            },
                            "snakeCase": {
                                "unsafeName": "x",
                                "safeName": "x"
                            },
                            "screamingSnakeCase": {
                                "unsafeName": "X",
                                "safeName": "X"
                            },
                            "pascalCase": {
                                "unsafeName": "X",
                                "safeName": "X"
                            }
                        }
                    ],
                    "packagePath": [
                        {
                            "originalName": "imported",
                            "camelCase": {
                                "unsafeName": "imported",
                                "safeName": "imported"
                            },
                            "snakeCase": {
                                "unsafeName": "imported",
                                "safeName": "imported"
                            },
                            "screamingSnakeCase": {
                                "unsafeName": "IMPORTED",
                                "safeName": "IMPORTED"
                            },
                            "pascalCase": {
                                "unsafeName": "Imported",
                                "safeName": "Imported"
                            }
                        }
                    ],
                    "file": {
                        "originalName": "x",
                        "camelCase": {
                            "unsafeName": "x",
                            "safeName": "x"
                        },
                        "snakeCase": {
                            "unsafeName": "x",
                            "safeName": "x"
                        },
                        "screamingSnakeCase": {
                            "unsafeName": "X",
                            "safeName": "X"
                        },
                        "pascalCase": {
                            "unsafeName": "X",
                            "safeName": "X"
                        }
                    }
                },
                "typeId": "type_imported/x:StringAlias"
            },
            "shape": {
                "_type": "alias",
                "aliasOf": {
                    "_type": "primitive",
                    "primitive": {
                        "v1": "STRING",
                        "v2": {
                            "type": "string",
                            "default": null,
                            "validation": null
                        }
                    }
                },
                "resolvedType": {
                    "_type": "primitive",
                    "primitive": {
                        "v1": "STRING",
                        "v2": {
                            "type": "string",
                            "default": null,
                            "validation": null
                        }
                    }
                }
            },
            "referencedTypes": [],
            "examples": [],
            "availability": null,
            "docs": null
        }
    },
    "errors": {},
    "services": {
        "service_imported": {
            "availability": null,
            "name": {
                "fernFilepath": {
                    "allParts": [
                        {
                            "originalName": "imported",
                            "camelCase": {
                                "unsafeName": "imported",
                                "safeName": "imported"
                            },
                            "snakeCase": {
                                "unsafeName": "imported",
                                "safeName": "imported"
                            },
                            "screamingSnakeCase": {
                                "unsafeName": "IMPORTED",
                                "safeName": "IMPORTED"
                            },
                            "pascalCase": {
                                "unsafeName": "Imported",
                                "safeName": "Imported"
                            }
                        }
                    ],
                    "packagePath": [
                        {
                            "originalName": "imported",
                            "camelCase": {
                                "unsafeName": "imported",
                                "safeName": "imported"
                            },
                            "snakeCase": {
                                "unsafeName": "imported",
                                "safeName": "imported"
                            },
                            "screamingSnakeCase": {
                                "unsafeName": "IMPORTED",
                                "safeName": "IMPORTED"
                            },
                            "pascalCase": {
                                "unsafeName": "Imported",
                                "safeName": "Imported"
                            }
                        }
                    ],
                    "file": null
                }
            },
            "displayName": null,
            "basePath": {
                "head": "/",
                "parts": []
            },
            "headers": [],
            "pathParameters": [],
            "endpoints": [
                {
                    "id": "endpoint_imported.rootEndpoint",
                    "name": {
                        "originalName": "rootEndpoint",
                        "camelCase": {
                            "unsafeName": "rootEndpoint",
                            "safeName": "rootEndpoint"
                        },
                        "snakeCase": {
                            "unsafeName": "root_endpoint",
                            "safeName": "root_endpoint"
                        },
                        "screamingSnakeCase": {
                            "unsafeName": "ROOT_ENDPOINT",
                            "safeName": "ROOT_ENDPOINT"
                        },
                        "pascalCase": {
                            "unsafeName": "RootEndpoint",
                            "safeName": "RootEndpoint"
                        }
                    },
                    "displayName": null,
                    "auth": false,
                    "idempotent": false,
                    "baseUrl": null,
                    "method": "GET",
                    "path": {
                        "head": "",
                        "parts": []
                    },
                    "fullPath": {
                        "head": "",
                        "parts": []
                    },
                    "pathParameters": [],
                    "allPathParameters": [],
                    "queryParameters": [],
                    "headers": [],
                    "requestBody": null,
                    "sdkRequest": null,
                    "response": {
                        "body": null,
                        "status-code": null
                    },
                    "errors": [],
                    "examples": [
                        {
                            "exampleType": "generated",
                            "id": "9a553998-2fad-46d1-a9c2-982cd33b2909",
                            "url": "",
                            "rootPathParameters": [],
                            "servicePathParameters": [],
                            "endpointPathParameters": [],
                            "serviceHeaders": [],
                            "endpointHeaders": [],
                            "queryParameters": [],
                            "request": null,
                            "name": null,
                            "codeSamples": null,
                            "response": {
                                "type": "ok",
                                "value": {
                                    "type": "body",
                                    "value": null
                                }
                            },
                            "docs": null
                        }
                    ],
                    "pagination": null,
                    "availability": null,
                    "docs": null
                }
            ]
        }
    },
    "constants": {
        "errorInstanceIdKey": {
            "name": {
                "originalName": "errorInstanceId",
                "camelCase": {
                    "unsafeName": "errorInstanceId",
                    "safeName": "errorInstanceId"
                },
                "snakeCase": {
                    "unsafeName": "error_instance_id",
                    "safeName": "error_instance_id"
                },
                "screamingSnakeCase": {
                    "unsafeName": "ERROR_INSTANCE_ID",
                    "safeName": "ERROR_INSTANCE_ID"
                },
                "pascalCase": {
                    "unsafeName": "ErrorInstanceId",
                    "safeName": "ErrorInstanceId"
                }
            },
            "wireValue": "errorInstanceId"
        }
    },
    "environments": null,
    "errorDiscriminationStrategy": {
        "type": "statusCode"
    },
    "basePath": null,
    "pathParameters": [],
    "variables": [],
    "serviceTypeReferenceInfo": {
        "typesReferencedOnlyByService": {},
        "sharedTypes": [
            "type_imported:RootString",
            "type_y:IntegerAlias",
            "type_imported/x:StringAlias"
        ]
    },
    "webhookGroups": {},
    "websocketChannels": {},
    "subpackages": {
        "subpackage_imported": {
            "name": {
                "originalName": "imported",
                "camelCase": {
                    "unsafeName": "imported",
                    "safeName": "imported"
                },
                "snakeCase": {
                    "unsafeName": "imported",
                    "safeName": "imported"
                },
                "screamingSnakeCase": {
                    "unsafeName": "IMPORTED",
                    "safeName": "IMPORTED"
                },
                "pascalCase": {
                    "unsafeName": "Imported",
                    "safeName": "Imported"
                }
            },
            "fernFilepath": {
                "allParts": [
                    {
                        "originalName": "imported",
                        "camelCase": {
                            "unsafeName": "imported",
                            "safeName": "imported"
                        },
                        "snakeCase": {
                            "unsafeName": "imported",
                            "safeName": "imported"
                        },
                        "screamingSnakeCase": {
                            "unsafeName": "IMPORTED",
                            "safeName": "IMPORTED"
                        },
                        "pascalCase": {
                            "unsafeName": "Imported",
                            "safeName": "Imported"
                        }
                    }
                ],
                "packagePath": [
                    {
                        "originalName": "imported",
                        "camelCase": {
                            "unsafeName": "imported",
                            "safeName": "imported"
                        },
                        "snakeCase": {
                            "unsafeName": "imported",
                            "safeName": "imported"
                        },
                        "screamingSnakeCase": {
                            "unsafeName": "IMPORTED",
                            "safeName": "IMPORTED"
                        },
                        "pascalCase": {
                            "unsafeName": "Imported",
                            "safeName": "Imported"
                        }
                    }
                ],
                "file": null
            },
            "service": "service_imported",
            "types": [
                "type_imported:RootString"
            ],
            "errors": [],
            "subpackages": [
                "subpackage_imported/x"
            ],
            "navigationConfig": null,
            "webhooks": null,
            "websocket": null,
            "hasEndpointsInTree": true,
            "docs": null
        },
        "subpackage_y": {
            "name": {
                "originalName": "y",
                "camelCase": {
                    "unsafeName": "y",
                    "safeName": "y"
                },
                "snakeCase": {
                    "unsafeName": "y",
                    "safeName": "y"
                },
                "screamingSnakeCase": {
                    "unsafeName": "Y",
                    "safeName": "Y"
                },
                "pascalCase": {
                    "unsafeName": "Y",
                    "safeName": "Y"
                }
            },
            "fernFilepath": {
                "allParts": [
                    {
                        "originalName": "y",
                        "camelCase": {
                            "unsafeName": "y",
                            "safeName": "y"
                        },
                        "snakeCase": {
                            "unsafeName": "y",
                            "safeName": "y"
                        },
                        "screamingSnakeCase": {
                            "unsafeName": "Y",
                            "safeName": "Y"
                        },
                        "pascalCase": {
                            "unsafeName": "Y",
                            "safeName": "Y"
                        }
                    }
                ],
                "packagePath": [],
                "file": {
                    "originalName": "y",
                    "camelCase": {
                        "unsafeName": "y",
                        "safeName": "y"
                    },
                    "snakeCase": {
                        "unsafeName": "y",
                        "safeName": "y"
                    },
                    "screamingSnakeCase": {
                        "unsafeName": "Y",
                        "safeName": "Y"
                    },
                    "pascalCase": {
                        "unsafeName": "Y",
                        "safeName": "Y"
                    }
                }
            },
            "service": null,
            "types": [
                "type_y:IntegerAlias"
            ],
            "errors": [],
            "subpackages": [],
            "navigationConfig": null,
            "webhooks": null,
            "websocket": null,
            "hasEndpointsInTree": false,
            "docs": null
        },
        "subpackage_imported/x": {
            "name": {
                "originalName": "x",
                "camelCase": {
                    "unsafeName": "x",
                    "safeName": "x"
                },
                "snakeCase": {
                    "unsafeName": "x",
                    "safeName": "x"
                },
                "screamingSnakeCase": {
                    "unsafeName": "X",
                    "safeName": "X"
                },
                "pascalCase": {
                    "unsafeName": "X",
                    "safeName": "X"
                }
            },
            "fernFilepath": {
                "allParts": [
                    {
                        "originalName": "imported",
                        "camelCase": {
                            "unsafeName": "imported",
                            "safeName": "imported"
                        },
                        "snakeCase": {
                            "unsafeName": "imported",
                            "safeName": "imported"
                        },
                        "screamingSnakeCase": {
                            "unsafeName": "IMPORTED",
                            "safeName": "IMPORTED"
                        },
                        "pascalCase": {
                            "unsafeName": "Imported",
                            "safeName": "Imported"
                        }
                    },
                    {
                        "originalName": "x",
                        "camelCase": {
                            "unsafeName": "x",
                            "safeName": "x"
                        },
                        "snakeCase": {
                            "unsafeName": "x",
                            "safeName": "x"
                        },
                        "screamingSnakeCase": {
                            "unsafeName": "X",
                            "safeName": "X"
                        },
                        "pascalCase": {
                            "unsafeName": "X",
                            "safeName": "X"
                        }
                    }
                ],
                "packagePath": [
                    {
                        "originalName": "imported",
                        "camelCase": {
                            "unsafeName": "imported",
                            "safeName": "imported"
                        },
                        "snakeCase": {
                            "unsafeName": "imported",
                            "safeName": "imported"
                        },
                        "screamingSnakeCase": {
                            "unsafeName": "IMPORTED",
                            "safeName": "IMPORTED"
                        },
                        "pascalCase": {
                            "unsafeName": "Imported",
                            "safeName": "Imported"
                        }
                    }
                ],
                "file": {
                    "originalName": "x",
                    "camelCase": {
                        "unsafeName": "x",
                        "safeName": "x"
                    },
                    "snakeCase": {
                        "unsafeName": "x",
                        "safeName": "x"
                    },
                    "screamingSnakeCase": {
                        "unsafeName": "X",
                        "safeName": "X"
                    },
                    "pascalCase": {
                        "unsafeName": "X",
                        "safeName": "X"
                    }
                }
            },
            "service": null,
            "types": [
                "type_imported/x:StringAlias"
            ],
            "errors": [],
            "subpackages": [],
            "navigationConfig": null,
            "webhooks": null,
            "websocket": null,
            "hasEndpointsInTree": false,
            "docs": null
        }
    },
    "rootPackage": {
        "fernFilepath": {
            "allParts": [],
            "packagePath": [],
            "file": null
        },
        "websocket": null,
        "service": null,
        "types": [],
        "errors": [],
        "subpackages": [
            "subpackage_imported",
            "subpackage_y"
        ],
        "webhooks": null,
        "navigationConfig": null,
        "hasEndpointsInTree": true,
        "docs": null
    },
    "sdkConfig": {
        "isAuthMandatory": false,
        "hasStreamingEndpoints": false,
        "hasPaginatedEndpoints": false,
        "hasFileDownloadEndpoints": false,
        "platformHeaders": {
            "language": "X-Fern-Language",
            "sdkName": "X-Fern-SDK-Name",
            "sdkVersion": "X-Fern-SDK-Version"
        }
    }
}"
`;

<<<<<<< HEAD
exports[`dependencies file dependencies 1`] = `2699388`;
=======
exports[`dependencies file dependencies 1`] = `2710887`;
>>>>>>> ea4c4a3a
<|MERGE_RESOLUTION|>--- conflicted
+++ resolved
@@ -468,7 +468,7 @@
                     "examples": [
                         {
                             "exampleType": "generated",
-                            "id": "9a553998-2fad-46d1-a9c2-982cd33b2909",
+                            "id": "2bdda0b5-445c-4263-b61b-0d85ccaffc82",
                             "url": "",
                             "rootPathParameters": [],
                             "servicePathParameters": [],
@@ -840,8 +840,4 @@
 }"
 `;
 
-<<<<<<< HEAD
-exports[`dependencies file dependencies 1`] = `2699388`;
-=======
-exports[`dependencies file dependencies 1`] = `2710887`;
->>>>>>> ea4c4a3a
+exports[`dependencies file dependencies 1`] = `2715243`;