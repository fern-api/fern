--- conflicted
+++ resolved
@@ -4,10 +4,6 @@
   "include": ["./src"],
   "exclude": ["./src/**/__test__/**/generated"],
   "references": [
-<<<<<<< HEAD
-    { "path": "../../commons/core-utils" },
-=======
->>>>>>> 0de1a857
     { "path": "../../commons/fs-utils" },
     { "path": "../config-management/generators-configuration" },
     { "path": "../config-management/project-configuration" },
