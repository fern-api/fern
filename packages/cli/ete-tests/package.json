--- conflicted
+++ resolved
@@ -28,13 +28,9 @@
   },
   "dependencies": {
     "@fern-api/configuration": "workspace:*",
-<<<<<<< HEAD
-=======
     "@fern-fern/fdr-cjs-sdk": "0.127.4-331678a74",
->>>>>>> 10130c8b
     "@fern-api/fs-utils": "workspace:*",
     "@fern-api/logging-execa": "workspace:*",
-    "@fern-fern/fdr-cjs-sdk": "0.126.1-444264056",
     "@fern-typescript/fetcher": "workspace:*",
     "execa": "^5.1.1",
     "express": "^4.21.2",
