--- conflicted
+++ resolved
@@ -28,11 +28,7 @@
   },
   "dependencies": {
     "@fern-api/configuration": "workspace:*",
-<<<<<<< HEAD
-    "@fern-api/fdr-sdk": "0.98.16-3955e989a",
-=======
     "@fern-api/fdr-sdk": "0.98.16-9d189ec33",
->>>>>>> 9ae2f2c7
     "@fern-api/fs-utils": "workspace:*",
     "@fern-api/logging-execa": "workspace:*",
     "@fern-typescript/fetcher": "workspace:*",
