--- conflicted
+++ resolved
@@ -29,11 +29,7 @@
   },
   "dependencies": {
     "@fern-api/configuration": "workspace:*",
-<<<<<<< HEAD
     "@fern-fern/fdr-cjs-sdk": "0.121.2-9e12414a0",
-=======
-    "@fern-fern/fdr-cjs-sdk": "0.0.5833",
->>>>>>> de00ba39
     "@fern-api/fs-utils": "workspace:*",
     "@fern-api/logging-execa": "workspace:*",
     "@fern-typescript/fetcher": "workspace:*",
