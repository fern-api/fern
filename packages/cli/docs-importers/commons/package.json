--- conflicted
+++ resolved
@@ -45,12 +45,7 @@
     "@types/js-yaml": "^4.0.8",
     "@types/node": "18.15.3",
     "depcheck": "^1.4.7",
-<<<<<<< HEAD
     "typescript": "5.8.3",
-    "@types/js-yaml": "^4.0.8",
-=======
-    "typescript": "5.7.2",
->>>>>>> 51301f65
     "vitest": "^2.1.9"
   }
 }