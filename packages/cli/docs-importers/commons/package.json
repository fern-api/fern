{
  "name": "@fern-api/docs-importer-commons",
  "version": "0.0.0",
  "repository": {
    "type": "git",
    "url": "https://github.com/fern-api/fern.git",
    "directory": "packages/cli/docs-importers/mintlify"
  },
  "private": true,
  "files": [
    "lib"
  ],
  "type": "module",
  "source": "src/index.ts",
  "main": "lib/index.js",
  "types": "lib/index.d.ts",
  "sideEffects": false,
  "scripts": {
    "clean": "rm -rf ./lib && tsc --build --clean",
    "compile": "tsc --build",
    "test": "vitest --passWithNoTests --run",
    "test:update": "vitest --passWithNoTests --run -u",
    "lint:eslint": "eslint --max-warnings 0 . --ignore-path=../../../../../.eslintignore",
    "lint:eslint:fix": "yarn lint:eslint --fix",
    "format": "prettier --write --ignore-unknown --ignore-path ../../../../../shared/.prettierignore \"**\"",
    "format:check": "prettier --check --ignore-unknown --ignore-path ../../../../../shared/.prettierignore \"**\"",
    "organize-imports": "organize-imports-cli tsconfig.json",
    "depcheck": "depcheck"
  },
  "dependencies": {
    "@fern-api/configuration": "workspace:*",
    "@fern-api/fs-utils": "workspace:*",
    "@fern-api/task-context": "workspace:*",
<<<<<<< HEAD
    "@fern-fern/fdr-cjs-sdk": "0.121.2-9e12414a0",
=======
    "@fern-fern/fdr-cjs-sdk": "0.111.0-51d403bce",
>>>>>>> de00ba39
    "js-yaml": "^4.1.0"
  },
  "devDependencies": {
    "@types/js-yaml": "^4.0.8",
    "@types/node": "18.7.18",
    "depcheck": "^1.4.6",
    "eslint": "^8.56.0",
    "globals": "link:@types/vitest/globals",
    "organize-imports-cli": "^0.10.0",
    "prettier": "^2.7.1",
    "typescript": "4.6.4",
    "vitest": "^2.0.5"
  }
}<|MERGE_RESOLUTION|>--- conflicted
+++ resolved
@@ -31,11 +31,7 @@
     "@fern-api/configuration": "workspace:*",
     "@fern-api/fs-utils": "workspace:*",
     "@fern-api/task-context": "workspace:*",
-<<<<<<< HEAD
     "@fern-fern/fdr-cjs-sdk": "0.121.2-9e12414a0",
-=======
-    "@fern-fern/fdr-cjs-sdk": "0.111.0-51d403bce",
->>>>>>> de00ba39
     "js-yaml": "^4.1.0"
   },
   "devDependencies": {
