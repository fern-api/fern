--- conflicted
+++ resolved
@@ -32,12 +32,8 @@
     "@fern-api/docs-importer-commons": "workspace:*",
     "@fern-api/fs-utils": "workspace:*",
     "@fern-api/logger": "workspace:*",
-<<<<<<< HEAD
     "@fern-api/task-context": "workspace:*",
-    "@fern-fern/fdr-cjs-sdk": "0.126.1-444264056",
-=======
     "@fern-fern/fdr-cjs-sdk": "0.127.4-331678a74",
->>>>>>> 10130c8b
     "gray-matter": "^4.0.3"
   },
   "devDependencies": {
