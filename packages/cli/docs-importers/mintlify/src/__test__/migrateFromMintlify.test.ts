<<<<<<< HEAD
import { mkdir, rmdir } from "fs/promises";
import { writeFile } from "fs/promises";
import path from "path";

import { FERN_DIRECTORY, PROJECT_CONFIG_FILENAME } from "@fern-api/configuration";
import { FernDocsBuilderImpl } from "@fern-api/docs-importer-commons";
import { AbsoluteFilePath, RelativeFilePath, doesPathExist, join } from "@fern-api/fs-utils";
import { CONSOLE_LOGGER } from "@fern-api/logger";
import { createMockTaskContext } from "@fern-api/task-context";

import { MintlifyImporter } from "..";
=======
import { AbsoluteFilePath, doesPathExist, join, RelativeFilePath } from "@fern-api/fs-utils";
import { CONSOLE_LOGGER } from "@fern-api/logger";
import { createMockTaskContext } from "@fern-api/task-context";
import { mkdir, rmdir } from "fs/promises";
import path from "path";
import { runMintlifyMigration } from "../runMintlifyMigration";
>>>>>>> 11f3aa1a

const FIXTURES_PATH = AbsoluteFilePath.of(path.join(__dirname, "fixtures"));
const OUTPUTS_PATH = AbsoluteFilePath.of(path.join(__dirname, "outputs"));

const fixtures = ["bland", "layerfi", "zep"];

describe("add-generator-groups", () => {
    for (const fixture of fixtures) {
        it(`${fixture}`, async () => {
            const fixturePath = join(FIXTURES_PATH, RelativeFilePath.of(fixture));
            const absolutePathToMintJson = join(fixturePath, RelativeFilePath.of("mint.json"));

            const outputPath = join(OUTPUTS_PATH, RelativeFilePath.of(fixture));

            if (await doesPathExist(outputPath)) {
                await rmdir(outputPath, { recursive: true });
            }

            await mkdir(outputPath, { recursive: true });

            const taskContext = createMockTaskContext({ logger: CONSOLE_LOGGER });

            await runMintlifyMigration({
                absolutePathToMintJson,
                outputPath,
                taskContext,
                versionOfCli: "0.0.0"
            });
        });
    }
});<|MERGE_RESOLUTION|>--- conflicted
+++ resolved
@@ -1,23 +1,11 @@
-<<<<<<< HEAD
 import { mkdir, rmdir } from "fs/promises";
-import { writeFile } from "fs/promises";
 import path from "path";
 
-import { FERN_DIRECTORY, PROJECT_CONFIG_FILENAME } from "@fern-api/configuration";
-import { FernDocsBuilderImpl } from "@fern-api/docs-importer-commons";
 import { AbsoluteFilePath, RelativeFilePath, doesPathExist, join } from "@fern-api/fs-utils";
 import { CONSOLE_LOGGER } from "@fern-api/logger";
 import { createMockTaskContext } from "@fern-api/task-context";
 
-import { MintlifyImporter } from "..";
-=======
-import { AbsoluteFilePath, doesPathExist, join, RelativeFilePath } from "@fern-api/fs-utils";
-import { CONSOLE_LOGGER } from "@fern-api/logger";
-import { createMockTaskContext } from "@fern-api/task-context";
-import { mkdir, rmdir } from "fs/promises";
-import path from "path";
 import { runMintlifyMigration } from "../runMintlifyMigration";
->>>>>>> 11f3aa1a
 
 const FIXTURES_PATH = AbsoluteFilePath.of(path.join(__dirname, "fixtures"));
 const OUTPUTS_PATH = AbsoluteFilePath.of(path.join(__dirname, "outputs"));
