--- conflicted
+++ resolved
@@ -32,11 +32,7 @@
     "@fern-api/project-configuration": "workspace:*",
     "@fern-api/task-context": "workspace:*",
     "@fern-api/workspace-loader": "workspace:*",
-<<<<<<< HEAD
     "@fern-fern/docs-config": "0.0.31",
-=======
-    "@fern-fern/docs-config": "0.0.27",
->>>>>>> 4b3b756c
     "js-yaml": "^4.1.0"
   },
   "devDependencies": {
