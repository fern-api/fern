--- conflicted
+++ resolved
@@ -26,10 +26,6 @@
   },
   "dependencies": {
     "@fern-api/config-management-commons": "workspace:*",
-<<<<<<< HEAD
-    "@fern-api/core-utils": "workspace:*",
-=======
->>>>>>> 0de1a857
     "@fern-api/fs-utils": "workspace:*",
     "@fern-api/task-context": "workspace:*",
     "find-up": "^6.3.0",
