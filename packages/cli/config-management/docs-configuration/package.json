{
  "name": "@fern-api/docs-configuration",
  "version": "0.0.0",
  "repository": {
    "type": "git",
    "url": "https://github.com/fern-api/fern.git",
    "directory": "packages/cli/config-management/docs-configuration"
  },
  "private": true,
  "files": [
    "lib"
  ],
  "type": "module",
  "source": "src/index.ts",
  "main": "lib/index.js",
  "types": "lib/index.d.ts",
  "sideEffects": false,
  "scripts": {
    "clean": "rm -rf ./lib && tsc --build --clean",
    "compile": "tsc --build",
    "test": "yarn compile && jest --passWithNoTests",
    "lint:eslint": "eslint --max-warnings 0 . --ignore-path=../../../../.eslintignore --report-unused-disable-directives",
    "lint:eslint:fix": "yarn lint:eslint --fix",
    "format": "prettier --write --ignore-unknown --ignore-path ../../../../shared/.prettierignore \"**\"",
    "format:check": "prettier --check --ignore-unknown --ignore-path ../../../../shared/.prettierignore \"**\"",
    "organize-imports": "organize-imports-cli tsconfig.json",
    "depcheck": "depcheck"
  },
  "dependencies": {
    "@fern-api/config-management-commons": "workspace:*",
    "@fern-api/core-utils": "workspace:*",
    "@fern-api/fs-utils": "workspace:*",
    "@fern-api/project-configuration": "workspace:*",
    "@fern-api/task-context": "workspace:*",
<<<<<<< HEAD
    "@fern-fern/docs-config": "0.0.29",
    "@fern-fern/registry-node": "0.11.1-3-g62f25ca",
=======
    "@fern-fern/docs-config": "0.0.27",
    "@fern-fern/registry-node": "0.11.1-2-gd8ee803",
>>>>>>> f2809cf1
    "js-yaml": "^4.1.0"
  },
  "devDependencies": {
    "@types/jest": "^29.0.3",
    "@types/js-yaml": "^4.0.5",
    "@types/node": "^18.7.18",
    "depcheck": "^1.4.3",
    "eslint": "^8.26.0",
    "jest": "^29.4.0",
    "organize-imports-cli": "^0.10.0",
    "prettier": "^2.7.1",
    "typescript": "4.6.4"
  }
}<|MERGE_RESOLUTION|>--- conflicted
+++ resolved
@@ -32,13 +32,8 @@
     "@fern-api/fs-utils": "workspace:*",
     "@fern-api/project-configuration": "workspace:*",
     "@fern-api/task-context": "workspace:*",
-<<<<<<< HEAD
-    "@fern-fern/docs-config": "0.0.29",
+    "@fern-fern/docs-config": "0.0.30",
     "@fern-fern/registry-node": "0.11.1-3-g62f25ca",
-=======
-    "@fern-fern/docs-config": "0.0.27",
-    "@fern-fern/registry-node": "0.11.1-2-gd8ee803",
->>>>>>> f2809cf1
     "js-yaml": "^4.1.0"
   },
   "devDependencies": {
