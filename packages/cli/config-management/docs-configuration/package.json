{
  "name": "@fern-api/docs-configuration",
  "version": "0.0.0",
  "repository": {
    "type": "git",
    "url": "https://github.com/fern-api/fern.git",
    "directory": "packages/cli/config-management/docs-configuration"
  },
  "private": true,
  "files": [
    "lib"
  ],
  "type": "module",
  "source": "src/index.ts",
  "main": "lib/index.js",
  "types": "lib/index.d.ts",
  "sideEffects": false,
  "scripts": {
    "clean": "rm -rf ./lib && tsc --build --clean",
    "compile": "tsc --build",
    "test": "yarn compile && jest --passWithNoTests",
    "lint:eslint": "eslint --max-warnings 0 . --ignore-path=../../../../.eslintignore --report-unused-disable-directives",
    "lint:eslint:fix": "yarn lint:eslint --fix",
    "format": "prettier --write --ignore-unknown --ignore-path ../../../../shared/.prettierignore \"**\"",
    "format:check": "prettier --check --ignore-unknown --ignore-path ../../../../shared/.prettierignore \"**\"",
    "organize-imports": "organize-imports-cli tsconfig.json",
    "depcheck": "depcheck"
  },
  "dependencies": {
    "@fern-api/config-management-commons": "workspace:*",
    "@fern-api/core-utils": "workspace:*",
    "@fern-api/fs-utils": "workspace:*",
    "@fern-api/project-configuration": "workspace:*",
    "@fern-api/task-context": "workspace:*",
<<<<<<< HEAD
    "@fern-fern/docs-config": "0.0.40",
    "@fern-fern/registry-node": "0.13.0-1-gd5d23fe",
=======
    "@fern-fern/docs-config": "0.0.41",
    "@fern-fern/registry-node": "0.13.0-4-ge1278e2",
>>>>>>> d4168991
    "js-yaml": "^4.1.0"
  },
  "devDependencies": {
    "@types/jest": "^29.0.3",
    "@types/js-yaml": "^4.0.5",
    "@types/node": "^18.7.18",
    "depcheck": "^1.4.3",
    "eslint": "^8.26.0",
    "jest": "^29.4.0",
    "organize-imports-cli": "^0.10.0",
    "prettier": "^2.7.1",
    "typescript": "4.6.4"
  }
}<|MERGE_RESOLUTION|>--- conflicted
+++ resolved
@@ -32,13 +32,8 @@
     "@fern-api/fs-utils": "workspace:*",
     "@fern-api/project-configuration": "workspace:*",
     "@fern-api/task-context": "workspace:*",
-<<<<<<< HEAD
-    "@fern-fern/docs-config": "0.0.40",
-    "@fern-fern/registry-node": "0.13.0-1-gd5d23fe",
-=======
-    "@fern-fern/docs-config": "0.0.41",
+    "@fern-fern/docs-config": "0.0.42",
     "@fern-fern/registry-node": "0.13.0-4-ge1278e2",
->>>>>>> d4168991
     "js-yaml": "^4.1.0"
   },
   "devDependencies": {
