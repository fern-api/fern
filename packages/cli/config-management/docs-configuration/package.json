--- conflicted
+++ resolved
@@ -32,13 +32,8 @@
     "@fern-api/fs-utils": "workspace:*",
     "@fern-api/project-configuration": "workspace:*",
     "@fern-api/task-context": "workspace:*",
-<<<<<<< HEAD
     "@fern-fern/docs-config": "0.0.31",
-    "@fern-fern/registry-node": "0.11.0-1-g6a0b1c6",
-=======
-    "@fern-fern/docs-config": "0.0.27",
     "@fern-fern/registry-node": "0.11.1-2-gd8ee803",
->>>>>>> 4b3b756c
     "js-yaml": "^4.1.0"
   },
   "devDependencies": {
