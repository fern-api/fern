import { assertNever } from "@fern-api/core-utils";
import { DocsV1Write } from "@fern-api/fdr-sdk";
import { AbsoluteFilePath, dirname, resolve } from "@fern-api/fs-utils";
import { TaskContext } from "@fern-api/task-context";
import { FernDocsConfig as RawDocs } from "@fern-fern/docs-config";
import { NavigationConfig, VersionConfig } from "@fern-fern/docs-config/api";
import { VersionFileConfig as RawVersionFileConfigSerializer } from "@fern-fern/docs-config/serialization";
import { readFile } from "fs/promises";
import yaml from "js-yaml";
import tinycolor from "tinycolor2";
import { getAllPages } from "./getAllPages";
import {
    AbsoluteJsFileConfig,
    DocsNavigationConfiguration,
    DocsNavigationItem,
    FontConfig,
    ImageReference,
    JavascriptConfig,
    ParsedDocsConfiguration,
    TabbedDocsNavigation,
    TypographyConfig,
    UntabbedDocsNavigation,
    VersionInfo
} from "./ParsedDocsConfiguration";

export async function parseDocsConfiguration({
    rawDocsConfiguration,
    absolutePathToFernFolder,
    absoluteFilepathToDocsConfig,
    context
}: {
    rawDocsConfiguration: RawDocs.DocsConfiguration;
    absolutePathToFernFolder: AbsoluteFilePath;
    absoluteFilepathToDocsConfig: AbsoluteFilePath;
    context: TaskContext;
}): Promise<ParsedDocsConfiguration> {
    const {
        instances,
        navigation,
        colors,
        favicon: faviconRef,
        backgroundImage: backgroundImageRef,
        logo: rawLogo,
        navbarLinks,
        title,
        typography: rawTypography,
        tabs,
        versions,
<<<<<<< HEAD
        layout,
        css: rawCssConfig,
        js
=======
        layout
>>>>>>> 4648ac73
    } = rawDocsConfiguration;

    const convertedNavigationPromise = getNavigationConfiguration({
        versions,
        navigation,
        absolutePathToFernFolder,
        absolutePathToConfig: absoluteFilepathToDocsConfig,
        context
    });

    const pagesPromise = convertedNavigationPromise.then((convertedNavigation) =>
        getAllPages({ navigation: convertedNavigation, absolutePathToFernFolder })
    );

    const logo =
        rawLogo != null
            ? {
                  dark:
                      rawLogo.dark != null
                          ? await convertImageReference({
                                rawImageReference: rawLogo.dark,
                                absoluteFilepathToDocsConfig
                            })
                          : undefined,
                  light:
                      rawLogo.light != null
                          ? await convertImageReference({
                                rawImageReference: rawLogo.light,
                                absoluteFilepathToDocsConfig
                            })
                          : undefined,
                  height: rawLogo.height,
                  href: rawLogo.href != null ? rawLogo.href : undefined
              }
            : undefined;

    const faviconPromise =
        faviconRef != null
            ? convertImageReference({ rawImageReference: faviconRef, absoluteFilepathToDocsConfig })
            : undefined;

    const backgroundImagePromise =
        backgroundImageRef != null
            ? convertImageReference({
                  rawImageReference: backgroundImageRef,
                  absoluteFilepathToDocsConfig
              })
            : undefined;

    const typographyPromise =
        rawTypography != null
            ? convertTypographyConfiguration({
                  rawTypography,
                  absoluteFilepathToDocsConfig
              })
            : undefined;

    const cssPromise = convertCssConfig(rawCssConfig);

    const [convertedNavigation, pages, favicon, backgroundImage, typography, css] = await Promise.all([
        convertedNavigationPromise,
        pagesPromise,
        faviconPromise,
        backgroundImagePromise,
        typographyPromise,
        cssPromise
    ]);

    return {
        instances,
        absoluteFilepath: absoluteFilepathToDocsConfig,
        pages,
        navigation: convertedNavigation,
        title,
        tabs,
<<<<<<< HEAD
        logo,
        favicon,
        backgroundImage,
        colors: convertColorsConfiguration(colors ?? {}, context),
        navbarLinks: navbarLinks != null ? convertNavbarLinks(navbarLinks) : undefined,
        typography,
        layout: convertLayoutConfig(layout),
        css,
        js: convertJsConfig(js)
    };
}

async function convertCssConfig(css: RawDocs.CssConfig | undefined): Promise<ParsedDocsConfiguration["css"]> {
    if (css == null) {
        return undefined;
    }
    const cssFilePaths = typeof css === "string" ? [css] : css;
    return {
        inline: await Promise.all(
            cssFilePaths.map(async (cssFilePath) => {
                const content = await readFile(cssFilePath);
                return content.toString();
            })
        )
    };
}

function isRemoteJsConfig(
    config: RawDocs.JsRemoteConfig | RawDocs.JsFileConfigSettings
): config is DocsV1Write.JsRemoteConfig {
    return Object.hasOwn(config, "url");
}

function isFileJsConfig(
    config: RawDocs.JsRemoteConfig | RawDocs.JsFileConfigSettings
): config is RawDocs.JsFileConfigSettings {
    return Object.hasOwn(config, "path");
}

function convertJsConfig(js: RawDocs.JsConfig | undefined): JavascriptConfig {
    const remote: DocsV1Write.JsRemoteConfig[] = [];
    const files: AbsoluteJsFileConfig[] = [];
    if (js == null) {
        return { files: [] };
    }

    const configs = Array.isArray(js) ? js : [js];

    for (const config of configs) {
        if (typeof config === "string") {
            files.push({ absolutePath: AbsoluteFilePath.of(config) });
        } else if (isRemoteJsConfig(config)) {
            remote.push(config);
        } else if (isFileJsConfig(config)) {
            files.push({ absolutePath: AbsoluteFilePath.of(config.path), strategy: config.strategy });
        }
    }

    return { remote, files };
}

function convertLayoutConfig(layout: RawDocs.LayoutConfig | undefined): ParsedDocsConfiguration["layout"] {
    if (layout == null) {
        return undefined;
    }

    return {
        pageWidth:
            layout.pageWidth?.trim().toLowerCase() === "full" ? { type: "full" } : parseSizeConfig(layout.pageWidth),
        contentWidth: parseSizeConfig(layout.contentWidth),
        sidebarWidth: parseSizeConfig(layout.sidebarWidth),
        headerHeight: parseSizeConfig(layout.headerHeight),

        searchbarPlacement:
            layout.searchbarPlacement === "header"
                ? DocsV1Write.SidebarOrHeaderPlacement.Header
                : DocsV1Write.SidebarOrHeaderPlacement.Sidebar,
        tabsPlacement:
            layout.tabsPlacement === "header"
                ? DocsV1Write.SidebarOrHeaderPlacement.Header
                : DocsV1Write.SidebarOrHeaderPlacement.Sidebar
    };
}

=======
        logo:
            logo != null
                ? {
                      dark:
                          logo.dark != null
                              ? await convertImageReference({
                                    rawImageReference: logo.dark,
                                    absoluteFilepathToDocsConfig
                                })
                              : undefined,
                      light:
                          logo.light != null
                              ? await convertImageReference({
                                    rawImageReference: logo.light,
                                    absoluteFilepathToDocsConfig
                                })
                              : undefined,
                      height: logo.height,
                      href: logo.href != null ? logo.href : undefined
                  }
                : undefined,
        favicon:
            favicon != null
                ? await convertImageReference({ rawImageReference: favicon, absoluteFilepathToDocsConfig })
                : undefined,
        backgroundImage:
            backgroundImage != null
                ? await convertImageReference({
                      rawImageReference: backgroundImage,
                      absoluteFilepathToDocsConfig
                  })
                : undefined,
        colors: convertColorsConfiguration(colors ?? {}, context),
        navbarLinks: navbarLinks != null ? convertNavbarLinks(navbarLinks) : undefined,
        typography:
            typography != null
                ? await convertTypographyConfiguration({
                      rawTypography: typography,
                      absoluteFilepathToDocsConfig
                  })
                : undefined,
        layout: convertLayoutConfig(layout)
    };
}

function convertLayoutConfig(layout: RawDocs.LayoutConfig | undefined): ParsedDocsConfiguration["layout"] {
    if (layout == null) {
        return undefined;
    }

    return {
        pageWidth:
            layout.pageWidth?.trim().toLowerCase() === "full" ? { type: "full" } : parseSizeConfig(layout.pageWidth),
        contentWidth: parseSizeConfig(layout.contentWidth),
        sidebarWidth: parseSizeConfig(layout.sidebarWidth),
        headerHeight: parseSizeConfig(layout.headerHeight),

        searchbarPlacement:
            layout.searchbarPlacement === "header"
                ? DocsV1Write.SidebarOrHeaderPlacement.Header
                : DocsV1Write.SidebarOrHeaderPlacement.Sidebar,
        tabsPlacement:
            layout.tabsPlacement === "header"
                ? DocsV1Write.SidebarOrHeaderPlacement.Header
                : DocsV1Write.SidebarOrHeaderPlacement.Sidebar
    };
}

>>>>>>> 4648ac73
function parseSizeConfig(sizeAsString: string | undefined): DocsV1Write.SizeConfig | undefined {
    if (sizeAsString == null) {
        return undefined;
    }

    const sizeAsStringClean = sizeAsString.trim().toLowerCase();

    const pxMatch = sizeAsStringClean.match(/^(\d+)px$/);
    if (pxMatch != null && pxMatch[1] != null) {
        return {
            type: "px",
            value: parseFloat(pxMatch[1])
        };
    }

    const remMatch = sizeAsStringClean.match(/^(\d+)rem$/);
    if (remMatch != null && remMatch[1] != null) {
        return {
            type: "rem",
            value: parseFloat(remMatch[1])
        };
    }

    return undefined;
}

async function getNavigationConfiguration({
    versions,
    navigation,
    absolutePathToFernFolder,
    absolutePathToConfig,
    context
}: {
    versions?: VersionConfig[];
    navigation?: NavigationConfig;
    absolutePathToFernFolder: AbsoluteFilePath;
    absolutePathToConfig: AbsoluteFilePath;
    context: TaskContext;
}): Promise<DocsNavigationConfiguration> {
    if (navigation != null) {
        return await convertNavigationConfiguration({
            rawNavigationConfig: navigation,
            absolutePathToFernFolder,
            absolutePathToConfig,
            context
        });
    } else if (versions != null) {
        const versionedNavbars: VersionInfo[] = [];
        for (const version of versions) {
            const absoluteFilepathToVersionFile = resolve(absolutePathToFernFolder, version.path);
            const content = yaml.load((await readFile(absoluteFilepathToVersionFile)).toString());
            const result = await RawVersionFileConfigSerializer.parseOrThrow(content);
            const navigation = await convertNavigationConfiguration({
                rawNavigationConfig: result.navigation,
                absolutePathToFernFolder,
                absolutePathToConfig: absoluteFilepathToVersionFile,
                context
            });
            versionedNavbars.push({
                version: version.displayName,
                navigation,
                availability: version.availability,
                slug: version.slug
            });
        }
        return {
            type: "versioned",
            versions: versionedNavbars
        };
    }
    throw new Error("Unexpected. Docs have neither navigation or versions defined.");
}

async function convertTypographyConfiguration({
    rawTypography,
    absoluteFilepathToDocsConfig
}: {
    rawTypography: RawDocs.DocsTypographyConfig;
    absoluteFilepathToDocsConfig: AbsoluteFilePath;
}): Promise<TypographyConfig> {
    return {
        headingsFont:
            rawTypography.headingsFont != null
                ? await convertFontConfig({
                      rawFontConfig: rawTypography.headingsFont,
                      absoluteFilepathToDocsConfig
                  })
                : undefined,
        bodyFont:
            rawTypography.bodyFont != null
                ? await convertFontConfig({
                      rawFontConfig: rawTypography.bodyFont,
                      absoluteFilepathToDocsConfig
                  })
                : undefined,
        codeFont:
            rawTypography.codeFont != null
                ? await convertFontConfig({
                      rawFontConfig: rawTypography.codeFont,
                      absoluteFilepathToDocsConfig
                  })
                : undefined
    };
}

async function convertFontConfig({
    rawFontConfig,
    absoluteFilepathToDocsConfig
}: {
    rawFontConfig: RawDocs.FontConfig;
    absoluteFilepathToDocsConfig: AbsoluteFilePath;
}): Promise<FontConfig> {
    return {
        name: rawFontConfig.name,
        variants: await constructVariants(rawFontConfig, absoluteFilepathToDocsConfig),
        display: rawFontConfig.display,
        fallback: rawFontConfig.fallback,
        fontVariationSettings: rawFontConfig.fontVariationSettings
    };
}

function constructVariants(
    rawFontConfig: RawDocs.FontConfig,
    absoluteFilepathToDocsConfig: AbsoluteFilePath
): Promise<FontConfig["variants"]> {
    const variants: RawDocs.FontConfigVariant[] = [];

    if (rawFontConfig.path != null) {
        variants.push({
            path: rawFontConfig.path,
            weight: rawFontConfig.weight,
            style: rawFontConfig.style
        });
    }

    rawFontConfig.paths?.forEach((rawVariant) => {
        if (typeof rawVariant === "string") {
            variants.push({
                path: rawVariant,
                weight: rawFontConfig.weight,
                style: rawFontConfig.style
            });
        } else {
            variants.push({
                path: rawVariant.path,
                weight: rawVariant.weight ?? rawFontConfig.weight,
                style: rawVariant.style ?? rawFontConfig.style
            });
        }
    });

    return Promise.all(
        variants.map(async (rawVariant) => ({
            absolutePath: await resolveFilepath({
                absolutePath: absoluteFilepathToDocsConfig,
                rawUnresolvedFilepath: rawVariant.path
            }),
            weight: parseWeight(rawVariant.weight),
            style: rawVariant.style
        }))
    );
}

function parseWeight(weight: string | undefined): string[] | undefined {
    if (weight == null) {
        return undefined;
    }

    const weights = weight
        .split(/\D+/)
        .filter(
            (item) => item !== "" && ["100", "200", "300", "400", "500", "600", "700", "800", "900"].includes(item)
        );

    return weights;
}

async function convertNavigationConfiguration({
    rawNavigationConfig,
    absolutePathToFernFolder,
    absolutePathToConfig,
    context
}: {
    rawNavigationConfig: RawDocs.NavigationConfig;
    absolutePathToFernFolder: AbsoluteFilePath;
    absolutePathToConfig: AbsoluteFilePath;
    context: TaskContext;
}): Promise<UntabbedDocsNavigation | TabbedDocsNavigation> {
    if (isTabbedNavigationConfig(rawNavigationConfig)) {
        const tabbedNavigationItems = await Promise.all(
            rawNavigationConfig.map(async (item) => {
                const layout = await Promise.all(
                    item.layout.map((item) =>
                        convertNavigationItem({
                            rawConfig: item,
                            absolutePathToFernFolder,
                            absolutePathToConfig,
                            context
                        })
                    )
                );
                return {
                    tab: item.tab,
                    layout
                };
            })
        );
        return {
            type: "tabbed",
            items: tabbedNavigationItems
        };
    } else {
        return {
            type: "untabbed",
            items: await Promise.all(
                rawNavigationConfig.map((item) =>
                    convertNavigationItem({ rawConfig: item, absolutePathToFernFolder, absolutePathToConfig, context })
                )
            )
        };
    }
}

async function convertNavigationItem({
    rawConfig,
    absolutePathToFernFolder,
    absolutePathToConfig,
    context
}: {
    rawConfig: RawDocs.NavigationItem;
    absolutePathToFernFolder: AbsoluteFilePath;
    absolutePathToConfig: AbsoluteFilePath;
    context: TaskContext;
}): Promise<DocsNavigationItem> {
    if (isRawPageConfig(rawConfig)) {
        return {
            type: "page",
            title: rawConfig.page,
            absolutePath: await resolveFilepath({
                absolutePath: absolutePathToConfig,
                rawUnresolvedFilepath: rawConfig.path
            }),
            slug: rawConfig.slug ?? undefined
        };
    }
    if (isRawSectionConfig(rawConfig)) {
        return {
            type: "section",
            title: rawConfig.section,
            contents: await Promise.all(
                rawConfig.contents.map((item) =>
                    convertNavigationItem({ rawConfig: item, absolutePathToFernFolder, absolutePathToConfig, context })
                )
            ),
            slug: rawConfig.slug ?? undefined,
            collapsed: rawConfig.collapsed ?? undefined
        };
    }
    if (isRawApiSectionConfig(rawConfig)) {
        return {
            type: "apiSection",
            title: rawConfig.api,
            apiName: rawConfig.apiName ?? undefined,
            audiences:
                rawConfig.audiences != null ? { type: "select", audiences: rawConfig.audiences } : { type: "all" },
            showErrors: rawConfig.displayErrors ?? false,
            snippetsConfiguration:
                rawConfig.snippets != null ? convertSnippetsConfiguration({ rawConfig: rawConfig.snippets }) : undefined
        };
    }
    assertNever(rawConfig);
}

function convertSnippetsConfiguration({
    rawConfig
}: {
    rawConfig: RawDocs.SnippetsConfiguration;
}): DocsNavigationItem.SnippetsConfiguration {
    return {
        python: rawConfig.python,
        typescript: rawConfig.typescript,
        go: rawConfig.go,
        java: rawConfig.java
    };
}

function isRawPageConfig(item: RawDocs.NavigationItem): item is RawDocs.PageConfiguration {
    // eslint-disable-next-line @typescript-eslint/no-unnecessary-condition
    return (item as RawDocs.PageConfiguration).page != null;
}

function isRawSectionConfig(item: RawDocs.NavigationItem): item is RawDocs.SectionConfiguration {
    // eslint-disable-next-line @typescript-eslint/no-unnecessary-condition
    return (item as RawDocs.SectionConfiguration).section != null;
}

function isRawApiSectionConfig(item: RawDocs.NavigationItem): item is RawDocs.ApiSectionConfiguration {
    // eslint-disable-next-line @typescript-eslint/no-unnecessary-condition
    return (item as RawDocs.ApiSectionConfiguration).api != null;
}

async function convertImageReference({
    rawImageReference,
    absoluteFilepathToDocsConfig
}: {
    rawImageReference: string;
    absoluteFilepathToDocsConfig: AbsoluteFilePath;
}): Promise<ImageReference> {
    return {
        filepath: await resolveFilepath({
            absolutePath: absoluteFilepathToDocsConfig,
            rawUnresolvedFilepath: rawImageReference
        })
    };
}

function getColorType(colorConfig: RawDocs.ColorConfig | undefined): "dark" | "light" | "darkAndLight" {
    if (colorConfig == null) {
        return "dark";
    }

    if (typeof colorConfig === "string") {
        if (tinycolor(colorConfig).isValid()) {
            return tinycolor(colorConfig).isDark() ? "dark" : "light";
        } else {
            return "dark";
        }
    }

    if (colorConfig.dark != null && colorConfig.light != null) {
        return "darkAndLight";
    }

    if (colorConfig.dark != null) {
        return "dark";
    }

    if (colorConfig.light != null) {
        return "light";
    }

    return "dark";
}

function convertColorsConfiguration(
    rawConfig: RawDocs.ColorsConfiguration,
    context: TaskContext
): DocsV1Write.ColorsConfigV3 {
    const colorType = getColorType(rawConfig.background ?? rawConfig.accentPrimary);
    switch (colorType) {
        case "dark":
            return {
                type: "dark",
                accentPrimary:
                    rawConfig.accentPrimary != null
                        ? convertColorConfiguration(rawConfig.accentPrimary, context, "accentPrimary", "dark")
                        : undefined,
                background:
                    rawConfig.background != null
                        ? convertColorConfiguration(rawConfig.background, context, "background", "dark")
                        : undefined
            };
        case "light":
            return {
                type: "light",
                accentPrimary:
                    rawConfig.accentPrimary != null
                        ? convertColorConfiguration(rawConfig.accentPrimary, context, "accentPrimary", "light")
                        : undefined,
                background:
                    rawConfig.background != null
                        ? convertColorConfiguration(rawConfig.background, context, "background", "light")
                        : undefined
            };
        case "darkAndLight":
            return {
                type: "darkAndLight",
                dark: {
                    accentPrimary:
                        rawConfig.accentPrimary != null
                            ? convertColorConfiguration(rawConfig.accentPrimary, context, "accentPrimary", "dark")
                            : undefined,
                    background:
                        rawConfig.background != null
                            ? convertColorConfiguration(rawConfig.background, context, "background", "dark")
                            : undefined
                },
                light: {
                    accentPrimary:
                        rawConfig.accentPrimary != null
                            ? convertColorConfiguration(rawConfig.accentPrimary, context, "accentPrimary", "light")
                            : undefined,
                    background:
                        rawConfig.background != null
                            ? convertColorConfiguration(rawConfig.background, context, "background", "light")
                            : undefined
                }
            };
        default:
            assertNever(colorType);
    }
}

function convertColorConfiguration(
    raw: RawDocs.ColorConfig,
    context: TaskContext,
    key: string,
    theme: "dark" | "light"
): DocsV1Write.RgbColor {
    const rawColor = typeof raw === "string" ? raw : raw[theme] ?? raw.dark ?? raw.light;
    const color = tinycolor(rawColor);
    if (!color.isValid()) {
        context.failAndThrow(
            `'${typeof raw === "string" ? key : `${key}.${theme}`}' should be a hex color of the format #FFFFFF`
        );
    }
    const rgb = color.toRgb();
    return { r: rgb.r, g: rgb.g, b: rgb.b };
}

function convertNavbarLinks(rawConfig: RawDocs.NavbarLink[]): DocsV1Write.NavbarLink[] {
    return rawConfig.map((rawNavbarLink) => {
        switch (rawNavbarLink.type) {
            case "primary":
                return {
                    type: "primary",
                    text: rawNavbarLink.text,
                    url: rawNavbarLink.url
                };
            case "secondary":
                return {
                    type: "secondary",
                    text: rawNavbarLink.text,
                    url: rawNavbarLink.url
                };
            default:
                assertNever(rawNavbarLink);
        }
    });
}

async function resolveFilepath({
    rawUnresolvedFilepath,
    absolutePath
}: {
    rawUnresolvedFilepath: string;
    absolutePath: AbsoluteFilePath;
}): Promise<AbsoluteFilePath> {
    const resolved = resolve(dirname(absolutePath), rawUnresolvedFilepath);
    return resolved;
}

function isTabbedNavigationConfig(
    navigationConfig: RawDocs.NavigationConfig
): navigationConfig is RawDocs.TabbedNavigationConfig {
    return (
        Array.isArray(navigationConfig) &&
        navigationConfig.length > 0 &&
        // eslint-disable-next-line @typescript-eslint/no-unnecessary-condition
        (navigationConfig[0] as RawDocs.TabbedNavigationItem).tab != null
    );
}<|MERGE_RESOLUTION|>--- conflicted
+++ resolved
@@ -20,7 +20,8 @@
     TabbedDocsNavigation,
     TypographyConfig,
     UntabbedDocsNavigation,
-    VersionInfo
+    VersionInfo,
+    WithoutQuestionMarks
 } from "./ParsedDocsConfiguration";
 
 export async function parseDocsConfiguration({
@@ -33,7 +34,7 @@
     absolutePathToFernFolder: AbsoluteFilePath;
     absoluteFilepathToDocsConfig: AbsoluteFilePath;
     context: TaskContext;
-}): Promise<ParsedDocsConfiguration> {
+}): Promise<WithoutQuestionMarks<ParsedDocsConfiguration>> {
     const {
         instances,
         navigation,
@@ -46,13 +47,9 @@
         typography: rawTypography,
         tabs,
         versions,
-<<<<<<< HEAD
         layout,
         css: rawCssConfig,
         js
-=======
-        layout
->>>>>>> 4648ac73
     } = rawDocsConfiguration;
 
     const convertedNavigationPromise = getNavigationConfiguration({
@@ -128,7 +125,6 @@
         navigation: convertedNavigation,
         title,
         tabs,
-<<<<<<< HEAD
         logo,
         favicon,
         backgroundImage,
@@ -213,76 +209,6 @@
     };
 }
 
-=======
-        logo:
-            logo != null
-                ? {
-                      dark:
-                          logo.dark != null
-                              ? await convertImageReference({
-                                    rawImageReference: logo.dark,
-                                    absoluteFilepathToDocsConfig
-                                })
-                              : undefined,
-                      light:
-                          logo.light != null
-                              ? await convertImageReference({
-                                    rawImageReference: logo.light,
-                                    absoluteFilepathToDocsConfig
-                                })
-                              : undefined,
-                      height: logo.height,
-                      href: logo.href != null ? logo.href : undefined
-                  }
-                : undefined,
-        favicon:
-            favicon != null
-                ? await convertImageReference({ rawImageReference: favicon, absoluteFilepathToDocsConfig })
-                : undefined,
-        backgroundImage:
-            backgroundImage != null
-                ? await convertImageReference({
-                      rawImageReference: backgroundImage,
-                      absoluteFilepathToDocsConfig
-                  })
-                : undefined,
-        colors: convertColorsConfiguration(colors ?? {}, context),
-        navbarLinks: navbarLinks != null ? convertNavbarLinks(navbarLinks) : undefined,
-        typography:
-            typography != null
-                ? await convertTypographyConfiguration({
-                      rawTypography: typography,
-                      absoluteFilepathToDocsConfig
-                  })
-                : undefined,
-        layout: convertLayoutConfig(layout)
-    };
-}
-
-function convertLayoutConfig(layout: RawDocs.LayoutConfig | undefined): ParsedDocsConfiguration["layout"] {
-    if (layout == null) {
-        return undefined;
-    }
-
-    return {
-        pageWidth:
-            layout.pageWidth?.trim().toLowerCase() === "full" ? { type: "full" } : parseSizeConfig(layout.pageWidth),
-        contentWidth: parseSizeConfig(layout.contentWidth),
-        sidebarWidth: parseSizeConfig(layout.sidebarWidth),
-        headerHeight: parseSizeConfig(layout.headerHeight),
-
-        searchbarPlacement:
-            layout.searchbarPlacement === "header"
-                ? DocsV1Write.SidebarOrHeaderPlacement.Header
-                : DocsV1Write.SidebarOrHeaderPlacement.Sidebar,
-        tabsPlacement:
-            layout.tabsPlacement === "header"
-                ? DocsV1Write.SidebarOrHeaderPlacement.Header
-                : DocsV1Write.SidebarOrHeaderPlacement.Sidebar
-    };
-}
-
->>>>>>> 4648ac73
 function parseSizeConfig(sizeAsString: string | undefined): DocsV1Write.SizeConfig | undefined {
     if (sizeAsString == null) {
         return undefined;
