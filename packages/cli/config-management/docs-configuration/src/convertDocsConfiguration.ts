--- conflicted
+++ resolved
@@ -21,15 +21,10 @@
     absolutePathOfConfiguration: AbsoluteFilePath;
     context: TaskContext;
 }): Promise<DocsConfiguration> {
-<<<<<<< HEAD
     const { instances, navigation, colors, favicon, backgroundImage, logo, navbarLinks, title, typography } =
         rawDocsConfiguration;
-=======
-    const { navigation, colors, favicon, backgroundImage, logo, navbarLinks, title, typography } = rawDocsConfiguration;
-
     const convertedColors = convertColorsConfiguration(colors ?? {}, context);
 
->>>>>>> d4168991
     return {
         instances,
         navigation: await convertNavigationConfiguration({
