import { assertNever } from "@fern-api/core-utils";
import { AbsoluteFilePath, dirname, doesPathExist, resolve } from "@fern-api/fs-utils";
import { TaskContext } from "@fern-api/task-context";
import { FernDocsConfig as RawDocs } from "@fern-fern/docs-config";
import { FernRegistry } from "@fern-fern/registry-node";
import {
    DocsConfiguration,
    DocsNavigationConfiguration,
    DocsNavigationItem,
    FontConfig,
    ImageReference,
    TypographyConfig,
} from "./DocsConfiguration";

export async function convertDocsConfiguration({
    rawDocsConfiguration,
    absolutePathOfConfiguration,
    context,
}: {
    rawDocsConfiguration: RawDocs.DocsConfiguration;
    absolutePathOfConfiguration: AbsoluteFilePath;
    context: TaskContext;
}): Promise<DocsConfiguration> {
    const { navigation, colors, favicon, backgroundImage, logo, navbarLinks, title, typography } = rawDocsConfiguration;
    return {
        navigation: await convertNavigationConfiguration({
            rawConfig: navigation,
            absolutePathOfConfiguration,
            context,
        }),
        title,
        logo:
            logo != null
                ? {
                      reference: await convertImageReference({
                          rawImageReference: typeof logo === "string" ? logo : logo.path,
                          absolutePathOfConfiguration,
                          context,
                      }),
                      height: typeof logo === "object" ? logo.height : undefined,
                      href: typeof logo === "object" ? FernRegistry.docs.v1.write.Url(logo.href) : undefined,
                  }
                : undefined,
<<<<<<< HEAD
        favicon: favicon != null ? convertImageReference(favicon, absolutePathOfConfiguration) : undefined,
        backgroundImage:
            backgroundImage != null ? convertImageReference(backgroundImage, absolutePathOfConfiguration) : undefined,
=======
        favicon:
            favicon != null
                ? await convertImageReference({ rawImageReference: favicon, absolutePathOfConfiguration, context })
                : undefined,
>>>>>>> 4b3b756c
        colors: convertColorsConfiguration(colors ?? {}, context),
        navbarLinks: navbarLinks != null ? convertNavbarLinks(navbarLinks) : undefined,
        typography:
            typography != null
                ? await convertTypographyConfiguration({
                      rawTypography: typography,
                      absolutePathOfConfiguration,
                      context,
                  })
                : undefined,
    };
}

async function convertTypographyConfiguration({
    rawTypography,
    absolutePathOfConfiguration,
    context,
}: {
    rawTypography: RawDocs.DocsTypographyConfig;
    absolutePathOfConfiguration: AbsoluteFilePath;
    context: TaskContext;
}): Promise<TypographyConfig> {
    return {
        headingsFont:
            rawTypography.headingsFont != null
                ? await convertFontConfig({
                      rawFontConfig: rawTypography.headingsFont,
                      absolutePathOfConfiguration,
                      context,
                  })
                : undefined,
        bodyFont:
            rawTypography.bodyFont != null
                ? await convertFontConfig({
                      rawFontConfig: rawTypography.bodyFont,
                      absolutePathOfConfiguration,
                      context,
                  })
                : undefined,
        codeFont:
            rawTypography.codeFont != null
                ? await convertFontConfig({
                      rawFontConfig: rawTypography.codeFont,
                      absolutePathOfConfiguration,
                      context,
                  })
                : undefined,
    };
}

async function convertFontConfig({
    rawFontConfig,
    absolutePathOfConfiguration,
    context,
}: {
    rawFontConfig: RawDocs.FontConfig;
    absolutePathOfConfiguration: AbsoluteFilePath;
    context: TaskContext;
}): Promise<FontConfig> {
    return {
        name: rawFontConfig.name,
        absolutePath: await resolveAndValidateFilepath({
            absolutePathOfConfiguration,
            rawUnresolvedFilepath: rawFontConfig.path,
            context,
        }),
    };
}

async function convertNavigationConfiguration({
    rawConfig,
    absolutePathOfConfiguration,
    context,
}: {
    rawConfig: RawDocs.NavigationItem[];
    absolutePathOfConfiguration: AbsoluteFilePath;
    context: TaskContext;
}): Promise<DocsNavigationConfiguration> {
    return {
        items: await Promise.all(
            rawConfig.map((item) => convertNavigationItem({ rawConfig: item, absolutePathOfConfiguration, context }))
        ),
    };
}

async function convertNavigationItem({
    rawConfig,
    absolutePathOfConfiguration,
    context,
}: {
    rawConfig: RawDocs.NavigationItem;
    absolutePathOfConfiguration: AbsoluteFilePath;
    context: TaskContext;
}): Promise<DocsNavigationItem> {
    if (isRawPageConfig(rawConfig)) {
        return {
            type: "page",
            title: rawConfig.page,
            absolutePath: await resolveAndValidateFilepath({
                absolutePathOfConfiguration,
                rawUnresolvedFilepath: rawConfig.path,
                context,
            }),
        };
    }
    if (isRawSectionConfig(rawConfig)) {
        return {
            type: "section",
            title: rawConfig.section,
            contents: await Promise.all(
                rawConfig.contents.map((item) =>
                    convertNavigationItem({ rawConfig: item, absolutePathOfConfiguration, context })
                )
            ),
        };
    }
    if (isRawApiSectionConfig(rawConfig)) {
        return {
            type: "apiSection",
            title: rawConfig.api,
            audiences:
                rawConfig.audiences != null ? { type: "select", audiences: rawConfig.audiences } : { type: "all" },
        };
    }
    assertNever(rawConfig);
}

function isRawPageConfig(item: RawDocs.NavigationItem): item is RawDocs.PageConfiguration {
    // eslint-disable-next-line @typescript-eslint/no-unnecessary-condition
    return (item as RawDocs.PageConfiguration).page != null;
}

function isRawSectionConfig(item: RawDocs.NavigationItem): item is RawDocs.SectionConfiguration {
    // eslint-disable-next-line @typescript-eslint/no-unnecessary-condition
    return (item as RawDocs.SectionConfiguration).section != null;
}

function isRawApiSectionConfig(item: RawDocs.NavigationItem): item is RawDocs.ApiSectionConfiguration {
    // eslint-disable-next-line @typescript-eslint/no-unnecessary-condition
    return (item as RawDocs.ApiSectionConfiguration).api != null;
}

async function convertImageReference({
    rawImageReference,
    absolutePathOfConfiguration,
    context,
}: {
    rawImageReference: string;
    absolutePathOfConfiguration: AbsoluteFilePath;
    context: TaskContext;
}): Promise<ImageReference> {
    return {
        filepath: await resolveAndValidateFilepath({
            absolutePathOfConfiguration,
            rawUnresolvedFilepath: rawImageReference,
            context,
        }),
    };
}

function convertColorsConfiguration(
    rawConfig: RawDocs.ColorsConfiguration,
    context: TaskContext
): FernRegistry.docs.v1.write.ColorsConfig {
    return {
        accentPrimary: convertHextoRgb(rawConfig, "accentPrimary", context),
    };
}

const HEX_COLOR_REGEX = /^#?([a-f\d]{2})([a-f\d]{2})([a-f\d]{2})$/i;

function convertHextoRgb(
    rawConfig: RawDocs.ColorsConfiguration,
    key: keyof RawDocs.ColorsConfiguration,
    context: TaskContext
): FernRegistry.docs.v1.write.RgbColor | undefined {
    const color = rawConfig[key];
    if (color == null) {
        return undefined;
    }
    const rgb = hexToRgb(color);
    if (rgb != null) {
        return rgb;
    }
    context.failAndThrow(`${key} should be a hex color of the format #FFFFFF`);
}

// https://stackoverflow.com/a/5624139/4238485
function hexToRgb(hexString: string): FernRegistry.docs.v1.write.RgbColor | undefined {
    const result = HEX_COLOR_REGEX.exec(hexString);
    if (result != null) {
        const [_, rAsString, gAsString, bAsString] = result;
        const r = parseHexColorCode(rAsString);
        const g = parseHexColorCode(gAsString);
        const b = parseHexColorCode(bAsString);
        if (r != null && g != null && b != null) {
            return { r, g, b };
        }
    }
    return undefined;
}

function parseHexColorCode(value: string | undefined): number | undefined {
    if (value == null) {
        return undefined;
    }
    const valueAsNumber = parseInt(value, 16);
    if (isNaN(valueAsNumber)) {
        return undefined;
    }
    return valueAsNumber;
}

function convertNavbarLinks(rawConfig: RawDocs.NavbarLink[]): FernRegistry.docs.v1.write.NavbarLink[] {
    return rawConfig.map((rawNavbarLink) => {
        switch (rawNavbarLink.type) {
            case "primary":
                return FernRegistry.docs.v1.write.NavbarLink.primary({
                    text: rawNavbarLink.text,
                    url: rawNavbarLink.url,
                });
            case "secondary":
                return FernRegistry.docs.v1.write.NavbarLink.secondary({
                    text: rawNavbarLink.text,
                    url: rawNavbarLink.url,
                });
            default:
                assertNever(rawNavbarLink);
        }
    });
}

async function resolveAndValidateFilepath({
    rawUnresolvedFilepath,
    absolutePathOfConfiguration,
    context,
}: {
    rawUnresolvedFilepath: string;
    absolutePathOfConfiguration: AbsoluteFilePath;
    context: TaskContext;
}): Promise<AbsoluteFilePath> {
    const resolved = resolve(dirname(absolutePathOfConfiguration), rawUnresolvedFilepath);
    const pathExists = await doesPathExist(resolved);
    if (!pathExists) {
        context.failAndThrow("Path does not exist: " + rawUnresolvedFilepath);
    }
    return resolved;
}<|MERGE_RESOLUTION|>--- conflicted
+++ resolved
@@ -41,16 +41,12 @@
                       href: typeof logo === "object" ? FernRegistry.docs.v1.write.Url(logo.href) : undefined,
                   }
                 : undefined,
-<<<<<<< HEAD
-        favicon: favicon != null ? convertImageReference(favicon, absolutePathOfConfiguration) : undefined,
-        backgroundImage:
-            backgroundImage != null ? convertImageReference(backgroundImage, absolutePathOfConfiguration) : undefined,
-=======
         favicon:
             favicon != null
                 ? await convertImageReference({ rawImageReference: favicon, absolutePathOfConfiguration, context })
                 : undefined,
->>>>>>> 4b3b756c
+        backgroundImage:
+            backgroundImage != null ? convertImageReference(backgroundImage, absolutePathOfConfiguration) : undefined,
         colors: convertColorsConfiguration(colors ?? {}, context),
         navbarLinks: navbarLinks != null ? convertNavbarLinks(navbarLinks) : undefined,
         typography:
