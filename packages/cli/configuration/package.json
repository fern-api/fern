--- conflicted
+++ resolved
@@ -32,11 +32,7 @@
     "@fern-api/fs-utils": "workspace:*",
     "@fern-api/task-context": "workspace:*",
     "@fern-api/fern-definition-schema": "workspace:*",
-<<<<<<< HEAD
     "@fern-fern/fdr-cjs-sdk": "0.121.2-9e12414a0", 
-=======
-    "@fern-fern/fdr-cjs-sdk": "0.0.5833",
->>>>>>> de00ba39
     "@fern-fern/fiddle-sdk": "0.0.584",
     "@fern-fern/generators-sdk": "0.114.0-5745f9e74",
     "find-up": "^6.3.0",
