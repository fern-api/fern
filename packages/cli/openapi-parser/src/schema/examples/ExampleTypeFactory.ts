import { assertNever, Examples } from "@fern-api/core-utils";
import {
    EnumSchemaWithExample,
    FullExample,
    FullOneOfExample,
    KeyValuePair,
    ObjectSchemaWithExample,
    PrimitiveExample,
    PrimitiveSchemaValueWithExample,
    SchemaId,
    SchemaWithExample
} from "@fern-api/openapi-ir-sdk";
import { convertToFullExample } from "./convertToFullExample";
import { getFullExampleAsArray, getFullExampleAsObject } from "./getFullExample";

export declare namespace ExampleTypeFactory {
    interface Options {
        /* Name of the field the example is being generated for */
        name?: string;
        /*
         * Max number of levels to generate optional properties for.
         * Becomes 0 if ignoreOptionals is true.
         */
        maxDepth?: number;
        ignoreOptionals: boolean;
        /* True if example is for query or path parameter */
        isParameter: boolean;

        maxCheckerDepth?: number;
    }
}

export class ExampleTypeFactory {
    private schemas: Record<SchemaId, SchemaWithExample>;

    constructor(schemas: Record<SchemaId, SchemaWithExample>) {
        this.schemas = schemas;
    }

    public buildExample({
        schema,
        example,
        options
    }: {
        schema: SchemaWithExample;
        example: unknown | undefined;
        options: ExampleTypeFactory.Options;
    }): FullExample | undefined {
        return this.buildExampleHelper({
            schema,
            visitedSchemaIds: new Set(),
            example,
            // Default maxCheckerDepth to 5
            options: { ...options, maxCheckerDepth: options.maxCheckerDepth ?? 5 },
            depth: 0
        });
    }

    private buildExampleHelper({
        example,
        schema,
        depth,
        visitedSchemaIds,
        options
    }: {
        example: unknown | undefined;
        schema: SchemaWithExample;
        depth: number;
        visitedSchemaIds: Set<SchemaId>;
        options: ExampleTypeFactory.Options;
    }): FullExample | undefined {
        switch (schema.type) {
            case "enum":
                if (typeof example === "string" && enumContainsValue({ schema, value: example })) {
                    return FullExample.enum(example);
                }
                return schema.values[0] != null ? FullExample.enum(schema.values[0]?.value) : undefined;
            case "literal":
                return FullExample.literal(schema.value);
            case "nullable": {
                if (
                    example == null &&
                    !this.hasExample(schema.value, 0, visitedSchemaIds, options) &&
                    (options.ignoreOptionals || this.exceedsMaxDepth(depth, options))
                ) {
                    return undefined;
                }
                const result = this.buildExampleHelper({
                    schema: schema.value,
                    visitedSchemaIds,
                    example,
                    depth,
                    options
                });
                if (result != null && result.type === "array" && result.value.length === 0) {
                    return undefined;
                }
                if (result != null && result.type === "map" && result.value.length === 0) {
                    return undefined;
                }
                if (result != null && result.type === "object" && Object.keys(result.properties).length === 0) {
                    return undefined;
                }
                return result;
            }
            case "optional": {
                if (
                    example == null &&
                    !this.hasExample(schema.value, 0, visitedSchemaIds, options) &&
                    (options.ignoreOptionals || this.exceedsMaxDepth(depth, options))
                ) {
                    return undefined;
                }
                const result = this.buildExampleHelper({
                    schema: schema.value,
                    visitedSchemaIds,
                    example,
                    depth,
                    options
                });
                if (result != null && result.type === "array" && result.value.length === 0) {
                    return undefined;
                }
                if (result != null && result.type === "map" && result.value.length === 0) {
                    return undefined;
                }
                if (result != null && result.type === "object" && Object.keys(result.properties).length === 0) {
                    return undefined;
                }
                return result;
            }
            case "primitive": {
                const primitiveExample = this.buildExampleFromPrimitive({ schema: schema.schema, example, options });
                return FullExample.primitive(primitiveExample);
            }
            case "reference": {
                const referencedSchemaWithExample = this.schemas[schema.schema];
                if (referencedSchemaWithExample != null && !visitedSchemaIds.has(schema.schema)) {
                    visitedSchemaIds.add(schema.schema);
                    const referencedExample = this.buildExampleHelper({
                        example,
                        schema: referencedSchemaWithExample,
                        visitedSchemaIds,
                        depth,
                        options
                    });
                    visitedSchemaIds.delete(schema.schema);
                    return referencedExample;
                }
                return undefined;
            }
            case "oneOf":
                switch (schema.value.type) {
                    case "discriminated": {
                        const result: Record<string, FullExample> = {};

                        let allProperties: Record<string, SchemaWithExample> = {};
                        let requiredProperties: Record<string, SchemaWithExample> = {};

                        const fullExample = getFullExampleAsObject(example);
                        const exampleDiscriminant = fullExample?.[schema.value.discriminantProperty];
                        const exampleUnionVariantSchema = schema.value.schemas[exampleDiscriminant];

                        const firstUnionVariant = Object.entries(schema.value.schemas)[0];
                        if (
                            exampleDiscriminant != null &&
                            exampleUnionVariantSchema != null &&
                            exampleUnionVariantSchema.type === "object"
                        ) {
                            allProperties = this.getAllProperties(exampleUnionVariantSchema);
                            requiredProperties = this.getAllRequiredProperties(exampleUnionVariantSchema);
                            result[schema.value.discriminantProperty] = FullExample.primitive(
                                PrimitiveExample.string(exampleDiscriminant)
                            );
                        } else if (firstUnionVariant != null && firstUnionVariant[1].type === "object") {
                            allProperties = this.getAllProperties(firstUnionVariant[1]);
                            requiredProperties = this.getAllRequiredProperties(firstUnionVariant[1]);
                            result[schema.value.discriminantProperty] = FullExample.primitive(
                                PrimitiveExample.string(firstUnionVariant[0])
                            );
                        } else {
                            return undefined;
                        }

                        for (const commonProperty of schema.value.commonProperties) {
                            allProperties[commonProperty.key] = commonProperty.schema;
                            const resolvedSchema = this.getResolvedSchema(commonProperty.schema);
                            if (resolvedSchema.type !== "optional" && resolvedSchema.type !== "nullable") {
                                requiredProperties[commonProperty.key] = commonProperty.schema;
                            }
                        }

                        for (const [property, schema] of Object.entries(allProperties)) {
                            const required = property in requiredProperties;
                            if (required && fullExample?.[property] != null) {
                                const propertyExample = this.buildExampleHelper({
                                    schema,
                                    example: fullExample[property],
                                    visitedSchemaIds,
                                    depth: depth + 1,
                                    options
                                });
                                if (propertyExample != null) {
                                    result[property] = propertyExample;
                                } else {
                                    return undefined;
                                }
                            } else {
                                const propertyExample = this.buildExampleHelper({
                                    schema,
                                    example: fullExample?.[property],
                                    visitedSchemaIds,
                                    depth: depth + 1,
                                    options
                                });
                                if (propertyExample != null) {
                                    result[property] = propertyExample;
                                } else if (required) {
                                    return undefined;
                                }
                            }
                        }
                        return FullExample.oneOf(FullOneOfExample.discriminated(result));
                    }
                    case "undisciminated": {
                        if (schema.value.schemas[0] != null) {
                            // TODO (we should select the oneOf schema based on the example)
                            return this.buildExampleHelper({
                                example,
                                schema: schema.value.schemas[0],
                                visitedSchemaIds,
                                depth,
                                options
                            });
                        }
                        break;
                    }
                }
                return undefined;
            case "unknown":
                if (example != null) {
                    const fullExample = convertToFullExample(example);
                    if (fullExample != null) {
                        return FullExample.unknown(fullExample);
                    }
                }
                if (options.ignoreOptionals || this.exceedsMaxDepth(depth, options)) {
                    return undefined;
                }
                if (options.isParameter) {
                    return FullExample.primitive(PrimitiveExample.string(options.name ?? "string"));
                }
                return FullExample.map([
                    {
                        key: PrimitiveExample.string("key"),
                        value: FullExample.primitive(PrimitiveExample.string("value"))
                    }
                ]);
            case "array": {
                const fullExample = getFullExampleAsArray(example);
                const itemExamples = [];
                // If you have an example use that
                if (fullExample != null && fullExample.length > 0) {
                    for (const item of fullExample) {
                        const itemExample = this.buildExampleHelper({
                            example: item,
                            schema: schema.value,
                            depth: depth + 1,
                            visitedSchemaIds,
                            options
                        });
                        if (itemExample != null) {
                            itemExamples.push(itemExample);
                        }
                    }
                } else {
<<<<<<< HEAD
=======
                    // Otherwise, generate an example
>>>>>>> 60a9d2a8
                    const itemExample = this.buildExampleHelper({
                        example: undefined,
                        schema: schema.value,
                        depth: depth + 1,
                        visitedSchemaIds,
                        options
                    });
                    if (itemExample != null) {
                        itemExamples.push(itemExample);
                    }
                }

                return FullExample.array(itemExamples);
            }
            case "map": {
                const objectExample = getFullExampleAsObject(example);
                if (objectExample != null && Object.entries(objectExample).length > 0) {
                    const kvs: KeyValuePair[] = [];
                    for (const [key, value] of Object.entries(objectExample)) {
                        const keyExample = this.buildExampleFromPrimitive({
                            schema: schema.key.schema,
                            example: key,
                            options
                        });
                        const valueExample = this.buildExampleHelper({
                            example: value,
                            schema: schema.value,
                            visitedSchemaIds,
                            depth: depth + 1,
                            options
                        });
                        if (valueExample != null) {
                            kvs.push({
                                key: keyExample,
                                value: valueExample
                            });
                        }
                    }
                    return FullExample.map(kvs);
                }
                const keyExample = this.buildExampleFromPrimitive({
                    schema: schema.key.schema,
                    example: undefined,
                    options
                });
                const valueExample = this.buildExampleHelper({
                    example: undefined,
                    schema: schema.value,
                    visitedSchemaIds,
                    depth: depth + 1,
                    options
                });
                if (valueExample != null) {
                    return FullExample.map([
                        {
                            key: keyExample,
                            value: valueExample
                        }
                    ]);
                }
                return FullExample.map([]);
            }
            case "object": {
                const result: Record<string, FullExample> = {};
                const fullExample =
                    getFullExampleAsObject(example) ??
                    (schema.fullExamples?.[0] != null ? getFullExampleAsObject(schema.fullExamples[0].value) : {}) ??
                    {};
                const allProperties = this.getAllProperties(schema);
                const requiredProperties = this.getAllRequiredProperties(schema);
                for (const [property, schema] of Object.entries(allProperties)) {
                    const required = property in requiredProperties;
                    const propertyExample = this.buildExampleHelper({
                        schema,
                        example: fullExample[property],
                        visitedSchemaIds,
                        depth: depth + 1,
                        options: {
                            ...options,
                            name: property
                        }
                    });
                    if (propertyExample != null) {
                        result[property] = propertyExample;
                    } else if (required) {
                        const generatedExample = this.buildExampleHelper({
                            schema,
                            example: fullExample[property],
                            visitedSchemaIds,
                            depth: depth + 1,
                            options: {
                                ...options,
                                name: property
                            }
                        });
                        if (generatedExample == null) {
                            return undefined;
                        }
                        result[property] = generatedExample;
                    }
                }
                return FullExample.object({
                    properties: result
                });
            }
            default:
                assertNever(schema);
        }
    }

    private hasExample(
        schema: SchemaWithExample,
        depth: number,
        visitedSchemaIds: Set<SchemaId> = new Set(),
        options: ExampleTypeFactory.Options
    ): boolean {
        if (this.exceedsMaxCheckerDepth(depth, options)) {
            return false;
        }
        switch (schema.type) {
            case "array":
                return this.hasExample(schema.value, depth + 1, visitedSchemaIds, options);
            case "enum":
                return schema.example != null;
            case "literal":
                return false;
            case "map":
                return (
                    schema.key.schema.example != null &&
                    this.hasExample(schema.value, depth + 1, visitedSchemaIds, options)
                );
            case "object": {
                const objectExample = schema.fullExamples != null && schema.fullExamples.length > 0;
                if (objectExample) {
                    return true;
                }
                for (const property of schema.properties) {
                    if (this.hasExample(property.schema, depth + 1, visitedSchemaIds, options)) {
                        return true;
                    }
                }
                return false;
            }
            case "primitive":
                return schema.schema.example != null;
            case "reference": {
                const resolvedSchema = this.schemas[schema.schema];

                if (resolvedSchema != null && !visitedSchemaIds.has(schema.schema)) {
                    visitedSchemaIds.add(schema.schema);
                    const hasExample = this.hasExample(resolvedSchema, depth, visitedSchemaIds, options);
                    visitedSchemaIds.delete(schema.schema);
                    return hasExample;
                }

                return false;
            }
            case "unknown":
                return schema.example != null;
            case "oneOf":
                return Object.values(schema.value.schemas).some((schema) =>
                    this.hasExample(schema, depth, visitedSchemaIds, options)
                );
            default:
                return false;
        }
    }

    private exceedsMaxCheckerDepth(depth: number, options: ExampleTypeFactory.Options): boolean {
        return depth > (options.maxCheckerDepth ?? 0);
    }

    private exceedsMaxDepth(depth: number, options: ExampleTypeFactory.Options): boolean {
        return depth > (options.maxDepth ?? 0);
    }

    private getAllProperties(object: ObjectSchemaWithExample): Record<string, SchemaWithExample> {
        let properties: Record<string, SchemaWithExample> = {};
        for (const property of object.properties) {
            properties[property.key] = property.schema;
        }
        for (const allOf of object.allOf) {
            const allOfSchema = this.schemas[allOf.schema];
            if (allOfSchema == null) {
                continue;
            }
            const resolvedAllOfSchema = this.getResolvedSchema(allOfSchema);
            if (resolvedAllOfSchema.type !== "object") {
                continue;
            }
            properties = {
                ...this.getAllProperties(resolvedAllOfSchema),
                ...properties
            };
        }
        return properties;
    }

    private getAllRequiredProperties(object: ObjectSchemaWithExample): Record<string, SchemaWithExample> {
        let requiredProperties: Record<string, SchemaWithExample> = {};
        for (const property of object.properties) {
            const resolvedSchema = this.getResolvedSchema(property.schema);
            if (resolvedSchema.type !== "optional" && resolvedSchema.type !== "nullable") {
                requiredProperties[property.key] = property.schema;
            }
        }
        for (const allOf of object.allOf) {
            const allOfSchema = this.schemas[allOf.schema];
            if (allOfSchema == null) {
                continue;
            }
            const resolvedAllOfSchema = this.getResolvedSchema(allOfSchema);
            if (resolvedAllOfSchema.type !== "object") {
                continue;
            }
            requiredProperties = {
                ...this.getAllRequiredProperties(resolvedAllOfSchema),
                ...requiredProperties
            };
        }
        return requiredProperties;
    }

    private getResolvedSchema(schema: SchemaWithExample) {
        while (schema.type === "reference") {
            const resolvedSchema = this.schemas[schema.schema];
            if (resolvedSchema == null) {
                throw new Error(`Unexpected error: Failed to resolve schema reference: ${schema.schema}`);
            }
            schema = resolvedSchema;
        }
        return schema;
    }

    private buildExampleFromPrimitive({
        example,
        schema,
        options
    }: {
        example: unknown | undefined;
        schema: PrimitiveSchemaValueWithExample;
        options: ExampleTypeFactory.Options;
    }): PrimitiveExample {
        switch (schema.type) {
            case "string":
                if (example != null && typeof example === "string") {
                    return PrimitiveExample.string(example);
                } else if (schema.example != null) {
                    return PrimitiveExample.string(schema.example);
                } else {
                    return PrimitiveExample.string(options.name ?? Examples.STRING);
                }
            case "base64":
                if (example != null && typeof example === "string") {
                    return PrimitiveExample.base64(example);
                } else if (schema.example != null) {
                    return PrimitiveExample.base64(schema.example);
                } else {
                    return PrimitiveExample.base64(Examples.BASE64);
                }
            case "boolean":
                if (example != null && typeof example === "boolean") {
                    return PrimitiveExample.boolean(example);
                } else if (schema.example != null) {
                    return PrimitiveExample.boolean(schema.example);
                } else {
                    return PrimitiveExample.boolean(Examples.BOOLEAN);
                }
            case "date":
                if (example != null && typeof example === "string") {
                    return PrimitiveExample.date(example);
                } else if (schema.example != null) {
                    return PrimitiveExample.date(schema.example);
                } else {
                    return PrimitiveExample.date(Examples.DATE);
                }
            case "datetime":
                if (example != null && typeof example === "string") {
                    return PrimitiveExample.datetime(example);
                } else if (schema.example != null) {
                    return PrimitiveExample.datetime(schema.example);
                } else {
                    return PrimitiveExample.datetime(Examples.DATE_TIME);
                }
            case "double":
                if (example != null && typeof example === "number") {
                    return PrimitiveExample.double(example);
                } else if (schema.example != null) {
                    return PrimitiveExample.double(schema.example);
                } else {
                    return PrimitiveExample.double(Examples.DOUBLE);
                }
            case "float":
                if (example != null && typeof example === "number") {
                    return PrimitiveExample.float(example);
                } else if (schema.example != null) {
                    return PrimitiveExample.float(schema.example);
                } else {
                    return PrimitiveExample.float(Examples.FLOAT);
                }
            case "int":
                if (example != null && typeof example === "number") {
                    return PrimitiveExample.int(example);
                } else if (schema.example != null) {
                    return PrimitiveExample.int(schema.example);
                } else {
                    return PrimitiveExample.int(Examples.INT);
                }
            case "int64":
                if (example != null && typeof example === "number") {
                    return PrimitiveExample.int64(example);
                } else if (schema.example != null) {
                    return PrimitiveExample.int64(schema.example);
                } else {
                    return PrimitiveExample.int64(Examples.INT64);
                }
            default:
                assertNever(schema);
        }
    }
}

function enumContainsValue({ schema, value }: { schema: EnumSchemaWithExample; value: string }): boolean {
    return schema.values
        .map((enumValue) => {
            return enumValue.value;
        })
        .includes(value);
}<|MERGE_RESOLUTION|>--- conflicted
+++ resolved
@@ -274,10 +274,7 @@
                         }
                     }
                 } else {
-<<<<<<< HEAD
-=======
                     // Otherwise, generate an example
->>>>>>> 60a9d2a8
                     const itemExample = this.buildExampleHelper({
                         example: undefined,
                         schema: schema.value,
