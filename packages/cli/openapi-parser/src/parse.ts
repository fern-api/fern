--- conflicted
+++ resolved
@@ -26,7 +26,6 @@
     shouldUseUndiscriminatedUnionsWithLiterals: boolean;
     asyncApiNaming?: "v1" | "v2";
 }
-<<<<<<< HEAD
 
 export type Source = AsyncAPISource | OpenAPISource | ProtobufSource;
 
@@ -45,8 +44,6 @@
     file: AbsoluteFilePath;
 }
 
-=======
->>>>>>> 66dff512
 export interface RawOpenAPIFile {
     absoluteFilepath: AbsoluteFilePath;
     contents: string;
@@ -133,11 +130,8 @@
                 document: asyncAPI,
                 taskContext,
                 options: getParseOptions({ specSettings: spec.settings }),
-<<<<<<< HEAD
-                source
-=======
+                source,
                 asyncApiOptions: getParseAsyncOptions({ specSettings: spec.settings })
->>>>>>> 66dff512
             });
             if (parsedAsyncAPI.channel != null) {
                 ir.channel.push(parsedAsyncAPI.channel);
