--- conflicted
+++ resolved
@@ -1,104 +1,8 @@
 import { Values } from "@fern-api/core-utils";
 
-export const FernOpenAPIExtension = {
-    SDK_METHOD_NAME: "x-fern-sdk-method-name",
-    SDK_GROUP_NAME: "x-fern-sdk-group-name",
-    STREAMING: "x-fern-streaming",
-    REQUEST_NAME_V1: "x-request-name",
-    REQUEST_NAME_V2: "x-fern-request-name",
-    TYPE_NAME: "x-fern-type-name",
-    ENUM_NAMES_V1: "x-enum-names",
-    ENUM_NAMES_V2: "x-fern-enum-names",
-    ENUM_VAR_NAMES_V1: "x-enum-varnames",
-    ENUM_VAR_NAMES_V2: "x-fern-enum-var-names",
-    SERVER_NAME_V1: "x-name",
-    SERVER_NAME_V2: "x-fern-server-name",
-
-<<<<<<< HEAD
-    /**
-     * Used to detect if an endpoint has an async version of it
-     * Example usage:
-     *   paths:
-     *    /path/to/my/endpoint:
-     *      x-fern-async-config:
-     *        discriminant:
-     *          type: header
-     *          name: X-Header-Name
-     *          value: async
-     *        response-status-code: 202
-     **/
-    ASYNC_CONFIG: "x-fern-async-config",
-
-    /**
-     * Used to create veriables in the fern definition
-     * Example usage:
-     * x-fern-sdk-variables:
-     *   appName:
-     *     type: string
-     * paths:
-     *   /path/to/my/endpoint/{id}:
-     *     parameters:
-     *       - name: id
-     *         in: path
-     *         type: string
-     *         x-fern-sdk-variable: appName
-     */
-    SDK_VARIABLES: "x-fern-sdk-variables",
-    SDK_VARIABLE: "x-fern-sdk-variable",
-
-    /**
-     * securitySchemes:
-     *   Basic:
-     *     scheme: http
-     *     type: basic
-     *     x-fern-username-variable-name: clientId
-     *     x-fern-password-variable-name: clientSecret
-     */
-    BASIC_AUTH_USERNAME_VARIABLE_NAME: "x-fern-username-variable-name",
-    BASIC_AUTH_PASSWORD_VARIABLE_NAME: "x-fern-password-variable-name",
+export const OpenAPIExtension = {
+    /* This is an extension that several OpenAPI generators use that we support */
+    ENUM_VAR_NAMES: "x-enum-varnames",
 } as const;
 
-export type FernOpenAPIExtension = Values<typeof FernOpenAPIExtension>;
-
-export function getExtension<T>(
-    object: object,
-    extension: FernOpenAPIExtension | FernOpenAPIExtension[]
-): T | undefined {
-    const extensions = Array.isArray(extension) ? extension : [extension];
-    for (const extension of extensions) {
-        // eslint-disable-next-line @typescript-eslint/no-explicit-any
-        const extensionValue = (object as any)[extension];
-        if (extensionValue != null) {
-            return extensionValue as T;
-        }
-    }
-    return undefined;
-}
-=======
-/**
- * securitySchemes:
- *   Basic:
- *     scheme: http
- *     type: basic
- *     x-fern-username-variable-name: clientId
- *     x-fern-password-variable-name: clientSecret
- */
-export const X_FERN_USERNAME_VARIABLE_NAME = "x-fern-username-variable-name";
-export const X_FERN_PASSWORD_VARIABLE_NAME = "x-fern-password-variable-name";
-
-export type FernEnumConfig = Record<string, { description?: string; name?: string }>;
-/**
- * The x-fern-enum allows you to specify docs for the enum value.
- * If your enum is not codegen friendly (not alphanumeric), then you can specify a codegen name as well.
- *
- * MyEnum:
- *   enum:
- *     - VARIANT_ONE
- *     - VARIANT_TWO
- *   x-fern-enum:
- *     VARIANT_ONE:
- *       description: These are docs about the enum
- *       name: ONE
- */
-export const X_FERN_ENUM_EXTENSION = "x-fern-enum";
->>>>>>> 7bb4d255
+export type OpenAPIExtension = Values<typeof OpenAPIExtension>;