import { LiteralSchemaValue, ReferencedSchema, Schema } from "@fern-fern/openapi-ir-model/finalIr";
import {
    NamedFullExample,
    PrimitiveSchemaValueWithExample,
    SchemaWithExample
} from "@fern-fern/openapi-ir-model/parseIr";
import { isEqual } from "lodash-es";
import { OpenAPIV3 } from "openapi-types";
import { AbstractOpenAPIV3ParserContext } from "../AbstractOpenAPIV3ParserContext";
import { OpenAPIExtension } from "../extensions/extensions";
import { FernOpenAPIExtension } from "../extensions/fernExtensions";
import { getExtension } from "../extensions/getExtension";
import { getFernEnum } from "../extensions/getFernEnum";
import { getFernTypeExtension } from "../extensions/getFernTypeExtension";
import { getGeneratedTypeName } from "../utils/getSchemaName";
import { isReferenceObject } from "../utils/isReferenceObject";
import { getExampleAsBoolean, getExampleAsNumber, getExamplesString } from "./example/getExample";
import { convertAdditionalProperties, wrapMap } from "./schema/convertAdditionalProperties";
import { convertArray } from "./schema/convertArray";
import { convertDiscriminatedOneOf, convertDiscriminatedOneOfWithVariants } from "./schema/convertDiscriminatedOneOf";
import { convertEnum } from "./schema/convertEnum";
import { convertLiteral } from "./schema/convertLiteral";
import { convertNumber } from "./schema/convertNumber";
import { convertObject } from "./schema/convertObject";
import { convertUndiscriminatedOneOf } from "./schema/convertUndiscriminatedOneOf";

export const SCHEMA_REFERENCE_PREFIX = "#/components/schemas/";

export function convertSchema(
    schema: OpenAPIV3.SchemaObject | OpenAPIV3.ReferenceObject,
    wrapAsNullable: boolean,
    context: AbstractOpenAPIV3ParserContext,
    breadcrumbs: string[],
    referencedAsRequest = false,
    propertiesToExclude: Set<string> = new Set()
): SchemaWithExample {
    if (isReferenceObject(schema)) {
        if (!referencedAsRequest) {
            context.markSchemaAsReferencedByNonRequest(getSchemaIdFromReference(schema));
        } else {
            context.markSchemaAsReferencedByRequest(getSchemaIdFromReference(schema));
        }
        return convertReferenceObject(schema, wrapAsNullable, context, breadcrumbs);
    } else {
        return convertSchemaObject(
            schema,
            wrapAsNullable,
            context,
            breadcrumbs,
            propertiesToExclude,
            referencedAsRequest
        );
    }
}

export function convertReferenceObject(
    schema: OpenAPIV3.ReferenceObject,
    wrapAsNullable: boolean,
    context: AbstractOpenAPIV3ParserContext,
    breadcrumbs: string[]
): SchemaWithExample {
    const referenceSchema = schema.$ref.includes("properties")
        ? convertSchemaObject(context.resolveSchemaReference(schema), wrapAsNullable, context, breadcrumbs, new Set())
        : SchemaWithExample.reference(convertToReferencedSchema(schema, breadcrumbs));
    if (wrapAsNullable) {
        return SchemaWithExample.nullable({
            nameOverride: undefined,
            generatedName: getGeneratedTypeName(breadcrumbs),
            value: referenceSchema,
            description: undefined,
            groupName: undefined
        });
    } else {
        return referenceSchema;
    }
}

export function convertSchemaObject(
    schema: OpenAPIV3.SchemaObject,
    wrapAsNullable: boolean,
    context: AbstractOpenAPIV3ParserContext,
    breadcrumbs: string[],
    propertiesToExclude: Set<string> = new Set(),
    referencedAsRequest = false
): SchemaWithExample {
    const nameOverride = getExtension<string>(schema, FernOpenAPIExtension.TYPE_NAME);
    const groupName = getExtension<string>(schema, FernOpenAPIExtension.SDK_GROUP_NAME);
    const generatedName = getGeneratedTypeName(breadcrumbs);
    const description = schema.description;

    const examples = getExtension<Record<string, unknown>>(schema, OpenAPIExtension.EXAMPLES);
    const fullExamples: NamedFullExample[] = [];
    if (schema.example != null) {
        fullExamples.push({ name: undefined, value: schema.example });
    }
    if (examples != null && Object.keys(examples).length > 0) {
        fullExamples.push(
            ...Object.entries(examples).map(([name, value]) => {
                return { name, value };
            })
        );
    }

    const fernSchema = getFernTypeExtension({ schema, description, nameOverride, generatedName });
    if (fernSchema != null) {
        return fernSchema;
    }

    // if a schema is null then we should wrap it as nullable
    if (!wrapAsNullable && schema.nullable === true) {
        return convertSchemaObject(schema, true, context, breadcrumbs);
    }

    // enums
    if (schema.enum != null && (schema.type === "string" || schema.type == null)) {
        if (!isListOfStrings(schema.enum)) {
            // If enum is not a list of strings, just type as a string.
            // TODO(dsinghvi): Emit a warning we are doing this.
            return wrapPrimitive({
                nameOverride,
                generatedName,
                primitive: PrimitiveSchemaValueWithExample.string({
                    minLength: undefined,
                    maxLength: undefined,
                    example: getExamplesString(schema)
                }),
                groupName,
                wrapAsNullable,
                description
            });
        }

        if (schema.enum.length === 1 && schema.enum[0] != null) {
            return convertLiteral({
                nameOverride,
                generatedName,
                wrapAsNullable,
                value: schema.enum[0],
                description,
                groupName
            });
        }

        return convertEnum({
            nameOverride,
            generatedName,
            fernEnum: getFernEnum(schema),
            enumVarNames: getExtension<string[]>(schema, [OpenAPIExtension.ENUM_VAR_NAMES]),
            enumValues: schema.enum,
            description,
            wrapAsNullable,
            groupName
        });
    }

    // eslint-disable-next-line @typescript-eslint/prefer-string-starts-ends-with
    if (isListOfStrings(schema.type) && schema.type[1] != null && schema.type[0] != null) {
        const firstElement = schema.type[0];
        const secondElement = schema.type[1];
        if (firstElement === "null") {
            return SchemaWithExample.nullable({
                nameOverride,
                generatedName,
                value: convertSchemaObject(
                    {
                        ...schema,
                        type: secondElement as OpenAPIV3.NonArraySchemaObjectType
                    },
                    wrapAsNullable,
                    context,
                    breadcrumbs,
                    propertiesToExclude
                ),
                groupName,
                description: schema.description
            });
        } else if (secondElement === "null") {
            return SchemaWithExample.nullable({
                nameOverride,
                generatedName,
                value: convertSchemaObject(
                    {
                        ...schema,
                        type: firstElement as OpenAPIV3.NonArraySchemaObjectType
                    },
                    wrapAsNullable,
                    context,
                    breadcrumbs,
                    propertiesToExclude
                ),
                groupName,
                description: schema.description
            });
        }
    }

    // List of types that is undiscriminated union
    if (isListOfStrings(schema.type) && schema.type.length > 1) {
        const wrapVariantAsNullable = schema.type.includes("null");
        const subtypes: OpenAPIV3.SchemaObject[] = schema.type
            .filter((val) => val !== "null")
            .map((type) => {
                return {
                    // eslint-disable-next-line @typescript-eslint/no-explicit-any
                    type: type as any,
                    nullable: wrapVariantAsNullable
                };
            });
        return convertUndiscriminatedOneOf({
            nameOverride,
            generatedName,
            breadcrumbs,
            description,
            wrapAsNullable,
            context,
            subtypes,
            groupName
        });
    }

    // primitive types
    if (schema === "boolean" || schema.type === "boolean") {
        const literalValue = getExtension<boolean>(schema, FernOpenAPIExtension.BOOLEAN_LITERAL);
        if (literalValue != null) {
            return wrapLiteral({
                nameOverride,
                generatedName,
                literal: LiteralSchemaValue.boolean(literalValue),
                wrapAsNullable,
                description,
                groupName
            });
        }
        return wrapPrimitive({
            nameOverride,
            generatedName,
            primitive: PrimitiveSchemaValueWithExample.boolean({
                example: getExampleAsBoolean(schema)
            }),
            wrapAsNullable,
            description,
            groupName
        });
    }
    if (schema === "number" || schema.type === "number") {
        return convertNumber({
            nameOverride,
            generatedName,
            format: schema.format,
            description,
            wrapAsNullable,
            example: getExampleAsNumber(schema),
            groupName
        });
    }
    if (schema === "integer" || schema.type === "integer") {
        return wrapPrimitive({
            nameOverride,
            generatedName,
            primitive: PrimitiveSchemaValueWithExample.int({
                example: getExampleAsNumber(schema)
            }),
            wrapAsNullable,
            description,
            groupName
        });
    }
    if (schema === "string" || schema.type === "string") {
        if (schema.format === "date-time") {
            return wrapPrimitive({
                nameOverride,
                generatedName,
                primitive: PrimitiveSchemaValueWithExample.datetime({
                    example: getExamplesString(schema)
                }),
                wrapAsNullable,
                description,
                groupName
            });
        }

        const maybeConstValue = getProperty<string>(schema, "const");
        if (maybeConstValue != null) {
            return wrapLiteral({
                nameOverride,
                generatedName,
                literal: LiteralSchemaValue.string(maybeConstValue),
                wrapAsNullable,
                description,
                groupName
            });
        }

        return wrapPrimitive({
            nameOverride,
            generatedName,
            primitive: PrimitiveSchemaValueWithExample.string({
                maxLength: schema.maxLength,
                minLength: schema.minLength,
                example: getExamplesString(schema)
            }),
            groupName,
            wrapAsNullable,
            description
        });
    }

    // arrays
    if (schema.type === "array") {
        return convertArray({
            nameOverride,
            generatedName,
            breadcrumbs,
            item: schema.items,
            description,
            wrapAsNullable,
            context,
            groupName
        });
    }

    // maps
    if (schema.additionalProperties != null && schema.additionalProperties !== false && hasNoProperties(schema)) {
        return convertAdditionalProperties({
            nameOverride,
            generatedName,
            breadcrumbs,
            additionalProperties: schema.additionalProperties,
            description,
            wrapAsNullable,
            context,
            groupName
        });
    }

    // handle object with discriminant
    if (schema.type === "object" && schema.discriminator != null && schema.discriminator.mapping != null) {
        return convertDiscriminatedOneOf({
            nameOverride,
            generatedName,
            breadcrumbs,
            description,
            discriminator: schema.discriminator,
            properties: schema.properties ?? {},
            required: schema.required,
            wrapAsNullable,
            context,
            groupName
        });
    }

    // handle oneOf
    if (schema.oneOf != null && schema.oneOf.length > 0) {
        if (
            schema.discriminator != null &&
            schema.discriminator.mapping != null &&
            Object.keys(schema.discriminator.mapping).length > 0
        ) {
            return convertDiscriminatedOneOf({
                nameOverride,
                generatedName,
                breadcrumbs,
                description,
                discriminator: schema.discriminator,
                properties: schema.properties ?? {},
                required: schema.required,
                wrapAsNullable,
                context,
                groupName
            });
        } else if (schema.oneOf.length === 1 && schema.oneOf[0] != null) {
            const convertedSchema = convertSchema(
                schema.oneOf[0],
                wrapAsNullable,
                context,
                breadcrumbs,
                referencedAsRequest
            );
            return maybeInjectDescriptionOrGroupName(convertedSchema, description, groupName);
        } else if (schema.oneOf.length > 1) {
            if (schema.oneOf.length === 2 && schema.oneOf[0] != null && schema.oneOf[1] != null) {
                const firstSchema = schema.oneOf[0];
                const secondSchema = schema.oneOf[1];
                if (!isReferenceObject(firstSchema) && (firstSchema.type as string) === "null") {
                    return convertSchema(secondSchema, true, context, breadcrumbs);
                } else if (!isReferenceObject(secondSchema) && (secondSchema.type as string) === "null") {
                    return convertSchema(firstSchema, true, context, breadcrumbs);
                }
            }

            const maybeAllEnumValues = getMaybeAllEnumValues({ schemas: schema.oneOf });
            if (maybeAllEnumValues != null) {
                return convertEnum({
                    nameOverride,
                    generatedName,
                    fernEnum: undefined,
                    enumVarNames: undefined,
                    enumValues: maybeAllEnumValues,
                    description,
                    wrapAsNullable,
                    groupName
                });
            }

            const maybeDiscriminant = getDiscriminant({ schemas: schema.oneOf, context });
            if (maybeDiscriminant != null) {
                return convertDiscriminatedOneOfWithVariants({
                    nameOverride,
                    generatedName,
                    breadcrumbs,
                    properties: schema.properties ?? {},
                    required: schema.required,
                    description,
                    wrapAsNullable,
                    discriminant: maybeDiscriminant.discriminant,
                    variants: maybeDiscriminant.schemas,
                    context,
                    groupName
                });
            }

            const hasNullValue =
                schema.oneOf.filter((schema) => {
                    return !isReferenceObject(schema) && (schema.type as string) === "null";
                }).length > 0;
            return convertUndiscriminatedOneOf({
                nameOverride,
                generatedName,
                breadcrumbs,
                description,
                wrapAsNullable: wrapAsNullable || hasNullValue,
                context,
                subtypes: schema.oneOf.filter((schema) => {
                    return isReferenceObject(schema) || (schema.type as string) !== "null";
                }),
                groupName
            });
        }
    }

    // treat anyOf as undiscrminated unions
    if (schema.anyOf != null && schema.anyOf.length > 0) {
        if (schema.anyOf.length === 1 && schema.anyOf[0] != null) {
            const convertedSchema = convertSchema(
                schema.anyOf[0],
                wrapAsNullable,
                context,
                breadcrumbs,
                referencedAsRequest
            );
            return maybeInjectDescriptionOrGroupName(convertedSchema, description, groupName);
        }

        if (schema.anyOf.length === 2) {
            const [firstSchema, secondSchema] = schema.anyOf;
            if (firstSchema != null && secondSchema != null) {
                if (!isReferenceObject(firstSchema) && (firstSchema.type as unknown) === "null") {
                    return convertSchema(secondSchema, true, context, breadcrumbs);
                } else if (!isReferenceObject(secondSchema) && (secondSchema.type as unknown) === "null") {
                    return convertSchema(firstSchema, true, context, breadcrumbs);
                }
            }
        }

        // const maybePrimitive = getPrimitive({ schemas: schema.anyOf, context });

        const maybeDiscriminant = getDiscriminant({ schemas: schema.anyOf, context });
        if (maybeDiscriminant != null) {
            return convertDiscriminatedOneOfWithVariants({
                nameOverride,
                generatedName,
                breadcrumbs,
                properties: schema.properties ?? {},
                required: schema.required,
                description,
                wrapAsNullable,
                discriminant: maybeDiscriminant.discriminant,
                variants: maybeDiscriminant.schemas,
                context,
                groupName
            });
        }

        const hasNullValue =
            schema.anyOf.filter((schema) => {
                return !isReferenceObject(schema) && (schema.type as string) === "null";
            }).length > 0;
        return convertUndiscriminatedOneOf({
            nameOverride,
            generatedName,
            breadcrumbs,
            description,
            wrapAsNullable: wrapAsNullable || hasNullValue,
            context,
            subtypes: schema.anyOf.filter((schema) => {
                return isReferenceObject(schema) || (schema.type as string) !== "null";
            }),
            groupName
        });
    }

    // handle objects
    if (schema.allOf != null || schema.properties != null || schema.required != null) {
        // convert a singular allOf as a reference or inlined schema
        if (schema.allOf != null) {
            const maybeSingularAllOf = getSingularAllOf({ properties: schema.properties ?? {}, allOf: schema.allOf });
            if (maybeSingularAllOf != null) {
                const convertedSchema = convertSchema(
                    maybeSingularAllOf,
                    wrapAsNullable,
                    context,
                    breadcrumbs,
                    referencedAsRequest
                );
                return maybeInjectDescriptionOrGroupName(convertedSchema, description, groupName);
            }

            if (hasNoProperties(schema)) {
                // literals should be considered before primitives.
                // ("string" AND "literal<'example'>") should become a literal
                for (const allOfElement of schema.allOf) {
                    const resolvedAllOfElement = isReferenceObject(allOfElement)
                        ? context.resolveSchemaReference(allOfElement)
                        : allOfElement;

                    if (
                        resolvedAllOfElement.enum != null &&
                        resolvedAllOfElement.enum.length === 1 &&
                        resolvedAllOfElement.type !== "object"
                    ) {
                        // TODO: check if there are any other enums.
                        // if so, we should convert this as a union
                        return convertLiteral({
                            nameOverride,
                            generatedName,
                            wrapAsNullable,
                            value: resolvedAllOfElement.enum[0],
                            description,
                            groupName
                        });
                    }
                }

                // then, if there are no literals, check if there are any non-objects
                // since only objects can be extended.
                // NOTE: this is an incomplete implementation
                for (const allOfElement of schema.allOf) {
                    const resolvedAllOfElement = isReferenceObject(allOfElement)
                        ? context.resolveSchemaReference(allOfElement)
                        : allOfElement;

                    // TODO: check if there are any other non-object and non-enum elements
                    // TODO: check if one of these are maps.
                    if (resolvedAllOfElement.type !== "object" && resolvedAllOfElement.enum == null) {
                        return convertSchema(allOfElement, wrapAsNullable, context, breadcrumbs, referencedAsRequest);
                    }
                }
            }
        }

        // otherwise convert as an object
        return convertObject({
            nameOverride,
            generatedName,
            breadcrumbs,
            properties: schema.properties ?? {},
            description,
            required: schema.required,
            wrapAsNullable,
            allOf: schema.allOf ?? [],
            context,
            propertiesToExclude,
            groupName,
            fullExamples
        });
    }

    // handle vanilla object
    if (schema.type === "object" && hasNoOneOf(schema) && hasNoAllOf(schema) && hasNoProperties(schema)) {
        return wrapMap({
            nameOverride,
            generatedName,
            description,
            wrapAsNullable,
            keySchema: {
<<<<<<< HEAD
                nameOverride: undefined,
=======
                nameOverride,
>>>>>>> b1a9ea3e
                generatedName: `${generatedName}Key`,
                description: undefined,
                schema: PrimitiveSchemaValueWithExample.string({
                    minLength: undefined,
                    maxLength: undefined,
                    example: undefined
                }),
                groupName
            },
            valueSchema: SchemaWithExample.unknown({
<<<<<<< HEAD
                nameOverride: undefined,
=======
                nameOverride,
>>>>>>> b1a9ea3e
                generatedName: `${generatedName}Value`,
                description: undefined,
                example: undefined,
                groupName
            }),
            groupName
        });
    }

    if (schema.type == null) {
        const inferredValue = schema.example ?? schema.default;
<<<<<<< HEAD
        if (inferredValue != null) {
            if (typeof schema.default === "number") {
                return convertNumber({
                    nameOverride,
                    generatedName,
                    format: undefined,
                    description,
                    wrapAsNullable,
                    example: inferredValue,
                    groupName
                });
            } else if (typeof inferredValue === "string") {
                return wrapPrimitive({
                    nameOverride,
                    generatedName,
                    primitive: PrimitiveSchemaValueWithExample.string({
                        maxLength: undefined,
                        minLength: undefined,
                        example: inferredValue
                    }),
                    wrapAsNullable,
                    description,
                    groupName
                });
            } else if (typeof inferredValue === "boolean") {
                return wrapPrimitive({
                    nameOverride,
                    generatedName,
                    primitive: PrimitiveSchemaValueWithExample.boolean({
                        example: inferredValue
                    }),
                    wrapAsNullable,
                    description,
                    groupName
                });
            }
        }
=======
>>>>>>> b1a9ea3e
        return SchemaWithExample.unknown({
            nameOverride,
            generatedName,
            description,
            groupName,
            example: inferredValue
        });
    }

    throw new Error(
        `Failed to convert schema breadcrumbs=${JSON.stringify(breadcrumbs)} value=${JSON.stringify(schema)}`
    );
}

export function getSchemaIdFromReference(ref: OpenAPIV3.ReferenceObject): string {
    if (!ref.$ref.startsWith(SCHEMA_REFERENCE_PREFIX)) {
        throw new Error(`Cannot get schema id from reference: ${ref.$ref}`);
    }
    return ref.$ref.replace(SCHEMA_REFERENCE_PREFIX, "");
}

export function convertToReferencedSchema(schema: OpenAPIV3.ReferenceObject, breadcrumbs: string[]): ReferencedSchema {
    const nameOverride = getExtension<string>(schema, FernOpenAPIExtension.TYPE_NAME);
    const generatedName = getGeneratedTypeName(breadcrumbs);
    // eslint-disable-next-line @typescript-eslint/no-explicit-any
    const description = (schema as any).description;
    return Schema.reference({
        // TODO(dsinghvi): references may contain files
        generatedName,
        nameOverride,
        schema: getSchemaIdFromReference(schema),
        description: description ?? undefined,
        groupName: undefined
    });
}

function hasNoOneOf(schema: OpenAPIV3.SchemaObject): boolean {
    return schema.oneOf == null || schema.oneOf.length === 0;
}

function hasNoAllOf(schema: OpenAPIV3.SchemaObject): boolean {
    return schema.allOf == null || schema.allOf.length === 0;
}

function hasNoProperties(schema: OpenAPIV3.SchemaObject): boolean {
    return schema.properties == null || Object.keys(schema.properties).length === 0;
}

function isListOfStrings(x: unknown): x is string[] {
    return Array.isArray(x) && x.every((item) => typeof item === "string");
}

function maybeInjectDescriptionOrGroupName(
    schema: SchemaWithExample,
    description: string | undefined,
    groupName: string | undefined
): SchemaWithExample {
    if (schema.type === "reference") {
        return Schema.reference({
            ...schema,
            description,
            groupName
        });
    } else if (schema.type === "optional" && schema.value.type === "reference") {
        return SchemaWithExample.optional({
            nameOverride: schema.nameOverride,
            generatedName: schema.generatedName,
            value: Schema.reference({
                ...schema.value
            }),
            description,
            groupName
        });
    } else if (schema.type === "nullable" && schema.value.type === "reference") {
        return SchemaWithExample.nullable({
            nameOverride: schema.nameOverride,
            generatedName: schema.generatedName,
            value: Schema.reference({
                ...schema.value
            }),
            description,
            groupName
        });
    }
    return schema;
}

function getSingularAllOf({
    properties,
    allOf
}: {
    properties: Record<string, OpenAPIV3.ReferenceObject | OpenAPIV3.SchemaObject>;
    allOf: (OpenAPIV3.ReferenceObject | OpenAPIV3.SchemaObject)[];
}): OpenAPIV3.ReferenceObject | OpenAPIV3.SchemaObject | undefined {
    if (hasNoProperties({ properties }) && allOf.length === 1 && allOf[0] != null) {
        return allOf[0];
    } else if (hasNoProperties({ properties }) && allOf.length === 2 && allOf[0] != null && allOf[1] != null) {
        const firstAllOf = allOf[0];
        const secondAllOf = allOf[1];
        if (isAllOfElementEmpty(firstAllOf)) {
            return secondAllOf;
        } else if (isAllOfElementEmpty(secondAllOf)) {
            return firstAllOf;
        }
    }
    return undefined;
}

// make sure these const sare sorted alphabetically
const DEFAULT_KEY = ["default"];
const DEFAULT_DESCRIPTION_KEYS = ["default", "description"];
const DESCRIPTION_KEY = ["description"];

function isAllOfElementEmpty(schema: OpenAPIV3.ReferenceObject | OpenAPIV3.SchemaObject): boolean {
    const keys = Object.keys(schema).sort();
    return isEqual(keys, DEFAULT_KEY) || isEqual(keys, DESCRIPTION_KEY) || isEqual(keys, DEFAULT_DESCRIPTION_KEYS);
}

export function wrapLiteral({
    literal,
    wrapAsNullable,
    groupName,
    description,
    nameOverride,
    generatedName
}: {
    literal: LiteralSchemaValue;
    wrapAsNullable: boolean;
    description: string | undefined;
    groupName: string | undefined;
    nameOverride: string | undefined;
    generatedName: string;
}): SchemaWithExample {
    if (wrapAsNullable) {
        return SchemaWithExample.nullable({
            nameOverride,
            generatedName,
            value: SchemaWithExample.literal({
                nameOverride,
                generatedName,
                value: literal,
                description,
                groupName,
                generatedName,
                nameOverride
            }),
            groupName,
            description
        });
    }
    return SchemaWithExample.literal({
        nameOverride,
        generatedName,
        value: literal,
        groupName,
        description,
        generatedName,
        nameOverride
    });
}

export function wrapPrimitive({
    primitive,
    wrapAsNullable,
    groupName,
    description,
    generatedName,
    nameOverride
}: {
    primitive: PrimitiveSchemaValueWithExample;
    wrapAsNullable: boolean;
    groupName: string | undefined;
    description: string | undefined;
    nameOverride: string | undefined;
    generatedName: string;
}): SchemaWithExample {
    if (wrapAsNullable) {
        return SchemaWithExample.nullable({
            nameOverride,
            generatedName,
            value: SchemaWithExample.primitive({
                nameOverride,
                generatedName,
                schema: primitive,
                description,
                groupName,
                generatedName,
                nameOverride
            }),
            groupName,
            description
        });
    }
    return SchemaWithExample.primitive({
        nameOverride,
        generatedName,
        schema: primitive,
        description,
        groupName,
        generatedName,
        nameOverride
    });
}

interface DiscriminantProperty {
    discriminant: string;
    schemas: Record<string, OpenAPIV3.SchemaObject | OpenAPIV3.ReferenceObject>;
}

function getMaybeAllEnumValues({
    schemas
}: {
    schemas: (OpenAPIV3.ReferenceObject | OpenAPIV3.SchemaObject)[];
}): undefined | string[] {
    const enumValues = new Set<string>();
    for (const schema of schemas) {
        if (isReferenceObject(schema)) {
            return undefined;
        }
        if (schema.enum != null && isListOfStrings(schema.enum)) {
            schema.enum.forEach((val) => enumValues.add(val));
        } else {
            return undefined;
        }
    }
    return Array.from(enumValues);
}

function getDiscriminant({
    schemas,
    context
}: {
    schemas: (OpenAPIV3.ReferenceObject | OpenAPIV3.SchemaObject)[];
    context: AbstractOpenAPIV3ParserContext;
}): undefined | DiscriminantProperty {
    const discriminantToVariants: Record<
        string,
        Record<string, OpenAPIV3.SchemaObject | OpenAPIV3.ReferenceObject>
    > = {};
    for (const schema of schemas) {
        const resolvedSchema = isReferenceObject(schema) ? context.resolveSchemaReference(schema) : schema;
        const possibleDiscriminants = getPossibleDiscriminants({ schema: resolvedSchema, context });
        for (const [property, value] of Object.entries(possibleDiscriminants)) {
            const variants = discriminantToVariants[property];
            if (variants != null) {
                variants[value] = schema;
            } else {
                discriminantToVariants[property] = {
                    [value]: schema
                };
            }
        }
    }
    for (const [discriminant, variants] of Object.entries(discriminantToVariants)) {
        if (Object.keys(variants).length === schemas.length) {
            return {
                discriminant,
                schemas: variants
            };
        }
    }
    return undefined;
}

function getPossibleDiscriminants({
    schema,
    context
}: {
    schema: OpenAPIV3.SchemaObject;
    context: AbstractOpenAPIV3ParserContext;
}): Record<string, string> {
    const possibleDiscrimimants: Record<string, string> = {};
    for (const [propertyName, propertySchema] of Object.entries(schema.properties ?? {})) {
        const resolvedPropertySchema = isReferenceObject(propertySchema)
            ? context.resolveSchemaReference(propertySchema)
            : propertySchema;
        if (
            resolvedPropertySchema.type === "string" &&
            resolvedPropertySchema.enum != null &&
            isListOfStrings(resolvedPropertySchema.enum) &&
            resolvedPropertySchema.enum.length === 1 &&
            resolvedPropertySchema.enum[0] != null
        ) {
            possibleDiscrimimants[propertyName] = resolvedPropertySchema.enum[0];
        }

        const maybeConstValue =
            getProperty<string>(resolvedPropertySchema, "const") ??
            (propertyName === "type" ? resolvedPropertySchema.example : undefined);
        if (resolvedPropertySchema.type === "string" && maybeConstValue != null) {
            possibleDiscrimimants[propertyName] = maybeConstValue;
        }

        // assuming that if a type property on the object exists and has an example then it could be the discriminant
        if (propertyName === "type" && resolvedPropertySchema.example != null) {
            possibleDiscrimimants[propertyName] = resolvedPropertySchema.example;
        }
    }
    return possibleDiscrimimants;
}

export function getProperty<T>(object: object, property: string): T | undefined {
    // eslint-disable-next-line @typescript-eslint/no-explicit-any
    const extensionValue = (object as any)[property];
    if (extensionValue != null) {
        return extensionValue as T;
    }
    return undefined;
}<|MERGE_RESOLUTION|>--- conflicted
+++ resolved
@@ -583,11 +583,7 @@
             description,
             wrapAsNullable,
             keySchema: {
-<<<<<<< HEAD
                 nameOverride: undefined,
-=======
-                nameOverride,
->>>>>>> b1a9ea3e
                 generatedName: `${generatedName}Key`,
                 description: undefined,
                 schema: PrimitiveSchemaValueWithExample.string({
@@ -598,11 +594,7 @@
                 groupName
             },
             valueSchema: SchemaWithExample.unknown({
-<<<<<<< HEAD
                 nameOverride: undefined,
-=======
-                nameOverride,
->>>>>>> b1a9ea3e
                 generatedName: `${generatedName}Value`,
                 description: undefined,
                 example: undefined,
@@ -614,7 +606,6 @@
 
     if (schema.type == null) {
         const inferredValue = schema.example ?? schema.default;
-<<<<<<< HEAD
         if (inferredValue != null) {
             if (typeof schema.default === "number") {
                 return convertNumber({
@@ -652,8 +643,6 @@
                 });
             }
         }
-=======
->>>>>>> b1a9ea3e
         return SchemaWithExample.unknown({
             nameOverride,
             generatedName,
@@ -796,9 +785,7 @@
                 generatedName,
                 value: literal,
                 description,
-                groupName,
-                generatedName,
-                nameOverride
+                groupName
             }),
             groupName,
             description
@@ -809,9 +796,7 @@
         generatedName,
         value: literal,
         groupName,
-        description,
-        generatedName,
-        nameOverride
+        description
     });
 }
 
@@ -839,9 +824,7 @@
                 generatedName,
                 schema: primitive,
                 description,
-                groupName,
-                generatedName,
-                nameOverride
+                groupName
             }),
             groupName,
             description
@@ -852,9 +835,7 @@
         generatedName,
         schema: primitive,
         description,
-        groupName,
-        generatedName,
-        nameOverride
+        groupName
     });
 }
 
