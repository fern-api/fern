import { LiteralSchemaValue, ReferencedSchema, Schema } from "@fern-fern/openapi-ir-model/finalIr";
import {
    NamedFullExample,
    PrimitiveSchemaValueWithExample,
    SchemaWithExample
} from "@fern-fern/openapi-ir-model/parseIr";
import { isEqual } from "lodash-es";
import { OpenAPIV3 } from "openapi-types";
import { AbstractOpenAPIV3ParserContext } from "../AbstractOpenAPIV3ParserContext";
import { OpenAPIExtension } from "../extensions/extensions";
import { FernOpenAPIExtension } from "../extensions/fernExtensions";
import { getExtension } from "../extensions/getExtension";
import { getFernEnum } from "../extensions/getFernEnum";
import { getFernTypeExtension } from "../extensions/getFernTypeExtension";
import { getGeneratedTypeName } from "../utils/getSchemaName";
import { isReferenceObject } from "../utils/isReferenceObject";
import { getExampleAsBoolean, getExampleAsNumber, getExamplesString } from "./example/getExample";
import { convertAdditionalProperties, wrapMap } from "./schema/convertAdditionalProperties";
import { convertArray } from "./schema/convertArray";
import { convertDiscriminatedOneOf, convertDiscriminatedOneOfWithVariants } from "./schema/convertDiscriminatedOneOf";
import { convertEnum } from "./schema/convertEnum";
import { convertLiteral } from "./schema/convertLiteral";
import { convertNumber } from "./schema/convertNumber";
import { convertObject } from "./schema/convertObject";
import { convertUndiscriminatedOneOf } from "./schema/convertUndiscriminatedOneOf";

export const SCHEMA_REFERENCE_PREFIX = "#/components/schemas/";

export function convertSchema(
    schema: OpenAPIV3.SchemaObject | OpenAPIV3.ReferenceObject,
    wrapAsNullable: boolean,
    context: AbstractOpenAPIV3ParserContext,
    breadcrumbs: string[],
    referencedAsRequest = false,
    propertiesToExclude: Set<string> = new Set()
): SchemaWithExample {
    if (isReferenceObject(schema)) {
        if (!referencedAsRequest) {
            context.markSchemaAsReferencedByNonRequest(getSchemaIdFromReference(schema));
        } else {
            context.markSchemaAsReferencedByRequest(getSchemaIdFromReference(schema));
        }
        return convertReferenceObject(schema, wrapAsNullable, context, breadcrumbs);
    } else {
        return convertSchemaObject(
            schema,
            wrapAsNullable,
            context,
            breadcrumbs,
            propertiesToExclude,
            referencedAsRequest
        );
    }
}

export function convertReferenceObject(
    schema: OpenAPIV3.ReferenceObject,
    wrapAsNullable: boolean,
    context: AbstractOpenAPIV3ParserContext,
    breadcrumbs: string[]
): SchemaWithExample {
    const referenceSchema = schema.$ref.includes("properties")
        ? convertSchemaObject(context.resolveSchemaReference(schema), wrapAsNullable, context, breadcrumbs, new Set())
        : SchemaWithExample.reference(convertToReferencedSchema(schema, breadcrumbs));
    if (wrapAsNullable) {
        return SchemaWithExample.nullable({
            nameOverride: undefined,
            generatedName: getGeneratedTypeName(breadcrumbs),
            value: referenceSchema,
            description: undefined,
            groupName: undefined
        });
    } else {
        return referenceSchema;
    }
}

export function convertSchemaObject(
    schema: OpenAPIV3.SchemaObject,
    wrapAsNullable: boolean,
    context: AbstractOpenAPIV3ParserContext,
    breadcrumbs: string[],
    propertiesToExclude: Set<string> = new Set(),
    referencedAsRequest = false
): SchemaWithExample {
    const nameOverride = getExtension<string>(schema, FernOpenAPIExtension.TYPE_NAME);
    const groupName = getExtension<string>(schema, FernOpenAPIExtension.SDK_GROUP_NAME);
    const generatedName = getGeneratedTypeName(breadcrumbs);
    const description = schema.description;

<<<<<<< HEAD
    const fernSchema = getFernTypeExtension({ schema, description, nameOverride, generatedName });
=======
    const examples = getExtension<Record<string, unknown>>(schema, OpenAPIExtension.EXAMPLES);
    const fullExamples: NamedFullExample[] = [];
    if (schema.example != null) {
        fullExamples.push({ name: undefined, value: schema.example });
    }
    if (examples != null && Object.keys(examples).length > 0) {
        fullExamples.push(
            ...Object.entries(examples).map(([name, value]) => {
                return { name, value };
            })
        );
    }

    const fernSchema = getFernTypeExtension({ schema, description });
>>>>>>> 8844251a
    if (fernSchema != null) {
        return fernSchema;
    }

    // if a schema is null then we should wrap it as nullable
    if (!wrapAsNullable && schema.nullable === true) {
        return convertSchemaObject(schema, true, context, breadcrumbs);
    }

    // enums
    if (schema.enum != null && (schema.type === "string" || schema.type == null)) {
        if (!isListOfStrings(schema.enum)) {
            // If enum is not a list of strings, just type as a string.
            // TODO(dsinghvi): Emit a warning we are doing this.
            return wrapPrimitive({
                nameOverride,
                generatedName,
                primitive: PrimitiveSchemaValueWithExample.string({
                    minLength: undefined,
                    maxLength: undefined,
                    example: getExamplesString(schema)
                }),
                groupName,
                wrapAsNullable,
                description
            });
        }

        if (schema.enum.length === 1 && schema.enum[0] != null) {
            return convertLiteral({
                nameOverride,
                generatedName,
                wrapAsNullable,
                value: schema.enum[0],
                description,
                groupName
            });
        }

        return convertEnum({
            nameOverride,
            generatedName,
            fernEnum: getFernEnum(schema),
            enumVarNames: getExtension<string[]>(schema, [OpenAPIExtension.ENUM_VAR_NAMES]),
            enumValues: schema.enum,
            description,
            wrapAsNullable,
            groupName
        });
    }

    // eslint-disable-next-line @typescript-eslint/prefer-string-starts-ends-with
    if (isListOfStrings(schema.type) && schema.type[1] != null && schema.type[0] != null) {
        const firstElement = schema.type[0];
        const secondElement = schema.type[1];
        if (firstElement === "null") {
            return SchemaWithExample.nullable({
                nameOverride,
                generatedName,
                value: convertSchemaObject(
                    {
                        ...schema,
                        type: secondElement as OpenAPIV3.NonArraySchemaObjectType
                    },
                    wrapAsNullable,
                    context,
                    breadcrumbs,
                    propertiesToExclude
                ),
                groupName,
                description: schema.description
            });
        } else if (secondElement === "null") {
            return SchemaWithExample.nullable({
                nameOverride,
                generatedName,
                value: convertSchemaObject(
                    {
                        ...schema,
                        type: firstElement as OpenAPIV3.NonArraySchemaObjectType
                    },
                    wrapAsNullable,
                    context,
                    breadcrumbs,
                    propertiesToExclude
                ),
                groupName,
                description: schema.description
            });
        }
    }

    // List of types that is undiscriminated union
    if (isListOfStrings(schema.type) && schema.type.length > 1) {
        const wrapVariantAsNullable = schema.type.includes("null");
        const subtypes: OpenAPIV3.SchemaObject[] = schema.type
            .filter((val) => val !== "null")
            .map((type) => {
                return {
                    // eslint-disable-next-line @typescript-eslint/no-explicit-any
                    type: type as any,
                    nullable: wrapVariantAsNullable
                };
            });
        return convertUndiscriminatedOneOf({
            nameOverride,
            generatedName,
            breadcrumbs,
            description,
            wrapAsNullable,
            context,
            subtypes,
            groupName
        });
    }

    // primitive types
    if (schema === "boolean" || schema.type === "boolean") {
        const literalValue = getExtension<boolean>(schema, FernOpenAPIExtension.BOOLEAN_LITERAL);
        if (literalValue != null) {
            return wrapLiteral({
                nameOverride,
                generatedName,
                literal: LiteralSchemaValue.boolean(literalValue),
                wrapAsNullable,
                description,
                groupName
            });
        }
        return wrapPrimitive({
            nameOverride,
            generatedName,
            primitive: PrimitiveSchemaValueWithExample.boolean({
                example: getExampleAsBoolean(schema)
            }),
            wrapAsNullable,
            description,
            groupName
        });
    }
    if (schema === "number" || schema.type === "number") {
        return convertNumber({
            nameOverride,
            generatedName,
            format: schema.format,
            description,
            wrapAsNullable,
            example: getExampleAsNumber(schema),
            groupName
        });
    }
    if (schema === "integer" || schema.type === "integer") {
        return wrapPrimitive({
            nameOverride,
            generatedName,
            primitive: PrimitiveSchemaValueWithExample.int({
                example: getExampleAsNumber(schema)
            }),
            wrapAsNullable,
            description,
            groupName
        });
    }
    if (schema === "string" || schema.type === "string") {
        if (schema.format === "date-time") {
            return wrapPrimitive({
                nameOverride,
                generatedName,
                primitive: PrimitiveSchemaValueWithExample.datetime({
                    example: getExamplesString(schema)
                }),
                wrapAsNullable,
                description,
                groupName
            });
        }

        const maybeConstValue = getProperty<string>(schema, "const");
        if (maybeConstValue != null) {
            return wrapLiteral({
                nameOverride,
                generatedName,
                literal: LiteralSchemaValue.string(maybeConstValue),
                wrapAsNullable,
                description,
                groupName
            });
        }

        return wrapPrimitive({
            nameOverride,
            generatedName,
            primitive: PrimitiveSchemaValueWithExample.string({
                maxLength: schema.maxLength,
                minLength: schema.minLength,
                example: getExamplesString(schema)
            }),
            groupName,
            wrapAsNullable,
            description
        });
    }

    // arrays
    if (schema.type === "array") {
        return convertArray({
            nameOverride,
            generatedName,
            breadcrumbs,
            item: schema.items,
            description,
            wrapAsNullable,
            context,
            groupName
        });
    }

    // maps
    if (schema.additionalProperties != null && schema.additionalProperties !== false && hasNoProperties(schema)) {
        return convertAdditionalProperties({
            nameOverride,
            generatedName,
            breadcrumbs,
            additionalProperties: schema.additionalProperties,
            description,
            wrapAsNullable,
            context,
            groupName
        });
    }

    // handle object with discriminant
    if (schema.type === "object" && schema.discriminator != null && schema.discriminator.mapping != null) {
        return convertDiscriminatedOneOf({
            nameOverride,
            generatedName,
            breadcrumbs,
            description,
            discriminator: schema.discriminator,
            properties: schema.properties ?? {},
            required: schema.required,
            wrapAsNullable,
            context,
            groupName
        });
    }

    // handle oneOf
    if (schema.oneOf != null && schema.oneOf.length > 0) {
        if (
            schema.discriminator != null &&
            schema.discriminator.mapping != null &&
            Object.keys(schema.discriminator.mapping).length > 0
        ) {
            return convertDiscriminatedOneOf({
                nameOverride,
                generatedName,
                breadcrumbs,
                description,
                discriminator: schema.discriminator,
                properties: schema.properties ?? {},
                required: schema.required,
                wrapAsNullable,
                context,
                groupName
            });
        } else if (schema.oneOf.length === 1 && schema.oneOf[0] != null) {
            const convertedSchema = convertSchema(
                schema.oneOf[0],
                wrapAsNullable,
                context,
                breadcrumbs,
                referencedAsRequest
            );
            return maybeInjectDescriptionOrGroupName(convertedSchema, description, groupName);
        } else if (schema.oneOf.length > 1) {
            if (schema.oneOf.length === 2 && schema.oneOf[0] != null && schema.oneOf[1] != null) {
                const firstSchema = schema.oneOf[0];
                const secondSchema = schema.oneOf[1];
                if (!isReferenceObject(firstSchema) && (firstSchema.type as string) === "null") {
                    return convertSchema(secondSchema, true, context, breadcrumbs);
                } else if (!isReferenceObject(secondSchema) && (secondSchema.type as string) === "null") {
                    return convertSchema(firstSchema, true, context, breadcrumbs);
                }
            }

            const maybeAllEnumValues = getMaybeAllEnumValues({ schemas: schema.oneOf });
            if (maybeAllEnumValues != null) {
                return convertEnum({
                    nameOverride,
                    generatedName,
                    fernEnum: undefined,
                    enumVarNames: undefined,
                    enumValues: maybeAllEnumValues,
                    description,
                    wrapAsNullable,
                    groupName
                });
            }

            const maybeDiscriminant = getDiscriminant({ schemas: schema.oneOf, context });
            if (maybeDiscriminant != null) {
                return convertDiscriminatedOneOfWithVariants({
                    nameOverride,
                    generatedName,
                    breadcrumbs,
                    properties: schema.properties ?? {},
                    required: schema.required,
                    description,
                    wrapAsNullable,
                    discriminant: maybeDiscriminant.discriminant,
                    variants: maybeDiscriminant.schemas,
                    context,
                    groupName
                });
            }

            const hasNullValue =
                schema.oneOf.filter((schema) => {
                    return !isReferenceObject(schema) && (schema.type as string) === "null";
                }).length > 0;
            return convertUndiscriminatedOneOf({
                nameOverride,
                generatedName,
                breadcrumbs,
                description,
                wrapAsNullable: wrapAsNullable || hasNullValue,
                context,
                subtypes: schema.oneOf.filter((schema) => {
                    return isReferenceObject(schema) || (schema.type as string) !== "null";
                }),
                groupName
            });
        }
    }

    // treat anyOf as undiscrminated unions
    if (schema.anyOf != null && schema.anyOf.length > 0) {
        if (schema.anyOf.length === 1 && schema.anyOf[0] != null) {
            const convertedSchema = convertSchema(
                schema.anyOf[0],
                wrapAsNullable,
                context,
                breadcrumbs,
                referencedAsRequest
            );
            return maybeInjectDescriptionOrGroupName(convertedSchema, description, groupName);
        }

        if (schema.anyOf.length === 2) {
            const [firstSchema, secondSchema] = schema.anyOf;
            if (firstSchema != null && secondSchema != null) {
                if (!isReferenceObject(firstSchema) && (firstSchema.type as unknown) === "null") {
                    return convertSchema(secondSchema, true, context, breadcrumbs);
                } else if (!isReferenceObject(secondSchema) && (secondSchema.type as unknown) === "null") {
                    return convertSchema(firstSchema, true, context, breadcrumbs);
                }
            }
        }

        // const maybePrimitive = getPrimitive({ schemas: schema.anyOf, context });

        const maybeDiscriminant = getDiscriminant({ schemas: schema.anyOf, context });
        if (maybeDiscriminant != null) {
            return convertDiscriminatedOneOfWithVariants({
                nameOverride,
                generatedName,
                breadcrumbs,
                properties: schema.properties ?? {},
                required: schema.required,
                description,
                wrapAsNullable,
                discriminant: maybeDiscriminant.discriminant,
                variants: maybeDiscriminant.schemas,
                context,
                groupName
            });
        }

        const hasNullValue =
            schema.anyOf.filter((schema) => {
                return !isReferenceObject(schema) && (schema.type as string) === "null";
            }).length > 0;
        return convertUndiscriminatedOneOf({
            nameOverride,
            generatedName,
            breadcrumbs,
            description,
            wrapAsNullable: wrapAsNullable || hasNullValue,
            context,
            subtypes: schema.anyOf.filter((schema) => {
                return isReferenceObject(schema) || (schema.type as string) !== "null";
            }),
            groupName
        });
    }

    // handle objects
    if (schema.allOf != null || schema.properties != null || schema.required != null) {
        // convert a singular allOf as a reference or inlined schema
        if (schema.allOf != null) {
            const maybeSingularAllOf = getSingularAllOf({ properties: schema.properties ?? {}, allOf: schema.allOf });
            if (maybeSingularAllOf != null) {
                const convertedSchema = convertSchema(
                    maybeSingularAllOf,
                    wrapAsNullable,
                    context,
                    breadcrumbs,
                    referencedAsRequest
                );
                return maybeInjectDescriptionOrGroupName(convertedSchema, description, groupName);
            }

            if (hasNoProperties(schema)) {
                // literals should be considered before primitives.
                // ("string" AND "literal<'example'>") should become a literal
                for (const allOfElement of schema.allOf) {
                    const resolvedAllOfElement = isReferenceObject(allOfElement)
                        ? context.resolveSchemaReference(allOfElement)
                        : allOfElement;

                    if (
                        resolvedAllOfElement.enum != null &&
                        resolvedAllOfElement.enum.length === 1 &&
                        resolvedAllOfElement.type !== "object"
                    ) {
                        // TODO: check if there are any other enums.
                        // if so, we should convert this as a union
                        return convertLiteral({
                            nameOverride,
                            generatedName,
                            wrapAsNullable,
                            value: resolvedAllOfElement.enum[0],
                            description,
                            groupName
                        });
                    }
                }

                // then, if there are no literals, check if there are any non-objects
                // since only objects can be extended.
                // NOTE: this is an incomplete implementation
                for (const allOfElement of schema.allOf) {
                    const resolvedAllOfElement = isReferenceObject(allOfElement)
                        ? context.resolveSchemaReference(allOfElement)
                        : allOfElement;

                    // TODO: check if there are any other non-object and non-enum elements
                    // TODO: check if one of these are maps.
                    if (resolvedAllOfElement.type !== "object" && resolvedAllOfElement.enum == null) {
                        return convertSchema(allOfElement, wrapAsNullable, context, breadcrumbs, referencedAsRequest);
                    }
                }
            }
        }

        // otherwise convert as an object
        return convertObject({
            nameOverride,
            generatedName,
            breadcrumbs,
            properties: schema.properties ?? {},
            description,
            required: schema.required,
            wrapAsNullable,
            allOf: schema.allOf ?? [],
            context,
            propertiesToExclude,
            groupName,
            fullExamples
        });
    }

    // handle vanilla object
    if (schema.type === "object" && hasNoOneOf(schema) && hasNoAllOf(schema) && hasNoProperties(schema)) {
        return wrapMap({
            nameOverride,
            generatedName,
            description,
            wrapAsNullable,
            keySchema: {
                nameOverride: undefined,
                generatedName: `${generatedName}Key`,
                description: undefined,
                schema: PrimitiveSchemaValueWithExample.string({
                    minLength: undefined,
                    maxLength: undefined,
                    example: undefined
                }),
                groupName
            },
            valueSchema: SchemaWithExample.unknown({
                nameOverride: undefined,
                generatedName: `${generatedName}Value`,
                description: undefined,
                example: undefined,
                groupName
            }),
            groupName
        });
    }

    if (schema.type == null) {
        return SchemaWithExample.unknown({
            nameOverride,
            generatedName,
            description,
            groupName,
            example: undefined
        });
    }

    throw new Error(
        `Failed to convert schema breadcrumbs=${JSON.stringify(breadcrumbs)} value=${JSON.stringify(schema)}`
    );
}

export function getSchemaIdFromReference(ref: OpenAPIV3.ReferenceObject): string {
    if (!ref.$ref.startsWith(SCHEMA_REFERENCE_PREFIX)) {
        throw new Error(`Cannot get schema id from reference: ${ref.$ref}`);
    }
    return ref.$ref.replace(SCHEMA_REFERENCE_PREFIX, "");
}

export function convertToReferencedSchema(schema: OpenAPIV3.ReferenceObject, breadcrumbs: string[]): ReferencedSchema {
    const nameOverride = getExtension<string>(schema, FernOpenAPIExtension.TYPE_NAME);
    const generatedName = getGeneratedTypeName(breadcrumbs);
    // eslint-disable-next-line @typescript-eslint/no-explicit-any
    const description = (schema as any).description;
    return Schema.reference({
        // TODO(dsinghvi): references may contain files
        generatedName,
        nameOverride,
        schema: getSchemaIdFromReference(schema),
        description: description ?? undefined,
        groupName: undefined
    });
}

function hasNoOneOf(schema: OpenAPIV3.SchemaObject): boolean {
    return schema.oneOf == null || schema.oneOf.length === 0;
}

function hasNoAllOf(schema: OpenAPIV3.SchemaObject): boolean {
    return schema.allOf == null || schema.allOf.length === 0;
}

function hasNoProperties(schema: OpenAPIV3.SchemaObject): boolean {
    return schema.properties == null || Object.keys(schema.properties).length === 0;
}

function isListOfStrings(x: unknown): x is string[] {
    return Array.isArray(x) && x.every((item) => typeof item === "string");
}

function maybeInjectDescriptionOrGroupName(
    schema: SchemaWithExample,
    description: string | undefined,
    groupName: string | undefined
): SchemaWithExample {
    if (schema.type === "reference") {
        return Schema.reference({
            ...schema,
            description,
            groupName
        });
    } else if (schema.type === "optional" && schema.value.type === "reference") {
        return SchemaWithExample.optional({
            nameOverride: schema.nameOverride,
            generatedName: schema.generatedName,
            value: Schema.reference({
                ...schema.value
            }),
            description,
            groupName
        });
    } else if (schema.type === "nullable" && schema.value.type === "reference") {
        return SchemaWithExample.nullable({
            nameOverride: schema.nameOverride,
            generatedName: schema.generatedName,
            value: Schema.reference({
                ...schema.value
            }),
            description,
            groupName
        });
    }
    return schema;
}

function getSingularAllOf({
    properties,
    allOf
}: {
    properties: Record<string, OpenAPIV3.ReferenceObject | OpenAPIV3.SchemaObject>;
    allOf: (OpenAPIV3.ReferenceObject | OpenAPIV3.SchemaObject)[];
}): OpenAPIV3.ReferenceObject | OpenAPIV3.SchemaObject | undefined {
    if (hasNoProperties({ properties }) && allOf.length === 1 && allOf[0] != null) {
        return allOf[0];
    } else if (hasNoProperties({ properties }) && allOf.length === 2 && allOf[0] != null && allOf[1] != null) {
        const firstAllOf = allOf[0];
        const secondAllOf = allOf[1];
        if (isAllOfElementEmpty(firstAllOf)) {
            return secondAllOf;
        } else if (isAllOfElementEmpty(secondAllOf)) {
            return firstAllOf;
        }
    }
    return undefined;
}

// make sure these const sare sorted alphabetically
const DEFAULT_KEY = ["default"];
const DEFAULT_DESCRIPTION_KEYS = ["default", "description"];
const DESCRIPTION_KEY = ["description"];

function isAllOfElementEmpty(schema: OpenAPIV3.ReferenceObject | OpenAPIV3.SchemaObject): boolean {
    const keys = Object.keys(schema).sort();
    return isEqual(keys, DEFAULT_KEY) || isEqual(keys, DESCRIPTION_KEY) || isEqual(keys, DEFAULT_DESCRIPTION_KEYS);
}

export function wrapLiteral({
    literal,
    wrapAsNullable,
    groupName,
    description,
    nameOverride,
    generatedName
}: {
    literal: LiteralSchemaValue;
    wrapAsNullable: boolean;
    description: string | undefined;
    groupName: string | undefined;
    nameOverride: string | undefined;
    generatedName: string;
}): SchemaWithExample {
    if (wrapAsNullable) {
        return SchemaWithExample.nullable({
            nameOverride,
            generatedName,
            value: SchemaWithExample.literal({
                value: literal,
                description,
                groupName,
                generatedName,
                nameOverride
            }),
            groupName,
            description
        });
    }
    return SchemaWithExample.literal({
        value: literal,
        groupName,
        description,
        generatedName,
        nameOverride
    });
}

export function wrapPrimitive({
    primitive,
    wrapAsNullable,
    groupName,
    description,
    generatedName,
    nameOverride
}: {
    primitive: PrimitiveSchemaValueWithExample;
    wrapAsNullable: boolean;
    groupName: string | undefined;
    description: string | undefined;
    nameOverride: string | undefined;
    generatedName: string;
}): SchemaWithExample {
    if (wrapAsNullable) {
        return SchemaWithExample.nullable({
            nameOverride,
            generatedName,
            value: SchemaWithExample.primitive({
                schema: primitive,
                description,
                groupName,
                generatedName,
                nameOverride
            }),
            groupName,
            description
        });
    }
    return SchemaWithExample.primitive({
        schema: primitive,
        description,
        groupName,
        generatedName,
        nameOverride
    });
}

interface DiscriminantProperty {
    discriminant: string;
    schemas: Record<string, OpenAPIV3.SchemaObject | OpenAPIV3.ReferenceObject>;
}

function getMaybeAllEnumValues({
    schemas
}: {
    schemas: (OpenAPIV3.ReferenceObject | OpenAPIV3.SchemaObject)[];
}): undefined | string[] {
    const enumValues = new Set<string>();
    for (const schema of schemas) {
        if (isReferenceObject(schema)) {
            return undefined;
        }
        if (schema.enum != null && isListOfStrings(schema.enum)) {
            schema.enum.forEach((val) => enumValues.add(val));
        } else {
            return undefined;
        }
    }
    return Array.from(enumValues);
}

function getDiscriminant({
    schemas,
    context
}: {
    schemas: (OpenAPIV3.ReferenceObject | OpenAPIV3.SchemaObject)[];
    context: AbstractOpenAPIV3ParserContext;
}): undefined | DiscriminantProperty {
    const discriminantToVariants: Record<
        string,
        Record<string, OpenAPIV3.SchemaObject | OpenAPIV3.ReferenceObject>
    > = {};
    for (const schema of schemas) {
        const resolvedSchema = isReferenceObject(schema) ? context.resolveSchemaReference(schema) : schema;
        const possibleDiscriminants = getPossibleDiscriminants({ schema: resolvedSchema, context });
        for (const [property, value] of Object.entries(possibleDiscriminants)) {
            const variants = discriminantToVariants[property];
            if (variants != null) {
                variants[value] = schema;
            } else {
                discriminantToVariants[property] = {
                    [value]: schema
                };
            }
        }
    }
    for (const [discriminant, variants] of Object.entries(discriminantToVariants)) {
        if (Object.keys(variants).length === schemas.length) {
            return {
                discriminant,
                schemas: variants
            };
        }
    }
    return undefined;
}

function getPossibleDiscriminants({
    schema,
    context
}: {
    schema: OpenAPIV3.SchemaObject;
    context: AbstractOpenAPIV3ParserContext;
}): Record<string, string> {
    const possibleDiscrimimants: Record<string, string> = {};
    for (const [propertyName, propertySchema] of Object.entries(schema.properties ?? {})) {
        const resolvedPropertySchema = isReferenceObject(propertySchema)
            ? context.resolveSchemaReference(propertySchema)
            : propertySchema;
        if (
            resolvedPropertySchema.type === "string" &&
            resolvedPropertySchema.enum != null &&
            isListOfStrings(resolvedPropertySchema.enum) &&
            resolvedPropertySchema.enum.length === 1 &&
            resolvedPropertySchema.enum[0] != null
        ) {
            possibleDiscrimimants[propertyName] = resolvedPropertySchema.enum[0];
        }

        const maybeConstValue = getProperty<string>(resolvedPropertySchema, "const");
        if (resolvedPropertySchema.type === "string" && maybeConstValue != null) {
            possibleDiscrimimants[propertyName] = maybeConstValue;
        }
    }
    return possibleDiscrimimants;
}

export function getProperty<T>(object: object, property: string): T | undefined {
    // eslint-disable-next-line @typescript-eslint/no-explicit-any
    const extensionValue = (object as any)[property];
    if (extensionValue != null) {
        return extensionValue as T;
    }
    return undefined;
}<|MERGE_RESOLUTION|>--- conflicted
+++ resolved
@@ -88,9 +88,6 @@
     const generatedName = getGeneratedTypeName(breadcrumbs);
     const description = schema.description;
 
-<<<<<<< HEAD
-    const fernSchema = getFernTypeExtension({ schema, description, nameOverride, generatedName });
-=======
     const examples = getExtension<Record<string, unknown>>(schema, OpenAPIExtension.EXAMPLES);
     const fullExamples: NamedFullExample[] = [];
     if (schema.example != null) {
@@ -104,8 +101,7 @@
         );
     }
 
-    const fernSchema = getFernTypeExtension({ schema, description });
->>>>>>> 8844251a
+    const fernSchema = getFernTypeExtension({ schema, description, nameOverride, generatedName });
     if (fernSchema != null) {
         return fernSchema;
     }
