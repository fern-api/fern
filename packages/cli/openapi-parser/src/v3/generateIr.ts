import { TaskContext } from "@fern-api/task-context";
import { OpenAPIFile } from "@fern-fern/openapi-ir-model/ir/_types";
import { OpenAPIV3 } from "openapi-types";
import { OpenAPIV3ParserContext } from "./OpenAPIV3ParserContext";
import { convertPathItem } from "./converters/convertPathItem";
import { convertSchema } from "./converters/convertSchemas";
import { convertSecurityScheme } from "./converters/convertSecurityScheme";
import { convertServer } from "./converters/convertServer";

export function generateIr(openApi: OpenAPIV3.Document, taskContext: TaskContext): OpenAPIFile {
    const context = new OpenAPIV3ParserContext({ document: openApi, taskContext });
    return {
        title: openApi.info.title,
        description: openApi.info.description,
        servers: (openApi.servers ?? []).map((server) => convertServer(server)),
        tags: [],
        endpoints: Object.entries(openApi.paths).flatMap(([path, pathItem]) => {
            if (pathItem == null) {
                return [];
            }
            taskContext.logger.debug(`Converting path ${path}`);
<<<<<<< HEAD
            const pathWithoutTrailingSlash = path.replace(/\/$/, "")
=======
            const pathWithoutTrailingSlash = path.replace(/\/$/, "");
>>>>>>> ac090ce3
            return convertPathItem(pathWithoutTrailingSlash, pathItem, openApi, context);
        }),
        schemas: Object.fromEntries(
            Object.entries(openApi.components?.schemas ?? {}).map(([key, schema]) => {
                taskContext.logger.debug(`Converting component key=${key}`);
                return [key, convertSchema(schema, false, context, [key])];
            })
        ),
        securitySchemes: Object.fromEntries(
            Object.entries(openApi.components?.securitySchemes ?? {}).map(([key, securityScheme]) => {
                const convertedSecurityScheme = convertSecurityScheme(securityScheme);
                if (convertedSecurityScheme == null) {
                    return [];
                }
                return [key, convertSecurityScheme(securityScheme)];
            })
        ),
        nonRequestReferencedSchemas: Array.from(context.getReferencedSchemas()),
        dependencies: [],
    };
}<|MERGE_RESOLUTION|>--- conflicted
+++ resolved
@@ -19,11 +19,7 @@
                 return [];
             }
             taskContext.logger.debug(`Converting path ${path}`);
-<<<<<<< HEAD
-            const pathWithoutTrailingSlash = path.replace(/\/$/, "")
-=======
             const pathWithoutTrailingSlash = path.replace(/\/$/, "");
->>>>>>> ac090ce3
             return convertPathItem(pathWithoutTrailingSlash, pathItem, openApi, context);
         }),
         schemas: Object.fromEntries(
