import { assertNever, isNonNullish } from "@fern-api/core-utils";
import {
    Endpoint,
    EndpointExample,
    EndpointWithExample,
    ErrorExample,
    HttpError,
    LiteralSchemaValue,
    ObjectPropertyWithExample,
    ObjectSchema,
    OpenApiIntermediateRepresentation,
    Schema,
    SchemaId,
    SchemaWithExample,
    SecurityScheme,
    Source,
    Webhook
} from "@fern-api/openapi-ir-sdk";
import { TaskContext } from "@fern-api/task-context";
import { mapValues } from "lodash-es";
import { OpenAPIV3 } from "openapi-types";
import { getExtension } from "../../getExtension";
import { ParseOpenAPIOptions } from "../../options";
import { convertSchema } from "../../schema/convertSchemas";
import { convertToFullExample } from "../../schema/examples/convertToFullExample";
import { convertSchemaWithExampleToSchema } from "../../schema/utils/convertSchemaWithExampleToSchema";
import { getGeneratedTypeName } from "../../schema/utils/getSchemaName";
import { isReferenceObject } from "../../schema/utils/isReferenceObject";
import { AbstractOpenAPIV3ParserContext } from "./AbstractOpenAPIV3ParserContext";
import { convertPathItem, convertPathItemToWebhooks } from "./converters/convertPathItem";
import { convertSecurityScheme } from "./converters/convertSecurityScheme";
import { convertServer } from "./converters/convertServer";
import { ERROR_NAMES } from "./converters/convertToHttpError";
import { ExampleEndpointFactory } from "./converters/ExampleEndpointFactory";
import { ConvertedOperation } from "./converters/operation/convertOperation";
import { FernOpenAPIExtension } from "./extensions/fernExtensions";
import { getFernBasePath } from "./extensions/getFernBasePath";
import { getFernGroups } from "./extensions/getFernGroups";
import { getFernVersion } from "./extensions/getFernVersion";
import { getGlobalHeaders } from "./extensions/getGlobalHeaders";
import { getIdempotencyHeaders } from "./extensions/getIdempotencyHeaders";
import { getVariableDefinitions } from "./extensions/getVariableDefinitions";
import { getWebhooksPathsObject } from "./getWebhookPathsObject";
import { hasIncompleteExample } from "./hasIncompleteExample";
import { OpenAPIV3ParserContext } from "./OpenAPIV3ParserContext";
import { runResolutions } from "./runResolutions";

export function generateIr({
    openApi,
    taskContext,
    options,
    source
}: {
    openApi: OpenAPIV3.Document;
    taskContext: TaskContext;
    options: ParseOpenAPIOptions;
    source: Source;
}): OpenApiIntermediateRepresentation {
    openApi = runResolutions({ openapi: openApi });
    // We need a context to do extract and validate, but we don't have headers at this time since that's
    // what we're extracting. So making a dummy context here without the headers to GET the headers.
    const dummyContext = new OpenAPIV3ParserContext({
        document: openApi,
        taskContext,
        authHeaders: new Set(),
        options
    });

    const securitySchemes: Record<string, SecurityScheme> = Object.fromEntries(
        Object.entries(openApi.components?.securitySchemes ?? {}).map(([key, securityScheme]) => {
<<<<<<< HEAD
            const convertedSecurityScheme = convertSecurityScheme({
                document: openApi,
                securityScheme,
                context: dummyContext
            });
            if (convertedSecurityScheme == null) {
                return [];
            }
            return [key, convertSecurityScheme({ document: openApi, securityScheme, context: dummyContext })];
=======
            const convertedSecurityScheme = convertSecurityScheme(securityScheme, source);
            if (convertedSecurityScheme == null) {
                return [];
            }
            return [key, convertSecurityScheme(securityScheme, source)];
>>>>>>> 8b2379fe
        })
    );
    const authHeaders = new Set(
        ...Object.entries(securitySchemes).map(([_, securityScheme]) => {
            if (securityScheme.type === "basic" || securityScheme.type === "bearer") {
                return "Authorization";
            } else if (securityScheme.type === "header") {
                return securityScheme.headerName;
            }
            return null;
        })
    );
    const context = new OpenAPIV3ParserContext({
        document: openApi,
        taskContext,
        authHeaders,
        options,
        source
    });
    const variables = getVariableDefinitions(openApi);
    const globalHeaders = getGlobalHeaders(openApi);
    const idempotencyHeaders = getIdempotencyHeaders(openApi);

    const audiences = options.audiences ?? [];

    const endpointsWithExample: EndpointWithExample[] = [];
    const webhooks: Webhook[] = [];
    Object.entries(openApi.paths ?? {}).forEach(([path, pathItem]) => {
        if (pathItem == null) {
            return;
        }
        taskContext.logger.debug(`Converting path ${path}`);
        const convertedOperations = convertPathItem(path, pathItem, openApi, context);

        for (const operation of convertedOperations) {
            const operationAudiences = getAudiences({ operation });
            if (audiences.length > 0 && !audiences.some((audience) => operationAudiences.includes(audience))) {
                continue;
            }
            switch (operation.type) {
                case "async":
                    endpointsWithExample.push(operation.sync);
                    endpointsWithExample.push(operation.async);
                    break;
                case "http":
                    endpointsWithExample.push(operation.value);
                    break;
                case "streaming":
                    endpointsWithExample.push(operation.streaming);
                    if (operation.nonStreaming) {
                        endpointsWithExample.push(operation.nonStreaming);
                    }
                    break;
                case "webhook":
                    webhooks.push(operation.value);
                    break;
                default:
                    assertNever(operation);
            }
        }
    });
    Object.entries(getWebhooksPathsObject(openApi)).forEach(([path, pathItem]) => {
        if (pathItem == null) {
            return;
        }
        taskContext.logger.debug(`Converting path ${path}`);
        const convertedWebhooks = convertPathItemToWebhooks(path, pathItem, openApi, context);
        for (const webhook of convertedWebhooks) {
            const webhookAudiences = getAudiences({ operation: webhook });
            if (audiences.length > 0 && !audiences.some((audience) => webhookAudiences.includes(audience))) {
                continue;
            }
            webhooks.push(webhook.value);
        }
    });

    const schemasWithExample: Record<string, SchemaWithExample> = Object.fromEntries(
        Object.entries(openApi.components?.schemas ?? {})
            .map(([key, schema]) => {
                if (!isReferenceObject(schema)) {
                    const ignoreSchema = getExtension<boolean>(schema, FernOpenAPIExtension.IGNORE);
                    if (ignoreSchema != null && ignoreSchema) {
                        return [];
                    }
                    if (ERROR_NAMES.has(key)) {
                        return [
                            key,
                            convertSchema(
                                // eslint-disable-next-line @typescript-eslint/no-explicit-any
                                { ...schema, "x-fern-type-name": `${key}Body` } as any as OpenAPIV3.SchemaObject,
                                false,
                                context,
                                [key],
                                source
                            )
                        ];
                    }
                }
                return [key, convertSchema(schema, false, context, [key], source)];
            })
            .filter((entry) => entry.length > 0)
    );

    // Remove discriminants from discriminated unions since Fern handles this in the IR.
    const schemasWithoutDiscriminants = maybeRemoveDiscriminantsFromSchemas(schemasWithExample, context, source);
    // Add them back when declared as union metadata, as that means we're treating discriminated unions as undiscriminated unions.
    const schemasWithDiscriminants = maybeAddBackDiscriminantsFromSchemas(schemasWithoutDiscriminants, context);
    const schemas: Record<string, Schema> = {};
    for (const [key, schemaWithExample] of Object.entries(schemasWithDiscriminants)) {
        const schema = convertSchemaWithExampleToSchema(schemaWithExample);
        if (context.isSchemaExcluded(key)) {
            continue;
        }
        schemas[key] = schema;
        taskContext.logger.debug(`Converted schema ${key}`);
    }

    const exampleEndpointFactory = new ExampleEndpointFactory(schemasWithoutDiscriminants, context.logger);
    const endpoints = endpointsWithExample.map((endpointWithExample): Endpoint => {
        // if x-fern-examples is not present, generate an example
        const extensionExamples = endpointWithExample.examples;
        let examples: EndpointExample[] = extensionExamples;
        if (
            !options.disableExamples &&
            (extensionExamples.length === 0 || extensionExamples.every(hasIncompleteExample))
        ) {
            const endpointExample = exampleEndpointFactory.buildEndpointExample(endpointWithExample);
            if (endpointExample.length > 0) {
                examples = [
                    ...endpointExample,
                    // Remove incomplete examples (codesamples are included in generated examples)
                    ...extensionExamples.filter((example) => !hasIncompleteExample(example))
                ];
            }
        }

        const request = endpointWithExample.request;
        const response = endpointWithExample.response;

        return {
            ...endpointWithExample,
            request:
                request?.type === "json"
                    ? {
                          ...request,
                          schema: convertSchemaWithExampleToSchema(request.schema)
                      }
                    : request,
            response:
                response?.type === "json"
                    ? {
                          ...response,
                          schema: convertSchemaWithExampleToSchema(response.schema)
                      }
                    : response,
            queryParameters: endpointWithExample.queryParameters.map((queryParameter) => {
                return {
                    description: queryParameter.description,
                    name: queryParameter.name,
                    schema: convertSchemaWithExampleToSchema(queryParameter.schema),
                    parameterNameOverride: queryParameter.parameterNameOverride,
                    availability: queryParameter.availability,
                    source: queryParameter.source
                };
            }),
            pathParameters: endpointWithExample.pathParameters.map((pathParameter) => {
                return {
                    description: pathParameter.description,
                    name: pathParameter.name,
                    schema: convertSchemaWithExampleToSchema(pathParameter.schema),
                    variableReference: pathParameter.variableReference,
                    availability: pathParameter.availability,
                    source: pathParameter.source
                };
            }),
            headers: endpointWithExample.headers.map((header) => {
                return {
                    description: header.description,
                    name: header.name,
                    schema: convertSchemaWithExampleToSchema(header.schema),
                    parameterNameOverride: header.parameterNameOverride,
                    env: header.env,
                    availability: header.availability,
                    source: header.source
                };
            }),
            examples,
            errors: mapValues(endpointWithExample.errors, (error): HttpError => {
                return {
                    generatedName: error.generatedName,
                    nameOverride: error.nameOverride,
                    schema: convertSchemaWithExampleToSchema(error.schema),
                    description: error.description,
                    source: error.source,
                    examples: error.fullExamples
                        ?.map((example): ErrorExample | undefined => {
                            const fullExample = convertToFullExample(example.value);

                            if (fullExample == null) {
                                return undefined;
                            }

                            return {
                                name: example.name,
                                description: example.description,
                                example: fullExample
                            };
                        })
                        .filter(isNonNullish)
                };
            })
        };
    });

    const groupInfo = getFernGroups({ document: openApi, context });

    const ir: OpenApiIntermediateRepresentation = {
        apiVersion: getFernVersion({
            context,
            document: openApi
        }),
        basePath: getFernBasePath(openApi),
        title: openApi.info.title,
        description: openApi.info.description,
        groups: Object.fromEntries(
            Object.entries(groupInfo ?? {}).map(([key, value]) => {
                return [key, { summary: value.summary ?? undefined, description: value.description ?? undefined }];
            })
        ),
        servers: (openApi.servers ?? []).map((server) => convertServer(server)),
        tags: {
            tagsById: Object.fromEntries(
                (openApi.tags ?? []).map((tag) => {
                    return [tag.name, { id: tag.name, description: tag.description }];
                })
            ),
            orderedTagIds: openApi.tags?.map((tag) => tag.name)
        },
        endpoints,
        webhooks,
        channel: [],
        schemas,
        securitySchemes,
        hasEndpointsMarkedInternal: endpoints.some((endpoint) => endpoint.internal),
        nonRequestReferencedSchemas: context.getReferencedSchemas(),
        variables,
        globalHeaders,
        idempotencyHeaders
    };

    return ir;
}

function maybeRemoveDiscriminantsFromSchemas(
    schemas: Record<string, SchemaWithExample>,
    context: AbstractOpenAPIV3ParserContext,
    source: Source
): Record<string, SchemaWithExample> {
    const result: Record<string, SchemaWithExample> = {};
    for (const [schemaId, schema] of Object.entries(schemas)) {
        if (schema.type !== "object") {
            result[schemaId] = schema;
            continue;
        }
        const referenceToSchema: OpenAPIV3.ReferenceObject = {
            $ref: `#/components/schemas/${schemaId}`
        };
        const discriminatedUnionReference = context.getReferencesFromDiscriminatedUnion(referenceToSchema);
        if (discriminatedUnionReference == null) {
            result[schemaId] = schema;
            continue;
        }

        const schemaWithoutDiscriminants: SchemaWithExample.Object_ = {
            ...schema,
            type: "object",
            properties: schema.properties.filter((objectProperty) => {
                return !discriminatedUnionReference.discriminants.has(objectProperty.key);
            }),
            allOfPropertyConflicts: schema.allOfPropertyConflicts.filter((allOfPropertyConflict) => {
                return !discriminatedUnionReference.discriminants.has(allOfPropertyConflict.propertyKey);
            }),
            source
        };
        result[schemaId] = schemaWithoutDiscriminants;

        const parentSchemaIds = getAllParentSchemaIds({ schema, schemas });
        for (const parentSchemaId of [...new Set(parentSchemaIds)]) {
            const parentSchema = result[parentSchemaId] ?? schemas[parentSchemaId];
            if (parentSchema == null || parentSchema.type !== "object") {
                continue;
            }
            result[parentSchemaId] = {
                ...parentSchema,
                type: "object",
                properties: parentSchema.properties.filter((objectProperty) => {
                    return !discriminatedUnionReference.discriminants.has(objectProperty.key);
                }),
                allOfPropertyConflicts: parentSchema.allOfPropertyConflicts.filter((allOfPropertyConflict) => {
                    return !discriminatedUnionReference.discriminants.has(allOfPropertyConflict.propertyKey);
                })
            };
        }
    }
    return result;
}

function maybeAddBackDiscriminantsFromSchemas(
    schemas: Record<string, SchemaWithExample>,
    context: AbstractOpenAPIV3ParserContext
): Record<string, SchemaWithExample> {
    const result: Record<string, SchemaWithExample> = {};
    for (const [schemaId, schema] of Object.entries(schemas)) {
        if (schema.type !== "object") {
            result[schemaId] = schema;
            continue;
        }
        const referenceToSchema: OpenAPIV3.ReferenceObject = {
            $ref: `#/components/schemas/${schemaId}`
        };
        const metadata = context.getDiscriminatedUnionMetadata(referenceToSchema);
        if (metadata == null) {
            result[schemaId] = schema;
            continue;
        }

        const propertiesWithDiscriminants: ObjectPropertyWithExample[] = [];
        for (const property of schema.properties) {
            if (metadata.discriminants.has(property.key)) {
                const discriminantValue = metadata.discriminants.get(property.key);
                if (discriminantValue != null) {
                    propertiesWithDiscriminants.push({
                        ...property,
                        schema: SchemaWithExample.literal({
                            nameOverride: undefined,
                            generatedName: getGeneratedTypeName([schema.generatedName, discriminantValue]),
                            value: LiteralSchemaValue.string(discriminantValue),
                            groupName: undefined,
                            description: undefined,
                            availability: schema.availability
                        })
                    });
                }
            } else {
                propertiesWithDiscriminants.push(property);
            }
        }

        const schemaWithoutDiscriminants: SchemaWithExample.Object_ = {
            ...schema,
            type: "object",
            properties: propertiesWithDiscriminants
        };
        result[schemaId] = schemaWithoutDiscriminants;
    }
    return result;
}

function getAllParentSchemaIds({
    schema,
    schemas
}: {
    schema: ObjectSchema;
    schemas: Record<string, Schema>;
}): SchemaId[] {
    const result: SchemaId[] = [];
    for (const allOfSchema of schema.allOf) {
        result.push(allOfSchema.schema);
        const allOfSchemaDefinition = schemas[allOfSchema.schema];
        if (allOfSchemaDefinition != null && allOfSchemaDefinition.type === "object") {
            result.push(...getAllParentSchemaIds({ schema: allOfSchemaDefinition, schemas }));
        }
    }
    return result;
}

function getAudiences({ operation }: { operation: ConvertedOperation }): string[] {
    let endpointAudiences: string[] = [];
    switch (operation.type) {
        case "async":
            endpointAudiences = operation.async.audiences;
            break;
        case "http":
            endpointAudiences = operation.value.audiences;
            break;
        case "streaming":
            endpointAudiences = operation.streaming.audiences;
            break;
        case "webhook":
            break;
        default:
            assertNever(operation);
    }
    return endpointAudiences;
}<|MERGE_RESOLUTION|>--- conflicted
+++ resolved
@@ -68,7 +68,6 @@
 
     const securitySchemes: Record<string, SecurityScheme> = Object.fromEntries(
         Object.entries(openApi.components?.securitySchemes ?? {}).map(([key, securityScheme]) => {
-<<<<<<< HEAD
             const convertedSecurityScheme = convertSecurityScheme({
                 document: openApi,
                 securityScheme,
@@ -78,13 +77,6 @@
                 return [];
             }
             return [key, convertSecurityScheme({ document: openApi, securityScheme, context: dummyContext })];
-=======
-            const convertedSecurityScheme = convertSecurityScheme(securityScheme, source);
-            if (convertedSecurityScheme == null) {
-                return [];
-            }
-            return [key, convertSecurityScheme(securityScheme, source)];
->>>>>>> 8b2379fe
         })
     );
     const authHeaders = new Set(
