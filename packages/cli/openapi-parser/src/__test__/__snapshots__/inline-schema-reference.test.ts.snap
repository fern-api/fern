// Vitest Snapshot v1, https://vitest.dev/guide/snapshot.html

exports[`inline-schema-reference > inline-schema-reference > parse open api 1`] = `
{
  "apiVersion": null,
  "basePath": null,
  "channel": [],
  "description": null,
  "endpoints": [
    {
      "audiences": [],
      "authed": false,
      "availability": null,
      "description": null,
      "errors": {},
      "examples": [
        {
          "codeSamples": [],
          "description": null,
          "headers": [],
          "name": null,
          "pathParameters": [],
          "queryParameters": [],
          "request": null,
          "response": {
            "properties": {
              "message": {
                "type": "primitive",
                "value": {
                  "type": "string",
                  "value": "message",
                },
              },
            },
            "type": "object",
          },
          "type": "full",
        },
      ],
      "generatedRequestName": "GetExampleRequest",
      "headers": [],
      "idempotent": null,
      "internal": null,
      "method": "GET",
      "namespace": null,
      "operationId": null,
      "pagination": null,
      "path": "/example",
      "pathParameters": [],
      "queryParameters": [],
      "request": null,
      "requestNameOverride": null,
      "response": {
        "description": "Successful response",
        "responseProperty": null,
        "schema": {
          "type": "oneOf",
          "value": {
            "availability": null,
            "description": null,
            "encoding": null,
            "generatedName": "GetExampleResponse",
            "groupName": [],
            "nameOverride": null,
            "schemas": [
              {
                "additionalProperties": false,
                "allOf": [],
                "allOfPropertyConflicts": [],
                "availability": null,
                "description": null,
                "generatedName": "NotFound",
                "groupName": [],
                "nameOverride": null,
                "properties": [
                  {
                    "audiences": [],
                    "availability": null,
                    "conflict": {},
                    "generatedName": "notFoundMessage",
                    "key": "message",
                    "nameOverride": null,
                    "schema": {
                      "availability": null,
                      "description": null,
                      "generatedName": "notFoundMessage",
                      "groupName": [],
                      "nameOverride": null,
                      "title": null,
                      "type": "optional",
                      "value": {
                        "availability": null,
                        "description": null,
                        "generatedName": "NotFoundMessage",
                        "groupName": [],
                        "nameOverride": null,
                        "schema": {
                          "default": null,
                          "format": null,
                          "maxLength": null,
                          "minLength": null,
                          "pattern": null,
                          "type": "string",
                        },
                        "title": null,
                        "type": "primitive",
                      },
                    },
                  },
                ],
                "source": {
                  "file": "inline-schema-reference/openapi.yml",
                  "type": "openapi",
                },
                "title": null,
                "type": "object",
              },
              {
                "availability": null,
                "description": null,
                "generatedName": "GetExampleResponseOne",
                "groupName": null,
                "nameOverride": null,
                "schema": "Schema1",
                "source": {
                  "file": "inline-schema-reference/openapi.yml",
                  "type": "openapi",
                },
                "title": null,
                "type": "reference",
              },
              {
                "availability": null,
                "description": null,
                "generatedName": "GetExampleResponseTwo",
                "groupName": null,
                "nameOverride": null,
                "schema": "Schema2",
                "source": {
                  "file": "inline-schema-reference/openapi.yml",
                  "type": "openapi",
                },
                "title": null,
                "type": "reference",
              },
              {
                "additionalProperties": false,
                "allOf": [],
                "allOfPropertyConflicts": [],
                "availability": null,
                "description": null,
                "generatedName": "GetExampleResponseMessage",
                "groupName": [],
                "nameOverride": null,
                "properties": [
                  {
                    "audiences": [],
                    "availability": null,
                    "conflict": {},
                    "generatedName": "getExampleResponseMessageMessage",
                    "key": "message",
                    "nameOverride": null,
                    "schema": {
                      "availability": null,
                      "description": null,
                      "generatedName": "getExampleResponseMessageMessage",
                      "groupName": [],
                      "nameOverride": null,
                      "title": null,
                      "type": "optional",
                      "value": {
                        "availability": null,
                        "description": null,
                        "generatedName": "GetExampleResponseMessageMessage",
                        "groupName": [],
                        "nameOverride": null,
                        "schema": {
                          "default": null,
                          "format": null,
                          "maxLength": null,
                          "minLength": null,
                          "pattern": null,
                          "type": "string",
                        },
                        "title": null,
                        "type": "primitive",
                      },
                    },
                  },
                ],
                "source": {
                  "file": "inline-schema-reference/openapi.yml",
                  "type": "openapi",
                },
                "title": null,
                "type": "object",
              },
            ],
            "source": {
              "file": "inline-schema-reference/openapi.yml",
              "type": "openapi",
            },
            "title": null,
            "type": "undisciminated",
          },
        },
        "source": {
          "file": "inline-schema-reference/openapi.yml",
          "type": "openapi",
        },
        "type": "json",
      },
      "sdkName": null,
      "server": [],
      "source": {
        "file": "inline-schema-reference/openapi.yml",
        "type": "openapi",
      },
      "summary": "Get Example",
      "tags": [],
    },
  ],
  "globalHeaders": [],
  "groups": {},
  "hasEndpointsMarkedInternal": false,
  "idempotencyHeaders": [],
  "nonRequestReferencedSchemas": [
    "Schema1",
    "Schema2",
  ],
  "schemas": {
    "__no_namespace__": {
      "Schema1": {
        "additionalProperties": false,
        "allOf": [],
        "allOfPropertyConflicts": [],
        "availability": null,
        "description": null,
        "generatedName": "Schema1",
        "groupName": [],
        "nameOverride": null,
        "properties": [
          {
            "audiences": [],
            "availability": null,
            "conflict": {},
            "generatedName": "schema1Id",
            "key": "id",
            "nameOverride": null,
<<<<<<< HEAD
            "schema": {
=======
            "title": null,
            "type": "optional",
            "value": {
>>>>>>> 6639ccb3
              "availability": null,
              "description": null,
              "generatedName": "schema1Id",
              "groupName": [],
              "nameOverride": null,
              "type": "optional",
              "value": {
                "availability": null,
                "description": null,
                "generatedName": "Schema1Id",
                "groupName": [],
                "nameOverride": null,
                "schema": {
                  "default": null,
                  "exclusiveMaximum": null,
                  "exclusiveMinimum": null,
                  "maximum": null,
                  "minimum": null,
                  "multipleOf": null,
                  "type": "int",
                },
                "type": "primitive",
              },
<<<<<<< HEAD
=======
              "title": null,
              "type": "primitive",
>>>>>>> 6639ccb3
            },
          },
          {
            "audiences": [],
            "availability": null,
            "conflict": {},
            "generatedName": "schema1Name",
            "key": "name",
            "nameOverride": null,
<<<<<<< HEAD
            "schema": {
=======
            "title": null,
            "type": "optional",
            "value": {
>>>>>>> 6639ccb3
              "availability": null,
              "description": null,
              "generatedName": "schema1Name",
              "groupName": [],
              "nameOverride": null,
              "type": "optional",
              "value": {
                "availability": null,
                "description": null,
                "generatedName": "Schema1Name",
                "groupName": [],
                "nameOverride": null,
                "schema": {
                  "default": null,
                  "format": null,
                  "maxLength": null,
                  "minLength": null,
                  "pattern": null,
                  "type": "string",
                },
                "type": "primitive",
              },
<<<<<<< HEAD
=======
              "title": null,
              "type": "primitive",
>>>>>>> 6639ccb3
            },
          },
        ],
        "source": {
          "file": "inline-schema-reference/openapi.yml",
          "type": "openapi",
        },
        "type": "object",
      },
<<<<<<< HEAD
      "Schema2": {
        "additionalProperties": false,
        "allOf": [],
        "allOfPropertyConflicts": [],
        "availability": null,
        "description": null,
        "generatedName": "Schema2",
        "groupName": [],
        "nameOverride": null,
        "properties": [
          {
            "audiences": [],
=======
      "title": null,
      "type": "object",
    },
    "Schema2": {
      "additionalProperties": false,
      "allOf": [],
      "allOfPropertyConflicts": [],
      "availability": null,
      "description": null,
      "generatedName": "Schema2",
      "groupName": [],
      "nameOverride": null,
      "properties": [
        {
          "audiences": [],
          "availability": null,
          "conflict": {},
          "generatedName": "schema2Email",
          "key": "email",
          "nameOverride": null,
          "schema": {
>>>>>>> 6639ccb3
            "availability": null,
            "conflict": {},
            "generatedName": "schema2Email",
            "key": "email",
            "nameOverride": null,
<<<<<<< HEAD
            "schema": {
=======
            "title": null,
            "type": "optional",
            "value": {
>>>>>>> 6639ccb3
              "availability": null,
              "description": null,
              "generatedName": "schema2Email",
              "groupName": [],
              "nameOverride": null,
              "type": "optional",
              "value": {
                "availability": null,
                "description": null,
                "generatedName": "Schema2Email",
                "groupName": [],
                "nameOverride": null,
                "schema": {
                  "default": null,
                  "format": null,
                  "maxLength": null,
                  "minLength": null,
                  "pattern": null,
                  "type": "string",
                },
                "type": "primitive",
              },
<<<<<<< HEAD
=======
              "title": null,
              "type": "primitive",
>>>>>>> 6639ccb3
            },
          },
          {
            "audiences": [],
            "availability": null,
            "conflict": {},
            "generatedName": "schema2Age",
            "key": "age",
            "nameOverride": null,
<<<<<<< HEAD
            "schema": {
=======
            "title": null,
            "type": "optional",
            "value": {
>>>>>>> 6639ccb3
              "availability": null,
              "description": null,
              "generatedName": "schema2Age",
              "groupName": [],
              "nameOverride": null,
              "type": "optional",
              "value": {
                "availability": null,
                "description": null,
                "generatedName": "Schema2Age",
                "groupName": [],
                "nameOverride": null,
                "schema": {
                  "default": null,
                  "exclusiveMaximum": null,
                  "exclusiveMinimum": null,
                  "maximum": null,
                  "minimum": null,
                  "multipleOf": null,
                  "type": "int",
                },
                "type": "primitive",
              },
<<<<<<< HEAD
=======
              "title": null,
              "type": "primitive",
>>>>>>> 6639ccb3
            },
          },
        ],
        "source": {
          "file": "inline-schema-reference/openapi.yml",
          "type": "openapi",
        },
        "type": "object",
      },
<<<<<<< HEAD
=======
      "title": null,
      "type": "object",
>>>>>>> 6639ccb3
    },
  },
  "securitySchemes": {},
  "servers": [],
  "tags": {
    "orderedTagIds": null,
    "tagsById": {},
  },
  "title": "Sample API",
  "variables": {},
  "webhooks": [],
}
`;<|MERGE_RESOLUTION|>--- conflicted
+++ resolved
@@ -247,18 +247,13 @@
             "generatedName": "schema1Id",
             "key": "id",
             "nameOverride": null,
-<<<<<<< HEAD
             "schema": {
-=======
-            "title": null,
-            "type": "optional",
-            "value": {
->>>>>>> 6639ccb3
               "availability": null,
               "description": null,
               "generatedName": "schema1Id",
               "groupName": [],
               "nameOverride": null,
+              "title": null,
               "type": "optional",
               "value": {
                 "availability": null,
@@ -275,13 +270,9 @@
                   "multipleOf": null,
                   "type": "int",
                 },
+                "title": null,
                 "type": "primitive",
               },
-<<<<<<< HEAD
-=======
-              "title": null,
-              "type": "primitive",
->>>>>>> 6639ccb3
             },
           },
           {
@@ -291,18 +282,13 @@
             "generatedName": "schema1Name",
             "key": "name",
             "nameOverride": null,
-<<<<<<< HEAD
             "schema": {
-=======
-            "title": null,
-            "type": "optional",
-            "value": {
->>>>>>> 6639ccb3
               "availability": null,
               "description": null,
               "generatedName": "schema1Name",
               "groupName": [],
               "nameOverride": null,
+              "title": null,
               "type": "optional",
               "value": {
                 "availability": null,
@@ -318,13 +304,9 @@
                   "pattern": null,
                   "type": "string",
                 },
+                "title": null,
                 "type": "primitive",
               },
-<<<<<<< HEAD
-=======
-              "title": null,
-              "type": "primitive",
->>>>>>> 6639ccb3
             },
           },
         ],
@@ -332,9 +314,9 @@
           "file": "inline-schema-reference/openapi.yml",
           "type": "openapi",
         },
+        "title": null,
         "type": "object",
       },
-<<<<<<< HEAD
       "Schema2": {
         "additionalProperties": false,
         "allOf": [],
@@ -347,46 +329,18 @@
         "properties": [
           {
             "audiences": [],
-=======
-      "title": null,
-      "type": "object",
-    },
-    "Schema2": {
-      "additionalProperties": false,
-      "allOf": [],
-      "allOfPropertyConflicts": [],
-      "availability": null,
-      "description": null,
-      "generatedName": "Schema2",
-      "groupName": [],
-      "nameOverride": null,
-      "properties": [
-        {
-          "audiences": [],
-          "availability": null,
-          "conflict": {},
-          "generatedName": "schema2Email",
-          "key": "email",
-          "nameOverride": null,
-          "schema": {
->>>>>>> 6639ccb3
             "availability": null,
             "conflict": {},
             "generatedName": "schema2Email",
             "key": "email",
             "nameOverride": null,
-<<<<<<< HEAD
             "schema": {
-=======
-            "title": null,
-            "type": "optional",
-            "value": {
->>>>>>> 6639ccb3
               "availability": null,
               "description": null,
               "generatedName": "schema2Email",
               "groupName": [],
               "nameOverride": null,
+              "title": null,
               "type": "optional",
               "value": {
                 "availability": null,
@@ -402,13 +356,9 @@
                   "pattern": null,
                   "type": "string",
                 },
+                "title": null,
                 "type": "primitive",
               },
-<<<<<<< HEAD
-=======
-              "title": null,
-              "type": "primitive",
->>>>>>> 6639ccb3
             },
           },
           {
@@ -418,18 +368,13 @@
             "generatedName": "schema2Age",
             "key": "age",
             "nameOverride": null,
-<<<<<<< HEAD
             "schema": {
-=======
-            "title": null,
-            "type": "optional",
-            "value": {
->>>>>>> 6639ccb3
               "availability": null,
               "description": null,
               "generatedName": "schema2Age",
               "groupName": [],
               "nameOverride": null,
+              "title": null,
               "type": "optional",
               "value": {
                 "availability": null,
@@ -446,13 +391,9 @@
                   "multipleOf": null,
                   "type": "int",
                 },
+                "title": null,
                 "type": "primitive",
               },
-<<<<<<< HEAD
-=======
-              "title": null,
-              "type": "primitive",
->>>>>>> 6639ccb3
             },
           },
         ],
@@ -460,13 +401,9 @@
           "file": "inline-schema-reference/openapi.yml",
           "type": "openapi",
         },
+        "title": null,
         "type": "object",
       },
-<<<<<<< HEAD
-=======
-      "title": null,
-      "type": "object",
->>>>>>> 6639ccb3
     },
   },
   "securitySchemes": {},
