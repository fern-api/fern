--- conflicted
+++ resolved
@@ -38,13 +38,8 @@
     "@fern-api/semver-utils": "workspace:*",
     "@fern-api/task-context": "workspace:*",
     "@fern-api/yaml-schema": "workspace:*",
-<<<<<<< HEAD
     "@fern-fern/docs-config": "0.0.70",
-    "@fern-fern/fiddle-sdk": "^0.0.386",
-=======
-    "@fern-fern/docs-config": "0.0.53",
     "@fern-fern/fiddle-sdk": "^0.0.400",
->>>>>>> 7f2cb447
     "@fern-fern/openapi-ir-model": "0.0.165",
     "axios": "^0.27.2",
     "glob": "^7.2.0",
