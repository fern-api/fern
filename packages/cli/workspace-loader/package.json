{
  "name": "@fern-api/workspace-loader",
  "version": "0.0.0",
  "repository": {
    "type": "git",
    "url": "https://github.com/fern-api/fern.git",
    "directory": "packages/cli/workspace-loader"
  },
  "private": true,
  "files": [
    "lib"
  ],
  "type": "module",
  "source": "src/index.ts",
  "main": "lib/index.js",
  "types": "lib/index.d.ts",
  "sideEffects": false,
  "scripts": {
    "clean": "rm -rf ./lib && tsc --build --clean",
    "compile": "tsc --build",
    "test": "yarn compile && jest --passWithNoTests",
    "lint:eslint": "eslint --max-warnings 0 . --ignore-path=../../../.eslintignore --report-unused-disable-directives",
    "lint:eslint:fix": "yarn lint:eslint --fix",
    "format": "prettier --write --ignore-unknown --ignore-path ../../../shared/.prettierignore \"**\"",
    "format:check": "prettier --check --ignore-unknown --ignore-path ../../../shared/.prettierignore \"**\"",
    "organize-imports": "organize-imports-cli tsconfig.json",
    "depcheck": "depcheck"
  },
  "dependencies": {
    "@fern-api/core": "workspace:*",
    "@fern-api/core-utils": "workspace:*",
    "@fern-api/dependencies-configuration": "workspace:*",
    "@fern-api/fs-utils": "workspace:*",
    "@fern-api/generators-configuration": "workspace:*",
    "@fern-api/openapi-ir-to-fern": "workspace:*",
    "@fern-api/openapi-parser": "workspace:*",
    "@fern-api/project-configuration": "workspace:*",
    "@fern-api/semver-utils": "workspace:*",
    "@fern-api/task-context": "workspace:*",
    "@fern-api/yaml-schema": "workspace:*",
    "@fern-fern/docs-config": "0.0.75",
    "@fern-fern/fiddle-sdk": "^0.0.411",
<<<<<<< HEAD
    "@fern-fern/openapi-ir-model": "0.0.176",
=======
    "@fern-fern/openapi-ir-model": "0.0.180",
>>>>>>> c615c905
    "axios": "^0.27.2",
    "glob": "^8.0.3",
    "glob-promise": "^5.0.0",
    "js-yaml": "^4.1.0",
    "lodash-es": "^4.17.21",
    "tar": "^6.2.0",
    "tmp-promise": "^3.0.3",
    "zod": "^3.22.3"
  },
  "devDependencies": {
    "@types/jest": "^29.0.3",
    "@types/js-yaml": "^4.0.8",
    "@types/lodash-es": "^4.17.9",
    "@types/node": "^18.7.18",
    "@types/tar": "^6.1.7",
    "depcheck": "^1.4.6",
    "eslint": "^8.56.0",
    "jest": "^29.7.0",
    "organize-imports-cli": "^0.10.0",
    "prettier": "^2.7.1",
    "typescript": "4.6.4"
  }
}<|MERGE_RESOLUTION|>--- conflicted
+++ resolved
@@ -40,11 +40,7 @@
     "@fern-api/yaml-schema": "workspace:*",
     "@fern-fern/docs-config": "0.0.75",
     "@fern-fern/fiddle-sdk": "^0.0.411",
-<<<<<<< HEAD
-    "@fern-fern/openapi-ir-model": "0.0.176",
-=======
-    "@fern-fern/openapi-ir-model": "0.0.180",
->>>>>>> c615c905
+    "@fern-fern/openapi-ir-model": "0.0.181",
     "axios": "^0.27.2",
     "glob": "^8.0.3",
     "glob-promise": "^5.0.0",
