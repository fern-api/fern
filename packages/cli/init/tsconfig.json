{
  "extends": "../../../shared/tsconfig.shared.json",
  "compilerOptions": { "composite": true, "outDir": "lib", "rootDir": "src" },
  "include": ["./src"],
  "references": [
<<<<<<< HEAD
    { "path": "../../commons/core-utils" },
=======
>>>>>>> 0de1a857
    { "path": "../../commons/fs-utils" },
    { "path": "../config-management/generators-configuration" },
    { "path": "../config-management/project-configuration" },
    { "path": "../task-context" },
    { "path": "../yaml/yaml-schema" }
  ]
}<|MERGE_RESOLUTION|>--- conflicted
+++ resolved
@@ -3,10 +3,6 @@
   "compilerOptions": { "composite": true, "outDir": "lib", "rootDir": "src" },
   "include": ["./src"],
   "references": [
-<<<<<<< HEAD
-    { "path": "../../commons/core-utils" },
-=======
->>>>>>> 0de1a857
     { "path": "../../commons/fs-utils" },
     { "path": "../config-management/generators-configuration" },
     { "path": "../config-management/project-configuration" },
