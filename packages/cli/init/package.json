{
  "name": "@fern-api/init",
  "version": "0.0.0",
  "repository": {
    "type": "git",
    "url": "https://github.com/fern-api/fern.git",
    "directory": "packages/cli/init"
  },
  "files": [
    "lib"
  ],
  "type": "module",
  "source": "src/index.ts",
  "main": "lib/index.js",
  "types": "lib/index.d.ts",
  "sideEffects": false,
  "scripts": {
    "clean": "rm -rf ./lib && tsc --build --clean",
    "compile": "tsc --build",
    "test": "yarn compile && jest --passWithNoTests",
    "lint:eslint": "eslint --max-warnings 0 . --ignore-path=../../../.eslintignore",
    "lint:eslint:fix": "eslint --max-warnings 0 . --ignore-path=../../../.eslintignore --fix",
    "format": "prettier --write --ignore-unknown --ignore-path ../../../shared/.prettierignore \"**\"",
    "format:check": "prettier --check --ignore-unknown --ignore-path ../../../shared/.prettierignore \"**\"",
    "depcheck": "depcheck"
  },
  "dependencies": {
<<<<<<< HEAD
    "@fern-api/core-utils": "workspace:*",
=======
>>>>>>> 0de1a857
    "@fern-api/fs-utils": "workspace:*",
    "@fern-api/generators-configuration": "workspace:*",
    "@fern-api/project-configuration": "workspace:*",
    "@fern-api/task-context": "workspace:*",
    "@fern-api/yaml-schema": "workspace:*",
    "chalk": "^5.0.1",
    "inquirer": "^9.1.0",
    "js-yaml": "^4.1.0"
  },
  "devDependencies": {
    "@babel/core": "^7.19.1",
    "@babel/preset-env": "^7.19.1",
    "@babel/preset-typescript": "^7.18.6",
    "@types/inquirer": "^9.0.1",
    "@types/jest": "^29.0.3",
    "@types/js-yaml": "^4.0.5",
    "@types/node": "^18.7.18",
    "depcheck": "^1.4.3",
    "eslint": "^8.26.0",
    "jest": "^29.0.3",
    "prettier": "^2.7.1",
    "typescript": "4.6.4"
  }
}<|MERGE_RESOLUTION|>--- conflicted
+++ resolved
@@ -25,10 +25,6 @@
     "depcheck": "depcheck"
   },
   "dependencies": {
-<<<<<<< HEAD
-    "@fern-api/core-utils": "workspace:*",
-=======
->>>>>>> 0de1a857
     "@fern-api/fs-utils": "workspace:*",
     "@fern-api/generators-configuration": "workspace:*",
     "@fern-api/project-configuration": "workspace:*",
