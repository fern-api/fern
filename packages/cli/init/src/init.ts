<<<<<<< HEAD
import { AbsoluteFilePath, cwd, doesPathExist, join } from "@fern-api/fs-utils";
import { FERN_DIRECTORY, ProjectConfigSchema, PROJECT_CONFIG_FILENAME } from "@fern-api/project-configuration";
=======
import { AbsoluteFilePath, cwd, doesPathExist, join } from "@fern-api/core-utils";
import {
    DEFAULT_WORSPACE_FOLDER_NAME,
    FERN_DIRECTORY,
    ProjectConfigSchema,
    PROJECT_CONFIG_FILENAME,
} from "@fern-api/project-configuration";
>>>>>>> 6685ad38
import { TaskContext } from "@fern-api/task-context";
import chalk from "chalk";
import { mkdir, writeFile } from "fs/promises";
import inquirer, { InputQuestion } from "inquirer";
import path from "path";
import { createWorkspace } from "./createWorkspace";

export async function initialize({
    organization,
    versionOfCli,
    context,
}: {
    organization: string | undefined;
    versionOfCli: string;
    context: TaskContext;
}): Promise<void> {
    const pathToFernDirectory = join(cwd(), FERN_DIRECTORY);

    if (!(await doesPathExist(pathToFernDirectory))) {
        if (organization == null) {
            await context.takeOverTerminal(async () => {
                organization = await askForOrganization();
            });
        }
        // eslint-disable-next-line @typescript-eslint/no-non-null-assertion
        const castedOrganization = organization!;

        await mkdir(FERN_DIRECTORY);
        await writeProjectConfig({
            filepath: join(pathToFernDirectory, PROJECT_CONFIG_FILENAME),
            organization: castedOrganization,
            versionOfCli,
        });
    }

    const directoryOfWorkspace = await getDirectoryOfNewWorkspace({ pathToFernDirectory });
    await createWorkspace({ directoryOfWorkspace });
    context.logger.info(chalk.green("Created new API: ./" + path.relative(process.cwd(), directoryOfWorkspace)));
}

async function writeProjectConfig({
    organization,
    filepath,
    versionOfCli,
}: {
    organization: string;
    filepath: AbsoluteFilePath;
    versionOfCli: string;
}): Promise<void> {
    const projectConfig: ProjectConfigSchema = {
        organization,
        version: versionOfCli,
    };
    await writeFile(filepath, JSON.stringify(projectConfig, undefined, 4));
}

async function askForOrganization() {
    const organizationQuestion: InputQuestion<{ organization: string }> = {
        type: "input",
        name: "organization",
        message: "What's the name of your organization?",
    };
    const answers = await inquirer.prompt(organizationQuestion);
    return answers.organization;
}

async function getDirectoryOfNewWorkspace({ pathToFernDirectory }: { pathToFernDirectory: AbsoluteFilePath }) {
    let pathToWorkspaceDirectory: AbsoluteFilePath = join(pathToFernDirectory, DEFAULT_WORSPACE_FOLDER_NAME);

    let attemptCount = 0;
    while (await doesPathExist(pathToWorkspaceDirectory)) {
        pathToWorkspaceDirectory = join(pathToFernDirectory, `${DEFAULT_WORSPACE_FOLDER_NAME}${++attemptCount}`);
    }

    return pathToWorkspaceDirectory;
}<|MERGE_RESOLUTION|>--- conflicted
+++ resolved
@@ -1,15 +1,10 @@
-<<<<<<< HEAD
 import { AbsoluteFilePath, cwd, doesPathExist, join } from "@fern-api/fs-utils";
-import { FERN_DIRECTORY, ProjectConfigSchema, PROJECT_CONFIG_FILENAME } from "@fern-api/project-configuration";
-=======
-import { AbsoluteFilePath, cwd, doesPathExist, join } from "@fern-api/core-utils";
 import {
     DEFAULT_WORSPACE_FOLDER_NAME,
     FERN_DIRECTORY,
     ProjectConfigSchema,
     PROJECT_CONFIG_FILENAME,
 } from "@fern-api/project-configuration";
->>>>>>> 6685ad38
 import { TaskContext } from "@fern-api/task-context";
 import chalk from "chalk";
 import { mkdir, writeFile } from "fs/promises";
