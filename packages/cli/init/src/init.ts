import { AbsoluteFilePath, cwd, doesPathExist, join } from "@fern-api/fs-utils";
<<<<<<< HEAD
import { FERN_DIRECTORY, ProjectConfigSchema, PROJECT_CONFIG_FILENAME } from "@fern-api/project-configuration";
=======
import {
    DEFAULT_WORSPACE_FOLDER_NAME,
    FERN_DIRECTORY,
    ProjectConfigSchema,
    PROJECT_CONFIG_FILENAME,
} from "@fern-api/project-configuration";
>>>>>>> 0de1a857
import { TaskContext } from "@fern-api/task-context";
import chalk from "chalk";
import { mkdir, writeFile } from "fs/promises";
import inquirer, { InputQuestion } from "inquirer";
import path from "path";
import { createWorkspace } from "./createWorkspace";

export async function initialize({
    organization,
    versionOfCli,
    context,
}: {
    organization: string | undefined;
    versionOfCli: string;
    context: TaskContext;
}): Promise<void> {
    const pathToFernDirectory = join(cwd(), FERN_DIRECTORY);

    if (!(await doesPathExist(pathToFernDirectory))) {
        if (organization == null) {
            await context.takeOverTerminal(async () => {
                organization = await askForOrganization();
            });
        }
        // eslint-disable-next-line @typescript-eslint/no-non-null-assertion
        const castedOrganization = organization!;

        await mkdir(FERN_DIRECTORY);
        await writeProjectConfig({
            filepath: join(pathToFernDirectory, PROJECT_CONFIG_FILENAME),
            organization: castedOrganization,
            versionOfCli,
        });
    }

    const directoryOfWorkspace = await getDirectoryOfNewWorkspace({ pathToFernDirectory });
    await createWorkspace({ directoryOfWorkspace });
    context.logger.info(chalk.green("Created new API: ./" + path.relative(process.cwd(), directoryOfWorkspace)));
}

async function writeProjectConfig({
    organization,
    filepath,
    versionOfCli,
}: {
    organization: string;
    filepath: AbsoluteFilePath;
    versionOfCli: string;
}): Promise<void> {
    const projectConfig: ProjectConfigSchema = {
        organization,
        version: versionOfCli,
    };
    await writeFile(filepath, JSON.stringify(projectConfig, undefined, 4));
}

async function askForOrganization() {
    const organizationQuestion: InputQuestion<{ organization: string }> = {
        type: "input",
        name: "organization",
        message: "What's the name of your organization?",
    };
    const answers = await inquirer.prompt(organizationQuestion);
    return answers.organization;
}

async function getDirectoryOfNewWorkspace({ pathToFernDirectory }: { pathToFernDirectory: AbsoluteFilePath }) {
    let pathToWorkspaceDirectory: AbsoluteFilePath = join(pathToFernDirectory, DEFAULT_WORSPACE_FOLDER_NAME);

    let attemptCount = 0;
    while (await doesPathExist(pathToWorkspaceDirectory)) {
        pathToWorkspaceDirectory = join(pathToFernDirectory, `${DEFAULT_WORSPACE_FOLDER_NAME}${++attemptCount}`);
    }

    return pathToWorkspaceDirectory;
}<|MERGE_RESOLUTION|>--- conflicted
+++ resolved
@@ -1,14 +1,10 @@
 import { AbsoluteFilePath, cwd, doesPathExist, join } from "@fern-api/fs-utils";
-<<<<<<< HEAD
-import { FERN_DIRECTORY, ProjectConfigSchema, PROJECT_CONFIG_FILENAME } from "@fern-api/project-configuration";
-=======
 import {
     DEFAULT_WORSPACE_FOLDER_NAME,
     FERN_DIRECTORY,
     ProjectConfigSchema,
     PROJECT_CONFIG_FILENAME,
 } from "@fern-api/project-configuration";
->>>>>>> 0de1a857
 import { TaskContext } from "@fern-api/task-context";
 import chalk from "chalk";
 import { mkdir, writeFile } from "fs/promises";
