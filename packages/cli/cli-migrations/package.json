--- conflicted
+++ resolved
@@ -55,12 +55,8 @@
     "@types/js-yaml": "^4.0.8",
     "@types/node": "18.15.3",
     "depcheck": "^1.4.7",
-<<<<<<< HEAD
+    "tmp-promise": "^3.0.3",
     "typescript": "5.8.3",
-=======
-    "tmp-promise": "^3.0.3",
-    "typescript": "5.7.2",
->>>>>>> 51301f65
     "vitest": "^2.1.9"
   }
 }