--- conflicted
+++ resolved
@@ -1,7 +1,5 @@
 - changelogEntry:
     - summary: |
-<<<<<<< HEAD
-=======
         Add support for setting the `User-Agent` header value for Go generators.
       type: fix
   irVersion: 53
@@ -37,22 +35,14 @@
 
 - changelogEntry:
     - summary: |
->>>>>>> 9e2fa9c2
         Defaults are no longer set on datetimes when converting to docs shapes.
       type: fix
   irVersion: 53
   version: 0.45.4
-<<<<<<< HEAD
-
-- changelogEntry:
-    - summary: |
-        Bumped Java IR to latest (v53)
-=======
   
 - changelogEntry:
     - summary: |
         Unknown schemas are no longer incorrectly marked as `additionalProperties: true`.
->>>>>>> 9e2fa9c2
       type: chore
   irVersion: 53
   version: 0.45.4-rc1
