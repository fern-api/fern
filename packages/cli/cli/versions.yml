# yaml-language-server: $schema=../../../fern-versions-yml.schema.json
- changelogEntry:
    - summary: |  
<<<<<<< HEAD
        Add fern protoc-gen-fern command to CLI, used as a proxy to generate IR from proto files.
      type: feat
  irVersion: 58
  createdAt: "2025-06-30"
  version: 0.64.27
=======
        Support the `x-displayName` extension on the tag definition in OpenAPI. This allows OpenAPI
         specifications to define custom display names for tags that will be used in generated documentation.
      type: feat
  irVersion: 58
  createdAt: "2025-07-01"
  version: 0.64.28
>>>>>>> e18f68fd

- changelogEntry:
    - summary: |  
        Fixes the OpenAPI parser to correctly include query parameters in `Content-Type: application/octet-stream` requests.
      type: fix
  irVersion: 58
  createdAt: "2025-06-28"
  version: 0.64.26

- changelogEntry:
    - summary: |  
        Remove all org-specific legacy preview pins.
      type: feat
  irVersion: 58
  createdAt: "2025-06-27"
  version: 0.64.25

- changelogEntry:
    - summary: |  
        Added Server-Sent Events (SSE) support to Java stream implementation. The Java SDK generator now 
        supports SSE streaming alongside existing JSON streaming, enabling real-time incremental responses 
        for chat applications and live data feeds.
      type: feat
  irVersion: 58
  createdAt: "2025-06-27"
  version: 0.64.24

- changelogEntry:
    - summary: |
        When a part in a multipart form request has `Content-Type: application/json` in OpenAPI or Fern Definition, interpret it as `style: json`.
      type: fix
  irVersion: 58
  createdAt: "2025-06-26"
  version: 0.64.25

- changelogEntry:
    - summary: |
        Global headers are now used to create endpoint examples. When building endpoint examples, global headers 
        are automatically included in the headers section of each example. This ensures that all endpoints have consistent 
        header examples that match the global header configuration.
      type: fix
  irVersion: 58
  createdAt: "2025-06-25"
  version: 0.64.23

- changelogEntry:
    - summary: |
        Make proto file target field optional in generators.yml
      type: feat
  irVersion: 58
  createdAt: "2025-06-25"
  version: 0.64.22

- changelogEntry:
    - summary: |
        Introduce `x-fern-discriminated` extension to configure oneOf union behavior in OpenAPI specs.

        ```yaml
        # Example usage in OpenAPI schema
        oneOf:
          - $ref: '#/components/schemas/Circle'
          - $ref: '#/components/schemas/Square'
        x-fern-discriminated: false  # Treat as undiscriminated union
        ```
        
        When `x-fern-discriminated` is set to `false`, the oneOf will be treated as an undiscriminated union instead of a discriminated union.
      type: feat
  irVersion: 58
  createdAt: "2025-06-24"
  version: 0.64.21


- changelogEntry:
    - summary: |
        Remove 'fern-check' error for global header examples included with 'x-fern-examples'
      type: fix
  irVersion: 58
  createdAt: "2025-06-24"
  version: 0.64.20

- changelogEntry:
    - summary: |
        Pin Windows to legacy preview mode.
      type: fix
  irVersion: 58
  createdAt: "2025-06-24"
  version: 0.64.19

- changelogEntry:
    - summary: |
      type: fix
  irVersion: 58
  createdAt: "2025-06-24"
  version: 0.64.18

- changelogEntry:
    - summary: |
      type: feat
  irVersion: 58
  createdAt: "2025-06-23"
  version: 0.64.17-rc0

- changelogEntry:
    - summary: |
        Add `fern export` command to export API to an OpenAPI spec.
      type: feat
  irVersion: 58
  createdAt: "2025-06-23"
  version: 0.64.16

- changelogEntry:
    - summary: |
        Fixed ExampleTypeFactory to ignore generating parameters in example when that parameter is both optional and deprecated
      type: fix
  irVersion: 58
  createdAt: "2025-06-21"
  version: 0.64.15

- changelogEntry:
    - summary: |
        Separate nullable and optional property handling in IR conversion.
      type: fix
  irVersion: 58
  createdAt: "2025-06-19"
  version: 0.64.14

- changelogEntry:
    - summary: |
        Respect additional properties in docs example generation by preserving them in generated examples instead of 
        stripping unknown properties.
      type: fix
  irVersion: 58
  createdAt: "2025-06-19"
  version: 0.64.13

- changelogEntry:
    - summary: |
        Add configuration option to preserve oneOfs with a single schema.
      type: feat
  irVersion: 58
  createdAt: "2025-06-18"
  version: 0.64.12

- changelogEntry:
    - summary: |
        Fix handling of legacy webhook examples snippets.
      type: fix
  irVersion: 58
  createdAt: "2025-06-17"
  version: 0.64.11

- changelogEntry:
    - summary: |
        Add configuration option to disable snippets in docs generation, speeding up generation time.
      type: feat
  irVersion: 58
  createdAt: "2025-06-16"
  version: 0.64.10

- changelogEntry:
    - summary: |
        Update CLI for sites pinned to the legacy deployment.
      type: fix
  irVersion: 58
  createdAt: "2025-06-16"
  version: 0.64.9

- changelogEntry:
    - summary: |
        Support hot-reloading for changes to OpenRPC specs in local development mode.
      type: fix
  irVersion: 58
  createdAt: "2025-06-14"
  version: 0.64.8

- changelogEntry:
    - summary: |
        Further support for docs with multiple custom subpaths
      type: fix
  irVersion: 58
  createdAt: "2025-06-12"
  version: 0.64.7

- changelogEntry:
    - summary: |
        The Readme importer now downloads MDX files from the source documentation. 
        This allows for better handling of React components and dynamic content in the imported documentation. 
        The importer will preserve the MDX syntax and structure while converting the content to a format compatible with Fern's documentation system.
      type: fix
  irVersion: 58
  createdAt: "2025-06-12"
  version: 0.64.6

- changelogEntry:
    - summary: |
        Relative links between markdown files now works for docs using custom subpaths. 
      type: fix
  irVersion: 58
  createdAt: "2025-06-12"
  version: 0.64.5

- changelogEntry:
    - summary: |
        Don't use posthog when CLI is running from self-hosted container.
      type: fix
  irVersion: 58
  createdAt: "2025-06-11"
  version: 0.64.4

- changelogEntry:
    - summary: |
        The OpenAPI v3 Parser now uniquely stores schemas across endpoint parameters to prevent overwriting. Previously, 
        schemas with the same name across different parameters would overwrite each other, leading to potential data loss 
        and incorrect type definitions. This fix ensures that each parameter's schema is properly preserved and referenced 
        throughout the API specification.
      type: fix
  irVersion: 58
  createdAt: "2025-06-11"
  version: 0.64.3

- changelogEntry:
    - summary: |
        The AsyncAPI v3 importer now properly detects query parameters by analyzing the channel address specification. 
        When a channel address contains a parameter reference in the format `={paramName}`, the importer will automatically 
        identify it as a query parameter. This allows for more accurate parameter type detection and better handling of 
        WebSocket channel parameters in AsyncAPI v3 specifications.
      type: fix
  irVersion: 58
  createdAt: "2025-06-11"
  version: 0.64.2

- changelogEntry:
    - summary: |
        The AsyncAPI importer now supports parameter references and computing location of the parameter based on the address. 
        This allows for more flexible parameter definitions in AsyncAPI specifications, where parameters can be referenced from other 
        parts of the specification and their location can be dynamically determined based on the channel address.
      type: fix
  irVersion: 58
  createdAt: "2025-06-11"
  version: 0.64.1

- changelogEntry:
    - summary: |
        The OpenAPI v3 Parser will now be used on default for all docs generation codepaths.
      type: feat
  irVersion: 58
  createdAt: "2025-06-10"
  version: 0.64.0

- changelogEntry:
    - summary: |
        Generate parameter examples for idempotency and global headers.
        Generate v2Examples for headers specified by the `x-fern-global-headers` extension.
      type: fix
  irVersion: 58
  createdAt: "2025-06-09"
  version: 0.63.41

- changelogEntry:
    - summary: |
        The V3 parser will only specify example names for endpoints that have more than one example.
      type: fix
  irVersion: 58
  createdAt: "2025-06-09"
  version: 0.63.40

- changelogEntry:
    - summary: |
        The V3 parser will use the underlying tag displayName, if available.
      type: fix
  irVersion: 58
  createdAt: "2025-06-09"
  version: 0.63.39

- changelogEntry:
    - summary: |
        Don't hard fail on non-string $ref values.
        Limit ExampleConverter depth to prevent heap exhaustion.
      type: feat
  irVersion: 58
  createdAt: "2025-06-06"
  version: 0.63.38

- changelogEntry:
    - summary: |
        Correctly filter audience-specific websocket channels when constructing the filtered IR.
      type: fix
  irVersion: 58
  createdAt: "2025-06-06"
  version: 0.63.37

- changelogEntry:
    - summary: |
        Add `openapi-parser-v3` to the docs config upon initialization.
      type: feat
  irVersion: 58
  createdAt: "2025-06-05"
  version: 0.63.36

- changelogEntry:
    - summary: |
        Also add referenced parameter types to the audience-filtered IR.
      type: fix
  irVersion: 58
  createdAt: "2025-06-05"
  version: 0.63.35

- changelogEntry:
    - summary: |
        Bump CLI version.
      type: internal
  irVersion: 58
  createdAt: "2025-06-05"
  version: 0.63.34

- changelogEntry:
    - summary: |
        Add support for Anthropic Claude Sonnet 4.0.
      type: feat
  irVersion: 58
  createdAt: "2025-06-05"
  version: 0.63.33

- changelogEntry:
    - summary: | 
        Disable v1 example generation for v3 docs IR generation.
        Correctly handle `x-fern-availability` extension in v3 parsing.
      type: fix
  irVersion: 58
  createdAt: "2025-06-05"
  version: 0.63.32

- changelogEntry:
    - summary: | 
        Manual redeployment to release changes from 0.63.29 and 0.63.30
      type: chore
  irVersion: 58
  createdAt: "2025-06-05"
  version: 0.63.31
  
- changelogEntry:
    - summary: | 
        Support endpoint-level servers in OpenRPC.
      type: feat
  irVersion: 58
  createdAt: "2025-06-04"
  version: 0.63.30

- changelogEntry:
    - summary: | 
        The v3 OpenAPI parser now appropriately creates inlined types for references to 
        inlined schemas like `$ref: /components/schemas/MySchema/properties/foo`
      type: fix
    - summary: Bump all generators to IR v58.
      type: internal
  irVersion: 58
  createdAt: "2025-06-03"
  version: 0.63.29

- changelogEntry:
    - summary: |
        Add support for overriding FDR server origin via OVERRIDE_FDR_ORIGIN environment variable.
      type: feat
  irVersion: 58
  createdAt: "2025-06-03"
  version: 0.63.28

- changelogEntry:
    - summary: |
        Improvements to development server download and shutdown logic.
      type: fix
  irVersion: 58
  createdAt: "2025-06-03"
  version: 0.63.27

- changelogEntry:
    - summary: Implicitly interpert a request body as a multipart-form if it contains a property with a file, list of files, and optional file.
      type: fix
    - summary: |
        Multiple auth schemes in the same API from difference spec files will be merged and deduplicated.
      type: fix
  irVersion: 58
  createdAt: "2025-06-02"
  version: 0.63.26

- changelogEntry:
    - summary: |
        Remove trailing slashes from base environment URLs if they are not empty.
      type: fix
  irVersion: 58
  createdAt: "2025-05-30"
  version: 0.63.25

- changelogEntry:
    - summary: |
        This fixes an error where the IR would be serialized to a string first and throw the following error: `Cannot create a string longer than 0x1fffffe8 characters`.
        Now the IR is streamed to the file.
      type: fix
  irVersion: 58
  createdAt: "2025-05-30"
  version: 0.63.24

- changelogEntry:
    - summary: |
        Aggregate all code samples from user-specified examples when populating v2 examples.
      type: fix
  irVersion: 58
  createdAt: "2025-05-30"
  version: 0.63.23

- changelogEntry:
    - summary: |
        Support v2Examples in parsed webhooks.
      type: fix
  irVersion: 58
  createdAt: "2025-05-30"
  version: 0.63.22

- changelogEntry:
    - summary: |
        `allOf` schemas that share properties with the parent schema's required properties will now be parsed as an inline `allOf` schema.
      type: fix
  irVersion: 58
  createdAt: "2025-05-29"
  version: 0.63.21

- changelogEntry:
    - summary: |
        Implement V3 parser support for streamCondition endpoints.
      type: fix
  irVersion: 58
  createdAt: "2025-05-29"
  version: 0.63.20

- changelogEntry:
    - summary: |
        Added automatic display names for undiscriminated union members based on their type names for the original OpenAPI parser.
      type: fix
  irVersion: 58
  createdAt: "2025-05-29"
  version: 0.63.19

- changelogEntry:
    - summary: |
        Parse the `x-fern-global-headers` extension to add global headers to the IR.
      type: fix
  irVersion: 58
  createdAt: "2025-05-29"
  version: 0.63.18

- changelogEntry:
    - summary: Encode path parameters appropriately when constructing URLs.
      type: fix
  irVersion: 58
  createdAt: "2025-05-29"
  version: 0.63.17

- changelogEntry:
    - summary: | 
        Added support for `oneOf` within `allOf` schemas in OpenAPI conversion. When an `allOf` schema contains a `oneOf` schema, we now properly merge the properties while preserving the union type structure. For example:

        ```yaml
        allOf:
          - type: object
            properties:
              name: string
          - oneOf:
              - type: object
                properties:
                  type: string
              - type: object
                properties:
                  kind: number
        ```

        This will be converted to a Fern type that combines the base properties with the union type options.
      type: fix
  irVersion: 58
  createdAt: "2025-05-28"
  version: 0.63.16

- changelogEntry:
    - summary: | 
        The `<Code>` component now supports more flexible prop ordering and additional properties. You can now specify `maxLines` and `focus` props in any order relative to the `src` prop. For example:

        ```mdx
        <Code src="../snippets/example.ts" maxLines={20} focus={1-18} />
        <Code maxLines={20} focus={1-18} src="../snippets/example.ts" />
        ```

        Both formats will work the same way, preserving the specified properties in the generated markdown. The component will automatically detect and include any additional props in the code block's metastring.
      type: fix
  irVersion: 58
  createdAt: "2025-05-28"
  version: 0.63.15

- changelogEntry:
    - summary: Fix duplicate properties in example IR generation.
      type: fix
  irVersion: 58
  createdAt: "2025-05-28"
  version: 0.63.14

- changelogEntry:
    - summary: Make nullable properties optional in examples in the Fern Definition.
      type: fix
  irVersion: 58
  createdAt: "2025-05-28"
  version: 0.63.13

- changelogEntry:
    - summary: Fix parameter name collisions for enums
      type: fix
  irVersion: 58
  createdAt: "2025-05-28"
  version: 0.63.12
  
- changelogEntry:
    - summary: |
        Mark readonly fields as optional in the IR.
      type: fix
  irVersion: 58
  createdAt: "2025-05-28"
  version: 0.63.11-rc0

- changelogEntry:
    - summary: Fix missing properties from base schemas in example generation.
      type: fix
  irVersion: 58
  createdAt: "2025-05-27"
  version: 0.63.10

- changelogEntry:
    - summary: Rerelease CLI at 0.63.8-rc1
      type: internal
  irVersion: 58
  createdAt: "2025-05-27"
  version: 0.63.9

- changelogEntry:
    - summary: |
        Fix a bug where `additionalProperties: false` would lead to objects still being converted as maps.
      type: fix
  irVersion: 58
  createdAt: "2025-05-27"
  version: 0.63.8-rc3

- changelogEntry:
    - summary: |
        Rerelease CLI at 0.63.8-rc1
      type: internal
  irVersion: 58
  createdAt: "2025-05-27"
  version: 0.63.8-rc2

- changelogEntry:
    - summary: |
        Support retrieving subpackages in the ApiDefinitionHolder by both the id locator and tag locator.
      type: fix
  irVersion: 58
  createdAt: "2025-05-27"
  version: 0.63.8-rc1

- changelogEntry:
    - summary: |
        Beta support for custom React components in local development mode.
      type: feat
  irVersion: 58
  createdAt: "2025-05-27"
  version: 0.63.8-rc0

- changelogEntry:
    - summary: |
        Support running python generators with v58 of IR.
      type: fix
  irVersion: 58
  createdAt: "2025-05-27"
  version: 0.63.7

- changelogEntry:
    - summary: |
        Union variant names use 'display-name' for Fern definitions, and fallback to the type name for all others
      type: fix
  irVersion: 58
  createdAt: "2025-05-23"
  version: 0.63.6

- changelogEntry:
    - summary: |
        Fix a bug where stream endpoint response types would not be stored in the IR.
      type: fix
  irVersion: 58
  createdAt: "2025-05-22"
  version: 0.63.5

- changelogEntry:
    - summary: |
        Fix a bug where array property examples would not be used in favor of item examples.
        Correctly process `additionalProperties: true` case for empty object schemas.
      type: fix
  irVersion: 58
  createdAt: "2025-05-22"
  version: 0.63.4

- changelogEntry:
    - summary: |
        Re-release `0.63.2`
      type: internal
  irVersion: 58
  createdAt: "2025-05-22"
  version: 0.63.3

- changelogEntry:
    - summary: |
        The CLI now recognizes that Go `1.1.0` requires IRv58.
      type: fix
  irVersion: 58
  createdAt: "2025-05-22"
  version: 0.63.2

- changelogEntry:
    - summary: |
        Add support for rendering and parsing multiple endpoint baseUrls in the v3 parser.
      type: feat
  irVersion: 58
  createdAt: "2025-05-22"
  version: 0.63.1

- changelogEntry:
    - summary: |
        Add support for `HEAD` HTTP methods and validate that they define no response body.
      type: feat
  irVersion: 58
  createdAt: "2025-05-22"
  version: 0.63.0

- changelogEntry:
    - summary: |
        Add support for overriding auth in generators.yml. You can now specify auth for a specific generator by adding an `api` field with an `auth` property. For example:

        ```yaml
        - name: fernapi/fern-typescript-node-sdk
          version: 0.48.5
          api: 
            auth: bearer
        ```

        This will override the auth configuration for that specific generator while keeping the original auth configuration for other generators.
      type: internal
  irVersion: 57
  createdAt: "2025-05-21"
  version: 0.62.10

- changelogEntry:
    - summary: |
        Re-release `0.62.7`
      type: internal
  irVersion: 57
  createdAt: "2025-05-21"
  version: 0.62.9

- changelogEntry:
    - summary: |
        Re-release `0.62.7`
      type: internal
  irVersion: 57
  createdAt: "2025-05-21"
  version: 0.62.8

- changelogEntry:
    - summary: |
        Remove `respect-readonly-schemas` for the legacy OpenAPI parser since it can block docs 
        generation. Anyone who wants to enable this can turn it on in `generators.yml` or upgrade
        to the latest OpenAPI parser.
      type: fix
  irVersion: 57
  createdAt: "2025-05-21"
  version: 0.62.7

- changelogEntry:
    - summary: |
        Code samples provided via `x-fern-examples` will now be joined with autogenerated examples.
      type: fix
  irVersion: 57
  createdAt: "2025-05-21"
  version: 0.62.6

- changelogEntry:
    - summary: |
        Parse `number` types as `double` instead of `integer`.
        Empty objects are now interpreted as unnamed primitives in union schemas.
        Update `x-fern-examples` to extract codeSamples in isolation from example request & responses.
        Propagate `x-fern-examples` name to generated code samples.
      type: fix
  irVersion: 57
  createdAt: "2025-05-21"
  version: 0.62.5

- changelogEntry:
    - summary: |
        Improve naming for discriminated unions based on title/discriminator key.
      type: fix
  irVersion: 57
  createdAt: "2025-05-21"
  version: 0.62.4

- changelogEntry:
    - summary: |
        Support optional parameters in OpenRPC imports by properly handling the `required` field in parameter definitions.
      type: fix
  irVersion: 57
  createdAt: "2025-05-20"
  version: 0.62.3

- changelogEntry:
    - summary: |
        Correctly merge services when parsing multiple specs; standardize namespaced service naming.
      type: fix
  irVersion: 57
  createdAt: "2025-05-20"
  version: 0.62.2

- changelogEntry:
    - summary: |
        No changes.
      type: internal
  irVersion: 57
  createdAt: "2025-05-20"
  version: 0.62.1

- changelogEntry:
    - summary: |
        Add `--quiet` (-q) flag to `fern diff` command to suppress output written to stderr.
      type: feat
    - summary: |
        Add `--disable-examples` flag to `fern ir` command to disable automatic example generation.
      type: feat
    - summary: |
        Fix an issue where the `fern diff` command mistakenly reported breaking changes
        for API types that defined multiple errors with the same status code.
      type: fix
    - summary: |
        Fix an issue where the `fern diff` command mistakenly reported breaking changes
        for APIs that contain literal type references.
      type: fix
  irVersion: 57
  version: 0.62.0

- changelogEntry:
    - summary: |
        Standardize package, service, and endpoint naming in the v3 parser.
      type: fix
  irVersion: 57
  version: 0.61.24

- changelogEntry:
    - summary: |
        Remove warning for unrecognized PHP SDK generator name.
      type: fix
  irVersion: 57
  version: 0.61.23

- changelogEntry:
    - summary: |
        Fix an issue where multiple auth schemes would not be converted during IR -> FDR conversion.
      type: fix
  irVersion: 57
  version: 0.61.22

- changelogEntry:
    - summary: |
        Fix AsyncAPI parser to properly handle reference objects in headers and query parameters.
      type: fix
  irVersion: 57
  version: 0.61.21

- changelogEntry:
    - summary: |
        Add logging of filepaths when markdown parsing fails to help with debugging. This includes logging the 
        absolute filepath of the markdown file being parsed and any associated image paths that were 
        being processed when the error occurred.
      type: fix
  irVersion: 57
  version: 0.61.20

- changelogEntry:
    - summary: |
        Correctly build paths for `x-fern-examples` when compiling v2 examples.
        AsyncAPI endpoints now have the correct associated path parameters.
      type: fix
  irVersion: 57
  version: 0.61.19

- changelogEntry:
    - summary: |
        Fix OpenRPC converter to use proper breadcrumbs when generating request and response schemas. 
        This ensures that schemas with the same name but different contexts (such as parameters and results) 
        don't overwrite each other during conversion, maintaining the integrity of the API definition.
      type: fix
  irVersion: 57
  version: 0.61.18

- changelogEntry:
    - summary: |
        Add support for preserving `maxLines` and `focus` attributes when using `<Code src="..." />` components in docs. 
        These attributes are now properly carried over to the generated code blocks, allowing you to control 
        the display of referenced code snippets with features like line limits and syntax highlighting focus.
      type: fix
  irVersion: 57
  version: 0.61.17

- changelogEntry:
    - summary: |
        Fix docs preview server by properly killing the Next.js process on exit and setting 
        a memory limit (--max-old-space-size=2048) to prevent out-of-memory errors during development.
      type: fix
  irVersion: 57
  version: 0.61.16

- changelogEntry:
    - summary: |
        Example pairing operates on example summary fields.
      type: fix
  irVersion: 57
  version: 0.61.15

- changelogEntry:
    - summary: |
        Exclude deprecated fields from examples.
      type: fix
  irVersion: 57
  version: 0.61.14

- changelogEntry:
    - summary: |
        Introduce `fern check --from-openapi` which prints out validation errors directly from OpenAPI
        as well as the corresponding line numbers originating the errors.
      type: fix
  irVersion: 57
  version: 0.61.13

- changelogEntry:
    - summary: |
        When you set `type-dates-as-strings` to `false` in the OpenAPI `settings` in _generators.yml_,
        schemas of type `string` with format `date` will be converted to a Fern `date` type, instead of a `string` type.
      type: feat
  irVersion: 57
  version: 0.61.12

- changelogEntry:
    - summary: |
        Fix an issue where a singular allOf circular reference would lead to an infinite loop in the v3 parser.
      type: fix
  irVersion: 57
  version: 0.61.11

- changelogEntry:
    - summary: |
        Fix a bug where the docs resolver would throw an error when encountering missing or duplicate endpoints.
      type: fix
  irVersion: 57
  version: 0.61.10

- changelogEntry:
    - summary: |
        String parameter examples will use the parameter name as the example value if no example is provided.
      type: fix
  irVersion: 57
  version: 0.61.9

- changelogEntry:
    - summary: |
        Fix a bug where the broken link checker would incorrectly flag links to llms.txt and llms-full.txt files as broken. 
        The checker now properly recognizes these file paths as valid.
      type: fix
  irVersion: 57
  version: 0.61.8

- changelogEntry:
    - summary: |
        Support text/plain content type response examples in the v3 parser.
        Skip certain headers from being added to the IR.
      type: fix
  irVersion: 57
  version: 0.61.7

- changelogEntry:
    - summary: |
        Support text/plain content type responses in the v3 parser.
      type: fix
  irVersion: 57
  version: 0.61.6

- changelogEntry:
    - summary: |
        Fix a bug where the CLI upgrade message was written to stdout. This made it difficult to write shell
        scripts that act upon the output of the CLI. The upgrade message is now written to stderr.
      type: fix
  irVersion: 57
  version: 0.61.5

- changelogEntry:
    - summary: |
        Support application/octet-stream content type requests in the OpenAPI parser.
      type: fix
  irVersion: 57
  version: 0.61.4

- changelogEntry:
    - summary: |
        Fix a bug where streaming response examples would not be rendered correctly in the API Reference.
      type: fix
  irVersion: 57
  version: 0.61.3

- changelogEntry:
    - summary: |
        Improve the naming for nested primitive types in union schemas.
      type: fix
  irVersion: 57
  version: 0.61.2

- changelogEntry:
    - summary: |
        Fix a bug where unknown identifiers in the API Reference layout would not be resolved correctly.
      type: fix
  irVersion: 57
  version: 0.61.1

- changelogEntry:
    - summary: |
        Implement the first iteration of the `fern diff` command, which can be used
        to verify backwards compatibility between API changes.
      type: feat
  irVersion: 57
  version: 0.61.0

- changelogEntry:
    - summary: |
        Various bugfixes and improvements to the v3 parser.
      type: fix
  irVersion: 57
  version: 0.60.31

- changelogEntry:
    - summary: |
        Add support for products and versioned products in the docs config file.
      type: feat
  irVersion: 57
  version: 0.60.30

- changelogEntry:
    - summary: |
        Add support for `propertyAccess` in the IR -> FDR SDK conversion.
      type: feat
  irVersion: 57
  version: 0.60.29

- changelogEntry:
    - summary: |
        Fixed an issue where local generation could produce invalid build files (like pyproject.toml) when 
        GitHub configuration was missing a repository URL. The CLI now ensures a repository URL is always set when possible.
      type: fix
  irVersion: 57
  version: 0.60.28

- changelogEntry:
    - summary: |
        Added support for using Podman as a container runner with `fern generate --runner podman`. 
        This allows users to run generators locally using Podman instead of Docker.
      type: fix
  irVersion: 57
  version: 0.60.27

- changelogEntry:
    - summary: |
        The v3 parser now supports filtering endpoints by audiences.
      type: fix
  irVersion: 57
  version: 0.60.26

- changelogEntry:
    - summary: |
        Endpoints that are referenced for oauth can now have special characters (previously the CLI would throw on this).
      type: fix
  irVersion: 57
  version: 0.60.25

- changelogEntry:
    - summary: |
        Endpoints that are referenced for oauth can now have special characters (previously the CLI would throw on this).
      type: fix
  irVersion: 57
  version: 0.60.24

- changelogEntry:
    - summary: |
        Auto-detect the `expires_in` property if it exists in the OAuth response.
      type: chore
  irVersion: 57
  version: 0.60.23

- changelogEntry:
    - summary: |
        Parse and render errors in the OpenAPI V3 parser.
      type: chore
  irVersion: 57
  version: 0.60.22

- changelogEntry:
    - summary: |
        OpenAPI V3 parser handles converting converting schemas that have a singular non-object `allOf`.
      type: chore
  irVersion: 57
  version: 0.60.21

- changelogEntry:
    - summary: |
        Move subset of customers off of legacy docs development pin and onto latest.
      type: chore
  irVersion: 57
  version: 0.60.20

- changelogEntry:
    - summary: |
        Update subpackage naming to achieve parity with the v1 parser; update docs resolver to support both camelcased and lower-cased subpackage names.
      type: feat
  irVersion: 57
  version: 0.60.19

- changelogEntry:
    - summary: |
        If a local directory is not specified, generate the SDK in the workspace path.
      type: feat
  irVersion: 57
  version: 0.60.18

- changelogEntry:
    - summary: |
        Add `--local` flag to `fern check` command to reduce RPC calls when validating workspaces locally.
      type: feat
  irVersion: 57
  version: 0.60.17

- changelogEntry:
    - summary: |
        Support environment variable substitution in self-hosted mode for GitHub configurations.
      type: feat
  irVersion: 57
  version: 0.60.16

- changelogEntry:
    - summary: |
        Correctly support `readOnly` and `writeOnly` object properties during request and response example generation.
      type: feat
  irVersion: 57
  version: 0.60.15

- changelogEntry:
    - summary: |
        Dont clear tmp dir with generated code in self hosted mode.
      type: fix
  irVersion: 57
  version: 0.60.14

- changelogEntry:
    - summary: |
        Set snippet output filepath in generated SDKs.
      type: fix
  irVersion: 57
  version: 0.60.13

- changelogEntry:
    - summary: |
        Rerelease the Fern CLI.
      type: fix
  irVersion: 57
  version: 0.60.12

- changelogEntry:
    - summary: |
        Fix `fern generate --local` to ask for `FERN_TOKEN` if trying to output to GitHub Enterprise.
      type: fix
  irVersion: 57
  version: 0.60.11

- changelogEntry:
    - summary: |
        Local development mode no longer depends on `pnpm` being pre-installed.
      type: fix
  irVersion: 57
  version: 0.60.10

- changelogEntry:
    - summary: |
        Bump Java generator to use v57 of IR.
      type: feat
  irVersion: 57
  version: 0.60.10-rc1

- changelogEntry:
    - summary: |
        Adding alpha support for SDK generation to GitHub Enterprise (self hosted).
      type: feat
  irVersion: 57
  version: 0.60.10-rc0

- changelogEntry:
    - summary: |
        Prettify `ir` output in the `fern ir` command; correctly extract error schemas from converted error responses.
      type: feat
  irVersion: 57
  version: 0.60.9

- changelogEntry:
    - summary: |
        Add support for environment and auth overrides from generators.yml in the OpenAPI parser. When importing OpenAPI specifications, 
        the parser now checks for environment and auth configurations in the generators.yml file and uses these settings to override 
        the environments and authentication schemes defined in the OpenAPI document. This enhancement provides more flexibility in 
        customizing imported APIs without modifying the original OpenAPI specification, allowing for environment-specific configurations 
        and standardized authentication schemes across different API versions.
      type: feat
  irVersion: 57
  version: 0.60.8

- changelogEntry:
    - summary: |
        Add support for auth descriptions in generated documentation. Auth schemes can now include descriptive text that explains authentication requirements, 
        which is properly displayed in the generated documentation. This enhancement improves API usability by providing clearer guidance on authentication 
        methods directly within the documentation.
      type: feat
  irVersion: 57
  version: 0.60.7

- changelogEntry:
    - summary: |
        Enable v2 example injection for multipart form upload endpoints.
      type: feat
  irVersion: 57
  version: 0.60.6

- changelogEntry:
    - summary: |
        Several improvements to AsyncAPI package and channel generation. Add support for 2.x specific extensions.
      type: feat
  irVersion: 57
  version: 0.60.5

- changelogEntry:
    - summary: |
        Add support for custom parameters in OpenRPC through the `x-fern-parameters` extension. This extension allows OpenRPC 
        definitions to specify path parameters, query parameters, and headers that aren't natively supported in the OpenRPC 
        specification. Parameters defined with this extension are properly converted to the Fern IR format and included in 
        endpoint definitions, enabling more complete API representations when importing from OpenRPC sources.
      type: feat
  irVersion: 57
  version: 0.60.4

- changelogEntry:
    - summary: |
        Query parameter and path parameter generation in the new OpenAPI parser now respects the skipOptionalProperties flag. This ensures that optional
        parameters are properly handled during example generation, resulting in cleaner and more accurate examples that better reflect real-world API usage.
      type: feat
  irVersion: 57
  version: 0.60.3

- changelogEntry:
    - summary: |
        Fix OpenAPI parser to avoid recreating endpoint headers that clash with auth headers. Previously, the parser would 
        generate duplicate header definitions when an endpoint used the same header that was already defined as an auth header. 
        This could lead to conflicts in the generated SDKs. The parser now properly checks for existing auth headers and 
        avoids creating duplicates, resulting in cleaner and more consistent API definitions.
      type: feat
  irVersion: 57
  version: 0.60.2

- changelogEntry:
    - summary: |
        Fix a bug where the v3 parser would throw an error upon receiving an object property schema that is not an object.
      type: fix
  irVersion: 57
  version: 0.60.2

- changelogEntry:
    - summary: |
        Fix an issue where example generation would not correctly merge allOf schemas with parent object schemas.
      type: fix
  irVersion: 57
  version: 0.60.1

- changelogEntry:
    - summary: |
        Promotes `fern docs dev --beta` to `fern docs dev`; local development now better reflects the production version of docs. To use the legacy version, use the `--legacy` flag.
      type: feat
  irVersion: 57
  version: 0.60.0

- changelogEntry:
    - summary: |
        Add support for local SDK generation with a Fern token. When a valid Fern token is provided, 
        users can now generate complete SDKs locally using Docker, without requiring remote generation. 
        This enhancement improves the development workflow by allowing for faster iteration and testing 
        of SDK changes in local environments.
      type: fix
  irVersion: 57
  version: 0.59.6

- changelogEntry:
    - summary: |
        Enhance OpenAPI -> IR conversion to properly handle default values in schemas. The converter now correctly extracts 
        and preserves default values from OpenAPI schemas, ensuring they are properly represented in the generated SDKs. 
        This improvement allows API providers to specify meaningful defaults that will be respected in client implementations.
      type: fix
  irVersion: 57
  version: 0.59.4

- changelogEntry:
    - summary: |
        Improve OpenRPC importer to generate more unique schema IDs for request parameters by combining method name, 
        "Param" keyword, and parameter name. This prevents naming conflicts when different methods have parameters 
        with the same name, resulting in more reliable and consistent type generation in the SDKs.
      type: fix
  irVersion: 57
  version: 0.59.3

- changelogEntry:
    - summary: |
        Add ping/pong to keep websocket connection alive in local development mode.
      type: fix
  irVersion: 57
  version: 0.59.2

- changelogEntry:
    - summary: |
        Enhance OpenAPI -> IR parser to better handle inlined oneOf schemas. The parser now uses the schema ID when 
        generating names for oneOf variants, resulting in more predictable and consistent type names in the generated SDKs.
      type: feat
  irVersion: 57
  version: 0.59.1

- changelogEntry:
    - summary: |
        Add the `fern sdk version` command to generate the next semantic version based on your API changes.
        This command is in-development; changes are expected.
      type: feat
  irVersion: 57
  version: 0.59.0

- changelogEntry:
    - summary: |
        Add support for schema conversion in OpenRPC importer. The importer now properly converts schemas defined in the 
        OpenRPC document's components section into Fern types, enabling full type definitions for request and response 
        objects. This enhancement allows for more complete and accurate SDK generation from OpenRPC specifications.
      type: feat
  irVersion: 57
  version: 0.58.6

- changelogEntry:
    - summary: |
        Local development is now available in beta for all machines.
      type: feat
  irVersion: 57
  version: 0.58.5

- changelogEntry:
    - summary: |
        Add support for external $ref's to OpenAPI converter. Publicly-available external references hosted over HTTP(S)
        can now be used to define request/response bodies, headers, parameters, schemas, and more.
      type: feat
  irVersion: 57
  version: 0.58.4

- changelogEntry:
    - summary: |
        Enhance OpenAPI security scheme handling in the parser to support both global and endpoint-level security requirements. 
        The parser now properly converts security schemes from OpenAPI's `securitySchemes` component into appropriate authentication 
        headers, supporting bearer tokens, basic auth, and custom API key headers. Global security requirements defined at the 
        document level are applied to all endpoints, while endpoint-specific security requirements override or supplement the 
        global configuration, ensuring accurate authentication representation in generated SDKs.
      type: feat
  irVersion: 57
  version: 0.58.3

- changelogEntry:
    - summary: |
        Enhance example generation to consider default values when generating examples for primitive types. 
        When a string primitive type has a default value specified, the example generator now uses this 
        default value instead of a generic example. This produces more realistic and contextually 
        appropriate examples in generated SDKs and documentation.
      type: feat
  irVersion: 57
  version: 0.58.2

- changelogEntry:
    - summary: |
        Local development now supports adjusting the backend server to use open ports.
      type: feat
  irVersion: 57
  version: 0.58.4

- changelogEntry:
    - summary: |
        Local development is now available for all machines using `fern-dev`.
      type: feat
  irVersion: 57
  version: 0.58.4-rc0

- changelogEntry:
    - summary: |
        Add support for OpenRPC example parsing and rendering realistic requests and responses.
      type: fix
  irVersion: 57
  version: 0.58.1

- changelogEntry:
    - summary: |
        Add support for the `x-fern-sdk-namespace` extension, which allows users to define schemas
        with the same name across different namespaces. This is particularly relevant if you have
        multiple API Definitions that have overlapping schema names or operation names.
      type: feat
    - summary: |
        Fix an issue where custom Content-Type headers were not respected for file upload endpoints.
      type: fix
  irVersion: 57
  version: 0.58.0

- changelogEntry:
    - summary: |
        Improve OpenRPC request example generation by not wrapping request payloads in JSON-RPC 2.0 format. 
        This ensures generated request examples match the expected format for the API's method parameters 
        without the additional JSON-RPC envelope.
      type: feat
  irVersion: 57
  version: 0.57.37

- changelogEntry:
    - summary: |
        Improve OpenAPI response handling for 204 status codes by respecting schema definitions. 
        When a 204 (No Content) response includes a schema, the importer now properly processes 
        and preserves this schema information, ensuring accurate API documentation and SDK generation 
        even for endpoints that don't return content in successful responses.
      type: feat
  irVersion: 57
  version: 0.57.35

- changelogEntry:
    - summary: |
        Objects use property schema examples when generating examples; request and response examples are generated with
        optional properties included.

        Single element type arrays will resolve to the single element in the example.
      type: feat
  irVersion: 57
  version: 0.57.34

- changelogEntry:
    - summary: |
        Improve OpenRPC response example generation by wrapping example payloads in JSON-RPC 2.0 format with metadata 
        (jsonrpc version and request id). This ensures generated examples match the actual JSON-RPC response format.
      type: feat
  irVersion: 57
  version: 0.57.33

- changelogEntry:
    - summary: |
        Improve server handling in OpenAPI imports by exploding servers with enum variables into multiple servers, 
        one for each enum value. For example, a server with URL "https://{region}.example.com" where region 
        is an enum ["us", "eu"] will be exploded into two servers: "https://us.example.com" and "https://eu.example.com".
      type: feat
  irVersion: 57
  version: 0.57.32

- changelogEntry:
    - summary: |
        Enable the `--from-openapi` flag for `fdr generate` to generate a FDR API definition from an OpenAPI spec.
      type: feat
  irVersion: 57
  version: 0.57.31

- changelogEntry:
    - summary: |
        Attempt to treat non-array examples as single-element arrays in the v3 ExampleConverter.
      type: feat
  irVersion: 57
  version: 0.57.30

- changelogEntry:
    - summary: |
        The V3 OpenAPI parser now supports rendering user specified and autogenerated examples in Docs.
      type: feat
  irVersion: 57
  version: 0.57.29

- changelogEntry:
    - summary: |
        Support OpenRPC specs as first class APIs in generators.yml and in the `apis` folder.
      type: fix
  irVersion: 57
  version: 0.57.28

- changelogEntry:
    - summary: |
        Fix an issue where deeply wrapped file request properties were not being parsed correctly.
      type: fix
  irVersion: 57
  version: 0.57.27

- changelogEntry:
    - summary: |
        Correctly parse non-string enum values; remove dependency on Fern Definition for v3 Parser.
      type: fix
  irVersion: 57
  version: 0.57.26

- changelogEntry:
    - summary: |
        Local development mode for app router is available in alpha for `fern`.
      type: feat
  irVersion: 57
  version: 0.58.0-rc1

- changelogEntry:
    - summary: |
        Local development mode for app router is available in alpha for `fern-dev`.
      type: feat
  irVersion: 57
  version: 0.58.0-rc0

- changelogEntry:
    - summary: |
        Parse schema-level examples in the v3 OpenAPI parser.
      type: fix
  irVersion: 57
  version: 0.57.25

- changelogEntry:
    - summary: |
        Fix an issue in the OpenAPI importer where discriminated unions with literal discriminant values in the variants would render the discriminant property twice. 
        The importer now correctly checks if union variants contain the discriminant property as a literal value and handles them appropriately.
      type: fix
  irVersion: 57
  version: 0.57.24

- changelogEntry:
    - summary: |
        Correctly package webhooks in the `webhooks` section into IR groups.
      type: fix
  irVersion: 57
  version: 0.57.23

- changelogEntry:
    - summary: |
        Parse `anyOf` and `oneOf` schemas with "null" in a first class manner in the v3 OpenAPI parser.
      type: fix
  irVersion: 57
  version: 0.57.22

- changelogEntry:
    - summary: |
        Correctly parse schema-valued additionalProperties in the v3 OpenAPI parser.
      type: fix
  irVersion: 57
  version: 0.57.21

- changelogEntry:
    - summary: |
        Correctly parse primitive type arrays in the v3 OpenAPI parser.
      type: fix
  irVersion: 57
  version: 0.57.20

- changelogEntry:
    - summary: |
        Fix an issue in the OpenAPI parser where array references were not being properly resolved. The parser now correctly resolves references 
        within array schemas, ensuring that arrays of referenced types are properly handled throughout the API definition.
      type: fix
  irVersion: 57
  version: 0.57.19

- changelogEntry:
    - summary: |
        Improve the ReadMe migrator to respect the original navigation structure when creating the file hierarchy. Previously, nested navigation groups were 
        flattened, but now the file structure will mirror the navigation hierarchy, preserving the original organization of documentation.
      type: fix
  irVersion: 57

  version: 0.57.18

- changelogEntry:
    - summary: |
        Prevent combinatorial explosion of oneOf types when provided a nullable type array in the OpenAPI parser.
      type: fix
  irVersion: 57
  version: 0.57.17

- changelogEntry:
    - summary: |
        Fix an issue where environment URLs would be incorrectly remapped during the merge IR step.
      type: fix
  irVersion: 57
  version: 0.57.16

- changelogEntry:
    - summary: |
        Add support for handling nullable and optional references in the OpenAPI parser. When a reference is marked with `nullable: true` or is not included in the required properties list, the parser now correctly wraps the referenced type in a nullable or optional container. This ensures that references respect the same nullability and optionality rules as inline schemas.
      type: fix
  irVersion: 57
  version: 0.57.15

- changelogEntry:
    - summary: |
        Adds support for the `command-a` model in AI chat, while removing support for the `command-r-plus` model.
      type: chore
  irVersion: 57
  version: 0.57.14

- changelogEntry:
    - summary: |
        Updates parameter parsing in asyncapi-to-ir to correctly handle enum parameters, along with native support for the x-fern-optional and x-fern-type extensions
      type: chore
  irVersion: 57
  version: 0.57.13

- changelogEntry:
    - summary: |
        Add `additional-properties-defaults-to` setting for OpenAPI specs in generators.yml.
        This setting lets you change the default value for the `additionalProperties` field in the generated IR.
      type: feat
  irVersion: 57
  version: 0.57.12

- changelogEntry:
    - summary: |
        Improve parameter parsing in v3 AsyncAPI specs to enable broader support for OpenAPI extensions.
      type: fix
  irVersion: 57
  version: 0.57.11

- changelogEntry:
    - summary: |
        Add support for `respect-forward-compatible-enums` configuration option to specify whether to respect forward compatible enums in OpenAPI specifications.
      type: fix
  irVersion: 57
  version: 0.57.11

- changelogEntry:
    - summary: |
        Add support for handling integer types without a specified format in the new OpenAPI parser. When a schema defines a property with `type: integer` but doesn't specify a format (like int32, int64, etc.), the parser now defaults to treating it as a standard integer type. This ensures consistent behavior for integer fields regardless of whether a format is explicitly provided.
      type: fix
  irVersion: 57
  version: 0.57.10

- changelogEntry:
    - summary: |
        Add support for reading common properties across all oneOf variants in the new OpenAPI parser. When a schema uses `oneOf` with a discriminator, the parser now correctly extracts and includes properties defined at the root level of the schema as base properties of the discriminated union. This ensures that common fields shared by all variants are properly represented in the generated IR.
      type: fix
  irVersion: 57
  version: 0.57.9

- changelogEntry:
    - summary: |
        Bump undici timeouts to make sure docs sites get published. This addresses an issue where large documentation sites were timing out during the publishing process. By increasing the timeout values for the undici HTTP client, we ensure that even complex documentation sites have enough time to complete the publishing process.

      type: fix
  irVersion: 57
  version: 0.57.8

- changelogEntry:
    - summary: |
        Add support for `anyOf` in the new OpenAPI parser. This allows for undiscriminated unions in the OpenAPI schema, where a type can be one of several possible types without a discriminator field. The parser now handles both `oneOf` and `anyOf` schemas in the same way, converting them to undiscriminated unions in the IR.

      type: fix
  irVersion: 57
  version: 0.57.7

- changelogEntry:
    - summary: |
        Reduce CLI output from the legacy OpenAPI parser when using the experimental `openapiParserV3` option. This makes the logs cleaner and more focused on relevant information when using the newer parser.

      type: fix
  irVersion: 57
  version: 0.57.6

- changelogEntry:
    - summary: |
        Fix an issue where endpoint ids were not globally unique because they didn't take into account namespaces. This only affects
        the new OpenAPI -> IR parser.

      type: fix
  irVersion: 57
  version: 0.57.5

- changelogEntry:
    - summary: |
        Add support for namespaces in OpenAPI imports. This allows for organizing multiple OpenAPI specs into different namespaces within a single API definition. Example:

        ```yml
        api:
          specs:
            - namespace: petsV1
              openapi: ./openapi-v1.json
            - namespace: petsV2
              openapi: ./openapi-v2.json
        ```

        Each namespace creates a separate package in the generated IR, allowing for clear separation between different versions or components of your API.

      type: feat
  irVersion: 57
  version: 0.57.4

- changelogEntry:
    - summary: |
        Add support for Cohere's Command R+ model in AI chat - model ID: command-r-plus
      type: feat
  irVersion: 57
  version: 0.57.3

- changelogEntry:
    - summary: |
        Add support for parsing `type: enum` in OpenAPI schemas. This allows for proper conversion of enum types that use the
        non-standard `type: enum` format instead of the standard `type: string` with `enum` values.

      type: feat
  irVersion: 57
  version: 0.57.2

- changelogEntry:
    - summary: |
        Add AI chat config block to docs.yml for model/system prompt customization. Example:

        ai-chat:
          model: Claude 3.5
          system prompt: |
          You are an AI assistant.
          Only respond to questions using information from the documents.
          Include markdown footnotes to the sources of your information.

      type: feat
  irVersion: 57
  version: 0.57.1

- changelogEntry:
    - summary: |
        Add `use-bytes-for-binary-response` configuration option to specify whether to use the `bytes` type for binary responses.
      type: feat
  irVersion: 57
  version: 0.57.0

- changelogEntry:
    - summary: |
        Parse inlined websocket message properties during Fern Definition -> IR.
      type: fix
  irVersion: 57
  version: 0.56.35

- changelogEntry:
    - summary: |
        Fix websocket session example generation for 3.x specs.
      type: fix
  irVersion: 57
  version: 0.56.34

- changelogEntry:
    - summary: |
        Refactor out schema converter nodes into the `v2-importer-commons` package.
      type: fix
  irVersion: 57
  version: 0.56.33

- changelogEntry:
    - summary: |
        Improvements to channel parsing for v3 AsyncAPI specs.
      type: feat
  irVersion: 57
  version: 0.56.32

- changelogEntry:
    - summary: |
        Added support for default values in example generation to prevent SDK generation failures due to corrupted OpenAPI examples.
      type: feat
  irVersion: 57
  version: 0.56.31

- changelogEntry:
    - summary: |
        The default behavior of `fern generate` now excludes broken link checking by default.
        This can be overridden by passing `--broken-links` or `--strict-broken-links`.
      type: feat
  irVersion: 57
  version: 0.56.30

- changelogEntry:
    - summary: |
        Fix an edge case in the OpenAPI converter where unused types were being incorrectly added to the Fern definition.
      type: fix
  irVersion: 57
  version: 0.56.29

- changelogEntry:
    - summary: |
        Remove Fern definition generation warnings when openapi-parser-v3 is enabled for docs dev.
      type: fix
  irVersion: 57
  version: 0.56.28

- changelogEntry:
    - summary: |
        This update includes minor improvements and bugfixes to the v2 AsyncAPI parser.
      type: feat
  irVersion: 57
  version: 0.56.27

- changelogEntry:
    - summary: |
        The V2 Parser now handles environment merging across multiple OpenAPI specs.
      type: feat
  irVersion: 57
  version: 0.56.26

- changelogEntry:
    - summary: |
        The CLI now recognizes that the latest Python SDK uses IRv57.
      type: internal
  irVersion: 57
  version: 0.56.25

- changelogEntry:
    - summary: |
        Minor cleanup to simple type schema constructions.
      type: chore
  irVersion: 57
  version: 0.56.24

- changelogEntry:
    - summary: |
        CLI now passes validation from OpenAPI to Fern Definition.
      type: fix
  irVersion: 57
  version: 0.56.23

- changelogEntry:
    - summary: |
        The `fern init --openapi` command now references the OpenAPI file in
        place using the new `specs` syntax in generators.yml instead of copying the file into the
        Fern directory. This makes it easier to maintain the source OpenAPI file separately from the Fern configuration.
      type: fix
  irVersion: 57
  version: 0.56.22

- changelogEntry:
    - summary: |
        Correctly evaluate SDK groupName for AsyncAPI channels.
      type: fix
  irVersion: 57
  version: 0.56.21

- changelogEntry:
    - summary: |
        Include examples by default for dynamic IR generation (replace dynamic-ir --include-examples option with --disable-examples).
      type: internal
  irVersion: 57
  version: 0.56.20

- changelogEntry:
    - summary: |
        The CLI now recognizes that the latest Go SDK uses IRv57.
      type: internal
  irVersion: 57
  version: 0.56.19

- changelogEntry:
    - summary: |
        Minor v3 parser bugfixes pertaining to document importing and message parsing.
      type: fix
  irVersion: 57
  version: 0.56.18

- changelogEntry:
    - summary: |
        The v3 parser now supports parsing and merging AsyncAPI specs.
      type: feat
  irVersion: 57
  version: 0.56.17

- changelogEntry:
    - summary: |
        Revert only construct an enum when all parameter subtypes are literal string values.
      type: fix
  irVersion: 57
  version: 0.56.16

- changelogEntry:
    - summary: |
        Only construct an enum when all parameter subtypes are literal string values.
      type: fix
  irVersion: 57
  version: 0.56.15

- changelogEntry:
    - summary: |
        Correctly assign a versioned slug to the landing page when applicable.
      type: fix
  irVersion: 57
  version: 0.56.14

- changelogEntry:
    - summary: |
        Correctly parse channel descriptions in AsyncAPI v2 and v3 specs.
      type: fix
  irVersion: 57
  version: 0.56.13

- changelogEntry:
    - summary: |
        Updated the OpenAPI parser to:
        - Support parsing references that point to external files (e.g. https://github.com/...)
        - Enable merging Intermediate Representations (IRs) when APIs have multiple OpenAPI specs
        - Skip legacy parsers when openapi-parser-v3 is enabled for cleaner CLI logging
      type: fix
  irVersion: 57
  version: 0.56.12

- changelogEntry:
    - summary: |
        Add `x-fern-address` extension for AsyncAPI v2.x.x specs to specify the channel address.
      type: fix
  irVersion: 57
  version: 0.56.11

- changelogEntry:
    - summary: |
        Enable correct environment generation when only provided an AsyncAPI spec.
      type: fix
  irVersion: 57
  version: 0.56.10

- changelogEntry:
    - summary: |
        Fix an issue where default values for query parameters would occasionally be omitted during parsing.
      type: fix
  irVersion: 57
  version: 0.56.9

- changelogEntry:
    - summary: |
        OpenAPI file properties can now support descriptions.
      type: feat
  irVersion: 57
  version: 0.56.8

- changelogEntry:
    - summary: |
        The CLI now recognizes that the latest C# SDK uses IRv57.
      type: internal
  irVersion: 57
  version: 0.56.7

- changelogEntry:
    - summary: |
        The CLI now recognizes that the latest PHP SDK uses IRv57.
      type: internal
  irVersion: 57
  version: 0.56.6

- changelogEntry:
    - summary: |
        Updated the CLI to gracefully handle unsupported security schemes (e.g. cookie-based auth) by skipping them
        instead of throwing an error. This allows the CLI to continue processing the rest of the API definition even when
        it encounters security schemes it cannot convert.
      type: fix
  irVersion: 56
  version: 0.56.5

- changelogEntry:
    - summary: |
        Re-releasing the Fern CLI to fix an issue with the published package.
      type: fix
  irVersion: 56
  version: 0.56.4

- changelogEntry:
    - summary: |
        Make the latest C# SDK generator consume IR v56.
      type: internal
  irVersion: 56
  version: 0.56.3

- changelogEntry:
    - summary: |
        Re-releasing the Fern CLI to fix an issue with the published package.
      type: fix
  irVersion: 56
  version: 0.56.2

- changelogEntry:
    - summary: |
        Re-releasing the Fern CLI to fix an issue with the published package.
      type: fix
  irVersion: 56
  version: 0.56.1

- changelogEntry:
    - summary: |
        Fixed several issues with broken link detection in docs:
        - Fixed handling of redirects to ensure broken links aren't reported when valid redirects exist
        - Added proper handling of relative paths from different slugs
        - Improved URL validation and error messages

        Running `fern docs broken-links` will now scan your docs site and log any broken internal links.
      type: fix
  irVersion: 56
  version: 0.56.0

- changelogEntry:
    - summary: |
        Hidden sections are now removed from the docs sitemap.
      type: fix
  irVersion: 56
  version: 0.56.0-rc6

- changelogEntry:
    - summary: |
        Fixed duplicate validation messages in docs validation by deduplicating violations
        that have the same message, node path, file path, and severity.

        This prevents showing the same broken link error multiple times.
      type: fix
  irVersion: 56
  version: 0.56.0-rc5

- changelogEntry:
    - summary: |
        If experimental.openapi-parser-v3 is enabled in docs.yml, OpenAPI documents will now be
        converted directly to IR, bypassing the intermediate Fern Definition step.

        This makes sure that the old code path is completely ignored if the flag is enabled.
      type: feat
  irVersion: 56
  version: 0.56.0-rc4

- changelogEntry:
    - summary: |
        The new OpenAPI parser now shares example generation with the Fern Definition -> IR pipeline,
        ensuring consistent example generation across both input formats. This reuse of example
        generation logic helps maintain parity between OpenAPI and Fern Definition inputs.
      type: feat
  irVersion: 56
  version: 0.56.0-rc3

- changelogEntry:
    - summary: |
        You can now specify custom pagination on your API and endpoints.
        This lets you implement your own pagination strategy in the generated SDKs.
      type: feat
  irVersion: 56
  version: 0.56.0-rc3

- changelogEntry:
    - summary: |
        Fix an issue where channel binding parameters with complex schemas were generated with conflicting names.
      type: fix
  irVersion: 55
  version: 0.56.0-rc2

- changelogEntry:
    - summary: |
        Add support for a new option `--from-openapi` to the `fern ir` command. This command
        will allow you to test early versions of the new OpenAPI parser which goes directly from
        OpenAPI to IR.

        ```bash
        fern ir ir.json --from-openapi
        ```
      type: internal
  irVersion: 55
  version: 0.56.0-rc1

- changelogEntry:
    - summary: |
        Improve the `fern docs broken-links` output to make it easier to
        understand. Logged violations now include clickable links to the
        affected source files (in supported terminals).

        Added a `--broken-links` flag to the `fern check` and `fern docs dev`
        commands. If set, broken links will be logged.
      type: feat
  irVersion: 55
  version: 0.56.0-rc0

- changelogEntry:
    - summary: The Conjure Importer now correctly handles the `auth` property in endpoint definitions.
      type: fix
  irVersion: 55
  version: 0.55.1

- changelogEntry:
    - summary: The Fern definition now supports specifying object properties as `read-only` or `write-only`.
      type: feat
  irVersion: 55
  version: 0.55.0

- changelogEntry:
    - summary: Add support for the `x-fern-enum` extension in the AsyncAPI v3 parser.
      type: feat
  irVersion: 55
  version: 0.54.1

- changelogEntry:
    - summary: Add support for specifying C# snippets in the `generators.yml` file.
      type: feat
  irVersion: 55
  version: 0.54.0-rc12

- changelogEntry:
    - summary: Improve error logging in AsyncAPI v3 parser when parsing location headers.
      type: fix
  irVersion: 55
  version: 0.54.0-rc11

- changelogEntry:
    - summary: Migrate generators.yml without any specs.
      type: chore
  irVersion: 55
  version: 0.54.0-rc10

- changelogEntry:
    - summary: Detect swagger as OpenAPI files when migrating to specs configuration in generators.yml.
      type: chore
  irVersion: 55
  version: 0.54.0-rc9

- changelogEntry:
    - summary: Migration to specs configuration handles yaml/json files and checks for file existence.
      type: chore
  irVersion: 55
  version: 0.54.0-rc8

- changelogEntry:
    - summary: Add Java generator versions to migrations file from v55 to v54
      type: chore
  irVersion: 55
  version: 0.54.0-rc7

- changelogEntry:
    - summary: Improve generators.yml migration to `api.specs` syntax.
      type: fix
  irVersion: 55
  version: 0.54.0-rc6

- changelogEntry:
    - summary: |
        Bump `docs-resolvers` to `0.0.64` to fix an issue with endpoint-level server parsing.
      type: feat
  irVersion: 55
  version: 0.54.0-rc5

- changelogEntry:
    - summary: |
        Handle comments that include '*/' literal values. This previously caused any generator that uses c-style comments to fail.
      type: fix
  irVersion: 55
  version: 0.54.0-rc4

- changelogEntry:
    - summary: |
        Modify the `x-fern-examples` extension to support Websocket session examples for AsyncAPI v3 specs.
      type: feat
  irVersion: 55
  version: 0.54.0-rc3

- changelogEntry:
    - summary: |
        Add the `x-fern-optional` extension to the AsyncAPI v3 parser to allow for optional channel parameters.
      type: feat
    - summary: |
        Improve the violations summary displayed by `fern check` and include elapsed time when available.
      type: chore
  irVersion: 55
  version: 0.54.0-rc2

- changelogEntry:
    - summary: |
        Update CLI-side markdown parsing to detect more hrefs and src's (where src files are automatically uploaded),
        enabling the `<Download src="./path/to/file.pdf">Download me</Download>` pattern to work.
      type: fix
    - summary: |
        Update `fern docs broken-links` to handle links within the current directory.
      type: fix
  irVersion: 55
  version: 0.54.0-rc1

- changelogEntry:
    - summary: |
        Fix issue where the CLI would not parse asyncapi specs within the `api.specs` array in generators.yml.
      type: fix
    - summary: |
        Migrate old spec configuration in generators.yml to the `api.specs[]` format.
      type: feat
    - summary: |
        Log warnings when old generators.yml syntax is used during parsing.
      type: feat
  irVersion: 55
  version: 0.54.0-rc0

- changelogEntry:
    - summary: |
        Fix an issue where de-conflicting message names in AsyncAPI v3 parser would only update subsequent message names,
        but not the first occurrence.
      type: fix
  irVersion: 55
  version: 0.53.18

- changelogEntry:
    - summary: |
        Fix an issue with the OpenAPI v2 parser where recursive subpackage slugs would not generate correctly.
      type: fix
  irVersion: 55
  version: 0.53.17

- changelogEntry:
    - summary: |
        Enable `x-fern-sdk-group-name` extension in AsyncAPI v3 parser.
      type: fix
  irVersion: 55
  version: 0.53.16

- changelogEntry:
    - summary: |
        Disable broken link checker until it is ready to release.
      type: fix
  irVersion: 55
  version: 0.53.15

- changelogEntry:
    - summary: |
        Fixes an issue with the OpenAPI v2 parser where docs configs with no navigation structure would generate incorrect slugs.
      type: fix
  irVersion: 55
  version: 0.53.14

- changelogEntry:
    - summary: |
        Resolve error where `fern docs dev` failed in Windows environments.
      type: fix
  irVersion: 55
  version: 0.53.13

- changelogEntry:
    - summary: |
        Dynamically deconflict AsyncAPI message names when generating Fern Definition Types to preserve original naming
        wherever possible.
      type: fix
  irVersion: 55
  version: 0.53.12

- changelogEntry:
    - summary: |
        Fix an issue with the OpenAPI v2 parser where schemas with single value arrays were being incorrectly parsed.
      type: fix
  irVersion: 55
  version: 0.53.11

- changelogEntry:
    - summary: |
        Support differentiated server URLs in WebSocket channels and correctly generate multi-url environments.
      type: fix
  irVersion: 55
  version: 0.53.10

- changelogEntry:
    - summary: |
        Fix an issue with the OpenAPI v2 parser where incorrect slugs were being generated.
      type: fix
  irVersion: 55
  version: 0.53.9

- changelogEntry:
    - summary: |
        Fix noindex behavior for section overview pages.
      type: fix
  irVersion: 55
  version: 0.53.8

- changelogEntry:
    - summary: |
        Regenerate changelog.
      type: fix
  irVersion: 55
  version: 0.53.7

- changelogEntry:
    - summary: |
        Correctly parse out channel address for v3 AsyncAPI specs.
      type: fix
  irVersion: 55
  version: 0.53.6

- changelogEntry:
    - summary: |
        Support validation schemas in detailed Union types.
      type: fix
  irVersion: 55
  version: 0.53.5

- changelogEntry:
    - summary: |
        Improve error logging on `downloadLocalDocsBundle` failure.
      type: fix
  irVersion: 55
  version: 0.53.4

- changelogEntry:
    - summary: |
        `noindex` property in the frontmatter of a page is now implemented for site navigation + `llms.txt`.
      type: fix
  irVersion: 55
  version: 0.53.3

- changelogEntry:
    - summary: |
        The OpenAPI parser now prefers the `source` extension set in the OpenAPI spec, and only writes
        it if it is not already set.
      type: fix
  irVersion: 55
  version: 0.53.2

- changelogEntry:
    - summary: |
        The OpenAPI v2 parser now parses Server specifications with variables.
      type: fix
  irVersion: 55
  version: 0.53.1

- changelogEntry:
    - summary: |
        Users can now specify the `idiomatic-request-names` option in the `generators.yml` to adapt the behavior of the
        autogenerated request names. The verb is now in front of the noun (e.g. `UsersListRequest` becomes `ListUsersRequest`).

        This is disabled by default (for backwards compatibility), and can be enabled with the following:

        ```yaml
        # generators.yml
        api:
          specs:
            - openapi: ./openapi/openapi.json
              settings:
                idiomatic-request-names: true
        ```
      type: feat
  irVersion: 55
  version: 0.53.0

- changelogEntry:
    - summary: |
        Introduce the AsyncAPI 3.0.0 parser, which enables conditional parsing of both 2.x and 3.x AsyncAPI specs.
      type: fix
  irVersion: 55
  version: 0.52.0

- changelogEntry:
    - summary: |
        The OpenAPI v2 parser now respects object properties as optional, generates display names for undiscriminated union object
        types, and fixes minor issues with docs dev when using specific navigation locators in docs.yml specification.
      type: fix
  irVersion: 55
  version: 0.51.39

- changelogEntry:
    - summary: |
        The OpenAPI v2 parser now ignores optional parameters when generating requests. It also improves upon generation with
        better fallback logic for sparse requests.
      type: fix
  irVersion: 55
  version: 0.51.38

- changelogEntry:
    - summary: |
        Fixed handling of Windows filepaths in the docs generator by ensuring consistent path separators and proper absolute path handling.
      type: fix
  irVersion: 55
  version: 0.51.37

- changelogEntry:
    - summary: |
        Type reference example generation now handles extends and base properties correctly, as well as in-lined Alias types.
      type: fix
  irVersion: 55
  version: 0.51.36

- changelogEntry:
    - summary: |
        The cli will now respect examples with `null` values in OpenAPI specs. This will allow for null properties to show up when using
        OpenAPI parser v2.
      type: fix
  irVersion: 55
  version: 0.51.35

- changelogEntry:
    - summary: |
        The IR generator now correctly handles exploded form parameters in the docs, ensuring that curl code snippets
        accurately reflect the expected request format. Previously, exploded parameters were not properly formatted in the documentation, which
        could lead to incorrect API usage. This fix ensures that array parameters marked as "exploded" are properly expanded in the generated curl examples.
      type: fix
  irVersion: 55
  version: 0.51.34

- changelogEntry:
    - summary: |
        The OpenAPI parser v2 now handles `null` values in examples, parses request and response bodies as unions if multiple, handles required
        properties for global headers and improves upon example generation for APIs.
      type: fix
  irVersion: 55
  version: 0.51.33

- changelogEntry:
    - summary: |
        The Conjure Importer now handles replacing 'rid' types more safely by checking if an import alias starts with 'rid'.
        Previously, it would replace any 'rid' text with 'string', which could incorrectly modify import aliases that happened to start with 'rid'.
        Now it only replaces 'rid' when it appears as a standalone type or generic parameter.
      type: fix
  irVersion: 55
  version: 0.51.32

- changelogEntry:
    - summary: |
        The IR migrator now recognizes that the PHP SDK generator requires IR version 55.
      type: internal
  irVersion: 55
  version: 0.51.31

- changelogEntry:
    - summary: |
        The OpenAPI v2 parser now provides better naming and more robust payloads for examples.
      type: fix
  irVersion: 55
  version: 0.51.30

- changelogEntry:
    - summary: |
        The images will be rendered to browser in the format of image ID that matches FileV2.
        It ensure images will be displayed properly in dev environment.
      type: fix
  irVersion: 55
  version: 0.51.29

- changelogEntry:
    - summary: |
        The IR generator now optimizes SDK generation by skipping automatic example generation when manual examples are provided.
        Previously, it would generate additional examples even when manual examples were specified for an operation.
        This change improves generation performance by avoiding unnecessary example generation work.
      type: fix
  irVersion: 55
  version: 0.51.28

- changelogEntry:
    - summary: |
        The OpenAPI parser now optimizes discriminated union example generation by using the first successful variant.
        Previously, it would continue trying other variants even after finding a valid one. Now it stops after finding
        the first valid variant, making example generation more efficient.
      type: fix
  irVersion: 55
  version: 0.51.27

- changelogEntry:
    - summary: |
        The OpenAPI parser now correctly generates examples for discriminated unions where a variant may itself be a union.
        Previously, if a discriminated union variant was itself a union (e.g. `{ type: "foo", value: { type: "bar" } }`),
        the example generation would skip. Now it recursively handles nested unions to generate valid examples.
      type: fix
  irVersion: 55
  version: 0.51.26

- changelogEntry:
    - summary: |
        Literal property values are now accepted as deep object query parameters. Previously, if a query parameter was a deep object
        with a literal property value (e.g. `{ type: "foo" }`), the CLI would reject it as too complex. Now literal values are
        allowed since they can be safely serialized.
      type: fix
  irVersion: 55
  version: 0.51.25

- changelogEntry:
    - summary: |
        The OpenAPI parser now parses path parameters that are present in the URL but not explicitly declared in the OpenAPI spec.
        Previously, if a path parameter was used in the URL (e.g. `/users/{userId}`) but not declared in the `parameters` section,
        the parser would fail. Now it automatically adds these path parameters as required string parameters.
      type: fix
  irVersion: 55
  version: 0.51.24

- changelogEntry:
    - summary: |
        The CLI now considers `false` and `true` as keywords for the Java generators.
      type: fix
  irVersion: 55
  version: 0.51.23

- changelogEntry:
    - summary: |
        The OpenAPI parser now ignores request bodies on `GET` requests since Fern does not support that.
        This is not a breaking change, since previously the `fern check` would just fail.
      type: fix
  irVersion: 55
  version: 0.51.22

- changelogEntry:
    - summary: |
        The `fern init` command now respects JSON formatting when parsing from an external URL.
      type: fix
  irVersion: 55
  version: 0.51.21

- changelogEntry:
    - summary: |
        The OpenRPC parser now supports generating code snippets in the API Explorer.
      type: fix
  irVersion: 55
  version: 0.51.20

- changelogEntry:
    - summary: |
        The OpenRPC parser now supports generating code snippets in the API Explorer.
      type: fix
  irVersion: 55
  version: 0.51.19

- changelogEntry:
    - summary: |
        The docs will now display errors by default. Previously, errors were hidden by default and needed to be explicitly
        enabled with `displayErrors: true`.
      type: fix
  irVersion: 55
  version: 0.51.18

- changelogEntry:
    - summary: |
        The OpenRPC parser now handles displaying parameters as object examples.
      type: fix
  irVersion: 55
  version: 0.51.17

- changelogEntry:
    - summary: |
        The OpenRPC parser now handles displaying optional parameters in the request.
      type: fix
  irVersion: 55
  version: 0.51.15

- changelogEntry:
    - summary: |
        Updates `whatwg` so that users eliminate punycode deprecation warning.
      type: fix
  irVersion: 55
  version: 0.51.14

- changelogEntry:
    - summary: |
        OpenAPI overrides now support resolving file references from the location of the
        OpenAPI overrides file itself. Previously, relative paths were only resolved from
        the OpenAPI source file.

        Most users will experience no change, but this will enable a wider set of file
        directory layouts depending on the user's preference.
      type: fix
  irVersion: 55
  version: 0.51.13

- changelogEntry:
    - summary: |
        The Fern Definition now allows you to declare status codes for the response without having a type.
        This is useful for `204` response status codes.

        ```yml users.yml
        service:
          auth: false
          base-path: /users
          endpoints:
            update:
              path: ""
              response:
                status-code: 204
        ```
      type: fix
  irVersion: 55
  version: 0.51.12

- changelogEntry:
    - summary: |
        The OpenAPI parser generates response examples that are `{}` for 204 response types.
      type: fix
  irVersion: 55
  version: 0.51.11

- changelogEntry:
    - summary: |
        The OpenAPI parser generates response examples that are `{}` for 204 response types.
      type: fix
  irVersion: 55
  version: 0.51.10

- changelogEntry:
    - summary: |
        Fixed OpenAPI importer to properly handle response status codes in documentation by propagating
        the status code from the OpenAPI spec through the IR and FDR layers.
      type: fix
  irVersion: 55
  version: 0.51.9

- changelogEntry:
    - summary: |
        Fixed OpenAPI importer to properly handle response status codes in documentation by propagating
        the status code from the OpenAPI spec through the IR and FDR layers.
      type: fix
  irVersion: 55
  version: 0.51.8

- changelogEntry:
    - summary: |
        Added better error messages when markdown files reference non-existent MDX files, showing the relative path
        to the missing file rather than just indicating an invalid reference.
      type: fix
  irVersion: 55
  version: 0.51.7

- changelogEntry:
    - summary: |
        Fixed OpenAPI importer to properly handle string enums that are specified as integers by coercing them to strings.
      type: fix
  irVersion: 55
  version: 0.51.6

- changelogEntry:
    - summary: |
        Added a new rule to validate frontmatter parsing across markdown files, ensuring frontmatter
        is properly formatted and can be parsed without errors.
      type: fix
  irVersion: 55
  version: 0.51.5

- changelogEntry:
    - summary: |
        Various improvements to the Mintlify and Readme importers, including better default styling
        and spec imports for Mintlify migrations.
      type: fix
  irVersion: 55
  version: 0.51.4

- changelogEntry:
    - summary: |
        The OpenAPI parser now prefers the JSON Content-Type variant over
        others (e.g. application/x-www-form-urlencoded).
      type: fix
  irVersion: 55
  version: 0.51.3

- changelogEntry:
    - summary: |
        Improved error messages when docs.yml doesn't match schema by showing more specific
        validation errors and including the path where the error occurred.
      type: fix
  irVersion: 55
  version: 0.51.2

- changelogEntry:
    - summary: |
        Fixed x-fern-resolutions to properly handle escaped forward slashes ("~1") in schema references,
        correctly converting them to "/" when resolving references.
      type: fix
  irVersion: 55
  version: 0.51.1

- changelogEntry:
    - summary: |
        The CLI now supports a --readme flag pointing to the URL of a Readme generated docs site and
        migrates existing documentation to a fern-compatible repository.

        To use this feature:
        ```bash
        fern init --readme https://url-to-readme-docs.com
        ```
      type: feat
  irVersion: 55
  version: 0.51.0

- changelogEntry:
    - summary: |
        Improve performance of `fern docs dev` by only reloading the markdown content when
        only markdown files are changed, avoiding unnecessary recompilation of the full docs.

      type: fix
  irVersion: 55
  version: 0.50.17

- changelogEntry:
    - summary: |
        Improve performance of `fern docs dev` by debouncing across edits to multiple files,
        reducing unnecessary recomputation.
      type: fix
  irVersion: 55
  version: 0.50.16

- changelogEntry:
    - summary: |
        This PR improves the performance of `fern docs dev`:
          - Fern does not generate examples if the user has provided them to us
          - Temporarily comment out broken link checker until we make it faster
      type: fix
  irVersion: 55
  version: 0.50.16

- changelogEntry:
    - summary: |
        Move example generation failure logs to trace level since they are not relevant
        for users and add noise to debug logs.
      type: fix
  irVersion: 55
  version: 0.50.15

- changelogEntry:
    - summary: |
        Fixes a bug where duplicate types in undiscriminated unions (`oneOf` in OpenAPI)
        were not being deduped, which could lead to invalid generated code.
      type: fix
  irVersion: 55
  version: 0.50.14

- changelogEntry:
    - summary: |
        Fixes a bug where `--log-level debug` does not include trace logs.
      type: fix
  irVersion: 55
  version: 0.50.13

- changelogEntry:
    - summary: |
        Increase undici timeouts to make sure that `fern generate --docs` completes.
      type: fix
  irVersion: 55
  version: 0.50.12

- changelogEntry:
    - summary: |
        The CLI now supports a `--log-level trace` option to filter out noise from the
        debug log level.
      type: fix
  irVersion: 55
  version: 0.50.11

- changelogEntry:
    - summary: An addition to the broken link checker to further reduce false positives.
      type: fix
  irVersion: 55
  version: 0.50.10

- changelogEntry:
    - summary: |
        The Fern CLI no longer logs the full API request when finishing docs registration,
        reducing unnecessary log output.
      type: fix
  irVersion: 55
  version: 0.50.9

- changelogEntry:
    - summary: |
        An additional fix to the OpenRPC parser for respecting tags when
        organizing methods in the API Reference.
      type: fix
  irVersion: 55
  version: 0.50.8

- changelogEntry:
    - summary: |
        The OpenRPC parser now respects method names as well as tags for
        organization the navigation.
      type: fix
  irVersion: 55
  version: 0.50.7

- changelogEntry:
    - summary: |
        The broken link checker is updated to reduce false positives.
      type: fix
  irVersion: 55
  version: 0.50.6

- changelogEntry:
    - summary: |
        The Fern CLI is updated to create the organization if it doesn't exist when `fern token` is called.
      type: fix
  irVersion: 55
  version: 0.50.5

- changelogEntry:
    - summary: |
        The preview server is updated such that local previews of both OpenRPC and OpenAPI (legacy parser)
        are now possible.
      type: fix
  irVersion: 55
  version: 0.50.4

- changelogEntry:
    - summary: |
        The docs.yml now supports a separate configuration for `feature-flags` which allows Fern to render
        pieces of content depending on whether or not certain feature flags are enabled for particular user.

        This feature is in alpha stage; please contact support@buildwithfern.com to learn more!

        ```yml docs.yml
        navigation:
          - page: Page 1
            feature-flag: my-feature-flag-a # single boolean flag
          - page: Page 2
            feature: # multiple boolean flags
              - flag: my-feature-flag-a
              - flag: my-feature-flag-b
          - section: Section Title
            viewers: role-a
            feature-flag: # configurable match
              flag: my-feature-flag-a
              fallback-value: "ga"
              match: "beta"
            layout: []
        ```
      type: internal
  irVersion: 55
  version: 0.50.4

- changelogEntry:
    - summary: |
        Fixes an issue where optional, nullable properties resulted in a double optional in the
        IRv55 -> IRv54 migration.
      type: internal
  irVersion: 55
  version: 0.50.3

- changelogEntry:
    - summary: |
        The docs now includes alpha support for parsing openrpc specs. To leverage this feature,
        simply define an API section in your docs.yml and point at an openrpc spec.

        ```yml docs.yml
        navigation:
          - api: API Reference
            openrpc: <path to openrpc file>
        ```
      type: fix
  irVersion: 55
  version: 0.50.2

- changelogEntry:
    - summary: |
        Fixes an issue where nullable schemas were not coerced into optional values.
      type: fix
    - summary: |
        Fixes an issue where `fern check` would fail for optional, nullable properties.
      type: fix
  irVersion: 55
  version: 0.50.1

- changelogEntry:
    - summary: |
        The CLI is capable of migrating the latest TypeScript generator to IRv55.
      type: internal
  irVersion: 55
  version: 0.50.0

- changelogEntry:
    - summary: |
        The OpenAPI v2 parser now supports `x-fern-global-headers` and fixes an issue with generating webhook content.
      type: fix
  irVersion: 55
  version: 0.49.1

- changelogEntry:
    - summary: |
        The OpenAPI importer now supports respecting nullable properties in schemas. When enabled, nullable properties will
        be preserved in the generated SDK. By default (without this setting), nullable properties are treated as `optional`.
        To enable this, configure the setting in your `generators.yml`:

        ```yml
        api:
         specs:
           - openapi: ./path/to/openapi.yml
             settings:
               respect-nullable-schemas: true
        ```
      type: feat
  irVersion: 55
  version: 0.49.0

- changelogEntry:
    - summary: |
        The Mintlify docs importer now correctly generates the proper display-name key in the docs.yml file.
      type: fix
  irVersion: 54
  version: 0.48.1

- changelogEntry:
    - summary: |
        Adds support for nullable types in the Fern definition, such as the following:

        ```yaml
        types:
          User:
            properties:
              name: string
              email: nullable<string>
        ```
      type: feat
  irVersion: 55
  version: 0.48.0

- changelogEntry:
    - summary: |
        The IR now pulls in additional request properties from the OAuth getToken endpoint to support custom OAuth schemas.
      type: feat
  irVersion: 54
  version: 0.47.6

- changelogEntry:
    - summary: |
        Fixes an issue with broken link checking in the OpenAPI v2 parser.
      type: feat
  irVersion: 53
  version: 0.47.5

- changelogEntry:
    - summary: |
        Allows for creating nullable types and pass formats on strings using the OpenAPI v2 parser.
      type: feat
  irVersion: 53
  version: 0.47.4

- changelogEntry:
    - summary: |
        Add the JSON schema to the generators.yml file for validation and autocomplete.
      type: feat
  irVersion: 53
  version: 0.47.3

- changelogEntry:
    - summary: |
        The CLI now supports checking for broken links in your docs. You will see warnings in `fern check` if your docs link to any
        page that can't be resolved, and the `--strict-broken-links` option will cause the command to fail (exit with a non-zero exit code) if
        any broken links are found. You can also run the new command `fern docs broken-links` to only check for broken links (ignoring
        other possible errors), with the `--strict` option to cause the command to fail if any broken links are found.
      type: feat
  irVersion: 53
  version: 0.47.2

- changelogEntry:
    - summary: |
        Fixes a bug where the OpenAPI parser stopped respecting the =`unions: v1` setting in your `generators.yml` which configures the parser to generate more
        idiomatic discriminated unions.
        ```yml
        api:
          specs:
            - openapi: ./path/to/openapi.yml
              settings:
                unions: v1
        ```
      type: feat
  irVersion: 53
  version: 0.47.1

- changelogEntry:
    - summary: |
        The CLI now supports publishing docs using the improved OpenAPI v2 parser. You can set `openapi-parser-v2: true`
        in your `docs.yml` to use the new parser.
      type: feat
  irVersion: 53
  version: 0.47.0

- changelogEntry:
    - summary: |
        The CLI now validates that method and group name overrides in OpenAPI settings are not duplicated.
      type: feat
  irVersion: 53
  version: 0.46.23

- changelogEntry:
    - summary: |
        Support configuration of Google Analytics and Google Tag Manager in API Docs.
      type: feat
  irVersion: 53
  version: 0.46.22

- changelogEntry:
    - summary: |
        The CLI now supports the `prefer-undiscriminated-unions-with-literals` setting in OpenAPI settings.
      type: fix
  irVersion: 53
  version: 0.46.21

- changelogEntry:
    - summary: |
        The `fern init` command now supports a `--mintlify` option. You can pass in
        the path to your `mint.json` and the Fern CLI will generate a fern documentation
        website.
      type: feat
  irVersion: 53
  version: 0.46.20

- changelogEntry:
    - summary: |
        If a schema in OpenAPI or AsyncAPI has `additionalProperties: true` then the Fern CLI will now respect bringing in
        example properties that are not defined in the schema. Previously, the CLI would skip them.
      type: fix
  irVersion: 53
  version: 0.46.19

- changelogEntry:
    - summary: |
        If an object or request is annotated with `extra-properties: true` then the user can provide an example that includes
        extra properties that are no longer in the schema.

        For example, check out this fern definition

        ```yml service.yml
        types:
          Item:
            extra-properties: true
            properties:
              id: string


        service:
          auth: false
          base-path: ""
          endpoints:
            create:
              method: POST
              path: /item
              request:
                name: CreateItemRequest
                body:
                  extra-properties: true
                  properties:
                    id: string
              response:
                type: Item
              examples:
                - name: "Item"
                  request:
                    id: "123"
                    foo: "bar" # extra property in the example
                  response:
                    body:
                      id: "123"
                      foo: "bar" # extra property in the example
        ```
      type: fix
  irVersion: 53
  version: 0.46.18

- changelogEntry:
    - summary: |
        Support parsing string values for boolean defaults in OpenAPI schemas.
        * String values like "true" and "false" are now correctly parsed as boolean defaults.
      type: fix
  irVersion: 53
  version: 0.46.17

- changelogEntry:
    - summary: |
        Improve parsing of OpenAPI schemas with an array in the `type` property.
        * If the array contains `"null"`, it is interpreted as nullable, and removed from the array.
        * If there is only a single item in the array (after removing "null"), it previously defaulted to `unknown`, but now the specified type is used.
      type: fix
  irVersion: 53
  version: 0.46.16

- changelogEntry:
    - summary: |
        Fixed issue where user specified examples would be omitted in favor of autogenerated examples.
      type: fix
  irVersion: 53
  version: 0.46.15

- changelogEntry:
    - summary: |
        Boolean default values are now propagated from the Fern Definition through to docs generation.
      type: fix
  irVersion: 53
  version: 0.46.14

- changelogEntry:
    - summary: |
        The CLI now supports both `generators.yml` and `generators.yaml` file extensions for generator configuration.
      type: fix
  irVersion: 53
  version: 0.46.13

- changelogEntry:
    - summary: |
        Correctly omits readOnly query parameters during openapi to fern definition generation.
      type: fix
  irVersion: 53
  version: 0.46.13

- changelogEntry:
    - summary: |
        The CLI now handles parsing service level path parameters with descriptions.
        This fixes a regression introduced in the CLI since versions 0.45.x.
      type: fix
  irVersion: 53
  version: 0.46.12

- changelogEntry:
    - summary: |
        Allow for configuring the depth of example generation in API Docs. For example,
        if you want to generate optional properties that are 5 levels deep, you can add
        the following configuration in your `generators.yml`

        ```yml generators.yml
        api:
          specs:
            - openapi: ./openapi.json
              settings:
                example-generation:
                  response:
                    max-depth: 10
        ```
      type: fix
  irVersion: 53
  version: 0.46.11

- changelogEntry:
    - summary: |
        Correctly support AdditionalProperties on object schemas.
      type: fix
  irVersion: 53
  version: 0.46.10

- changelogEntry:
    - summary: |
        SDK generation no longer hard-fails on single example generation errors.
      type: fix
  irVersion: 53
  version: 0.46.9

- changelogEntry:
    - summary: |
        The CLI now auto generates SSE and JSON Streaming examples even if those are
        not provided in the OpenAPI Spec or Fern Definition.
      type: fix
  irVersion: 53
  version: 0.46.8

- changelogEntry:
    - summary: |
        The generated Fern Definition now properly supports default values for query parameters.
      type: fix
  irVersion: 53
  version: 0.46.7

- changelogEntry:
    - summary: |
        The audiences property on WebSocket channels is now respected when filtering
        the IR graph based on configured audiences.
      type: fix
  irVersion: 53
  version: 0.46.6

- changelogEntry:
    - summary: |
        Previously, when the CLI failed to validate the fern definition yaml file against a JSON Schema,
        we would log `Failed to parse` without a schema path. Now we grab a relevant schema path.
      type: fix
  irVersion: 53
  version: 0.46.5

- changelogEntry:
    - summary: |
        The OpenAPI parser now deduplicates headers that appear in both security schemes and
        operation-level headers to avoid duplicate header declarations.
      type: fix
  irVersion: 53
  version: 0.46.5

- changelogEntry:
    - summary: |
        The generated SSE examples always have `data` and `event` keys so that they are correct.
      type: fix
  irVersion: 53
  version: 0.46.4

- changelogEntry:
    - summary: |
        The Fern CLI now supports generating examples for streaming SSE (server-sent-event)
        endpoints.
      type: fix
  irVersion: 53
  version: 0.46.3

- changelogEntry:
    - summary: |
        The Fern CLI now supports parsing a `logo` option from your frontmatter. If
        you would like to override logo on a specific page you can do so by adding
        the following:

        ```markdown intro.mdx
        ---
        logo: /path/to/my/logo
        ---
        ```

        or

        ```markdown intro.mdx
        ---
        logo:
          light: /path/to/my/light/logo
          dark: /path/to/my/dark/logo
        ---
        ```

      type: feat
  irVersion: 53
  version: 0.46.2

- changelogEntry:
    - summary: |
        Add support for setting the `User-Agent` header value for Go generators.
      type: fix
  irVersion: 53
  version: 0.46.1

- changelogEntry:
    - summary: |
        No changes; promote `0.46.0-rc1` release candidate to minor version.
      type: internal
  irVersion: 53
  version: 0.46.0

- changelogEntry:
    - summary: |
        * Set `inline: true` for inline enums imported from OpenAPI.
        * Set `inline: true` for maps generated from OpenAPI additionalProperties.
      type: fix
  irVersion: 53
  version: 0.46.0-rc1

- changelogEntry:
    - summary: |
        The Fern Definition now supports `bytes` as a response type.

        ```yml service.yml
          endpoints:
            download:
              response: bytes
        ```
      type: feat
  irVersion: 53
  version: 0.46.0-rc0

- changelogEntry:
    - summary: |
        Defaults are no longer set on datetimes when converting to docs shapes.
      type: fix
  irVersion: 53
  version: 0.45.4

- changelogEntry:
    - summary: |
        Unknown schemas are no longer incorrectly marked as `additionalProperties: true`.
      type: chore
  irVersion: 53
  version: 0.45.4-rc1

- changelogEntry:
    - summary: |
        The CLI prompts the user to confirm output directory overwrites on fern generate.
      type: fix
  irVersion: 53
  version: 0.45.4-rc0

- changelogEntry:
    - summary: |
        Unknown schemas are no longer incorrectly marked as `additionalProperties: true`.
      type: fix
  irVersion: 53
  version: 0.45.3

- changelogEntry:
    - summary: |
        Example generation now respects read-only schemas when generating request examples.
      type: fix
  irVersion: 53
  version: 0.45.2

- changelogEntry:
    - summary: |
        Generate valid examples using spec validation information; respect `null` entries during example generation.
      type: fix
  irVersion: 53
  version: 0.45.1-rc0

- changelogEntry:
    - summary: |
        Add `inline` field to type declarations in the Fern definition and IR.
        Add support for importing inline types from OpenAPI into Fern definition and IR.
      type: internal
  irVersion: 53
  version: 0.45.1

- changelogEntry:
    - summary: |
        Several improvements to docs, conjure importer, and the cli.
      type: internal
  irVersion: 53
  version: 0.45.0

- changelogEntry:
    - summary: |
        Docs generation now preserves original model schema names.
      type: internal
  irVersion: 53
  version: 0.45.0-rc55

- changelogEntry:
    - summary: |
        Removes errant minimum and maximums for 'float' types for docs.
      type: internal
  irVersion: 53
  version: 0.45.0-rc54

- changelogEntry:
    - summary: |
        Add support for the `smart-casing` flags in the IR commands.
      type: internal
  irVersion: 53
  version: 0.45.0-rc53

- changelogEntry:
    - summary: |
        Fix bug where max length validation for strings were incorrectly plumbed.
      type: fix
  irVersion: 53
  version: 0.45.0-rc52

- changelogEntry:
    - summary: |
        Add support for the `inline-path-parameters` setting in the OpenAPI
        importer.
      type: feat
  irVersion: 53
  version: 0.45.0-rc51

- changelogEntry:
    - summary: |
        Increase max recursive depth allowed for example validation.
      type: fix
  irVersion: 53
  version: 0.45.0-rc50

- changelogEntry:
    - summary: |
        Add 'list' to reserved keywords for use in PHP generator.
      type: fix
  irVersion: 53
  version: 0.45.0-rc49

- changelogEntry:
    - summary: |
        OAuth Client Credential Auth Scheme now supports the ability to optionally
        set token header and prefix fields for use with docs playground.

        ```yml api.yml
        auth-schemes:
          OAuth:
            scheme: oauth
            type: client-credentials
            token-header: Fern-Authorization
            token-prefix: Fern-Bearer
            ...
        ```
      type: feat
  irVersion: 53
  version: 0.45.0-rc48

- changelogEntry:
    - summary: |
        Support SDK generation provided comma-delineated content-type values in OpenAPI specs.
      type: fix
  irVersion: 53
  version: 0.45.0-rc47

- changelogEntry:
    - summary: |
        The IR handles converting example unions that are aliases.
      type: fix
  irVersion: 53
  version: 0.45.0-rc46

- changelogEntry:
    - summary: |
        Update the IR's `ServiceTypeReferenceInfo` to include all transitive types
        referenced by a service.
      type: fix
  irVersion: 53
  version: 0.45.0-rc44

- changelogEntry:
    - summary: |
        Support non-standard HTTP code 498; Validate `x-fern-examples` during schema parsing.
      type: fix
  irVersion: 53
  version: 0.45.0-rc43

- changelogEntry:
    - summary: |
        Log error message logging when encountering doc errors during preview server initiation.
      type: fix
  irVersion: 53
  version: 0.45.0-rc42

- changelogEntry:
    - summary: Fixes bug introduced in 0.45.0-rc33 where version slugs were not being generated correctly.
      type: fix
  irVersion: 53
  version: 0.45.0-rc41

- changelogEntry:
    - summary: |
        Fixed bug in the Conjure importer where query parameters were overwritten during endpoint parameter parsing.
      type: fix
  irVersion: 53
  version: 0.45.0-rc40

- changelogEntry:
    - summary: |
        The OpenAPI importer now supports correlating request and response examples by name. When an example name is shared
        between a request body and response, they will be paired together in the generated Fern definition.
      type: fix
  irVersion: 53
  version: 0.45.0-rc39

- changelogEntry:
    - summary: |
        The OpenAPI importer now supports respecting readonly properties in schemas. When enabled, readonly properties will be excluded from request bodies for
        POST/PUT/PATCH endpoints. To enable this, configure the setting in your `generators.yml`:

        ```yml
        api:
         specs:
           - openapi: ./path/to/openapi.yml
             settings:
               respect-readonly-schemas: true
        ```
      type: fix
  irVersion: 53
  version: 0.45.0-rc38

- changelogEntry:
    - summary: Support parsing alpha and beta version numbers of Fern generators
      type: internal
  irVersion: 53
  version: 0.45.0-rc37

- changelogEntry:
    - summary: |
        The OpenAPI importer now supports importing deep object query parameters. To do this, you will
        need to configure a setting in your `generators.yml`

        ```yml
        api:
         specs:
           - openapi: ./path/to/openapi.yml
             settings:
               object-query-paramaters: true
        ```
      type: fix
  irVersion: 53
  version: 0.45.0-rc36

- changelogEntry:
    - summary: |
        The CLI now recognizes the versions of the Go generator that require IRv53.
      type: internal
  irVersion: 53
  version: 0.45.0-rc34

- changelogEntry:
    - summary: |
        The Fern CLI now supports roles and viewers in your docs configuration, if you are on the enterprise plan for docs:

        ```yml docs.ym
        roles:
          - internal
          - beta-users
          - enterprise-users

        navigation:
          - section: Internal Section
            viewers:
              - internal
            contents:
              - page: Internal Page
                path: ./internal/page.mdx
        ```
      type: feat
  irVersion: 53
  version: 0.45.0-rc33

- changelogEntry:
    - summary: |
        The OpenAPI importer now supports reading endpoints that have application/x-www-form-urlencoded requests
      type: fix
  irVersion: 53
  version: 0.45.0-rc32

- changelogEntry:
    - summary: |
        The OpenAPI importer now parses webhook examples and generates examples for webhooks when none are provided.
      type: fix
  irVersion: 53
  version: 0.45.0-rc31

- changelogEntry:
    - summary: |
        The OpenAPI importer now parses the `examples` field for primitive schema types like `string`, `number`, `array` and `boolean`.
      type: fix
  irVersion: 53
  version: 0.45.0-rc30

- changelogEntry:
    - summary: |
        The OpenAPI importer now parses the `examples` field that may be present on OpenAPI 3.1 schemas.
      type: feat
  irVersion: 53
  version: 0.45.0-rc29

- changelogEntry:
    - summary: |
        The OpenAPI importer now skips headers in a case-insensitive way (e.g. both "Content-Type" and "content-type" are skipped).
      type: feat
  irVersion: 53
  version: 0.45.0-rc28

- changelogEntry:
    - summary: |
        The Conjure importer now brings in endpoint level descriptions.
      type: feat
  irVersion: 53
  version: 0.45.0-rc27

- changelogEntry:
    - summary: |
        `fern check` handles validating unions that contain base properties.
      type: feat
  irVersion: 53
  version: 0.45.0-rc26

- changelogEntry:
    - summary: |
        The Fern CLI temporarily does not support RBAC/Audiences (they will be added in again shortly).
      type: internal
  irVersion: 53
  version: 0.45.0-rc25

- changelogEntry:
    - summary: |
        `fern docs dev` now runs in Node 16 - Node 22 environments.
      type: fix
  irVersion: 53
  version: 0.45.0-rc24

- changelogEntry:
    - summary: |
        The docs dev server now correctly handles base paths.
      type: fix
  irVersion: 53
  version: 0.45.0-rc23

- changelogEntry:
    - summary: |
        Fixes bug introduced in 0.45.0-rc20 where section children were dropped from the docs definition.
      type: fix
  irVersion: 53
  version: 0.45.0-rc22

- changelogEntry:
    - summary: |
        The Fern CLI now supports orphaned pages in your docs configuration.
      type: feat
    - summary: |
        The RBAC config model is now renamed to `roles` and `viewers`:

        ```yml docs.yml
        roles:
          - internal

        navigation:
          - section: Internal Section
            viewers:
              - internal
            contents:
              - page: Internal Page
                path: ./internal/page.mdx
        ```

      type: fix
  irVersion: 53
  version: 0.45.0-rc21

- changelogEntry:
    - summary: |
        The Fern CLI now supports audiences in your docs configuration:

        ```yml docs.yml
        # all audiences must be declared at the top level
        audiences:
          - internal

        navigation:
          - section: Internal Section
            audience: internal # audience is optional
            contents:
              - page: Internal Page
                path: ./internal/page.mdx
        ```
      type: feat
  irVersion: 53
  version: 0.45.0-rc20

- changelogEntry:
    - summary: |
        - Respect `x-fern-ignore` extension in OpenAPI parameters.
      type: fix
  irVersion: 53
  version: 0.45.0-rc19

- changelogEntry:
    - summary: |
        - Add additional debug logging to the CLI when downloading docs preview bundle
      type: fix
  irVersion: 53
  version: 0.45.0-rc18

- changelogEntry:
    - summary: |
        - Improved union example generation by increasing depth for better handling of recursive structures.
        - Updated Conjure importer to represent binary types as bytes for requests and file for responses in Fern.
        - Added detailed error messages when 'fern docs dev' fails, accessible with --log-level debug.
      type: fix
  irVersion: 53
  version: 0.45.0-rc17

- changelogEntry:
    - summary: |
        The Conjure importer now correctly keys the union subvariant by the property of the discriminant.

        ```conjure
        union:
          discriminant: type
          union:
            square: Square
            circle: Circle
        ```

        is equal to the following Fern Definition:

        ```yml fern
        union:
          discriminant: type
          types:
            square:
              type: Square
              key: square
            circle:
              type: Circle
              key: circle
        ```

      type: fix
  irVersion: 53
  version: 0.45.0-rc16

- changelogEntry:
    - summary: |
        The Conjure importer now correctly imports base-path and docs from your conjure definition.
      type: fix
  irVersion: 53
  version: 0.45.0-rc15

- changelogEntry:
    - summary: |
        The Fern CLI now uses a longer timeout to make HTTP requests, which should fix some flakyness with the docs registration process.
      type: fix
  irVersion: 53
  version: 0.45.0-rc14

- changelogEntry:
    - summary: |
        The Fern CLI now uses a longer timeout to make HTTP requests, which should fix some flakyness with the docs registration process.
      type: fix
  irVersion: 53
  version: 0.45.0-rc13

- changelogEntry:
    - summary: |
        Undiscriminated unions are now represented using `anyOf` in the generated JSON Schema
        Nullable properties are now correctly propagated to the JSON Schema
      type: fix
  irVersion: 53
  version: 0.45.0-rc12

- changelogEntry:
    - summary: |
        Improved JSON Schema generation for object inheritance:
        - Removed the use of `allOf` for representing object extensions
        - Properties from parent objects are now directly added to the child object in the JSON Schema
      type: fix
  irVersion: 53
  version: 0.45.0-rc11

- changelogEntry:
    - summary: |
        Added support for `additionalProperties` on export to JSON Schema.
      type: fix
  irVersion: 53
  version: 0.45.0-rc10

- changelogEntry:
    - summary: |
        Improved JSON Schema generation for object extensions and const values:
        - Object extensions are now properly represented using `allOf` in the JSON Schema
        - Literal values (string and boolean) are now correctly represented using `const` in the JSON Schema
      type: fix
  irVersion: 53
  version: 0.45.0-rc9

- changelogEntry:
    - summary: |
        Add `#!/usr/bin/env node` to the CLI to prevent runtime errors.
      type: internal
  irVersion: 53
  version: 0.45.0-rc8

- changelogEntry:
    - summary: |
        Stop minifying the CLI to prevent javascript runtime errors.
      type: internal
  irVersion: 53
  version: 0.45.0-rc7

- changelogEntry:
    - summary: |
        Update the CLI package.json to include the correct files.
      type: fix
  irVersion: 53
  version: 0.45.0-rc6

- changelogEntry:
    - summary: |
        Introduce a new command `fern jsonschema <output-file> --type <type-name>`
        that outputs the JSON Schema for a given type in your Fern Definition.

        ```sh
        fern jsonschema ./schema.json --type MyType
        ```
      type: feat
  irVersion: 53
  version: 0.45.0-rc5

- changelogEntry:
    - summary: |
        SCIM has been added as a common initialism.
      type: chore
  irVersion: 53
  version: 0.45.0-rc4

- changelogEntry:
    - summary: |
        Numerous fixes to the Conjure API Importer such as reading in request bodies and query parameters.
      type: fix
  irVersion: 53
  version: 0.45.0-rc3

- changelogEntry:
    - summary: |
        The CLI now generates endpoint examples for undiscriminated unions that are recursive.
      type: fix
  irVersion: 53
  version: 0.45.0-rc2

- changelogEntry:
    - summary: |
        The OpenAPI importer now generates streaming examples based on OpenAPI examples.
      type: fix
  irVersion: 53
  version: 0.45.0-rc1

- changelogEntry:
    - summary: |
        The Docs now support rendering `additionalProperties` in the API Playground so that users can send out arbitrary key,value pairs.
      type: fix
  irVersion: 53
  version: 0.45.0-rc0

- changelogEntry:
    - summary: Several improvements to the conjure importer.
      type: fix
  irVersion: 53
  version: 0.44.11

- changelogEntry:
    - summary: |
        API update now supports consuming the API origin from spec V2 configurations.
      type: fix
  irVersion: 53
  version: 0.44.10

- changelogEntry:
    - summary: |
        The fern definition now supports descriptions supplied on request and response bodies.
        You can enable this by simply supplying `docs` in your fern definition, or `description`
        in your OpenAPI spec.
      type: feat
  irVersion: 53
  version: 0.44.9

- changelogEntry:
    - summary: |
        API Configuration V2 schema now takes in `origin` as well, allowing `fern api update` to function as expected in the new config.
      type: fix
  irVersion: 53
  version: 0.44.8

- changelogEntry:
    - summary: |
        The Fern CLI command `fern generator list` now accepts filters for the output mode, for example, you may now specify `fern generator list --excluded-modes local-file-system`
        in order to filter any generators from the list that are outputting locally.
      type: internal
  irVersion: 53
  version: 0.44.7

- changelogEntry:
    - summary: |
        The Fern Definition respects endpoint level base-path overrides when validating examples.
      type: fix
  irVersion: 53
  version: 0.44.6

- changelogEntry:
    - summary: |
        The Fern Definition now supports overriding `base-path` at the endpoint level.
        This is useful if you have subset of endpoints that do not live at the
        configured base-path.

        ```yml imdb.yml
        service:
          endpoints:
            getMovie:
              method: POST
              base-path: "latest/" # overrides the base-path configured in api.yml
              path: "movies/{movieId}"
        ```
      type: feat
  irVersion: 53
  version: 0.44.5

- changelogEntry:
    - summary: |
        Fern's OpenAPI importer will now handle generating examples for declared
        errors so that they show up in the generated documentation.
      type: fix
  irVersion: 53
  version: 0.44.4

- changelogEntry:
    - summary: |
        Fern's OpenAPI importer can now handle `readOnly` properties in the top level
        request schema. Note that Fern does not handle nested `readOnly` properties
        just yet; please file a GitHub issue if this is important!
      type: feat
  irVersion: 53
  version: 0.44.3

- changelogEntry:
    - summary: |
        Fern's OpenAPI importer can now handle multiple error schemas for the
        same status code.
      type: fix
  irVersion: 53
  version: 0.44.2

- changelogEntry:
    - summary: |
        The OpenAPI importer used to try and coerce all enums into a literals.
        In some cases this is not desirable, so we now expose an option called
        `coerce-enums-to-literals` in your generators.yml.

        ```yml generators.yml
        api:
          specs:
            - openapi: ../openapi.json
              overrides: ../openapi-overrides.yml
              settings:
                title-as-schema-name: false
                coerce-enums-to-literals: false
        ```
      type: feat
  irVersion: 53
  version: 0.44.1

- changelogEntry:
    - summary: |
        The Fern CLI now supports parsing [Conjure](https://github.com/palantir/conjure), Palantir's
        home-grown API Definition format.

        If you know a company that is using Conjure that wants API Docs + SDKs, send them our way!
      type: feat
  irVersion: 53
  version: 0.44.0-rc0

- changelogEntry:
    - summary: |
        Any markdown files that have custom components are also pushed up to the Fern Docs
        platform.
      type: fix
  irVersion: 53
  version: 0.43.8

- changelogEntry:
    - summary: |
        The `valid-markdown` rule has been updated to try and parse the markdown file into a
        valid AST. If the file fails to parse, `fern check` will log an error as well
        as the path to the markdown.
      type: fix
  irVersion: 53
  version: 0.43.7

- changelogEntry:
    - summary: |
        The OpenAPI importer now appropriately brings in responses that are under the `text/event-stream`
        Content-Type if your endpoint is annotated with `x-fern-streaming`.
        If your endpoint is not annotated with `x-fern-streaming`, then the response will be ignored.
      type: fix
  irVersion: 53
  version: 0.43.6

- changelogEntry:
    - summary: |
        If you use the `x-fern-streaming` extension and want to provide different descriptions
        for the streaming endpoint, then you can now specify `streaming-description`.

        ```yml openapi.yml
        x-fern-streaming:
          stream-condition: $request.stream
          stream-description: The streaming version of this endpoint returns a series of chunks ...
          response:
            $ref: #/components/schemas/Response
          stream-response:
            $ref: #/components/schemas/ResponseChunk
        ```
      type: fix
  irVersion: 53
  version: 0.43.5

- changelogEntry:
    - summary: |
        The OpenAPI parser now respects the content type in your OpenAPI spec, instead of always sending
        `application/json`. With this upgrade, your SDKs will also start to send the correct content type.
      type: fix
  irVersion: 53
  version: 0.43.4

- changelogEntry:
    - summary: |
        The CLI now passes in the API definition ID once again, this is necessary so that generated snippet templates
        may reference schemas within the API. This was a regression that was recently introduced.
      type: chore
  irVersion: 53
  version: 0.43.3

- changelogEntry:
    - summary: |
        The CLI now prints which API cannot be registered if `fern generate --docs` fails.
      type: fix
  irVersion: 53
  version: 0.43.2

- changelogEntry:
    - summary: |
        The CLI now supports running OpenAPI generator 0.1.0 with IR version 53.
      type: feat
  irVersion: 53
  version: 0.43.1

- changelogEntry:
    - summary: |
        The CLI now recognizes the fern-php-sdk generator.
      type: feat
  irVersion: 53
  version: 0.43.0

- changelogEntry:
    - summary: |
        The documentation resolver now appropriately creates a unique identifier for changelog sections. Previously, if you had multiple
        changelogs within the same section, despite their title and slug being different, they would be treated as the same section since the ID
        only took into account the parents' slug, appended the word "changelog" and that was all.

        As a result previously all changelogs within the same section would get highlighted when one was selected, now only the selected changelog
        is highlighted.
      type: internal
  irVersion: 53
  version: 0.42.15

- changelogEntry:
    - summary: |
        The OpenAPI importer now correctly propagates the title field on `oneof` schemas.
      type: fix
  irVersion: 53
  version: 0.42.14

- changelogEntry:
    - summary: |
        Example generation now intelligently truncates container examples, for example if the depth limit will be reached on a list of objects,
        the list will be returned as an empty list, as opposed the previous behavior where an unknown object would be created.
      type: fix
  irVersion: 53
  version: 0.42.13

- changelogEntry:
    - summary: |
        Previously, deploying docs from Windows machines led to bad asset paths.
        Now, the CLI respects Windows paths during run and web paths for retrieving
        assets.
      type: fix
  irVersion: 53
  version: 0.42.12

- changelogEntry:
    - summary: |
        The API V2 configuration now supports disabling using titles as schema
        names. You may want to disable this flag if your OpenAPI adds the same
        title to multiple schemas.

        ```
        api:
          specs:
            - openapi: /path/to/openapi
              settings:
                use-title-as-schema-name: false
        ```
      type: fix
  irVersion: 53
  version: 0.42.11

- changelogEntry:
    - summary: |
        Previously, the OpenAPI converter would bring over `title` on every
        single property. This field is extraneous, so now we ignore it.
      type: fix
  irVersion: 53
  version: 0.42.10

- changelogEntry:
    - summary: |
        Previously, the OpenAPI importer would ignore skip parsing arbitrary
        content types "*/*". Now it treats this content type as application/json.

        ```json openapi.json
        "responses": {
          "200": {
            "description": "Success reply",
            "content": {
              "*/*": {
        ```
      type: fix
  irVersion: 53
  version: 0.42.9

- changelogEntry:
    - summary: |
        The API V2 configuration (in beta) now supports global header overrides.
        This fixes a bug where those header overrides were getting dropped in
        certain cases.

        ```yml generators.yml
        api:
          headers:
            X-API-VERSION: string
          specs:
            - openapi: /path/to/openapi
              overrides: /path/to/overrides
        ```
      type: fix
  irVersion: 53
  version: 0.42.8

- changelogEntry:
    - summary: |
        The API V2 configuration (in beta) now supports global header
        overrides. To specify global headers that are not in your
        OpenAPI spec, simply add the following block in your `generators.yml`:

        ```yml generators.yml
        api:
          headers:
            X-API-VERSION: string
          specs:
            - openapi: /path/to/openapi
              overrides: /path/to/overrides
        ```
      type: feat
  irVersion: 53
  version: 0.42.7

- changelogEntry:
    - summary: Removes extraneous conditional error within namespacing configuration
      type: fix
  irVersion: 53
  version: 0.42.6

- changelogEntry:
    - summary: Adds additional metadata retrievable by `fern generator get` so you can now get the language and the target repo.
      type: feat
  irVersion: 53
  version: 0.42.5

- changelogEntry:
    - summary: |
        Namespaced APIs now:
          - No longer contain duplicative nesting of some endpoint within another package of the same name as the namespace
          - Respect the `x-fern-sdk-group-name` annotation for endpoints
      type: fix
  irVersion: 53
  version: 0.42.4

- changelogEntry:
    - summary: |
        The OpenAPI importer now supports handling encoding on multipart requests.
        Previously, the generators would not respect the `contentType` field for
        each form input. But, now they do.
        ```yml
        requestBody:
          content:
            multipart/form-data:
              schema:
                type: object
                properties:
                  file:
                    type: string
                    format: binary
                    description: The file to upload
              encoding:
                file:
                  contentType: "application/octet-stream"
        ```
      type: fix
    - summary: |
        The OpenAPI importer now correctly parses descriptions of multipart
        form requests. Previously these descriptions would be ignored.

        For example, previously the description `The file to upload` would be
        ignored in the example below.
        ```yml
        requestBody:
          content:
            multipart/form-data:
              schema:
                type: object
                properties:
                  file:
                    type: string
                    format: binary
                    description: The file to upload
        ```
      type: fix

  irVersion: 53
  version: 0.42.3

- changelogEntry:
    - summary: Error bodies are now appropriately namespaced as well!
      type: fix
  irVersion: 53
  version: 0.42.2

- changelogEntry:
    - summary: |
        Make sure to check for optionality when parsing stdout and stderr in CLI. This
        removes the error: `Cannot read properties of undefined (reading 'includes')`.
      type: fix
  irVersion: 53
  version: 0.42.1

- changelogEntry:
    - summary: |
        If you merge multiple OpenAPI specs with namespaces, `fern check` will no longer
        complain about duplicate schema names across namespaces.
        In the example below, both OpenAPI specs can have duplicative schema names and
        that is okay.
        ```yml
        api:
          specs:
            - openapi: openapi-bar.yml
              namespace: bar
            - openapi: openapi-foo.yml
              namespace: foo
        ```
      type: fix
  irVersion: 53
  version: 0.42.0

- changelogEntry:
    - summary: |
        Previously the OpenAPI converter would incorrectly mark
        the values of `additionalProperties` as optional. Now, we have
        introduced a feature flag to turn this behavior off.

        The feature flag can be configured in generators.yml:
        ```yml
        api:
          specs:
            - openapi: /path/to/openapi
              settings:
                optional-additional-properties: false
        ```
      type: fix
  irVersion: 53
  version: 0.41.16

- changelogEntry:
    - summary: |
        Performance improvements for stringifiying large Intermediate Representations. If
        you have a large OpenAPI spec or Fern Definition, this can potentially shave off
        minutes from `fern generate`.
      type: internal
  irVersion: 53
  version: 0.41.15

- changelogEntry:
    - summary: |
        The Fern Definition now supports `conten-type` on multipart request properties.
        For example, to specify an `application/octet-stream` and `application/json`
        contnet types, use the snippet below:

        ```ts
        service:
          endpoints:
            upload:
              request:
                body:
                  properties:
                    file:
                      type: file
                      content-type: application/octet-stream
                    metadata:
                      type: unknown
                      content-type: application/json
        ```
      type: feat
  irVersion: 53
  version: 0.42.0-rc0

- changelogEntry:
    - summary: Remove bang operator and fix eslint warning in `compatible-ir-versions.ts`.
      type: internal
  irVersion: 53
  version: 0.41.14-rc2

- changelogEntry:
    - summary: |
        Running `fern check` will now check to confirm that the generator versions you are running are compatible with your Fern CLI version.

        Each version of SDK generators depends on a version of a library that is exported by the Fern CLI, and as a result, each generator has a minimum
        compatible version of the Fern CLI. As an example, if you were to run `fern check` while leveraging `fernapi/fern-python-sdk` version `2.0.0`, on CLI version `0.1.3`, you'd receive the following error:

        `The generator fernapi/fern-python-sdk requires CLI version 0.23.0-rc4 or later (current version: 0.1.3-rc0).`

        Indicating that you must upgrade your CLI in order to leverage the current generator.
      added:
        - Running `fern check` will now check to confirm that the generator versions you are running are compatible with your Fern CLI version.
        - Fern commands now print out generator upgrades, in addition to CLI upgrades.
      type: feat
  irVersion: 53
  version: 0.41.14-rc1

- changelogEntry:
    - summary: |
        The Fern CLI now safely handles a npx file exists error by retrying the command on failure.
        This error typically happens when two or more instances of the Fern CLI are running `npx`
        at the same time.
      type: fix
  irVersion: 53
  version: 0.41.14-rc0

- changelogEntry:
    - summary: |
        `fern generate --local` no longer crashes on large API Definitions because we
        stream the JSON to file instead of calling `JSON.stringify`. See [PR 4640](https://github.com/fern-api/fern/pull/4640).
      type: fix
  irVersion: 53
  version: 0.41.13

- changelogEntry:
    - summary: |
        Adds availability to inlined properties for HTTP Requests, Webhooks, and WebSockets for Fern Definition and OpenAPI.
        You can add availability like so:

        Fern Definition:

        ```yml
        Request:
          name: InlineRequest
          properties:
            random:
              type: string
              availability: pre-release
        ```

        OpenAPI:

        ```yml
        requestBody:
        content:
          application/json:
            schema:
              type: object
              properties:
                random:
                  type: string
                  x-fern-availability: beta
        ```
      type: feat
  irVersion: 53
  version: 0.41.12

- changelogEntry:
    - summary: |
        Adds availability and display-names to discriminated union values. Now, in your docs, you can mark your union values
        with custom names and show their availability. You can do so by adding the following to your API definition:
        ```yml
        MyUnionType:
          union:
            UnionValue1:
              docs: The first union value
              type: string
              display-name: Union Value One
              availability: beta
            UnionValue2:
              docs: The second union value
              type: integer
              display-name: Union Value Two
              availability: deprecated
        ```
      type: feat
  irVersion: 53
  version: 0.41.11

- changelogEntry:
    - summary: |
        Adds availability and display-names to discriminated union values. Now, in your docs, you can mark your union values
        with custom names and show their availability. You can do so by adding the following to your API definition:
        ```yml
        MyUnionType:
          union:
            UnionValue1:
              docs: The first union value
              type: string
              display-name: Union Value One
              availability: beta
            UnionValue2:
              docs: The second union value
              type: integer
              display-name: Union Value Two
              availability: deprecated
        ```
      type: feat
  irVersion: 53
  version: 0.41.10

- changelogEntry:
    - summary: |
        Adds a `bundle-path` hidden parameter for `fern docs dev` for use with `fern-platform` testing. You can pass the
        path on the command line as an optional parameter.
      type: internal
  irVersion: 53
  version: 0.41.9

- changelogEntry:
    - summary: |
        The Fern generators.yml configuration now supports a new format for namespacing APIs for additional flexibility:

        ```yml
        api:
          specs:
            - openapi: path/to/v1/openapi
              overrides: path/to/v1/overrides
              namespace: v1
            - openapi: path/to/v2/openapi
              overrides: path/to/v2/overrides
              namespace: v2
        ```

        Through namespacing your API, you can have multiple objects and endpoints with the same name across different namespaces. You can think of them
        as the equivalent to Python modules or TypeScript packages.
      type: feat
  irVersion: 53
  version: 0.41.8

- changelogEntry:
    - summary: |
        Previously we weren't always awaiting PostHog API calls directly. Now the CLI
        awaits these calls so that we can ensure that events are sent.
      type: fix
  createdAt: "2024-09-08"
  irVersion: 53
  version: 0.41.7

- changelogEntry:
    - summary: |
        The Fern Docs CLI now supports OAuth 2.0 Client Credentials injection in API playgrounds.
        To enable this feature, you can define the OAuth Authorization Scheme in your API configuration,
        and enable the feature in your docs configuration.

        API configuration:
        ```yml
        api:
          auth-schemes:
            OAuth:
              scheme: oauth
              type: client-credentials
              get-token:
                endpoint: endpoint.authorization
        ```
        [More Information](https://buildwithfern.com/learn/api-definition/fern/authentication#oauth-client-credentials)

        Docs configuration:
        ```yml
        navigation:
          section: API Reference
            playground:
              oauth: true
        ```
        [More Information](https://buildwithfern.com/learn/docs/api-references/api-explorer)
      type: feat
  createdAt: "2024-09-07"
  irVersion: 53
  version: 0.41.6

- changelogEntry:
    - summary: |
        Fix an issue with non-deterministic file ordering when OpenAPI is used as input.
      type: fix
  createdAt: "2024-09-06"
  irVersion: 53
  version: 0.41.5

- changelogEntry:
    - summary: |
        The Fern OpenAPI importer now handles importing an array for the `type` key.

        ```
        User:
          properties:
            name:
              type: ["string"]
            id:
              type: ["string", "number"]
        ```
      type: feat
  createdAt: "2024-09-06"
  irVersion: 53
  version: 0.41.4

- changelogEntry:
    - summary: |
        Allow referencing by method and path. For example, when configuring an
        oauth scheme you can now do:

        ```oauth.yml
        auth-schemes:
          OAuth:
            scheme: oauth
            type: client-credentials
            get-token:
              endpoint: POST /oauth/token
        api:
          auth: OAuth
        ```
      type: feat
  createdAt: "2024-09-06"
  irVersion: 53
  version: 0.41.3

- changelogEntry:
    - summary: |
        Fixes an issue introduced in `0.41.1` that ignored server urls for docs generation.
      type: fix
    - summary: |
        Adds a `auth-schemes` and `auth` block where you can override auth for an existing spec.
        See below:

        ```generators.yml
        auth-schemes:
          Oauth:
            scheme: oauth
            type: client-credentials
            get-token:
              endpoint: auth.get-token
        api:
          auth: Oauth # overrides auth scheme
          specs:
            - openapi: path/to/openapi
        ```
      type: feat
  createdAt: "2024-09-05"
  irVersion: 53
  version: 0.41.2

- changelogEntry:
    - summary: |
        Adds a V2 configuration for the `api` block that is more flexible and allows
        OpenAPI users to consume Fern Definition features.

        For example, now you can override environments directly in the api configuration:
        ```yml
        api:
          environments:
            Production: https://prod.com
            Staging: https://staging.com
          specs:
            - openapi: path/to/openapi
              overrides: path/to/overrides
        ```

        If you want to define, multi-url environments, those can be done by configuring the following generators.yml:
        ```yml
        api:
          environments:
            Production:
              urls:
                api: https://api.com
                auth: https://auth.com
            Staging:
                api: https://stagingapi.com
                auth: https://stagingauth.com
          specs:
            - openapi: path/to/openapi
              overrides: path/to/overrides
        ```

        Note that you will need to use the `x-fern-server-name` annotation on each endpoint to assign it to a relevant server. For example,

        ```yml
        paths:
          /api/users/:
            get:
              x-fern-server-name: api
          /token:
            post:
              x-fern-server-name: auth
        ```
      type: feat
  createdAt: "2024-09-04"
  irVersion: 53
  version: 0.41.1

- changelogEntry:
    - summary: |
        Adds generic object declarations to the fern definition. Now we can define generics and
        use them in alias declarations to minimize code duplication:

        ```yml
        types:
          GenericTest<T>:
            properties:
              value: T
              other-value: string

          GenericApplication:
            type: GenericTest<string>
        ```

        More information can be found here: https://buildwithfern.com/learn/api-definition/fern/types#generics.
      type: feat
  createdAt: "2024-09-04"
  irVersion: 53
  version: 0.41.0

- changelogEntry:
    - summary: |
        Fix an issue where some postman environment variables (e.g. API key) were not substituted
        when running fern generate.
      type: fix
  createdAt: "2024-09-03"
  irVersion: 53
  version: 0.41.0-rc1

- changelogEntry:
    - summary: |
        Every fern folder that is using OpenAPI must configure an explicit location to the
        OpenAPI spec. The location can be configured in your `generators.yml`:

        ```yml
        api:
          path: path/to/openapi.yml
        ```

        If you run **fern upgrade**, the CLI will automatically run a migration for you to
        ensure that you are compliant!
      type: break
  createdAt: "2024-09-02"
  irVersion: 53
  version: 0.41.0-rc0

- changelogEntry:
    - summary: |
        `fern check` allows the service base-path to be a slash. For example, the following
        would be valid:

        ```yml
        service:
          base-path: "/"
        ```
      type: fix
  createdAt: "2024-09-02"
  irVersion: 53
  version: 0.40.4

- changelogEntry:
    - summary: Now `fern generator upgrade` respects  the `--group` flag and only upgrades generators within a particular group.
      type: fix
  createdAt: "2024-09-02"
  irVersion: 53
  version: 0.40.3

- changelogEntry:
    - summary: Release IR v53.9.0 which includes a publishing configuration.
      type: internal
  createdAt: "2024-08-28"
  irVersion: 53
  version: 0.40.2

- changelogEntry:
    - summary: Enable specifying whether redirect in docs.yml is permanent or temporary.
      type: feat
  createdAt: "2024-08-28"
  irVersion: 53
  version: 0.40.1

- changelogEntry:
    - summary: Update the `fern generator upgrade` command to leverage the Generator registry API as opposed to Docker and dockerode.
      type: feat
  createdAt: "2024-08-28"
  irVersion: 53
  version: 0.40.0

- changelogEntry:
    - summary: The OpenAPI importer now appropriately generates examples for circular `oneOf` schemas.
      type: fix
      fixed:
        - The OpenAPI importer now handles generating examples for referenced `oneOf` schemas. Previously, examples generation would fail.
        - |
          The OpenAPI importer now handles generating examples for circular `oneOf` schemas. Previously, the
          the converter would only default to generating examples for the first `oneOf` schema. If the first variant,
          circularly referenced itself, this would make terminating the example impossible.
          Now, the example generator tries every schema in order, guaranteeing that a termination condition will be
          reached.
  createdAt: "2024-08-25"
  irVersion: 53
  version: 0.39.19

- changelogEntry:
    - summary: Produce IR v53.8.0 with raw datetime examples.
      type: fix
      fixed:
        - Produce IR v53.8.0 with raw datetime examples. The raw datetime examples help  when generating test fixtures to assert conditions about the original datetime.
  createdAt: "2024-08-23"
  irVersion: 53
  version: 0.39.18

- changelogEntry:
    - summary: object declarations with extends and no properties now has examples propagating in the Docs and SDKs
      type: fix
      fixed:
        - |
          Previously, object declarations with extends and no properties did not have examples
          propagating in the Docs and SDKs. The core issue was in IR generation which has now
          been resolved.

          The following will now work as expected:

          ```yaml
          types:

            ObjectWithNoProperties:
              extends:
                - ParentA
                - ParentB
              examples:
                - name: Default
                  value:
                    propertyFromParentA: foo
                    propertyFromParentB: bar
          ```
  createdAt: "2024-08-23"
  irVersion: 53
  version: 0.39.17

- changelogEntry:
    - summary: Support running 0.2.x versions of the Postman Generator with IR V53 or above.
      type: chore
  createdAt: "2024-08-22"
  irVersion: 53
  version: 0.39.16

- changelogEntry:
    - summary: Introduce `generator list` and `organization` commands to facilitate actions taken by `fern-bot`
      type: internal
  createdAt: "2024-08-21"
  irVersion: 53
  version: 0.39.15

- changelogEntry:
    - summary: Format validation is enforced on `date` fields that are specified in examples specified in an api defintion.
      type: fix
  createdAt: "2024-08-21"
  irVersion: 53
  version: 0.39.14

- changelogEntry:
    - summary: Generated examples in the Intermediate Representation not respect root level path parameter examples.
      type: fix
      fixed:
        - Generated examples in the Intermediate Representation not respect root level path parameter examples. Previously, when ignored, this would result in invalid cURL examples in documentation.
  createdAt: "2024-08-21"
  irVersion: 53
  version: 0.39.13

- changelogEntry:
    - summary: The mock folder now includes source files, and the CLI no longer hard fails if it cannot resolve source files that are of OpenAPI type.
      type: fix
  createdAt: "2024-08-20"
  irVersion: 53
  version: 0.39.12

- changelogEntry:
    - summary: The Fern CLI now handles parsing `x-fern-parameter-name` on path parameters in an OpenAPI spec.
      type: fix
      fixed:
        - |
          Fix: The Fern CLI now handles parsing `x-fern-parameter-name` on path parameters in an OpenAPI spec. For example,
          if you want to rename a path parameter in the generated SDK, you can now do:

          ```yml
          paths:
            "/user":
                get:
                operationId: list_user
                parameters:
                    - in: header
                    name: X-API-Version
                    x-fern-parameter-name: version
                    schema:
                        type: string
                    required: true
          ```

          For more information, please check out the [docs](https://buildwithfern.com/learn/api-definition/openapi/extensions/parameter-names).
  createdAt: "2024-08-20"
  irVersion: 53
  version: 0.39.11

- changelogEntry:
    - summary: Release 0.39.10
      type: chore
  createdAt: "2024-08-19"
  irVersion: 53
  version: 0.39.10
- changelogEntry:
    - summary: Release 0.39.9
      type: chore
  createdAt: "2024-08-19"
  irVersion: 53
  version: 0.39.9
- changelogEntry:
    - summary: "## What's Changed\r\n* (feature, csharp): Generate well-known types\
        \ by @amckinney in https://github.com/fern-api/fern/pull/4319\r\n* fix: fix\
        \ seed, move unit test to right CoreUtility by @RohinBhargava in https://github.com/fern-api/fern/pull/4324\r\
        \n* fix(openapi): generate examples with latest schemas by @dsinghvi in https://github.com/fern-api/fern/pull/4329\r\
        \n\r\n\r\n**Full Changelog**: https://github.com/fern-api/fern/compare/0.39.6...0.39.7"
      type: chore
  createdAt: "2024-08-18"
  irVersion: 53
  version: 0.39.7
- changelogEntry:
    - summary: "## What's Changed\r\n* fix (ir): upgrade pydantic generator by @dsinghvi\
        \ in https://github.com/fern-api/fern/pull/4320\r\n* fix(ir): autogenerate ir\
        \ sdks on version bump by @dsinghvi in https://github.com/fern-api/fern/pull/4321\r\
        \n* fix(python): upgrade ir sdk to handle null unknown types by @dsinghvi in\
        \ https://github.com/fern-api/fern/pull/4322\r\n* fix: add names to form data\
        \ files by @RohinBhargava in https://github.com/fern-api/fern/pull/4323\r\n\
        * fix(docs): global path parameter examples are respected by @dsinghvi in https://github.com/fern-api/fern/pull/4325\r\
        \n\r\n\r\n**Full Changelog**: https://github.com/fern-api/fern/compare/0.39.5...0.39.6"
      type: chore
  createdAt: "2024-08-16"
  irVersion: 53
  version: 0.39.6
- changelogEntry:
    - summary: "## What's Changed\r\n* (fix): add docs for webhook inlining by @dsinghvi\
        \ in https://github.com/fern-api/fern/pull/4314\r\n* (chore): add any-auth test\
        \ definition by @dsinghvi in https://github.com/fern-api/fern/pull/4297\r\n\
        * (docs): hide a page from sidebar nav and search by @dannysheridan in https://github.com/fern-api/fern/pull/4312\r\
        \n* (fix): fdr test update snapshots by @dsinghvi in https://github.com/fern-api/fern/pull/4318\r\
        \n* feat: add schema definitions for popular analytics providers to the docs\
        \ generator config by @pujitm in https://github.com/fern-api/fern/pull/4291\r\
        \n\r\n\r\n**Full Changelog**: https://github.com/fern-api/fern/compare/0.39.4...0.39.5"
      type: chore
  createdAt: "2024-08-15"
  irVersion: 53
  version: 0.39.5
- changelogEntry:
    - summary: "## What's Changed\r\n* (fix): update ete test snapshots by @dsinghvi\
        \ in https://github.com/fern-api/fern/pull/4311\r\n* bump Python generator versions\
        \ by @armandobelardo in https://github.com/fern-api/fern/pull/4308\r\n* fix:\
        \ add in asyncapi tagging with namespaces by @armandobelardo in https://github.com/fern-api/fern/pull/4313\r\
        \n\r\n\r\n**Full Changelog**: https://github.com/fern-api/fern/compare/0.39.3...0.39.4"
      type: chore
  createdAt: "2024-08-15"
  irVersion: 53
  version: 0.39.4
- changelogEntry:
    - summary: "## What's Changed\r\n* (fix, docs): docs now respect ir base path by\
        \ @dsinghvi in https://github.com/fern-api/fern/pull/4310\r\n\r\n\r\n**Full\
        \ Changelog**: https://github.com/fern-api/fern/compare/0.39.2...0.39.3"
      type: chore
  createdAt: "2024-08-14"
  irVersion: 53
  version: 0.39.3
- changelogEntry:
    - summary: "## What's Changed\r\n* feat: allow namespacing an API from generators.yml\
        \ by @armandobelardo in https://github.com/fern-api/fern/pull/4290\r\n* fix:\
        \ unions with utils re-force update refs by @armandobelardo in https://github.com/fern-api/fern/pull/4296\r\
        \n* (feature, csharp): Generate gRPC core utilities by @amckinney in https://github.com/fern-api/fern/pull/4298\r\
        \n* Update publish-docs command post-migration by @armandobelardo in https://github.com/fern-api/fern/pull/4300\r\
        \n* Run publish-docs.yml if it's updated by @armandobelardo in https://github.com/fern-api/fern/pull/4301\r\
        \n* document redirects by @chdeskur in https://github.com/fern-api/fern/pull/4299\r\
        \n* (docs): add to our Welcome page that this docs site is built with Fern by\
        \ @dannysheridan in https://github.com/fern-api/fern/pull/4307\r\n* add information\
        \ on regex redirects by @chdeskur in https://github.com/fern-api/fern/pull/4306\r\
        \n* fix: read templated env vars in the docs generator config by @pujitm in\
        \ https://github.com/fern-api/fern/pull/4287\r\n* improvement: improve `.dict`\
        \ speed by limiting dict calls by @armandobelardo in https://github.com/fern-api/fern/pull/4302\r\
        \n* improvement: python handles arrays of deep object query parameters by @armandobelardo\
        \ in https://github.com/fern-api/fern/pull/4304\r\n* (fix): docs take into account\
        \ global path params and now we add tests by @dsinghvi in https://github.com/fern-api/fern/pull/4309\r\
        \n\r\n## New Contributors\r\n* @pujitm made their first contribution in https://github.com/fern-api/fern/pull/4287\r\
        \n\r\n**Full Changelog**: https://github.com/fern-api/fern/compare/0.39.1...0.39.2"
      type: chore
  createdAt: "2024-08-14"
  irVersion: 53
  version: 0.39.2
- changelogEntry:
    - summary: "## What's Changed\r\n* chore: update fern logo by @dannysheridan in\
        \ https://github.com/fern-api/fern/pull/4295\r\n* fix (mock server): make date\
        \ comparison against true dates as opposed to string comp by @armandobelardo\
        \ in https://github.com/fern-api/fern/pull/4278\r\n\r\n\r\n**Full Changelog**:\
        \ https://github.com/fern-api/fern/compare/0.38.1...0.39.1"
      type: chore
  createdAt: "2024-08-13"
  irVersion: 53
  version: 0.39.1
- changelogEntry:
    - summary: "## What's Changed\r\n* (feat, docs): add docs on `api.yml` and environment\
        \ audiences by @dsinghvi in https://github.com/fern-api/fern/pull/4292\r\n*\
        \ (fix): ir generation respects disable examples by @dsinghvi in https://github.com/fern-api/fern/pull/4293\r\
        \n* (fix, python): check autogenerated examples before indexing by @dsinghvi\
        \ in https://github.com/fern-api/fern/pull/4294\r\n\r\n\r\n**Full Changelog**:\
        \ https://github.com/fern-api/fern/compare/0.38.0...0.38.1"
      type: chore
  createdAt: "2024-08-13"
  irVersion: 53
  version: 0.38.1
- changelogEntry:
    - summary: "## What's Changed\r\n* (fix): retrigger typescript sdk publishing by\
        \ @dsinghvi in https://github.com/fern-api/fern/pull/4289\r\n\r\n\r\n**Full\
        \ Changelog**: https://github.com/fern-api/fern/compare/0.38.0-rc1...0.38.0"
      type: chore
  createdAt: "2024-08-12"
  irVersion: 53
  version: 0.38.0
- changelogEntry:
    - summary: "## What's Changed\r\n* (feat, typescript): support `hasNextPage`  property\
        \ for offset pagination by @dsinghvi in https://github.com/fern-api/fern/pull/4288\r\
        \n* (feature, cli): Upload source files to S3 by @amckinney in https://github.com/fern-api/fern/pull/4286\r\
        \n\r\n\r\n**Full Changelog**: https://github.com/fern-api/fern/compare/0.38.0-rc0...0.38.0-rc1"
      type: chore
  createdAt: "2024-08-12"
  irVersion: 53
  version: 0.38.0-rc1
- changelogEntry:
    - summary: "## What's Changed\r\n* (feat, python): move to ruff for formatting by\
        \ @dsinghvi in https://github.com/fern-api/fern/pull/4219\r\n* improvement:\
        \ improve discriminated union object naming by @armandobelardo in https://github.com/fern-api/fern/pull/4243\r\
        \n* (feature): Add encoding and source nodes by @amckinney in https://github.com/fern-api/fern/pull/4240\r\
        \n* (feat, cli): add `has-next-page` property to IR by @dsinghvi in https://github.com/fern-api/fern/pull/4241\r\
        \n* feat (wip): add playground settings for API playground by @RohinBhargava\
        \ in https://github.com/fern-api/fern/pull/4245\r\n* fix: remove wraps from\
        \ fastapi validators by @armandobelardo in https://github.com/fern-api/fern/pull/4246\r\
        \n* fix: make model_validator take kwargs by @armandobelardo in https://github.com/fern-api/fern/pull/4247\r\
        \n* (feat): refactor how pagination properties are checked in `fern check` by\
        \ @dsinghvi in https://github.com/fern-api/fern/pull/4250\r\n* (feature): Add\
        \ support for x-fern-encoding by @amckinney in https://github.com/fern-api/fern/pull/4249\r\
        \n* (chore): Remove fhir.json by @amckinney in https://github.com/fern-api/fern/pull/4253\r\
        \n* c#, improvements: small improvements including marking files `internal`\
        \ + client classes `partial` by @dcb6 in https://github.com/fern-api/fern/pull/4248\r\
        \n* c#, improvement: Use `FluentAssertions` in unit tests by @dcb6 in https://github.com/fern-api/fern/pull/4254\r\
        \n* (feat): wire through api workspaces to docs validator by @dsinghvi in https://github.com/fern-api/fern/pull/4255\r\
        \n* (feat): upgrade to yarn v4 by @dsinghvi in https://github.com/fern-api/fern/pull/4257\r\
        \n* c#, improvements: breaking change with several small improvements by @dcb6\
        \ in https://github.com/fern-api/fern/pull/4260\r\n* feat, python: add in true\
        \ forward compat enums by @armandobelardo in https://github.com/fern-api/fern/pull/4262\r\
        \n* (feature): Copy source files in seed tests by @amckinney in https://github.com/fern-api/fern/pull/4258\r\
        \n* c#, improvement: use string response directly in generic exception by @dcb6\
        \ in https://github.com/fern-api/fern/pull/4264\r\n* (internal): `pnpm` migration\
        \ by @dsinghvi in https://github.com/fern-api/fern/pull/4261\r\n* Remove old\
        \ documentation references from README by @armandobelardo in https://github.com/fern-api/fern/pull/4265\r\
        \n* Fix typo in pr-preview.mdx by @zachkirsch in https://github.com/fern-api/fern/pull/4235\r\
        \n* (chore): Update pnpm-lock.yaml by @amckinney in https://github.com/fern-api/fern/pull/4266\r\
        \n* (fix): run compile on every PR by @dsinghvi in https://github.com/fern-api/fern/pull/4267\r\
        \n* (fix): live tests continue to work in the pnpm era by @dsinghvi in https://github.com/fern-api/fern/pull/4268\r\
        \n* (chore): Remove all yarn files by @amckinney in https://github.com/fern-api/fern/pull/4269\r\
        \n* (chore, ir): Use latest TypeScript generator by @amckinney in https://github.com/fern-api/fern/pull/4271\r\
        \n* (chore, ruby): Remove ir-sdk from generator-commons by @amckinney in https://github.com/fern-api/fern/pull/4272\r\
        \n* (fix): bump to 53.6.x by @dsinghvi in https://github.com/fern-api/fern/pull/4273\r\
        \n* (fix): get seed working by deleting yarn ref by @dsinghvi in https://github.com/fern-api/fern/pull/4274\r\
        \n* (feature, csharp): Write Protobuf dependencies in .csproj by @amckinney\
        \ in https://github.com/fern-api/fern/pull/4270\r\n* c#, fix: fix type conflicts\
        \ by @dcb6 in https://github.com/fern-api/fern/pull/4244\r\n* (fix): ir generation\
        \ for examples is stable so that ete tests work by @dsinghvi in https://github.com/fern-api/fern/pull/4276\r\
        \n* fix: add validation around selectable environments for playground settings\
        \ by @RohinBhargava in https://github.com/fern-api/fern/pull/4252\r\n* (chore,\
        \ csharp): Release 1.2.1 by @amckinney in https://github.com/fern-api/fern/pull/4284\r\
        \n* (followup): add tests for playground validation messages by @dsinghvi in\
        \ https://github.com/fern-api/fern/pull/4283\r\n* ir: add `shape` to `ExampleQueryParameter`\
        \ by @dcb6 in https://github.com/fern-api/fern/pull/4222\r\n* (fix): eslint\
        \ is now a required check and will pass by @dsinghvi in https://github.com/fern-api/fern/pull/4285\r\
        \n\r\n\r\n**Full Changelog**: https://github.com/fern-api/fern/compare/0.37.16...0.38.0-rc0"
      type: chore
  createdAt: "2024-08-12"
  irVersion: 53
  version: 0.38.0-rc0
- changelogEntry:
    - summary: "## What's Changed\r\n* fix, python: make circular references more robust\
        \ by @armandobelardo in https://github.com/fern-api/fern/pull/4216\r\n* improvement:\
        \ allow naming for asyncapi messages to pull message name by @armandobelardo\
        \ in https://github.com/fern-api/fern/pull/4228\r\n* c#, fix: class names +\
        \ namespace conflicts by @dcb6 in https://github.com/fern-api/fern/pull/4229\r\
        \n* Add support for anonymous usage of the generate CLI by @antoniomdk in https://github.com/fern-api/fern/pull/4239\r\
        \n* (fix, docs): filter referenced subpackages appropriately by @dsinghvi in\
        \ https://github.com/fern-api/fern/pull/4242\r\n\r\n## New Contributors\r\n\
        * @antoniomdk made their first contribution in https://github.com/fern-api/fern/pull/4239\r\
        \n\r\n**Full Changelog**: https://github.com/fern-api/fern/compare/0.37.15...0.37.16"
      type: chore
  createdAt: "2024-08-09"
  irVersion: 53
  version: 0.37.16
- changelogEntry:
    - summary: "## What's Changed\r\n* improvement: respect returning nested properties\
        \ in python by @armandobelardo in https://github.com/fern-api/fern/pull/4236\r\
        \n* (feature): Add support for `.proto` inputs by @amckinney in https://github.com/fern-api/fern/pull/4223\r\
        \n* custom segment write key by @abarrell in https://github.com/fern-api/fern/pull/4238\r\
        \n\r\n\r\n**Full Changelog**: https://github.com/fern-api/fern/compare/0.37.14...0.37.15"
      type: chore
  createdAt: "2024-08-08"
  irVersion: 53
  version: 0.37.15
- changelogEntry:
    - summary: "## What's Changed\r\n* fix: address TS UT fetcher flakiness by @RohinBhargava\
        \ in https://github.com/fern-api/fern/pull/4226\r\n* chore: bump ir sdk to new\
        \ Python generator by @armandobelardo in https://github.com/fern-api/fern/pull/4214\r\
        \n* feat: hide TOC on docs home page by @zachkirsch in https://github.com/fern-api/fern/pull/4230\r\
        \n* (fix, go): Required properties don't specify omitempty by @amckinney in\
        \ https://github.com/fern-api/fern/pull/4231\r\n* (feat, in progress): ir supports\
        \ user agent headers by @dsinghvi in https://github.com/fern-api/fern/pull/4232\r\
        \n* (fix): LaTeX by @abvthecity in https://github.com/fern-api/fern/pull/4233\r\
        \n* (feat, typescript): send user agent header `<package>/<version>` by @dsinghvi\
        \ in https://github.com/fern-api/fern/pull/4234\r\n\r\n\r\n**Full Changelog**:\
        \ https://github.com/fern-api/fern/compare/0.37.13...0.37.14"
      type: chore
  createdAt: "2024-08-08"
  irVersion: 53
  version: 0.37.14
- changelogEntry:
    - summary: "## What's Changed\r\n* fix: address TS UT fetcher flakiness by @RohinBhargava\
        \ in https://github.com/fern-api/fern/pull/4226\r\n* chore: bump ir sdk to new\
        \ Python generator by @armandobelardo in https://github.com/fern-api/fern/pull/4214\r\
        \n* feat: hide TOC on docs home page by @zachkirsch in https://github.com/fern-api/fern/pull/4230\r\
        \n* (fix, go): Required properties don't specify omitempty by @amckinney in\
        \ https://github.com/fern-api/fern/pull/4231\r\n* (feat, in progress): ir supports\
        \ user agent headers by @dsinghvi in https://github.com/fern-api/fern/pull/4232\r\
        \n* (fix): LaTeX by @abvthecity in https://github.com/fern-api/fern/pull/4233\r\
        \n\r\n\r\n**Full Changelog**: https://github.com/fern-api/fern/compare/0.37.13...0.37.14-rc0"
      type: chore
  createdAt: "2024-08-08"
  irVersion: 53
  version: 0.37.14-rc0
- changelogEntry:
    - summary: "## What's Changed\r\n* (fix): reload docs preview server on specs outside\
        \ of the fern folder by @dsinghvi in https://github.com/fern-api/fern/pull/4227\r\
        \n\r\n\r\n**Full Changelog**: https://github.com/fern-api/fern/compare/0.37.12...0.37.13"
      type: chore
  createdAt: "2024-08-07"
  irVersion: 53
  version: 0.37.13
- changelogEntry:
    - summary: "## What's Changed\r\n* update cli to use default language by @abarrell\
        \ in https://github.com/fern-api/fern/pull/4218\r\n* (fix, openapi parser):\
        \ generated fern definitions respect OpenAPI tag casing by @dsinghvi in https://github.com/fern-api/fern/pull/4225\r\
        \n\r\n\r\n**Full Changelog**: https://github.com/fern-api/fern/compare/0.37.11...0.37.12"
      type: chore
  createdAt: "2024-08-07"
  irVersion: 53
  version: 0.37.12
- changelogEntry:
    - summary: "## What's Changed\r\n* Fix issue where misconfigured directory could\
        \ cause unhelpful error message by @abarrell in https://github.com/fern-api/fern/pull/4206\r\
        \n\r\n## New Contributors\r\n* @abarrell made their first contribution in https://github.com/fern-api/fern/pull/4206\r\
        \n\r\n**Full Changelog**: https://github.com/fern-api/fern/compare/0.37.10...0.37.11"
      type: chore
  createdAt: "2024-08-07"
  irVersion: 53
  version: 0.37.11
- changelogEntry:
    - summary: "## What's Changed\r\n* fix: if audience is filtering and no audiences\
        \ exist on environments, add all environments by @RohinBhargava in https://github.com/fern-api/fern/pull/4220\r\
        \n\r\n\r\n**Full Changelog**: https://github.com/fern-api/fern/compare/0.37.9...0.37.10"
      type: chore
  createdAt: "2024-08-06"
  irVersion: 53
  version: 0.37.10
- changelogEntry:
    - summary: "## What's Changed\r\n* (fix): support base properties when filtering\
        \ for audiences by @dsinghvi in https://github.com/fern-api/fern/pull/4221\r\
        \n\r\n\r\n**Full Changelog**: https://github.com/fern-api/fern/compare/0.37.8...0.37.9"
      type: chore
  createdAt: "2024-08-06"
  irVersion: 53
  version: 0.37.9
- changelogEntry:
    - summary: "## What's Changed\r\n* (feat): cli caches api dependencies by @dsinghvi\
        \ in https://github.com/fern-api/fern/pull/4201\r\n\r\n\r\n**Full Changelog**:\
        \ https://github.com/fern-api/fern/compare/0.37.7...0.37.8"
      type: chore
  createdAt: "2024-08-06"
  irVersion: 53
  version: 0.37.8
- changelogEntry:
    - summary: "## What's Changed\r\n* fix: python readme generation regression by @armandobelardo\
        \ in https://github.com/fern-api/fern/pull/4193\r\n* fix, python: allow extending\
        \ alias types by @armandobelardo in https://github.com/fern-api/fern/pull/4190\r\
        \n* (internal): setup flamegraph generation for python generator by @dsinghvi\
        \ in https://github.com/fern-api/fern/pull/4196\r\n* fix, python: Optional and\
        \ aliased literals are populated in snippets by @armandobelardo in https://github.com/fern-api/fern/pull/4184\r\
        \n* (feat, python): upgrade python generator to pydantic v2 by @dsinghvi in\
        \ https://github.com/fern-api/fern/pull/4197\r\n* fix: add async iterable symbol\
        \ to Stream Wrapper implementations by @RohinBhargava in https://github.com/fern-api/fern/pull/4195\r\
        \n* feat: environment filter by audience by @RohinBhargava in https://github.com/fern-api/fern/pull/4187\r\
        \n* (feat, python): use ruff for formatting by @dsinghvi in https://github.com/fern-api/fern/pull/4199\r\
        \n* Revert \"(feat, python): use ruff for formatting\" by @dsinghvi in https://github.com/fern-api/fern/pull/4200\r\
        \n* fix, python + ts: additional template bugs by @armandobelardo in https://github.com/fern-api/fern/pull/4198\r\
        \n* fix: remove reserved properties from function signatures by @armandobelardo\
        \ in https://github.com/fern-api/fern/pull/4205\r\n* fix, ir-generation: put\
        \ fully substituted path in `url` field of auto-generated `EndpointExampleCall`s\
        \ by @dcb6 in https://github.com/fern-api/fern/pull/4211\r\n* fix, python: allow\
        \ typing any to be wrapped in optional to match Pydantic v2 by @armandobelardo\
        \ in https://github.com/fern-api/fern/pull/4203\r\n* improvement: bring back\
        \ wrapped aliases and custom root validators in\u2026 by @armandobelardo in\
        \ https://github.com/fern-api/fern/pull/4204\r\n* fix: typehinting on unions\
        \ with visitors has been corrected by @armandobelardo in https://github.com/fern-api/fern/pull/4213\r\
        \n* Update speakeasy.mdx by @dannysheridan in https://github.com/fern-api/fern/pull/4215\r\
        \n* improvement: allow pydantic generator to specify package name by @armandobelardo\
        \ in https://github.com/fern-api/fern/pull/4217\r\n* (feature): Add Protobuf\
        \ mapper types by @amckinney in https://github.com/fern-api/fern/pull/4210\r\
        \n\r\n\r\n**Full Changelog**: https://github.com/fern-api/fern/compare/0.37.6...0.37.7"
      type: chore
  createdAt: "2024-08-06"
  irVersion: 53
  version: 0.37.7
- changelogEntry:
    - summary: "## What's Changed\r\n* fix: add literal properties back to typeddict\
        \ snippets by @armandobelardo in https://github.com/fern-api/fern/pull/4173\r\
        \n* (fix, typescript): wire `noScripts` into a PersistedProject and introduce\
        \ a test by @dsinghvi in https://github.com/fern-api/fern/pull/4185\r\n* (feat,\
        \ fastapi): introduce endpoint specific async handlers in fastapi by @dsinghvi\
        \ in https://github.com/fern-api/fern/pull/4188\r\n* fix: python readme references\
        \ request options correctly by @armandobelardo in https://github.com/fern-api/fern/pull/4189\r\
        \n* fix: replace referenced markdown by @abvthecity in https://github.com/fern-api/fern/pull/4191\r\
        \n\r\n\r\n**Full Changelog**: https://github.com/fern-api/fern/compare/0.37.5...0.37.6"
      type: chore
  createdAt: "2024-08-02"
  irVersion: 53
  version: 0.37.6
- changelogEntry:
    - summary: "## What's Changed\r\n* chore, ts: generate union v2 templates by @armandobelardo\
        \ in https://github.com/fern-api/fern/pull/4169\r\n* (feature, csharp): Add\
        \ customizable exception class names by @amckinney in https://github.com/fern-api/fern/pull/4181\r\
        \n* (fix, typescript): introduce no scripts option by @dsinghvi in https://github.com/fern-api/fern/pull/4179\r\
        \n\r\n\r\n**Full Changelog**: https://github.com/fern-api/fern/compare/0.37.4...0.37.5"
      type: chore
  createdAt: "2024-08-01"
  irVersion: 53
  version: 0.37.5
- changelogEntry:
    - summary: "## What's Changed\r\n* (fix, docs): validate api workspaces as in addition\
        \ to docs workspaces by @dsinghvi in https://github.com/fern-api/fern/pull/4178\r\
        \n\r\n\r\n**Full Changelog**: https://github.com/fern-api/fern/compare/0.37.3...0.37.4"
      type: chore
  createdAt: "2024-08-01"
  irVersion: 53
  version: 0.37.4
- changelogEntry:
    - summary: "## What's Changed\r\n* (fix): handle loggable fern cli error by @dsinghvi\
        \ in https://github.com/fern-api/fern/pull/4175\r\n* (fix): add tests for alias\
        \ extends by @dsinghvi in https://github.com/fern-api/fern/pull/4176\r\n* (fix):\
        \ docs preview server falls back to previous bundle by @dsinghvi in https://github.com/fern-api/fern/pull/4177\r\
        \n\r\n\r\n**Full Changelog**: https://github.com/fern-api/fern/compare/0.37.2...0.37.3"
      type: chore
  createdAt: "2024-08-01"
  irVersion: 53
  version: 0.37.3
- changelogEntry:
    - summary: "## What's Changed\r\n* (feature, csharp): Add RequestOptions by @amckinney\
        \ in https://github.com/fern-api/fern/pull/4166\r\n* c#, improvement: error\
        \ parsing  by @dcb6 in https://github.com/fern-api/fern/pull/4168\r\n* (fix):\
        \ introduce extended properties into the IR by @dsinghvi in https://github.com/fern-api/fern/pull/4171\r\
        \n* fix: OSS workspace settings propogate to APIs with dependencies by @armandobelardo\
        \ in https://github.com/fern-api/fern/pull/4147\r\n* chore, python: generate\
        \ union v2 templates by @armandobelardo in https://github.com/fern-api/fern/pull/4167\r\
        \n* c# improvement: text responses + inlined request body inheritance by @dcb6\
        \ in https://github.com/fern-api/fern/pull/4172\r\n\r\n\r\n**Full Changelog**:\
        \ https://github.com/fern-api/fern/compare/0.37.1...0.37.2"
      type: chore
  createdAt: "2024-08-01"
  irVersion: 53
  version: 0.37.2
- changelogEntry:
    - summary: "## What's Changed\r\n* make @dcb6 codeowner for java + csharp by @dcb6\
        \ in https://github.com/fern-api/fern/pull/4163\r\n* (beta, typescript): feature\
        \ flag test generation that actually works by @dsinghvi in https://github.com/fern-api/fern/pull/4164\r\
        \n* fix: add images from frontmatter as well by @RohinBhargava in https://github.com/fern-api/fern/pull/4156\r\
        \n* (fix, docs): ir to fdr converter sends global headers by @dsinghvi in https://github.com/fern-api/fern/pull/4170\r\
        \n\r\n\r\n**Full Changelog**: https://github.com/fern-api/fern/compare/0.37.0...0.37.1"
      type: chore
  createdAt: "2024-07-31"
  irVersion: 53
  version: 0.37.1
- changelogEntry:
    - summary: "## What's Changed\r\n* chore: bump typescript version and changelog\
        \ by @RohinBhargava in https://github.com/fern-api/fern/pull/4143\r\n* feat:\
        \ introduce typeddicts for request objects by @armandobelardo in https://github.com/fern-api/fern/pull/4113\r\
        \n* fix, python: get api error through external import by @armandobelardo in\
        \ https://github.com/fern-api/fern/pull/4145\r\n* fix: Fix unit test path and\
        \ add CI check for this by @RohinBhargava in https://github.com/fern-api/fern/pull/4148\r\
        \n* [c#, improvement]: add explicit namespaces to custom config by @dcb6 in\
        \ https://github.com/fern-api/fern/pull/4144\r\n* c#, improvement: `set` instead\
        \ of `init` field accessors in types by @dcb6 in https://github.com/fern-api/fern/pull/4151\r\
        \n* (feature): Add IRv53; float type by @amckinney in https://github.com/fern-api/fern/pull/4146\r\
        \n* c#, improvement: make datetime deserialization more lenient + include millis\
        \ in datetime serialization by @dcb6 in https://github.com/fern-api/fern/pull/4149\r\
        \n* chore: ci workflow gating on ts-sdk changes by @RohinBhargava in https://github.com/fern-api/fern/pull/4152\r\
        \n* (fix, csharp): `map<string, unknown>` values are nullable by @amckinney in\
        \ https://github.com/fern-api/fern/pull/4153\r\n* fix: incorrect code block\
        \ indentation in api-yml.mdx by @abvthecity in https://github.com/fern-api/fern/pull/4158\r\
        \n* (feature, csharp): Add support for allow-multiple query params by @amckinney\
        \ in https://github.com/fern-api/fern/pull/4157\r\n* internal: update IR to\
        \ have the FDR API definition ID by @armandobelardo in https://github.com/fern-api/fern/pull/4161\r\
        \n* (feature, csharp): Support uint, ulong, and float by @amckinney in https://github.com/fern-api/fern/pull/4160\r\
        \n\r\n**Full Changelog**: https://github.com/fern-api/fern/compare/0.36.0...0.37.0"
      type: chore
  createdAt: "2024-07-31"
  irVersion: 53
  version: 0.37.0
- changelogEntry:
    - summary: "## What's Changed\r\n* improvement, python: export the root client from\
        \ the root init file by @armandobelardo in https://github.com/fern-api/fern/pull/4111\r\
        \n* (feat): support multi url environments in C# by @dsinghvi in https://github.com/fern-api/fern/pull/4120\r\
        \n* (fix, csharp): MultiUrl environments now compile by @dsinghvi in https://github.com/fern-api/fern/pull/4121\r\
        \n* c#, improvement: Add header suppliers to `RawClient` constructor parameters\
        \ by @dcb6 in https://github.com/fern-api/fern/pull/4119\r\n* (fix, csharp):\
        \ uuids are now generated as strings by @dsinghvi in https://github.com/fern-api/fern/pull/4122\r\
        \n* (fix): regenerate c# model snapshots by @dsinghvi in https://github.com/fern-api/fern/pull/4123\r\
        \n* feat: header tabs by @abvthecity in https://github.com/fern-api/fern/pull/4124\r\
        \n* java, fix: match java local config to publish config by @dcb6 in https://github.com/fern-api/fern/pull/4127\r\
        \n* follow up: release java sdk 1.0.5 by @dcb6 in https://github.com/fern-api/fern/pull/4129\r\
        \n* fix: Add Stream Wrappers for use with various environments by @RohinBhargava\
        \ in https://github.com/fern-api/fern/pull/4118\r\n* chore: add changelog and\
        \ version for stream wrapper polyfill by @RohinBhargava in https://github.com/fern-api/fern/pull/4130\r\
        \n* feat: enable arbitrary code snippets in docs by @abvthecity in https://github.com/fern-api/fern/pull/4131\r\
        \n* fix: add start stream on pipe by @RohinBhargava in https://github.com/fern-api/fern/pull/4132\r\
        \n* GH Workflow for Checking Generator Version Consistency by @dcb6 in https://github.com/fern-api/fern/pull/4133\r\
        \n* fix: updated stream wrapper test paths by @RohinBhargava in https://github.com/fern-api/fern/pull/4134\r\
        \n* fix: SSE Streaming Bifurcation by @RohinBhargava in https://github.com/fern-api/fern/pull/4136\r\
        \n* (fix): global headers case insensitive comparison by @dsinghvi in https://github.com/fern-api/fern/pull/4137\r\
        \n\r\n\r\n**Full Changelog**: https://github.com/fern-api/fern/compare/0.35.0...0.36.0"
      type: chore
  createdAt: "2024-07-29"
  irVersion: 52
  version: 0.36.0
- changelogEntry:
    - summary: "## What's Changed\r\n* java, fix: match java local config to publish\
        \ config by @dcb6 in https://github.com/fern-api/fern/pull/4127\r\n* follow\
        \ up: release java sdk 1.0.5 by @dcb6 in https://github.com/fern-api/fern/pull/4129\r\
        \n* fix: Add Stream Wrappers for use with various environments by @RohinBhargava\
        \ in https://github.com/fern-api/fern/pull/4118\r\n* chore: add changelog and\
        \ version for stream wrapper polyfill by @RohinBhargava in https://github.com/fern-api/fern/pull/4130\r\
        \n* feat: enable arbitrary code snippets in docs by @abvthecity in https://github.com/fern-api/fern/pull/4131\r\
        \n* fix: add start stream on pipe by @RohinBhargava in https://github.com/fern-api/fern/pull/4132\r\
        \n\r\n\r\n**Full Changelog**: https://github.com/fern-api/fern/compare/0.36.0-rc0...0.36.0-rc1"
      type: chore
  createdAt: "2024-07-26"
  irVersion: 52
  version: 0.36.0-rc1
- changelogEntry:
    - summary: "## What's Changed\r\n* improvement, python: export the root client from\
        \ the root init file by @armandobelardo in https://github.com/fern-api/fern/pull/4111\r\
        \n* (feat): support multi url environments in C# by @dsinghvi in https://github.com/fern-api/fern/pull/4120\r\
        \n* (fix, csharp): MultiUrl environments now compile by @dsinghvi in https://github.com/fern-api/fern/pull/4121\r\
        \n* c#, improvement: Add header suppliers to `RawClient` constructor parameters\
        \ by @dcb6 in https://github.com/fern-api/fern/pull/4119\r\n* (fix, csharp):\
        \ uuids are now generated as strings by @dsinghvi in https://github.com/fern-api/fern/pull/4122\r\
        \n* (fix): regenerate c# model snapshots by @dsinghvi in https://github.com/fern-api/fern/pull/4123\r\
        \n* feat: header tabs by @abvthecity in https://github.com/fern-api/fern/pull/4124\r\
        \n\r\n\r\n**Full Changelog**: https://github.com/fern-api/fern/compare/0.35.0...0.36.0-rc0"
      type: chore
  createdAt: "2024-07-26"
  irVersion: 52
  version: 0.36.0-rc0
- changelogEntry:
    - summary: "## What's Changed\r\n* (feat): support `default-url`  and  url override\
        \ on imports by @dsinghvi in https://github.com/fern-api/fern/pull/4116\r\n\
        * (fix, openapi): set unauthed appropriately in openapi parser by @dsinghvi\
        \ in https://github.com/fern-api/fern/pull/4117\r\n\r\n\r\n**Full Changelog**:\
        \ https://github.com/fern-api/fern/compare/0.34.0...0.35.0"
      type: chore
  createdAt: "2024-07-25"
  irVersion: 52
  version: 0.35.0
- changelogEntry:
    - summary: "## What's Changed\r\n* (feat): support `default-url`  and  url override\
        \ on imports by @dsinghvi in https://github.com/fern-api/fern/pull/4116\r\n\r\
        \n\r\n**Full Changelog**: https://github.com/fern-api/fern/compare/0.34.0...0.35.0-rc0"
      type: chore
  createdAt: "2024-07-24"
  irVersion: 52
  version: 0.35.0-rc0
- changelogEntry:
    - summary: "## What's Changed\r\n* (chore): add SEO frontmatter section by @chdeskur\
        \ in https://github.com/fern-api/fern/pull/4101\r\n* fix: update typing of `expected_types`\
        \ to tuple to satisfy mypy by @armandobelardo in https://github.com/fern-api/fern/pull/4100\r\
        \n* (chore): document nuget api key by @chdeskur in https://github.com/fern-api/fern/pull/4103\r\
        \n* (chore): pypi styling update by @chdeskur in https://github.com/fern-api/fern/pull/4105\r\
        \n* c#, improvement: datetime serialization by @dcb6 in https://github.com/fern-api/fern/pull/4106\r\
        \n* feat: disable batch/stream toggle by @abvthecity in https://github.com/fern-api/fern/pull/4108\r\
        \n* fix: update forward refs continues to be silent by @armandobelardo in https://github.com/fern-api/fern/pull/4110\r\
        \n* java, improvement: allow builder methods for optional fields to accept null\
        \ by @dcb6 in https://github.com/fern-api/fern/pull/4107\r\n* [FER-2381] CLI\
        \ Forbidden Error Message Improvement by @RohinBhargava in https://github.com/fern-api/fern/pull/4109\r\
        \n* (feat, typescript): copy over `zurg` unit tests to the generated SDK  by\
        \ @williamluer in https://github.com/fern-api/fern/pull/4045\r\n* java, fix:\
        \ don't prematurely close okhttp response by @dcb6 in https://github.com/fern-api/fern/pull/4112\r\
        \n* (feat, typescript): generate tests for `auth` and `fetcher` utilities  by\
        \ @dsinghvi in https://github.com/fern-api/fern/pull/4115\r\n* (feature): Add\
        \ IRv52: uint and enum default values by @amckinney in https://github.com/fern-api/fern/pull/4102\r\
        \n\r\n\r\n**Full Changelog**: https://github.com/fern-api/fern/compare/0.33.5...0.34.0"
      type: chore
  createdAt: "2024-07-24"
  irVersion: 52
  version: 0.34.0
- changelogEntry:
    - summary: "## What's Changed\r\n* (chore): add SEO frontmatter section by @chdeskur\
        \ in https://github.com/fern-api/fern/pull/4101\r\n* fix: update typing of `expected_types`\
        \ to tuple to satisfy mypy by @armandobelardo in https://github.com/fern-api/fern/pull/4100\r\
        \n* (chore): document nuget api key by @chdeskur in https://github.com/fern-api/fern/pull/4103\r\
        \n* (chore): pypi styling update by @chdeskur in https://github.com/fern-api/fern/pull/4105\r\
        \n* c#, improvement: datetime serialization by @dcb6 in https://github.com/fern-api/fern/pull/4106\r\
        \n* feat: disable batch/stream toggle by @abvthecity in https://github.com/fern-api/fern/pull/4108\r\
        \n\r\n\r\n**Full Changelog**: https://github.com/fern-api/fern/compare/0.33.5...0.33.6-rc0"
      type: chore
  createdAt: "2024-07-24"
  irVersion: 51
  version: 0.33.6-rc0
- changelogEntry:
    - summary: "## What's Changed\r\n* (fix, go): Fix error handling for property-name\
        \ error discrimination by @amckinney in https://github.com/fern-api/fern/pull/4098\r\
        \n* improvement: support pydantic v2 outright by @armandobelardo in https://github.com/fern-api/fern/pull/3805\r\
        \n* fix: int64 format is correctly parsed to long by @armandobelardo in https://github.com/fern-api/fern/pull/4099\r\
        \n* c#, fix: fix datetime serialization, stop generating empty serialization\
        \ unit tests by @dcb6 in https://github.com/fern-api/fern/pull/4097\r\n* [FER-2339]\
        \ Pass OpenAPI request parameter examples through Fern IR Schema examples by\
        \ @RohinBhargava in https://github.com/fern-api/fern/pull/4095\r\n\r\n\r\n**Full\
        \ Changelog**: https://github.com/fern-api/fern/compare/0.33.4...0.33.5"
      type: chore
  createdAt: "2024-07-23"
  irVersion: 51
  version: 0.33.5
- changelogEntry:
    - summary: "## What's Changed\r\n* adding readme alternative page by @chdeskur in\
        \ https://github.com/fern-api/fern/pull/4091\r\n* fix: the ruby SDK now returns\
        \ the parsed json instead of openstruct if no JSON serializer is specified by\
        \ @armandobelardo in https://github.com/fern-api/fern/pull/4092\r\n* (fix):\
        \ OpenAPI parser handles generating examples when no request or response required\
        \ by @dsinghvi in https://github.com/fern-api/fern/pull/4096\r\n\r\n\r\n**Full\
        \ Changelog**: https://github.com/fern-api/fern/compare/0.33.3...0.33.4"
      type: chore
  createdAt: "2024-07-22"
  irVersion: 51
  version: 0.33.4
- changelogEntry:
    - summary: "## What's Changed\r\n* feat, csharp: Unit Test Generation + IR Bump\
        \  by @dcb6 in https://github.com/fern-api/fern/pull/4047\r\n* (fix): remove\
        \ `jest-specific-snapshot` by @dsinghvi in https://github.com/fern-api/fern/pull/4088\r\
        \n\r\n\r\n**Full Changelog**: https://github.com/fern-api/fern/compare/0.33.2...0.33.3"
      type: chore
  createdAt: "2024-07-21"
  irVersion: 51
  version: 0.33.3
- changelogEntry:
    - summary: "## What's Changed\r\n* fix, python: only check the oauth expiry if there\
        \ is a specified field by @armandobelardo in https://github.com/fern-api/fern/pull/4077\r\
        \n* fix: python now requires an environment be specified if a default is not\
        \ provided by @armandobelardo in https://github.com/fern-api/fern/pull/4078\r\
        \n* (feat): support `fs.CreateReadStream` on Node 19+ form data uploads by @dsinghvi\
        \ in https://github.com/fern-api/fern/pull/4073\r\n* (fix): support audiences\
        \ on query parameters by @dsinghvi in https://github.com/fern-api/fern/pull/4067\r\
        \n* (feat, cli): Add \"-\", \"/\", \"|\" to supported non-alphanumeric generated\
        \ names for Enums by @dsinghvi in https://github.com/fern-api/fern/pull/4084\r\
        \n* improvement: update 'any object' examples to be flatter by @armandobelardo\
        \ in https://github.com/fern-api/fern/pull/4083\r\n* improvement: global headers\
        \ are not extracted out for docs by @armandobelardo in https://github.com/fern-api/fern/pull/4085\r\
        \n* chore: implement stream-parameter IR change by @armandobelardo in https://github.com/fern-api/fern/pull/4072\r\
        \n* (chore, csharp): Generate latest test snapshots by @amckinney in https://github.com/fern-api/fern/pull/4087\r\
        \n* improvement: Add Availability to OpenApi Parser and OpenApi IR to Fern IR\
        \ by @armandobelardo in https://github.com/fern-api/fern/pull/4086\r\n\r\n\r\
        \n**Full Changelog**: https://github.com/fern-api/fern/compare/0.33.1...0.33.2"
      type: chore
  createdAt: "2024-07-19"
  irVersion: 51
  version: 0.33.2
- changelogEntry:
    - summary: "## What's Changed\r\n* fix, python: only check the oauth expiry if there\
        \ is a specified field by @armandobelardo in https://github.com/fern-api/fern/pull/4077\r\
        \n* fix: python now requires an environment be specified if a default is not\
        \ provided by @armandobelardo in https://github.com/fern-api/fern/pull/4078\r\
        \n* (feat): support `fs.CreateReadStream` on Node 19+ form data uploads by @dsinghvi\
        \ in https://github.com/fern-api/fern/pull/4073\r\n* (fix): support audiences\
        \ on query parameters by @dsinghvi in https://github.com/fern-api/fern/pull/4067\r\
        \n\r\n\r\n**Full Changelog**: https://github.com/fern-api/fern/compare/0.33.1...0.33.2-rc0"
      type: chore
  createdAt: "2024-07-19"
  irVersion: 51
  version: 0.33.2-rc0
- changelogEntry:
    - summary: "## What's Changed\r\n* :improvement: update seed's script runner to\
        \ fail if any of the commands exit 1 by @armandobelardo in https://github.com/fern-api/fern/pull/4075\r\
        \n* (fix, openapi): Deduplicate API version scheme header by @amckinney in https://github.com/fern-api/fern/pull/4076\r\
        \n\r\n\r\n**Full Changelog**: https://github.com/fern-api/fern/compare/0.33.0...0.33.1"
      type: chore
  createdAt: "2024-07-17"
  irVersion: 51
  version: 0.33.1
- changelogEntry:
    - summary: "## What's Changed\r\n* fix: python sdk serializes bytes within JSON\
        \ by @armandobelardo in https://github.com/fern-api/fern/pull/4070\r\n* (fix,\
        \ typescript): multipart form upload on Node 19+ by @dsinghvi in https://github.com/fern-api/fern/pull/4056\r\
        \n* (feat): `ir` now adds a `TypeReference` for container types that makes it\
        \ easier to generate snippets + autogenerated type examples by @dsinghvi in\
        \ https://github.com/fern-api/fern/pull/4038\r\n* (fix): fix `ir-sdk-latest`\
        \ `generators.yml` by @dcb6 in https://github.com/fern-api/fern/pull/4074\r\n\
        * (feature, typescript): Generarte API version scheme by @amckinney in https://github.com/fern-api/fern/pull/4071\r\
        \n\r\n\r\n**Full Changelog**: https://github.com/fern-api/fern/compare/0.32.0...0.33.0"
      type: chore
  createdAt: "2024-07-17"
  irVersion: 51
  version: 0.33.0
- changelogEntry:
    - summary: "## What's Changed\r\n* (fix, openapi): Resolve 'refs' specified in overrides\
        \ by @amckinney in https://github.com/fern-api/fern/pull/4049\r\n* Initial Swift\
        \ Codegen by @armandobelardo in https://github.com/fern-api/fern/pull/4035\r\
        \n* (fix): Swift generator and template by @amckinney in https://github.com/fern-api/fern/pull/4050\r\
        \n* fix: ignore data urls in parseImagePaths by @abvthecity in https://github.com/fern-api/fern/pull/4053\r\
        \n* (feature, typescript): Add omitUndefined option by @amckinney in https://github.com/fern-api/fern/pull/4052\r\
        \n* docs: Inspiration from Conjure, Smithy, and Stripe Docs by @dannysheridan\
        \ in https://github.com/fern-api/fern/pull/4054\r\n* feature: add Penguin AI\
        \ and Koala to our docs website by @dannysheridan in https://github.com/fern-api/fern/pull/3962\r\
        \n* (fix): eslint works by @dsinghvi in https://github.com/fern-api/fern/pull/4055\r\
        \n* fix: python snippet and template recursion errors by @armandobelardo in\
        \ https://github.com/fern-api/fern/pull/4057\r\n* (feature, typescript): Use\
        \ generator-cli to generate reference.md by @amckinney in https://github.com/fern-api/fern/pull/4062\r\
        \n* fix: analytics scripts by @abvthecity in https://github.com/fern-api/fern/pull/4063\r\
        \n* fix analytics 2 by @abvthecity in https://github.com/fern-api/fern/pull/4064\r\
        \n* fix: fern docs publishing by @abvthecity in https://github.com/fern-api/fern/pull/4065\r\
        \n* feature: add tracking via rb2b by @dannysheridan in https://github.com/fern-api/fern/pull/4061\r\
        \n* chore: add back x-readme code samples by @armandobelardo in https://github.com/fern-api/fern/pull/4060\r\
        \n* (feature): Add ApiVersionSchema type by @amckinney in https://github.com/fern-api/fern/pull/4068\r\
        \n\r\n\r\n**Full Changelog**: https://github.com/fern-api/fern/compare/0.31.24...0.32.0"
      type: chore
  createdAt: "2024-07-16"
  irVersion: 50
  version: 0.32.0
- changelogEntry:
    - summary: "## What's Changed\r\n* fix: ignore data urls in parseImagePaths by @abvthecity\
        \ in https://github.com/fern-api/fern/pull/4053\r\n\r\n\r\n**Full Changelog**:\
        \ https://github.com/fern-api/fern/compare/0.31.25-rc0...0.31.25-rc1"
      type: chore
  createdAt: "2024-07-12"
  irVersion: 50
  version: 0.31.25-rc1
- changelogEntry:
    - summary: "## What's Changed\r\n* (fix, openapi): Resolve 'refs' specified in overrides\
        \ by @amckinney in https://github.com/fern-api/fern/pull/4049\r\n* Initial Swift\
        \ Codegen by @armandobelardo in https://github.com/fern-api/fern/pull/4035\r\
        \n* (fix): Swift generator and template by @amckinney in https://github.com/fern-api/fern/pull/4050\r\
        \n\r\n**Full Changelog**: https://github.com/fern-api/fern/compare/0.31.24...0.31.25-rc0"
      type: chore
  createdAt: "2024-07-12"
  irVersion: 50
  version: 0.31.25-rc0
- changelogEntry:
    - summary: Release 0.31.24
      type: chore
  createdAt: "2024-07-12"
  irVersion: 50
  version: 0.31.24
- changelogEntry:
    - summary: "## What's Changed\r\n* (feature, typescript): Add setObjectProperty\
        \ core utility by @amckinney in https://github.com/fern-api/fern/pull/4032\r\
        \n* c#, fix: increase supported union size + handle double optionals by @dcb6\
        \ in https://github.com/fern-api/fern/pull/4033\r\n* (fix): Handle circular\
        \ references in serialization layer by @amckinney in https://github.com/fern-api/fern/pull/4036\r\
        \n* fix: fastapi generation does not duplicate descriptions anymore by @armandobelardo\
        \ in https://github.com/fern-api/fern/pull/4037\r\n* Move use_str_enums to base\
        \ by @jochs in https://github.com/fern-api/fern/pull/4040\r\n* (chore): remove\
        \ generator upgrade docs by @chdeskur in https://github.com/fern-api/fern/pull/4043\r\
        \n* (feature, openapi): Add support for x-fern-property-name on request body\
        \ by @amckinney in https://github.com/fern-api/fern/pull/4042\r\n* (feat, typescript):\
        \ refactor `Fetcher` and add unit tests by @williamluer in https://github.com/fern-api/fern/pull/3977\r\
        \n\r\n## New Contributors\r\n* @jochs made their first contribution in https://github.com/fern-api/fern/pull/4040\r\
        \n\r\n**Full Changelog**: https://github.com/fern-api/fern/compare/0.31.22...0.31.23"
      type: chore
  createdAt: "2024-07-11"
  irVersion: 50
  version: 0.31.23
- changelogEntry:
    - summary: "## What's Changed\r\n* (feature, typescript): Add setObjectProperty\
        \ core utility by @amckinney in https://github.com/fern-api/fern/pull/4032\r\
        \n* c#, fix: increase supported union size + handle double optionals by @dcb6\
        \ in https://github.com/fern-api/fern/pull/4033\r\n* (fix): Handle circular\
        \ references in serialization layer by @amckinney in https://github.com/fern-api/fern/pull/4036\r\
        \n* fix: fastapi generation does not duplicate descriptions anymore by @armandobelardo\
        \ in https://github.com/fern-api/fern/pull/4037\r\n* (feat): ir now adds a TypeReference\
        \ for container types that makes it easier to generate snippets by @dcb6 in\
        \ https://github.com/fern-api/fern/pull/4038\r\n\r\n\r\n**Full Changelog**:\
        \ https://github.com/fern-api/fern/compare/0.31.22...0.31.23-rc0"
      type: chore
  createdAt: "2024-07-11"
  irVersion: 50
  version: 0.31.23-rc0
- changelogEntry:
    - summary: "## What's Changed\r\n* Revert \"Revert \"feat: landing page in docs\"\
        \" by @abvthecity in https://github.com/fern-api/fern/pull/4023\r\n* Fix core-utilities\
        \ typescript tests by @williamluer in https://github.com/fern-api/fern/pull/4022\r\
        \n* experimental: scan files to include react in mdx by @abvthecity in https://github.com/fern-api/fern/pull/4015\r\
        \n* (feat, typescript): make `zurg` completely synchronous by @dsinghvi in https://github.com/fern-api/fern/pull/4024\r\
        \n* (chore): add xml type by @chdeskur in https://github.com/fern-api/fern/pull/4025\r\
        \n* fix: (regression) parseDocsConfiguration accidentally calls loadAllPages\
        \ with absolutePathToDocsConfig by @abvthecity in https://github.com/fern-api/fern/pull/4026\r\
        \n* (feature, typescript): Add offset step pagination with IRv48 by @amckinney\
        \ in https://github.com/fern-api/fern/pull/4028\r\n* csharp, fix, feature, improvement:\
        \ Target .NET Standard + Framework, fix various bugs, many small improvements\
        \ by @dcb6 in https://github.com/fern-api/fern/pull/4030\r\n* fix: update unchecked\
        \ base model to not coerce none by @armandobelardo in https://github.com/fern-api/fern/pull/4029\r\
        \n* fix: unreserve `set` name for python methods by @armandobelardo in https://github.com/fern-api/fern/pull/4031\r\
        \n* add in swift to seed runner by @armandobelardo in https://github.com/fern-api/fern/pull/4034\r\
        \n\r\n\r\n**Full Changelog**: https://github.com/fern-api/fern/compare/0.31.21...0.31.22"
      type: chore
  createdAt: "2024-07-10"
  irVersion: 50
  version: 0.31.22
- changelogEntry:
    - summary: "## What's Changed\r\n* Fix core-utilities typescript tests by @williamluer\
        \ in https://github.com/fern-api/fern/pull/4022\r\n* experimental: scan files\
        \ to include react in mdx by @abvthecity in https://github.com/fern-api/fern/pull/4015\r\
        \n\r\n\r\n**Full Changelog**: https://github.com/fern-api/fern/compare/0.31.22-rc0...0.31.22-rc1"
      type: chore
  createdAt: "2024-07-09"
  irVersion: 50
  version: 0.31.22-rc1
- changelogEntry:
    - summary: "## What's Changed\r\n* (feat, typescript): make `zurg` completely synchronous\
        \ by @dsinghvi in https://github.com/fern-api/fern/pull/4024\r\n* (chore): add\
        \ xml type by @chdeskur in https://github.com/fern-api/fern/pull/4025\r\n* fix:\
        \ (regression) parseDocsConfiguration accidentally calls loadAllPages with absolutePathToDocsConfig\
        \ by @abvthecity in https://github.com/fern-api/fern/pull/4026\r\n* (feature,\
        \ typescript): Add offset step pagination with IRv48 by @amckinney in https://github.com/fern-api/fern/pull/4028\r\
        \n\r\n\r\n**Full Changelog**: https://github.com/fern-api/fern/compare/0.31.22-rc1...0.31.22-rc2"
      type: chore
  createdAt: "2024-07-09"
  irVersion: 50
  version: 0.31.22-rc2
- changelogEntry:
    - summary: "## What's Changed\r\n* Revert \"Revert \"feat: landing page in docs\"\
        \" by @abvthecity in https://github.com/fern-api/fern/pull/4023\r\n\r\n\r\n\
        **Full Changelog**: https://github.com/fern-api/fern/compare/0.31.21...0.31.22-rc0"
      type: chore
  createdAt: "2024-07-09"
  irVersion: 50
  version: 0.31.22-rc0
- changelogEntry:
    - summary: "## What's Changed\r\n* (chore, typescript): Release 0.28.0-rc0 by @amckinney\
        \ in https://github.com/fern-api/fern/pull/4019\r\n* Revert \"feat: landing\
        \ page in docs\" by @dsinghvi in https://github.com/fern-api/fern/pull/4021\r\
        \n\r\n\r\n**Full Changelog**: https://github.com/fern-api/fern/compare/0.31.20...0.31.21"
      type: chore
  createdAt: "2024-07-09"
  irVersion: 50
  version: 0.31.21
- changelogEntry:
    - summary: "## What's Changed\r\n* (feature, typescript): Add offset pagination\
        \ by @amckinney in https://github.com/fern-api/fern/pull/4008\r\n* (fix, internal):\
        \ `template/codegen` repo plays nicely with mrlint by @dsinghvi in https://github.com/fern-api/fern/pull/4018\r\
        \n* (fix): CI is green by @amckinney in https://github.com/fern-api/fern/pull/4017\r\
        \n\r\n\r\n**Full Changelog**: https://github.com/fern-api/fern/compare/0.31.19...0.31.20"
      type: chore
  createdAt: "2024-07-09"
  irVersion: 50
  version: 0.31.20
- changelogEntry:
    - summary: "## What's Changed\r\n* (fix): Pagination works with imported type references\
        \ by @amckinney in https://github.com/fern-api/fern/pull/4014\r\n* Template\
        \ for creating a new SDK generator by @mikemilla in https://github.com/fern-api/fern/pull/4010\r\
        \n\r\n## New Contributors\r\n* @mikemilla made their first contribution in https://github.com/fern-api/fern/pull/4010\r\
        \n\r\n**Full Changelog**: https://github.com/fern-api/fern/compare/0.31.18...0.31.19"
      type: chore
  createdAt: "2024-07-09"
  irVersion: 50
  version: 0.31.19
- changelogEntry:
    - summary: "## What's Changed\r\n* feat: landing page in docs by @abvthecity in\
        \ https://github.com/fern-api/fern/pull/3999\r\n* (feature, typescript): Add\
        \ support for alpha/beta dist tags by @amckinney in https://github.com/fern-api/fern/pull/4000\r\
        \n* fix: allowed text encodings by @abvthecity in https://github.com/fern-api/fern/pull/4005\r\
        \n* (internal): get ci to green by @dsinghvi in https://github.com/fern-api/fern/pull/4009\r\
        \n* (feat, typescript): support jsr publish by @dsinghvi in https://github.com/fern-api/fern/pull/4007\r\
        \n* (chore, python): Update README.md snapshots by @amckinney in https://github.com/fern-api/fern/pull/4012\r\
        \n* (chore, check): Add pagination test cases by @amckinney in https://github.com/fern-api/fern/pull/4011\r\
        \n* (fix, typescript): readme correctly displays advanced sections by @dsinghvi\
        \ in https://github.com/fern-api/fern/pull/4013\r\n\r\n\r\n**Full Changelog**:\
        \ https://github.com/fern-api/fern/compare/0.31.17...0.31.18-rc0"
      type: chore
  createdAt: "2024-07-09"
  irVersion: 50
  version: 0.31.18
- changelogEntry:
    - summary: "## What's Changed\r\n* (chore): Replace CircleCI with GitHub workflows\
        \ by @amckinney in https://github.com/fern-api/fern/pull/3991\r\n* (fix): Update\
        \ NPM token environment variable by @amckinney in https://github.com/fern-api/fern/pull/3992\r\
        \n* (fix): Update git-version.sh script by @amckinney in https://github.com/fern-api/fern/pull/3993\r\
        \n* (fix): Use github.ref_name by @amckinney in https://github.com/fern-api/fern/pull/3996\r\
        \n* (fix): Add POSTHOG_API_KEY to live-test job by @amckinney in https://github.com/fern-api/fern/pull/3998\r\
        \n\r\n**Full Changelog**: https://github.com/fern-api/fern/compare/0.31.15...0.31.17"
      type: chore
  createdAt: "2024-07-05"
  irVersion: 50
  version: 0.31.17
- changelogEntry:
    - summary: "## What's Changed\r\n* (fix): Add POSTHOG_API_KEY to live-test job by\
        \ @amckinney in https://github.com/fern-api/fern/pull/3998\r\n\r\n**Full Changelog**:\
        \ https://github.com/fern-api/fern/compare/0.31.17-rc1...0.31.17-rc2"
      type: chore
  createdAt: "2024-07-05"
  irVersion: 50
  version: 0.31.17-rc2
- changelogEntry:
    - summary:
        "## What's Changed\r\n* (fix): Use github.ref_name by @amckinney in https://github.com/fern-api/fern/pull/3996\r\
        \n\r\n**Full Changelog**: https://github.com/fern-api/fern/compare/0.31.17-rc0...0.31.17-rc1"
      type: chore
  createdAt: "2024-07-05"
  irVersion: 50
  version: 0.31.17-rc1
- changelogEntry:
    - summary: "## What's Changed\r\n* (chore): Replace CircleCI with GitHub workflows\
        \ by @amckinney in https://github.com/fern-api/fern/pull/3991\r\n* (fix): Update\
        \ NPM token environment variable by @amckinney in https://github.com/fern-api/fern/pull/3992\r\
        \n* (fix): Update git-version.sh script by @amckinney in https://github.com/fern-api/fern/pull/3993\r\
        \n\r\n**Full Changelog**: https://github.com/fern-api/fern/compare/0.31.15...0.31.17-rc0"
      type: chore
  createdAt: "2024-07-05"
  irVersion: 50
  version: 0.31.17-rc0
- changelogEntry:
    - summary: "## What's Changed\r\n* (chore): update availability.mdx by @chdeskur\
        \ in https://github.com/fern-api/fern/pull/3989\r\n* (fix, openapi): Fix allOf\
        \ object filtering by @amckinney in https://github.com/fern-api/fern/pull/3990\r\
        \n\r\n\r\n**Full Changelog**: https://github.com/fern-api/fern/compare/0.31.14...0.31.16"
      type: chore
  createdAt: "2024-07-05"
  irVersion: 50
  version: 0.31.16
- changelogEntry:
    - summary: "## What's Changed\r\n* (chore): update availability.mdx by @chdeskur\
        \ in https://github.com/fern-api/fern/pull/3989\r\n* (fix, openapi): Fix allOf\
        \ object filtering by @amckinney in https://github.com/fern-api/fern/pull/3990\r\
        \n\r\n\r\n**Full Changelog**: https://github.com/fern-api/fern/compare/0.31.14...0.31.15"
      type: chore
  createdAt: "2024-07-05"
  irVersion: 50
  version: 0.31.15
- changelogEntry:
    - summary: "## What's Changed\r\n* (fix, go): Don't send 'null' for nil request\
        \ body by @amckinney in https://github.com/fern-api/fern/pull/3987\r\n* (fix):\
        \ fern generate --preview doesn't check for env variables by @dsinghvi in https://github.com/fern-api/fern/pull/3988\r\
        \n\r\n\r\n**Full Changelog**: https://github.com/fern-api/fern/compare/0.31.13...0.31.14"
      type: chore
  createdAt: "2024-07-04"
  irVersion: 50
  version: 0.31.14
- changelogEntry:
    - summary: "## What's Changed\r\n* (fix): allow ISO-8859-1 encoded files by @dsinghvi\
        \ in https://github.com/fern-api/fern/pull/3986\r\n\r\n\r\n**Full Changelog**:\
        \ https://github.com/fern-api/fern/compare/0.31.12...0.31.13"
      type: chore
  createdAt: "2024-07-04"
  irVersion: 50
  version: 0.31.13
- changelogEntry:
    - summary: "## What's Changed\r\n* (fix, cli): Remove default value checks for boolean,\
        \ long, and bigint by @amckinney in https://github.com/fern-api/fern/pull/3985\r\
        \n\r\n\r\n**Full Changelog**: https://github.com/fern-api/fern/compare/0.31.11...0.31.12"
      type: chore
  createdAt: "2024-07-04"
  irVersion: 50
  version: 0.31.12
- changelogEntry:
    - summary: "## What's Changed\r\n* fix: ruby snippets for dates have correct quotes\
        \ by @armandobelardo in https://github.com/fern-api/fern/pull/3983\r\n* improvement:\
        \ python respects ir50, inserts defaults by @armandobelardo in https://github.com/fern-api/fern/pull/3982\r\
        \n* (fix, openapi): Prefer security schemes in order by @amckinney in https://github.com/fern-api/fern/pull/3984\r\
        \n\r\n\r\n**Full Changelog**: https://github.com/fern-api/fern/compare/0.31.10...0.31.11"
      type: chore
  createdAt: "2024-07-04"
  irVersion: 50
  version: 0.31.11
- changelogEntry:
    - summary: "## What's Changed\r\n* improvement: add advanced section to python readme\
        \ by @armandobelardo in https://github.com/fern-api/fern/pull/3970\r\n* (feat):\
        \ customize status code for typescript express generator  by @dsinghvi in https://github.com/fern-api/fern/pull/3971\r\
        \n* fix, python: allow offsets to start at 0 by @armandobelardo in https://github.com/fern-api/fern/pull/3972\r\
        \n* fix: python pagination helper types now share generic type by @armandobelardo\
        \ in https://github.com/fern-api/fern/pull/3973\r\n* chore: update python seed\
        \ after generator-cli update by @armandobelardo in https://github.com/fern-api/fern/pull/3974\r\
        \n* (csharp, fix): Empty Root Client Methods + `.Core` namespace issue by @dcb6\
        \ in https://github.com/fern-api/fern/pull/3975\r\n* (java, improvement): change\
        \ default `JsonInclude` behavior  by @dcb6 in https://github.com/fern-api/fern/pull/3978\r\
        \n* (csharp, fix): base client requests not generated by @dcb6 in https://github.com/fern-api/fern/pull/3976\r\
        \n* chore: plumb through ruby snippets config to FDR by @armandobelardo in https://github.com/fern-api/fern/pull/3980\r\
        \n* improvement: allow boolean defaults within IR by @armandobelardo in https://github.com/fern-api/fern/pull/3981\r\
        \n\r\n\r\n**Full Changelog**: https://github.com/fern-api/fern/compare/0.31.9...0.31.10"
      type: chore
  createdAt: "2024-07-03"
  irVersion: 50
  version: 0.31.10
- changelogEntry:
    - summary: "## What's Changed\r\n* improvement: python async snippets now leverage\
        \ asyncio run by @armandobelardo in https://github.com/fern-api/fern/pull/3961\r\
        \n* improvement: allow adding extra dependencies to Ruby SDK by @armandobelardo\
        \ in https://github.com/fern-api/fern/pull/3960\r\n* fix: Mark CSS files as\
        \ 'will not be uploaded' by @trevorblades in https://github.com/fern-api/fern/pull/3964\r\
        \n* (fix, cli): make sure `js` file checking works by @dsinghvi in https://github.com/fern-api/fern/pull/3963\r\
        \n\r\n\r\n**Full Changelog**: https://github.com/fern-api/fern/compare/0.31.8...0.31.9"
      type: chore
  createdAt: "2024-07-01"
  irVersion: 49
  version: 0.31.9
- changelogEntry:
    - summary: "## What's Changed\r\n* fix: generator upgrade cli upgrades in place\
        \ by @armandobelardo in https://github.com/fern-api/fern/pull/3951\r\n* feat:\
        \ add reviewers blocks to generators.yml by @armandobelardo in https://github.com/fern-api/fern/pull/3952\r\
        \n* Use all FormData headers and don't stringify stream.Readable by @williamluer\
        \ in https://github.com/fern-api/fern/pull/3956\r\n* (feat, csharp): support\
        \ extra dependencies  by @dsinghvi in https://github.com/fern-api/fern/pull/3957\r\
        \n* improvement: allow specifying if taking major in flag by @armandobelardo\
        \ in https://github.com/fern-api/fern/pull/3958\r\n* fix: include css alongside\
        \ js when validating UTF8 files by @abvthecity in https://github.com/fern-api/fern/pull/3959\r\
        \n\r\n## New Contributors\r\n* @williamluer made their first contribution in\
        \ https://github.com/fern-api/fern/pull/3956\r\n\r\n**Full Changelog**: https://github.com/fern-api/fern/compare/0.31.7...0.31.8"
      type: chore
  createdAt: "2024-07-01"
  irVersion: 49
  version: 0.31.8
- changelogEntry:
    - summary: "## What's Changed\r\n* fix: validate files to be uploaded by @trevorblades\
        \ in https://github.com/fern-api/fern/pull/3917\r\n* fix: python list allowlist\
        \ is now case insensitive by @armandobelardo in https://github.com/fern-api/fern/pull/3950\r\
        \n* improvement: add x-fern-base-path to asyncapi extensions by @armandobelardo\
        \ in https://github.com/fern-api/fern/pull/3953\r\n\r\n\r\n**Full Changelog**:\
        \ https://github.com/fern-api/fern/compare/0.31.6...0.31.7"
      type: chore
  createdAt: "2024-06-28"
  irVersion: 49
  version: 0.31.7
- changelogEntry:
    - summary: "## What's Changed\r\n* (improvement, typescript): support overriding\
        \ global headers by @dsinghvi in https://github.com/fern-api/fern/pull/3945\r\
        \n* feat, python: introduce `reference.md` generation by @armandobelardo in\
        \ https://github.com/fern-api/fern/pull/3946\r\n* (fix, csharp): json serialize\
        \ enums before sending over the wire by @dsinghvi in https://github.com/fern-api/fern/pull/3947\r\
        \n* (fix, cli): remove out of range number validations in `openapi-ir-to-fern`\
        \ + remove husky by @dcb6 in https://github.com/fern-api/fern/pull/3948\r\n\r\
        \n\r\n**Full Changelog**: https://github.com/fern-api/fern/compare/0.31.5...0.31.6"
      type: chore
  createdAt: "2024-06-27"
  irVersion: 49
  version: 0.31.6
- changelogEntry:
    - summary: "## What's Changed\r\n* fix: api update command now works with unioned\
        \ + nested APIs by @armandobelardo in https://github.com/fern-api/fern/pull/3944\r\
        \n\r\n\r\n**Full Changelog**: https://github.com/fern-api/fern/compare/0.31.4...0.31.5"
      type: chore
  createdAt: "2024-06-27"
  irVersion: 49
  version: 0.31.5
- changelogEntry:
    - summary: "## What's Changed\r\n* (feat, typescript): support automatic cursor\
        \ based pagination by @dsinghvi in https://github.com/fern-api/fern/pull/3941\r\
        \n* (fix, typescript): auto pagination handles optional results arrays by @dsinghvi\
        \ in https://github.com/fern-api/fern/pull/3942\r\n* (fix, openapi):  `x-fern-global-headers`\
        \ works with predefined types by @dsinghvi in https://github.com/fern-api/fern/pull/3943\r\
        \n\r\n\r\n**Full Changelog**: https://github.com/fern-api/fern/compare/0.31.3...0.31.4"
      type: chore
  createdAt: "2024-06-27"
  irVersion: 49
  version: 0.31.4
- changelogEntry:
    - summary: "## What's Changed\r\n* fix: the python sdk sends additional properties\
        \ to the correct request\u2026 by @armandobelardo in https://github.com/fern-api/fern/pull/3936\r\
        \n* java, improvement: improve java exception naming by @dcb6 in https://github.com/fern-api/fern/pull/3938\r\
        \n* Bump golang.org/x/tools from 0.21.0 to 0.22.0 in /generators/go by @dependabot\
        \ in https://github.com/fern-api/fern/pull/3823\r\n* (fix): make sure that `exclusiveMaximum`\
        \ and `exclusiveMinimum` are always booleans by @dsinghvi in https://github.com/fern-api/fern/pull/3940\r\
        \n\r\n\r\n**Full Changelog**: https://github.com/fern-api/fern/compare/0.31.2...0.31.3"
      type: chore
  createdAt: "2024-06-26"
  irVersion: 49
  version: 0.31.3
- changelogEntry:
    - summary: "## What's Changed\r\n* (fix): openapi parser gets boolean values safely\
        \ by @dsinghvi in https://github.com/fern-api/fern/pull/3937\r\n\r\n\r\n**Full\
        \ Changelog**: https://github.com/fern-api/fern/compare/0.31.1...0.31.2"
      type: chore
  createdAt: "2024-06-26"
  irVersion: 49
  version: 0.31.2
- changelogEntry:
    - summary: "## What's Changed\r\n* fix: ruby RC respects header prefixes again by\
        \ @armandobelardo in https://github.com/fern-api/fern/pull/3927\r\n* (feat,\
        \ cli): add support for `--mode pull-request` in the CLI when running `fern\
        \ generate` by @dsinghvi in https://github.com/fern-api/fern/pull/3928\r\n*\
        \ fix, ruby: add one missed prefix fix by @armandobelardo in https://github.com/fern-api/fern/pull/3929\r\
        \n* docs: add java example for oauth by @dcb6 in https://github.com/fern-api/fern/pull/3930\r\
        \n* (improvement, python): add in root client templates for python snippets\
        \ by @armandobelardo in https://github.com/fern-api/fern/pull/3931\r\n* Update\
        \ generate-api-ref.mdx by @dannysheridan in https://github.com/fern-api/fern/pull/3933\r\
        \n* improvement: add streaming and pagination sections to generated readme by\
        \ @armandobelardo in https://github.com/fern-api/fern/pull/3932\r\n* java: make\
        \ base api error class name configurable by @dcb6 in https://github.com/fern-api/fern/pull/3934\r\
        \n* (chore, internal): upgrade python generator to use ir v49 by @dsinghvi in\
        \ https://github.com/fern-api/fern/pull/3915\r\n* build(deps-dev): bump @types/jest-specific-snapshot\
        \ from 0.5.7 to 0.5.9 by @dependabot in https://github.com/fern-api/fern/pull/3925\r\
        \n* build(deps-dev): bump jsonc-parser from 2.2.1 to 3.3.0 by @dependabot in\
        \ https://github.com/fern-api/fern/pull/3924\r\n* build(deps-dev): bump @types/is-ci\
        \ from 3.0.2 to 3.0.4 by @dependabot in https://github.com/fern-api/fern/pull/3922\r\
        \n* (fix, typescript): upgrade generators to `v46.2.0` by @dsinghvi in https://github.com/fern-api/fern/pull/3935\r\
        \n\r\n\r\n**Full Changelog**: https://github.com/fern-api/fern/compare/0.31.0...0.31.1"
      type: chore
  createdAt: "2024-06-26"
  irVersion: 49
  version: 0.31.1
- changelogEntry:
    - summary: "**Full Changelog**: https://github.com/fern-api/fern/compare/0.31.0-rc5...0.31.0"
      type: chore
  createdAt: "2024-06-24"
  irVersion: 49
  version: 0.31.0
- changelogEntry:
    - summary: "## What's Changed\r\n* (fix): set  when uploading a mock server definition\
        \ by @dsinghvi in https://github.com/fern-api/fern/pull/3926\r\n\r\n\r\n**Full\
        \ Changelog**: https://github.com/fern-api/fern/compare/0.31.0-rc4...0.31.0-rc5"
      type: chore
  createdAt: "2024-06-24"
  irVersion: 49
  version: 0.31.0-rc5
- changelogEntry:
    - summary: "## What's Changed\r\n* (feat, IR): support streaming code generation\
        \ with the parameter by @dsinghvi in https://github.com/fern-api/fern/pull/3914\r\
        \n* (feat): update frontmatter docs by @chdeskur in https://github.com/fern-api/fern/pull/3916\r\
        \n* (fix, cli): examples don't print out where the missing property is by @dsinghvi\
        \ in https://github.com/fern-api/fern/pull/3919\r\n* (fix): don't error if required\
        \ literal parameters are unspecified by @dsinghvi in https://github.com/fern-api/fern/pull/3921\r\
        \n\r\n\r\n**Full Changelog**: https://github.com/fern-api/fern/compare/0.31.0-rc3...0.31.0-rc4"
      type: chore
  createdAt: "2024-06-24"
  irVersion: 49
  version: 0.31.0-rc4
- changelogEntry:
    - summary: "## What's Changed\r\n* (fix, python): SDK doesn't leak `JSONDecodeError`\
        \ to users by @dsinghvi in https://github.com/fern-api/fern/pull/3908\r\n* (fix,\
        \ python): python sdk generator handles stream termination like `[[DONE]]` by\
        \ @dsinghvi in https://github.com/fern-api/fern/pull/3909\r\n* (feature, readme):\
        \ Add support for configurable introduction by @amckinney in https://github.com/fern-api/fern/pull/3898\r\
        \n* build(deps): bump ws from 8.17.0 to 8.17.1 by @dependabot in https://github.com/fern-api/fern/pull/3866\r\
        \n* (internal, refactor): make `OSSWorkspace` and `FernWorkspace` classes by\
        \ @dsinghvi in https://github.com/fern-api/fern/pull/3910\r\n* (refactor, internal):\
        \ generate fern workspace before calling generate by @dsinghvi in https://github.com/fern-api/fern/pull/3911\r\
        \n* (refactor, internal): clean up how OpenAPI parser deals with settings by\
        \ @dsinghvi in https://github.com/fern-api/fern/pull/3912\r\n* (feat, cli):\
        \ support customizing api settings per generator by @dsinghvi in https://github.com/fern-api/fern/pull/3913\r\
        \n\r\n\r\n**Full Changelog**: https://github.com/fern-api/fern/compare/0.31.0-rc2...0.31.0-rc3"
      type: chore
  createdAt: "2024-06-24"
  irVersion: 48
  version: 0.31.0-rc3
- changelogEntry:
    - summary: "## What's Changed\r\n* (fix, csharp): concatenate `baseURL` and endpoint\
        \ path together by @dsinghvi in https://github.com/fern-api/fern/pull/3906\r\
        \n* (fix, cli): literal examples are generated correctly in the IR by @dsinghvi\
        \ in https://github.com/fern-api/fern/pull/3907\r\n\r\n\r\n**Full Changelog**:\
        \ https://github.com/fern-api/fern/compare/0.31.0-rc1...0.31.0-rc2"
      type: chore
  createdAt: "2024-06-22"
  irVersion: 48
  version: 0.31.0-rc2
- changelogEntry:
    - summary: "## What's Changed\r\n* fix, ruby: leverage a types module by @armandobelardo\
        \ in https://github.com/fern-api/fern/pull/3893\r\n* (fix, typescript): generate\
        \ streaming endpoint snippets by @dsinghvi in https://github.com/fern-api/fern/pull/3895\r\
        \n* fix: new ruby generator config matches class reference and class decl\u2026\
        \ by @armandobelardo in https://github.com/fern-api/fern/pull/3896\r\n* fix,\
        \ python: readme is not specified in pyproject if not made by @armandobelardo\
        \ in https://github.com/fern-api/fern/pull/3894\r\n* (fix, csharp): query params\
        \ for datetimes index `Value` by @dsinghvi in https://github.com/fern-api/fern/pull/3892\r\
        \n* (feature, python): Generate better README.md by @amckinney in https://github.com/fern-api/fern/pull/3897\r\
        \n* (fix, typescript): remove fs dependency in browser runtimes by @dsinghvi\
        \ in https://github.com/fern-api/fern/pull/3899\r\n* (fix, csharp): sdk respects\
        \ service level path and path parameters by @dsinghvi in https://github.com/fern-api/fern/pull/3900\r\
        \n* fix: validate files to be uploaded by @trevorblades in https://github.com/fern-api/fern/pull/3872\r\
        \n* (feat, csharp): support sending bytes requests by @dsinghvi in https://github.com/fern-api/fern/pull/3901\r\
        \n* (fix, csharp): safe join url and base path by @dsinghvi in https://github.com/fern-api/fern/pull/3902\r\
        \n* Revert \"fix: validate files to be uploaded\" by @abvthecity in https://github.com/fern-api/fern/pull/3904\r\
        \n* feat: changelog on tabs and sections by @abvthecity in https://github.com/fern-api/fern/pull/3903\r\
        \n\r\n## New Contributors\r\n* @trevorblades made their first contribution in\
        \ https://github.com/fern-api/fern/pull/3872\r\n\r\n**Full Changelog**: https://github.com/fern-api/fern/compare/0.31.0-rc0...0.31.0-rc1"
      type: chore
  createdAt: "2024-06-22"
  irVersion: 48
  version: 0.31.0-rc1
- changelogEntry:
    - summary: "## What's Changed\r\n* (fix, csharp): revert to .NET 6+ compatibility\
        \ by @dsinghvi in https://github.com/fern-api/fern/pull/3882\r\n* (fix, ts):\
        \ Fix environment import in snippets by @amckinney in https://github.com/fern-api/fern/pull/3885\r\
        \n* (feat, internal): setup csharp seed scripts by @dsinghvi in https://github.com/fern-api/fern/pull/3884\r\
        \n* (feature, ts): Merge README.md files by @amckinney in https://github.com/fern-api/fern/pull/3881\r\
        \n* (fix, csharp): ToString() Datetimes must be explicitly iso encoded by @dsinghvi\
        \ in https://github.com/fern-api/fern/pull/3886\r\n* (feat, internal): run seed\
        \ with audiences  by @dsinghvi in https://github.com/fern-api/fern/pull/3887\r\
        \n* (fix, csharp): handle discriminated unions + header literal parameters by\
        \ @dsinghvi in https://github.com/fern-api/fern/pull/3888\r\n* (fix, csharp):\
        \ handle optional datetime encoding by @dsinghvi in https://github.com/fern-api/fern/pull/3889\r\
        \n* (fix): add seed test case for optional datetime query parameters by @dsinghvi\
        \ in https://github.com/fern-api/fern/pull/3890\r\n* (fix): remove sdk language\
        \ toggle for new unions by @dsinghvi in https://github.com/fern-api/fern/pull/3891\r\
        \n\r\n\r\n**Full Changelog**: https://github.com/fern-api/fern/compare/0.30.10...0.31.0-rc0"
      type: chore
  createdAt: "2024-06-20"
  irVersion: 48
  version: 0.31.0-rc0
- changelogEntry:
    - summary: "## What's Changed\r\n* (chore, python): Upgrade to IRv46 by @amckinney\
        \ in https://github.com/fern-api/fern/pull/3880\r\n* feat: add basepath to preview\
        \ generation by @abvthecity in https://github.com/fern-api/fern/pull/3877\r\n\
        \r\n\r\n**Full Changelog**: https://github.com/fern-api/fern/compare/0.30.9...0.30.10"
      type: chore
  createdAt: "2024-06-19"
  irVersion: 48
  version: 0.30.10
- changelogEntry:
    - summary: "## What's Changed\r\n* fix: bold text on \u201Ccomparison with openapi\u201D\
        \ docs by @zachkirsch in https://github.com/fern-api/fern/pull/3876\r\n* (fix,\
        \ typescript): snippet templates include client import by @dsinghvi in https://github.com/fern-api/fern/pull/3878\r\
        \n* (fix, ts): Update README.md snippets to call nested methods by @amckinney\
        \ in https://github.com/fern-api/fern/pull/3873\r\n* fix: python and ts generators\
        \ only add publish block if they have cre\u2026 by @armandobelardo in https://github.com/fern-api/fern/pull/3871\r\
        \n* (fix, openapi): generate examples for discriminated unions by @dsinghvi\
        \ in https://github.com/fern-api/fern/pull/3879\r\n\r\n\r\n**Full Changelog**:\
        \ https://github.com/fern-api/fern/compare/0.30.8...0.30.9"
      type: chore
  createdAt: "2024-06-19"
  irVersion: 48
  version: 0.30.9
- changelogEntry:
    - summary:
        "## What's Changed\r\n* java, feature: pagination by @dcb6 in https://github.com/fern-api/fern/pull/3845\r\
        \n* (fix): handle code samples without accompanying examples by @dsinghvi in\
        \ https://github.com/fern-api/fern/pull/3849\r\n* (fix, ts): Add environment\
        \ property to snippets by @amckinney in https://github.com/fern-api/fern/pull/3850\r\
        \n* feat: api navigation reorder by @abvthecity in https://github.com/fern-api/fern/pull/3841\r\
        \n* (fix, webhooks): support audiences for webhooks and payload properties by\
        \ @dsinghvi in https://github.com/fern-api/fern/pull/3851\r\n* fix: merge and\
        \ filter children within non-visited subpackage by @abvthecity in https://github.com/fern-api/fern/pull/3854\r\
        \n* (fix, docs): Update OAuth section by @amckinney in https://github.com/fern-api/fern/pull/3856\r\
        \n* build(deps): bump idna from 3.6 to 3.7 in /generators/python by @dependabot\
        \ in https://github.com/fern-api/fern/pull/3364\r\n* (fix, ts): Snippets and\
        \ GitHub publish workflow by @amckinney in https://github.com/fern-api/fern/pull/3858\r\
        \n* docs: fix broken links to cli commands by @atwooddc in https://github.com/fern-api/fern/pull/3782\r\
        \n* docs: add openapi and asyncapi overrides by @dannysheridan in https://github.com/fern-api/fern/pull/3863\r\
        \n* build(deps): bump @fern-fern/ir-v1-model from 0.0.1 to 0.0.2 by @dependabot\
        \ in https://github.com/fern-api/fern/pull/3861\r\n* build(deps): bump @fern-fern/ir-v16-model\
        \ from 0.0.1 to 0.0.4 by @dependabot in https://github.com/fern-api/fern/pull/3860\r\
        \n* feat, ruby: enable oauth client generation by @armandobelardo in https://github.com/fern-api/fern/pull/3842\r\
        \n* docs: add fern definition display-name property by @chdeskur in https://github.com/fern-api/fern/pull/3864\r\
        \n* (feature, IRv48): Add offset pagination step by @amckinney in https://github.com/fern-api/fern/pull/3865\r\
        \n* bump ir to account for ruby upgrade by @armandobelardo in https://github.com/fern-api/fern/pull/3868\r\
        \n* [FER-1985] Adds support for templatized Client Generation parameters in\
        \ Dynamic Snippets by @ppod1991 in https://github.com/fern-api/fern/pull/3848\r\
        \n* fix, ruby: deeply nested from_json functions now respect whether to call\
        \ to_json or not by @armandobelardo in https://github.com/fern-api/fern/pull/3870\r\
        \n* fix: subpackages should recursively expand its children by @abvthecity in\
        \ https://github.com/fern-api/fern/pull/3875\r\n* docs: update how to specify\
        \ servers with FastAPI by @minaelee in https://github.com/fern-api/fern/pull/3874\r\
        \n\r\n\r\n**Full Changelog**: https://github.com/fern-api/fern/compare/0.30.7...0.30.8"
      type: chore
  createdAt: "2024-06-18"
  irVersion: 48
  version: 0.30.8
- changelogEntry:
    - summary: "## What's Changed\r\n* fix: merge and filter children within non-visited\
        \ subpackage by @abvthecity in https://github.com/fern-api/fern/pull/3854\r\n\
        * (fix, docs): Update OAuth section by @amckinney in https://github.com/fern-api/fern/pull/3856\r\
        \n* build(deps): bump idna from 3.6 to 3.7 in /generators/python by @dependabot\
        \ in https://github.com/fern-api/fern/pull/3364\r\n* (fix, ts): Snippets and\
        \ GitHub publish workflow by @amckinney in https://github.com/fern-api/fern/pull/3858\r\
        \n* docs: fix broken links to cli commands by @atwooddc in https://github.com/fern-api/fern/pull/3782\r\
        \n* docs: add openapi and asyncapi overrides by @dannysheridan in https://github.com/fern-api/fern/pull/3863\r\
        \n* build(deps): bump @fern-fern/ir-v1-model from 0.0.1 to 0.0.2 by @dependabot\
        \ in https://github.com/fern-api/fern/pull/3861\r\n* build(deps): bump @fern-fern/ir-v16-model\
        \ from 0.0.1 to 0.0.4 by @dependabot in https://github.com/fern-api/fern/pull/3860\r\
        \n* feat, ruby: enable oauth client generation by @armandobelardo in https://github.com/fern-api/fern/pull/3842\r\
        \n* docs: add fern definition display-name property by @chdeskur in https://github.com/fern-api/fern/pull/3864\r\
        \n* (feature, IRv48): Add offset pagination step by @amckinney in https://github.com/fern-api/fern/pull/3865\r\
        \n* bump ir to account for ruby upgrade by @armandobelardo in https://github.com/fern-api/fern/pull/3868\r\
        \n\r\n\r\n**Full Changelog**: https://github.com/fern-api/fern/compare/0.30.8-rc6...0.30.8-rc7"
      type: chore
  createdAt: "2024-06-18"
  irVersion: 48
  version: 0.30.8-rc7
- changelogEntry:
    - summary: "## What's Changed\r\n* feat: api navigation reorder by @abvthecity in\
        \ https://github.com/fern-api/fern/pull/3841\r\n* (fix, webhooks): support audiences\
        \ for webhooks and payload properties by @dsinghvi in https://github.com/fern-api/fern/pull/3851\r\
        \n\r\n\r\n**Full Changelog**: https://github.com/fern-api/fern/compare/0.30.8-rc2...0.30.8-rc6"
      type: chore
  createdAt: "2024-06-14"
  irVersion: 47
  version: 0.30.8-rc6
- changelogEntry:
    - summary: "**Full Changelog**: https://github.com/fern-api/fern/compare/0.30.8-rc4...0.30.8-rc5"
      type: chore
  createdAt: "2024-06-14"
  irVersion: 47
  version: 0.30.8-rc5
- changelogEntry:
    - summary: "**Full Changelog**: https://github.com/fern-api/fern/compare/0.30.8-rc3...0.30.8-rc4"
      type: chore
  createdAt: "2024-06-14"
  irVersion: 47
  version: 0.30.8-rc4
- changelogEntry:
    - summary: "## What's Changed\r\n* (fix): handle code samples without accompanying\
        \ examples by @dsinghvi in https://github.com/fern-api/fern/pull/3849\r\n* (fix,\
        \ ts): Add environment property to snippets by @amckinney in https://github.com/fern-api/fern/pull/3850\r\
        \n\r\n\r\n**Full Changelog**: https://github.com/fern-api/fern/compare/0.30.8-rc1...0.30.8-rc3"
      type: chore
  createdAt: "2024-06-14"
  irVersion: 47
  version: 0.30.8-rc3
- changelogEntry:
    - summary:
        "## What's Changed\r\n* java, feature: pagination by @dcb6 in https://github.com/fern-api/fern/pull/3845\r\
        \n* (fix): handle code samples without accompanying examples by @dsinghvi in\
        \ https://github.com/fern-api/fern/pull/3849\r\n* (fix, ts): Add environment\
        \ property to snippets by @amckinney in https://github.com/fern-api/fern/pull/3850\r\
        \n\r\n\r\n**Full Changelog**: https://github.com/fern-api/fern/compare/0.30.7...0.30.8-rc2"
      type: chore
  createdAt: "2024-06-14"
  irVersion: 47
  version: 0.30.8-rc2
- changelogEntry:
    - summary: "**Full Changelog**: https://github.com/fern-api/fern/compare/0.30.8-rc0...0.30.8-rc1"
      type: chore
  createdAt: "2024-06-14"
  irVersion: 46
  version: 0.30.8-rc1
- changelogEntry:
    - summary:
        "## What's Changed\r\n* java, feature: pagination by @dcb6 in https://github.com/fern-api/fern/pull/3845\r\
        \n\r\n\r\n**Full Changelog**: https://github.com/fern-api/fern/compare/0.30.7...0.30.8-rc0"
      type: chore
  createdAt: "2024-06-14"
  irVersion: 46
  version: 0.30.8-rc0
- changelogEntry:
    - summary: "## What's Changed\r\n* fix: after parsing the paths, replace the image\
        \ paths with file ids by @abvthecity in https://github.com/fern-api/fern/pull/3847\r\
        \n\r\n\r\n**Full Changelog**: https://github.com/fern-api/fern/compare/0.30.6...0.30.7"
      type: chore
  createdAt: "2024-06-13"
  irVersion: 46
  version: 0.30.7
- changelogEntry:
    - summary: "## What's Changed\r\n* (feature, openapi): Add better support for OpenAPI\
        \ webhooks by @amckinney in https://github.com/fern-api/fern/pull/3846\r\n\r\
        \n\r\n**Full Changelog**: https://github.com/fern-api/fern/compare/0.30.5...0.30.6"
      type: chore
  createdAt: "2024-06-13"
  irVersion: 46
  version: 0.30.6
- changelogEntry:
    - summary: "## What's Changed\r\n* (fix, go): Handle deepObject query parameter\
        \ arrays by @amckinney in https://github.com/fern-api/fern/pull/3836\r\n* [FER-1986]\
        \ Fix two DiscriminatedUnion bugs in dynamic Typescript snippets by @ppod1991\
        \ in https://github.com/fern-api/fern/pull/3833\r\n* added custom package json\
        \ config by @jmedway614 in https://github.com/fern-api/fern/pull/3832\r\n* (release,\
        \ typescript): version `0.23.0-rc1` by @dsinghvi in https://github.com/fern-api/fern/pull/3838\r\
        \n* (fix, ts): Support README.md generation in local mode by @amckinney in https://github.com/fern-api/fern/pull/3839\r\
        \n* Chdeskur/streamline audiences by @chdeskur in https://github.com/fern-api/fern/pull/3815\r\
        \n* Bump boxen from 7.0.0 to 7.1.1 by @dependabot in https://github.com/fern-api/fern/pull/3827\r\
        \n* Bump inquirer and @types/inquirer by @dependabot in https://github.com/fern-api/fern/pull/3828\r\
        \n* Bump braces from 3.0.2 to 3.0.3 by @dependabot in https://github.com/fern-api/fern/pull/3837\r\
        \n* Bump github.com/fern-api/generator-exec-go from 0.0.874 to 0.0.877 in /generators/go\
        \ by @dependabot in https://github.com/fern-api/fern/pull/3825\r\n* Bump golang.org/x/mod\
        \ from 0.17.0 to 0.18.0 in /generators/go by @dependabot in https://github.com/fern-api/fern/pull/3824\r\
        \n* integration docs by @chdeskur in https://github.com/fern-api/fern/pull/3795\r\
        \n* fix, python: the unchecked base model stops special casing pydantic v2 by\
        \ @armandobelardo in https://github.com/fern-api/fern/pull/3840\r\n* (fix, ts):\
        \ Handle undiscriminated union map key examples by @amckinney in https://github.com/fern-api/fern/pull/3844\r\
        \n* java: upgrade to IR 46 + BigInteger support by @dcb6 in https://github.com/fern-api/fern/pull/3814\r\
        \n* fix: image path parsing from markdown considers MDX children by @abvthecity\
        \ in https://github.com/fern-api/fern/pull/3843\r\n\r\n## New Contributors\r\
        \n* @ppod1991 made their first contribution in https://github.com/fern-api/fern/pull/3833\r\
        \n\r\n**Full Changelog**: https://github.com/fern-api/fern/compare/0.30.4...0.30.5"
      type: chore
  createdAt: "2024-06-13"
  irVersion: 46
  version: 0.30.5
- changelogEntry:
    - summary: "## What's Changed\r\n* fix: pagination is 1-based not 0 by @armandobelardo\
        \ in https://github.com/fern-api/fern/pull/3835\r\n* (fix, openapi): fall back\
        \ to default status code if none provided by @dsinghvi in https://github.com/fern-api/fern/pull/3834\r\
        \n\r\n\r\n**Full Changelog**: https://github.com/fern-api/fern/compare/0.30.3...0.30.4"
      type: chore
  createdAt: "2024-06-11"
  irVersion: 46
  version: 0.30.4
- changelogEntry:
    - summary: "## What's Changed\r\n* (feature, ts): Add generator-cli client to generate\
        \ README.md by @amckinney in https://github.com/fern-api/fern/pull/3817\r\n\
        * (fix, python): Unions with single element and/or no properties by @amckinney\
        \ in https://github.com/fern-api/fern/pull/3822\r\n* (fix, openapi): Handle\
        \ more `allow-multiple` oneOf cases by @amckinney in https://github.com/fern-api/fern/pull/3830\r\
        \n\r\n\r\n**Full Changelog**: https://github.com/fern-api/fern/compare/0.30.2...0.30.3"
      type: chore
  createdAt: "2024-06-10"
  irVersion: 46
  version: 0.30.3
- changelogEntry:
    - summary: "## What's Changed\r\n* (fix): snippet templates for discriminated unions\
        \ specify `template_inputs` by @dsinghvi in https://github.com/fern-api/fern/pull/3808\r\
        \n* fix python seed by @dsinghvi in https://github.com/fern-api/fern/pull/3809\r\
        \n* (feature): Write ReameConfig in IR by @amckinney in https://github.com/fern-api/fern/pull/3786\r\
        \n* python: improve seed setup script by @dcb6 in https://github.com/fern-api/fern/pull/3810\r\
        \n* (fix): fern definition overview repetition by @chdeskur in https://github.com/fern-api/fern/pull/3812\r\
        \n* fix: unchecked base model respects dicts as well as objects by @armandobelardo\
        \ in https://github.com/fern-api/fern/pull/3813\r\n* (feat): C# is `.NET 4`\
        \ compatible by @dsinghvi in https://github.com/fern-api/fern/pull/3816\r\n\
        * add query encoder tests for value and for None by @jmedway614 in https://github.com/fern-api/fern/pull/3818\r\
        \n* (internal, python): python generator uses python 3.9 and pins mypy by @dsinghvi\
        \ in https://github.com/fern-api/fern/pull/3819\r\n* (internal, ir-sdk): generate\
        \ ir sdk with pydantic v1 by @dsinghvi in https://github.com/fern-api/fern/pull/3820\r\
        \n* (chore, ts): Pin IRv46 TypeScript migrator versions by @amckinney in https://github.com/fern-api/fern/pull/3821\r\
        \n\r\n\r\n**Full Changelog**: https://github.com/fern-api/fern/compare/0.30.1...0.30.2"
      type: chore
  createdAt: "2024-06-10"
  irVersion: 46
  version: 0.30.2
- changelogEntry:
    - summary: "## What's Changed\r\n* fix, python: update timeout parameter docs by\
        \ @armandobelardo in https://github.com/fern-api/fern/pull/3771\r\n* fix, python:\
        \ mypy variance check by @armandobelardo in https://github.com/fern-api/fern/pull/3772\r\
        \n* java: make sure oauth gated properly by @dcb6 in https://github.com/fern-api/fern/pull/3757\r\
        \n* Bump validate-npm-package-name from 4.0.0 to 5.0.1 by @dependabot in https://github.com/fern-api/fern/pull/3765\r\
        \n* Bump jwks-rsa from 3.0.0 to 3.1.0 by @dependabot in https://github.com/fern-api/fern/pull/3767\r\
        \n* clean up step text by @chdeskur in https://github.com/fern-api/fern/pull/3774\r\
        \n* Bump qs and @types/qs by @dependabot in https://github.com/fern-api/fern/pull/3768\r\
        \n* feat: skip-slug in tabs by @abvthecity in https://github.com/fern-api/fern/pull/3780\r\
        \n* (docs): Add Go and Ruby snippet sections by @amckinney in https://github.com/fern-api/fern/pull/3775\r\
        \n* (feature): Add ReadmeConfig IR and generators.yml schema by @amckinney in\
        \ https://github.com/fern-api/fern/pull/3781\r\n* improvement, python: unit\
        \ tests are now run in CI if configured by @armandobelardo in https://github.com/fern-api/fern/pull/3783\r\
        \n* java, improvement: error types by @dcb6 in https://github.com/fern-api/fern/pull/3779\r\
        \n* java, feat: support response properties in sdk by @dcb6 in https://github.com/fern-api/fern/pull/3785\r\
        \n* fix, python: the new client ensures there's a slash on the base path by\
        \ @armandobelardo in https://github.com/fern-api/fern/pull/3787\r\n* (fix, python):\
        \ generated python snippets respect trailing slashes by @dsinghvi in https://github.com/fern-api/fern/pull/3789\r\
        \n* (chore, ts): Upgrade to IRv46 by @amckinney in https://github.com/fern-api/fern/pull/3788\r\
        \n* (feat): run mypy on non integration tests by @dsinghvi in https://github.com/fern-api/fern/pull/3794\r\
        \n* fix, python: regressions with client clean up by @armandobelardo in https://github.com/fern-api/fern/pull/3797\r\
        \n* fix: address a number of unit test issues by @armandobelardo in https://github.com/fern-api/fern/pull/3800\r\
        \n* java, fix: use `@java.lang.Override` in all generated code by @dcb6 in https://github.com/fern-api/fern/pull/3799\r\
        \n* (eslint): check for `no-misused-promises` by @dsinghvi in https://github.com/fern-api/fern/pull/3801\r\
        \n* upgrade: fdr-sdk by @abvthecity in https://github.com/fern-api/fern/pull/3792\r\
        \n* improvement: add local configuration for python by @armandobelardo in https://github.com/fern-api/fern/pull/3803\r\
        \n* (fix): Publish ir-types-latest by @amckinney in https://github.com/fern-api/fern/pull/3806\r\
        \n* Add Extra Field Support for FastAPI by @jmedway614 in https://github.com/fern-api/fern/pull/3804\r\
        \n* java, fix: initialize `RequestOptions` `timeout` field correctly to `Optional.empty()`\
        \ by @dcb6 in https://github.com/fern-api/fern/pull/3807\r\n* (fix, typescript):\
        \ prefer `TextDecoder` when deserializing stream data by @dsinghvi in https://github.com/fern-api/fern/pull/3791\r\
        \n\r\n## New Contributors\r\n* @jmedway614 made their first contribution in\
        \ https://github.com/fern-api/fern/pull/3804\r\n\r\n**Full Changelog**: https://github.com/fern-api/fern/compare/0.30.0...0.30.1"
      type: chore
  createdAt: "2024-06-07"
  irVersion: 46
  version: 0.30.1
- changelogEntry:
    - summary: "## What's Changed\r\n* fix, python: update timeout parameter docs by\
        \ @armandobelardo in https://github.com/fern-api/fern/pull/3771\r\n* fix, python:\
        \ mypy variance check by @armandobelardo in https://github.com/fern-api/fern/pull/3772\r\
        \n* java: make sure oauth gated properly by @dcb6 in https://github.com/fern-api/fern/pull/3757\r\
        \n* Bump validate-npm-package-name from 4.0.0 to 5.0.1 by @dependabot in https://github.com/fern-api/fern/pull/3765\r\
        \n* Bump jwks-rsa from 3.0.0 to 3.1.0 by @dependabot in https://github.com/fern-api/fern/pull/3767\r\
        \n* clean up step text by @chdeskur in https://github.com/fern-api/fern/pull/3774\r\
        \n* Bump qs and @types/qs by @dependabot in https://github.com/fern-api/fern/pull/3768\r\
        \n* feat: skip-slug in tabs by @abvthecity in https://github.com/fern-api/fern/pull/3780\r\
        \n* (docs): Add Go and Ruby snippet sections by @amckinney in https://github.com/fern-api/fern/pull/3775\r\
        \n* (feature): Add ReadmeConfig IR and generators.yml schema by @amckinney in\
        \ https://github.com/fern-api/fern/pull/3781\r\n* improvement, python: unit\
        \ tests are now run in CI if configured by @armandobelardo in https://github.com/fern-api/fern/pull/3783\r\
        \n* java, improvement: error types by @dcb6 in https://github.com/fern-api/fern/pull/3779\r\
        \n* java, feat: support response properties in sdk by @dcb6 in https://github.com/fern-api/fern/pull/3785\r\
        \n* fix, python: the new client ensures there's a slash on the base path by\
        \ @armandobelardo in https://github.com/fern-api/fern/pull/3787\r\n* (fix, python):\
        \ generated python snippets respect trailing slashes by @dsinghvi in https://github.com/fern-api/fern/pull/3789\r\
        \n* (chore, ts): Upgrade to IRv46 by @amckinney in https://github.com/fern-api/fern/pull/3788\r\
        \n* (feat): run mypy on non integration tests by @dsinghvi in https://github.com/fern-api/fern/pull/3794\r\
        \n* fix, python: regressions with client clean up by @armandobelardo in https://github.com/fern-api/fern/pull/3797\r\
        \n* fix: address a number of unit test issues by @armandobelardo in https://github.com/fern-api/fern/pull/3800\r\
        \n* java, fix: use `@java.lang.Override` in all generated code by @dcb6 in https://github.com/fern-api/fern/pull/3799\r\
        \n* (eslint): check for `no-misused-promises` by @dsinghvi in https://github.com/fern-api/fern/pull/3801\r\
        \n* upgrade: fdr-sdk by @abvthecity in https://github.com/fern-api/fern/pull/3792\r\
        \n\r\n\r\n**Full Changelog**: https://github.com/fern-api/fern/compare/0.30.0...0.30.1-rc1"
      type: chore
  createdAt: "2024-06-06"
  irVersion: 46
  version: 0.30.1-rc1
- changelogEntry:
    - summary: "## What's Changed\r\n* fix: address a number of papercuts in the mock\
        \ server and python unit tests by @armandobelardo in https://github.com/fern-api/fern/pull/3749\r\
        \n* (fix, ts): Simplify OAuth error handling by @amckinney in https://github.com/fern-api/fern/pull/3752\r\
        \n* docs: add java examples by @dcb6 in https://github.com/fern-api/fern/pull/3755\r\
        \n* (feat, python): write out example ids in generated snippets by @dsinghvi\
        \ in https://github.com/fern-api/fern/pull/3750\r\n* docs: remove maxHeight\
        \ prop by @chdeskur in https://github.com/fern-api/fern/pull/3734\r\n* (fix,\
        \ typescript): peer dependencies are always persisted by @dsinghvi in https://github.com/fern-api/fern/pull/3758\r\
        \n* docs: added custom css & js page by @atwooddc in https://github.com/fern-api/fern/pull/3753\r\
        \n* (fix, typescript): example identifiers are added to generated snippets by\
        \ @dsinghvi in https://github.com/fern-api/fern/pull/3759\r\n* improvement,\
        \ python: clean up endpoint functions by centralizing logic by @armandobelardo\
        \ in https://github.com/fern-api/fern/pull/3761\r\n* improvement: add literal\
        \ example type and add id to example by @armandobelardo in https://github.com/fern-api/fern/pull/3756\r\
        \n* improvement: filter out nulls after merging API specs by @armandobelardo\
        \ in https://github.com/fern-api/fern/pull/3710\r\n* (docs): Add discriminated\
        \ union section by @amckinney in https://github.com/fern-api/fern/pull/3763\r\
        \n* improvement: add a flag to allow python to generate discriminated unions\
        \ as undiscriminated unions by @armandobelardo in https://github.com/fern-api/fern/pull/3740\r\
        \n* (feature): Add keywords configuration by @amckinney in https://github.com/fern-api/fern/pull/3769\r\
        \n\r\n\r\n**Full Changelog**: https://github.com/fern-api/fern/compare/0.29.5...0.30.0"
      type: chore
  createdAt: "2024-06-03"
  irVersion: 46
  version: 0.30.0
- changelogEntry:
    - summary: "## What's Changed\r\n* fix: address a number of papercuts in the mock\
        \ server and python unit tests by @armandobelardo in https://github.com/fern-api/fern/pull/3749\r\
        \n* (fix, ts): Simplify OAuth error handling by @amckinney in https://github.com/fern-api/fern/pull/3752\r\
        \n* docs: add java examples by @dcb6 in https://github.com/fern-api/fern/pull/3755\r\
        \n* (feat, python): write out example ids in generated snippets by @dsinghvi\
        \ in https://github.com/fern-api/fern/pull/3750\r\n* docs: remove maxHeight\
        \ prop by @chdeskur in https://github.com/fern-api/fern/pull/3734\r\n* (fix,\
        \ typescript): peer dependencies are always persisted by @dsinghvi in https://github.com/fern-api/fern/pull/3758\r\
        \n* docs: added custom css & js page by @atwooddc in https://github.com/fern-api/fern/pull/3753\r\
        \n* (fix, typescript): example identifiers are added to generated snippets by\
        \ @dsinghvi in https://github.com/fern-api/fern/pull/3759\r\n* improvement,\
        \ python: clean up endpoint functions by centralizing logic by @armandobelardo\
        \ in https://github.com/fern-api/fern/pull/3761\r\n* improvement: add literal\
        \ example type and add id to example by @armandobelardo in https://github.com/fern-api/fern/pull/3756\r\
        \n* improvement: filter out nulls after merging API specs by @armandobelardo\
        \ in https://github.com/fern-api/fern/pull/3710\r\n* (docs): Add discriminated\
        \ union section by @amckinney in https://github.com/fern-api/fern/pull/3763\r\
        \n* improvement: add a flag to allow python to generate discriminated unions\
        \ as undiscriminated unions by @armandobelardo in https://github.com/fern-api/fern/pull/3740\r\
        \n\r\n\r\n**Full Changelog**: https://github.com/fern-api/fern/compare/0.29.5...0.30.0-rc0"
      type: chore
  createdAt: "2024-06-03"
  irVersion: 46
  version: 0.30.0-rc0
- changelogEntry:
    - summary: "**Full Changelog**: https://github.com/fern-api/fern/compare/0.29.5...0.29.6"
      type: chore
  createdAt: "2024-05-31"
  irVersion: 45
  version: 0.29.6
- changelogEntry:
    - summary: "## What's Changed\r\n* (fix, ts): Throw an error upon OAuth refresh\
        \ failure by @amckinney in https://github.com/fern-api/fern/pull/3737\r\n* (fix,\
        \ openapi): Preserve descriptions in anyOf by @amckinney in https://github.com/fern-api/fern/pull/3748\r\
        \n\r\n\r\n**Full Changelog**: https://github.com/fern-api/fern/compare/0.29.4...0.29.5"
      type: chore
  createdAt: "2024-05-31"
  irVersion: 45
  version: 0.29.5
- changelogEntry:
    - summary: "## What's Changed\r\n* (fix, typescript): disable integration test generation\
        \ by @dsinghvi in https://github.com/fern-api/fern/pull/3731\r\n* (fix, typescript):\
        \ generated GitHub workflows do not assume `fern` present by @dsinghvi in https://github.com/fern-api/fern/pull/3732\r\
        \n* fix, python: add type annotations to test vars by @armandobelardo in https://github.com/fern-api/fern/pull/3733\r\
        \n* (feature, typescript): support `extraPeerDependencies` and `extraPeerDependenciesMeta`\
        \ in custom config by @dsinghvi in https://github.com/fern-api/fern/pull/3739\r\
        \n* docs: add note on GFM support by @chdeskur in https://github.com/fern-api/fern/pull/3738\r\
        \n* Bump eslint-plugin-jest from 27.0.4 to 27.9.0 by @dependabot in https://github.com/fern-api/fern/pull/3539\r\
        \n* Bump golang.org/x/tools from 0.20.0 to 0.21.0 in /generators/go by @dependabot\
        \ in https://github.com/fern-api/fern/pull/3538\r\n* (feat, python): support\
        \ optional python deps + extras by @dsinghvi in https://github.com/fern-api/fern/pull/3742\r\
        \n* java, improvement: run seed faster using local mode by @dcb6 in https://github.com/fern-api/fern/pull/3741\r\
        \n* java, fix: generate builders even when types have no fields by @dcb6 in\
        \ https://github.com/fern-api/fern/pull/3744\r\n* (fix, csharp): support `List<OneOf>`\
        \ deserialization by @dsinghvi in https://github.com/fern-api/fern/pull/3745\r\
        \n* (feat, openapi): add support for `x-fern-idempotency-headers` by @dsinghvi\
        \ in https://github.com/fern-api/fern/pull/3746\r\n\r\n## New Contributors\r\
        \n* @chdeskur made their first contribution in https://github.com/fern-api/fern/pull/3738\r\
        \n\r\n**Full Changelog**: https://github.com/fern-api/fern/compare/0.29.3...0.29.4"
      type: chore
  createdAt: "2024-05-31"
  irVersion: 45
  version: 0.29.4
- changelogEntry:
    - summary: "## What's Changed\r\n* (fix): write mock definition by @dsinghvi in\
        \ https://github.com/fern-api/fern/pull/3730\r\n\r\n\r\n**Full Changelog**:\
        \ https://github.com/fern-api/fern/compare/0.29.2...0.29.3"
      type: chore
  createdAt: "2024-05-30"
  irVersion: 45
  version: 0.29.3
- changelogEntry:
    - summary: "## What's Changed\r\n* docs: fix broken links and anchor text by @atwooddc\
        \ in https://github.com/fern-api/fern/pull/3718\r\n* docs: nested tabs auto\
        \ pagination page bug by @atwooddc in https://github.com/fern-api/fern/pull/3717\r\
        \n* (fix, internal): do deploys of fern docs to dev by @dsinghvi in https://github.com/fern-api/fern/pull/3529\r\
        \n* fix, python: flatten optional pagination return types by @armandobelardo\
        \ in https://github.com/fern-api/fern/pull/3721\r\n* java, fix: de-conflict\
        \ undiscriminated unions by @dcb6 in https://github.com/fern-api/fern/pull/3719\r\
        \n* improvement, python: literal fields are now defaulted by @armandobelardo\
        \ in https://github.com/fern-api/fern/pull/3724\r\n* (fix, csharp): enum deserialization\
        \ by @armandobelardo in https://github.com/fern-api/fern/pull/3725\r\n* docs:\
        \ added subtitle documentation on frontmatter page by @atwooddc in https://github.com/fern-api/fern/pull/3723\r\
        \n* docs: added api reference summary by @atwooddc in https://github.com/fern-api/fern/pull/3716\r\
        \n* docs: fixed broken links and updated openapi generator info by @atwooddc\
        \ in https://github.com/fern-api/fern/pull/3700\r\n* (fix, seed): Fix snapshots\
        \ by @dcb6 in https://github.com/fern-api/fern/pull/3726\r\n* (fix, csharp):\
        \ streamline enum + union serde by @dsinghvi in https://github.com/fern-api/fern/pull/3727\r\
        \n* (fix, typescript): remove `node:stream` import to play nicely with webpack\
        \ by @dsinghvi in https://github.com/fern-api/fern/pull/3728\r\n* (fix, ts):\
        \ Support OAuth for SDKs that set neverThrowErrors by @amckinney in https://github.com/fern-api/fern/pull/3729\r\
        \n\r\n\r\n**Full Changelog**: https://github.com/fern-api/fern/compare/0.29.1...0.29.2"
      type: chore
  createdAt: "2024-05-29"
  irVersion: 45
  version: 0.29.2
- changelogEntry:
    - summary: "## What's Changed\r\n* fix, python: do not manually specify custom license\
        \ file by @armandobelardo in https://github.com/fern-api/fern/pull/3697\r\n\
        * build(deps): bump github.com/fern-api/generator-exec-go from 0.0.817 to 0.0.823\
        \ in /generators/go by @dependabot in https://github.com/fern-api/fern/pull/3653\r\
        \n* fix, fastapi: fixes path prefixes and construction by @armandobelardo in\
        \ https://github.com/fern-api/fern/pull/3699\r\n* (docs) Add Building Your Docs\
        \ section by @dannysheridan in https://github.com/fern-api/fern/pull/3698\r\n\
        * docs: individualized title tags by @atwooddc in https://github.com/fern-api/fern/pull/3704\r\
        \n* docs: add img alt attributes by @atwooddc in https://github.com/fern-api/fern/pull/3703\r\
        \n* docs fixed tabs meta description typo by @atwooddc in https://github.com/fern-api/fern/pull/3702\r\
        \n* (docs) Add custom subdomain and subpath instructions by @dannysheridan in\
        \ https://github.com/fern-api/fern/pull/3705\r\n* (fix, docs): add missing dashes\
        \ for \u201C--instance\u201D in CLI docs by @zachkirsch in https://github.com/fern-api/fern/pull/3709\r\
        \n* build(deps): bump github.com/fern-api/generator-exec-go from 0.0.823 to\
        \ 0.0.874 in /generators/go by @dependabot in https://github.com/fern-api/fern/pull/3707\r\
        \n* fix: ruby snippets now respect the full module path of the function call\
        \ by @armandobelardo in https://github.com/fern-api/fern/pull/3706\r\n* (fix,\
        \ csharp): make C# sdk .NET 6 compatible by @dsinghvi in https://github.com/fern-api/fern/pull/3711\r\
        \n* (fix, csharp): generated GitHub workflows use `.NET` 8.x by @dsinghvi in\
        \ https://github.com/fern-api/fern/pull/3712\r\n* fix: fastapi now has all pydantic\
        \ utilities it needs by @armandobelardo in https://github.com/fern-api/fern/pull/3713\r\
        \n* fix, python: add typing lib for dateutils by @armandobelardo in https://github.com/fern-api/fern/pull/3714\r\
        \n* Docs remove redirect links by @atwooddc in https://github.com/fern-api/fern/pull/3701\r\
        \n* (fix): `x-fern-base-path` impacts endpoint paths instead of `api.yml` base\
        \ path by @dsinghvi in https://github.com/fern-api/fern/pull/3720\r\n\r\n\r\n\
        **Full Changelog**: https://github.com/fern-api/fern/compare/0.29.1-rc0...0.29.2"
      type: chore
  createdAt: "2024-05-28"
  irVersion: 45
  version: 0.29.1
- changelogEntry:
    - summary: "## What's Changed\r\n* (feat, csharp): generate `Environments.cs` and\
        \ populate default `BaseURL` by @dsinghvi in https://github.com/fern-api/fern/pull/3677\r\
        \n* (fix, csharp): package in LICENSE in `.csproj` by @dsinghvi in https://github.com/fern-api/fern/pull/3678\r\
        \n* (fix, python): re-add python unit tests by @armandobelardo in https://github.com/fern-api/fern/pull/3609\r\
        \n* (chore, python): fix typo in generated comments by @armandobelardo in https://github.com/fern-api/fern/pull/3680\r\
        \n* fix, python: do not run `fern test` in CI yet by @armandobelardo in https://github.com/fern-api/fern/pull/3683\r\
        \n* docs changed trivial anchor text by @atwooddc in https://github.com/fern-api/fern/pull/3687\r\
        \n* docs: unbolded sections for seo by @atwooddc in https://github.com/fern-api/fern/pull/3686\r\
        \n* docs: api definition docs and mdx descriptions for seo by @atwooddc in https://github.com/fern-api/fern/pull/3685\r\
        \n* (fix, csharp): scan `EnumMember` annotations when serializing to string\
        \ by @dsinghvi in https://github.com/fern-api/fern/pull/3688\r\n* fix, python:\
        \ request bodies respect literals again by @armandobelardo in https://github.com/fern-api/fern/pull/3689\r\
        \n* (fix, python): support  endpoint method names by @dsinghvi in https://github.com/fern-api/fern/pull/3690\r\
        \n* (fix, csharp): inlined requests that are 1:1 with HTTP bodies now have JSON\
        \ annotations by @dsinghvi in https://github.com/fern-api/fern/pull/3691\r\n\
        * docs cli UI changed to Accordion Group by @atwooddc in https://github.com/fern-api/fern/pull/3681\r\
        \n* docs: fixing broken links by @atwooddc in https://github.com/fern-api/fern/pull/3667\r\
        \n* Update extensions.mdx by @dannysheridan in https://github.com/fern-api/fern/pull/3658\r\
        \n* feat: markdown-in-markdown - load markdown from another markdown file. by\
        \ @abvthecity in https://github.com/fern-api/fern/pull/3693\r\n* java: oauth\
        \ improvements including token refresh by @dcb6 in https://github.com/fern-api/fern/pull/3682\r\
        \n* (feat, typescript): accept abort signals as request options by @dsinghvi\
        \ in https://github.com/fern-api/fern/pull/3694\r\n* (fix, typescript): pass\
        \ abort signal to SSE/JSON streams by @dsinghvi in https://github.com/fern-api/fern/pull/3695\r\
        \n* (feat, express): pass `next` into express handlers by @dsinghvi in https://github.com/fern-api/fern/pull/3696\r\
        \n\r\n\r\n**Full Changelog**: https://github.com/fern-api/fern/compare/0.29.0...0.29.1-rc0"
      type: chore
  createdAt: "2024-05-24"
  irVersion: 45
  version: 0.29.1-rc0
- changelogEntry:
    - summary: "## What's Changed\r\n* (fix, python): fix naming conflicts with inlined\
        \ body parameters by @armandobelardo in https://github.com/fern-api/fern/pull/3673\r\
        \n* (fix, python): correct snippets for optional referenced requests when\u2026\
        \ by @armandobelardo in https://github.com/fern-api/fern/pull/3676\r\n* fix,\
        \ java: make java compatible with java 8 by @dcb6 in https://github.com/fern-api/fern/pull/3671\r\
        \n* (fix, python): use safe names wherever there's no string concat by @armandobelardo\
        \ in https://github.com/fern-api/fern/pull/3674\r\n* (feature, openapi): Map\
        \ additionalProperties to extra-properties by @amckinney in https://github.com/fern-api/fern/pull/3675\r\
        \n\r\n\r\n**Full Changelog**: https://github.com/fern-api/fern/compare/0.28.0...0.29.0"
      type: chore
  createdAt: "2024-05-22"
  irVersion: 45
  version: 0.29.0
- changelogEntry:
    - summary: "## What's Changed\r\n* (feature): Add support for default values and\
        \ validation rules by @amckinney in https://github.com/fern-api/fern/pull/3640\r\
        \n* improvement: add in config to enrich pypi metadata by @armandobelardo in\
        \ https://github.com/fern-api/fern/pull/3660\r\n* (fix, csharp): `.csproj` generation\
        \ includes license, version, and github url by @dsinghvi in https://github.com/fern-api/fern/pull/3659\r\
        \n* feat: allow users to configure pypi details by @armandobelardo in https://github.com/fern-api/fern/pull/3662\r\
        \n* (fix, python): include project URLs in generated pyproject toml by @armandobelardo\
        \ in https://github.com/fern-api/fern/pull/3663\r\n* (fix, python): change author\
        \ format and fix query encoder by @armandobelardo in https://github.com/fern-api/fern/pull/3664\r\
        \n* chore: update docs on using overrides.yml by @armandobelardo in https://github.com/fern-api/fern/pull/3666\r\
        \n* (feature, ts): Add inlineFileProperties configuration by @amckinney in https://github.com/fern-api/fern/pull/3661\r\
        \n* (chore, readme): add csharp sdk generator by @dannysheridan in https://github.com/fern-api/fern/pull/3665\r\
        \n* docs fixed typos by @atwooddc in https://github.com/fern-api/fern/pull/3668\r\
        \n* (feature, go): Expose extra response properties by @amckinney in https://github.com/fern-api/fern/pull/3669\r\
        \n* (feature): Add SAML and SSO to common initialisms by @amckinney in https://github.com/fern-api/fern/pull/3670\r\
        \n\r\n\r\n**Full Changelog**: https://github.com/fern-api/fern/compare/0.27.0...0.28.0"
      type: chore
  createdAt: "2024-05-21"
  irVersion: 45
  version: 0.28.0
- changelogEntry:
    - summary: "## What's Changed\r\n* (feature): Add support for default values and\
        \ validation rules by @amckinney in https://github.com/fern-api/fern/pull/3640\r\
        \n* improvement: add in config to enrich pypi metadata by @armandobelardo in\
        \ https://github.com/fern-api/fern/pull/3660\r\n* (fix, csharp): `.csproj` generation\
        \ includes license, version, and github url by @dsinghvi in https://github.com/fern-api/fern/pull/3659\r\
        \n\r\n\r\n**Full Changelog**: https://github.com/fern-api/fern/compare/0.27.0...0.27.1-rc0"
      type: chore
  createdAt: "2024-05-21"
  irVersion: 45
  version: 0.27.1-rc0
- changelogEntry:
    - summary: "## What's Changed\r\n- (feature): support local preview of docs via\
        \ `fern docs dev`\r\n\r\n\r\n**Full Changelog**: https://github.com/fern-api/fern/compare/0.26.11...0.27.0"
      type: chore
  createdAt: "2024-05-20"
  irVersion: 45
  version: 0.27.0
- changelogEntry:
    - summary: "## What's Changed\r\n* (feat, docs): document local previews by @dsinghvi\
        \ in https://github.com/fern-api/fern/pull/3649\r\n* chore: add identifier override\
        \ to further specify snippets by @armandobelardo in https://github.com/fern-api/fern/pull/3642\r\
        \n* fixed broken internal links on docs site by @atwooddc in https://github.com/fern-api/fern/pull/3656\r\
        \n* chore: add v1 websocket events in local docs preview by @abvthecity in https://github.com/fern-api/fern/pull/3655\r\
        \n* fix, python: deconflict parameter names when inlining request parameters\
        \ by @armandobelardo in https://github.com/fern-api/fern/pull/3650\r\n* (fix):\
        \ support running docs dev server on a port by @dsinghvi in https://github.com/fern-api/fern/pull/3657\r\
        \n\r\n## New Contributors\r\n* @atwooddc made their first contribution in https://github.com/fern-api/fern/pull/3656\r\
        \n\r\n**Full Changelog**: https://github.com/fern-api/fern/compare/0.26.10...0.26.11"
      type: chore
  createdAt: "2024-05-20"
  irVersion: 45
  version: 0.26.11
- changelogEntry:
    - summary: "## What's Changed\r\n* (fix): `fern docs preview` -> `fern docs dev`\
        \ by @dsinghvi in https://github.com/fern-api/fern/pull/3647\r\n* (fix): docs\
        \ preview server is fault tolerant to invalid `docs.yml` files by @dsinghvi\
        \ in https://github.com/fern-api/fern/pull/3648\r\n\r\n\r\n**Full Changelog**:\
        \ https://github.com/fern-api/fern/compare/0.26.10-rc2...0.26.10"
      type: chore
  createdAt: "2024-05-19"
  irVersion: 45
  version: 0.26.10
- changelogEntry:
    - summary: "## What's Changed\r\n* (fix): improve local preview responsiveness by\
        \ @dsinghvi in https://github.com/fern-api/fern/pull/3646\r\n\r\n\r\n**Full\
        \ Changelog**: https://github.com/fern-api/fern/compare/0.26.10-rc1...0.26.10-rc2"
      type: chore
  createdAt: "2024-05-19"
  irVersion: 45
  version: 0.26.10-rc2
- changelogEntry:
    - summary: "## What's Changed\r\n* chore: document auto-pagination configuration\
        \ by @armandobelardo in https://github.com/fern-api/fern/pull/3644\r\n* Tidy\
        \ up python generator docs by @fabubaker in https://github.com/fern-api/fern/pull/3645\r\
        \n* (feat, local preview): setup dynamic local preview by @dsinghvi in https://github.com/fern-api/fern/pull/3634\r\
        \n* refactor: share common logic between publishDocs and previewDocs by @abvthecity\
        \ in https://github.com/fern-api/fern/pull/3639\r\n\r\n## New Contributors\r\
        \n* @fabubaker made their first contribution in https://github.com/fern-api/fern/pull/3645\r\
        \n\r\n**Full Changelog**: https://github.com/fern-api/fern/compare/0.26.10-rc0...0.26.10-rc1"
      type: chore
  createdAt: "2024-05-19"
  irVersion: 45
  version: 0.26.10-rc1
- changelogEntry:
    - summary: "## What's Changed\r\n* chore: clean up some nuget references by @armandobelardo\
        \ in https://github.com/fern-api/fern/pull/3627\r\n* (fix, ts): OAuth provides\
        \ an optional token by @amckinney in https://github.com/fern-api/fern/pull/3633\r\
        \n* improvement, java: stop generating extra semicolon by @dcb6 in https://github.com/fern-api/fern/pull/3631\r\
        \n* chore, python: improve snippets for streaming by @armandobelardo in https://github.com/fern-api/fern/pull/3630\r\
        \n* improvement: python now respects deep object query parameters by @armandobelardo\
        \ in https://github.com/fern-api/fern/pull/3629\r\n* fix: fern cli now appropriately\
        \ awaits docker pull by @armandobelardo in https://github.com/fern-api/fern/pull/3636\r\
        \n* (docs, improvement): add guide on how to publish public sdks by @dsinghvi\
        \ in https://github.com/fern-api/fern/pull/3638\r\n* (feat): Add default values,\
        \ validation rules, and big integer to primitives by @dsinghvi in https://github.com/fern-api/fern/pull/3625\r\
        \n* feat: add seo and metadata configuration in docs.yml by @abvthecity in https://github.com/fern-api/fern/pull/3635\r\
        \n* Update welcome.mdx by @dannysheridan in https://github.com/fern-api/fern/pull/3637\r\
        \n* fix formatting of our own java code by @dcb6 in https://github.com/fern-api/fern/pull/3641\r\
        \n\r\n\r\n**Full Changelog**: https://github.com/fern-api/fern/compare/0.26.9...0.26.10-rc0"
      type: chore
  createdAt: "2024-05-17"
  irVersion: 45
  version: 0.26.10-rc0
- changelogEntry:
    - summary: "## What's Changed\r\n* (fix, ts): Client credentials are optional with\
        \ env vars by @amckinney in https://github.com/fern-api/fern/pull/3617\r\n*\
        \ fix: upload images in changelogs by @abvthecity in https://github.com/fern-api/fern/pull/3623\r\
        \n* fix: batch image and file upload by @abvthecity in https://github.com/fern-api/fern/pull/3624\r\
        \n* chore: add nuget config for csharp sdks by @armandobelardo in https://github.com/fern-api/fern/pull/3621\r\
        \n* (feat): add java oauth generation by @dcb6 in https://github.com/fern-api/fern/pull/3614\r\
        \n* (fix): generate unknown examples as primitive by @dsinghvi in https://github.com/fern-api/fern/pull/3626\r\
        \n\r\n\r\n**Full Changelog**: https://github.com/fern-api/fern/compare/0.26.8...0.26.9"
      type: chore
  createdAt: "2024-05-15"
  irVersion: 44
  version: 0.26.9
- changelogEntry:
    - summary: Release 0.26.9-rc2
      type: chore
  createdAt: "2024-05-15"
  irVersion: 44
  version: 0.26.9-rc2
- changelogEntry:
    - summary: "## What's Changed\r\n* fix: batch image and file upload by @abvthecity\
        \ in https://github.com/fern-api/fern/pull/3624\r\n\r\n\r\n**Full Changelog**:\
        \ https://github.com/fern-api/fern/compare/0.26.9-rc0...0.26.9-rc1"
      type: chore
  createdAt: "2024-05-15"
  irVersion: 44
  version: 0.26.9-rc1
- changelogEntry:
    - summary: "## What's Changed\r\n* (fix, ts): Client credentials are optional with\
        \ env vars by @amckinney in https://github.com/fern-api/fern/pull/3617\r\n*\
        \ fix: upload images in changelogs by @abvthecity in https://github.com/fern-api/fern/pull/3623\r\
        \n\r\n\r\n**Full Changelog**: https://github.com/fern-api/fern/compare/0.26.8...0.26.9\r\
        \n"
      type: chore
  createdAt: "2024-05-15"
  irVersion: 44
  version: 0.26.9-rc0
- changelogEntry:
    - summary: "## What's Changed\r\n* (fix, openapi): Fix nameOverride resolution by\
        \ @amckinney in https://github.com/fern-api/fern/pull/3622\r\n* (docs): Add\
        \ OAuth SDK docs by @amckinney in https://github.com/fern-api/fern/pull/3615\r\
        \n\r\n\r\n**Full Changelog**: https://github.com/fern-api/fern/compare/0.26.7...0.26.8"
      type: chore
  createdAt: "2024-05-14"
  irVersion: 44
  version: 0.26.8
- changelogEntry:
    - summary: "## What's Changed\r\n* [WIP] Upgrade Java Generator to IR 42 by @dcb6\
        \ in https://github.com/fern-api/fern/pull/3608\r\n* (improvement, fern): Add\
        \ better error for invalid generators.yml by @amckinney in https://github.com/fern-api/fern/pull/3521\r\
        \n* fix: fern-aware pydantic models now effectively 'exclude_optional' in\u2026\
        \ by @armandobelardo in https://github.com/fern-api/fern/pull/3618\r\n* feat:\
        \ introduce pagination to python by @armandobelardo in https://github.com/fern-api/fern/pull/3604\r\
        \n* (fix, ir): Fix undiscriminated union examples by @amckinney in https://github.com/fern-api/fern/pull/3619\r\
        \n\r\n\r\n**Full Changelog**: https://github.com/fern-api/fern/compare/0.26.6...0.26.7"
      type: chore
  createdAt: "2024-05-14"
  irVersion: 44
  version: 0.26.7
- changelogEntry:
    - summary: "## What's Changed\r\n* (fix, openapi): Consolidate enums into discriminants\
        \ by @amckinney in https://github.com/fern-api/fern/pull/3607\r\n* (feature,\
        \ ts): Support oauth client credentials flow by @amckinney in https://github.com/fern-api/fern/pull/3578\r\
        \n* (fix, openapi): OpenAPI importer now parses list examples that are specific\
        \ to a field by @dsinghvi in https://github.com/fern-api/fern/pull/3613\r\n\r\
        \n\r\n**Full Changelog**: https://github.com/fern-api/fern/compare/0.26.5...0.26.6"
      type: chore
  createdAt: "2024-05-14"
  irVersion: 44
  version: 0.26.6
- changelogEntry:
    - summary:
        "## What's Changed\r\n* (fix): eslint passes by @dsinghvi in https://github.com/fern-api/fern/pull/3603\r\
        \n* (fix, typescript): ensure formdata utils work cross-runtime by @armandobelardo\
        \ in https://github.com/fern-api/fern/pull/3601\r\n* (improvement, yaml): Update\
        \ default OAuth configuration by @amckinney in https://github.com/fern-api/fern/pull/3573\r\
        \n* (feature): support `skipResponseValidation` in express handlers by @dsinghvi\
        \ in https://github.com/fern-api/fern/pull/3611\r\n* (fix, changelog): relativize\
        \ changelog paths, and properly handle in tabbed docs by @abvthecity in https://github.com/fern-api/fern/pull/3610\r\
        \n\r\n\r\n**Full Changelog**: https://github.com/fern-api/fern/compare/0.26.4...0.26.5"
      type: chore
  createdAt: "2024-05-13"
  irVersion: 44
  version: 0.26.5
- changelogEntry:
    - summary: "## What's Changed\r\n* (docs) Add intro section by @dannysheridan in\
        \ https://github.com/fern-api/fern/pull/3547\r\n* (chore, fastapi, ruby sdk)\
        \ release versions by @dannysheridan in https://github.com/fern-api/fern/pull/3587\r\
        \n* (chore, pydantic): Release 0.9.0 by @dannysheridan in https://github.com/fern-api/fern/pull/3586\r\
        \n* (document) reusable code snippets by @dannysheridan in https://github.com/fern-api/fern/pull/3524\r\
        \n* remove page that does not exist from docs by @armandobelardo in https://github.com/fern-api/fern/pull/3589\r\
        \n* improvement: add  `extra_dev_dependencies` to python generator by @armandobelardo\
        \ in https://github.com/fern-api/fern/pull/3585\r\n* feat: support Stream and\
        \ SSE in ExampleResponseSchema by @abvthecity in https://github.com/fern-api/fern/pull/3577\r\
        \n* improvement: also run fetch latest version on `fern init` by @armandobelardo\
        \ in https://github.com/fern-api/fern/pull/3588\r\n* improvement: allow a break\
        \ the glass override of the min-python version by @armandobelardo in https://github.com/fern-api/fern/pull/3591\r\
        \n* feat: allow overriding api reference slug in docs by @abvthecity in https://github.com/fern-api/fern/pull/3575\r\
        \n* break: release python 2.x by @armandobelardo in https://github.com/fern-api/fern/pull/3590\r\
        \n* fix: treat multipart form as form by @abvthecity in https://github.com/fern-api/fern/pull/3553\r\
        \n* (feat, csharp): several fixes including arbitrary nested subpackage clients\
        \ by @dsinghvi in https://github.com/fern-api/fern/pull/3593\r\n* (fix, csharp):\
        \ support sending inlined requests that are entirely bodies by @dsinghvi in\
        \ https://github.com/fern-api/fern/pull/3594\r\n* chore: document naming and\
        \ env overrides for basic and bearer auth in\u2026 by @armandobelardo in https://github.com/fern-api/fern/pull/3596\r\
        \n* feat: streaming and sse examples by @abvthecity in https://github.com/fern-api/fern/pull/3592\r\
        \n* fix issue#3566 by @last-developer in https://github.com/fern-api/fern/pull/3597\r\
        \n* (fix, docs) webhook indentation by @dannysheridan in https://github.com/fern-api/fern/pull/3600\r\
        \n* (fix):`ir.json` are not out of date for seed by @dsinghvi in https://github.com/fern-api/fern/pull/3598\r\
        \n* (fix): `fern add` with a new `--group` works by @dsinghvi in https://github.com/fern-api/fern/pull/3602\r\
        \n\r\n## New Contributors\r\n* @last-developer made their first contribution\
        \ in https://github.com/fern-api/fern/pull/3597\r\n\r\n**Full Changelog**: https://github.com/fern-api/fern/compare/0.26.3...0.26.4"
      type: chore
  createdAt: "2024-05-13"
  irVersion: 44
  version: 0.26.4
- changelogEntry:
    - summary: "## What's Changed\r\n* fix: upgrade gen version now pulls image correctly\
        \ by @armandobelardo in https://github.com/fern-api/fern/pull/3584\r\n\r\n\r\
        \n**Full Changelog**: https://github.com/fern-api/fern/compare/0.26.2...0.26.3"
      type: chore
  createdAt: "2024-05-09"
  irVersion: 43
  version: 0.26.3
- changelogEntry:
    - summary: "## What's Changed\r\n* feat, cli: add `fern generator upgrade` command\
        \ by @armandobelardo in https://github.com/fern-api/fern/pull/3535\r\n* (fix,\
        \ internal): typescript generators depend on latest ir by @dsinghvi in https://github.com/fern-api/fern/pull/3583\r\
        \n\r\n\r\n**Full Changelog**: https://github.com/fern-api/fern/compare/0.26.1...0.26.2"
      type: chore
  createdAt: "2024-05-09"
  irVersion: 43
  version: 0.26.2
- changelogEntry:
    - summary: "## What's Changed\r\n* (feat, docs): send status code to fdr by @dsinghvi\
        \ in https://github.com/fern-api/fern/pull/3582\r\n\r\n\r\n**Full Changelog**:\
        \ https://github.com/fern-api/fern/compare/0.26.0...0.26.1"
      type: chore
  createdAt: "2024-05-09"
  irVersion: 43
  version: 0.26.1
- changelogEntry:
    - summary: "## What's Changed\r\n* (feat, definition): support response status codes\
        \ by @dsinghvi in https://github.com/fern-api/fern/pull/3580\r\n\r\n\r\n**Full\
        \ Changelog**: https://github.com/fern-api/fern/compare/0.25.0...0.26.0"
      type: chore
  createdAt: "2024-05-09"
  irVersion: 43
  version: 0.26.0
- changelogEntry:
    - summary: "## What's Changed\r\n* feat: add origin and ability to update API spec\
        \ via CLI by @armandobelardo in https://github.com/fern-api/fern/pull/3533\r\
        \n* internal: add in tags and labels for docker images for use in upgrade\u2026\
        \ by @armandobelardo in https://github.com/fern-api/fern/pull/3542\r\n* Bump\
        \ @fern-api/fdr-sdk from 0.82.1-32d571a0d to 0.82.1-6020e1266 by @dependabot\
        \ in https://github.com/fern-api/fern/pull/3540\r\n* (improvement, express):\
        \ Remove unnecessary console.error by @amckinney in https://github.com/fern-api/fern/pull/3541\r\
        \n* fix: update docker cli usage for ts sdks by @armandobelardo in https://github.com/fern-api/fern/pull/3544\r\
        \n* (feat, cli): introduce error examples in the fern definition by @dsinghvi\
        \ in https://github.com/fern-api/fern/pull/3546\r\n* (feat, ir): add example\
        \ errors to ir and fdr by @dsinghvi in https://github.com/fern-api/fern/pull/3548\r\
        \n* (feature, ts): Support upload endpoints with file arrays by @amckinney in\
        \ https://github.com/fern-api/fern/pull/3543\r\n* (fix): ete tests are green\
        \ by @dsinghvi in https://github.com/fern-api/fern/pull/3550\r\n* (fix): openapi\
        \ ir to fern carries through error examples by @dsinghvi in https://github.com/fern-api/fern/pull/3551\r\
        \n* (fix): pass in example.value to error converter by @dsinghvi in https://github.com/fern-api/fern/pull/3554\r\
        \n* (fix, openapi): Recursively visit nested anyOf schemas by @amckinney in\
        \ https://github.com/fern-api/fern/pull/3536\r\n* (express): Release 0.12.0-rc2\
        \ by @amckinney in https://github.com/fern-api/fern/pull/3555\r\n* fix, java:\
        \ do not require non-auth headers if auth is mandatory by @armandobelardo in\
        \ https://github.com/fern-api/fern/pull/3549\r\n* (fix): add `node-gyp` to make\
        \ yarn installs faster by @dsinghvi in https://github.com/fern-api/fern/pull/3552\r\
        \n* Revert \"(fix): add `node-gyp` to make yarn installs faster\" by @dsinghvi\
        \ in https://github.com/fern-api/fern/pull/3558\r\n* (fix): OpenAPI converter\
        \ only adds unique error examples by @dsinghvi in https://github.com/fern-api/fern/pull/3556\r\
        \n* (fix, go): Disable url tags for in-lined body properties by @amckinney in\
        \ https://github.com/fern-api/fern/pull/3557\r\n* (feat, express): add `skipRequestValidation`\
        \ configuration to the express generator by @dsinghvi in https://github.com/fern-api/fern/pull/3560\r\
        \n* (fix) [wip] java empty response body instead of null by @dcb6 in https://github.com/fern-api/fern/pull/3545\r\
        \n* Document new `background` prop for `Frame` component by @KenzoBenzo in https://github.com/fern-api/fern/pull/3559\r\
        \n* (improvement, ir): Improve OAuth IR customizability by @amckinney in https://github.com/fern-api/fern/pull/3563\r\
        \n* (docs) consolidate code snippets and code block markdown pages by @abvthecity\
        \ in https://github.com/fern-api/fern/pull/3562\r\n* fix: deduplicate image\
        \ filepaths to upload by @abvthecity in https://github.com/fern-api/fern/pull/3564\r\
        \n* (fix, internal): seed exits when docker fails to build by @dsinghvi in https://github.com/fern-api/fern/pull/3568\r\
        \n* (internal, fix): rewrite inputs and run seed on ir changes by @dsinghvi\
        \ in https://github.com/fern-api/fern/pull/3569\r\n* fix: do not add header\
        \ to java map unless not null by @armandobelardo in https://github.com/fern-api/fern/pull/3567\r\
        \n* (fix, docs): improve docs on augmenting generators with customization by\
        \ @dsinghvi in https://github.com/fern-api/fern/pull/3570\r\n* docs: sidebar\
        \ icons by @abvthecity in https://github.com/fern-api/fern/pull/3574\r\n* fix:\
        \ perform the correct null check on headers by @armandobelardo in https://github.com/fern-api/fern/pull/3571\r\
        \n* fix, ir: fall back to the generated name when creating schemas if the\u2026\
        \ by @armandobelardo in https://github.com/fern-api/fern/pull/3572\r\n\r\n##\
        \ New Contributors\r\n* @dcb6 made their first contribution in https://github.com/fern-api/fern/pull/3545\r\
        \n* @KenzoBenzo made their first contribution in https://github.com/fern-api/fern/pull/3559\r\
        \n\r\n**Full Changelog**: https://github.com/fern-api/fern/compare/0.24.0...0.25.0"
      type: chore
  createdAt: "2024-05-08"
  irVersion: 42
  version: 0.25.0
- changelogEntry:
    - summary: "## What's Changed\r\n* (express): Release 0.12.0-rc2 by @amckinney in\
        \ https://github.com/fern-api/fern/pull/3555\r\n* fix, java: do not require\
        \ non-auth headers if auth is mandatory by @armandobelardo in https://github.com/fern-api/fern/pull/3549\r\
        \n* (fix): OpenAPI converter only adds unique error examples by @dsinghvi in\
        \ https://github.com/fern-api/fern/pull/3556\r\n\r\n\r\n**Full Changelog**:\
        \ https://github.com/fern-api/fern/compare/0.25.0-rc2...0.25.0-rc3"
      type: chore
  createdAt: "2024-05-07"
  irVersion: 41
  version: 0.25.0-rc3
- changelogEntry:
    - summary: "## What's Changed\r\n* feat: add origin and ability to update API spec\
        \ via CLI by @armandobelardo in https://github.com/fern-api/fern/pull/3533\r\
        \n* internal: add in tags and labels for docker images for use in upgrade\u2026\
        \ by @armandobelardo in https://github.com/fern-api/fern/pull/3542\r\n* Bump\
        \ @fern-api/fdr-sdk from 0.82.1-32d571a0d to 0.82.1-6020e1266 by @dependabot\
        \ in https://github.com/fern-api/fern/pull/3540\r\n* (improvement, express):\
        \ Remove unnecessary console.error by @amckinney in https://github.com/fern-api/fern/pull/3541\r\
        \n* fix: update docker cli usage for ts sdks by @armandobelardo in https://github.com/fern-api/fern/pull/3544\r\
        \n* (feat, cli): introduce error examples in the fern definition by @dsinghvi\
        \ in https://github.com/fern-api/fern/pull/3546\r\n* (feat, ir): add example\
        \ errors to ir and fdr by @dsinghvi in https://github.com/fern-api/fern/pull/3548\r\
        \n* (feature, ts): Support upload endpoints with file arrays by @amckinney in\
        \ https://github.com/fern-api/fern/pull/3543\r\n* (fix): ete tests are green\
        \ by @dsinghvi in https://github.com/fern-api/fern/pull/3550\r\n* (fix): openapi\
        \ ir to fern carries through error examples by @dsinghvi in https://github.com/fern-api/fern/pull/3551\r\
        \n* (fix): pass in example.value to error converter by @dsinghvi in https://github.com/fern-api/fern/pull/3554\r\
        \n* (fix, openapi): Recursively visit nested anyOf schemas by @amckinney in\
        \ https://github.com/fern-api/fern/pull/3536\r\n\r\n\r\n**Full Changelog**:\
        \ https://github.com/fern-api/fern/compare/0.24.0...0.25.0-rc2"
      type: chore
  createdAt: "2024-05-07"
  irVersion: 41
  version: 0.25.0-rc2
- changelogEntry:
    - summary: "## What's Changed\r\n* feat: add origin and ability to update API spec\
        \ via CLI by @armandobelardo in https://github.com/fern-api/fern/pull/3533\r\
        \n* internal: add in tags and labels for docker images for use in upgrade\u2026\
        \ by @armandobelardo in https://github.com/fern-api/fern/pull/3542\r\n* Bump\
        \ @fern-api/fdr-sdk from 0.82.1-32d571a0d to 0.82.1-6020e1266 by @dependabot\
        \ in https://github.com/fern-api/fern/pull/3540\r\n* (improvement, express):\
        \ Remove unnecessary console.error by @amckinney in https://github.com/fern-api/fern/pull/3541\r\
        \n* fix: update docker cli usage for ts sdks by @armandobelardo in https://github.com/fern-api/fern/pull/3544\r\
        \n* (feat, cli): introduce error examples in the fern definition by @dsinghvi\
        \ in https://github.com/fern-api/fern/pull/3546\r\n* (feat, ir): add example\
        \ errors to ir and fdr by @dsinghvi in https://github.com/fern-api/fern/pull/3548\r\
        \n* (feature, ts): Support upload endpoints with file arrays by @amckinney in\
        \ https://github.com/fern-api/fern/pull/3543\r\n* (fix): ete tests are green\
        \ by @dsinghvi in https://github.com/fern-api/fern/pull/3550\r\n* (fix): openapi\
        \ ir to fern carries through error examples by @dsinghvi in https://github.com/fern-api/fern/pull/3551\r\
        \n* (fix): pass in example.value to error converter by @dsinghvi in https://github.com/fern-api/fern/pull/3554\r\
        \n\r\n\r\n**Full Changelog**: https://github.com/fern-api/fern/compare/0.24.0...0.25.0-rc1"
      type: chore
  createdAt: "2024-05-07"
  irVersion: 41
  version: 0.25.0-rc1
- changelogEntry:
    - summary: "## What's Changed\r\n* feat: add origin and ability to update API spec\
        \ via CLI by @armandobelardo in https://github.com/fern-api/fern/pull/3533\r\
        \n* internal: add in tags and labels for docker images for use in upgrade\u2026\
        \ by @armandobelardo in https://github.com/fern-api/fern/pull/3542\r\n* Bump\
        \ @fern-api/fdr-sdk from 0.82.1-32d571a0d to 0.82.1-6020e1266 by @dependabot\
        \ in https://github.com/fern-api/fern/pull/3540\r\n* (improvement, express):\
        \ Remove unnecessary console.error by @amckinney in https://github.com/fern-api/fern/pull/3541\r\
        \n* fix: update docker cli usage for ts sdks by @armandobelardo in https://github.com/fern-api/fern/pull/3544\r\
        \n* (feat, cli): introduce error examples in the fern definition by @dsinghvi\
        \ in https://github.com/fern-api/fern/pull/3546\r\n* (feat, ir): add example\
        \ errors to ir and fdr by @dsinghvi in https://github.com/fern-api/fern/pull/3548\r\
        \n* (feature, ts): Support upload endpoints with file arrays by @amckinney in\
        \ https://github.com/fern-api/fern/pull/3543\r\n* (fix): ete tests are green\
        \ by @dsinghvi in https://github.com/fern-api/fern/pull/3550\r\n* (fix): openapi\
        \ ir to fern carries through error examples by @dsinghvi in https://github.com/fern-api/fern/pull/3551\r\
        \n\r\n\r\n**Full Changelog**: https://github.com/fern-api/fern/compare/0.24.0...0.25.0-rc0"
      type: chore
  createdAt: "2024-05-07"
  irVersion: 41
  version: 0.25.0-rc0
- changelogEntry:
    - summary: "## What's Changed\r\n* (fix): remove `api.yml` not found error when\
        \ the openapi folder is present by @dsinghvi in https://github.com/fern-api/fern/pull/3519\r\
        \n* add example snippet syntax by @abvthecity in https://github.com/fern-api/fern/pull/3523\r\
        \n* (fix, internal):  fix preview docs and move props to left side in docs by\
        \ @dsinghvi in https://github.com/fern-api/fern/pull/3525\r\n* fix, python:\
        \ check for nulls before dereferencing in unchecked base m\u2026 by @armandobelardo\
        \ in https://github.com/fern-api/fern/pull/3528\r\n* (feature, openapi): Add\
        \ x-fern-base-path extension by @amckinney in https://github.com/fern-api/fern/pull/3530\r\
        \n\r\n\r\n**Full Changelog**: https://github.com/fern-api/fern/compare/0.23.7...0.24.0"
      type: chore
  createdAt: "2024-05-06"
  irVersion: 40
  version: 0.24.0
- changelogEntry:
    - summary: "## What's Changed\r\n* fix: The vanilla pydantic base model now respects\
        \ the by @armandobelardo in https://github.com/fern-api/fern/pull/3504\r\n*\
        \ (fix): support parsing path parameters in asyncapi v2 by @dsinghvi in https://github.com/fern-api/fern/pull/3505\r\
        \n* (internal, test): Stop testing IR generation snapshots by @dsinghvi in https://github.com/fern-api/fern/pull/3508\r\
        \n* fix, python: pipe through the whole kit and caboodle for inlined unions\
        \ by @armandobelardo in https://github.com/fern-api/fern/pull/3507\r\n* fix,\
        \ python: the SDK generator now generates discriminated unions correctly by\
        \ @armandobelardo in https://github.com/fern-api/fern/pull/3509\r\n* internal:\
        \ release python generator RC by @armandobelardo in https://github.com/fern-api/fern/pull/3510\r\
        \n* fix, ts, python: snippet template paper cuts by @armandobelardo in https://github.com/fern-api/fern/pull/3511\r\
        \n* (fix, ts): Prefer user-provided examples by @amckinney in https://github.com/fern-api/fern/pull/3496\r\
        \n* (fix, ts): Add URL encoding to path parameters by @amckinney in https://github.com/fern-api/fern/pull/3494\r\
        \n* (docs) aside component by @dannysheridan in https://github.com/fern-api/fern/pull/3512\r\
        \n* internal: update public api docs by @armandobelardo in https://github.com/fern-api/fern/pull/3513\r\
        \n* (feature, ts): Add JSDoc docs to client methods by @amckinney in https://github.com/fern-api/fern/pull/3515\r\
        \n* improvement: add in sync templates for python (in addition to async) by\
        \ @armandobelardo in https://github.com/fern-api/fern/pull/3516\r\n* (chore,\
        \ python): Ignore core_utilities in mypy by @amckinney in https://github.com/fern-api/fern/pull/3517\r\
        \n* (feature): expose `x-fern-property-name` extension by @dsinghvi in https://github.com/fern-api/fern/pull/3518\r\
        \n\r\n\r\n**Full Changelog**: https://github.com/fern-api/fern/compare/0.23.6...0.23.7"
      type: chore
  createdAt: "2024-05-02"
  irVersion: 40
  version: 0.23.7
- changelogEntry:
    - summary: "## What's Changed\r\n* docs: Add services to entities with `availability`\
        \ by @jackfischer in https://github.com/fern-api/fern/pull/3500\r\n* fix typo\
        \ in docs by @rnz269 in https://github.com/fern-api/fern/pull/3502\r\n* fix:\
        \ filter allOf schemas to look for objects instead of malformed bl\u2026 by\
        \ @armandobelardo in https://github.com/fern-api/fern/pull/3503\r\n\r\n## New\
        \ Contributors\r\n* @rnz269 made their first contribution in https://github.com/fern-api/fern/pull/3502\r\
        \n\r\n**Full Changelog**: https://github.com/fern-api/fern/compare/0.23.5...0.23.6"
      type: chore
  createdAt: "2024-05-01"
  irVersion: 40
  version: 0.23.6
- changelogEntry:
    - summary: "## What's Changed\r\n* (fix): literal descriptions from OpenAPI by @dsinghvi\
        \ in https://github.com/fern-api/fern/pull/3501\r\n\r\n\r\n**Full Changelog**:\
        \ https://github.com/fern-api/fern/compare/0.23.4...0.23.5"
      type: chore
  createdAt: "2024-05-01"
  irVersion: 40
  version: 0.23.5
- changelogEntry:
    - summary: "## What's Changed\r\n* improvements, python: update docstrings to match\
        \ numpydoc convention by @armandobelardo in https://github.com/fern-api/fern/pull/3487\r\
        \n* feat, python: introduce flag to inline request params in function sig\u2026\
        \ by @armandobelardo in https://github.com/fern-api/fern/pull/3491\r\n* (fix,\
        \ go): Add URL encoding to path parameters by @amckinney in https://github.com/fern-api/fern/pull/3488\r\
        \n* (feat, internal): introduce default custom config and use in express generator\
        \ by @dsinghvi in https://github.com/fern-api/fern/pull/3493\r\n* (fix, python):\
        \ re-add inlining union properties by @armandobelardo in https://github.com/fern-api/fern/pull/3476\r\
        \n* feat: tabs with href by @abvthecity in https://github.com/fern-api/fern/pull/3497\r\
        \n* feat: in docs.yml, allow api reference to be \"flattened\" by @abvthecity\
        \ in https://github.com/fern-api/fern/pull/3498\r\n* fix, ts: remove duplicate\
        \ quotation marks from snippet templates by @armandobelardo in https://github.com/fern-api/fern/pull/3495\r\
        \n* fix: address formatting issues with python templates by @armandobelardo\
        \ in https://github.com/fern-api/fern/pull/3499\r\n\r\n\r\n**Full Changelog**:\
        \ https://github.com/fern-api/fern/compare/0.23.3...0.23.4"
      type: chore
  createdAt: "2024-05-01"
  irVersion: 40
  version: 0.23.4
- changelogEntry:
    - summary: "## What's Changed\r\n* (fix): send file arrays to fdr by @dsinghvi in\
        \ https://github.com/fern-api/fern/pull/3492\r\n\r\n\r\n**Full Changelog**:\
        \ https://github.com/fern-api/fern/compare/0.23.2...0.23.3"
      type: chore
  createdAt: "2024-04-30"
  irVersion: 40
  version: 0.23.3
- changelogEntry:
    - summary: "## What's Changed\r\n* improvement: throw a better error when an invalid\
        \ version is used by @armandobelardo in https://github.com/fern-api/fern/pull/3477\r\
        \n* (fix, go): Discriminated unions always include discriminant by @amckinney\
        \ in https://github.com/fern-api/fern/pull/3479\r\n* (internal, feat): add \
        \ mode to seed for running the generators directly from source by @dsinghvi\
        \ in https://github.com/fern-api/fern/pull/3421\r\n* (fix, docs): improve docs\
        \ overview by @dsinghvi in https://github.com/fern-api/fern/pull/3480\r\n* (docs,\
        \ quickstart): rewrite the docs quickstart by @dsinghvi in https://github.com/fern-api/fern/pull/3481\r\
        \n* docs: add pages for api reference navigation and summary markdown by @abvthecity\
        \ in https://github.com/fern-api/fern/pull/3482\r\n* (chore): parse file upload\
        \ and their descriptions by @dsinghvi in https://github.com/fern-api/fern/pull/3485\r\
        \n* (feature, go): Add cursor and offset pagination by @amckinney in https://github.com/fern-api/fern/pull/3486\r\
        \n* (fix): redo docs for accordion, accordion groups, callouts, card groups,\
        \ etc. by @dsinghvi in https://github.com/fern-api/fern/pull/3489\r\n* (fix,\
        \ docs): document frames and endpoint req/res snippets by @dsinghvi in https://github.com/fern-api/fern/pull/3490\r\
        \n\r\n\r\n**Full Changelog**: https://github.com/fern-api/fern/compare/0.23.1...0.23.2"
      type: chore
  createdAt: "2024-04-30"
  irVersion: 40
  version: 0.23.2
- changelogEntry:
    - summary: "## What's Changed\r\n* fix: run seed to get CI to green by @armandobelardo\
        \ in https://github.com/fern-api/fern/pull/3463\r\n* (feature, go): Add support\
        \ for extra properties by @amckinney in https://github.com/fern-api/fern/pull/3462\r\
        \n* fix: try ignoring the .mock folder, whos diff doesn't matter by @armandobelardo\
        \ in https://github.com/fern-api/fern/pull/3465\r\n* feat: support multiple\
        \ custom domains by @abvthecity in https://github.com/fern-api/fern/pull/3466\r\
        \n* fix: migrating docs.yml to 0.15.0-rc0 should fail if custom-domain is an\
        \ array by @abvthecity in https://github.com/fern-api/fern/pull/3467\r\n* (feat):\
        \ introduce an audiences config to load filtered OpenAPIs  by @dsinghvi in https://github.com/fern-api/fern/pull/3468\r\
        \n* add logging to ts snippet template generation by @armandobelardo in https://github.com/fern-api/fern/pull/3469\r\
        \n* fix: fix indentation level for ts templates by @armandobelardo in https://github.com/fern-api/fern/pull/3470\r\
        \n* (fix, go): Only use omitempty for nil-able types by @amckinney in https://github.com/fern-api/fern/pull/3471\r\
        \n* (fix): backfill SSE events as streaming json by @dsinghvi in https://github.com/fern-api/fern/pull/3472\r\
        \n* Add image parsing to cli by @jhpak22 in https://github.com/fern-api/fern/pull/3193\r\
        \n* (docs): add docs about defining webhooks in the fern definition by @dsinghvi\
        \ in https://github.com/fern-api/fern/pull/3473\r\n* Fix typo in forward-compatibility.mdx\
        \ by @zachkirsch in https://github.com/fern-api/fern/pull/3474\r\n* fix: broken\
        \ docs post-processor by @abvthecity in https://github.com/fern-api/fern/pull/3475\r\
        \n\r\n## New Contributors\r\n* @jhpak22 made their first contribution in https://github.com/fern-api/fern/pull/3193\r\
        \n\r\n**Full Changelog**: https://github.com/fern-api/fern/compare/0.23.0...0.23.1-rc6"
      type: chore
  createdAt: "2024-04-26"
  irVersion: 40
  version: 0.23.1-rc6
- changelogEntry:
    - summary: Release 0.23.1
      type: chore
  createdAt: "2024-04-26"
  irVersion: 40
  version: 0.23.1
- changelogEntry:
    - summary: "## What's Changed\r\n* fix: run seed to get CI to green by @armandobelardo\
        \ in https://github.com/fern-api/fern/pull/3463\r\n* (feature, go): Add support\
        \ for extra properties by @amckinney in https://github.com/fern-api/fern/pull/3462\r\
        \n* fix: try ignoring the .mock folder, whos diff doesn't matter by @armandobelardo\
        \ in https://github.com/fern-api/fern/pull/3465\r\n* feat: support multiple\
        \ custom domains by @abvthecity in https://github.com/fern-api/fern/pull/3466\r\
        \n* fix: migrating docs.yml to 0.15.0-rc0 should fail if custom-domain is an\
        \ array by @abvthecity in https://github.com/fern-api/fern/pull/3467\r\n* (feat):\
        \ introduce an audiences config to load filtered OpenAPIs  by @dsinghvi in https://github.com/fern-api/fern/pull/3468\r\
        \n* add logging to ts snippet template generation by @armandobelardo in https://github.com/fern-api/fern/pull/3469\r\
        \n* fix: fix indentation level for ts templates by @armandobelardo in https://github.com/fern-api/fern/pull/3470\r\
        \n* (fix, go): Only use omitempty for nil-able types by @amckinney in https://github.com/fern-api/fern/pull/3471\r\
        \n* (fix): backfill SSE events as streaming json by @dsinghvi in https://github.com/fern-api/fern/pull/3472\r\
        \n* Add image parsing to cli by @jhpak22 in https://github.com/fern-api/fern/pull/3193\r\
        \n* (docs): add docs about defining webhooks in the fern definition by @dsinghvi\
        \ in https://github.com/fern-api/fern/pull/3473\r\n* Fix typo in forward-compatibility.mdx\
        \ by @zachkirsch in https://github.com/fern-api/fern/pull/3474\r\n\r\n## New\
        \ Contributors\r\n* @jhpak22 made their first contribution in https://github.com/fern-api/fern/pull/3193\r\
        \n\r\n**Full Changelog**: https://github.com/fern-api/fern/compare/0.23.0...0.23.1-rc5"
      type: chore
  createdAt: "2024-04-26"
  irVersion: 40
  version: 0.23.1-rc5
- changelogEntry:
    - summary: "## What's Changed\r\n* fix: run seed to get CI to green by @armandobelardo\
        \ in https://github.com/fern-api/fern/pull/3463\r\n* (feature, go): Add support\
        \ for extra properties by @amckinney in https://github.com/fern-api/fern/pull/3462\r\
        \n* fix: try ignoring the .mock folder, whos diff doesn't matter by @armandobelardo\
        \ in https://github.com/fern-api/fern/pull/3465\r\n* feat: support multiple\
        \ custom domains by @abvthecity in https://github.com/fern-api/fern/pull/3466\r\
        \n* fix: migrating docs.yml to 0.15.0-rc0 should fail if custom-domain is an\
        \ array by @abvthecity in https://github.com/fern-api/fern/pull/3467\r\n* (feat):\
        \ introduce an audiences config to load filtered OpenAPIs  by @dsinghvi in https://github.com/fern-api/fern/pull/3468\r\
        \n* add logging to ts snippet template generation by @armandobelardo in https://github.com/fern-api/fern/pull/3469\r\
        \n* fix: fix indentation level for ts templates by @armandobelardo in https://github.com/fern-api/fern/pull/3470\r\
        \n* (fix, go): Only use omitempty for nil-able types by @amckinney in https://github.com/fern-api/fern/pull/3471\r\
        \n* (fix): backfill SSE events as streaming json by @dsinghvi in https://github.com/fern-api/fern/pull/3472\r\
        \n\r\n\r\n**Full Changelog**: https://github.com/fern-api/fern/compare/0.23.0...0.23.1-rc4"
      type: chore
  createdAt: "2024-04-26"
  irVersion: 40
  version: 0.23.1-rc4
- changelogEntry:
    - summary: "## What's Changed\r\n* fix: run seed to get CI to green by @armandobelardo\
        \ in https://github.com/fern-api/fern/pull/3463\r\n* (feature, go): Add support\
        \ for extra properties by @amckinney in https://github.com/fern-api/fern/pull/3462\r\
        \n* fix: try ignoring the .mock folder, whos diff doesn't matter by @armandobelardo\
        \ in https://github.com/fern-api/fern/pull/3465\r\n* feat: support multiple\
        \ custom domains by @abvthecity in https://github.com/fern-api/fern/pull/3466\r\
        \n\r\n\r\n**Full Changelog**: https://github.com/fern-api/fern/compare/0.23.0...0.23.1-rc1"
      type: chore
  createdAt: "2024-04-25"
  irVersion: 40
  version: 0.23.1-rc1
- changelogEntry:
    - summary: "## What's Changed\r\n* fix: run seed to get CI to green by @armandobelardo\
        \ in https://github.com/fern-api/fern/pull/3463\r\n* (feature, go): Add support\
        \ for extra properties by @amckinney in https://github.com/fern-api/fern/pull/3462\r\
        \n\r\n\r\n**Full Changelog**: https://github.com/fern-api/fern/compare/0.23.0...0.23.1-rc0"
      type: chore
  createdAt: "2024-04-25"
  irVersion: 40
  version: 0.23.1-rc0
- changelogEntry:
    - summary: "## What's Changed\r\n* (feat): add `format` to the `x-fern-streaming`\
        \ extension to support sse by @dsinghvi in https://github.com/fern-api/fern/pull/3407\r\
        \n* Revert \"(fix): inline discriminated union props\" by @dsinghvi in https://github.com/fern-api/fern/pull/3408\r\
        \n* (fix): python generator imports `json` when deserializing server sent events\
        \ by @dsinghvi in https://github.com/fern-api/fern/pull/3409\r\n* (feature):\
        \ Add OAuth to IR by @amckinney in https://github.com/fern-api/fern/pull/3410\r\
        \n* (feat, ts): support server-sent events by @dsinghvi in https://github.com/fern-api/fern/pull/3411\r\
        \n* (feat, docs): create a api definition tab before sdks and docs by @dsinghvi\
        \ in https://github.com/fern-api/fern/pull/3413\r\n* (fix): setup local cli\
        \ by @dsinghvi in https://github.com/fern-api/fern/pull/3416\r\n* (fix): fixes\
        \ trailing slash parsing in openapi-parser, updates tests by @franklinharvey\
        \ in https://github.com/fern-api/fern/pull/3418\r\n* (fix): fixes trailing slash\
        \ additional test by @franklinharvey in https://github.com/fern-api/fern/pull/3419\r\
        \n* (internal, seed): heavy rewrite of seed by @dsinghvi in https://github.com/fern-api/fern/pull/3297\r\
        \n* feat: register snippet templates by @armandobelardo in https://github.com/fern-api/fern/pull/3400\r\
        \n* (feat): release python sdk generator by @dsinghvi in https://github.com/fern-api/fern/pull/3423\r\
        \n* internal: add logging to python template generation by @armandobelardo in\
        \ https://github.com/fern-api/fern/pull/3424\r\n* fix: fix debug log in template\
        \ generator by @armandobelardo in https://github.com/fern-api/fern/pull/3426\r\
        \n* fix, internal: leverage the union factory to create the generic templ\u2026\
        \ by @armandobelardo in https://github.com/fern-api/fern/pull/3427\r\n* fix,\
        \ python: add best-case formatting to snippet templates by @armandobelardo in\
        \ https://github.com/fern-api/fern/pull/3428\r\n* (fix, typescript): respect\
        \ stream terminator by @dsinghvi in https://github.com/fern-api/fern/pull/3429\r\
        \n* fix: use relative location for containers, not it's parent's location by\
        \ @armandobelardo in https://github.com/fern-api/fern/pull/3431\r\n* fix: do\
        \ not stringify null headers by @armandobelardo in https://github.com/fern-api/fern/pull/3433\r\
        \n* fix: parse map example by @abvthecity in https://github.com/fern-api/fern/pull/3434\r\
        \n* fix: skipUrlSlug in api section by @abvthecity in https://github.com/fern-api/fern/pull/3435\r\
        \n* Fixes validation rules for path and base-path by @franklinharvey in https://github.com/fern-api/fern/pull/3420\r\
        \n* (fix): get ci to green by @dsinghvi in https://github.com/fern-api/fern/pull/3437\r\
        \n* chore, python: follow redirects by default by @armandobelardo in https://github.com/fern-api/fern/pull/3436\r\
        \n* (feature, python): Add OAuth token provider by @amckinney in https://github.com/fern-api/fern/pull/3439\r\
        \n* improvement, oas: do not require schema to be present to parse response\
        \ objects by @armandobelardo in https://github.com/fern-api/fern/pull/3438\r\
        \n* feat: show error schemas in docs by @abvthecity in https://github.com/fern-api/fern/pull/3401\r\
        \n* (fix): OAuth is migrated back to bearer by @amckinney in https://github.com/fern-api/fern/pull/3440\r\
        \n* chore: transition snippets api to monorepo by @armandobelardo in https://github.com/fern-api/fern/pull/3442\r\
        \n* Update what-is-an-api-definition.mdx by @bsinghvi in https://github.com/fern-api/fern/pull/3443\r\
        \n* (fix, python): OAuthTokenProvider initializes all private member variables\
        \ by @amckinney in https://github.com/fern-api/fern/pull/3444\r\n* (fix): seed\
        \ run with custom fixture works by @dsinghvi in https://github.com/fern-api/fern/pull/3445\r\
        \n* (feature): Add support for extra-properties by @amckinney in https://github.com/fern-api/fern/pull/3441\r\
        \n* chore: add a lot of logging and attempt to optimize rubocop config by @armandobelardo\
        \ in https://github.com/fern-api/fern/pull/3447\r\n* (fix): ts seed debugging\
        \ works by @dsinghvi in https://github.com/fern-api/fern/pull/3446\r\n* (feat):\
        \ support text responses in typescript by @dsinghvi in https://github.com/fern-api/fern/pull/3451\r\
        \n* fix: subpackage uses original name by @abvthecity in https://github.com/fern-api/fern/pull/3452\r\
        \n* (fix, python): Use kwargs for all httpx params by @amckinney in https://github.com/fern-api/fern/pull/3454\r\
        \n* fix: do not fail hard if FDR is having problems by @armandobelardo in https://github.com/fern-api/fern/pull/3455\r\
        \n* (chore): Update all seed snapshots by @amckinney in https://github.com/fern-api/fern/pull/3456\r\
        \n* (chore): Add better Python CHANGELOG.md entry by @amckinney in https://github.com/fern-api/fern/pull/3457\r\
        \n* (fix, typescript): handle empty sse events by @dsinghvi in https://github.com/fern-api/fern/pull/3458\r\
        \n* (improvement): appending type for type exports by @bsinghvi in https://github.com/fern-api/fern/pull/3405\r\
        \n* Updating TS seed generated files by @bsinghvi in https://github.com/fern-api/fern/pull/3459\r\
        \n* Fixing API First Development box link by @bsinghvi in https://github.com/fern-api/fern/pull/3460\r\
        \n* Switching product card ordering on welcome by @bsinghvi in https://github.com/fern-api/fern/pull/3461\r\
        \n* feat, ts: introduce snippet template creation by @armandobelardo in https://github.com/fern-api/fern/pull/3450\r\
        \n* (fix): openapi converter handles missing schemas by @dsinghvi in https://github.com/fern-api/fern/pull/3464\r\
        \n\r\n## New Contributors\r\n* @franklinharvey made their first contribution\
        \ in https://github.com/fern-api/fern/pull/3418\r\n\r\n**Full Changelog**: https://github.com/fern-api/fern/compare/0.22.0...0.23.0"
      type: chore
  createdAt: "2024-04-25"
  irVersion: 40
  version: 0.23.0
- changelogEntry:
    - summary: "## What's Changed\r\n* improvement, oas: do not require schema to be\
        \ present to parse response objects by @armandobelardo in https://github.com/fern-api/fern/pull/3438\r\
        \n\r\n**Full Changelog**: https://github.com/fern-api/fern/compare/0.23.0-rc5...0.23.0-rc6"
      type: chore
  createdAt: "2024-04-23"
  irVersion: 39
  version: 0.23.0-rc6
- changelogEntry:
    - summary: "## What's Changed\r\n* (feat): add `format` to the `x-fern-streaming`\
        \ extension to support sse by @dsinghvi in https://github.com/fern-api/fern/pull/3407\r\
        \n* Revert \"(fix): inline discriminated union props\" by @dsinghvi in https://github.com/fern-api/fern/pull/3408\r\
        \n* (fix): python generator imports `json` when deserializing server sent events\
        \ by @dsinghvi in https://github.com/fern-api/fern/pull/3409\r\n* (feature):\
        \ Add OAuth to IR by @amckinney in https://github.com/fern-api/fern/pull/3410\r\
        \n* (feat, ts): support server-sent events by @dsinghvi in https://github.com/fern-api/fern/pull/3411\r\
        \n* (feat, docs): create a api definition tab before sdks and docs by @dsinghvi\
        \ in https://github.com/fern-api/fern/pull/3413\r\n* (fix): setup local cli\
        \ by @dsinghvi in https://github.com/fern-api/fern/pull/3416\r\n* (fix): fixes\
        \ trailing slash parsing in openapi-parser, updates tests by @franklinharvey\
        \ in https://github.com/fern-api/fern/pull/3418\r\n* (fix): fixes trailing slash\
        \ additional test by @franklinharvey in https://github.com/fern-api/fern/pull/3419\r\
        \n* (internal, seed): heavy rewrite of seed by @dsinghvi in https://github.com/fern-api/fern/pull/3297\r\
        \n* feat: register snippet templates by @armandobelardo in https://github.com/fern-api/fern/pull/3400\r\
        \n* (feat): release python sdk generator by @dsinghvi in https://github.com/fern-api/fern/pull/3423\r\
        \n* internal: add logging to python template generation by @armandobelardo in\
        \ https://github.com/fern-api/fern/pull/3424\r\n* fix: fix debug log in template\
        \ generator by @armandobelardo in https://github.com/fern-api/fern/pull/3426\r\
        \n* fix, internal: leverage the union factory to create the generic templ\u2026\
        \ by @armandobelardo in https://github.com/fern-api/fern/pull/3427\r\n* fix,\
        \ python: add best-case formatting to snippet templates by @armandobelardo in\
        \ https://github.com/fern-api/fern/pull/3428\r\n* (fix, typescript): respect\
        \ stream terminator by @dsinghvi in https://github.com/fern-api/fern/pull/3429\r\
        \n* fix: use relative location for containers, not it's parent's location by\
        \ @armandobelardo in https://github.com/fern-api/fern/pull/3431\r\n* fix: do\
        \ not stringify null headers by @armandobelardo in https://github.com/fern-api/fern/pull/3433\r\
        \n* fix: parse map example by @abvthecity in https://github.com/fern-api/fern/pull/3434\r\
        \n* fix: skipUrlSlug in api section by @abvthecity in https://github.com/fern-api/fern/pull/3435\r\
        \n* Fixes validation rules for path and base-path by @franklinharvey in https://github.com/fern-api/fern/pull/3420\r\
        \n* (fix): get ci to green by @dsinghvi in https://github.com/fern-api/fern/pull/3437\r\
        \n* chore, python: follow redirects by default by @armandobelardo in https://github.com/fern-api/fern/pull/3436\r\
        \n* (feature, python): Add OAuth token provider by @amckinney in https://github.com/fern-api/fern/pull/3439\r\
        \n\r\n## New Contributors\r\n* @franklinharvey made their first contribution\
        \ in https://github.com/fern-api/fern/pull/3418\r\n\r\n**Full Changelog**: https://github.com/fern-api/fern/compare/0.22.0...0.23.0-rc5"
      type: chore
  createdAt: "2024-04-23"
  irVersion: 39
  version: 0.23.0-rc5
- changelogEntry:
    - summary: "## What's Changed\r\n* (feat): add `format` to the `x-fern-streaming`\
        \ extension to support sse by @dsinghvi in https://github.com/fern-api/fern/pull/3407\r\
        \n* Revert \"(fix): inline discriminated union props\" by @dsinghvi in https://github.com/fern-api/fern/pull/3408\r\
        \n* (fix): python generator imports `json` when deserializing server sent events\
        \ by @dsinghvi in https://github.com/fern-api/fern/pull/3409\r\n* (feature):\
        \ Add OAuth to IR by @amckinney in https://github.com/fern-api/fern/pull/3410\r\
        \n* (feat, ts): support server-sent events by @dsinghvi in https://github.com/fern-api/fern/pull/3411\r\
        \n* (feat, docs): create a api definition tab before sdks and docs by @dsinghvi\
        \ in https://github.com/fern-api/fern/pull/3413\r\n* (fix): setup local cli\
        \ by @dsinghvi in https://github.com/fern-api/fern/pull/3416\r\n* (fix): fixes\
        \ trailing slash parsing in openapi-parser, updates tests by @franklinharvey\
        \ in https://github.com/fern-api/fern/pull/3418\r\n* (fix): fixes trailing slash\
        \ additional test by @franklinharvey in https://github.com/fern-api/fern/pull/3419\r\
        \n* (internal, seed): heavy rewrite of seed by @dsinghvi in https://github.com/fern-api/fern/pull/3297\r\
        \n* feat: register snippet templates by @armandobelardo in https://github.com/fern-api/fern/pull/3400\r\
        \n* (feat): release python sdk generator by @dsinghvi in https://github.com/fern-api/fern/pull/3423\r\
        \n* internal: add logging to python template generation by @armandobelardo in\
        \ https://github.com/fern-api/fern/pull/3424\r\n* fix: fix debug log in template\
        \ generator by @armandobelardo in https://github.com/fern-api/fern/pull/3426\r\
        \n* fix, internal: leverage the union factory to create the generic templ\u2026\
        \ by @armandobelardo in https://github.com/fern-api/fern/pull/3427\r\n* fix,\
        \ python: add best-case formatting to snippet templates by @armandobelardo in\
        \ https://github.com/fern-api/fern/pull/3428\r\n* (fix, typescript): respect\
        \ stream terminator by @dsinghvi in https://github.com/fern-api/fern/pull/3429\r\
        \n* fix: use relative location for containers, not it's parent's location by\
        \ @armandobelardo in https://github.com/fern-api/fern/pull/3431\r\n* fix: do\
        \ not stringify null headers by @armandobelardo in https://github.com/fern-api/fern/pull/3433\r\
        \n* fix: parse map example by @abvthecity in https://github.com/fern-api/fern/pull/3434\r\
        \n* fix: skipUrlSlug in api section by @abvthecity in https://github.com/fern-api/fern/pull/3435\r\
        \n* Fixes validation rules for path and base-path by @franklinharvey in https://github.com/fern-api/fern/pull/3420\r\
        \n* (fix): get ci to green by @dsinghvi in https://github.com/fern-api/fern/pull/3437\r\
        \n\r\n## New Contributors\r\n* @franklinharvey made their first contribution\
        \ in https://github.com/fern-api/fern/pull/3418\r\n\r\n**Full Changelog**: https://github.com/fern-api/fern/compare/0.22.0...0.23.0-rc4"
      type: chore
  createdAt: "2024-04-23"
  irVersion: 39
  version: 0.23.0-rc4
- changelogEntry:
    - summary: "## What's Changed\r\n* (chore, docs): document automated registry publishing)\
        \ by @dsinghvi in https://github.com/fern-api/fern/pull/3379\r\n* (feature):\
        \ Add allowExtraFields configuration to TypeScript generators by @amckinney\
        \ in https://github.com/fern-api/fern/pull/3368\r\n* fix: address parsed_json\
        \ instantiation for serializable object types by @armandobelardo in https://github.com/fern-api/fern/pull/3382\r\
        \n* Fix typo in SDK docs page by @zachkirsch in https://github.com/fern-api/fern/pull/3383\r\
        \n* (chore): upgrade fern version by @dannysheridan in https://github.com/fern-api/fern/pull/3376\r\
        \n* fix: support multiple request and response examples automatically by @abvthecity\
        \ in https://github.com/fern-api/fern/pull/3384\r\n* (fix): discriminated union\
        \ schema examples don't contain discriminants by @dsinghvi in https://github.com/fern-api/fern/pull/3386\r\
        \n* (fix): make sure versioned tabbed config works by @dsinghvi in https://github.com/fern-api/fern/pull/3387\r\
        \n* (fix): Go path parameter order by @amckinney in https://github.com/fern-api/fern/pull/3385\r\
        \n* (feature): Go supports environment variable scanning by @amckinney in https://github.com/fern-api/fern/pull/3389\r\
        \n* (fix): only generate unit tests when enabled by @dsinghvi in https://github.com/fern-api/fern/pull/3390\r\
        \n* (fix): update `node-fetch` import to be dynamic by @dsinghvi in https://github.com/fern-api/fern/pull/3391\r\
        \n* (fix): Generate TS snippets for file download by @bsinghvi in https://github.com/fern-api/fern/pull/3394\r\
        \n* (feat): support sse with arbitrary terminators by @dsinghvi in https://github.com/fern-api/fern/pull/3395\r\
        \n* (improvement): add return type for getAuthorizationHeader by @bsinghvi in\
        \ https://github.com/fern-api/fern/pull/3396\r\n* (feat): make module imports\
        \ directly point to index.js by @dsinghvi in https://github.com/fern-api/fern/pull/3397\r\
        \n* (fix): generate basic tests when integration tests disabled by @dsinghvi\
        \ in https://github.com/fern-api/fern/pull/3398\r\n* (fix, typescript): do file\
        \ upload snippet generation by @dsinghvi in https://github.com/fern-api/fern/pull/3399\r\
        \n* (feature): Add OAuth YAML and validator by @amckinney in https://github.com/fern-api/fern/pull/3403\r\
        \n* (feat, python): support sse by @dsinghvi in https://github.com/fern-api/fern/pull/3402\r\
        \n* (fix): inline discriminated union props by @dsinghvi in https://github.com/fern-api/fern/pull/3404\r\
        \n\r\n## New Contributors\r\n* @bsinghvi made their first contribution in https://github.com/fern-api/fern/pull/3394\r\
        \n\r\n**Full Changelog**: https://github.com/fern-api/fern/compare/0.21.0...0.22.0"
      type: chore
  createdAt: "2024-04-19"
  irVersion: 38
  version: 0.22.0
- changelogEntry:
    - summary: "## What's Changed\r\n* improvements: misc ruby QOL changes by @armandobelardo\
        \ in https://github.com/fern-api/fern/pull/3349\r\n* fix readme links to images\
        \ that were moved from /docs/images by @harry-humanloop in https://github.com/fern-api/fern/pull/3355\r\
        \n* additional ruby fixes to the 0.5.0 overhaul by @armandobelardo in https://github.com/fern-api/fern/pull/3359\r\
        \n* (chore): setup docs landing page by @dsinghvi in https://github.com/fern-api/fern/pull/3361\r\
        \n* (feature): Implement fern generate --preview by @amckinney in https://github.com/fern-api/fern/pull/3363\r\
        \n* chore: add learn to welcome links hrefs by @dannysheridan in https://github.com/fern-api/fern/pull/3369\r\
        \n* build(deps): bump tar from 4.4.19 to 6.2.1 by @dependabot in https://github.com/fern-api/fern/pull/3348\r\
        \n* fix, ruby: call json.parse before iterating through response by @armandobelardo\
        \ in https://github.com/fern-api/fern/pull/3367\r\n* feat: introduce snippets\
        \ for Ruby SDKs by @armandobelardo in https://github.com/fern-api/fern/pull/3370\r\
        \n* (chore): fix title in front matter for docs by @dannysheridan in https://github.com/fern-api/fern/pull/3375\r\
        \n* improvement: pass snippets version to fdr to register docs with snippets\
        \ at a specific version by @armandobelardo in https://github.com/fern-api/fern/pull/3374\r\
        \n* (feat): redo SDKs documentation by @dsinghvi in https://github.com/fern-api/fern/pull/3365\r\
        \n* (feat, docs): explain registering and depending on api artifacts by @dsinghvi\
        \ in https://github.com/fern-api/fern/pull/3377\r\n* fix: update IR for the\
        \ TS SDK by @armandobelardo in https://github.com/fern-api/fern/pull/3378\r\n\
        \r\n## New Contributors\r\n* @harry-humanloop made their first contribution\
        \ in https://github.com/fern-api/fern/pull/3355\r\n\r\n**Full Changelog**: https://github.com/fern-api/fern/compare/0.20.0...0.21.0"
      type: chore
  createdAt: "2024-04-15"
  irVersion: 37
  version: 0.21.0
- changelogEntry:
    - summary: "## What's Changed\r\n* (fix): code blocks are valid by @dsinghvi in\
        \ https://github.com/fern-api/fern/pull/3337\r\n* improvement, ruby: add and\
        \ run rake to run dummy test for build errors by @armandobelardo in https://github.com/fern-api/fern/pull/3330\r\
        \n* add api origin to generators config by @armandobelardo in https://github.com/fern-api/fern/pull/3336\r\
        \n* build(deps): bump github.com/fern-api/generator-exec-go from 0.0.694 to\
        \ 0.0.702 in /generators/go by @dependabot in https://github.com/fern-api/fern/pull/3342\r\
        \n* build(deps): bump golang.org/x/mod from 0.16.0 to 0.17.0 in /generators/go\
        \ by @dependabot in https://github.com/fern-api/fern/pull/3341\r\n* build(deps):\
        \ bump golang.org/x/tools from 0.19.0 to 0.20.0 in /generators/go by @dependabot\
        \ in https://github.com/fern-api/fern/pull/3340\r\n* build(deps-dev): bump vite\
        \ from 5.1.3 to 5.2.8 by @dependabot in https://github.com/fern-api/fern/pull/3339\r\
        \n* fix: allow lists and sets to be complex query params by @armandobelardo\
        \ in https://github.com/fern-api/fern/pull/3343\r\n* Update README to point\
        \ to the latest generators by @armandobelardo in https://github.com/fern-api/fern/pull/3344\r\
        \n* fix: commit .mock in ts-sdk by @mscolnick in https://github.com/fern-api/fern/pull/3345\r\
        \n* feat: generated jest tests by @mscolnick in https://github.com/fern-api/fern/pull/3267\r\
        \n* (fix): misc edits to csharp client generation by @dsinghvi in https://github.com/fern-api/fern/pull/3335\r\
        \n* improvement: upgrade ts-sdk, ts-express to IR37 by @mscolnick in https://github.com/fern-api/fern/pull/3347\r\
        \n* feat: add api summary markdown pages by @abvthecity in https://github.com/fern-api/fern/pull/3350\r\
        \n* feat: hidden, skipurlslug, and icon by @abvthecity in https://github.com/fern-api/fern/pull/3352\r\
        \n* (feat): setup root and sub client instantiations  by @dsinghvi in https://github.com/fern-api/fern/pull/3351\r\
        \n\r\n\r\n**Full Changelog**: https://github.com/fern-api/fern/compare/0.19.31...0.20.0-rc0\r\
        \n* (chore): changelog dates are ready based on mdx title by @dsinghvi in https://github.com/fern-api/fern/pull/3354\r\
        \n\r\n\r\n**Full Changelog**: https://github.com/fern-api/fern/compare/0.19.31...0.20.0"
      type: chore
  createdAt: "2024-04-10"
  irVersion: 37
  version: 0.20.0
- changelogEntry:
    - summary: "## What's Changed\r\n* revert: python generator version 0.13.2 by @armandobelardo\
        \ in https://github.com/fern-api/fern/pull/3316\r\n* break: release python generator\
        \ 1.x by @armandobelardo in https://github.com/fern-api/fern/pull/3312\r\n*\
        \ fix: force pydantic.v1 only if pydantic v2, this is needed due to a p\u2026\
        \ by @armandobelardo in https://github.com/fern-api/fern/pull/3318\r\n* feat:\
        \ add flag to disable Pydantic validation and keep extra fields on the Pydantic\
        \ model by @armandobelardo in https://github.com/fern-api/fern/pull/3311\r\n\
        * fix: do not try to generate the version file if we're not generating \u2026\
        \ by @armandobelardo in https://github.com/fern-api/fern/pull/3320\r\n* fix:\
        \ write skipping validation code the same as before to keep new lines by @armandobelardo\
        \ in https://github.com/fern-api/fern/pull/3321\r\n* (chore): bump csharp sdk\
        \ generator version by @dsinghvi in https://github.com/fern-api/fern/pull/3322\r\
        \n* (feat, csharp): generate subclient files by @dsinghvi in https://github.com/fern-api/fern/pull/3325\r\
        \n* (fix): misc c# fixes by @dsinghvi in https://github.com/fern-api/fern/pull/3326\r\
        \n* (fix): csharp generator handles property and field level conflicts by @dsinghvi\
        \ in https://github.com/fern-api/fern/pull/3327\r\n* (fix): remove str enum\
        \ from c# by @dsinghvi in https://github.com/fern-api/fern/pull/3328\r\n* fix:\
        \ fix pydantic skip validation by @armandobelardo in https://github.com/fern-api/fern/pull/3324\r\
        \n* (feature): Generate snippets locally by @amckinney in https://github.com/fern-api/fern/pull/3323\r\
        \n* (fix): send multipart upload property descriptions when registering docs\
        \ by @dsinghvi in https://github.com/fern-api/fern/pull/3333\r\n\r\n\r\n**Full\
        \ Changelog**: https://github.com/fern-api/fern/compare/0.19.30...0.19.31-rc0"
      type: chore
  createdAt: "2024-04-05"
  irVersion: 37
  version: 0.19.31
- changelogEntry:
    - summary: "## What's Changed\r\n* (fix): send auth prefix to docs by @dsinghvi\
        \ in https://github.com/fern-api/fern/pull/3314\r\n\r\n\r\n**Full Changelog**:\
        \ https://github.com/fern-api/fern/compare/0.19.29...0.19.30"
      type: chore
  createdAt: "2024-04-03"
  irVersion: 37
  version: 0.19.30
- changelogEntry:
    - summary: "## What's Changed\r\n* (feature): Add retainOriginalCasing option to\
        \ TypeScript generators by @amckinney in https://github.com/fern-api/fern/pull/3310\r\
        \n* (feature): Implement pagination by @amckinney in https://github.com/fern-api/fern/pull/3304\r\
        \n* fix: revert to one ci file in python by @armandobelardo in https://github.com/fern-api/fern/pull/3237\r\
        \n* (fix): Authorization header schemes aren't truncated by @amckinney in https://github.com/fern-api/fern/pull/3313\r\
        \n* (fix): pass through correct maven url by @dsinghvi in https://github.com/fern-api/fern/pull/3315\r\
        \n\r\n\r\n**Full Changelog**: https://github.com/fern-api/fern/compare/0.19.28...0.19.29"
      type: chore
  createdAt: "2024-04-03"
  irVersion: 37
  version: 0.19.29
- changelogEntry:
    - summary: "**Full Changelog**: https://github.com/fern-api/fern/compare/0.19.27...0.19.28"
      type: chore
  createdAt: "2024-04-02"
  irVersion: 37
  version: 0.19.28
- changelogEntry:
    - summary:
        "## What's Changed\r\n* (chore): no icon tabs by @dsinghvi in https://github.com/fern-api/fern/pull/3309\r\
        \n* fix: allow for specifying x-fern-examples as the yaml schema, not jus\u2026\
        \ by @armandobelardo in https://github.com/fern-api/fern/pull/3308\r\n\r\n\r\
        \n**Full Changelog**: https://github.com/fern-api/fern/compare/0.19.26...0.19.27"
      type: chore
  createdAt: "2024-04-02"
  irVersion: 37
  version: 0.19.27
- changelogEntry:
    - summary: "## What's Changed\r\n* (fix): fern docs use horizontal tabs by @dsinghvi\
        \ in https://github.com/fern-api/fern/pull/3307\r\n\r\n\r\n**Full Changelog**:\
        \ https://github.com/fern-api/fern/compare/0.19.25...0.19.26"
      type: chore
  createdAt: "2024-04-01"
  irVersion: 37
  version: 0.19.26
- changelogEntry:
    - summary: "## What's Changed\r\n* improvement: allow header auth extension to specify\
        \ auth prefix by @armandobelardo in https://github.com/fern-api/fern/pull/3303\r\
        \n\r\n\r\n**Full Changelog**: https://github.com/fern-api/fern/compare/0.19.24...0.19.25"
      type: chore
  createdAt: "2024-04-01"
  irVersion: 37
  version: 0.19.25
- changelogEntry:
    - summary: "## What's Changed\r\n* (fix): allow specifying license in publish metadata\
        \ by @dsinghvi in https://github.com/fern-api/fern/pull/3292\r\n\r\n\r\n**Full\
        \ Changelog**: https://github.com/fern-api/fern/compare/0.19.22...0.19.24"
      type: chore
  createdAt: "2024-03-29"
  irVersion: 37
  version: 0.19.24
- changelogEntry:
    - summary: "**Full Changelog**: https://github.com/fern-api/fern/compare/0.19.24-rc2...0.19.24-rc3"
      type: chore
  createdAt: "2024-03-29"
  irVersion: 37
  version: 0.19.24-rc3
- changelogEntry:
    - summary: "## What's Changed\r\n* chore(docs): alphabetize docs components in the\
        \ navigation sidebar by @abvthecity in https://github.com/fern-api/fern/pull/3278\r\
        \n* fix: generate examples for multipart-form by @abvthecity in https://github.com/fern-api/fern/pull/3253\r\
        \n\r\n\r\n**Full Changelog**: https://github.com/fern-api/fern/compare/0.19.23...0.19.24-rc2"
      type: chore
  createdAt: "2024-03-29"
  irVersion: 37
  version: 0.19.24-rc2
- changelogEntry:
    - summary: "## What's Changed\r\n* [(fix): openapi importer ignores duplicate enum\
        \ names](https://github.com/fern-api/fern/commit/6473f3269e31ad896aecc70c03149094ecd9679c)\
        \ by @dsinghvi\r\n\r\n\r\n**Full Changelog**: https://github.com/fern-api/fern/compare/0.19.23...0.19.24-rc1"
      type: chore
  createdAt: "2024-03-29"
  irVersion: 37
  version: 0.19.24-rc1
- changelogEntry:
    - summary: "## What's Changed\r\n* chore(docs): alphabetize docs components in the\
        \ navigation sidebar by @abvthecity in https://github.com/fern-api/fern/pull/3278\r\
        \n* fix: generate examples for multipart-form by @abvthecity in https://github.com/fern-api/fern/pull/3253\r\
        \n\r\n\r\n**Full Changelog**: https://github.com/fern-api/fern/compare/0.19.23...0.19.24-rc0"
      type: chore
  createdAt: "2024-03-29"
  irVersion: 37
  version: 0.19.24-rc0
- changelogEntry:
    - summary: "## What's Changed\r\n* (chore): introduce  to plumb through display\
        \ name by @dsinghvi in https://github.com/fern-api/fern/pull/3290\r\n\r\n\r\n\
        **Full Changelog**: https://github.com/fern-api/fern/compare/0.19.22...0.19.23"
      type: chore
  createdAt: "2024-03-29"
  irVersion: 37
  version: 0.19.23
- changelogEntry:
    - summary: "## What's Changed\r\n* (fix): use display names for services by @dsinghvi\
        \ in https://github.com/fern-api/fern/pull/3289\r\n\r\n\r\n**Full Changelog**:\
        \ https://github.com/fern-api/fern/compare/0.19.21...0.19.22"
      type: chore
  createdAt: "2024-03-28"
  irVersion: 37
  version: 0.19.22
- changelogEntry:
    - summary: "## What's Changed\r\n* feat: API navigation overrides by @abvthecity\
        \ in https://github.com/fern-api/fern/pull/3205\r\n\r\n\r\n**Full Changelog**:\
        \ https://github.com/fern-api/fern/compare/0.19.20...0.19.21"
      type: chore
  createdAt: "2024-03-28"
  irVersion: 37
  version: 0.19.21
- changelogEntry:
    - summary: "## What's Changed\r\n* improvement, python: add __version__ variable\
        \ by @armandobelardo in https://github.com/fern-api/fern/pull/3262\r\n* (docs):\
        \ update fern cli commands docs by @minaelee in https://github.com/fern-api/fern/pull/3215\r\
        \n* build(deps-dev): bump eslint-plugin-react from 7.31.10 to 7.34.1 by @dependabot\
        \ in https://github.com/fern-api/fern/pull/3264\r\n* build(deps): bump github.com/fern-api/generator-exec-go\
        \ from 0.0.679 to 0.0.694 in /generators/go by @dependabot in https://github.com/fern-api/fern/pull/3263\r\
        \n* (docs): add requirements and installation instructions to fern CLI overview\
        \ by @minaelee in https://github.com/fern-api/fern/pull/3269\r\n* (docs): preface\
        \ all internal links with learn/ by @minaelee in https://github.com/fern-api/fern/pull/3270\r\
        \n* build(deps): bump tar and @types/tar by @dependabot in https://github.com/fern-api/fern/pull/3266\r\
        \n* build(deps-dev): bump sass from 1.71.0 to 1.72.0 by @dependabot in https://github.com/fern-api/fern/pull/3265\r\
        \n* (fix): resolve fern check failures due to invalid enum name overrides and\
        \ complex query params by @omarrida in https://github.com/fern-api/fern/pull/3268\r\
        \n* (docs): additional internal link updates by @minaelee in https://github.com/fern-api/fern/pull/3275\r\
        \n* build(deps): bump express from 4.18.2 to 4.19.2 by @dependabot in https://github.com/fern-api/fern/pull/3271\r\
        \n* (docs): start react components docs by @minaelee in https://github.com/fern-api/fern/pull/3276\r\
        \n* (docs): run vale linter on PR to fern/docs/pages/ by @minaelee in https://github.com/fern-api/fern/pull/3274\r\
        \n* fix: make map mutable for adding environment variables by @armandobelardo\
        \ in https://github.com/fern-api/fern/pull/3280\r\n* improvement: default literal\
        \ values for unions by @armandobelardo in https://github.com/fern-api/fern/pull/3283\r\
        \n* (fix): Maps are complex query params by @amckinney in https://github.com/fern-api/fern/pull/3285\r\
        \n\r\n\r\n**Full Changelog**: https://github.com/fern-api/fern/compare/0.19.19...0.19.20"
      type: chore
  createdAt: "2024-03-27"
  irVersion: 37
  version: 0.19.20
- changelogEntry:
    - summary: "## What's Changed\r\n* (fix): docs for `optionalImplementation` use\
        \ the right key by @dsinghvi in https://github.com/fern-api/fern/pull/3254\r\
        \n* (fix): support schema references in OpenAPI that aren't just Schema Ids\
        \ by @omarrida in https://github.com/fern-api/fern/pull/3259\r\n\r\n\r\n**Full\
        \ Changelog**: https://github.com/fern-api/fern/compare/0.19.18...0.19.19"
      type: chore
  createdAt: "2024-03-25"
  irVersion: 37
  version: 0.19.19
- changelogEntry:
    - summary: "## What's Changed\r\n* fix: update python defaults to be the user provided\
        \ number and not th\u2026 by @armandobelardo in https://github.com/fern-api/fern/pull/3248\r\
        \n* fix depth check to prevent max call stack exceeded issue by @omarrida in\
        \ https://github.com/fern-api/fern/pull/3247\r\n\r\n\r\n**Full Changelog**:\
        \ https://github.com/fern-api/fern/compare/0.19.17...0.19.18"
      type: chore
  createdAt: "2024-03-23"
  irVersion: 37
  version: 0.19.18
- changelogEntry:
    - summary: "## What's Changed\r\n* (fix): fix typo in writing license by @armandobelardo\
        \ in https://github.com/fern-api/fern/pull/3245\r\n* (internal): consolidate\
        \ GeneratorNotificationService implementations by @omarrida in https://github.com/fern-api/fern/pull/3235\r\
        \n* (feature): merge x-codeSamples with x-fern-examples by @abvthecity in https://github.com/fern-api/fern/pull/3246\r\
        \n\r\n\r\n**Full Changelog**: https://github.com/fern-api/fern/compare/0.19.16...0.19.17"
      type: chore
  createdAt: "2024-03-22"
  irVersion: 37
  version: 0.19.17
- changelogEntry:
    - summary: "## What's Changed\r\n* (docs): document full slug override in front\
        \ matter by @minaelee in https://github.com/fern-api/fern/pull/3219\r\n* fix:\
        \ create a pom config for publishing by @armandobelardo in https://github.com/fern-api/fern/pull/3243\r\
        \n* \U0001F926: update final sonatype reference to allow staging url by @armandobelardo\
        \ in https://github.com/fern-api/fern/pull/3244\r\n\r\n\r\n**Full Changelog**:\
        \ https://github.com/fern-api/fern/compare/0.19.16-rc0...0.19.16"
      type: chore
  createdAt: "2024-03-21"
  irVersion: 37
  version: 0.19.16
- changelogEntry:
    - summary: "## What's Changed\r\n* fix, java: make gpg publish script executable\
        \ by @armandobelardo in https://github.com/fern-api/fern/pull/3236\r\n* (docs):\
        \ update links due to recent docs changes by @minaelee in https://github.com/fern-api/fern/pull/3233\r\
        \n* fix: java publishing - wrap the multiline secret in quotes to perserv\u2026\
        \ by @armandobelardo in https://github.com/fern-api/fern/pull/3239\r\n* fix:\
        \ update to the staging sonatype url for signing by @armandobelardo in https://github.com/fern-api/fern/pull/3240\r\
        \n* fix: update java registry in cli too by @armandobelardo in https://github.com/fern-api/fern/pull/3242\r\
        \n\r\n\r\n**Full Changelog**: https://github.com/fern-api/fern/compare/0.19.14...0.19.15"
      type: chore
  createdAt: "2024-03-21"
  irVersion: 37
  version: 0.19.15
- changelogEntry:
    - summary:
        "## What's Changed\r\n* (feature): sdk endpoint by @dsinghvi in https://github.com/fern-api/fern/pull/3197\r\
        \n* feat: add in gpg signing for gradle publish by @armandobelardo in https://github.com/fern-api/fern/pull/3195\r\
        \n* FER-970: Improve performance in by reducing reliance on async behavior and\
        \ lazy dynamic imports by @omarrida in https://github.com/fern-api/fern/pull/3206\r\
        \n* (fix): ts sdk doesn't support response property by @dsinghvi in https://github.com/fern-api/fern/pull/3208\r\
        \n* (internal): `seed` runs whenever `seed.yml` config changes by @dsinghvi\
        \ in https://github.com/fern-api/fern/pull/3209\r\n* fix: fullSlug implementation\
        \ uses the wrong filepath structure by @abvthecity in https://github.com/fern-api/fern/pull/3210\r\
        \n* (docs): remove $ sign from bash codeblocks content by @minaelee in https://github.com/fern-api/fern/pull/3194\r\
        \n* add background-image docs by @minaelee in https://github.com/fern-api/fern/pull/3211\r\
        \n* build(deps-dev): bump @ts-morph/common from 0.21.0 to 0.23.0 by @dependabot\
        \ in https://github.com/fern-api/fern/pull/3202\r\n* build(deps-dev): bump eslint-plugin-tailwindcss\
        \ from 3.14.2 to 3.15.1 by @dependabot in https://github.com/fern-api/fern/pull/3201\r\
        \n* build(deps): bump github.com/fern-api/generator-exec-go from 0.0.622 to\
        \ 0.0.679 in /generators/go by @dependabot in https://github.com/fern-api/fern/pull/3199\r\
        \n* (feat): set `ir-version` override when running generators by @dsinghvi in\
        \ https://github.com/fern-api/fern/pull/3212\r\n* bump fern version by @minaelee\
        \ in https://github.com/fern-api/fern/pull/3214\r\n* improvement: allow ruby\
        \ and python to take in byte streams by @armandobelardo in https://github.com/fern-api/fern/pull/3207\r\
        \n* improvement: use AnyStr to keep intellisense for enums but allow forw\u2026\
        \ by @armandobelardo in https://github.com/fern-api/fern/pull/3216\r\n* (fix):\
        \ Handle optional multipart references by @amckinney in https://github.com/fern-api/fern/pull/3218\r\
        \n* (fix): update generator config deserialization logic in OpenAPI generator\
        \ by @omarrida in https://github.com/fern-api/fern/pull/3224\r\n* (internal):\
        \ document syntax highlighting by @abvthecity in https://github.com/fern-api/fern/pull/3220\r\
        \n* (chore): Simplify heading for `max height` in a code block by @dsinghvi\
        \ in https://github.com/fern-api/fern/pull/3225\r\n* (chore): rename `syntax\
        \ highlighting` to `code snippets` by @dsinghvi in https://github.com/fern-api/fern/pull/3226\r\
        \n* (docs): move `searchbar` to top to create more space by @dsinghvi in https://github.com/fern-api/fern/pull/3227\r\
        \n* fix: add signature to the local zod schema as well by @armandobelardo in\
        \ https://github.com/fern-api/fern/pull/3228\r\n\r\n## New Contributors\r\n\
        * @omarrida made their first contribution in https://github.com/fern-api/fern/pull/3206\r\
        \n\r\n**Full Changelog**: https://github.com/fern-api/fern/compare/0.19.13...0.19.14-rc3"
      type: chore
  createdAt: "2024-03-21"
  irVersion: 37
  version: 0.19.14
- changelogEntry:
    - summary:
        "## What's Changed\r\n* (feature): sdk endpoint by @dsinghvi in https://github.com/fern-api/fern/pull/3197\r\
        \n* feat: add in gpg signing for gradle publish by @armandobelardo in https://github.com/fern-api/fern/pull/3195\r\
        \n* FER-970: Improve performance in by reducing reliance on async behavior and\
        \ lazy dynamic imports by @omarrida in https://github.com/fern-api/fern/pull/3206\r\
        \n* (fix): ts sdk doesn't support response property by @dsinghvi in https://github.com/fern-api/fern/pull/3208\r\
        \n* (internal): `seed` runs whenever `seed.yml` config changes by @dsinghvi\
        \ in https://github.com/fern-api/fern/pull/3209\r\n* fix: fullSlug implementation\
        \ uses the wrong filepath structure by @abvthecity in https://github.com/fern-api/fern/pull/3210\r\
        \n* (docs): remove $ sign from bash codeblocks content by @minaelee in https://github.com/fern-api/fern/pull/3194\r\
        \n* add background-image docs by @minaelee in https://github.com/fern-api/fern/pull/3211\r\
        \n* build(deps-dev): bump @ts-morph/common from 0.21.0 to 0.23.0 by @dependabot\
        \ in https://github.com/fern-api/fern/pull/3202\r\n* build(deps-dev): bump eslint-plugin-tailwindcss\
        \ from 3.14.2 to 3.15.1 by @dependabot in https://github.com/fern-api/fern/pull/3201\r\
        \n* build(deps): bump github.com/fern-api/generator-exec-go from 0.0.622 to\
        \ 0.0.679 in /generators/go by @dependabot in https://github.com/fern-api/fern/pull/3199\r\
        \n\r\n## New Contributors\r\n* @omarrida made their first contribution in https://github.com/fern-api/fern/pull/3206\r\
        \n\r\n**Full Changelog**: https://github.com/fern-api/fern/compare/0.19.13...0.19.14-rc0"
      type: chore
  createdAt: "2024-03-19"
  irVersion: 37
  version: 0.19.14-rc0
- changelogEntry:
    - summary: "## What's Changed\r\n* fix: tab slug override should be passed to FDR\
        \ by @abvthecity in https://github.com/fern-api/fern/pull/3198\r\n* fix: python\
        \ retry wrapper leverages the right types by @armandobelardo in https://github.com/fern-api/fern/pull/3204\r\
        \n\r\n\r\n**Full Changelog**: https://github.com/fern-api/fern/compare/0.19.12...0.19.13"
      type: chore
  createdAt: "2024-03-18"
  irVersion: 37
  version: 0.19.13
- changelogEntry:
    - summary: "## What's Changed\r\n* (fix): unit tests for python now run successfully\
        \ by @armandobelardo in https://github.com/fern-api/fern/pull/3187\r\n* (improvement):\
        \ allow x-fern-sdk-group-name to be a list by @mscolnick in https://github.com/fern-api/fern/pull/3196\r\
        \n\r\n\r\n**Full Changelog**: https://github.com/fern-api/fern/compare/0.19.11...0.19.12"
      type: chore
  createdAt: "2024-03-18"
  irVersion: 37
  version: 0.19.12
- changelogEntry:
    - summary: "## What's Changed\r\n* chore: bump versions of public python sdk to\
        \ produce unit tests by @armandobelardo in https://github.com/fern-api/fern/pull/3179\r\
        \n* fix: small fix for python sdk gen by @armandobelardo in https://github.com/fern-api/fern/pull/3181\r\
        \n* chore: remove webpack from ts generators by @mscolnick in https://github.com/fern-api/fern/pull/3180\r\
        \n* build(deps): bump follow-redirects from 1.15.5 to 1.15.6 by @dependabot\
        \ in https://github.com/fern-api/fern/pull/3178\r\n* fix: Fix code-samples deserialization\
        \ from openapi-overrides.yml by @mscolnick in https://github.com/fern-api/fern/pull/3170\r\
        \n\r\n\r\n**Full Changelog**: https://github.com/fern-api/fern/compare/0.19.10...0.19.11"
      type: chore
  createdAt: "2024-03-15"
  irVersion: 37
  version: 0.19.11
- changelogEntry:
    - summary: "## What's Changed\r\n* fix: add in envvar scanning for more than bearer\
        \ auth by @armandobelardo in https://github.com/fern-api/fern/pull/3176\r\n\
        * fixing unit tests by @armandobelardo in https://github.com/fern-api/fern/pull/3168\r\
        \n\r\n\r\n**Full Changelog**: https://github.com/fern-api/fern/compare/0.19.9...0.19.10"
      type: chore
  createdAt: "2024-03-15"
  irVersion: 37
  version: 0.19.10
- changelogEntry:
    - summary: "## What's Changed\r\n* (fix): make sure that deep object query params\
        \ are reverse migrated t\u2026 by @dsinghvi in https://github.com/fern-api/fern/pull/3172\r\
        \n\r\n\r\n**Full Changelog**: https://github.com/fern-api/fern/compare/0.19.8...0.19.9"
      type: chore
  createdAt: "2024-03-13"
  irVersion: 37
  version: 0.19.9
- changelogEntry:
    - summary: "## What's Changed\r\n* fix: run seed for ruby-seed by @armandobelardo\
        \ in https://github.com/fern-api/fern/pull/3167\r\n* (fix): getReferencedMarkdownFiles\
        \ should ignore http/https links by @abvthecity in https://github.com/fern-api/fern/pull/3169\r\
        \n\r\n\r\n**Full Changelog**: https://github.com/fern-api/fern/compare/0.19.7...0.19.8"
      type: chore
  createdAt: "2024-03-13"
  irVersion: 37
  version: 0.19.8
- changelogEntry:
    - summary: "## What's Changed\r\n* feat: init c# playground by @armandobelardo in\
        \ https://github.com/fern-api/fern/pull/3142\r\n* build(deps-dev): bump eslint-plugin-tailwindcss\
        \ from 3.13.0 to 3.13.1 by @dependabot in https://github.com/fern-api/fern/pull/2946\r\
        \n* (chore): consolidate configuration into single package by @dsinghvi in https://github.com/fern-api/fern/pull/3141\r\
        \n* (feature): fern check catches invalid mdx files in docs by @dsinghvi in\
        \ https://github.com/fern-api/fern/pull/3145\r\n* (feature): convert markdown\
        \ references to slug if possible by @dsinghvi in https://github.com/fern-api/fern/pull/3146\r\
        \n* fix: do not add auto-example if one exists by @armandobelardo in https://github.com/fern-api/fern/pull/3147\r\
        \n* (fix): migration depends on published coordinate by @dsinghvi in https://github.com/fern-api/fern/pull/3143\r\
        \n* import float as unknown from openapi spec by @buie in https://github.com/fern-api/fern/pull/3144\r\
        \n* chore: add polling to feature spec by @armandobelardo in https://github.com/fern-api/fern/pull/3068\r\
        \n* build(deps): bump golang.org/x/tools from 0.18.0 to 0.19.0 in /generators/go\
        \ by @dependabot in https://github.com/fern-api/fern/pull/3151\r\n* build(deps):\
        \ bump github.com/fern-api/generator-exec-go from 0.0.609 to 0.0.622 in /generators/go\
        \ by @dependabot in https://github.com/fern-api/fern/pull/3150\r\n* (feature):\
        \ implement fileUpload and bytes type conversion to FDR by @abvthecity in https://github.com/fern-api/fern/pull/3158\r\
        \n* feat, python: add snippet-based testing to Python SDKs by @armandobelardo\
        \ in https://github.com/fern-api/fern/pull/3102\r\n* (fix): enable SSO on preview\
        \ URLs by @abvthecity in https://github.com/fern-api/fern/pull/3160\r\n* (fix):\
        \ Go snippets handle unknown examples by @amckinney in https://github.com/fern-api/fern/pull/3163\r\
        \n* (fix): update IR migration gates for Python SDK by @dsinghvi in https://github.com/fern-api/fern/pull/3164\r\
        \n\r\n## New Contributors\r\n* @buie made their first contribution in https://github.com/fern-api/fern/pull/3144\r\
        \n\r\n**Full Changelog**: https://github.com/fern-api/fern/compare/0.19.6...0.19.7-rc0"
      type: chore
  createdAt: "2024-03-13"
  irVersion: 37
  version: 0.19.7
- changelogEntry:
    - summary: "## What's Changed\r\n* (fix): parse frontmatter before registering docs\
        \ by @dsinghvi in https://github.com/fern-api/fern/pull/3140\r\n\r\n\r\n**Full\
        \ Changelog**: https://github.com/fern-api/fern/compare/0.19.5...0.19.6"
      type: chore
  createdAt: "2024-03-10"
  irVersion: 37
  version: 0.19.6
- changelogEntry:
    - summary: "## What's Changed\r\n* (feat, cli): add autogenerated examples for the\
        \ fern definition by @armandobelardo in https://github.com/fern-api/fern/pull/3114\r\
        \n* (fix, cli): don't require a schema to exist under `application/octet-stream`\
        \ by @armandobelardo in https://github.com/fern-api/fern/pull/3137\r\n\r\n\r\
        \n**Full Changelog**: https://github.com/fern-api/fern/compare/0.19.4...0.19.5"
      type: chore
  createdAt: "2024-03-10"
  irVersion: 37
  version: 0.19.5
- changelogEntry:
    - summary: "## What's Changed\r\n* feat, python: allow extra fields not specified\
        \ in model to come through by @armandobelardo in https://github.com/fern-api/fern/pull/3131\r\
        \n* (fix): `x-fern-streaming` wont duplicate referenced requests causing collision\
        \ by @dsinghvi in https://github.com/fern-api/fern/pull/3136\r\n\r\n\r\n**Full\
        \ Changelog**: https://github.com/fern-api/fern/compare/0.19.3...0.19.4"
      type: chore
  createdAt: "2024-03-09"
  irVersion: 36
  version: 0.19.4
- changelogEntry:
    - summary: "## What's Changed\r\n* (fix, typescript): SDK generator appropriately\
        \ imports `node-fetch` by @dsinghvi in https://github.com/fern-api/fern/pull/3130\r\
        \n* fix: accent-primary regression (and move color validation to fern check)\
        \ by @abvthecity in https://github.com/fern-api/fern/pull/3132\r\n\r\n\r\n**Full\
        \ Changelog**: https://github.com/fern-api/fern/compare/0.19.2...0.19.3"
      type: chore
  createdAt: "2024-03-08"
  irVersion: 36
  version: 0.19.3
- changelogEntry:
    - summary: "## What's Changed\r\n* (fix): OpenAPI importer reads `deprecated: true`\
        \ on operation objects by @dsinghvi in https://github.com/fern-api/fern/pull/3129\r\
        \n\r\n\r\n**Full Changelog**: https://github.com/fern-api/fern/compare/0.19.1...0.19.2"
      type: chore
  createdAt: "2024-03-08"
  irVersion: 36
  version: 0.19.2
- changelogEntry:
    - summary: "## What's Changed\r\n* (fix): detect file object in OpenAPI and ignore\
        \ content type by @dsinghvi in https://github.com/fern-api/fern/pull/3128\r\n\
        \r\n\r\n**Full Changelog**: https://github.com/fern-api/fern/compare/0.19.0...0.19.1"
      type: chore
  createdAt: "2024-03-08"
  irVersion: 36
  version: 0.19.1
- changelogEntry:
    - summary: "## What's Changed\r\n* (fix, typescript): serialize optional deep object\
        \ query params correctly in the TypeScript SDK  by @dsinghvi in https://github.com/fern-api/fern/pull/3071\r\
        \n* fix, ruby: Ensure the name passed into the `X-Fern-SDK-Name` header is the\
        \ name of the gem, not the client class by @armandobelardo in https://github.com/fern-api/fern/pull/3073\r\
        \n* (fix, typescript): sdk code snippets don't render empty dicts for parameters\
        \ with default values by @dsinghvi in https://github.com/fern-api/fern/pull/3074\r\
        \n* (chore): Refactor Pagination IR to support offset by @amckinney in https://github.com/fern-api/fern/pull/3072\r\
        \n* (chore, internal): move `docs-config` to use local typescript sdk gen by\
        \ @abvthecity in https://github.com/fern-api/fern/pull/3047\r\n* (feature, beta):\
        \ support reading `changelog` dir from api directory by @dsinghvi in https://github.com/fern-api/fern/pull/3075\r\
        \n* docs: multiple site layout and page updates by @minaelee in https://github.com/fern-api/fern/pull/3052\r\
        \n* docs: overview diagram newer version by @dannysheridan in https://github.com/fern-api/fern/pull/3076\r\
        \n* docs: use new overview diagram image  by @dannysheridan in https://github.com/fern-api/fern/pull/3077\r\
        \n* docs: add info on new icon component by @minaelee in https://github.com/fern-api/fern/pull/3079\r\
        \n* docs: update availability documentation by @minaelee in https://github.com/fern-api/fern/pull/3078\r\
        \n* (feature): leverage OpenAPI extension `x-tags` for schemas by @dsinghvi\
        \ in https://github.com/fern-api/fern/pull/3081\r\n* fix: make express generator\
        \ respect it's version while publishing by @armandobelardo in https://github.com/fern-api/fern/pull/3084\r\
        \n* fix, nit: update the name of the GH workflow step to match by @armandobelardo\
        \ in https://github.com/fern-api/fern/pull/3085\r\n* fix: address recursive\
        \ loop in example gen with a max depth and lookback by @armandobelardo in https://github.com/fern-api/fern/pull/3086\r\
        \n* (internal): stop running eslint by @dsinghvi in https://github.com/fern-api/fern/pull/3087\r\
        \n* (chore): upgrade mrlint and reenable eslint by @dsinghvi in https://github.com/fern-api/fern/pull/3088\r\
        \n* fix: add missing ruby dependencies to ensure rubocop can install by @armandobelardo\
        \ in https://github.com/fern-api/fern/pull/3090\r\n* fix, ts: leverage the full\
        \ package path for `reference.md` by @armandobelardo in https://github.com/fern-api/fern/pull/3083\r\
        \n* (feature): Add option to disable OpenAPI example generation by @amckinney\
        \ in https://github.com/fern-api/fern/pull/3091\r\n* (ts, feature): introduce\
        \ custom config for `tolerateRepublish` to re publish npm versions by @dsinghvi\
        \ in https://github.com/fern-api/fern/pull/3093\r\n* improvement, python: swap\
        \ to literals instead of enums by @armandobelardo in https://github.com/fern-api/fern/pull/3082\r\
        \n* docs: add new sdks quickstarts and update docs.yml by @minaelee in https://github.com/fern-api/fern/pull/3095\r\
        \n* docs: update feb 2024 changelog by @minaelee in https://github.com/fern-api/fern/pull/3092\r\
        \n* (fix): republish python seed container by @dsinghvi in https://github.com/fern-api/fern/pull/3098\r\
        \n* (fix): support generating correct code snippets when extending base client\
        \ in python by @dsinghvi in https://github.com/fern-api/fern/pull/3097\r\n*\
        \ (fix): Importer handles adding imports from api.yml  by @dsinghvi in https://github.com/fern-api/fern/pull/3100\r\
        \n* fix: build seed docker multiplatform by @armandobelardo in https://github.com/fern-api/fern/pull/3099\r\
        \n* (feature): allow overriding type for global headers by @dsinghvi in https://github.com/fern-api/fern/pull/3101\r\
        \n* feat, python: add in max_retries with exponential backoff by @armandobelardo\
        \ in https://github.com/fern-api/fern/pull/3096\r\n* fix, python: use docstrings\
        \ instead of descriptions by @armandobelardo in https://github.com/fern-api/fern/pull/3108\r\
        \n* chore: cache docker builds in github actions by @mscolnick in https://github.com/fern-api/fern/pull/3104\r\
        \n* chore: migrate to Vitest by @mscolnick in https://github.com/fern-api/fern/pull/3103\r\
        \n* (feature): Go supports simpler unions by @amckinney in https://github.com/fern-api/fern/pull/3111\r\
        \n* fix: strip trailing slash from environments list by @abvthecity in https://github.com/fern-api/fern/pull/3109\r\
        \n* chore: stop checking equality when merging files by @armandobelardo in https://github.com/fern-api/fern/pull/3112\r\
        \n* improvement: add additional reserved words to python by @armandobelardo\
        \ in https://github.com/fern-api/fern/pull/3116\r\n* docs: add titles and descs\
        \ by @minaelee in https://github.com/fern-api/fern/pull/3113\r\n* Revert \"\
        chore: migrate to Vitest\" by @dsinghvi in https://github.com/fern-api/fern/pull/3118\r\
        \n* (chore): fix our tests by @dsinghvi in https://github.com/fern-api/fern/pull/3119\r\
        \n* (fix): `fern generate --docs` doesn't reupload duplicate files preventing\
        \ 503s by @dsinghvi in https://github.com/fern-api/fern/pull/3120\r\n* (feature):\
        \ introduce more layout options for docs configuration by @abvthecity in https://github.com/fern-api/fern/pull/3115\r\
        \n* docs: update components docs by @minaelee in https://github.com/fern-api/fern/pull/3117\r\
        \n* (beta): introduce new api configuration in generators.yml by @dsinghvi in\
        \ https://github.com/fern-api/fern/pull/3121\r\n* (fix): `mergeWith` actually\
        \ merges with incoming spec by @dsinghvi in https://github.com/fern-api/fern/pull/3124\r\
        \n* build(deps): bump jose from 4.11.2 to 4.15.5 by @dependabot in https://github.com/fern-api/fern/pull/3123\r\
        \n\r\n## New Contributors\r\n* @mscolnick made their first contribution in https://github.com/fern-api/fern/pull/3104\r\
        \n\r\n**Full Changelog**: https://github.com/fern-api/fern/compare/0.18.5...0.19.0"
      type: chore
  createdAt: "2024-03-07"
  irVersion: 36
  version: 0.19.0
- changelogEntry:
    - summary: "## What's Changed\r\n* (fix): `mergeWith` actually merges with incoming\
        \ spec by @dsinghvi in https://github.com/fern-api/fern/pull/3124\r\n\r\n\r\n\
        **Full Changelog**: https://github.com/fern-api/fern/compare/0.19.0-rc8...0.19.0-rc9"
      type: chore
  createdAt: "2024-03-07"
  irVersion: 36
  version: 0.19.0-rc9
- changelogEntry:
    - summary: "## What's Changed\r\n* (improvement, python): add additional reserved\
        \ words to python by @armandobelardo in https://github.com/fern-api/fern/pull/3116\r\
        \n* (chore): fix our tests by @dsinghvi in https://github.com/fern-api/fern/pull/3119\r\
        \n* (fix): `fern generate --docs` doesn't reupload duplicate files preventing\
        \ 503s by @dsinghvi in https://github.com/fern-api/fern/pull/3120\r\n* (feature):\
        \ introduce more layout options for docs configuration by @abvthecity in https://github.com/fern-api/fern/pull/3115\r\
        \n* (beta): introduce new api configuration in generators.yml by @dsinghvi in\
        \ https://github.com/fern-api/fern/pull/3121\r\n\r\n\r\n**Full Changelog**:\
        \ https://github.com/fern-api/fern/compare/0.19.0-rc7...0.19.0-rc8"
      type: chore
  createdAt: "2024-03-07"
  irVersion: 36
  version: 0.19.0-rc8
- changelogEntry:
    - summary: "## What's Changed\r\n* chore: stop checking equality when merging files\
        \ by @armandobelardo in https://github.com/fern-api/fern/pull/3112\r\n\r\n\r\
        \n**Full Changelog**: https://github.com/fern-api/fern/compare/0.19.0-rc6...0.19.0-rc7"
      type: chore
  createdAt: "2024-03-05"
  irVersion: 36
  version: 0.19.0-rc7
- changelogEntry:
    - summary: "## What's Changed\r\n* (fix, python): use docstrings instead of descriptions\
        \ by @armandobelardo in https://github.com/fern-api/fern/pull/3108\r\n* (feature,\
        \ go): Supports simpler unions by @amckinney in https://github.com/fern-api/fern/pull/3111\r\
        \n* (fix, cli): strip trailing slash from environments list by @abvthecity in\
        \ https://github.com/fern-api/fern/pull/3109\r\n* (feature): allow overriding\
        \ type for global headers by @dsinghvi in https://github.com/fern-api/fern/pull/3101\r\
        \n* (feat, python): add in max_retries with exponential backoff by @armandobelardo\
        \ in https://github.com/fern-api/fern/pull/3096\r\n* (ts, feature): introduce\
        \ custom config for `tolerateRepublish` to re publish npm versions by @dsinghvi\
        \ in https://github.com/fern-api/fern/pull/3093\r\n* (improvement, python):\
        \ swap to literals instead of enums by @armandobelardo in https://github.com/fern-api/fern/pull/3082\r\
        \n* (fix, python): support generating correct code snippets when extending base\
        \ client in python by @dsinghvi in https://github.com/fern-api/fern/pull/3097\r\
        \n* (fix): Importer handles adding imports from api.yml  by @dsinghvi in https://github.com/fern-api/fern/pull/3100\r\
        \n* (fix, ruby): add missing ruby dependencies to ensure rubocop can install\
        \ by @armandobelardo in https://github.com/fern-api/fern/pull/3090\r\n* (fix,\
        \ ts): leverage the full package path for `reference.md` by @armandobelardo\
        \ in https://github.com/fern-api/fern/pull/3083\r\n* (feature): Add option to\
        \ disable OpenAPI example generation by @amckinney in https://github.com/fern-api/fern/pull/3091\r\
        \n* (feature): leverage OpenAPI extension `x-tags` for schemas by @dsinghvi\
        \ in https://github.com/fern-api/fern/pull/3081\r\n* (fix, typescript): serialize\
        \ optional deep object query params correctly in the TypeScript SDK  by @dsinghvi\
        \ in https://github.com/fern-api/fern/pull/3071\r\n* (fix, ruby): Ensure the\
        \ name passed into the `X-Fern-SDK-Name` header is the name of the gem, not\
        \ the client class by @armandobelardo in https://github.com/fern-api/fern/pull/3073\r\
        \n* (fix, typescript): sdk code snippets don't render empty dicts for parameters\
        \ with default values by @dsinghvi in https://github.com/fern-api/fern/pull/3074\r\
        \n* (chore): Refactor Pagination IR to support offset by @amckinney in https://github.com/fern-api/fern/pull/3072\r\
        \n* (chore, internal): move `docs-config` to use local typescript sdk gen by\
        \ @abvthecity in https://github.com/fern-api/fern/pull/3047\r\n* (feature, beta):\
        \ support reading `changelog` dir from api directory by @dsinghvi in https://github.com/fern-api/fern/pull/3075\r\
        \n* (fix, express): make express generator respect it's version while publishing\
        \ by @armandobelardo in https://github.com/fern-api/fern/pull/3084\r\n* (fix):\
        \ address recursive loop in example gen with a max depth and lookback by @armandobelardo\
        \ in https://github.com/fern-api/fern/pull/3086\r\n\r\n\r\n**Full Changelog**:\
        \ https://github.com/fern-api/fern/compare/0.19.0-rc3...0.18.5\r\n\r\n\r\n**Full\
        \ Changelog**: https://github.com/fern-api/fern/compare/0.19.0-rc4...0.19.0-rc5\r\
        \n\r\n## New Contributors\r\n* @mscolnick made their first contribution in https://github.com/fern-api/fern/pull/3104\r\
        \n\r\n**Full Changelog**: https://github.com/fern-api/fern/compare/0.19.0-rc5...0.19.0-rc6"
      type: chore
  createdAt: "2024-03-05"
  irVersion: 36
  version: 0.19.0-rc6
- changelogEntry:
    - summary: "## What's Changed\r\n* (chore, go): Release fern-go-sdk 0.17.0 by @amckinney\
        \ in https://github.com/fern-api/fern/pull/3066\r\n* (feature, go): supports\
        \ multiple files in upload by @amckinney in https://github.com/fern-api/fern/pull/3070\r\
        \n* (feature, ts): deep object query parameter serialization  by @dsinghvi in\
        \ https://github.com/fern-api/fern/pull/3060\r\n* (chore): CLI supports providing\
        \ IR v33 to TypeScript generators  by @dsinghvi in https://github.com/fern-api/fern/pull/3060\r\
        \n\r\n\r\n**Full Changelog**: https://github.com/fern-api/fern/compare/0.18.4...0.18.5"
      type: chore
  createdAt: "2024-02-27"
  irVersion: 36
  version: 0.18.5
- changelogEntry:
    - summary: "## What's Changed\r\n* (fix): OpenAPI/AsyncAPI importer handles invalid\
        \ datetime examples by @dsinghvi in https://github.com/fern-api/fern/pull/3056\r\
        \n* (fix): ensure we apply audience-based filtering to examples as well by @armandobelardo\
        \ in https://github.com/fern-api/fern/pull/3043\r\n* (feat, fern): allow headers\
        \ to specify their envvar as well by @armandobelardo in https://github.com/fern-api/fern/pull/3061\r\
        \n* (feat, python): support envvar scanning for headers by @armandobelardo in\
        \ https://github.com/fern-api/fern/pull/3064\r\n\r\n## New Contributors\r\n\
        * @Danwakeem made their first contribution in https://github.com/fern-api/fern/pull/3057\r\
        \n\r\n**Full Changelog**: https://github.com/fern-api/fern/compare/0.18.3...0.18.4"
      type: chore
  createdAt: "2024-02-26"
  irVersion: 36
  version: 0.18.4
- changelogEntry:
    - summary: "## What's Changed\r\n*  (fix, java): leverage callTimeout instead of\
        \ readTimeout for RequestOptions timeout configuration by @armandobelardo in\
        \ https://github.com/fern-api/fern/pull/3031\r\n* (fix, java): Address NPE for\
        \ RequestOptions with new timeout feature by @armandobelardo in https://github.com/fern-api/fern/pull/3053\r\
        \n* (fix, go): Snippets for optional primitive aliases are accurate by @amckinney\
        \ in https://github.com/fern-api/fern/pull/3050\r\n* (fix, python): move from\
        \ lists to sequences when using lists in function signatures by @armandobelardo\
        \ in https://github.com/fern-api/fern/pull/3040\r\n* (fix, java) Use safe name\
        \ to generate discriminator wrapper class by @kikones34 in https://github.com/fern-api/fern/pull/2961\r\
        \n* (fix, python): just use jsonable_encoder and remove .value from enum references\
        \ by @armandobelardo in https://github.com/fern-api/fern/pull/3044\r\n* (fix,\
        \ python): fix envvars scanning by updating the ApiError usage by @armandobelardo\
        \ in https://github.com/fern-api/fern/pull/3046\r\n* (feature): OpenAPI importer\
        \ attempts to use tag order to render endpoints if possible by @dsinghvi in\
        \ https://github.com/fern-api/fern/pull/3048\r\n* (improvement, python): make optional fields\
        \ not required by default by @armandobelardo in https://github.com/fern-api/fern/pull/3041\r\
        \n* (feature): Add pagination (IRv35) by @amckinney in https://github.com/fern-api/fern/pull/2985\r\
        \n* (feature): support asyncapi examples via `x-fern-examples` by @dsinghvi\
        \ in https://github.com/fern-api/fern/pull/3042\r\n* (feature): generate default\
        \ examples for WebSocket Sessions by @dsinghvi in https://github.com/fern-api/fern/pull/3039\r\
        \n* (fix): fern check no longer throws when an undiscriminated union is a list\
        \ of primitives by @dsinghvi in https://github.com/fern-api/fern/pull/3055\r\
        \n\r\n\r\n**Full Changelog**: https://github.com/fern-api/fern/compare/0.18.2...0.18.3-rc0\r\
        \n\r\n## New Contributors\r\n* @kikones34 made their first contribution in https://github.com/fern-api/fern/pull/2961\r\
        \n\r\n**Full Changelog**: https://github.com/fern-api/fern/compare/0.18.3-rc1...0.18.3-rc2"
      type: chore
  createdAt: "2024-02-26"
  irVersion: 35
  version: 0.18.3
- changelogEntry:
    - summary: "## What's Changed\r\n* (feature, python): introduce feature flag to\
        \ simplify imports in python and remove the nested `resources` directory by\
        \ @dsinghvi in https://github.com/fern-api/fern/pull/3029\r\n* (chore, internal):\
        \ move `openapi-ir` to use local typescript sdk codegen by @dsinghvi in https://github.com/fern-api/fern/pull/3033\r\
        \n* (docs): external sidebar links, filled navbar button, tab slug overrides\
        \ by @abvthecity in https://github.com/fern-api/fern/pull/3034\r\n* (feature):\
        \ Add Go snippet generation by @amckinney in https://github.com/fern-api/fern/pull/3035\r\
        \n* (feature): Importer brings in Websocket Channels from `AsyncAPI`  by @dsinghvi\
        \ in https://github.com/fern-api/fern/pull/3037\r\n\r\n\r\n**Full Changelog**:\
        \ https://github.com/fern-api/fern/compare/0.18.1...0.18.2"
      type: chore
  createdAt: "2024-02-22"
  irVersion: 34
  version: 0.18.2
- changelogEntry:
    - summary: "## What's Changed\r\n* docs: define fern as a toolkit by @dannysheridan\
        \ in https://github.com/fern-api/fern/pull/2974\r\n* (feature): introduce websocket\
        \ channel into fern definition by @dsinghvi in https://github.com/fern-api/fern/pull/2975\r\
        \n* (fix): `fern write-overrides` uses summary to generate method name if no\
        \ operation id and tag are present by @dsinghvi in https://github.com/fern-api/fern/pull/2976\r\
        \n* (python, feat): add in request options to python by @armandobelardo in https://github.com/fern-api/fern/pull/2926\r\
        \n* (fix):  postman collection is published appropriately by @dsinghvi in https://github.com/fern-api/fern/pull/2978\r\
        \n* (internal): add websocket to IR by @dsinghvi in https://github.com/fern-api/fern/pull/2981\r\
        \n* (internal): register websocket schemas with fdr by @dsinghvi in https://github.com/fern-api/fern/pull/2983\r\
        \n* python, fix: revert regressions in writing circular references by @armandobelardo\
        \ in https://github.com/fern-api/fern/pull/2988\r\n* (typescript): always use\
        \ `node-fetch` when in Node.js by @dsinghvi in https://github.com/fern-api/fern/pull/2989\r\
        \n* (typescript): Fetcher supports sending bytes in request body in `0.11.4`\
        \ by @dsinghvi in https://github.com/fern-api/fern/pull/2991\r\n* (feature):\
        \ make sure casing overrides take affect by @dsinghvi in https://github.com/fern-api/fern/pull/2992\r\
        \n* (fix): IR generation respects casing overrides by @dsinghvi in https://github.com/fern-api/fern/pull/2994\r\
        \n* chore, ruby: release the ruby generators to include IR compatibility fix\
        \ by @armandobelardo in https://github.com/fern-api/fern/pull/2995\r\n* (fix):\
        \ `x-fern-webhook` respects sdk method and group name by @dsinghvi in https://github.com/fern-api/fern/pull/2996\r\
        \n* (feat, openapi): add global header aliasing by @armandobelardo in https://github.com/fern-api/fern/pull/2990\r\
        \n* feat, ts: add in a reference generator class by @armandobelardo in https://github.com/fern-api/fern/pull/2998\r\
        \n* improvement: tweaks to how we write references by @armandobelardo in https://github.com/fern-api/fern/pull/3001\r\
        \n* (feat, java): add timeout to request options by @armandobelardo in https://github.com/fern-api/fern/pull/2973\r\
        \n* chore: nest Go changelog within ./go/sdk by @dannysheridan in https://github.com/fern-api/fern/pull/3004\r\
        \n* docs: delete unused pages by @minaelee in https://github.com/fern-api/fern/pull/3008\r\
        \n* docs: fix broken link  by @minaelee in https://github.com/fern-api/fern/pull/3007\r\
        \n* (chore, internal): speed up seed tests by using custom runner by @dsinghvi\
        \ in https://github.com/fern-api/fern/pull/3005\r\n* (chore, internal): introduce\
        \ telemetry for seed CLI by @dsinghvi in https://github.com/fern-api/fern/pull/3009\r\
        \n* (fix): optional enum body parameters now pass check by @dsinghvi in https://github.com/fern-api/fern/pull/2914\r\
        \n* (fix, python): literals are properly accepted as `query`, `path`, `header`,\
        \ inlined body and referenced body parameters by @dsinghvi in https://github.com/fern-api/fern/pull/3012\r\
        \n* improvement: allow files to be arrays within the IR by @armandobelardo in\
        \ https://github.com/fern-api/fern/pull/2993\r\n* (fix, typescript): core.Stream\
        \ is browser compatible by @dsinghvi in https://github.com/fern-api/fern/pull/3017\r\
        \n* (chore, internal): setup browser playground for ts generator by @dsinghvi\
        \ in https://github.com/fern-api/fern/pull/3019\r\n* build(deps): bump golang.org/x/tools\
        \ from 0.17.0 to 0.18.0 in /generators/go by @dependabot in https://github.com/fern-api/fern/pull/3015\r\
        \n* (typescript, release): release browser compatible streaming in `0.11.5`\
        \ by @dsinghvi in https://github.com/fern-api/fern/pull/3022\r\n* (internal)\
        \ rename Websocket to WebSocket and bump fdr by @abvthecity in https://github.com/fern-api/fern/pull/3018\r\
        \n* feats, ruby: add in idempotency headers and improve enum and union implementations\
        \ by @armandobelardo in https://github.com/fern-api/fern/pull/3020\r\n* improvement,\
        \ python: update python file type to be more reflective or HTTPX types and allow\
        \ lists of files by @armandobelardo in https://github.com/fern-api/fern/pull/3010\r\
        \n* build(deps): bump axios from 0.27.2 to 0.28.0 by @dependabot in https://github.com/fern-api/fern/pull/3024\r\
        \n* fix: websocket inline jsonExample and ir-to-fdr path by @abvthecity in https://github.com/fern-api/fern/pull/3026\r\
        \n* improvement, seed: reduce size of seed containers and speed up python and\
        \ java tests by @armandobelardo in https://github.com/fern-api/fern/pull/3011\r\
        \n* feature, python: allow for users to define custom exports from __init__.py\
        \ by @armandobelardo in https://github.com/fern-api/fern/pull/3025\r\n* build(deps):\
        \ bump github.com/fern-api/generator-exec-go from 0.0.574 to 0.0.600 in /generators/go\
        \ by @dependabot in https://github.com/fern-api/fern/pull/3021\r\n* (java, fix):\
        \ file upload endpoints compile when determining mime type by @dsinghvi in https://github.com/fern-api/fern/pull/3027\r\
        \n* (fix): a single enum with x-fern-enum is not turned into a literal by @dsinghvi\
        \ in https://github.com/fern-api/fern/pull/3028\r\n\r\n\r\n**Full Changelog**:\
        \ https://github.com/fern-api/fern/compare/0.18.0...0.18.1"
      type: chore
  createdAt: "2024-02-21"
  irVersion: 34
  version: 0.18.1
- changelogEntry:
    - summary: "## What's Changed\r\n* (chore, ruby): release the ruby generators to\
        \ include IR compatibility fix by @armandobelardo in https://github.com/fern-api/fern/pull/2995\r\
        \n* (cli, fix): `x-fern-webhook` respects sdk method and group name by @dsinghvi\
        \ in https://github.com/fern-api/fern/pull/2996\r\n* (cli, feature): IR generation\
        \ respects casing overrides by @dsinghvi in https://github.com/fern-api/fern/pull/2994\r\
        \n* (python, feat): add in request options to python by @armandobelardo in https://github.com/fern-api/fern/pull/2926\r\
        \n* (typescript): always use `node-fetch` when in Node.js by @dsinghvi in https://github.com/fern-api/fern/pull/2989\r\
        \n* (typescript): Fetcher supports sending bytes in request body in `0.11.4`\
        \ by @dsinghvi in https://github.com/fern-api/fern/pull/2991\r\n\r\n\r\n**Full\
        \ Changelog**: https://github.com/fern-api/fern/compare/0.18.0...0.18.0-rc0\r\
        \n\r\n\r\n**Full Changelog**: https://github.com/fern-api/fern/compare/0.18.1-rc1...0.18.1-rc2"
      type: chore
  createdAt: "2024-02-16"
  irVersion: 33
  version: 0.18.1-rc2
- changelogEntry:
    - summary: "## What's Changed\r\n* (fix): handle `optional` multipart file upload\
        \ parameters by @armandobelardo in https://github.com/fern-api/fern/pull/2964\r\
        \n* (break): sever base paths are no longer pre-pended to endpoint URLs in OpenAPI\
        \ Parser by @dsinghvi in https://github.com/fern-api/fern/pull/2972\r\n\r\n\r\
        \n**Full Changelog**: https://github.com/fern-api/fern/compare/0.17.10...0.18.0"
      type: chore
  createdAt: "2024-02-14"
  irVersion: 33
  version: 0.18.0
- changelogEntry:
    - summary: "## What's Changed\r\n* (typescript): typescript generator forwards runtime\
        \ information via `X-Fern-Runtime` header by @dsinghvi in https://github.com/fern-api/fern/pull/2962\r\
        \n* (python): Remove literals from the function signature by @armandobelardo\
        \ in https://github.com/fern-api/fern/pull/2952\r\n* (fix): TypeScript SDK generator\
        \ no longer enables `noUnusedParameters` in tsconfg.json by @dsinghvi in https://github.com/fern-api/fern/pull/2968\r\
        \n* (python): Remove support for Python 3.7  by @armandobelardo in https://github.com/fern-api/fern/pull/2967\r\
        \n* (fix): OpenAPI importer appropriately handles custom json content types\
        \ by @dsinghvi in https://github.com/fern-api/fern/pull/2971\r\n\r\n\r\n**Full\
        \ Changelog**: https://github.com/fern-api/fern/compare/0.17.9...0.17.10"
      type: chore
  createdAt: "2024-02-13"
  irVersion: 33
  version: 0.17.10
- changelogEntry:
    - summary: "## What's Changed\r\n* (internal): initialize csharp AST by @dsinghvi\
        \ in https://github.com/fern-api/fern/pull/2938\r\n* (feature): go generator\
        \ supports whitelabelling by @dsinghvi in https://github.com/fern-api/fern/pull/2953\r\
        \n* (feature): OpenAPI importer handles extending undiscriminated unions if\
        \ they are objects by @dsinghvi in https://github.com/fern-api/fern/pull/2956\r\
        \n\r\n\r\n**Full Changelog**: https://github.com/fern-api/fern/compare/0.17.8...0.17.9"
      type: chore
  createdAt: "2024-02-13"
  irVersion: 33
  version: 0.17.9
- changelogEntry:
    - summary: "## What's Changed\r\n* (feature): support whitelabeling SDKs  by @dsinghvi\
        \ in https://github.com/fern-api/fern/pull/2928\r\n* (feature): css + js + measure\
        \ img size by @abvthecity in https://github.com/fern-api/fern/pull/2872\r\
        \n\r\n\r\n**Full Changelog**: https://github.com/fern-api/fern/compare/0.17.7...0.17.8"
      type: chore
  createdAt: "2024-02-11"
  irVersion: 33
  version: 0.17.8
- changelogEntry:
    - summary: "## What's Changed\r\n* (fix): read nuget output mode\r\n\r\n\r\n**Full\
        \ Changelog**: https://github.com/fern-api/fern/compare/0.17.3...0.17.5"
      type: chore
  createdAt: "2024-02-09"
  irVersion: 33
  version: 0.17.7
- changelogEntry:
    - summary: "## What's Changed\r\n* (fix): only opt in go and ruby to capitalize\
        \ initialisms by @dsinghvi in https://github.com/fern-api/fern/pull/2925\r\n\
        \r\n\r\n**Full Changelog**: https://github.com/fern-api/fern/compare/0.17.3...0.17.4"
      type: chore
  createdAt: "2024-02-09"
  irVersion: 33
  version: 0.17.4
- changelogEntry:
    - summary: "## What's Changed\r\n* improvement: add better numbering support for\
        \ snakecasing when smartCasing is enabled by @armandobelardo in https://github.com/fern-api/fern/pull/2921\r\
        \n\r\n\r\n**Full Changelog**: https://github.com/fern-api/fern/compare/0.17.1...0.17.3"
      type: chore
  createdAt: "2024-02-09"
  irVersion: 33
  version: 0.17.3
- changelogEntry:
    - summary: "## What's Changed\r\n* (fix): misc improvements to OpenAPI example generation\
        \ by @dsinghvi in https://github.com/fern-api/fern/pull/2916\r\n\r\n\r\n**Full\
        \ Changelog**: https://github.com/fern-api/fern/compare/0.17.1...0.17.2"
      type: chore
  createdAt: "2024-02-08"
  irVersion: 33
  version: 0.17.2
- changelogEntry:
    - summary: "## What's Changed\r\n* (fix): OpenAPI overrides replaces list of primitives\
        \ but merges list of objects by @dsinghvi in https://github.com/fern-api/fern/pull/2910\r\
        \n* (fix): OpenAPI overrides replaces list of primitives but merges list of\
        \ objects by @dsinghvi in https://github.com/fern-api/fern/pull/2910\r\n* (fix):\
        \ use brightness not luminance to flip the color theme by @abvthecity in https://github.com/fern-api/fern/pull/2912\r\
        \napi/fern/pull/2915\r\n\r\n\r\n**Full Changelog**: https://github.com/fern-api/fern/compare/0.17.0...0.17.1"
      type: chore
  createdAt: "2024-02-07"
  irVersion: 33
  version: 0.17.1
- changelogEntry:
    - summary: "- **break**: The OpenAPI importer now considers the `title` field when\
        \ generating a schema name. It only considers this field if there is no whitespace\
        \ and only contains alphabetic characters. We're constantly trying to improve\
        \ Fern to generate as idiomatic code as possible and naming schemas correctly\
        \ is a huge part of that. \r\n \r\n   By upgrading the Fern CLI to a `0.17.x`\
        \ version, any SDKs with the following OpenAPI would receive compile breaks\
        \ b/c the object would be renamed as `Bar`.\r\n   ```yaml\r\n   Foo: \r\n  \
        \   title: Bar\r\n     type: object\r\n   ```\r\n"
      type: chore
  createdAt: "2024-02-07"
  irVersion: 33
  version: 0.17.0
- changelogEntry:
    - summary: "## What's Changed\r\n* (feature): additional layout options for docs\
        \ by @abvthecity in https://github.com/fern-api/fern/pull/2781\r\n* (feature):\
        \ `x-fern-examples` extension in OpenAPI operation by @abvthecity in https://github.com/fern-api/fern/pull/2856\r\
        \n**Full Changelog**: https://github.com/fern-api/fern/compare/0.16.43...0.16.44-rc0\r\
        \n* (java): java sdk, model and spring generators now support boolean literals\
        \ by @dsinghvi in https://github.com/fern-api/fern/pull/2887\r\n* fixes: \U0001F48E\
        \ Ruby: Fix typos, imports and several other papercuts within SDK generation\
        \ by @armandobelardo in https://github.com/fern-api/fern/pull/2868\r\n* fix:\
        \ Ruby: fix version header and file write location by @armandobelardo in https://github.com/fern-api/fern/pull/2889\r\
        \n* fix: ruby: support deeply nested objects correctly by @armandobelardo in\
        \ https://github.com/fern-api/fern/pull/2895\r\n* chore: allow releasing RCs\
        \ through Actions by @armandobelardo in https://github.com/fern-api/fern/pull/2896\r\
        \n* fix: update the dev release workflow to leverage full commit history by\
        \ @armandobelardo in https://github.com/fern-api/fern/pull/2897\r\n* additional\
        \ config options by @abvthecity in https://github.com/fern-api/fern/pull/2781\r\
        \n* improvement: update readme to expose fastapi configs by @armandobelardo\
        \ in https://github.com/fern-api/fern/pull/2901\r\n* fix: ruby: address potential\
        \ naming conflicts within SDK by @armandobelardo in https://github.com/fern-api/fern/pull/2902\r\
        \n* fix: Ruby: ensure services always have a name by @armandobelardo in https://github.com/fern-api/fern/pull/2903\r\
        \n* fix: improve handling color config for dark vs light themes by @abvthecity\
        \ in https://github.com/fern-api/fern/pull/2904\r\n\r\n\r\n**Full Changelog**:\
        \ https://github.com/fern-api/fern/compare/0.16.43...0.16.44-rc1"
      type: chore
  createdAt: "2024-02-06"
  irVersion: 32
  version: 0.16.44-rc1
- changelogEntry:
    - summary:
        "## What's Changed\r\n* (ruby): 0.0.1 Release by @armandobelardo in https://github.com/fern-api/fern/pull/2858\r\
        \n* (java): java sdk generator supports idempotency headers by @dsinghvi in\
        \ https://github.com/fern-api/fern/pull/2884\r\n* (cli): `x-fern-streaming`\
        \ respects extensions on stream property by @dsinghvi in https://github.com/fern-api/fern/pull/2853\r\
        \n* (cli): list overrides win over OpenAPI and do not get combined by @dsinghvi\
        \ in https://github.com/fern-api/fern/pull/2854\r\n\r\n**Full Changelog**: https://github.com/fern-api/fern/compare/0.16.43-rc0...0.16.43-rc1\r\
        \n\r\n\r\n**Full Changelog**: https://github.com/fern-api/fern/compare/0.16.43-rc1...0.16.43-rc2"
      type: chore
  createdAt: "2024-02-04"
  irVersion: 32
  version: 0.16.43
- changelogEntry:
    - summary: "## What's Changed\r\n* improvement: TypeScript SDK steps in quickstart\
        \ by @dannysheridan in https://github.com/fern-api/fern/pull/2829\r\n* fix:\
        \ increase python generator recursion depth to allow for deeply nested examples\
        \ by @armandobelardo  in https://github.com/fern-api/fern/pull/2825\r\n* fix:\
        \ OpenAPI importer respects `x-examples` key by @dsinghvi in https://github.com/fern-api/fern/pull/2845\r\
        \n* (fix): Add support for custom code samples by @abvthecity in https://github.com/fern-api/fern/pull/2842\r\
        \n* (fix): OpenAPI importer brings in example names by @dsinghvi in https://github.com/fern-api/fern/pull/2847\r\
        \n* (fix): `fern write-definition` does not remove markdown formatting by @dsinghvi\
        \ in https://github.com/fern-api/fern/pull/2849\r\n* (feature): introduce `x-fern-resolutions`\
        \ extension by @dsinghvi in https://github.com/fern-api/fern/pull/2844\r\n\r\
        \n## New Contributors\r\n* @abvthecity made their first contribution in https://github.com/fern-api/fern/pull/2842\r\
        \n\r\n**Full Changelog**: https://github.com/fern-api/fern/compare/0.16.41...0.16.42"
      type: chore
  createdAt: "2024-02-01"
  irVersion: 32
  version: 0.16.42
- changelogEntry:
    - summary: "## What's Changed\r\n* (feature): OpenAPI importer supports format `json-string`\
        \ by @dsinghvi in https://github.com/fern-api/fern/pull/2827\r\n  ```yaml\r\n\
        \  MySchema: \r\n    type: string\r\n    format: json-string # <---- OpenAPI\
        \ importer handles this\r\n  ```\r\n\r\n\r\n**Full Changelog**: https://github.com/fern-api/fern/compare/0.16.40...0.16.41"
      type: chore
  createdAt: "2024-01-29"
  irVersion: 32
  version: 0.16.41
- changelogEntry:
    - summary: "## What's Changed\r\n* (fix): add a `disable-example` flag for generators\
        \ by @dsinghvi in https://github.com/fern-api/fern/pull/2826\r\n  ```yaml\r\n\
        \  generators: \r\n    - name: ...\r\n       version: ...\r\n       disable-examples:\
        \ true # A temporary workaround while we iron out example deserialization bugs\
        \ in python\r\n  ```\r\n\r\n\r\n**Full Changelog**: https://github.com/fern-api/fern/compare/0.16.39...0.16.40"
      type: chore
  createdAt: "2024-01-29"
  irVersion: 32
  version: 0.16.40
- changelogEntry:
    - summary: "## What's Changed\r\n* (release): support scanning env variable for\
        \ auth in python sdk generator 0.8.1  by @dsinghvi in https://github.com/fern-api/fern/pull/2811\r\
        \n* (feature): introduce nuget output location by @dsinghvi in https://github.com/fern-api/fern/pull/2812\r\
        \n\r\n\r\n**Full Changelog**: https://github.com/fern-api/fern/compare/0.16.38...0.16.39"
      type: chore
  createdAt: "2024-01-26"
  irVersion: 32
  version: 0.16.39
- changelogEntry:
    - summary: "## What's Changed\r\n* (fix): OpenAPI importer uses the `value` field\
        \ when looking at `examples` by @dsinghvi in https://github.com/fern-api/fern/pull/2803\r\
        \n\r\n\r\n**Full Changelog**: https://github.com/fern-api/fern/compare/0.16.37...0.16.38"
      type: chore
  createdAt: "2024-01-26"
  irVersion: 32
  version: 0.16.38
- changelogEntry:
    - summary: "## What's Changed\r\n* (fix): Allow Ruby generator to work on IRv32\
        \ by @armandobelardo in https://github.com/fern-api/fern/pull/2668\r\n* (chore):\
        \ Go generators use IRv32 by @amckinney in https://github.com/fern-api/fern/pull/2672\r\
        \n* (fix): python sdk sends enum value for inlined requests by @dsinghvi in\
        \ https://github.com/fern-api/fern/pull/2793\r\n* (release): 0.8.0 of python-sdk\
        \ generator by @dsinghvi in https://github.com/fern-api/fern/pull/2795\r\n*\
        \ (fix): OpenAPI importer query parameters always generate valid names by @dsinghvi\
        \ in https://github.com/fern-api/fern/pull/2801\r\n* (fix): OpenAPI importer\
        \ example generation skips object query params by @dsinghvi in https://github.com/fern-api/fern/pull/2800\r\
        \n\r\n## New Contributors\r\n* @SK-Sam made their first contribution in https://github.com/fern-api/fern/pull/2687\r\
        \n\r\n**Full Changelog**: https://github.com/fern-api/fern/compare/0.16.36...0.16.37"
      type: chore
  createdAt: "2024-01-25"
  irVersion: 32
  version: 0.16.37
- changelogEntry:
    - summary: "## What's Changed\r\n* feature: CLI supports running Ruby sdk + model\
        \ generator by @armandobelardo in https://github.com/fern-api/fern/pull/2570\r\
        \n* fix: OpenAPI importer adds variables accordingly by @dsinghvi in https://github.com/fern-api/fern/pull/2667\r\
        \n\r\n\r\n**Full Changelog**: https://github.com/fern-api/fern/compare/0.16.35...0.16.36"
      type: chore
  createdAt: "2024-01-19"
  irVersion: 32
  version: 0.16.36
- changelogEntry:
    - summary: "## What's Changed\r\n* fix: OpenAPI importer supports union examples\
        \  by @dsinghvi in https://github.com/fern-api/fern/pull/2653\r\n\r\n\r\n**Full\
        \ Changelog**: https://github.com/fern-api/fern/compare/0.16.34...0.16.35"
      type: chore
  createdAt: "2024-01-18"
  irVersion: 32
  version: 0.16.35
- changelogEntry:
    - summary: "## What's Changed\r\n* fix: OpenAPI importer supports generating examples\
        \ for `unknown` by @dsinghvi in https://github.com/fern-api/fern/pull/2624\r\
        \n* fix: auto generation of primitive examples by @dsinghvi in https://github.com/fern-api/fern/pull/2625\r\
        \n* fix: misc fixes to OpenAPI example generation by @dsinghvi in https://github.com/fern-api/fern/pull/2630\r\
        \n* fix: `getAllProperties` visits references by @dsinghvi in https://github.com/fern-api/fern/pull/2631\r\
        \n* fix: OpenAPI importer uses generated names for aliases by @dsinghvi in https://github.com/fern-api/fern/pull/2632\r\
        \n* fix: inlined component schemas are added to __package__.yml by @dsinghvi\
        \ in https://github.com/fern-api/fern/pull/2633\r\n* fix: OpenAPI importer handles\
        \ property conflicts from grandparents by @dsinghvi in https://github.com/fern-api/fern/pull/2637\r\
        \n* fix: OpenAPI importer replaces schemas that start with numbers with alphabetic\
        \ notation by @dsinghvi in https://github.com/fern-api/fern/pull/2638\r\n* fix:\
        \ upgrade fiddle sdk to `0.0.386` so that license generation works by @dsinghvi\
        \ in https://github.com/fern-api/fern/pull/2643\r\n* fix: OpenAPI importer removes\
        \ redundant path from environment by @dsinghvi in https://github.com/fern-api/fern/pull/2650\r\
        \n* fix: OpenAPI importer doesn't extend aliased schemas that have a property\
        \ conflict by @dsinghvi in https://github.com/fern-api/fern/pull/2651\r\n* fix:\
        \ OpenAPI importer doesn't set name override for nested key value pair by @dsinghvi\
        \ in https://github.com/fern-api/fern/pull/2652\r\n\r\n\r\n**Full Changelog**:\
        \ https://github.com/fern-api/fern/compare/0.16.33...0.16.34"
      type: chore
  createdAt: "2024-01-17"
  irVersion: 32
  version: 0.16.34
- changelogEntry:
    - summary: "## What's Changed\r\n* feature: add `fern mock` command by @amckinney\
        \ in https://github.com/fern-api/fern/pull/2618\r\n* feature: OpenAPI importer\
        \ looks at `examples` property by @dsinghvi in https://github.com/fern-api/fern/pull/2621\r\
        \n\r\n\r\n**Full Changelog**: https://github.com/fern-api/fern/compare/0.16.32...0.16.33"
      type: chore
  createdAt: "2024-01-15"
  irVersion: 32
  version: 0.16.33
- changelogEntry:
    - summary: "## What's Changed\r\n* fix: OpenAPI importer handles converting boolean\
        \ enums  @dsinghvi in https://github.com/fern-api/fern/pull/2616\r\n\r\n\r\n\
        **Full Changelog**: https://github.com/fern-api/fern/compare/0.16.31...0.16.32"
      type: chore
  createdAt: "2024-01-13"
  irVersion: 32
  version: 0.16.32
- changelogEntry:
    - summary: "## What's Changed\r\n* fix: OpenAPI importer visits nested `allOf` when\
        \ inlined by @dsinghvi in https://github.com/fern-api/fern/pull/2615\r\n\r\n\
        \r\n**Full Changelog**: https://github.com/fern-api/fern/compare/0.16.30...0.16.31"
      type: chore
  createdAt: "2024-01-12"
  irVersion: 32
  version: 0.16.31
- changelogEntry:
    - summary: "## What's Changed\r\n* feature: allow specifying OpenAPI overrides in\
        \ generators.yml by @dsinghvi in https://github.com/fern-api/fern/pull/2613\r\
        \n  ```yaml\r\n  # generators.yml \r\n  openapi: <path to openapi> \r\n  openapi-overrides:\
        \ <path to openapi overrides> \r\n  ```\r\n\r\n\r\n**Full Changelog**: https://github.com/fern-api/fern/compare/0.16.29...0.16.30"
      type: chore
  createdAt: "2024-01-12"
  irVersion: 32
  version: 0.16.30
- changelogEntry:
    - summary: "## What's Changed\r\n* fix: OpenAPI importer supports reading `x-fern-sdk-return-value`\
        \ by @dsinghvi in https://github.com/fern-api/fern/pull/2610\r\n\r\n\r\n**Full\
        \ Changelog**: https://github.com/fern-api/fern/compare/0.16.28...0.16.29"
      type: chore
  createdAt: "2024-01-12"
  irVersion: 32
  version: 0.16.29
- changelogEntry:
    - summary: "## What's Changed\r\n* fix: OpenAPI importer adds common server path\
        \ to endpoint path by @dsinghvi in https://github.com/fern-api/fern/pull/2603\r\
        \n\r\n\r\n**Full Changelog**: https://github.com/fern-api/fern/compare/0.16.27...0.16.28"
      type: chore
  createdAt: "2024-01-11"
  irVersion: 32
  version: 0.16.28
- changelogEntry:
    - summary: "## What's Changed\r\n* test: Add test for file upload with query params\
        \ by @amckinney in https://github.com/fern-api/fern/pull/2441\r\n* test: Replace\
        \ /bin/bash with /bin/sh by @amckinney in https://github.com/fern-api/fern/pull/2595\r\
        \n* docs: update quickstart.mdx by @minaelee in https://github.com/fern-api/fern/pull/2596\r\
        \n* fix: send descriptions for union base properties when generating docs by\
        \ @dsinghvi in https://github.com/fern-api/fern/pull/2601\r\n\r\n\r\n**Full\
        \ Changelog**: https://github.com/fern-api/fern/compare/0.16.25...0.16.26"
      type: chore
  createdAt: "2024-01-11"
  irVersion: 32
  version: 0.16.27
- changelogEntry:
    - summary: "## What's Changed\r\n* fix: OpenAPI importer creates inline request\
        \ schemas for singular allOf by @dsinghvi in https://github.com/fern-api/fern/pull/2591\r\
        \n\r\n\r\n**Full Changelog**: https://github.com/fern-api/fern/compare/0.16.24...0.16.25"
      type: chore
  createdAt: "2024-01-10"
  irVersion: 32
  version: 0.16.25
- changelogEntry:
    - summary: "## What's Changed\r\n* fix: OpenAPI converter uses literals when anyOf\
        \ has inlined enums  by @dsinghvi in https://github.com/fern-api/fern/pull/2589\r\
        \n\r\n\r\n**Full Changelog**: https://github.com/fern-api/fern/compare/0.16.23...0.16.24"
      type: chore
  createdAt: "2024-01-10"
  irVersion: 32
  version: 0.16.24
- changelogEntry:
    - summary: "## What's Changed\r\n* fix: make `generators.yml` optional if no generators\
        \ by @dsinghvi in https://github.com/fern-api/fern/pull/2585\r\n\r\n## New Contributors\r\
        \n* @minaelee made their first contribution in https://github.com/fern-api/fern/pull/2567\r\
        \n\r\n**Full Changelog**: https://github.com/fern-api/fern/compare/0.16.22...0.16.23"
      type: chore
  createdAt: "2024-01-09"
  irVersion: 32
  version: 0.16.23
- changelogEntry:
    - summary: "## What's Changed\r\n* fix: handle error declaration conflicts in OpenAPI\
        \ importer by @dsinghvi in https://github.com/fern-api/fern/pull/2550\r\n\r\n\
        \r\n**Full Changelog**: https://github.com/fern-api/fern/compare/0.16.21...0.16.22"
      type: chore
  createdAt: "2024-01-01"
  irVersion: 32
  version: 0.16.22
- changelogEntry:
    - summary: "## What's Changed\r\n* fix: OpenAPI importer handles null `anyOf` with\
        \ more than 3 variants by @dsinghvi in https://github.com/fern-api/fern/pull/2549\r\
        \n\r\n\r\n**Full Changelog**: https://github.com/fern-api/fern/compare/0.16.20...0.16.21"
      type: chore
  createdAt: "2024-01-01"
  irVersion: 32
  version: 0.16.21
- changelogEntry:
    - summary: "## What's Changed\r\n* feature: `push` mode for GitHub repository by\
        \ @dsinghvi in https://github.com/fern-api/fern/pull/2546\r\n  ```yaml\r\n \
        \ # generators.yml\r\n  - name: fernapi/fern-python-sdk\r\n    ...\r\n    github:\
        \ \r\n      mode: push\r\n      repository: owner/repo\r\n      branch: # optional\
        \ branch, if omitted uses the default channel \r\n  ```\r\n\r\n\r\n**Full Changelog**:\
        \ https://github.com/fern-api/fern/compare/0.16.19...0.16.20"
      type: chore
  createdAt: "2023-12-29"
  irVersion: 32
  version: 0.16.20
- changelogEntry:
    - summary: "**Full Changelog**: https://github.com/fern-api/fern/compare/0.16.17...0.16.19"
      type: chore
  createdAt: "2023-12-23"
  irVersion: 32
  version: 0.16.19
- changelogEntry:
    - summary: "## What's Changed\r\n* feature: openapi importer generates oauth 2 scopes\
        \ enum by @dsinghvi in https://github.com/fern-api/fern/pull/2540\r\n\r\n\r\n\
        **Full Changelog**: https://github.com/fern-api/fern/compare/0.16.16...0.16.17"
      type: chore
  createdAt: "2023-12-23"
  irVersion: 32
  version: 0.16.17
- changelogEntry:
    - summary: "## What's Changed\r\n* fix: respect audiences on inlined request bodies\
        \ by @dsinghvi in https://github.com/fern-api/fern/pull/2535\r\n\r\n\r\n**Full\
        \ Changelog**: https://github.com/fern-api/fern/compare/0.16.15...0.16.16"
      type: chore
  createdAt: "2023-12-22"
  irVersion: 32
  version: 0.16.16
- changelogEntry:
    - summary: "## What's Changed\r\n* fix: unknown types should be treated as optional\
        \ when validating examples by @dsinghvi in https://github.com/fern-api/fern/pull/2532\r\
        \n* fix: `write-definition` writes to hidden folder by @dsinghvi in https://github.com/fern-api/fern/pull/2533\r\
        \n\r\n\r\n**Full Changelog**: https://github.com/fern-api/fern/compare/0.16.14...0.16.15"
      type: chore
  createdAt: "2023-12-22"
  irVersion: 32
  version: 0.16.15
- changelogEntry:
    - summary: "## What's Changed\r\n* feature: `fern write-definition` writes out api\
        \ dependencies by @dsinghvi in https://github.com/fern-api/fern/pull/2531\r\n\
        \r\n\r\n**Full Changelog**: https://github.com/fern-api/fern/compare/0.16.13...0.16.14"
      type: chore
  createdAt: "2023-12-22"
  irVersion: 32
  version: 0.16.14
- changelogEntry:
    - summary: "## What's Changed\r\n* feature: support property level audiences by\
        \ @dsinghvi in https://github.com/fern-api/fern/pull/2526\r\n* feature: openapi\
        \ importer supports importing property level audiences by @dsinghvi in https://github.com/fern-api/fern/pull/2528\r\
        \n\r\n\r\n**Full Changelog**: https://github.com/fern-api/fern/compare/0.16.12...0.16.13"
      type: chore
  createdAt: "2023-12-21"
  irVersion: 32
  version: 0.16.13
- changelogEntry:
    - summary: "## What's Changed\r\n* internal: seed accepts path to api directory\
        \ for custom fixture by @dsinghvi in https://github.com/fern-api/fern/pull/2516\r\
        \n* fix: fern python generators rely on ir v31 by @dsinghvi in https://github.com/fern-api/fern/pull/2517\r\
        \n* feature: run prettier on doc strings by @dsinghvi in https://github.com/fern-api/fern/pull/2508\r\
        \n* fix: use `JSON.stringify` when writing IR by @dsinghvi in https://github.com/fern-api/fern/pull/2511\r\
        \n* fix: OpenAPI importer handles self referencing schemas  by @dsinghvi in\
        \ https://github.com/fern-api/fern/pull/2512\r\n* fix: handle explicit `null`\
        \ strings in OpenAPI schemas by @dsinghvi in https://github.com/fern-api/fern/pull/2514\r\
        \n* fix: `ResourceList` in fhir is an undiscriminated union with literal properties\
        \ by @armandobelardo in https://github.com/fern-api/fern/pull/2513\r\n* fix:\
        \ add `int`, `float`, and `complex` to python reserved words by @armandobelardo\
        \ in https://github.com/fern-api/fern/pull/2523\r\n\r\n\r\n**Full Changelog**:\
        \ https://github.com/fern-api/fern/compare/0.16.11...0.16.12"
      type: chore
  createdAt: "2023-12-20"
  irVersion: 32
  version: 0.16.12
- changelogEntry:
    - summary: "## What's Changed\r\n* fix: OpenAPI importer properly escapes examples\
        \ that start with $ sign by @dsinghvi in https://github.com/fern-api/fern/pull/2509\r\
        \n\r\n\r\n**Full Changelog**: https://github.com/fern-api/fern/compare/0.16.10...0.16.11"
      type: chore
  createdAt: "2023-12-18"
  irVersion: 32
  version: 0.16.11
- changelogEntry:
    - summary: "## What's Changed\r\n* document: x-fern-server-name extension by @dannysheridan\
        \ in https://github.com/fern-api/fern/pull/2504\r\n* feature: add x-fern-parameter-name\
        \ extension by @amckinney in https://github.com/fern-api/fern/pull/2489\r\n\
        * chore: seed exits 1 if tests fail  by @dsinghvi in https://github.com/fern-api/fern/pull/2505\r\
        \n* fix: x-fern-streaming can be used with x-fern-group-name by @amckinney in\
        \ https://github.com/fern-api/fern/pull/2488\r\n\r\n\r\n**Full Changelog**:\
        \ https://github.com/fern-api/fern/compare/0.16.9...0.16.10"
      type: chore
  createdAt: "2023-12-18"
  irVersion: 32
  version: 0.16.10
- changelogEntry:
    - summary: "## What's Changed\r\n* fix: improve `fern check` only logging errors\
        \ by @dsinghvi in https://github.com/fern-api/fern/pull/2501\r\n\r\n\r\n**Full\
        \ Changelog**: https://github.com/fern-api/fern/compare/0.16.8...0.16.9"
      type: chore
  createdAt: "2023-12-17"
  irVersion: 32
  version: 0.16.9
- changelogEntry:
    - summary: "## What's Changed\r\n* chore: run ci on forked PRs for contributors\
        \ by @dsinghvi in https://github.com/fern-api/fern/pull/2494\r\n* internal:\
        \ seed only runs one container per script for all fixtures by @armandobelardo\
        \ in https://github.com/fern-api/fern/pull/2492\r\n* fix: typo in docs starter\
        \ example repo by @dannysheridan in https://github.com/fern-api/fern/pull/2496\r\
        \n* fix: header on quickstart page by @dannysheridan in https://github.com/fern-api/fern/pull/2497\r\
        \n* fix: `fern write-definition` doesn't throw on non-OpenAPI workspaces by\
        \ @dsinghvi in https://github.com/fern-api/fern/pull/2499\r\n* fix: `fern check`\
        \ logs `All checks passed` if no errors @dsinghvi in https://github.com/fern-api/fern/pull/2499\r\
        \n\r\n\r\n**Full Changelog**: https://github.com/fern-api/fern/compare/0.16.7...0.16.8"
      type: chore
  createdAt: "2023-12-17"
  irVersion: 32
  version: 0.16.8
- changelogEntry:
    - summary: "## What's Changed\r\n* fix: openapi importer correctly imports across\
        \ nested fern definition files by @dsinghvi in https://github.com/fern-api/fern/pull/2491\r\
        \n\r\n\r\n**Full Changelog**: https://github.com/fern-api/fern/compare/0.16.6...0.16.7"
      type: chore
  createdAt: "2023-12-14"
  irVersion: 32
  version: 0.16.7
- changelogEntry:
    - summary: "## What's Changed\r\n* fix: openapi importer properly detects json response\
        \ by @dsinghvi in https://github.com/fern-api/fern/pull/2487\r\n\r\n\r\n**Full\
        \ Changelog**: https://github.com/fern-api/fern/compare/0.16.5...0.16.6"
      type: chore
  createdAt: "2023-12-13"
  irVersion: 32
  version: 0.16.6
- changelogEntry:
    - summary: "## What's Changed\r\n* fix: OpenAPI importer detects all possible `application/json`\
        \ request and response content types by @dsinghvi in https://github.com/fern-api/fern/pull/2486\r\
        \n\r\n\r\n**Full Changelog**: https://github.com/fern-api/fern/compare/0.16.4...0.16.5"
      type: chore
  createdAt: "2023-12-13"
  irVersion: 32
  version: 0.16.5
- changelogEntry:
    - summary: "## What's Changed\r\n* internal: enable typescript code snippets in\
        \ fern docs by @dsinghvi in https://github.com/fern-api/fern/pull/2473\r\n*\
        \ internal: `generators.yml` in public-api by @dsinghvi in https://github.com/fern-api/fern/pull/2475\r\
        \n* document: API-wide global configs in api.yml by @dannysheridan in https://github.com/fern-api/fern/pull/2478\r\
        \n* fix: escape OpenAPI string examples that star with `$` by @dsinghvi in https://github.com/fern-api/fern/pull/2483\r\
        \n* fix: handle OpenAPI importer handles unions `type: [string, object]` by\
        \ @dsinghvi in https://github.com/fern-api/fern/pull/2483\r\n\r\n\r\n**Full\
        \ Changelog**: https://github.com/fern-api/fern/compare/0.16.3...0.16.4"
      type: chore
  createdAt: "2023-12-13"
  irVersion: 32
  version: 0.16.4
- changelogEntry:
    - summary: "## What's Changed\r\n* improvement: openapi importer enum name generator\
        \ for like `>`, `<` , `<=`, `>=` by @dsinghvi in https://github.com/fern-api/fern/pull/2471\r\
        \n\r\n\r\n**Full Changelog**: https://github.com/fern-api/fern/compare/0.16.2...0.16.3"
      type: chore
  createdAt: "2023-12-11"
  irVersion: 32
  version: 0.16.3
- changelogEntry:
    - summary: "## What's Changed\r\n* docs: show example of list by @dannysheridan\
        \ in https://github.com/fern-api/fern/pull/2464\r\n* docs: improve cli descriptions\
        \ by @dannysheridan in https://github.com/fern-api/fern/pull/2466\r\n* fix:\
        \ openapi importer enum generation is valid @dsinghvi in https://github.com/fern-api/fern/pull/2468\r\
        \n* fix: openapi importer request references generation is valid @dsinghvi in\
        \ https://github.com/fern-api/fern/pull/2468\r\n* fix: introduce `fern openapi-ir`\
        \ for debugging @dsinghvi in https://github.com/fern-api/fern/pull/2468\r\n\r\
        \n\r\n**Full Changelog**: https://github.com/fern-api/fern/compare/0.16.1...0.16.2"
      type: chore
  createdAt: "2023-12-10"
  irVersion: 32
  version: 0.16.2
- changelogEntry:
    - summary: "## What's Changed\r\n* test: introduce a test definition for optional\
        \ by @dsinghvi in https://github.com/fern-api/fern/pull/2460\r\n* fix: aliases\
        \ with `x-fern-sdk-group-name` are stored in the right file by @dsinghvi in\
        \ https://github.com/fern-api/fern/pull/2461\r\n\r\n\r\n**Full Changelog**:\
        \ https://github.com/fern-api/fern/compare/0.16.0...0.16.1"
      type: chore
  createdAt: "2023-12-08"
  irVersion: 32
  version: 0.16.1
- changelogEntry:
    - summary: "## What's Changed\r\n* docs: add docs quickstart by @dannysheridan in\
        \ https://github.com/fern-api/fern/pull/2456\r\n* docs: fix callout spacing\
        \ by @dannysheridan in https://github.com/fern-api/fern/pull/2457\r\n* docs:\
        \ example provided for path parameter by @dannysheridan in https://github.com/fern-api/fern/pull/2458\r\
        \n* *feature*: support `x-fern-sdk-group-name` on schemas by @dsinghvi in https://github.com/fern-api/fern/pull/2459\r\
        \n   **NOTE** The OpenAPI importer was drastically modified, so be careful upgrading\
        \ to `0.16.0` and report any issues!\r\n\r\n\r\n**Full Changelog**: https://github.com/fern-api/fern/compare/0.15.18...0.16.0"
      type: chore
  createdAt: "2023-12-08"
  irVersion: 32
  version: 0.16.0
- changelogEntry:
    - summary: "## What's Changed\r\n* fix: overrides from `x-fern-overrides-filepath`\
        \ file win on tie by @dsinghvi in https://github.com/fern-api/fern/pull/2455\r\
        \n\r\n\r\n**Full Changelog**: https://github.com/fern-api/fern/compare/0.15.17...0.15.18"
      type: chore
  createdAt: "2023-12-07"
  irVersion: 32
  version: 0.15.18
- changelogEntry:
    - summary: "## What's Changed\r\n* feature: support overlaying extensions using\
        \ `x-fern-overrides-filepath` by @dsinghvi in https://github.com/fern-api/fern/pull/2452\r\
        \n\r\n\r\n**Full Changelog**: https://github.com/fern-api/fern/compare/0.15.16...0.15.17"
      type: chore
  createdAt: "2023-12-07"
  irVersion: 32
  version: 0.15.17
- changelogEntry:
    - summary: "## What's Changed\r\n* docs: Add screenshots to availability page by\
        \ @dannysheridan in https://github.com/fern-api/fern/pull/2448\r\n* feature:\
        \ OpenAPI supports `application/pdf` content-type by @amckinney in https://github.com/fern-api/fern/pull/2450\r\
        \n\r\n\r\n**Full Changelog**: https://github.com/fern-api/fern/compare/0.15.15...0.15.16"
      type: chore
  createdAt: "2023-12-06"
  irVersion: 32
  version: 0.15.16
- changelogEntry:
    - summary: "## What's Changed\r\n* fix: validate responses that are imported correctly\
        \ by @dsinghvi in https://github.com/fern-api/fern/pull/2447\r\n\r\n\r\n**Full\
        \ Changelog**: https://github.com/fern-api/fern/compare/0.15.14...0.15.15"
      type: chore
  createdAt: "2023-12-06"
  irVersion: 32
  version: 0.15.15
- changelogEntry:
    - summary: "**Full Changelog**: https://github.com/fern-api/fern/compare/0.15.13...0.15.14"
      type: chore
  createdAt: "2023-12-06"
  irVersion: 32
  version: 0.15.14
- changelogEntry:
    - summary: "## What's Changed\r\n* feature: OpenAPI importer supports `audio/mpeg`\
        \ content type by @dsinghvi in https://github.com/fern-api/fern/pull/2446\r\n\
        \r\n\r\n**Full Changelog**: https://github.com/fern-api/fern/compare/0.15.12...0.15.13"
      type: chore
  createdAt: "2023-12-06"
  irVersion: 32
  version: 0.15.13
- changelogEntry:
    - summary: "## What's Changed\r\n* internal: seed supports configurable output mode\
        \ by @dsinghvi in https://github.com/fern-api/fern/pull/2430\r\n* internal:\
        \ add examples to literal-headers test definition by @amckinney in https://github.com/fern-api/fern/pull/2437\r\
        \n* internal: seed fixtures are dynamic by @amckinney in https://github.com/fern-api/fern/pull/2440\r\
        \n* documentation: broken links in quickstart by @dannysheridan in https://github.com/fern-api/fern/pull/2444\r\
        \n* feature: use tag order to set `navigation` in fern definition by @dsinghvi\
        \ in https://github.com/fern-api/fern/pull/2445\r\n\r\n\r\n**Full Changelog**:\
        \ https://github.com/fern-api/fern/compare/0.15.11...0.15.12"
      type: chore
  createdAt: "2023-12-06"
  irVersion: 32
  version: 0.15.12
- changelogEntry:
    - summary: "## What's Changed\r\n* feature: use terminal link to render clickable\
        \ docs URL by @dannysheridan in https://github.com/fern-api/fern/pull/2391\r\
        \n* docs: Explain how SDKs and Docs use audiences by @dannysheridan in https://github.com/fern-api/fern/pull/2411\r\
        \n* feature: send property level availability information to docs by @dsinghvi\
        \ in https://github.com/fern-api/fern/pull/2420\r\n* feature: support undiscriminated\
        \ union examples in ir by @dsinghvi in https://github.com/fern-api/fern/pull/2425\r\
        \n* feature: support x-fern-ignore at the schema level by @dsinghvi in https://github.com/fern-api/fern/pull/2428\r\
        \n* fix: correctly validate referenced examples that are being imported by @dsinghvi\
        \ in https://github.com/fern-api/fern/pull/2429\r\n\r\n\r\n**Full Changelog**:\
        \ https://github.com/fern-api/fern/compare/0.15.10...0.15.11"
      type: chore
  createdAt: "2023-12-04"
  irVersion: 32
  version: 0.15.11
- changelogEntry:
    - summary: "## What's Changed\r\n* seed: generators can be tested with different\
        \ output versions by @amckinney in https://github.com/fern-api/fern/pull/2401\r\
        \n* seed: support optional compile commands by @amckinney in https://github.com/fern-api/fern/pull/2409\r\
        \n* fix: example properties for imported types are properly serialized by @dsinghvi\
        \ in https://github.com/fern-api/fern/pull/2407\r\n\r\n\r\n**Full Changelog**:\
        \ https://github.com/fern-api/fern/compare/0.15.9...0.15.10"
      type: chore
  createdAt: "2023-11-30"
  irVersion: 31
  version: 0.15.10
- changelogEntry:
    - summary: "## What's Changed\r\n* fix: properly convert examples of imported types\
        \  by @dsinghvi in https://github.com/fern-api/fern/pull/2404\r\n\r\n\r\n**Full\
        \ Changelog**: https://github.com/fern-api/fern/compare/0.15.8...0.15.9"
      type: chore
  createdAt: "2023-11-30"
  irVersion: 31
  version: 0.15.9
- changelogEntry:
    - summary: "## What's Changed\r\n* fix: see docker logs when running `fern generate\
        \ --local` by @dsinghvi in https://github.com/fern-api/fern/pull/2400\r\n\r\n\
        \r\n**Full Changelog**: https://github.com/fern-api/fern/compare/0.15.7...0.15.8"
      type: chore
  createdAt: "2023-11-30"
  irVersion: 31
  version: 0.15.8
- changelogEntry:
    - summary: "## What's Changed\r\n* fix: compress fhir definition by having types\
        \ extend `BaseResource`  by @dsinghvi in https://github.com/fern-api/fern/pull/2387\r\
        \n* docs: availability in Fern Definition by @dannysheridan in https://github.com/fern-api/fern/pull/2395\r\
        \n* fix: OpenAPI importer generates non-conflicting names for multipart file\
        \ upload endpoints by @dsinghvi in https://github.com/fern-api/fern/pull/2399\r\
        \n\r\n\r\n**Full Changelog**: https://github.com/fern-api/fern/compare/0.15.6...0.15.7"
      type: chore
  createdAt: "2023-11-30"
  irVersion: 31
  version: 0.15.7
- changelogEntry:
    - summary: "## What's Changed\r\n* docs: how to control display order of your API\
        \ reference by @dsinghvi in https://github.com/fern-api/fern/pull/2366\r\n*\
        \ docs: .NET server code generator for C# by @dannysheridan in https://github.com/fern-api/fern/pull/2354\r\
        \n* docs: improve fern's readme.md by @dannysheridan in https://github.com/fern-api/fern/pull/2370\r\
        \n* docs: improve images in readme by @dannysheridan in https://github.com/fern-api/fern/pull/2371\r\
        \n* docs: improve readme image by @dannysheridan in https://github.com/fern-api/fern/pull/2372\r\
        \n* docs: add getting started to readme by @dannysheridan in https://github.com/fern-api/fern/pull/2380\r\
        \n* docs: update bug-report.md by @dannysheridan in https://github.com/fern-api/fern/pull/2375\r\
        \n* docs: file structure upon fern init by @dannysheridan in https://github.com/fern-api/fern/pull/2381\r\
        \n* fix: fern no longer fails to parse nested maps (`map<string, map<string,\
        \ int>>`)by @mmolash in https://github.com/fern-api/fern/pull/2369\r\n\r\n##\
        \ New Contributors\r\n* @mmolash made their first contribution in https://github.com/fern-api/fern/pull/2369\r\
        \n\r\n**Full Changelog**: https://github.com/fern-api/fern/compare/0.15.5...0.15.6"
      type: chore
  createdAt: "2023-11-28"
  irVersion: 31
  version: 0.15.6
- changelogEntry:
    - summary: "## What's Changed\r\n* fix: forward along global headers when registering\
        \ docs by @dsinghvi in https://github.com/fern-api/fern/pull/2358\r\n\r\n\r\n\
        **Full Changelog**: https://github.com/fern-api/fern/compare/0.15.4...0.15.5"
      type: chore
  createdAt: "2023-11-27"
  irVersion: 31
  version: 0.15.5
- changelogEntry:
    - summary: "## What's Changed\r\n* chore: use correct URL for preview server by\
        \ @dsinghvi in https://github.com/fern-api/fern/pull/2322\r\n* fix: docs preview\
        \ server no longer has cors requirement by @dsinghvi in https://github.com/fern-api/fern/pull/2323\r\
        \n* Add test def for optional enum query param by @davidkonigsberg in https://github.com/fern-api/fern/pull/2317\r\
        \n* chore: migrate to github workflows by @dsinghvi in https://github.com/fern-api/fern/pull/2327\r\
        \n* chore: migrate documentation to core repo by @dsinghvi in https://github.com/fern-api/fern/pull/2328\r\
        \n* feature: add example docs by @dsinghvi in https://github.com/fern-api/fern/pull/2342\r\
        \n* Change 'let us know' link from email to issue by @zachkirsch in https://github.com/fern-api/fern/pull/2344\r\
        \n* fix: links to generators by making them exact urls by @dannysheridan in\
        \ https://github.com/fern-api/fern/pull/2346\r\n* feature: seed CLI runs compile\
        \ commands for verification by @dsinghvi in https://github.com/fern-api/fern/pull/2351\r\
        \n* Improvement: document using an enum name and value by @dannysheridan in\
        \ https://github.com/fern-api/fern/pull/2349\r\n* chore: test definition for\
        \ bearer auth with environment variable by @dsinghvi in https://github.com/fern-api/fern/pull/2353\r\
        \n* fix: resolve referenced examples for path parameters by @dsinghvi in https://github.com/fern-api/fern/pull/2356\r\
        \n\r\n## New Contributors\r\n* @davidkonigsberg made their first contribution\
        \ in https://github.com/fern-api/fern/pull/2317\r\n\r\n**Full Changelog**: https://github.com/fern-api/fern/compare/0.15.3...0.15.4"
      type: chore
  createdAt: "2023-11-27"
  irVersion: 31
  version: 0.15.4
- changelogEntry:
    - summary: "## What's Changed\r\n* fix: migrate from registry-node to fdr-sdk by\
        \ @dsinghvi in https://github.com/fern-api/fern/pull/2313\r\n* build(deps):\
        \ bump @redocly/openapi-core from 1.4.0 to 1.4.1 by @dependabot in https://github.com/fern-api/fern/pull/2312\r\
        \n* build(deps): bump @fern-api/venus-api-sdk from 0.0.20-7-g6ea8dc4 to 0.0.36\
        \ by @dependabot in https://github.com/fern-api/fern/pull/2311\r\n* fix: docs\
        \ preview server returns the proper load docs by url response by @dsinghvi in\
        \ https://github.com/fern-api/fern/pull/2315\r\n* build(deps-dev): bump @types/swagger2openapi\
        \ from 7.0.0 to 7.0.4 by @dependabot in https://github.com/fern-api/fern/pull/2309\r\
        \n* feature: introduce `idempotency` configuration by @dsinghvi in https://github.com/fern-api/fern/pull/2302\r\
        \n* chore: add `idempotency-headers` to fern  by @dsinghvi in https://github.com/fern-api/fern/pull/2318\r\
        \n* chore: typescript generators depend on ir v31 by @dsinghvi in https://github.com/fern-api/fern/pull/2320\r\
        \n\r\n\r\n**Full Changelog**: https://github.com/fern-api/fern/compare/0.15.2...0.15.3"
      type: chore
  createdAt: "2023-11-21"
  irVersion: 31
  version: 0.15.3
- changelogEntry:
    - summary: "- **fix**: running `fern generate --local` with a `.fernignore` works
        in Github Actions (@dsinghvi)"
      type: chore
  createdAt: "2023-11-20"
  irVersion: 30
  version: 0.15.2
- changelogEntry:
    - summary: "**Full Changelog**: https://github.com/fern-api/fern/compare/0.15.2-rc1...0.15.2-rc3"
      type: chore
  createdAt: "2023-11-20"
  irVersion: 30
  version: 0.15.2-rc3
- changelogEntry:
    - summary: "**Full Changelog**: https://github.com/fern-api/fern/compare/0.15.2-rc1...0.15.2-rc2"
      type: chore
  createdAt: "2023-11-20"
  irVersion: 30
  version: 0.15.2-rc2
- changelogEntry:
    - summary: "**Full Changelog**: https://github.com/fern-api/fern/compare/0.15.2-rc0...0.15.2-rc1"
      type: chore
  createdAt: "2023-11-20"
  irVersion: 30
  version: 0.15.2-rc1
- changelogEntry:
    - summary:
        "## What's Changed\r\n* upgrade json5 to `2.2.2` by @dsinghvi in https://github.com/fern-api/fern/pull/2304\r\
        \n* chore: remove wire verification by @dsinghvi in https://github.com/fern-api/fern/pull/2305\r\
        \n* chore: upgrade yaml to 2.3.3 by @dsinghvi in https://github.com/fern-api/fern/pull/2306\r\
        \n* fix: `fern generate --local` with `.fernignore` fails in Github Workflow\
        \ by @dsinghvi in https://github.com/fern-api/fern/pull/2307\r\n\r\n\r\n**Full\
        \ Changelog**: https://github.com/fern-api/fern/compare/0.15.1...0.15.2-rc0"
      type: chore
  createdAt: "2023-11-20"
  irVersion: 30
  version: 0.15.2-rc0
- changelogEntry:
    - summary: "_It's been forever since we released a non release candidate!_\r\n\r\
        \n**Break**\r\n- The file structure of the Fern folder has now changed. If you\
        \ have a single API, your definition can live directly at the top-level. If\
        \ you have multiple, they will need to live in an apis folder. When you run\
        \ `fern upgrade` the directory structure will automatically be updated. "
      type: chore
  createdAt: "2023-11-20"
  irVersion: 30
  version: 0.15.1
- changelogEntry:
    - summary: "## What's Changed\r\n* feature: introduce `fern token` command to generate\
        \ `FERN_TOKEN` by @dsinghvi in https://github.com/fern-api/fern/pull/2295\r\n\
        \r\n\r\n**Full Changelog**: https://github.com/fern-api/fern/compare/0.15.0-rc87...0.15.0-rc88"
      type: chore
  createdAt: "2023-11-17"
  irVersion: 30
  version: 0.15.0-rc88
- changelogEntry:
    - summary: "## What's Changed\r\n* fix: non .fernignored files are deleted on successive\
        \ regeneration by @dsinghvi in https://github.com/fern-api/fern/pull/2294\r\n\
        \r\n\r\n**Full Changelog**: https://github.com/fern-api/fern/compare/0.15.0-rc84...0.15.0-rc85"
      type: chore
  createdAt: "2023-11-17"
  irVersion: 30
  version: 0.15.0-rc87
- changelogEntry:
    - summary: "## What's Changed\r\n* fix: `fern generate --local` no longer fails\
        \ if `.fernignore` is present and there are no new changes by @dsinghvi in https://github.com/fern-api/fern/pull/2291\r\
        \n\r\n\r\n**Full Changelog**: https://github.com/fern-api/fern/compare/0.15.0-rc83...0.15.0-rc84"
      type: chore
  createdAt: "2023-11-16"
  irVersion: 30
  version: 0.15.0-rc84
- changelogEntry:
    - summary: "## What's Changed\r\n* fix: default to service availability if endpoint\
        \ availability is not present by @dsinghvi in https://github.com/fern-api/fern/pull/2290\r\
        \n\r\n\r\n**Full Changelog**: https://github.com/fern-api/fern/compare/0.15.0-rc82...0.15.0-rc83"
      type: chore
  createdAt: "2023-11-16"
  irVersion: 30
  version: 0.15.0-rc83
- changelogEntry:
    - summary: "## What's Changed\r\n* feature: introduce `x-fern-type` extension to\
        \ the OpenAPI spec by @dsinghvi in https://github.com/fern-api/fern/pull/2289\r\
        \n\r\n\r\n**Full Changelog**: https://github.com/fern-api/fern/compare/0.15.0-rc81...0.15.0-rc82"
      type: chore
  createdAt: "2023-11-16"
  irVersion: 30
  version: 0.15.0-rc82
- changelogEntry:
    - summary: "## What's Changed\r\n* **Internal**: Add fern-python generator versions\
        \ for IRv30 by @amckinney in https://github.com/fern-api/fern/pull/2283\r\n\
        * **Internal**: Fix fern-java-model maven coordinates by @amckinney in https://github.com/fern-api/fern/pull/2284\r\
        \n* **Internal**: Generate fern-api/ir-go repository by @amckinney in https://github.com/fern-api/fern/pull/2285\r\
        \n* **Internal**: Set IRv29 version for TS and Java by @amckinney in https://github.com/fern-api/fern/pull/2286\r\
        \n\r\n\r\n**Full Changelog**: https://github.com/fern-api/fern/compare/0.15.0-rc80...0.15.0-rc81"
      type: chore
  createdAt: "2023-11-15"
  irVersion: 30
  version: 0.15.0-rc81
- changelogEntry:
    - summary: "## What's Changed\r\n* fix: don't compare root api files if dependency\
        \ has no endpoints by @dsinghvi in https://github.com/fern-api/fern/pull/2282\r\
        \n\r\n\r\n**Full Changelog**: https://github.com/fern-api/fern/compare/0.15.0-rc79...0.15.0-rc80"
      type: chore
  createdAt: "2023-11-15"
  irVersion: 30
  version: 0.15.0-rc80
- changelogEntry:
    - summary: "## What's Changed\r\n* internal: Add more granular test definitions\
        \ by @amckinney in https://github.com/fern-api/fern/pull/2277\r\n* feature:\
        \ update fhir.yml and setup workflow for registration by @dsinghvi in https://github.com/fern-api/fern/pull/2280\r\
        \n* fix: register union base properties in docs by @dsinghvi in https://github.com/fern-api/fern/pull/2281\r\
        \n\r\n\r\n**Full Changelog**: https://github.com/fern-api/fern/compare/0.15.0-rc77...0.15.0-rc78"
      type: chore
  createdAt: "2023-11-15"
  irVersion: 30
  version: 0.15.0-rc79
- changelogEntry:
    - summary: "- **feature**: mark `in-development` endpoints as `beta` in the generated
        docs"
      type: chore
  createdAt: "2023-11-14"
  irVersion: 29
  version: 0.15.0-rc75
- changelogEntry:
    - summary: "## What's Changed\r\n* **internal** Introduce IR version 30 for example\
        \ @amckinney in https://github.com/fern-api/fern/pull/2273\r\n\r\n\r\n**Full\
        \ Changelog**: https://github.com/fern-api/fern/compare/0.15.0-rc76...0.15.0-rc77"
      type: chore
  createdAt: "2023-11-14"
  irVersion: 30
  version: 0.15.0-rc77
- changelogEntry:
    - summary: "## What's Changed\r\n* fix: OpenAPI importer handles parsing server\
        \ variables by @dsinghvi in https://github.com/fern-api/fern/pull/2275\r\n\r\
        \n\r\n**Full Changelog**: https://github.com/fern-api/fern/compare/0.15.0-rc75...0.15.0-rc76"
      type: chore
  createdAt: "2023-11-14"
  irVersion: 29
  version: 0.15.0-rc76
- changelogEntry:
    - summary: Release 0.15.0-rc74
      type: chore
  createdAt: "2023-11-09"
  irVersion: 29
  version: 0.15.0-rc74
- changelogEntry:
    - summary: "- unblock ir-v28 generation"
      type: chore
  createdAt: "2023-11-09"
  irVersion: 29
  version: 0.15.0-rc73
- changelogEntry:
    - summary: Release 0.15.0-rc72
      type: chore
  createdAt: "2023-11-09"
  irVersion: 29
  version: 0.15.0-rc72
- changelogEntry:
    - summary: "- CLI supports running typescript generators 0.8.1+ (@dsinghvi)"
      type: chore
  createdAt: "2023-11-09"
  irVersion: 29
  version: 0.15.0-rc71
- changelogEntry:
    - summary: "- Support a `x-fern-streaming` extension in the OpenAPI importer (@amckinney)"
      type: chore
  createdAt: "2023-11-08"
  irVersion: 28
  version: 0.15.0-rc70
- changelogEntry:
    - summary: _No user facing changes_
      type: chore
  createdAt: "2023-11-03"
  irVersion: 27
  version: 0.15.0-rc68
- changelogEntry:
    - summary: _No user facing changes_
      type: chore
  createdAt: "2023-11-03"
  irVersion: 27
  version: 0.15.0-rc67
- changelogEntry:
    - summary: "- **fix**: OpenAPI importer always uses tags to organize endpoints if
        present (@dsinghvi)"
      type: chore
  createdAt: "2023-11-03"
  irVersion: 27
  version: 0.15.0-rc66
- changelogEntry:
    - summary: _No user facing changes_
      type: chore
  createdAt: "2023-11-02"
  irVersion: 27
  version: 0.15.0-rc65
- changelogEntry:
    - summary: _No user facing changes_
      type: chore
  createdAt: "2023-11-02"
  irVersion: 27
  version: 0.15.0-rc64
- changelogEntry:
    - summary: _No user facing changes_
      type: chore
  createdAt: "2023-11-01"
  irVersion: 27
  version: 0.15.0-rc63
- changelogEntry:
    - summary: "- OpenAPI importer skips example generation if `allOf` examples are
        undefined (@dsinghvi)"
      type: chore
  createdAt: "2023-11-01"
  irVersion: 27
  version: 0.15.0-rc61
- changelogEntry:
    - summary: "- Filter out undefined schemas when reading AsyncAPI (@dsinghvi)"
      type: chore
  createdAt: "2023-11-01"
  irVersion: 27
  version: 0.15.0-rc60
- changelogEntry:
    - summary: "fix: OpenAPI importer handles resolving property schema references (@dsinghvi)"
      type: chore
  createdAt: "2023-11-01"
  irVersion: 27
  version: 0.15.0-rc59
- changelogEntry:
    - summary: "- Retrigger latest release (@dsinghvi)"
      type: chore
  createdAt: "2023-10-30"
  irVersion: 27
  version: 0.15.0-rc57
- changelogEntry:
    - summary: "**fix**: AsyncAPI importer reads inlined message payloads (@dsinghvi)"
      type: chore
  createdAt: "2023-10-30"
  irVersion: 27
  version: 0.15.0-rc56
- changelogEntry:
    - summary: "- **fix**: OpenAPI parser handles converting discriminated unions that
        contain`allOf` references with the discriminant (@dsinghvi)"
      type: chore
  createdAt: "2023-10-30"
  irVersion: 27
  version: 0.15.0-rc55
- changelogEntry:
    - summary: "- **feature**: OpenAPI importer supports resolving multi-file references
        (@dsinghvi)"
      type: chore
  createdAt: "2023-10-30"
  irVersion: 27
  version: 0.15.0-rc54
- changelogEntry:
    - summary: "- **feature**: OpenAPI importer supports `x-fern-header-variable-name`
        to customize the header name in the SDK"
      type: chore
  createdAt: "2023-10-28"
  irVersion: 27
  version: 0.15.0-rc53
- changelogEntry:
    - summary: "- **fix**: OpenAPI importer handles multiple header security schemes"
      type: chore
  createdAt: "2023-10-27"
  irVersion: 27
  version: 0.15.0-rc52
- changelogEntry:
    - summary: "- **No user facing changes** - Seed testing CLI doesn't require generator
        languages to support testing OpenAPI/Postman generators"
      type: chore
  createdAt: "2023-10-27"
  irVersion: 27
  version: 0.15.0-rc51
- changelogEntry:
    - summary: "- Not a user facing change: IR for `property-response` uses correct
        typeId (@dsinghvi)"
      type: chore
  createdAt: "2023-10-26"
  irVersion: 27
  version: 0.15.0-rc50
- changelogEntry:
    - summary: "- Improve logging when `.fernignore` is present in directory (@dsinghvi) "
      type: chore
  createdAt: "2023-10-25"
  irVersion: 27
  version: 0.15.0-rc49
- changelogEntry:
    - summary: "- Upgrade Go generator IR version (@amckinney) \r\n- `response-property`\
        \ validation rules now handle aliases (@amckinney) "
      type: chore
  createdAt: "2023-10-25"
  irVersion: 27
  version: 0.15.0-rc48
- changelogEntry:
    - summary: "- Support `--custom fixture` in seed CLI for snapshot tests (@dsinghvi) "
      type: chore
  createdAt: "2023-10-24"
  irVersion: 27
  version: 0.15.0-rc47
- changelogEntry:
    - summary: "- Support literal examples (@dsinghvi) "
      type: chore
  createdAt: "2023-10-20"
  irVersion: 27
  version: 0.15.0-rc46
- changelogEntry:
    - summary: "- **fix**: OpenAPI importer removes global headers from example generation
        (@dsinghvi) "
      type: chore
  createdAt: "2023-10-20"
  irVersion: 27
  version: 0.15.0-rc45
- changelogEntry:
    - summary: "- OpenAPI example parser handles query params that are arrays (@dsinghvi) "
      type: chore
  createdAt: "2023-10-20"
  irVersion: 27
  version: 0.15.0-rc44
- changelogEntry:
    - summary: "- Support reading examples from OpenAPI spec (@dsinghvi) "
      type: chore
  createdAt: "2023-10-20"
  irVersion: 27
  version: 0.15.0-rc43
- changelogEntry:
    - summary: "- Support generating preview url when generating docs (@dsinghvi) "
      type: chore
  createdAt: "2023-10-15"
  irVersion: 26
  version: 0.15.0-rc42
- changelogEntry:
    - summary: Release 0.15.0-rc40
      type: chore
  createdAt: "2023-10-13"
  irVersion: 26
  version: 0.15.0-rc40
- changelogEntry:
    - summary: "- Rerelease SDKs (@dsinghvi) "
      type: chore
  createdAt: "2023-10-13"
  irVersion: 26
  version: 0.15.0-rc41
- changelogEntry:
    - summary: "- Support generating python snippets for documentation"
      type: chore
  createdAt: "2023-10-11"
  irVersion: 26
  version: 0.15.0-rc39
- changelogEntry:
    - summary: "- Additional seed test definitions (@dsinghvi) "
      type: chore
  createdAt: "2023-10-10"
  irVersion: 26
  version: 0.15.0-rc38
- changelogEntry:
    - summary: "- **fix**: delete existing output on local generation (@dsinghvi) "
      type: chore
  createdAt: "2023-10-08"
  irVersion: 26
  version: 0.15.0-rc37
- changelogEntry:
    - summary: "- **fix**:  seed CLI builds docker image (@dsinghvi) "
      type: chore
  createdAt: "2023-10-08"
  irVersion: 26
  version: 0.15.0-rc36
- changelogEntry:
    - summary: "- fix seed examples to contain datetime with UTC timezone (@dsinghvi) "
      type: chore
  createdAt: "2023-10-08"
  irVersion: 26
  version: 0.15.0-rc35
- changelogEntry:
    - summary: "- Fix: OpenAPI importer scans const fields when detecting discriminated
        unions (@dsinghvi) "
      type: chore
  createdAt: "2023-10-06"
  irVersion: 26
  version: 0.15.0-rc34
- changelogEntry:
    - summary: "- Read `const` values from OpenAPI spec (@dsinghvi) "
      type: chore
  createdAt: "2023-10-06"
  irVersion: 26
  version: 0.15.0-rc33
- changelogEntry:
    - summary: "- Fix discriminated union parsing in AsyncAPI import (@dsinghvi) "
      type: chore
  createdAt: "2023-10-05"
  irVersion: 26
  version: 0.15.0-rc32
- changelogEntry:
    - summary: "- Server side generators are tested with output mode local files (@dsinghvi) "
      type: chore
  createdAt: "2023-10-01"
  irVersion: 26
  version: 0.15.0-rc31
- changelogEntry:
    - summary: "- Generator snapshot tester supports custom configs (@dsinghvi) "
      type: chore
  createdAt: "2023-10-01"
  irVersion: 26
  version: 0.15.0-rc30
- changelogEntry:
    - summary: "- `--local` mode of the Fern CLI now correctly copies over generated
        typescript code (@dsinghvi) "
      type: chore
  createdAt: "2023-09-30"
  irVersion: 26
  version: 0.15.0-rc29
- changelogEntry:
    - summary: "- Bump generator versions to the latest (@amckinney) \r\n- Send undiscriminated\
        \ union type names to docs generation (@dsinghvi) "
      type: chore
  createdAt: "2023-09-29"
  irVersion: 26
  version: 0.15.0-rc28
- changelogEntry:
    - summary: "- Support `go-fiber` generator (@connormahon34) "
      type: chore
  createdAt: "2023-09-26"
  irVersion: 26
  version: 0.15.0-rc27
- changelogEntry:
    - summary: "- `fern generate --docs` will no longer fail because of network timeout
        issues (@dsinghvi)"
      type: chore
  createdAt: "2023-09-25"
  irVersion: 26
  version: 0.15.0-rc26
- changelogEntry:
    - summary: "- Add test fern definitions with endpoint examples(@amckinney) "
      type: chore
  createdAt: "2023-09-20"
  irVersion: 26
  version: 0.15.0-rc25
- changelogEntry:
    - summary: "- `fern generate --docs` runs validation on the the docs configuration
        (@dsinghvi) "
      type: chore
  createdAt: "2023-09-20"
  irVersion: 26
  version: 0.15.0-rc24
- changelogEntry:
    - summary: "- Support reading AsyncAPI Schemas (@dsinghvi) "
      type: chore
  createdAt: "2023-09-19"
  irVersion: 26
  version: 0.15.0-rc23
- changelogEntry:
    - summary: "- Add test definitions that contain examples(@amckinney) "
      type: chore
  createdAt: "2023-09-18"
  irVersion: 26
  version: 0.15.0-rc22
- changelogEntry:
    - summary: "- Only set GA availability if explicitly defined in the API Definition
        (@dsinghvi) "
      type: chore
  createdAt: "2023-09-17"
  irVersion: 26
  version: 0.15.0-rc21
- changelogEntry:
    - summary: "- Set version slug override (@dsinghvi) "
      type: chore
  createdAt: "2023-09-16"
  irVersion: 26
  version: 0.15.0-rc20
- changelogEntry:
    - summary: "- docs.yml now supports showing API errors opt-in (@dsinghvi) "
      type: chore
  createdAt: "2023-09-13"
  irVersion: 26
  version: 0.15.0-rc19
- changelogEntry:
    - summary: "- CLI now requires that versioned navbars live in new files (@dsinghvi)\
        \ \r\n- CLI supports sending availability (@dsinghvi) \r\n- CLI has new validation\
        \ rules for mdx + filepaths (@dsinghvi) "
      type: chore
  createdAt: "2023-09-13"
  irVersion: 26
  version: 0.15.0-rc18
- changelogEntry:
    - summary: "- Docs support tabs (@dsinghvi) "
      type: chore
  createdAt: "2023-09-10"
  irVersion: 25
  version: 0.15.0-rc17
- changelogEntry:
    - summary: "- Fix and make sure CLI adheres to `--api` flag when filtering API workspaces
        (@dsinghvi) "
      type: chore
  createdAt: "2023-09-09"
  irVersion: 25
  version: 0.15.0-rc16
- changelogEntry:
    - summary: "- Validate markdown for documentation (@dsinghvi) "
      type: chore
  createdAt: "2023-09-06"
  irVersion: 25
  version: 0.15.0-rc15
- changelogEntry:
    - summary: "- Support specifying instance when running docs generation `fern generate
        --docs --instance <url>`"
      type: chore
  createdAt: "2023-09-06"
  irVersion: 25
  version: 0.15.0-rc14
- changelogEntry:
    - summary: "- Support reading `description` on `$ref` fields in OpenAPI (@dsinghvi) "
      type: chore
  createdAt: "2023-09-05"
  irVersion: 25
  version: 0.15.0-rc13
- changelogEntry:
    - summary: Release 0.15.0-rc12
      type: chore
  createdAt: "2023-09-05"
  irVersion: 25
  version: 0.15.0-rc12
- changelogEntry:
    - summary: "- Latest java generators depend on IR v25 to support text/plain responses
        (@dsinghvi) "
      type: chore
  createdAt: "2023-09-05"
  irVersion: 25
  version: 0.15.0-rc11
- changelogEntry:
    - summary: "- Add test definitions for `response: text` "
      type: chore
  createdAt: "2023-09-04"
  irVersion: 25
  version: 0.15.0-rc9
- changelogEntry:
    - summary: "- Support text responses (@dsinghvi) "
      type: chore
  createdAt: "2023-09-04"
  irVersion: 25
  version: 0.15.0-rc8
- changelogEntry:
    - summary: "- OpenAPI importer supports reading `application/octet-stream` requests
        (@dsinghvi) "
      type: chore
  createdAt: "2023-09-04"
  irVersion: 25
  version: 0.15.0-rc10
- changelogEntry:
    - summary: "- OpenAPI Importer handles deduping undiscriminated union types (@dsinghvi) "
      type: chore
  createdAt: "2023-08-31"
  irVersion: 24
  version: 0.15.0-rc7
- changelogEntry:
    - summary: "- Respect audiences for service type graph (@amckinney) "
      type: chore
  createdAt: "2023-08-31"
  irVersion: 24
  version: 0.15.0-rc6
- changelogEntry:
    - summary: "- Support reading `default` key in OpenAPI to account for headers with
        literal value (@dsinghvi) "
      type: chore
  createdAt: "2023-08-30"
  irVersion: 24
  version: 0.15.0-rc5
- changelogEntry:
    - summary: "- fern.config.json version is set to `*` which allows easier integration\
        \ with pnpm (@zachkirsch) \r\n- OpenAPI importer properly reads discriminated\
        \ unions so that discriminants are stripped from subtypes (@dsinghvi) "
      type: chore
  createdAt: "2023-08-30"
  irVersion: 24
  version: 0.15.0-rc4
- changelogEntry:
    - summary: "- Support reading webhooks from OpenAPI specs (@dsinghvi) "
      type: chore
  createdAt: "2023-08-25"
  irVersion: 24
  version: 0.15.0-rc3
- changelogEntry:
    - summary: "- Support uploading images with custom content types such as SVGs (@dsinghvi) "
      type: chore
  createdAt: "2023-08-23"
  irVersion: 24
  version: 0.15.0-rc2
- changelogEntry:
    - summary: "- Update discriminated union detection to handle referenced schemas
        (@dsinghvi) "
      type: chore
  createdAt: "2023-08-18"
  irVersion: 23
  version: 0.15.0-rc1
- changelogEntry:
    - summary: "- **Break**: The fern directory now has a top-level `apis` directory
        to handle apis and docs no longer live within an api definition"
      type: chore
  createdAt: "2023-08-16"
  irVersion: 23
  version: 0.15.0-rc0
- changelogEntry:
    - summary: Release 0.14.4-rc2
      type: chore
  createdAt: "2023-08-14"
  irVersion: 23
  version: 0.14.4-rc2
- changelogEntry:
    - summary: Release 0.14.4-rc1
      type: chore
  createdAt: "2023-08-14"
  irVersion: 23
  version: 0.14.4-rc1
- changelogEntry:
    - summary: CLI handles property names that start with numbers for code generation
        (@dsinghvi)
      type: chore
  createdAt: "2023-08-11"
  irVersion: 23
  version: 0.14.4-rc0
- changelogEntry:
    - summary: "- When `docs` is missing, the CLI should nudge the user to run `fern
        add docs` (@dannysheridan) "
      type: chore
  createdAt: "2023-08-08"
  irVersion: 23
  version: 0.14.3
- changelogEntry:
    - summary: "- When running `fern init --openapi <openapi>` the OpenAPI generator
        wont be included (@dannysheridan) "
      type: chore
  createdAt: "2023-08-08"
  irVersion: 23
  version: 0.14.2
- changelogEntry:
    - summary: "- Rerelease `0.14.0`"
      type: chore
  createdAt: "2023-08-07"
  irVersion: 22
  version: 0.14.1
- changelogEntry:
    - summary: "- The latest Go SDK Generator depends on IR V22 (@amckinney) "
      type: chore
  createdAt: "2023-08-07"
  irVersion: 22
  version: 0.14.0
- changelogEntry:
    - summary: '- Handle `type: "null"` when importing OpenAPI oneOf (@dsinghvi) '
      type: chore
  createdAt: "2023-08-05"
  irVersion: 22
  version: 0.13.0
- changelogEntry:
    - summary: "- No changes"
      type: chore
  createdAt: "2023-08-05"
  irVersion: 22
  version: 0.13.0-rc3
- changelogEntry:
    - summary: "- Java generators now require IR V20 (@dsinghvi) "
      type: chore
  createdAt: "2023-08-03"
  irVersion: 22
  version: 0.13.0-rc2
- changelogEntry:
    - summary: "- OpenAPI generator only includes current package as part of generated
        name (@dsinghvi) "
      type: chore
  createdAt: "2023-08-02"
  irVersion: 22
  version: 0.13.0-rc1
- changelogEntry:
    - summary: "- OpenAPI oneOf subtypes have generated names based on unique properties
        (@dsinghvi) "
      type: chore
  createdAt: "2023-08-02"
  irVersion: 22
  version: 0.13.0-rc0
- changelogEntry:
    - summary: "- OpenAPI importer converts `date-times` appropriately. Before this
        release, datetimes would be converted as strings. (@dsinghvi)"
      type: chore
  createdAt: "2023-08-02"
  irVersion: 22
  version: 0.12.0
- changelogEntry:
    - summary: "- Special case importing oneOf types that are all enums (@dsinghvi) "
      type: chore
  createdAt: "2023-08-02"
  irVersion: 22
  version: 0.11.12
- changelogEntry:
    - summary: "* Add `ServiceTypeReferenceInfo` to IR so that generators can recognize\
        \ what types are referenced from exactly one service (@amckinney).\r\n```yaml\r\
        \n  ServiceTypeReferenceInfo:\r\n    properties:\r\n      typesReferencedOnlyByService:\r\
        \n        docs: \"Types referenced by exactly one service.\"\r\n        type:\
        \ map<commons.ServiceId, list<commons.TypeId>>\r\n      sharedTypes:\r\n   \
        \     docs: \"Types referenced by either zero or multiple services.\"\r\n  \
        \      type: list<commons.TypeId>\r\n```"
      type: chore
  createdAt: "2023-08-01"
  irVersion: 22
  version: 0.11.12-rc2
- changelogEntry:
    - summary: "- Specify license in generators.yml (@amckinney) \r\n```yaml\r\ngroups:\
        \ \r\n  publish: \r\n    - name: fernapi/fern-go-sdk\r\n      version: 0.0.1\r\
        \n      github: \r\n        repository: my-org/my-repo\r\n        license: MIT\
        \ # <------- or Apache-2.0\r\n```"
      type: chore
  createdAt: "2023-07-29"
  irVersion: 22
  version: 0.11.12-rc0
- changelogEntry:
    - summary: "- Support `x-fern-ignore` OpenAPI extension. This extensions configures\
        \ fern to ignore certain endpoints when generating SDKs. (@dsinghvi) \r\n  ```yaml\r\
        \n  paths: \r\n    my/endpoint/path: \r\n      get: \r\n        x-fern-ignore:\
        \ true # <------- fern will skip this endpoint\r\n  ```"
      type: chore
  createdAt: "2023-07-29"
  irVersion: 22
  version: 0.11.12-rc1
- changelogEntry:
    - summary: "- OpenAPI importer handles converting numbers formatted as time-delta
        (@dsinghvi)"
      type: chore
  createdAt: "2023-07-28"
  irVersion: 22
  version: 0.11.11
- changelogEntry:
    - summary: "- OpenAPI importer handles converting servers with `staging` and `production`\
        \ descriptions (@dsinghvi) \r\n- Generators are upgraded in fern init (@dannysheridan)\
        \ \r\n- Documentation markdown paths are validated (@zachkirsch)"
      type: chore
  createdAt: "2023-07-26"
  irVersion: 22
  version: 0.11.10
- changelogEntry:
    - summary: "- handles `x-ndjson` content-type in OpenAPI responses"
      type: chore
  createdAt: "2023-07-24"
  irVersion: 22
  version: 0.11.9
- changelogEntry:
    - summary: Release 0.11.9-rc0
      type: chore
  createdAt: "2023-07-23"
  irVersion: 22
  version: 0.11.9-rc0
- changelogEntry:
    - summary: "- Register custom content types when reading from OpenAPI spec"
      type: chore
  createdAt: "2023-07-23"
  irVersion: 22
  version: 0.11.8
- changelogEntry:
    - summary: "- Register content-types when registering docs (i.e. such as `application/x-ndjson`)"
      type: chore
  createdAt: "2023-07-23"
  irVersion: 22
  version: 0.11.8-rc0
- changelogEntry:
    - summary: Release 0.11.7
      type: chore
  createdAt: "2023-07-23"
  irVersion: 22
  version: 0.11.7
- changelogEntry:
    - summary: Release 0.11.7-rc9
      type: chore
  createdAt: "2023-07-23"
  irVersion: 22
  version: 0.11.7-rc9
- changelogEntry:
    - summary: Release 0.11.7-rc8
      type: chore
  createdAt: "2023-07-23"
  irVersion: 22
  version: 0.11.7-rc8
- changelogEntry:
    - summary: Release 0.11.7-rc7
      type: chore
  createdAt: "2023-07-22"
  irVersion: 22
  version: 0.11.7-rc7
- changelogEntry:
    - summary: Release 0.11.7-rc6
      type: chore
  createdAt: "2023-07-22"
  irVersion: 22
  version: 0.11.7-rc6
- changelogEntry:
    - summary: Release 0.11.7-rc5
      type: chore
  createdAt: "2023-07-22"
  irVersion: 22
  version: 0.11.7-rc5
- changelogEntry:
    - summary: "- Hacky release with sleep 5s before running docker"
      type: chore
  createdAt: "2023-07-21"
  irVersion: 22
  version: 0.11.7-rc4
- changelogEntry:
    - summary: Release 0.11.7-rc3
      type: chore
  createdAt: "2023-07-20"
  irVersion: 22
  version: 0.11.7-rc3
- changelogEntry:
    - summary: "- Pypi token is correctly read in for publishing"
      type: chore
  createdAt: "2023-07-18"
  irVersion: 22
  version: 0.11.7-rc2
- changelogEntry:
    - summary: Release 0.11.7-rc1
      type: chore
  createdAt: "2023-07-14"
  irVersion: 22
  version: 0.11.7-rc1
- changelogEntry:
    - summary: Release 0.11.7-rc0
      type: chore
  createdAt: "2023-07-13"
  irVersion: 22
  version: 0.11.7-rc0
- changelogEntry:
    - summary: Release 0.11.6
      type: chore
  createdAt: "2023-07-11"
  irVersion: 22
  version: 0.11.6
- changelogEntry:
    - summary: Release 0.11.6-rc1
      type: chore
  createdAt: "2023-07-11"
  irVersion: 22
  version: 0.11.6-rc1
- changelogEntry:
    - summary: Release 0.11.6-rc0
      type: chore
  createdAt: "2023-07-11"
  irVersion: 22
  version: 0.11.6-rc0
- changelogEntry:
    - summary: "- Fixes https://github.com/fern-api/fern/issues/1880 (no longer forced
        to define auth if endpoints don't require auth)"
      type: chore
  createdAt: "2023-07-10"
  irVersion: 22
  version: 0.11.5
- changelogEntry:
    - summary: Release 0.11.4
      type: chore
  createdAt: "2023-07-06"
  irVersion: 22
  version: 0.11.4
- changelogEntry:
    - summary: Release 0.11.4-rc0
      type: chore
  createdAt: "2023-07-06"
  irVersion: 22
  version: 0.11.4-rc0
- changelogEntry:
    - summary: Release 0.11.3
      type: chore
  createdAt: "2023-07-06"
  irVersion: 22
  version: 0.11.3
- changelogEntry:
    - summary: Release 0.11.3-rc9
      type: chore
  createdAt: "2023-07-06"
  irVersion: 22
  version: 0.11.3-rc9
- changelogEntry:
    - summary: Release 0.11.3-rc8
      type: chore
  createdAt: "2023-07-06"
  irVersion: 22
  version: 0.11.3-rc8
- changelogEntry:
    - summary: Release 0.11.3-rc7
      type: chore
  createdAt: "2023-07-06"
  irVersion: 22
  version: 0.11.3-rc7
- changelogEntry:
    - summary: Release 0.11.3-rc6
      type: chore
  createdAt: "2023-07-06"
  irVersion: 22
  version: 0.11.3-rc6
- changelogEntry:
    - summary: Release 0.11.3-rc5
      type: chore
  createdAt: "2023-07-06"
  irVersion: 22
  version: 0.11.3-rc5
- changelogEntry:
    - summary: Release 0.11.3-rc10
      type: chore
  createdAt: "2023-07-06"
  irVersion: 22
  version: 0.11.3-rc10
- changelogEntry:
    - summary: Release 0.11.3-rc4
      type: chore
  createdAt: "2023-07-05"
  irVersion: 20
  version: 0.11.3-rc4
- changelogEntry:
    - summary: Release 0.11.3-rc3
      type: chore
  createdAt: "2023-06-28"
  irVersion: 20
  version: 0.11.3-rc3
- changelogEntry:
    - summary: Release 0.11.3-rc2
      type: chore
  createdAt: "2023-06-28"
  irVersion: 20
  version: 0.11.3-rc2
- changelogEntry:
    - summary: "- Support reading `x-fern-audiences` extension so that OpenAPI spec
        users can leverage fern audiences"
      type: chore
  createdAt: "2023-06-28"
  irVersion: 20
  version: 0.11.3-rc1
- changelogEntry:
    - summary: Release 0.11.3-rc0
      type: chore
  createdAt: "2023-06-24"
  irVersion: 20
  version: 0.11.3-rc0
- changelogEntry:
    - summary: Release 0.11.2
      type: chore
  createdAt: "2023-06-23"
  irVersion: 20
  version: 0.11.2
- changelogEntry:
    - summary: Release 0.11.1-rc0
      type: chore
  createdAt: "2023-06-22"
  irVersion: 20
  version: 0.11.1-rc0
- changelogEntry:
    - summary: "- Update OpenAPI Importer logic to handle FastAPI operation ids"
      type: chore
  createdAt: "2023-06-22"
  irVersion: 20
  version: 0.11.0
- changelogEntry:
    - summary: Release 0.10.28
      type: chore
  createdAt: "2023-06-20"
  irVersion: 20
  version: 0.10.28
- changelogEntry:
    - summary: Release 0.10.27
      type: chore
  createdAt: "2023-06-20"
  irVersion: 20
  version: 0.10.27
- changelogEntry:
    - summary: Release 0.10.27-rc0
      type: chore
  createdAt: "2023-06-15"
  irVersion: 20
  version: 0.10.27-rc0
- changelogEntry:
    - summary: Release 0.10.26
      type: chore
  createdAt: "2023-06-15"
  irVersion: 20
  version: 0.10.26
- changelogEntry:
    - summary: Release 0.10.25
      type: chore
  createdAt: "2023-06-15"
  irVersion: 20
  version: 0.10.25
- changelogEntry:
    - summary: Release 0.10.25-rc1
      type: chore
  createdAt: "2023-06-14"
  irVersion: 20
  version: 0.10.25-rc1
- changelogEntry:
    - summary: Release 0.10.25-rc0
      type: chore
  createdAt: "2023-06-13"
  irVersion: 20
  version: 0.10.25-rc0
- changelogEntry:
    - summary: "- Fixes https://github.com/fern-api/fern/issues/1765 so OpenAPI specs
        are not required to have `operationId` or `x-fern-sdk-method-name` "
      type: chore
  createdAt: "2023-06-13"
  irVersion: 20
  version: 0.10.24
- changelogEntry:
    - summary: Release 0.10.23
      type: chore
  createdAt: "2023-06-13"
  irVersion: 20
  version: 0.10.23
- changelogEntry:
    - summary: Release 0.10.23-rc0
      type: chore
  createdAt: "2023-06-12"
  irVersion: 20
  version: 0.10.23-rc0
- changelogEntry:
    - summary: Release 0.10.22
      type: chore
  createdAt: "2023-06-12"
  irVersion: 20
  version: 0.10.22
- changelogEntry:
    - summary: Release 0.10.21
      type: chore
  createdAt: "2023-06-12"
  irVersion: 20
  version: 0.10.21
- changelogEntry:
    - summary: Release 0.10.20
      type: chore
  createdAt: "2023-06-12"
  irVersion: 20
  version: 0.10.20
- changelogEntry:
    - summary: Release 0.10.20-rc0
      type: chore
  createdAt: "2023-06-12"
  irVersion: 20
  version: 0.10.20-rc0
- changelogEntry:
    - summary: Release 0.10.19
      type: chore
  createdAt: "2023-06-12"
  irVersion: 20
  version: 0.10.19
- changelogEntry:
    - summary: Release 0.10.18
      type: chore
  createdAt: "2023-06-11"
  irVersion: 20
  version: 0.10.18
- changelogEntry:
    - summary: Release 0.10.17
      type: chore
  createdAt: "2023-06-11"
  irVersion: 20
  version: 0.10.17
- changelogEntry:
    - summary: Release 0.10.16
      type: chore
  createdAt: "2023-06-11"
  irVersion: 20
  version: 0.10.16
- changelogEntry:
    - summary: Release 0.10.15
      type: chore
  createdAt: "2023-06-10"
  irVersion: 20
  version: 0.10.15
- changelogEntry:
    - summary: Release 0.10.14
      type: chore
  createdAt: "2023-06-10"
  irVersion: 20
  version: 0.10.14
- changelogEntry:
    - summary: Release 0.10.14-rc0
      type: chore
  createdAt: "2023-06-10"
  irVersion: 20
  version: 0.10.14-rc0
- changelogEntry:
    - summary: Release 0.10.13
      type: chore
  createdAt: "2023-06-09"
  irVersion: 20
  version: 0.10.13
- changelogEntry:
    - summary: Release 0.10.13-rc2
      type: chore
  createdAt: "2023-06-09"
  irVersion: 20
  version: 0.10.13-rc2
- changelogEntry:
    - summary: Release 0.10.13-rc1
      type: chore
  createdAt: "2023-06-09"
  irVersion: 20
  version: 0.10.13-rc1
- changelogEntry:
    - summary: Release 0.10.13-rc0
      type: chore
  createdAt: "2023-06-09"
  irVersion: 20
  version: 0.10.13-rc0
- changelogEntry:
    - summary: Release 0.10.12
      type: chore
  createdAt: "2023-06-09"
  irVersion: 20
  version: 0.10.12
- changelogEntry:
    - summary: Release 0.10.11
      type: chore
  createdAt: "2023-06-09"
  irVersion: 20
  version: 0.10.11
- changelogEntry:
    - summary: Release 0.10.11-rc0
      type: chore
  createdAt: "2023-06-08"
  irVersion: 20
  version: 0.10.11-rc0
- changelogEntry:
    - summary: Release 0.10.10
      type: chore
  createdAt: "2023-06-08"
  irVersion: 20
  version: 0.10.10
- changelogEntry:
    - summary: Release 0.10.10-rc2
      type: chore
  createdAt: "2023-06-08"
  irVersion: 20
  version: 0.10.10-rc2
- changelogEntry:
    - summary: Release 0.10.10-rc1
      type: chore
  createdAt: "2023-06-08"
  irVersion: 20
  version: 0.10.10-rc1
- changelogEntry:
    - summary: Release 0.10.10-rc0
      type: chore
  createdAt: "2023-06-08"
  irVersion: 20
  version: 0.10.10-rc0
- changelogEntry:
    - summary: Release 0.10.9
      type: chore
  createdAt: "2023-06-07"
  irVersion: 20
  version: 0.10.9
- changelogEntry:
    - summary: Release 0.10.8
      type: chore
  createdAt: "2023-06-07"
  irVersion: 20
  version: 0.10.8
- changelogEntry:
    - summary: Release 0.10.8-rc0
      type: chore
  createdAt: "2023-06-07"
  irVersion: 20
  version: 0.10.8-rc0
- changelogEntry:
    - summary: Release 0.10.7
      type: chore
  createdAt: "2023-06-06"
  irVersion: 20
  version: 0.10.7
- changelogEntry:
    - summary: Release 0.10.6
      type: chore
  createdAt: "2023-06-06"
  irVersion: 20
  version: 0.10.6
- changelogEntry:
    - summary: Release 0.10.5
      type: chore
  createdAt: "2023-06-06"
  irVersion: 20
  version: 0.10.5
- changelogEntry:
    - summary: Release 0.10.4
      type: chore
  createdAt: "2023-06-06"
  irVersion: 20
  version: 0.10.4
- changelogEntry:
    - summary: Release 0.10.3
      type: chore
  createdAt: "2023-06-06"
  irVersion: 20
  version: 0.10.3
- changelogEntry:
    - summary: Release 0.10.2
      type: chore
  createdAt: "2023-06-05"
  irVersion: 20
  version: 0.10.2
- changelogEntry:
    - summary: Release 0.10.1
      type: chore
  createdAt: "2023-06-05"
  irVersion: 20
  version: 0.10.1
- changelogEntry:
    - summary: "- The docs `domain` must be a full domain ending in `docs.buildwithfern.com`\r\
        \n- `docs.yml` now supports custom-domains so that docs can redirect from a\
        \ custom url"
      type: chore
  createdAt: "2023-06-05"
  irVersion: 20
  version: 0.10.0
- changelogEntry:
    - summary: Release 0.9.10
      type: chore
  createdAt: "2023-06-02"
  irVersion: 20
  version: 0.9.10
- changelogEntry:
    - summary: Release 0.9.10-rc0
      type: chore
  createdAt: "2023-05-31"
  irVersion: 20
  version: 0.9.10-rc0
- changelogEntry:
    - summary: Release 0.9.9
      type: chore
  createdAt: "2023-05-31"
  irVersion: 20
  version: 0.9.9
- changelogEntry:
    - summary: Release 0.9.9-rc4
      type: chore
  createdAt: "2023-05-31"
  irVersion: 20
  version: 0.9.9-rc4
- changelogEntry:
    - summary: Release 0.9.9-rc3
      type: chore
  createdAt: "2023-05-31"
  irVersion: 20
  version: 0.9.9-rc3
- changelogEntry:
    - summary: Release 0.9.9-rc2
      type: chore
  createdAt: "2023-05-31"
  irVersion: 20
  version: 0.9.9-rc2
- changelogEntry:
    - summary: Release 0.9.9-rc1
      type: chore
  createdAt: "2023-05-31"
  irVersion: 20
  version: 0.9.9-rc1
- changelogEntry:
    - summary: Release 0.9.9-rc0
      type: chore
  createdAt: "2023-05-31"
  irVersion: 20
  version: 0.9.9-rc0
- changelogEntry:
    - summary: Release 0.9.8
      type: chore
  createdAt: "2023-05-30"
  irVersion: 20
  version: 0.9.8
- changelogEntry:
    - summary: Release 0.9.8-rc0
      type: chore
  createdAt: "2023-05-30"
  irVersion: 20
  version: 0.9.8-rc0
- changelogEntry:
    - summary: Release 0.9.7
      type: chore
  createdAt: "2023-05-30"
  irVersion: 20
  version: 0.9.7
- changelogEntry:
    - summary: Release 0.9.7-rc2
      type: chore
  createdAt: "2023-05-30"
  irVersion: 20
  version: 0.9.7-rc2
- changelogEntry:
    - summary: Release 0.9.7-rc1
      type: chore
  createdAt: "2023-05-29"
  irVersion: 20
  version: 0.9.7-rc1
- changelogEntry:
    - summary: Release 0.9.7-rc0
      type: chore
  createdAt: "2023-05-29"
  irVersion: 20
  version: 0.9.7-rc0
- changelogEntry:
    - summary: Release 0.9.6
      type: chore
  createdAt: "2023-05-29"
  irVersion: 20
  version: 0.9.6
- changelogEntry:
    - summary: Release 0.9.6-rc1
      type: chore
  createdAt: "2023-05-28"
  irVersion: 20
  version: 0.9.6-rc1
- changelogEntry:
    - summary: Release 0.9.6-rc0
      type: chore
  createdAt: "2023-05-28"
  irVersion: 20
  version: 0.9.6-rc0
- changelogEntry:
    - summary: Release 0.9.5
      type: chore
  createdAt: "2023-05-27"
  irVersion: 20
  version: 0.9.5
- changelogEntry:
    - summary: "- `fern init` reads `FERN_TOKEN` if the user token is not available"
      type: chore
  createdAt: "2023-05-27"
  irVersion: 20
  version: 0.9.4
- changelogEntry:
    - summary: Release 0.9.4-rc3
      type: chore
  createdAt: "2023-05-25"
  irVersion: 20
  version: 0.9.4-rc3
- changelogEntry:
    - summary: Release 0.9.4-rc2
      type: chore
  createdAt: "2023-05-25"
  irVersion: 20
  version: 0.9.4-rc2
- changelogEntry:
    - summary: Release 0.9.4-rc1
      type: chore
  createdAt: "2023-05-25"
  irVersion: 20
  version: 0.9.4-rc1
- changelogEntry:
    - summary: Release 0.9.4-rc0
      type: chore
  createdAt: "2023-05-25"
  irVersion: 20
  version: 0.9.4-rc0
- changelogEntry:
    - summary: Release 0.9.3
      type: chore
  createdAt: "2023-05-24"
  irVersion: 20
  version: 0.9.3
- changelogEntry:
    - summary: Release 0.9.2
      type: chore
  createdAt: "2023-05-24"
  irVersion: 20
  version: 0.9.2
- changelogEntry:
    - summary: Release 0.9.2-rc5
      type: chore
  createdAt: "2023-05-24"
  irVersion: 20
  version: 0.9.2-rc5
- changelogEntry:
    - summary: Release 0.9.2-rc4
      type: chore
  createdAt: "2023-05-24"
  irVersion: 20
  version: 0.9.2-rc4
- changelogEntry:
    - summary: Release 0.9.2-rc3
      type: chore
  createdAt: "2023-05-24"
  irVersion: 20
  version: 0.9.2-rc3
- changelogEntry:
    - summary: Release 0.9.2-rc2
      type: chore
  createdAt: "2023-05-23"
  irVersion: 20
  version: 0.9.2-rc2
- changelogEntry:
    - summary: Release 0.9.2-rc1
      type: chore
  createdAt: "2023-05-23"
  irVersion: 20
  version: 0.9.2-rc1
- changelogEntry:
    - summary: Release 0.9.2-rc0
      type: chore
  createdAt: "2023-05-21"
  irVersion: 20
  version: 0.9.2-rc0
- changelogEntry:
    - summary: Release 0.9.1
      type: chore
  createdAt: "2023-05-20"
  irVersion: 20
  version: 0.9.1
- changelogEntry:
    - summary: Release 0.9.1-rc3
      type: chore
  createdAt: "2023-05-20"
  irVersion: 20
  version: 0.9.1-rc3
- changelogEntry:
    - summary: Release 0.9.1-rc2
      type: chore
  createdAt: "2023-05-19"
  irVersion: 20
  version: 0.9.1-rc2
- changelogEntry:
    - summary: Release 0.9.1-rc1
      type: chore
  createdAt: "2023-05-18"
  irVersion: 20
  version: 0.9.1-rc1
- changelogEntry:
    - summary: Release 0.9.1-rc0
      type: chore
  createdAt: "2023-05-18"
  irVersion: 20
  version: 0.9.1-rc0
- changelogEntry:
    - summary: Running `fern init --openapi <path to openapi>` creates an OpenAPI workspace
      type: chore
  createdAt: "2023-05-17"
  irVersion: 20
  version: 0.9.0
- changelogEntry:
    - summary: Release 0.9.0-rc0
      type: chore
  createdAt: "2023-05-17"
  irVersion: 20
  version: 0.9.0-rc0
- changelogEntry:
    - summary: Add `fern-go-model` generator identifier.
      type: chore
  createdAt: "2023-05-16"
  irVersion: 20
  version: 0.8.25-rc0
- changelogEntry:
    - summary: Release 0.8.24
      type: chore
  createdAt: "2023-05-16"
  irVersion: 20
  version: 0.8.24
- changelogEntry:
    - summary: Release 0.8.23
      type: chore
  createdAt: "2023-05-13"
  irVersion: 20
  version: 0.8.23
- changelogEntry:
    - summary: Release 0.8.22
      type: chore
  createdAt: "2023-05-13"
  irVersion: 20
  version: 0.8.22
- changelogEntry:
    - summary: Release 0.8.21
      type: chore
  createdAt: "2023-05-13"
  irVersion: 20
  version: 0.8.21
- changelogEntry:
    - summary: Release 0.8.20
      type: chore
  createdAt: "2023-05-12"
  irVersion: 20
  version: 0.8.20
- changelogEntry:
    - summary: Release 0.8.20-rc4
      type: chore
  createdAt: "2023-05-12"
  irVersion: 20
  version: 0.8.20-rc4
- changelogEntry:
    - summary: Release 0.8.20-rc3
      type: chore
  createdAt: "2023-05-12"
  irVersion: 20
  version: 0.8.20-rc3
- changelogEntry:
    - summary: Release 0.8.20-rc2
      type: chore
  createdAt: "2023-05-11"
  irVersion: 20
  version: 0.8.20-rc2
- changelogEntry:
    - summary: Release 0.8.20-rc1
      type: chore
  createdAt: "2023-05-11"
  irVersion: 20
  version: 0.8.20-rc1
- changelogEntry:
    - summary: Release 0.8.20-rc0
      type: chore
  createdAt: "2023-05-11"
  irVersion: 20
  version: 0.8.20-rc0
- changelogEntry:
    - summary: Release 0.8.19
      type: chore
  createdAt: "2023-05-11"
  irVersion: 20
  version: 0.8.19
- changelogEntry:
    - summary: Release 0.8.19-rc9
      type: chore
  createdAt: "2023-05-11"
  irVersion: 20
  version: 0.8.19-rc9
- changelogEntry:
    - summary: Release 0.8.19-rc8
      type: chore
  createdAt: "2023-05-11"
  irVersion: 20
  version: 0.8.19-rc8
- changelogEntry:
    - summary: Release 0.8.19-rc7
      type: chore
  createdAt: "2023-05-10"
  irVersion: 20
  version: 0.8.19-rc7
- changelogEntry:
    - summary: Release 0.8.19-rc6
      type: chore
  createdAt: "2023-05-10"
  irVersion: 20
  version: 0.8.19-rc6
- changelogEntry:
    - summary: Release 0.8.19-rc5
      type: chore
  createdAt: "2023-05-10"
  irVersion: 20
  version: 0.8.19-rc5
- changelogEntry:
    - summary: Release 0.8.19-rc4
      type: chore
  createdAt: "2023-05-10"
  irVersion: 20
  version: 0.8.19-rc4
- changelogEntry:
    - summary: Release 0.8.19-rc3
      type: chore
  createdAt: "2023-05-10"
  irVersion: 20
  version: 0.8.19-rc3
- changelogEntry:
    - summary: Release 0.8.19-rc2
      type: chore
  createdAt: "2023-05-10"
  irVersion: 20
  version: 0.8.19-rc2
- changelogEntry:
    - summary: Release 0.8.19-rc1
      type: chore
  createdAt: "2023-05-10"
  irVersion: 20
  version: 0.8.19-rc1
- changelogEntry:
    - summary: Release 0.8.19-rc0
      type: chore
  createdAt: "2023-05-10"
  irVersion: 20
  version: 0.8.19-rc0
- changelogEntry:
    - summary: Release 0.8.18
      type: chore
  createdAt: "2023-05-08"
  irVersion: 20
  version: 0.8.18
- changelogEntry:
    - summary: Release 0.8.17
      type: chore
  createdAt: "2023-05-08"
  irVersion: 20
  version: 0.8.17
- changelogEntry:
    - summary: Release 0.8.17-rc3
      type: chore
  createdAt: "2023-05-08"
  irVersion: 20
  version: 0.8.17-rc3
- changelogEntry:
    - summary: Release 0.8.17-rc2
      type: chore
  createdAt: "2023-05-08"
  irVersion: 20
  version: 0.8.17-rc2
- changelogEntry:
    - summary: Release 0.8.17-rc1
      type: chore
  createdAt: "2023-05-08"
  irVersion: 20
  version: 0.8.17-rc1
- changelogEntry:
    - summary: Release 0.8.17-rc0
      type: chore
  createdAt: "2023-05-08"
  irVersion: 20
  version: 0.8.17-rc0
- changelogEntry:
    - summary: Release 0.8.16-rc9
      type: chore
  createdAt: "2023-05-08"
  irVersion: 20
  version: 0.8.16-rc9
- changelogEntry:
    - summary: Release 0.8.16-rc8
      type: chore
  createdAt: "2023-05-08"
  irVersion: 19
  version: 0.8.16-rc8
- changelogEntry:
    - summary: Release 0.8.16-rc7
      type: chore
  createdAt: "2023-05-08"
  irVersion: 19
  version: 0.8.16-rc7
- changelogEntry:
    - summary: Release 0.8.16-rc6
      type: chore
  createdAt: "2023-05-08"
  irVersion: 19
  version: 0.8.16-rc6
- changelogEntry:
    - summary: Release 0.8.16-rc5
      type: chore
  createdAt: "2023-05-08"
  irVersion: 19
  version: 0.8.16-rc5
- changelogEntry:
    - summary: Release 0.8.16-rc11
      type: chore
  createdAt: "2023-05-08"
  irVersion: 20
  version: 0.8.16-rc11
- changelogEntry:
    - summary: Release 0.8.16-rc10
      type: chore
  createdAt: "2023-05-08"
  irVersion: 20
  version: 0.8.16-rc10
- changelogEntry:
    - summary: Release 0.8.16-rc4
      type: chore
  createdAt: "2023-05-07"
  irVersion: 19
  version: 0.8.16-rc4
- changelogEntry:
    - summary: Release 0.8.16-rc3
      type: chore
  createdAt: "2023-05-07"
  irVersion: 19
  version: 0.8.16-rc3
- changelogEntry:
    - summary: Release 0.8.16-rc2
      type: chore
  createdAt: "2023-05-07"
  irVersion: 19
  version: 0.8.16-rc2
- changelogEntry:
    - summary: Release 0.8.16-rc1
      type: chore
  createdAt: "2023-05-07"
  irVersion: 19
  version: 0.8.16-rc1
- changelogEntry:
    - summary: Release 0.8.16-rc0
      type: chore
  createdAt: "2023-05-07"
  irVersion: 19
  version: 0.8.16-rc0
- changelogEntry:
    - summary: Release 0.8.15
      type: chore
  createdAt: "2023-05-07"
  irVersion: 19
  version: 0.8.15
- changelogEntry:
    - summary: Release 0.8.14
      type: chore
  createdAt: "2023-05-07"
  irVersion: 19
  version: 0.8.14
- changelogEntry:
    - summary: Release 0.8.13
      type: chore
  createdAt: "2023-05-07"
  irVersion: 19
  version: 0.8.13
- changelogEntry:
    - summary: Release 0.8.13-rc2
      type: chore
  createdAt: "2023-05-07"
  irVersion: 19
  version: 0.8.13-rc2
- changelogEntry:
    - summary: Release 0.8.13-rc1
      type: chore
  createdAt: "2023-05-07"
  irVersion: 19
  version: 0.8.13-rc1
- changelogEntry:
    - summary: Release 0.8.13-rc0
      type: chore
  createdAt: "2023-05-06"
  irVersion: 19
  version: 0.8.13-rc0
- changelogEntry:
    - summary: Release 0.8.12
      type: chore
  createdAt: "2023-05-05"
  irVersion: 19
  version: 0.8.12
- changelogEntry:
    - summary: Release 0.8.11
      type: chore
  createdAt: "2023-05-05"
  irVersion: 19
  version: 0.8.11
- changelogEntry:
    - summary: Release 0.8.10
      type: chore
  createdAt: "2023-05-05"
  irVersion: 19
  version: 0.8.10
- changelogEntry:
    - summary: Release 0.8.9
      type: chore
  createdAt: "2023-05-04"
  irVersion: 19
  version: 0.8.9
- changelogEntry:
    - summary: Release 0.8.8
      type: chore
  createdAt: "2023-05-04"
  irVersion: 19
  version: 0.8.8
- changelogEntry:
    - summary: Release 0.8.7
      type: chore
  createdAt: "2023-05-04"
  irVersion: 19
  version: 0.8.7
- changelogEntry:
    - summary: Release 0.8.6
      type: chore
  createdAt: "2023-05-03"
  irVersion: 19
  version: 0.8.6
- changelogEntry:
    - summary: Release 0.8.6-rc2
      type: chore
  createdAt: "2023-05-03"
  irVersion: 19
  version: 0.8.6-rc2
- changelogEntry:
    - summary: Release 0.8.6-rc1
      type: chore
  createdAt: "2023-05-03"
  irVersion: 19
  version: 0.8.6-rc1
- changelogEntry:
    - summary: Release 0.8.6-rc0
      type: chore
  createdAt: "2023-05-03"
  irVersion: 19
  version: 0.8.6-rc0
- changelogEntry:
    - summary: Release 0.8.5
      type: chore
  createdAt: "2023-05-03"
  irVersion: 19
  version: 0.8.5
- changelogEntry:
    - summary: Release 0.8.4
      type: chore
  createdAt: "2023-05-03"
  irVersion: 19
  version: 0.8.4
- changelogEntry:
    - summary: Release 0.8.3
      type: chore
  createdAt: "2023-05-03"
  irVersion: 19
  version: 0.8.3
- changelogEntry:
    - summary: Release 0.8.2
      type: chore
  createdAt: "2023-05-03"
  irVersion: 19
  version: 0.8.2
- changelogEntry:
    - summary: Release 0.8.1
      type: chore
  createdAt: "2023-05-02"
  irVersion: 19
  version: 0.8.1
- changelogEntry:
    - summary: Release 0.8.0
      type: chore
  createdAt: "2023-05-02"
  irVersion: 19
  version: 0.8.0
- changelogEntry:
    - summary: Release 0.8.0-rc9
      type: chore
  createdAt: "2023-05-02"
  irVersion: 19
  version: 0.8.0-rc9
- changelogEntry:
    - summary: Release 0.8.0-rc8
      type: chore
  createdAt: "2023-05-02"
  irVersion: 19
  version: 0.8.0-rc8
- changelogEntry:
    - summary: Release 0.8.0-rc7
      type: chore
  createdAt: "2023-05-02"
  irVersion: 19
  version: 0.8.0-rc7
- changelogEntry:
    - summary: Release 0.8.0-rc6
      type: chore
  createdAt: "2023-05-02"
  irVersion: 19
  version: 0.8.0-rc6
- changelogEntry:
    - summary: Release 0.8.0-rc5
      type: chore
  createdAt: "2023-05-02"
  irVersion: 19
  version: 0.8.0-rc5
- changelogEntry:
    - summary: Release 0.8.0-rc4
      type: chore
  createdAt: "2023-05-02"
  irVersion: 19
  version: 0.8.0-rc4
- changelogEntry:
    - summary: Release 0.8.0-rc3
      type: chore
  createdAt: "2023-05-02"
  irVersion: 19
  version: 0.8.0-rc3
- changelogEntry:
    - summary: Release 0.8.0-rc2
      type: chore
  createdAt: "2023-05-02"
  irVersion: 19
  version: 0.8.0-rc2
- changelogEntry:
    - summary: Release 0.8.0-rc1
      type: chore
  createdAt: "2023-05-02"
  irVersion: 19
  version: 0.8.0-rc1
- changelogEntry:
    - summary: Release 0.8.0-rc0
      type: chore
  createdAt: "2023-05-02"
  irVersion: 19
  version: 0.8.0-rc0
- changelogEntry:
    - summary: Release 0.7.5-rc17
      type: chore
  createdAt: "2023-05-02"
  irVersion: 19
  version: 0.7.5-rc17
- changelogEntry:
    - summary: Release 0.7.5-rc9
      type: chore
  createdAt: "2023-05-01"
  irVersion: 19
  version: 0.7.5-rc9
- changelogEntry:
    - summary: Release 0.7.5-rc8
      type: chore
  createdAt: "2023-05-01"
  irVersion: 19
  version: 0.7.5-rc8
- changelogEntry:
    - summary: Release 0.7.5-rc7
      type: chore
  createdAt: "2023-05-01"
  irVersion: 19
  version: 0.7.5-rc7
- changelogEntry:
    - summary: Release 0.7.5-rc16
      type: chore
  createdAt: "2023-05-01"
  irVersion: 19
  version: 0.7.5-rc16
- changelogEntry:
    - summary: Release 0.7.5-rc15
      type: chore
  createdAt: "2023-05-01"
  irVersion: 19
  version: 0.7.5-rc15
- changelogEntry:
    - summary: Release 0.7.5-rc14
      type: chore
  createdAt: "2023-05-01"
  irVersion: 19
  version: 0.7.5-rc14
- changelogEntry:
    - summary: Release 0.7.5-rc13
      type: chore
  createdAt: "2023-05-01"
  irVersion: 19
  version: 0.7.5-rc13
- changelogEntry:
    - summary: Release 0.7.5-rc12
      type: chore
  createdAt: "2023-05-01"
  irVersion: 19
  version: 0.7.5-rc12
- changelogEntry:
    - summary: Release 0.7.5-rc11
      type: chore
  createdAt: "2023-05-01"
  irVersion: 19
  version: 0.7.5-rc11
- changelogEntry:
    - summary: Release 0.7.5-rc10
      type: chore
  createdAt: "2023-05-01"
  irVersion: 19
  version: 0.7.5-rc10
- changelogEntry:
    - summary: Release 0.7.5-rc6
      type: chore
  createdAt: "2023-04-30"
  irVersion: 19
  version: 0.7.5-rc6
- changelogEntry:
    - summary: Release 0.7.5-rc5
      type: chore
  createdAt: "2023-04-30"
  irVersion: 19
  version: 0.7.5-rc5
- changelogEntry:
    - summary: Release 0.7.5-rc4
      type: chore
  createdAt: "2023-04-30"
  irVersion: 19
  version: 0.7.5-rc4
- changelogEntry:
    - summary: Release 0.7.5-rc3
      type: chore
  createdAt: "2023-04-30"
  irVersion: 19
  version: 0.7.5-rc3
- changelogEntry:
    - summary: Release 0.7.5-rc2
      type: chore
  createdAt: "2023-04-30"
  irVersion: 19
  version: 0.7.5-rc2
- changelogEntry:
    - summary: Release 0.7.5-rc1
      type: chore
  createdAt: "2023-04-30"
  irVersion: 18
  version: 0.7.5-rc1
- changelogEntry:
    - summary: Release 0.7.5-rc0
      type: chore
  createdAt: "2023-04-28"
  irVersion: 18
  version: 0.7.5-rc0
- changelogEntry:
    - summary: Release 0.7.4
      type: chore
  createdAt: "2023-04-23"
  irVersion: 18
  version: 0.7.4
- changelogEntry:
    - summary: Release 0.7.4-rc1
      type: chore
  createdAt: "2023-04-23"
  irVersion: 18
  version: 0.7.4-rc1
- changelogEntry:
    - summary: Release 0.7.4-rc0
      type: chore
  createdAt: "2023-04-23"
  irVersion: 18
  version: 0.7.4-rc0
- changelogEntry:
    - summary: Release 0.7.3
      type: chore
  createdAt: "2023-04-23"
  irVersion: 18
  version: 0.7.3
- changelogEntry:
    - summary: Release 0.7.3-rc0
      type: chore
  createdAt: "2023-04-23"
  irVersion: 18
  version: 0.7.3-rc0
- changelogEntry:
    - summary: Release 0.7.2
      type: chore
  createdAt: "2023-04-23"
  irVersion: 18
  version: 0.7.2
- changelogEntry:
    - summary: Release 0.7.1
      type: chore
  createdAt: "2023-04-23"
  irVersion: 18
  version: 0.7.1
- changelogEntry:
    - summary: Release 0.7.1-rc1
      type: chore
  createdAt: "2023-04-23"
  irVersion: 18
  version: 0.7.1-rc1
- changelogEntry:
    - summary: Release 0.7.1-rc0
      type: chore
  createdAt: "2023-04-23"
  irVersion: 18
  version: 0.7.1-rc0
- changelogEntry:
    - summary: Release 0.7.0
      type: chore
  createdAt: "2023-04-21"
  irVersion: 18
  version: 0.7.0
- changelogEntry:
    - summary: Release 0.7.0-rc1
      type: chore
  createdAt: "2023-04-21"
  irVersion: 18
  version: 0.7.0-rc1
- changelogEntry:
    - summary: Release 0.7.0-rc0
      type: chore
  createdAt: "2023-04-21"
  irVersion: 18
  version: 0.7.0-rc0
- changelogEntry:
    - summary: Release 0.6.12
      type: chore
  createdAt: "2023-04-19"
  irVersion: 18
  version: 0.6.12
- changelogEntry:
    - summary: Release 0.6.11
      type: chore
  createdAt: "2023-04-19"
  irVersion: 18
  version: 0.6.11
- changelogEntry:
    - summary: Release 0.6.11-rc2
      type: chore
  createdAt: "2023-04-17"
  irVersion: 18
  version: 0.6.11-rc2
- changelogEntry:
    - summary: Release 0.6.11-rc1
      type: chore
  createdAt: "2023-04-17"
  irVersion: 18
  version: 0.6.11-rc1
- changelogEntry:
    - summary: Release 0.6.11-rc0
      type: chore
  createdAt: "2023-04-17"
  irVersion: 18
  version: 0.6.11-rc0
- changelogEntry:
    - summary: Release 0.6.10
      type: chore
  createdAt: "2023-04-04"
  irVersion: 16
  version: 0.6.10
- changelogEntry:
    - summary: Release 0.6.10-rc4
      type: chore
  createdAt: "2023-04-03"
  irVersion: 16
  version: 0.6.10-rc4
- changelogEntry:
    - summary: Release 0.6.10-rc3
      type: chore
  createdAt: "2023-04-03"
  irVersion: 16
  version: 0.6.10-rc3
- changelogEntry:
    - summary: Release 0.6.10-rc2
      type: chore
  createdAt: "2023-04-03"
  irVersion: 16
  version: 0.6.10-rc2
- changelogEntry:
    - summary: Release 0.6.10-rc1
      type: chore
  createdAt: "2023-04-02"
  irVersion: 16
  version: 0.6.10-rc1
- changelogEntry:
    - summary: Release 0.6.10-rc0
      type: chore
  createdAt: "2023-04-02"
  irVersion: 16
  version: 0.6.10-rc0
- changelogEntry:
    - summary: Release 0.6.9
      type: chore
  createdAt: "2023-04-02"
  irVersion: 16
  version: 0.6.9
- changelogEntry:
    - summary: Release 0.6.8
      type: chore
  createdAt: "2023-04-02"
  irVersion: 16
  version: 0.6.8
- changelogEntry:
    - summary: Release 0.6.7
      type: chore
  createdAt: "2023-04-01"
  irVersion: 16
  version: 0.6.7
- changelogEntry:
    - summary: Release 0.6.7-rc0
      type: chore
  createdAt: "2023-04-01"
  irVersion: 16
  version: 0.6.7-rc0
- changelogEntry:
    - summary: Release 0.6.6
      type: chore
  createdAt: "2023-03-31"
  irVersion: 16
  version: 0.6.6
- changelogEntry:
    - summary: Release 0.6.5
      type: chore
  createdAt: "2023-03-31"
  irVersion: 16
  version: 0.6.5
- changelogEntry:
    - summary: Release 0.6.5-rc1
      type: chore
  createdAt: "2023-03-31"
  irVersion: 16
  version: 0.6.5-rc1
- changelogEntry:
    - summary: Release 0.6.5-rc0
      type: chore
  createdAt: "2023-03-30"
  irVersion: 16
  version: 0.6.5-rc0
- changelogEntry:
    - summary: Release 0.6.4
      type: chore
  createdAt: "2023-03-30"
  irVersion: 16
  version: 0.6.4
- changelogEntry:
    - summary: Release 0.6.3
      type: chore
  createdAt: "2023-03-30"
  irVersion: 16
  version: 0.6.3
- changelogEntry:
    - summary: Release 0.6.3-rc1
      type: chore
  createdAt: "2023-03-30"
  irVersion: 16
  version: 0.6.3-rc1
- changelogEntry:
    - summary: Release 0.6.3-rc0
      type: chore
  createdAt: "2023-03-30"
  irVersion: 16
  version: 0.6.3-rc0
- changelogEntry:
    - summary: Release 0.6.2
      type: chore
  createdAt: "2023-03-29"
  irVersion: 16
  version: 0.6.2
- changelogEntry:
    - summary: Release 0.6.2-rc2
      type: chore
  createdAt: "2023-03-29"
  irVersion: 16
  version: 0.6.2-rc2
- changelogEntry:
    - summary: Release 0.6.2-rc1
      type: chore
  createdAt: "2023-03-29"
  irVersion: 16
  version: 0.6.2-rc1
- changelogEntry:
    - summary: Release 0.6.2-rc0
      type: chore
  createdAt: "2023-03-28"
  irVersion: 16
  version: 0.6.2-rc0
- changelogEntry:
    - summary: Release 0.6.1
      type: chore
  createdAt: "2023-03-28"
  irVersion: 15
  version: 0.6.1
- changelogEntry:
    - summary: Release 0.6.0
      type: chore
  createdAt: "2023-03-28"
  irVersion: 15
  version: 0.6.0
- changelogEntry:
    - summary: Release 0.5.4
      type: chore
  createdAt: "2023-03-28"
  irVersion: 15
  version: 0.5.4
- changelogEntry:
    - summary: Release 0.5.4-rc4
      type: chore
  createdAt: "2023-03-28"
  irVersion: 15
  version: 0.5.4-rc4
- changelogEntry:
    - summary: Release 0.5.4-rc3
      type: chore
  createdAt: "2023-03-26"
  irVersion: 15
  version: 0.5.4-rc3
- changelogEntry:
    - summary: Release 0.5.4-rc2
      type: chore
  createdAt: "2023-03-24"
  irVersion: 15
  version: 0.5.4-rc2
- changelogEntry:
    - summary: Release 0.5.4-rc1
      type: chore
  createdAt: "2023-03-24"
  irVersion: 15
  version: 0.5.4-rc1
- changelogEntry:
    - summary: Release 0.5.4-rc0
      type: chore
  createdAt: "2023-03-24"
  irVersion: 15
  version: 0.5.4-rc0
- changelogEntry:
    - summary: Release 0.5.3
      type: chore
  createdAt: "2023-03-20"
  irVersion: 14
  version: 0.5.3
- changelogEntry:
    - summary: Release 0.5.3-rc6
      type: chore
  createdAt: "2023-03-20"
  irVersion: 14
  version: 0.5.3-rc6
- changelogEntry:
    - summary: Release 0.5.3-rc5
      type: chore
  createdAt: "2023-03-19"
  irVersion: 14
  version: 0.5.3-rc5
- changelogEntry:
    - summary: Release 0.5.3-rc4
      type: chore
  createdAt: "2023-03-19"
  irVersion: 14
  version: 0.5.3-rc4
- changelogEntry:
    - summary: Release 0.5.3-rc3
      type: chore
  createdAt: "2023-03-13"
  irVersion: 13
  version: 0.5.3-rc3
- changelogEntry:
    - summary: Release 0.5.3-rc2
      type: chore
  createdAt: "2023-03-13"
  irVersion: 13
  version: 0.5.3-rc2
- changelogEntry:
    - summary: Release 0.5.3-rc1
      type: chore
  createdAt: "2023-03-11"
  irVersion: 13
  version: 0.5.3-rc1
- changelogEntry:
    - summary: Release 0.5.3-rc0
      type: chore
  createdAt: "2023-03-11"
  irVersion: 13
  version: 0.5.3-rc0
- changelogEntry:
    - summary: Release 0.5.2
      type: chore
  createdAt: "2023-03-10"
  irVersion: 12
  version: 0.5.2
- changelogEntry:
    - summary: Release 0.5.1
      type: chore
  createdAt: "2023-03-09"
  irVersion: 12
  version: 0.5.1
- changelogEntry:
    - summary: "## What's Changed\r\n* Support http streams in responses by @zachkirsch\
        \ in https://github.com/fern-api/fern/pull/1365\r\n* fix: introduce undiscriminated\
        \ unions by @dsinghvi in https://github.com/fern-api/fern/pull/1367\r\n* Add\
        \ release blocker for undiscriminated unions by @zachkirsch in https://github.com/fern-api/fern/pull/1369\r\
        \n* Fix undiscriminated union rule by @zachkirsch in https://github.com/fern-api/fern/pull/1370\r\
        \n* Add file upload by @zachkirsch in https://github.com/fern-api/fern/pull/1366\r\
        \n* Rename property key to bodyProperty by @zachkirsch in https://github.com/fern-api/fern/pull/1371\r\
        \n* Add optional files by @zachkirsch in https://github.com/fern-api/fern/pull/1372\r\
        \n* ts generator versions above `0.5.0-rc0-6` use IR V12 by @dsinghvi in https://github.com/fern-api/fern/pull/1373\r\
        \n* Make File a reserved keyword in TS by @zachkirsch in https://github.com/fern-api/fern/pull/1374\r\
        \n* Add query-param stream condition by @zachkirsch in https://github.com/fern-api/fern/pull/1375\r\
        \n* fix: audiences works with subpackages and packages by @dsinghvi in https://github.com/fern-api/fern/pull/1376\r\
        \n* Fix docs in file properties by @zachkirsch in https://github.com/fern-api/fern/pull/1378\r\
        \n* Update import reference in OpenAPIMigrator by @TeisJayaswal in https://github.com/fern-api/fern/pull/1380\r\
        \n* fix: add missing `MovieId` type by @codebender828 in https://github.com/fern-api/fern/pull/1381\r\
        \n* Only disallow 'body' wrapper properties when there's a referenced request\
        \ body by @zachkirsch in https://github.com/fern-api/fern/pull/1382\r\n\r\n\
        ## New Contributors\r\n* @codebender828 made their first contribution in https://github.com/fern-api/fern/pull/1381\r\
        \n\r\n**Full Changelog**: https://github.com/fern-api/fern/compare/0.4.32...0.5.0"
      type: chore
  createdAt: "2023-03-09"
  irVersion: 12
  version: 0.5.0
- changelogEntry:
    - summary: Release 0.4.33-rc7
      type: chore
  createdAt: "2023-03-09"
  irVersion: 12
  version: 0.4.33-rc7
- changelogEntry:
    - summary: Release 0.4.33-rc6
      type: chore
  createdAt: "2023-03-09"
  irVersion: 12
  version: 0.4.33-rc6
- changelogEntry:
    - summary: Release 0.4.33-rc5
      type: chore
  createdAt: "2023-03-08"
  irVersion: 12
  version: 0.4.33-rc5
- changelogEntry:
    - summary: Release 0.4.33-rc4
      type: chore
  createdAt: "2023-03-08"
  irVersion: 12
  version: 0.4.33-rc4
- changelogEntry:
    - summary: Release 0.4.33-rc3
      type: chore
  createdAt: "2023-03-08"
  irVersion: 12
  version: 0.4.33-rc3
- changelogEntry:
    - summary: Release 0.4.33-rc2
      type: chore
  createdAt: "2023-03-08"
  irVersion: 12
  version: 0.4.33-rc2
- changelogEntry:
    - summary: Release 0.4.33-rc1
      type: chore
  createdAt: "2023-03-08"
  irVersion: 12
  version: 0.4.33-rc1
- changelogEntry:
    - summary: Release 0.4.33-rc0
      type: chore
  createdAt: "2023-03-07"
  irVersion: 12
  version: 0.4.33-rc0
- changelogEntry:
    - summary: Release 0.4.32-rc5
      type: chore
  createdAt: "2023-03-07"
  irVersion: 12
  version: 0.4.32-rc5
- changelogEntry:
    - summary: Release 0.4.32
      type: chore
  createdAt: "2023-03-06"
  irVersion: 11
  version: 0.4.32
- changelogEntry:
    - summary: Release 0.4.32-rc4
      type: chore
  createdAt: "2023-03-06"
  irVersion: 11
  version: 0.4.32-rc4
- changelogEntry:
    - summary: Release 0.4.32-rc3
      type: chore
  createdAt: "2023-03-06"
  irVersion: 11
  version: 0.4.32-rc3
- changelogEntry:
    - summary: Release 0.4.32-rc2
      type: chore
  createdAt: "2023-03-06"
  irVersion: 11
  version: 0.4.32-rc2
- changelogEntry:
    - summary: Release 0.4.32-rc1
      type: chore
  createdAt: "2023-03-06"
  irVersion: 11
  version: 0.4.32-rc1
- changelogEntry:
    - summary: Release 0.4.32-rc0
      type: chore
  createdAt: "2023-03-05"
  irVersion: 9
  version: 0.4.32-rc0
- changelogEntry:
    - summary: Release 0.4.31-rc3
      type: chore
  createdAt: "2023-03-04"
  irVersion: 9
  version: 0.4.31-rc3
- changelogEntry:
    - summary: Release 0.4.31
      type: chore
  createdAt: "2023-03-04"
  irVersion: 9
  version: 0.4.31
- changelogEntry:
    - summary: Release 0.4.31-rc4
      type: chore
  createdAt: "2023-03-04"
  irVersion: 9
  version: 0.4.31-rc4
- changelogEntry:
    - summary: Release 0.4.31-rc2
      type: chore
  createdAt: "2023-03-04"
  irVersion: 9
  version: 0.4.31-rc2
- changelogEntry:
    - summary: Release 0.4.31-rc1
      type: chore
  createdAt: "2023-03-04"
  irVersion: 9
  version: 0.4.31-rc1
- changelogEntry:
    - summary: Release 0.4.30
      type: chore
  createdAt: "2023-03-03"
  irVersion: 9
  version: 0.4.30
- changelogEntry:
    - summary: Release 0.4.29
      type: chore
  createdAt: "2023-03-03"
  irVersion: 9
  version: 0.4.29
- changelogEntry:
    - summary: Release 0.4.28-rc4
      type: chore
  createdAt: "2023-03-03"
  irVersion: 9
  version: 0.4.28-rc4
- changelogEntry:
    - summary: Release 0.4.28-rc3
      type: chore
  createdAt: "2023-03-03"
  irVersion: 9
  version: 0.4.28-rc3
- changelogEntry:
    - summary: Release 0.4.28-rc2
      type: chore
  createdAt: "2023-03-02"
  irVersion: 9
  version: 0.4.28-rc2
- changelogEntry:
    - summary: Release 0.4.28-rc1
      type: chore
  createdAt: "2023-03-02"
  irVersion: 9
  version: 0.4.28-rc1
- changelogEntry:
    - summary: Release 0.4.28-rc0
      type: chore
  createdAt: "2023-03-02"
  irVersion: 9
  version: 0.4.28-rc0
- changelogEntry:
    - summary: Release 0.4.27-rc2
      type: chore
  createdAt: "2023-03-02"
  irVersion: 9
  version: 0.4.27-rc2
- changelogEntry:
    - summary: Release 0.4.27
      type: chore
  createdAt: "2023-03-02"
  irVersion: 9
  version: 0.4.27
- changelogEntry:
    - summary: Release 0.4.27-rc1
      type: chore
  createdAt: "2023-03-02"
  irVersion: 9
  version: 0.4.27-rc1
- changelogEntry:
    - summary: Release 0.4.27-rc0
      type: chore
  createdAt: "2023-03-01"
  irVersion: 9
  version: 0.4.27-rc0
- changelogEntry:
    - summary: Release 0.4.26
      type: chore
  createdAt: "2023-02-25"
  irVersion: 9
  version: 0.4.26
- changelogEntry:
    - summary: Release 0.4.25
      type: chore
  createdAt: "2023-02-25"
  irVersion: 9
  version: 0.4.25
- changelogEntry:
    - summary: Release 0.4.24
      type: chore
  createdAt: "2023-02-23"
  irVersion: 9
  version: 0.4.24
- changelogEntry:
    - summary: Release 0.4.24-rc1
      type: chore
  createdAt: "2023-02-21"
  irVersion: 9
  version: 0.4.24-rc1
- changelogEntry:
    - summary: Release 0.4.24-rc0
      type: chore
  createdAt: "2023-02-20"
  irVersion: 9
  version: 0.4.24-rc0
- changelogEntry:
    - summary: Release 0.4.23
      type: chore
  createdAt: "2023-02-16"
  irVersion: 8
  version: 0.4.23
- changelogEntry:
    - summary: Release 0.4.23-rc0
      type: chore
  createdAt: "2023-02-16"
  irVersion: 8
  version: 0.4.23-rc0
- changelogEntry:
    - summary: Release 0.4.22
      type: chore
  createdAt: "2023-02-12"
  irVersion: 8
  version: 0.4.22
- changelogEntry:
    - summary: Release 0.4.21
      type: chore
  createdAt: "2023-02-12"
  irVersion: 8
  version: 0.4.21
- changelogEntry:
    - summary: Release 0.4.20
      type: chore
  createdAt: "2023-02-12"
  irVersion: 8
  version: 0.4.20
- changelogEntry:
    - summary: Release 0.4.20-rc1
      type: chore
  createdAt: "2023-02-09"
  irVersion: 8
  version: 0.4.20-rc1
- changelogEntry:
    - summary: Release 0.4.20-rc0
      type: chore
  createdAt: "2023-02-09"
  irVersion: 8
  version: 0.4.20-rc0
- changelogEntry:
    - summary: Release 0.4.19-rc1
      type: chore
  createdAt: "2023-02-09"
  irVersion: 8
  version: 0.4.19-rc1
- changelogEntry:
    - summary: Release 0.4.19
      type: chore
  createdAt: "2023-02-09"
  irVersion: 8
  version: 0.4.19
- changelogEntry:
    - summary: Release 0.4.19-rc2
      type: chore
  createdAt: "2023-02-09"
  irVersion: 8
  version: 0.4.19-rc2
- changelogEntry:
    - summary: Release 0.4.19-rc0
      type: chore
  createdAt: "2023-02-09"
  irVersion: 8
  version: 0.4.19-rc0
- changelogEntry:
    - summary: Release 0.4.18
      type: chore
  createdAt: "2023-02-07"
  irVersion: 8
  version: 0.4.18
- changelogEntry:
    - summary: Release 0.4.17
      type: chore
  createdAt: "2023-02-06"
  irVersion: 8
  version: 0.4.17
- changelogEntry:
    - summary: Release 0.4.17-rc0
      type: chore
  createdAt: "2023-02-06"
  irVersion: 8
  version: 0.4.17-rc0
- changelogEntry:
    - summary: Release 0.4.16
      type: chore
  createdAt: "2023-02-06"
  irVersion: 8
  version: 0.4.16
- changelogEntry:
    - summary: Release 0.4.15
      type: chore
  createdAt: "2023-02-06"
  irVersion: 8
  version: 0.4.15
- changelogEntry:
    - summary: Release 0.4.15-rc0
      type: chore
  createdAt: "2023-02-06"
  irVersion: 8
  version: 0.4.15-rc0
- changelogEntry:
    - summary: Release 0.4.14
      type: chore
  createdAt: "2023-02-05"
  irVersion: 8
  version: 0.4.14
- changelogEntry:
    - summary: Release 0.4.13
      type: chore
  createdAt: "2023-02-04"
  irVersion: 8
  version: 0.4.13
- changelogEntry:
    - summary: Release 0.4.12
      type: chore
  createdAt: "2023-02-02"
  irVersion: 8
  version: 0.4.12
- changelogEntry:
    - summary: Release 0.4.12-rc0
      type: chore
  createdAt: "2023-02-02"
  irVersion: 8
  version: 0.4.12-rc0
- changelogEntry:
    - summary: Release 0.4.11
      type: chore
  createdAt: "2023-02-02"
  irVersion: 8
  version: 0.4.11
- changelogEntry:
    - summary: Release 0.4.11-rc1
      type: chore
  createdAt: "2023-02-02"
  irVersion: 8
  version: 0.4.11-rc1
- changelogEntry:
    - summary: Release 0.4.11-rc0
      type: chore
  createdAt: "2023-02-02"
  irVersion: 8
  version: 0.4.11-rc0
- changelogEntry:
    - summary: Release 0.4.10
      type: chore
  createdAt: "2023-02-02"
  irVersion: 8
  version: 0.4.10
- changelogEntry:
    - summary: Release 0.4.9
      type: chore
  createdAt: "2023-02-01"
  irVersion: 7
  version: 0.4.9
- changelogEntry:
    - summary: Release 0.4.8
      type: chore
  createdAt: "2023-02-01"
  irVersion: 7
  version: 0.4.8
- changelogEntry:
    - summary: Release 0.4.7
      type: chore
  createdAt: "2023-02-01"
  irVersion: 7
  version: 0.4.7
- changelogEntry:
    - summary: Release 0.4.6
      type: chore
  createdAt: "2023-02-01"
  irVersion: 7
  version: 0.4.6
- changelogEntry:
    - summary: Release 0.4.5
      type: chore
  createdAt: "2023-02-01"
  irVersion: 7
  version: 0.4.5
- changelogEntry:
    - summary: Release 0.4.5-rc4
      type: chore
  createdAt: "2023-01-31"
  irVersion: 7
  version: 0.4.5-rc4
- changelogEntry:
    - summary: Release 0.4.5-rc3
      type: chore
  createdAt: "2023-01-31"
  irVersion: 7
  version: 0.4.5-rc3
- changelogEntry:
    - summary: Release 0.4.5-rc5
      type: chore
  createdAt: "2023-01-31"
  irVersion: 7
  version: 0.4.5-rc5
- changelogEntry:
    - summary: Release 0.4.5-rc2
      type: chore
  createdAt: "2023-01-30"
  irVersion: 7
  version: 0.4.5-rc2
- changelogEntry:
    - summary: Release 0.4.5-rc1
      type: chore
  createdAt: "2023-01-30"
  irVersion: 7
  version: 0.4.5-rc1
- changelogEntry:
    - summary: Release 0.4.5-rc0
      type: chore
  createdAt: "2023-01-30"
  irVersion: 7
  version: 0.4.5-rc0
- changelogEntry:
    - summary: Release 0.4.4
      type: chore
  createdAt: "2023-01-30"
  irVersion: 7
  version: 0.4.4
- changelogEntry:
    - summary: Release 0.4.3
      type: chore
  createdAt: "2023-01-30"
  irVersion: 7
  version: 0.4.3
- changelogEntry:
    - summary: Release 0.4.2
      type: chore
  createdAt: "2023-01-30"
  irVersion: 7
  version: 0.4.2
- changelogEntry:
    - summary: Release 0.4.1
      type: chore
  createdAt: "2023-01-29"
  irVersion: 7
  version: 0.4.1
- changelogEntry:
    - summary: Release 0.4.0-rc1
      type: chore
  createdAt: "2023-01-29"
  irVersion: 7
  version: 0.4.0-rc1
- changelogEntry:
    - summary: Release 0.4.0
      type: chore
  createdAt: "2023-01-29"
  irVersion: 7
  version: 0.4.0
- changelogEntry:
    - summary: Release 0.4.0-rc0
      type: chore
  createdAt: "2023-01-29"
  irVersion: 7
  version: 0.4.0-rc0
- changelogEntry:
    - summary: Release 0.3.23
      type: chore
  createdAt: "2023-01-28"
  irVersion: 6
  version: 0.3.23
- changelogEntry:
    - summary: Release 0.3.22
      type: chore
  createdAt: "2023-01-28"
  irVersion: 6
  version: 0.3.22
- changelogEntry:
    - summary: Release 0.3.21
      type: chore
  createdAt: "2023-01-28"
  irVersion: 6
  version: 0.3.21
- changelogEntry:
    - summary: Release 0.3.20
      type: chore
  createdAt: "2023-01-27"
  irVersion: 6
  version: 0.3.20
- changelogEntry:
    - summary: Release 0.3.19
      type: chore
  createdAt: "2023-01-24"
  irVersion: 6
  version: 0.3.19
- changelogEntry:
    - summary: Release 0.3.18
      type: chore
  createdAt: "2023-01-23"
  irVersion: 6
  version: 0.3.18
- changelogEntry:
    - summary: Release 0.3.17
      type: chore
  createdAt: "2023-01-23"
  irVersion: 6
  version: 0.3.17
- changelogEntry:
    - summary: Release 0.3.17-rc8
      type: chore
  createdAt: "2023-01-23"
  irVersion: 6
  version: 0.3.17-rc8
- changelogEntry:
    - summary: Release 0.3.17-rc7
      type: chore
  createdAt: "2023-01-23"
  irVersion: 6
  version: 0.3.17-rc7
- changelogEntry:
    - summary: Release 0.3.17-rc6
      type: chore
  createdAt: "2023-01-23"
  irVersion: 6
  version: 0.3.17-rc6
- changelogEntry:
    - summary: Release 0.3.17-rc5
      type: chore
  createdAt: "2023-01-23"
  irVersion: 6
  version: 0.3.17-rc5
- changelogEntry:
    - summary: Release 0.3.17-rc4
      type: chore
  createdAt: "2023-01-23"
  irVersion: 6
  version: 0.3.17-rc4
- changelogEntry:
    - summary: Release 0.3.17-rc3
      type: chore
  createdAt: "2023-01-23"
  irVersion: 6
  version: 0.3.17-rc3
- changelogEntry:
    - summary: Release 0.3.17-rc2
      type: chore
  createdAt: "2023-01-22"
  irVersion: 6
  version: 0.3.17-rc2
- changelogEntry:
    - summary: Release 0.3.17-rc1
      type: chore
  createdAt: "2023-01-21"
  irVersion: 6
  version: 0.3.17-rc1
- changelogEntry:
    - summary: Release 0.3.17-rc0
      type: chore
  createdAt: "2023-01-21"
  irVersion: 6
  version: 0.3.17-rc0
- changelogEntry:
    - summary: Release 0.3.16
      type: chore
  createdAt: "2023-01-20"
  irVersion: 6
  version: 0.3.16
- changelogEntry:
    - summary: Release 0.3.16-rc2
      type: chore
  createdAt: "2023-01-19"
  irVersion: 6
  version: 0.3.16-rc2
- changelogEntry:
    - summary: Release 0.3.16-rc1
      type: chore
  createdAt: "2023-01-18"
  irVersion: 6
  version: 0.3.16-rc1
- changelogEntry:
    - summary: Release 0.3.16-rc0
      type: chore
  createdAt: "2023-01-18"
  irVersion: 6
  version: 0.3.16-rc0
- changelogEntry:
    - summary: Release 0.3.15
      type: chore
  createdAt: "2023-01-18"
  irVersion: 6
  version: 0.3.15
- changelogEntry:
    - summary: Release 0.3.15-rc0
      type: chore
  createdAt: "2023-01-18"
  irVersion: 6
  version: 0.3.15-rc0
- changelogEntry:
    - summary: Release 0.3.14
      type: chore
  createdAt: "2023-01-18"
  irVersion: 6
  version: 0.3.14
- changelogEntry:
    - summary: Release 0.3.13
      type: chore
  createdAt: "2023-01-18"
  irVersion: 6
  version: 0.3.13
- changelogEntry:
    - summary: Release 0.3.12
      type: chore
  createdAt: "2023-01-18"
  irVersion: 6
  version: 0.3.12
- changelogEntry:
    - summary: Release 0.3.12-rc13
      type: chore
  createdAt: "2023-01-18"
  irVersion: 6
  version: 0.3.12-rc13
- changelogEntry:
    - summary: Release 0.3.12-rc12
      type: chore
  createdAt: "2023-01-18"
  irVersion: 6
  version: 0.3.12-rc12
- changelogEntry:
    - summary: Release 0.3.12-rc9
      type: chore
  createdAt: "2023-01-17"
  irVersion: 6
  version: 0.3.12-rc9
- changelogEntry:
    - summary: Release 0.3.12-rc8
      type: chore
  createdAt: "2023-01-17"
  irVersion: 6
  version: 0.3.12-rc8
- changelogEntry:
    - summary: Release 0.3.12-rc11
      type: chore
  createdAt: "2023-01-17"
  irVersion: 6
  version: 0.3.12-rc11
- changelogEntry:
    - summary: Release 0.3.12-rc10
      type: chore
  createdAt: "2023-01-17"
  irVersion: 6
  version: 0.3.12-rc10
- changelogEntry:
    - summary: Release 0.3.12-rc7
      type: chore
  createdAt: "2023-01-15"
  irVersion: 6
  version: 0.3.12-rc7
- changelogEntry:
    - summary: Release 0.3.12-rc6
      type: chore
  createdAt: "2023-01-15"
  irVersion: 6
  version: 0.3.12-rc6
- changelogEntry:
    - summary: Release 0.3.12-rc5
      type: chore
  createdAt: "2023-01-15"
  irVersion: 6
  version: 0.3.12-rc5
- changelogEntry:
    - summary: Release 0.3.12-rc4
      type: chore
  createdAt: "2023-01-15"
  irVersion: 6
  version: 0.3.12-rc4
- changelogEntry:
    - summary: Release 0.3.12-rc3
      type: chore
  createdAt: "2023-01-13"
  irVersion: 5
  version: 0.3.12-rc3
- changelogEntry:
    - summary: Release 0.3.12-rc2
      type: chore
  createdAt: "2023-01-13"
  irVersion: 5
  version: 0.3.12-rc2
- changelogEntry:
    - summary: Release 0.3.12-rc1
      type: chore
  createdAt: "2023-01-13"
  irVersion: 5
  version: 0.3.12-rc1
- changelogEntry:
    - summary: Release 0.3.12-rc0
      type: chore
  createdAt: "2023-01-12"
  irVersion: 5
  version: 0.3.12-rc0
- changelogEntry:
    - summary: Release 0.3.11
      type: chore
  createdAt: "2023-01-12"
  irVersion: 5
  version: 0.3.11
- changelogEntry:
    - summary: Release 0.3.10
      type: chore
  createdAt: "2023-01-11"
  irVersion: 5
  version: 0.3.10
- changelogEntry:
    - summary: Release 0.3.9
      type: chore
  createdAt: "2023-01-11"
  irVersion: 5
  version: 0.3.9
- changelogEntry:
    - summary: Release 0.3.8-rc1
      type: chore
  createdAt: "2023-01-11"
  irVersion: 5
  version: 0.3.8-rc1
- changelogEntry:
    - summary: Release 0.3.8-rc0
      type: chore
  createdAt: "2023-01-11"
  irVersion: 5
  version: 0.3.8-rc0
- changelogEntry:
    - summary: Release 0.3.8
      type: chore
  createdAt: "2023-01-09"
  irVersion: 5
  version: 0.3.8
- changelogEntry:
    - summary: Release 0.3.7
      type: chore
  createdAt: "2023-01-08"
  irVersion: 5
  version: 0.3.7
- changelogEntry:
    - summary: Release 0.3.7-rc0
      type: chore
  createdAt: "2023-01-08"
  irVersion: 5
  version: 0.3.7-rc0
- changelogEntry:
    - summary: Release 0.3.6
      type: chore
  createdAt: "2023-01-08"
  irVersion: 5
  version: 0.3.6
- changelogEntry:
    - summary: Release 0.3.6-rc1
      type: chore
  createdAt: "2023-01-06"
  irVersion: 4
  version: 0.3.6-rc1
- changelogEntry:
    - summary: Release 0.3.6-rc0
      type: chore
  createdAt: "2023-01-06"
  irVersion: 4
  version: 0.3.6-rc0
- changelogEntry:
    - summary: Release 0.3.5
      type: chore
  createdAt: "2022-12-28"
  irVersion: 4
  version: 0.3.5
- changelogEntry:
    - summary: Release 0.3.4
      type: chore
  createdAt: "2022-12-28"
  irVersion: 4
  version: 0.3.4
- changelogEntry:
    - summary: Release 0.3.3
      type: chore
  createdAt: "2022-12-28"
  irVersion: 4
  version: 0.3.3
- changelogEntry:
    - summary: Release 0.3.2
      type: chore
  createdAt: "2022-12-28"
  irVersion: 4
  version: 0.3.2
- changelogEntry:
    - summary: Release 0.3.1
      type: chore
  createdAt: "2022-12-28"
  irVersion: 4
  version: 0.3.1
- changelogEntry:
    - summary: Release 0.3.0-rc14
      type: chore
  createdAt: "2022-12-28"
  irVersion: 4
  version: 0.3.0-rc14
- changelogEntry:
    - summary: Release 0.3.0-rc13
      type: chore
  createdAt: "2022-12-28"
  irVersion: 4
  version: 0.3.0-rc13
- changelogEntry:
    - summary: Release 0.3.0
      type: chore
  createdAt: "2022-12-28"
  irVersion: 4
  version: 0.3.0
- changelogEntry:
    - summary: Release 0.3.0-rc12
      type: chore
  createdAt: "2022-12-24"
  irVersion: 4
  version: 0.3.0-rc12
- changelogEntry:
    - summary: Release 0.3.0-rc11
      type: chore
  createdAt: "2022-12-23"
  irVersion: 4
  version: 0.3.0-rc11
- changelogEntry:
    - summary: Release 0.3.0-rc9
      type: chore
  createdAt: "2022-12-16"
  irVersion: 4
  version: 0.3.0-rc9
- changelogEntry:
    - summary: Release 0.3.0-rc8
      type: chore
  createdAt: "2022-12-16"
  irVersion: 4
  version: 0.3.0-rc8
- changelogEntry:
    - summary: Release 0.3.0-rc7
      type: chore
  createdAt: "2022-12-16"
  irVersion: 4
  version: 0.3.0-rc7
- changelogEntry:
    - summary: Release 0.3.0-rc10
      type: chore
  createdAt: "2022-12-16"
  irVersion: 4
  version: 0.3.0-rc10
- changelogEntry:
    - summary: Release 0.3.0-rc6
      type: chore
  createdAt: "2022-12-16"
  irVersion: 4
  version: 0.3.0-rc6
- changelogEntry:
    - summary: Release 0.3.0-rc5
      type: chore
  createdAt: "2022-12-16"
  irVersion: 4
  version: 0.3.0-rc5
- changelogEntry:
    - summary: Release 0.3.0-rc4
      type: chore
  createdAt: "2022-12-16"
  irVersion: 4
  version: 0.3.0-rc4
- changelogEntry:
    - summary: Release 0.3.0-rc3
      type: chore
  createdAt: "2022-12-16"
  irVersion: 4
  version: 0.3.0-rc3
- changelogEntry:
    - summary: Release 0.3.0-rc2
      type: chore
  createdAt: "2022-12-16"
  irVersion: 4
  version: 0.3.0-rc2
- changelogEntry:
    - summary: Release 0.3.0-rc1
      type: chore
  createdAt: "2022-12-16"
  irVersion: 4
  version: 0.3.0-rc1
- changelogEntry:
    - summary: Release 0.3.0-rc0
      type: chore
  createdAt: "2022-12-15"
  irVersion: 3
  version: 0.3.0-rc0
- changelogEntry:
    - summary: Release 0.2.1
      type: chore
  createdAt: "2022-12-15"
  irVersion: 3
  version: 0.2.1
- changelogEntry:
    - summary: Release 0.2.0
      type: chore
  createdAt: "2022-12-14"
  irVersion: 3
  version: 0.2.0
- changelogEntry:
    - summary: Release 0.1.3-rc9
      type: chore
  createdAt: "2022-12-14"
  irVersion: 3
  version: 0.1.3-rc9
- changelogEntry:
    - summary: Release 0.1.3-rc8
      type: chore
  createdAt: "2022-12-14"
  irVersion: 3
  version: 0.1.3-rc8
- changelogEntry:
    - summary: Release 0.1.3-rc7
      type: chore
  createdAt: "2022-12-13"
  irVersion: 3
  version: 0.1.3-rc7
- changelogEntry:
    - summary: Release 0.1.3-rc6
      type: chore
  createdAt: "2022-12-13"
  irVersion: 3
  version: 0.1.3-rc6
- changelogEntry:
    - summary: Release 0.1.3-rc5
      type: chore
  createdAt: "2022-12-13"
  irVersion: 3
  version: 0.1.3-rc5
- changelogEntry:
    - summary: Release 0.1.3-rc4
      type: chore
  createdAt: "2022-12-13"
  irVersion: 3
  version: 0.1.3-rc4
- changelogEntry:
    - summary: Release 0.1.3-rc3
      type: chore
  createdAt: "2022-12-13"
  irVersion: 3
  version: 0.1.3-rc3
- changelogEntry:
    - summary: Release 0.1.3-rc2
      type: chore
  createdAt: "2022-12-13"
  irVersion: 3
  version: 0.1.3-rc2
- changelogEntry:
    - summary: Release 0.1.3-rc1
      type: chore
  createdAt: "2022-12-13"
  irVersion: 3
  version: 0.1.3-rc1
- changelogEntry:
    - summary: Release 0.1.3-rc0
      type: chore
  createdAt: "2022-12-13"
  irVersion: 3
  version: 0.1.3-rc0<|MERGE_RESOLUTION|>--- conflicted
+++ resolved
@@ -1,20 +1,20 @@
 # yaml-language-server: $schema=../../../fern-versions-yml.schema.json
 - changelogEntry:
     - summary: |  
-<<<<<<< HEAD
         Add fern protoc-gen-fern command to CLI, used as a proxy to generate IR from proto files.
       type: feat
   irVersion: 58
-  createdAt: "2025-06-30"
-  version: 0.64.27
-=======
+  createdAt: "2025-07-01"
+  version: 0.64.29
+
+- changelogEntry:
+    - summary: |  
         Support the `x-displayName` extension on the tag definition in OpenAPI. This allows OpenAPI
          specifications to define custom display names for tags that will be used in generated documentation.
       type: feat
   irVersion: 58
   createdAt: "2025-07-01"
   version: 0.64.28
->>>>>>> e18f68fd
 
 - changelogEntry:
     - summary: |  
