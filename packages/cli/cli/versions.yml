--- conflicted
+++ resolved
@@ -1,6 +1,5 @@
 - changelogEntry:
     - summary: |
-<<<<<<< HEAD
         The CLI now supports a --readme flag pointing to the URL of a Readme generated docs site and
         migrates existing documentation to a fern-compatible repository.
 
@@ -11,14 +10,16 @@
       type: feat
   irVersion: 55
   version: 0.51.0
-=======
+
+- changelogEntry:
+    - summary: |
         Improve performance of `fern docs dev` by only reloading the markdown content when 
         only markdown files are changed, avoiding unnecessary recompilation of the full docs.
 
       type: fix
   irVersion: 55
   version: 0.50.17
->>>>>>> 89b06f23
+
 
 - changelogEntry:
     - summary: |
