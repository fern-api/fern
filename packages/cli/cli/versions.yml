- changelogEntry:
    - summary: |
<<<<<<< HEAD
        Now, the fern definition supports descriptions supplied on request and response bodies.
        You can enable this by simply supplying `docs` in your fern definition, or `description` 
        in your OpenAPI spec.
      type: feat
=======
        API Configuration V2 schema now takes in `origin` as well, allowing `fern api update` to function as expected in the new config.
      type: fix
>>>>>>> 5c3ab1a7
  irVersion: 53
  version: 0.44.8

- changelogEntry:
    - summary: |
        The Fern CLI command `fern generator list` now accepts filters for the output mode, for example, you may now specify `fern generator list --excluded-modes local-file-system`
        in order to filter any generators from the list that are outputting locally.
      type: internal
  irVersion: 53
  version: 0.44.7

- changelogEntry:
    - summary: |
        The Fern Definition respects endpoint level base-path overrides when validating examples.
      type: fix
  irVersion: 53
  version: 0.44.6

- changelogEntry:
    - summary: |
        The Fern Definition now supports overriding `base-path` at the endpoint level.
        This is useful if you have subset of endpoints that do not live at the
        configured base-path.

        ```yml imdb.yml
        service:
          endpoints:
            getMovie:
              method: POST
              base-path: "latest/" # overrides the base-path configured in api.yml
              path: "movies/{movieId}"
        ```
      type: feat
  irVersion: 53
  version: 0.44.5

- changelogEntry:
    - summary: |
        Fern's OpenAPI importer will now handle generating examples for declared
        errors so that they show up in the generated documentation.
      type: fix
  irVersion: 53
  version: 0.44.4

- changelogEntry:
    - summary: |
        Fern's OpenAPI importer can now handle `readOnly` properties in the top level
        request schema. Note that Fern does not handle nested `readOnly` properties
        just yet; please file a GitHub issue if this is important!
      type: feat
  irVersion: 53
  version: 0.44.3

- changelogEntry:
    - summary: |
        Fern's OpenAPI importer can now handle multiple error schemas for the
        same status code.
      type: fix
  irVersion: 53
  version: 0.44.2

- changelogEntry:
    - summary: |
        The OpenAPI importer used to try and coerce all enums into a literals.
        In some cases this is not desirable, so we now expose an option called
        `coerce-enums-to-literals` in your generators.yml.

        ```yml generators.yml
        api:
          specs:
            - openapi: ../openapi.json
              overrides: ../openapi-overrides.yml
              settings:
                title-as-schema-name: false
                coerce-enums-to-literals: false
        ```
      type: feat
  irVersion: 53
  version: 0.44.1

- changelogEntry:
    - summary: |
        The Fern CLI now supports parsing [Conjure](https://github.com/palantir/conjure), Palantir's
        home-grown API Definition format.

        If you know a company that is using Conjure that wants API Docs + SDKs, send them our way!
      type: feat
  irVersion: 53
  version: 0.44.0-rc0

- changelogEntry:
    - summary: |
        Any markdown files that have custom components are also pushed up to the Fern Docs
        platform.
      type: fix
  irVersion: 53
  version: 0.43.8

- changelogEntry:
    - summary: |
        The `valid-markdown` rule has been updated to try and parse the markdown file into a
        valid AST. If the file fails to parse, `fern check` will log an error as well
        as the path to the markdown.
      type: fix
  irVersion: 53
  version: 0.43.7

- changelogEntry:
    - summary: |
        The OpenAPI importer now appropriately brings in responses that are under the `text/event-stream`
        Content-Type if your endpoint is annotated with `x-fern-streaming`.
        If your endpoint is not annotated with `x-fern-streaming`, then the response will be ignored.
      type: fix
  irVersion: 53
  version: 0.43.6

- changelogEntry:
    - summary: |
        If you use the `x-fern-streaming` extension and want to provide different descriptions
        for the streaming endpoint, then you can now specify `streaming-description`.

        ```yml openapi.yml
        x-fern-streaming:
          stream-condition: $request.stream
          stream-description: The streaming version of this endpoint returns a series of chunks ...
          response:
            $ref: #/components/schemas/Response
          stream-response:
            $ref: #/components/schemas/ResponseChunk
        ```
      type: fix
  irVersion: 53
  version: 0.43.5

- changelogEntry:
    - summary: |
        The OpenAPI parser now respects the content type in your OpenAPI spec, instead of always sending
        `application/json`. With this upgrade, your SDKs will also start to send the correct content type.
      type: fix
  irVersion: 53
  version: 0.43.4

- changelogEntry:
    - summary: |
        The CLI now passes in the API definition ID once again, this is necessary so that generated snippet templates
        may reference schemas within the API. This was a regression that was recently introduced.
      type: chore
  irVersion: 53
  version: 0.43.3

- changelogEntry:
    - summary: |
        The CLI now prints which API cannot be registered if `fern generate --docs` fails.
      type: fix
  irVersion: 53
  version: 0.43.2

- changelogEntry:
    - summary: |
        The CLI now supports running OpenAPI generator 0.1.0 with IR version 53.
      type: feat
  irVersion: 53
  version: 0.43.1

- changelogEntry:
    - summary: |
        The CLI now recognizes the fern-php-sdk generator.
      type: feat
  irVersion: 53
  version: 0.43.0

- changelogEntry:
    - summary: |
        The documentation resolver now approrpiately creates a unique identifier for changelog sections. Previously, if you had multiple
        changelogs within the same section, despite their title and slug being different, they would be treated as the same section since the ID
        only took into account the parents' slug, appended the word "changelog" and that was all.

        As a result previously all changelogs within the same section would get highlighted when one was selected, now only the selected changelog
        is highlighted.
      type: internal
  irVersion: 53
  version: 0.42.15

- changelogEntry:
    - summary: |
        The OpenAPI importer now correctly propagates the title field on `oneof` schemas.
      type: fix
  irVersion: 53
  version: 0.42.14

- changelogEntry:
    - summary: |
        Example generation now intelligently truncates container examples, for example if the depth limit will be reached on a list of objects,
        the list will be returned as an empty list, as opposed the previous behavior where an unknown object would be created.
      type: fix
  irVersion: 53
  version: 0.42.13

- changelogEntry:
    - summary: |
        Previously, deploying docs from Windows machines led to bad asset paths.
        Now, the CLI respects Windows paths during run and web paths for retrieving
        assets.
      type: fix
  irVersion: 53
  version: 0.42.12

- changelogEntry:
    - summary: |
        The API V2 configuration now supports disabling using titles as schema
        names. You may want to disable this flag if your OpenAPI adds the same
        title to multiple schemas.

        ```
        api:
          specs:
            - openapi: /path/to/openapi
              settings:
                use-title-as-schema-name: false
        ```
      type: fix
  irVersion: 53
  version: 0.42.11

- changelogEntry:
    - summary: |
        Previously, the OpenAPI converter would bring over `title` on every
        single property. This field is extraneous, so now we ignore it.
      type: fix
  irVersion: 53
  version: 0.42.10

- changelogEntry:
    - summary: |
        Previously, the OpenAPI importer would ignore skip parsing arbitrary
        content types "*/*". Now it treats this content type as application/json.

        ```json openapi.json
        "responses": {
          "200": {
            "description": "Success reply",
            "content": {
              "*/*": {
        ```
      type: fix
  irVersion: 53
  version: 0.42.9

- changelogEntry:
    - summary: |
        The API V2 configuration (in beta) now supports global header overrides.
        This fixes a bug where those header overrides were getting dropped in
        certain cases.

        ```yml generators.yml
        api:
          headers:
            X-API-VERSION: string
          specs:
            - openapi: /path/to/openapi
              overrides: /path/to/overrides
        ```
      type: fix
  irVersion: 53
  version: 0.42.8

- changelogEntry:
    - summary: |
        The API V2 configuration (in beta) now supports global header
        overrides. To specify global headers that are not in your
        OpenAPI spec, simply add the following block in your `generators.yml`:

        ```yml generators.yml
        api:
          headers:
            X-API-VERSION: string
          specs:
            - openapi: /path/to/openapi
              overrides: /path/to/overrides
        ```
      type: feat
  irVersion: 53
  version: 0.42.7

- changelogEntry:
    - summary: Removes extraneous conditional error within namespacing configuration
      type: fix
  irVersion: 53
  version: 0.42.6

- changelogEntry:
    - summary: Adds additional metadata retrievable by `fern generator get` so you can now get the langauage and the target repo.
      type: feat
  irVersion: 53
  version: 0.42.5

- changelogEntry:
    - summary: |
        Namespaced APIs now:
          - No longer contain duplicative nesting of some endpoint within another package of the same name as the namespace
          - Respect the `x-fern-sdk-group-name` annotation for endpoints
      type: fix
  irVersion: 53
  version: 0.42.4

- changelogEntry:
    - summary: |
        The OpenAPI importer now supports handling encoding on multipart requests.
        Previously, the generators would not respect the `contentType` field for
        each form input. But, now they do.
        ```yml
        requestBody:
          content:
            multipart/form-data:
              schema:
                type: object
                properties:
                  file:
                    type: string
                    format: binary
                    description: The file to upload
              encoding:
                file:
                  contentType: "application/octet-stream"
        ```
      type: fix
    - summary: |
        The OpenAPI importer now correctly parses descriptions of multipart
        form requests. Previously these descriptions would be ignored.

        For example, previously the description `The file to upload` would be
        ignored in the example below.
        ```yml
        requestBody:
          content:
            multipart/form-data:
              schema:
                type: object
                properties:
                  file:
                    type: string
                    format: binary
                    description: The file to upload
        ```
      type: fix

  irVersion: 53
  version: 0.42.3

- changelogEntry:
    - summary: Error bodies are now appropriately namespaced as well!
      type: fix
  irVersion: 53
  version: 0.42.2

- changelogEntry:
    - summary: |
        Make sure to check for optionality when parsing stdout and stderr in CLI. This
        removes the error: `Cannot read properties of undefined (reading 'includes')`.
      type: fix
  irVersion: 53
  version: 0.42.1

- changelogEntry:
    - summary: |
        If you merge multiple OpenAPI specs with namespaces, `fern check` will no longer
        complain about duplicate schema names across namespaces.
        In the example below, both OpenAPI specs can have duplicative schema names and
        that is okay.
        ```yml
        api:
          specs:
            - openapi: openapi-bar.yml
              namespace: bar
            - openapi: opneapi-foo.yml
              namespace: foo
        ```
      type: fix
  irVersion: 53
  version: 0.42.0

- changelogEntry:
    - summary: |
        Previously the OpenAPI converter would incorrectly mark
        the values of `additionalProperties` as optional. Now, we have
        introduced a feature flag to turn this behavior off.

        The feature flag can be configured in generators.yml:
        ```yml
        api:
          specs:
            - openapi: /path/to/openapi
              settings:
                optional-additional-properties: false
        ```
      type: fix
  irVersion: 53
  version: 0.41.16

- changelogEntry:
    - summary: |
        Performance improvements for stringifiying large Intermediate Representations. If
        you have a large OpenAPI spec or Fern Definition, this can potentially shave off
        minutes from `fern generate`.
      type: internal
  irVersion: 53
  version: 0.41.15

- changelogEntry:
    - summary: |
        The Fern Definition now supports `conten-type` on multipart request properties.
        For example, to specify an `application/octet-stream` and `application/json`
        contnet types, use the snippet below:

        ```ts
        service:
          endpoints:
            upload:
              request:
                body:
                  properties:
                    file:
                      type: file
                      content-type: application/octet-stream
                    metadata:
                      type: unknown
                      content-type: application/json
        ```
      type: feat
  irVersion: 53
  version: 0.42.0-rc0

- changelogEntry:
    - summary: Remove bang operator and fix eslint warning in `compatible-ir-versions.ts`.
      type: internal
  irVersion: 53
  version: 0.41.14-rc2

- changelogEntry:
    - summary: |
        Running `fern check` will now check to confirm that the generator versions you are running are compatible with your Fern CLI version.

        Each version of SDK generators depends on a version of a libary that is exported by the Fern CLI, and as a result, each generator has a minimum
        compatible version of the Fern CLI. As an example, if you were to run `fern check` while leveraging `fernapi/fern-python-sdk` version `2.0.0`, on CLI version `0.1.3`, you'd receive the following error:

        `The generator fernapi/fern-python-sdk requires CLI version 0.23.0-rc4 or later (current version: 0.1.3-rc0).`

        Indicating that you must upgrade your CLI in order to leverage the current generator.
      added:
        - Running `fern check` will now check to confirm that the generator versions you are running are compatible with your Fern CLI version.
        - Fern commands now print out generator upgrades, in addition to CLI upgrades.
      type: feat
  irVersion: 53
  version: 0.41.14-rc1

- changelogEntry:
    - summary: |
        The Fern CLI now safely handles a npx file exists error by retrying the command on failure.
        This error typically happens when two or more instances of the Fern CLI are running `npx`
        at the same time.
      type: fix
  irVersion: 53
  version: 0.41.14-rc0

- changelogEntry:
    - summary: |
        `fern generate --local` no longer crashes on large API Definitions because we
        stream the JSON to file instead of calling `JSON.stringify`. See [PR 4640](https://github.com/fern-api/fern/pull/4640).
      type: fix
  irVersion: 53
  version: 0.41.13

- changelogEntry:
    - summary: |
        Adds availability to inlined properties for HTTP Requests, Webhooks, and WebSockets for Fern Definition and OpenAPI.
        You can add availability like so:

        Fern Definition:

        ```yml
        Request:
          name: InlineRequest
          properties:
            random:
              type: string
              availability: pre-release
        ```

        OpenAPI:

        ```yml
        requestBody:
        content:
          application/json:
            schema:
              type: object
              properties:
                random:
                  type: string
                  x-fern-availability: beta
        ```
      type: feat
  irVersion: 53
  version: 0.41.12

- changelogEntry:
    - summary: |
        Adds availability and display-names to discriminated union values. Now, in your docs, you can mark your union values
        with custom names and show their availability. You can do so by adding the following to your API definition:
        ```yml
        MyUnionType:
          union:
            UnionValue1:
              docs: The first union value
              type: string
              display-name: Union Value One
              availability: beta
            UnionValue2:
              docs: The second union value
              type: integer
              display-name: Union Value Two
              availability: deprecated
        ```
      type: feat
  irVersion: 53
  version: 0.41.11

- changelogEntry:
    - summary: |
        Adds availability and display-names to discriminated union values. Now, in your docs, you can mark your union values
        with custom names and show their availability. You can do so by adding the following to your API definition:
        ```yml
        MyUnionType:
          union:
            UnionValue1:
              docs: The first union value
              type: string
              display-name: Union Value One
              availability: beta
            UnionValue2:
              docs: The second union value
              type: integer
              display-name: Union Value Two
              availability: deprecated
        ```
      type: feat
  irVersion: 53
  version: 0.41.10

- changelogEntry:
    - summary: |
        Adds a `bundle-path` hidden parameter for `fern docs dev` for use with `fern-platform` testing. You can pass the
        path on the command line as an optional parameter.
      type: internal
  irVersion: 53
  version: 0.41.9

- changelogEntry:
    - summary: |
        The Fern generators.yml configuration now supports a new format for namespacing APIs for additional flexibility:

        ```yml
        api:
          specs:
            - openapi: path/to/v1/openapi
              overrides: path/to/v1/overrides
              namespace: v1
            - openapi: path/to/v2/openapi
              overrides: path/to/v2/overrides
              namespace: v2
        ```

        Through namespacing your API, you can have multiple objects and endpoints with the same name across different namespaces. You can think of them
        as the equivalent to Python modules or TypeScript packages.
      type: feat
  irVersion: 53
  version: 0.41.8

- changelogEntry:
    - summary: |
        Previously we weren't always awaiting PostHog API calls directly. Now the CLI
        awaits these calls so that we can ensure that events are sent.
      type: fix
  createdAt: "2024-09-08"
  irVersion: 53
  version: 0.41.7

- changelogEntry:
    - summary: |
        The Fern Docs CLI now supports OAuth 2.0 Client Credentials injection in API playgrounds.
        To enable this feature, you can define the OAuth Authorization Scheme in your API configuration,
        and enable the feature in your docs configuration.

        API configuration:
        ```yml
        api:
          auth-schemes:
            OAuth:
              scheme: oauth
              type: client-credentials
              get-token:
                endpoint: endpoint.authorization
        ```
        [More Information](https://buildwithfern.com/learn/api-definition/fern/authentication#oauth-client-credentials)

        Docs configuration:
        ```yml
        navigation:
          section: API Reference
            playground:
              oauth: true
        ```
        [More Information](https://buildwithfern.com/learn/docs/api-references/customize-api-playground)
      type: feat
  createdAt: "2024-09-07"
  irVersion: 53
  version: 0.41.6

- changelogEntry:
    - summary: |
        Fix an issue with non-deterministic file ordering when OpenAPI is used as input.
      type: fix
  createdAt: "2024-09-06"
  irVersion: 53
  version: 0.41.5

- changelogEntry:
    - summary: |
        The Fern OpenAPI importer now handles importing an array for the `type` key.

        ```
        User:
          properties:
            name:
              type: ["string"]
            id:
              type: ["string", "number"]
        ```
      type: feat
  createdAt: "2024-09-06"
  irVersion: 53
  version: 0.41.4

- changelogEntry:
    - summary: |
        Allow referencing by method and path. For example, when configuring an
        oauth scheme you can now do:

        ```oauth.yml
        auth-schemes:
          OAuth:
            scheme: oauth
            type: client-credentials
            get-token:
              endpoint: POST /oauth/token
        api:
          auth: OAuth
        ```
      type: feat
  createdAt: "2024-09-06"
  irVersion: 53
  version: 0.41.3

- changelogEntry:
    - summary: |
        Fixes an issue introduced in `0.41.1` that ignored server urls for docs generation.
      type: fix
    - summary: |
        Adds a `auth-schemes` and `auth` block where you can override auth for an existing spec.
        See below:

        ```generators.yml
        auth-schemes:
          Oauth:
            scheme: oauth
            type: client-credentials
            get-token:
              endpoint: auth.get-token
        api:
          auth: Oauth # overrides auth scheme
          specs:
            - openapi: path/to/openapi
        ```
      type: feat
  createdAt: "2024-09-05"
  irVersion: 53
  version: 0.41.2

- changelogEntry:
    - summary: |
        Adds a V2 configuration for the `api` block that is more flexible and allows
        OpenAPI users to consume Fern Definition features.

        For example, now you can override environments directly in the api configuration:
        ```yml
        api:
          environments:
            Production: https://prod.com
            Staging: https://staging.com
          specs:
            - openapi: path/to/openapi
              overrides: path/to/overrides
        ```

        If you want to define, multi-url environments, those can be done by configuring the following generators.yml:
        ```yml
        api:
          environments:
            Production:
              urls:
                api: https://api.com
                auth: https://auth.com
            Staging:
                api: https://stagingapi.com
                auth: https://stagingauth.com
          specs:
            - openapi: path/to/openapi
              overrides: path/to/overrides
        ```

        Note that you will need to use the `x-fern-server-name` annotation on each endpoint to assign it to a relevant server. For example,

        ```yml
        paths:
          /api/users/:
            get:
              x-fern-server-name: api
          /token:
            post:
              x-fern-server-name: auth
        ```
      type: feat
  createdAt: "2024-09-04"
  irVersion: 53
  version: 0.41.1

- changelogEntry:
    - summary: |
        Adds generic object declarations to the fern definition. Now we can define generics and
        use them in alias declarations to minimize code duplication:

        ```yml
        types:
          GenericTest<T>:
            properties:
              value: T
              other-value: string

          GenericApplication:
            type: GenericTest<string>
        ```

        More information can be found here: https://buildwithfern.com/learn/api-definition/fern/types#generics.
      type: feat
  createdAt: "2024-09-04"
  irVersion: 53
  version: 0.41.0

- changelogEntry:
    - summary: |
        Fix an issue where some postman environment variables (e.g. API key) were not substituted
        when running fern generate.
      type: fix
  createdAt: "2024-09-03"
  irVersion: 53
  version: 0.41.0-rc1

- changelogEntry:
    - summary: |
        Every fern folder that is using OpenAPI must configure an explicit location to the
        OpenAPI spec. The location can be configured in your `generators.yml`:

        ```yml
        api:
          path: path/to/openapi.yml
        ```

        If you run **fern upgrade**, the CLI will automatically run a migration for you to
        ensure that you are compliant!
      type: break
  createdAt: "2024-09-02"
  irVersion: 53
  version: 0.41.0-rc0

- changelogEntry:
    - summary: |
        `fern check` allows the service base-path to be a slash. For example, the following
        would be valid:

        ```yml
        service:
          base-path: "/"
        ```
      type: fix
  createdAt: "2024-09-02"
  irVersion: 53
  version: 0.40.4

- changelogEntry:
    - summary: Now `fern generator upgrade` respects  the `--group` flag and only upgrades generators within a particular group.
      type: fix
  createdAt: "2024-09-02"
  irVersion: 53
  version: 0.40.3

- changelogEntry:
    - summary: Release IR v53.9.0 which includes a publishing configuration.
      type: internal
  createdAt: "2024-08-28"
  irVersion: 53
  version: 0.40.2

- changelogEntry:
    - summary: Enable specifying whether redirect in docs.yml is permanent or temporary.
      type: feat
  createdAt: "2024-08-28"
  irVersion: 53
  version: 0.40.1

- changelogEntry:
    - summary: Update the `fern generator upgrade` command to leverage the Generator registry API as opposed to Docker and dockerode.
      type: feat
  createdAt: "2024-08-28"
  irVersion: 53
  version: 0.40.0

- changelogEntry:
    - summary: The OpenAPI importer now appropriately generates examples for circular `oneOf` schemas.
      type: fix
      fixed:
        - The OpenAPI importer now handles generating examples for referenced `oneOf` schemas. Previously, examples generation would fail.
        - |
          The OpenAPI importer now handles generating examples for circular `oneOf` schemas. Previously, the
          the converter would only default to generating examples for the first `oneOf` schema. If the first variant,
          circularly referenced itself, this would make terminating the example impossible.
          Now, the example generator tries every schema in order, guaranteeing that a termination condition will be
          reached.
  createdAt: "2024-08-25"
  irVersion: 53
  version: 0.39.19

- changelogEntry:
    - summary: Produce IR v53.8.0 with raw datetime examples.
      type: fix
      fixed:
        - Produce IR v53.8.0 with raw datetime examples. The raw datetime examples help  when generating test fixtures to assert conditions about the original datetime.
  createdAt: "2024-08-23"
  irVersion: 53
  version: 0.39.18

- changelogEntry:
    - summary: object declarations with extends and no properties now has examples propagating in the Docs and SDKs
      type: fix
      fixed:
        - |
          Previously, object declarations with extends and no properties did not have examples
          propagating in the Docs and SDKs. The core issue was in IR generation which has now
          been resolved.

          The following will now work as expected:

          ```yaml
          types:

            ObjectWithNoProperties:
              extends:
                - ParentA
                - ParentB
              examples:
                - name: Default
                  value:
                    propertyFromParentA: foo
                    propertyFromParentB: bar
          ```
  createdAt: "2024-08-23"
  irVersion: 53
  version: 0.39.17

- changelogEntry:
    - summary: Support running 0.2.x versions of the Postman Generator with IR V53 or above.
      type: chore
  createdAt: "2024-08-22"
  irVersion: 53
  version: 0.39.16

- changelogEntry:
    - summary: Introduce `generator list` and `organization` commands to faciliate actions taken by `fern-bot`
      type: internal
  createdAt: "2024-08-21"
  irVersion: 53
  version: 0.39.15

- changelogEntry:
    - summary: Format validation is enforced on `date` fields that are specified in examples specified in an api defintion.
      type: fix
  createdAt: "2024-08-21"
  irVersion: 53
  version: 0.39.14

- changelogEntry:
    - summary: Generated examples in the Intermediate Representation not respect root level path parameter examples.
      type: fix
      fixed:
        - Generated examples in the Intermediate Representation not respect root level path parameter examples. Previously, when ignored, this would result in invalid cURL examples in documentation.
  createdAt: "2024-08-21"
  irVersion: 53
  version: 0.39.13

- changelogEntry:
    - summary: The mock folder now includes source files, and the CLI no longer hard fails if it cannot resolve source files that are of OpenAPI type.
      type: fix
  createdAt: "2024-08-20"
  irVersion: 53
  version: 0.39.12

- changelogEntry:
    - summary: The Fern CLI now handles parsing `x-fern-parameter-name` on path parameters in an OpenAPI spec.
      type: fix
      fixed:
        - |
          Fix: The Fern CLI now handles parsing `x-fern-parameter-name` on path parameters in an OpenAPI spec. For example,
          if you want to rename a path parameter in the generated SDK, you can now do:

          ```yml
          paths:
            "/user":
                get:
                operationId: list_user
                parameters:
                    - in: header
                    name: X-API-Version
                    x-fern-parameter-name: version
                    schema:
                        type: string
                    required: true
          ```

          For more information, please check out the [docs](https://buildwithfern.com/learn/api-definition/openapi/extensions/parameter-names).
  createdAt: "2024-08-20"
  irVersion: 53
  version: 0.39.11

- changelogEntry:
    - summary: Release 0.39.10
      type: chore
  createdAt: "2024-08-19"
  irVersion: 53
  version: 0.39.10
- changelogEntry:
    - summary: Release 0.39.9
      type: chore
  createdAt: "2024-08-19"
  irVersion: 53
  version: 0.39.9
- changelogEntry:
    - summary: "## What's Changed\r\n* (feature, csharp): Generate well-known types\
        \ by @amckinney in https://github.com/fern-api/fern/pull/4319\r\n* fix: fix\
        \ seed, move unit test to right CoreUtility by @RohinBhargava in https://github.com/fern-api/fern/pull/4324\r\
        \n* fix(openapi): generate examples with latest schemas by @dsinghvi in https://github.com/fern-api/fern/pull/4329\r\
        \n\r\n\r\n**Full Changelog**: https://github.com/fern-api/fern/compare/0.39.6...0.39.7"
      type: chore
  createdAt: "2024-08-18"
  irVersion: 53
  version: 0.39.7
- changelogEntry:
    - summary: "## What's Changed\r\n* fix (ir): upgrade pydantic generator by @dsinghvi\
        \ in https://github.com/fern-api/fern/pull/4320\r\n* fix(ir): autogenerate ir\
        \ sdks on version bump by @dsinghvi in https://github.com/fern-api/fern/pull/4321\r\
        \n* fix(python): upgrade ir sdk to handle null unknown types by @dsinghvi in\
        \ https://github.com/fern-api/fern/pull/4322\r\n* fix: add names to form data\
        \ files by @RohinBhargava in https://github.com/fern-api/fern/pull/4323\r\n\
        * fix(docs): global path parameter examples are respected by @dsinghvi in https://github.com/fern-api/fern/pull/4325\r\
        \n\r\n\r\n**Full Changelog**: https://github.com/fern-api/fern/compare/0.39.5...0.39.6"
      type: chore
  createdAt: "2024-08-16"
  irVersion: 53
  version: 0.39.6
- changelogEntry:
    - summary: "## What's Changed\r\n* (fix): add docs for webhook inlining by @dsinghvi\
        \ in https://github.com/fern-api/fern/pull/4314\r\n* (chore): add any-auth test\
        \ definition by @dsinghvi in https://github.com/fern-api/fern/pull/4297\r\n\
        * (docs): hide a page from sidebar nav and search by @dannysheridan in https://github.com/fern-api/fern/pull/4312\r\
        \n* (fix): fdr test update snapshots by @dsinghvi in https://github.com/fern-api/fern/pull/4318\r\
        \n* feat: add schema definitions for popular analytics providers to the docs\
        \ generator config by @pujitm in https://github.com/fern-api/fern/pull/4291\r\
        \n\r\n\r\n**Full Changelog**: https://github.com/fern-api/fern/compare/0.39.4...0.39.5"
      type: chore
  createdAt: "2024-08-15"
  irVersion: 53
  version: 0.39.5
- changelogEntry:
    - summary: "## What's Changed\r\n* (fix): update ete test snapshots by @dsinghvi\
        \ in https://github.com/fern-api/fern/pull/4311\r\n* bump Python generator versions\
        \ by @armandobelardo in https://github.com/fern-api/fern/pull/4308\r\n* fix:\
        \ add in asyncapi tagging with namespaces by @armandobelardo in https://github.com/fern-api/fern/pull/4313\r\
        \n\r\n\r\n**Full Changelog**: https://github.com/fern-api/fern/compare/0.39.3...0.39.4"
      type: chore
  createdAt: "2024-08-15"
  irVersion: 53
  version: 0.39.4
- changelogEntry:
    - summary: "## What's Changed\r\n* (fix, docs): docs now respect ir base path by\
        \ @dsinghvi in https://github.com/fern-api/fern/pull/4310\r\n\r\n\r\n**Full\
        \ Changelog**: https://github.com/fern-api/fern/compare/0.39.2...0.39.3"
      type: chore
  createdAt: "2024-08-14"
  irVersion: 53
  version: 0.39.3
- changelogEntry:
    - summary: "## What's Changed\r\n* feat: allow namespacing an API from generators.yml\
        \ by @armandobelardo in https://github.com/fern-api/fern/pull/4290\r\n* fix:\
        \ unions with utils re-force update refs by @armandobelardo in https://github.com/fern-api/fern/pull/4296\r\
        \n* (feature, csharp): Generate gRPC core utilities by @amckinney in https://github.com/fern-api/fern/pull/4298\r\
        \n* Update publish-docs command post-migration by @armandobelardo in https://github.com/fern-api/fern/pull/4300\r\
        \n* Run publish-docs.yml if it's updated by @armandobelardo in https://github.com/fern-api/fern/pull/4301\r\
        \n* document redirects by @chdeskur in https://github.com/fern-api/fern/pull/4299\r\
        \n* (docs): add to our Welcome page that this docs site is built with Fern by\
        \ @dannysheridan in https://github.com/fern-api/fern/pull/4307\r\n* add information\
        \ on regex redirects by @chdeskur in https://github.com/fern-api/fern/pull/4306\r\
        \n* fix: read templated env vars in the docs generator config by @pujitm in\
        \ https://github.com/fern-api/fern/pull/4287\r\n* improvement: improve `.dict`\
        \ speed by limiting dict calls by @armandobelardo in https://github.com/fern-api/fern/pull/4302\r\
        \n* improvement: python handles arrays of deep object query parameters by @armandobelardo\
        \ in https://github.com/fern-api/fern/pull/4304\r\n* (fix): docs take into account\
        \ global path params and now we add tests by @dsinghvi in https://github.com/fern-api/fern/pull/4309\r\
        \n\r\n## New Contributors\r\n* @pujitm made their first contribution in https://github.com/fern-api/fern/pull/4287\r\
        \n\r\n**Full Changelog**: https://github.com/fern-api/fern/compare/0.39.1...0.39.2"
      type: chore
  createdAt: "2024-08-14"
  irVersion: 53
  version: 0.39.2
- changelogEntry:
    - summary: "## What's Changed\r\n* chore: update fern logo by @dannysheridan in\
        \ https://github.com/fern-api/fern/pull/4295\r\n* fix (mock server): make date\
        \ comparison against true dates as opposed to string comp by @armandobelardo\
        \ in https://github.com/fern-api/fern/pull/4278\r\n\r\n\r\n**Full Changelog**:\
        \ https://github.com/fern-api/fern/compare/0.38.1...0.39.1"
      type: chore
  createdAt: "2024-08-13"
  irVersion: 53
  version: 0.39.1
- changelogEntry:
    - summary: "## What's Changed\r\n* (feat, docs): add docs on `api.yml` and environment\
        \ audiences by @dsinghvi in https://github.com/fern-api/fern/pull/4292\r\n*\
        \ (fix): ir generation respects disable examples by @dsinghvi in https://github.com/fern-api/fern/pull/4293\r\
        \n* (fix, python): check autogenerated examples before indexing by @dsinghvi\
        \ in https://github.com/fern-api/fern/pull/4294\r\n\r\n\r\n**Full Changelog**:\
        \ https://github.com/fern-api/fern/compare/0.38.0...0.38.1"
      type: chore
  createdAt: "2024-08-13"
  irVersion: 53
  version: 0.38.1
- changelogEntry:
    - summary: "## What's Changed\r\n* (fix): retrigger typescript sdk publishing by\
        \ @dsinghvi in https://github.com/fern-api/fern/pull/4289\r\n\r\n\r\n**Full\
        \ Changelog**: https://github.com/fern-api/fern/compare/0.38.0-rc1...0.38.0"
      type: chore
  createdAt: "2024-08-12"
  irVersion: 53
  version: 0.38.0
- changelogEntry:
    - summary: "## What's Changed\r\n* (feat, typescript): support `hasNextPage`  property\
        \ for offset pagination by @dsinghvi in https://github.com/fern-api/fern/pull/4288\r\
        \n* (feature, cli): Upload source files to S3 by @amckinney in https://github.com/fern-api/fern/pull/4286\r\
        \n\r\n\r\n**Full Changelog**: https://github.com/fern-api/fern/compare/0.38.0-rc0...0.38.0-rc1"
      type: chore
  createdAt: "2024-08-12"
  irVersion: 53
  version: 0.38.0-rc1
- changelogEntry:
    - summary: "## What's Changed\r\n* (feat, python): move to ruff for formatting by\
        \ @dsinghvi in https://github.com/fern-api/fern/pull/4219\r\n* improvement:\
        \ improve discriminated union object naming by @armandobelardo in https://github.com/fern-api/fern/pull/4243\r\
        \n* (feature): Add encoding and source nodes by @amckinney in https://github.com/fern-api/fern/pull/4240\r\
        \n* (feat, cli): add `has-next-page` property to IR by @dsinghvi in https://github.com/fern-api/fern/pull/4241\r\
        \n* feat (wip): add playground settings for API playground by @RohinBhargava\
        \ in https://github.com/fern-api/fern/pull/4245\r\n* fix: remove wraps from\
        \ fastapi validators by @armandobelardo in https://github.com/fern-api/fern/pull/4246\r\
        \n* fix: make model_validator take kwargs by @armandobelardo in https://github.com/fern-api/fern/pull/4247\r\
        \n* (feat): refactor how pagination properties are checked in `fern check` by\
        \ @dsinghvi in https://github.com/fern-api/fern/pull/4250\r\n* (feature): Add\
        \ support for x-fern-encoding by @amckinney in https://github.com/fern-api/fern/pull/4249\r\
        \n* (chore): Remove fhir.json by @amckinney in https://github.com/fern-api/fern/pull/4253\r\
        \n* c#, improvements: small improvements including marking files `internal`\
        \ + client classes `partial` by @dcb6 in https://github.com/fern-api/fern/pull/4248\r\
        \n* c#, improvement: Use `FluentAssertions` in unit tests by @dcb6 in https://github.com/fern-api/fern/pull/4254\r\
        \n* (feat): wire through api workspaces to docs validator by @dsinghvi in https://github.com/fern-api/fern/pull/4255\r\
        \n* (feat): upgrade to yarn v4 by @dsinghvi in https://github.com/fern-api/fern/pull/4257\r\
        \n* c#, improvements: breaking change with several small improvements by @dcb6\
        \ in https://github.com/fern-api/fern/pull/4260\r\n* feat, python: add in true\
        \ forward compat enums by @armandobelardo in https://github.com/fern-api/fern/pull/4262\r\
        \n* (feature): Copy source files in seed tests by @amckinney in https://github.com/fern-api/fern/pull/4258\r\
        \n* c#, improvement: use string response directly in generic exception by @dcb6\
        \ in https://github.com/fern-api/fern/pull/4264\r\n* (internal): `pnpm` migration\
        \ by @dsinghvi in https://github.com/fern-api/fern/pull/4261\r\n* Remove old\
        \ documentation references from README by @armandobelardo in https://github.com/fern-api/fern/pull/4265\r\
        \n* Fix typo in pr-preview.mdx by @zachkirsch in https://github.com/fern-api/fern/pull/4235\r\
        \n* (chore): Update pnpm-lock.yaml by @amckinney in https://github.com/fern-api/fern/pull/4266\r\
        \n* (fix): run compile on every PR by @dsinghvi in https://github.com/fern-api/fern/pull/4267\r\
        \n* (fix): live tests continue to work in the pnpm era by @dsinghvi in https://github.com/fern-api/fern/pull/4268\r\
        \n* (chore): Remove all yarn files by @amckinney in https://github.com/fern-api/fern/pull/4269\r\
        \n* (chore, ir): Use latest TypeScript generator by @amckinney in https://github.com/fern-api/fern/pull/4271\r\
        \n* (chore, ruby): Remove ir-sdk from generator-commons by @amckinney in https://github.com/fern-api/fern/pull/4272\r\
        \n* (fix): bump to 53.6.x by @dsinghvi in https://github.com/fern-api/fern/pull/4273\r\
        \n* (fix): get seed working by deleting yarn ref by @dsinghvi in https://github.com/fern-api/fern/pull/4274\r\
        \n* (feature, csharp): Write Protobuf dependencies in .csproj by @amckinney\
        \ in https://github.com/fern-api/fern/pull/4270\r\n* c#, fix: fix type conflicts\
        \ by @dcb6 in https://github.com/fern-api/fern/pull/4244\r\n* (fix): ir generation\
        \ for examples is stable so that ete tests work by @dsinghvi in https://github.com/fern-api/fern/pull/4276\r\
        \n* fix: add validation around selectable environments for playground settings\
        \ by @RohinBhargava in https://github.com/fern-api/fern/pull/4252\r\n* (chore,\
        \ csharp): Release 1.2.1 by @amckinney in https://github.com/fern-api/fern/pull/4284\r\
        \n* (followup): add tests for playground validation messages by @dsinghvi in\
        \ https://github.com/fern-api/fern/pull/4283\r\n* ir: add `shape` to `ExampleQueryParameter`\
        \ by @dcb6 in https://github.com/fern-api/fern/pull/4222\r\n* (fix): eslint\
        \ is now a required check and will pass by @dsinghvi in https://github.com/fern-api/fern/pull/4285\r\
        \n\r\n\r\n**Full Changelog**: https://github.com/fern-api/fern/compare/0.37.16...0.38.0-rc0"
      type: chore
  createdAt: "2024-08-12"
  irVersion: 53
  version: 0.38.0-rc0
- changelogEntry:
    - summary: "## What's Changed\r\n* fix, python: make circular references more robust\
        \ by @armandobelardo in https://github.com/fern-api/fern/pull/4216\r\n* improvement:\
        \ allow naming for asyncapi messages to pull message name by @armandobelardo\
        \ in https://github.com/fern-api/fern/pull/4228\r\n* c#, fix: class names +\
        \ namespace conflicts by @dcb6 in https://github.com/fern-api/fern/pull/4229\r\
        \n* Add support for anonymous usage of the generate CLI by @antoniomdk in https://github.com/fern-api/fern/pull/4239\r\
        \n* (fix, docs): filter referenced subpackages appropriately by @dsinghvi in\
        \ https://github.com/fern-api/fern/pull/4242\r\n\r\n## New Contributors\r\n\
        * @antoniomdk made their first contribution in https://github.com/fern-api/fern/pull/4239\r\
        \n\r\n**Full Changelog**: https://github.com/fern-api/fern/compare/0.37.15...0.37.16"
      type: chore
  createdAt: "2024-08-09"
  irVersion: 53
  version: 0.37.16
- changelogEntry:
    - summary: "## What's Changed\r\n* improvement: respect returning nested properties\
        \ in python by @armandobelardo in https://github.com/fern-api/fern/pull/4236\r\
        \n* (feature): Add support for `.proto` inputs by @amckinney in https://github.com/fern-api/fern/pull/4223\r\
        \n* custom segment write key by @abarrell in https://github.com/fern-api/fern/pull/4238\r\
        \n\r\n\r\n**Full Changelog**: https://github.com/fern-api/fern/compare/0.37.14...0.37.15"
      type: chore
  createdAt: "2024-08-08"
  irVersion: 53
  version: 0.37.15
- changelogEntry:
    - summary: "## What's Changed\r\n* fix: address TS UT fetcher flakiness by @RohinBhargava\
        \ in https://github.com/fern-api/fern/pull/4226\r\n* chore: bump ir sdk to new\
        \ Python generator by @armandobelardo in https://github.com/fern-api/fern/pull/4214\r\
        \n* feat: hide TOC on docs home page by @zachkirsch in https://github.com/fern-api/fern/pull/4230\r\
        \n* (fix, go): Required properties don't specify omitempty by @amckinney in\
        \ https://github.com/fern-api/fern/pull/4231\r\n* (feat, in progress): ir supports\
        \ user agent headers by @dsinghvi in https://github.com/fern-api/fern/pull/4232\r\
        \n* (fix): LaTeX by @abvthecity in https://github.com/fern-api/fern/pull/4233\r\
        \n* (feat, typescript): send user agent header `<package>/<version>` by @dsinghvi\
        \ in https://github.com/fern-api/fern/pull/4234\r\n\r\n\r\n**Full Changelog**:\
        \ https://github.com/fern-api/fern/compare/0.37.13...0.37.14"
      type: chore
  createdAt: "2024-08-08"
  irVersion: 53
  version: 0.37.14
- changelogEntry:
    - summary: "## What's Changed\r\n* fix: address TS UT fetcher flakiness by @RohinBhargava\
        \ in https://github.com/fern-api/fern/pull/4226\r\n* chore: bump ir sdk to new\
        \ Python generator by @armandobelardo in https://github.com/fern-api/fern/pull/4214\r\
        \n* feat: hide TOC on docs home page by @zachkirsch in https://github.com/fern-api/fern/pull/4230\r\
        \n* (fix, go): Required properties don't specify omitempty by @amckinney in\
        \ https://github.com/fern-api/fern/pull/4231\r\n* (feat, in progress): ir supports\
        \ user agent headers by @dsinghvi in https://github.com/fern-api/fern/pull/4232\r\
        \n* (fix): LaTeX by @abvthecity in https://github.com/fern-api/fern/pull/4233\r\
        \n\r\n\r\n**Full Changelog**: https://github.com/fern-api/fern/compare/0.37.13...0.37.14-rc0"
      type: chore
  createdAt: "2024-08-08"
  irVersion: 53
  version: 0.37.14-rc0
- changelogEntry:
    - summary: "## What's Changed\r\n* (fix): reload docs preview server on specs outside\
        \ of the fern folder by @dsinghvi in https://github.com/fern-api/fern/pull/4227\r\
        \n\r\n\r\n**Full Changelog**: https://github.com/fern-api/fern/compare/0.37.12...0.37.13"
      type: chore
  createdAt: "2024-08-07"
  irVersion: 53
  version: 0.37.13
- changelogEntry:
    - summary: "## What's Changed\r\n* update cli to use default language by @abarrell\
        \ in https://github.com/fern-api/fern/pull/4218\r\n* (fix, openapi parser):\
        \ generated fern definitions respect OpenAPI tag casing by @dsinghvi in https://github.com/fern-api/fern/pull/4225\r\
        \n\r\n\r\n**Full Changelog**: https://github.com/fern-api/fern/compare/0.37.11...0.37.12"
      type: chore
  createdAt: "2024-08-07"
  irVersion: 53
  version: 0.37.12
- changelogEntry:
    - summary: "## What's Changed\r\n* Fix issue where misconfigured directory could\
        \ cause unhelpful error message by @abarrell in https://github.com/fern-api/fern/pull/4206\r\
        \n\r\n## New Contributors\r\n* @abarrell made their first contribution in https://github.com/fern-api/fern/pull/4206\r\
        \n\r\n**Full Changelog**: https://github.com/fern-api/fern/compare/0.37.10...0.37.11"
      type: chore
  createdAt: "2024-08-07"
  irVersion: 53
  version: 0.37.11
- changelogEntry:
    - summary: "## What's Changed\r\n* fix: if audience is filtering and no audiences\
        \ exist on environments, add all environments by @RohinBhargava in https://github.com/fern-api/fern/pull/4220\r\
        \n\r\n\r\n**Full Changelog**: https://github.com/fern-api/fern/compare/0.37.9...0.37.10"
      type: chore
  createdAt: "2024-08-06"
  irVersion: 53
  version: 0.37.10
- changelogEntry:
    - summary: "## What's Changed\r\n* (fix): support base properties when filtering\
        \ for audiences by @dsinghvi in https://github.com/fern-api/fern/pull/4221\r\
        \n\r\n\r\n**Full Changelog**: https://github.com/fern-api/fern/compare/0.37.8...0.37.9"
      type: chore
  createdAt: "2024-08-06"
  irVersion: 53
  version: 0.37.9
- changelogEntry:
    - summary: "## What's Changed\r\n* (feat): cli caches api dependencies by @dsinghvi\
        \ in https://github.com/fern-api/fern/pull/4201\r\n\r\n\r\n**Full Changelog**:\
        \ https://github.com/fern-api/fern/compare/0.37.7...0.37.8"
      type: chore
  createdAt: "2024-08-06"
  irVersion: 53
  version: 0.37.8
- changelogEntry:
    - summary: "## What's Changed\r\n* fix: python readme generation regression by @armandobelardo\
        \ in https://github.com/fern-api/fern/pull/4193\r\n* fix, python: allow extending\
        \ alias types by @armandobelardo in https://github.com/fern-api/fern/pull/4190\r\
        \n* (internal): setup flamegraph generation for python generator by @dsinghvi\
        \ in https://github.com/fern-api/fern/pull/4196\r\n* fix, python: Optional and\
        \ aliased literals are populated in snippets by @armandobelardo in https://github.com/fern-api/fern/pull/4184\r\
        \n* (feat, python): upgrade python generator to pydantic v2 by @dsinghvi in\
        \ https://github.com/fern-api/fern/pull/4197\r\n* fix: add async iterable symbol\
        \ to Stream Wrapper implementations by @RohinBhargava in https://github.com/fern-api/fern/pull/4195\r\
        \n* feat: environment filter by audience by @RohinBhargava in https://github.com/fern-api/fern/pull/4187\r\
        \n* (feat, python): use ruff for formatting by @dsinghvi in https://github.com/fern-api/fern/pull/4199\r\
        \n* Revert \"(feat, python): use ruff for formatting\" by @dsinghvi in https://github.com/fern-api/fern/pull/4200\r\
        \n* fix, python + ts: additional template bugs by @armandobelardo in https://github.com/fern-api/fern/pull/4198\r\
        \n* fix: remove reserved properties from function signatures by @armandobelardo\
        \ in https://github.com/fern-api/fern/pull/4205\r\n* fix, ir-generation: put\
        \ fully substituted path in `url` field of auto-generated `EndpointExampleCall`s\
        \ by @dcb6 in https://github.com/fern-api/fern/pull/4211\r\n* fix, python: allow\
        \ typing any to be wrapped in optional to match Pydantic v2 by @armandobelardo\
        \ in https://github.com/fern-api/fern/pull/4203\r\n* improvement: bring back\
        \ wrapped aliases and custom root validators in\u2026 by @armandobelardo in\
        \ https://github.com/fern-api/fern/pull/4204\r\n* fix: typehinting on unions\
        \ with visitors has been corrected by @armandobelardo in https://github.com/fern-api/fern/pull/4213\r\
        \n* Update speakeasy.mdx by @dannysheridan in https://github.com/fern-api/fern/pull/4215\r\
        \n* improvement: allow pydantic generator to specify package name by @armandobelardo\
        \ in https://github.com/fern-api/fern/pull/4217\r\n* (feature): Add Protobuf\
        \ mapper types by @amckinney in https://github.com/fern-api/fern/pull/4210\r\
        \n\r\n\r\n**Full Changelog**: https://github.com/fern-api/fern/compare/0.37.6...0.37.7"
      type: chore
  createdAt: "2024-08-06"
  irVersion: 53
  version: 0.37.7
- changelogEntry:
    - summary: "## What's Changed\r\n* fix: add literal properties back to typeddict\
        \ snippets by @armandobelardo in https://github.com/fern-api/fern/pull/4173\r\
        \n* (fix, typescript): wire `noScripts` into a PersistedProject and introduce\
        \ a test by @dsinghvi in https://github.com/fern-api/fern/pull/4185\r\n* (feat,\
        \ fastapi): introduce endpoint specific async handlers in fastapi by @dsinghvi\
        \ in https://github.com/fern-api/fern/pull/4188\r\n* fix: python readme references\
        \ request options correctly by @armandobelardo in https://github.com/fern-api/fern/pull/4189\r\
        \n* fix: replace referenced markdown by @abvthecity in https://github.com/fern-api/fern/pull/4191\r\
        \n\r\n\r\n**Full Changelog**: https://github.com/fern-api/fern/compare/0.37.5...0.37.6"
      type: chore
  createdAt: "2024-08-02"
  irVersion: 53
  version: 0.37.6
- changelogEntry:
    - summary: "## What's Changed\r\n* chore, ts: generate union v2 templates by @armandobelardo\
        \ in https://github.com/fern-api/fern/pull/4169\r\n* (feature, csharp): Add\
        \ customizable exception class names by @amckinney in https://github.com/fern-api/fern/pull/4181\r\
        \n* (fix, typescript): introduce no scripts option by @dsinghvi in https://github.com/fern-api/fern/pull/4179\r\
        \n\r\n\r\n**Full Changelog**: https://github.com/fern-api/fern/compare/0.37.4...0.37.5"
      type: chore
  createdAt: "2024-08-01"
  irVersion: 53
  version: 0.37.5
- changelogEntry:
    - summary: "## What's Changed\r\n* (fix, docs): validate api workspaces as in addition\
        \ to docs workspaces by @dsinghvi in https://github.com/fern-api/fern/pull/4178\r\
        \n\r\n\r\n**Full Changelog**: https://github.com/fern-api/fern/compare/0.37.3...0.37.4"
      type: chore
  createdAt: "2024-08-01"
  irVersion: 53
  version: 0.37.4
- changelogEntry:
    - summary: "## What's Changed\r\n* (fix): handle loggable fern cli error by @dsinghvi\
        \ in https://github.com/fern-api/fern/pull/4175\r\n* (fix): add tests for alias\
        \ extends by @dsinghvi in https://github.com/fern-api/fern/pull/4176\r\n* (fix):\
        \ docs preview server falls back to previous bundle by @dsinghvi in https://github.com/fern-api/fern/pull/4177\r\
        \n\r\n\r\n**Full Changelog**: https://github.com/fern-api/fern/compare/0.37.2...0.37.3"
      type: chore
  createdAt: "2024-08-01"
  irVersion: 53
  version: 0.37.3
- changelogEntry:
    - summary: "## What's Changed\r\n* (feature, csharp): Add RequestOptions by @amckinney\
        \ in https://github.com/fern-api/fern/pull/4166\r\n* c#, improvement: error\
        \ parsing  by @dcb6 in https://github.com/fern-api/fern/pull/4168\r\n* (fix):\
        \ introduce extended properties into the IR by @dsinghvi in https://github.com/fern-api/fern/pull/4171\r\
        \n* fix: OSS workspace settings propogate to APIs with dependencies by @armandobelardo\
        \ in https://github.com/fern-api/fern/pull/4147\r\n* chore, python: generate\
        \ union v2 templates by @armandobelardo in https://github.com/fern-api/fern/pull/4167\r\
        \n* c# improvement: text responses + inlined request body inheritance by @dcb6\
        \ in https://github.com/fern-api/fern/pull/4172\r\n\r\n\r\n**Full Changelog**:\
        \ https://github.com/fern-api/fern/compare/0.37.1...0.37.2"
      type: chore
  createdAt: "2024-08-01"
  irVersion: 53
  version: 0.37.2
- changelogEntry:
    - summary: "## What's Changed\r\n* make @dcb6 codeowner for java + csharp by @dcb6\
        \ in https://github.com/fern-api/fern/pull/4163\r\n* (beta, typescript): feature\
        \ flag test generation that actually works by @dsinghvi in https://github.com/fern-api/fern/pull/4164\r\
        \n* fix: add images from frontmatter as well by @RohinBhargava in https://github.com/fern-api/fern/pull/4156\r\
        \n* (fix, docs): ir to fdr converter sends global headers by @dsinghvi in https://github.com/fern-api/fern/pull/4170\r\
        \n\r\n\r\n**Full Changelog**: https://github.com/fern-api/fern/compare/0.37.0...0.37.1"
      type: chore
  createdAt: "2024-07-31"
  irVersion: 53
  version: 0.37.1
- changelogEntry:
    - summary: "## What's Changed\r\n* chore: bump typescript version and changelog\
        \ by @RohinBhargava in https://github.com/fern-api/fern/pull/4143\r\n* feat:\
        \ introduce typeddicts for request objects by @armandobelardo in https://github.com/fern-api/fern/pull/4113\r\
        \n* fix, python: get api error through external import by @armandobelardo in\
        \ https://github.com/fern-api/fern/pull/4145\r\n* fix: Fix unit test path and\
        \ add CI check for this by @RohinBhargava in https://github.com/fern-api/fern/pull/4148\r\
        \n* [c#, improvement]: add explicit namespaces to custom config by @dcb6 in\
        \ https://github.com/fern-api/fern/pull/4144\r\n* c#, improvement: `set` instead\
        \ of `init` field accessors in types by @dcb6 in https://github.com/fern-api/fern/pull/4151\r\
        \n* (feature): Add IRv53; float type by @amckinney in https://github.com/fern-api/fern/pull/4146\r\
        \n* c#, improvement: make datetime deserialization more lenient + include millis\
        \ in datetime serialization by @dcb6 in https://github.com/fern-api/fern/pull/4149\r\
        \n* chore: ci workflow gating on ts-sdk changes by @RohinBhargava in https://github.com/fern-api/fern/pull/4152\r\
        \n* (fix, csharp): `map<string, unknown>` values are nullable by @amckinney in\
        \ https://github.com/fern-api/fern/pull/4153\r\n* fix: incorrect code block\
        \ indentation in api-yml.mdx by @abvthecity in https://github.com/fern-api/fern/pull/4158\r\
        \n* (feature, csharp): Add support for allow-multiple query params by @amckinney\
        \ in https://github.com/fern-api/fern/pull/4157\r\n* internal: update IR to\
        \ have the FDR API definition ID by @armandobelardo in https://github.com/fern-api/fern/pull/4161\r\
        \n* (feature, csharp): Support uint, ulong, and float by @amckinney in https://github.com/fern-api/fern/pull/4160\r\
        \n\r\n**Full Changelog**: https://github.com/fern-api/fern/compare/0.36.0...0.37.0"
      type: chore
  createdAt: "2024-07-31"
  irVersion: 53
  version: 0.37.0
- changelogEntry:
    - summary: "## What's Changed\r\n* improvement, python: export the root client from\
        \ the root init file by @armandobelardo in https://github.com/fern-api/fern/pull/4111\r\
        \n* (feat): support multi url environments in C# by @dsinghvi in https://github.com/fern-api/fern/pull/4120\r\
        \n* (fix, csharp): MultiUrl environments now compile by @dsinghvi in https://github.com/fern-api/fern/pull/4121\r\
        \n* c#, improvement: Add header suppliers to `RawClient` constructor parameters\
        \ by @dcb6 in https://github.com/fern-api/fern/pull/4119\r\n* (fix, csharp):\
        \ uuids are now generated as strings by @dsinghvi in https://github.com/fern-api/fern/pull/4122\r\
        \n* (fix): regenerate c# model snapshots by @dsinghvi in https://github.com/fern-api/fern/pull/4123\r\
        \n* feat: header tabs by @abvthecity in https://github.com/fern-api/fern/pull/4124\r\
        \n* java, fix: match java local config to publish config by @dcb6 in https://github.com/fern-api/fern/pull/4127\r\
        \n* follow up: release java sdk 1.0.5 by @dcb6 in https://github.com/fern-api/fern/pull/4129\r\
        \n* fix: Add Stream Wrappers for use with various environments by @RohinBhargava\
        \ in https://github.com/fern-api/fern/pull/4118\r\n* chore: add changelog and\
        \ version for stream wrapper polyfill by @RohinBhargava in https://github.com/fern-api/fern/pull/4130\r\
        \n* feat: enable arbitrary code snippets in docs by @abvthecity in https://github.com/fern-api/fern/pull/4131\r\
        \n* fix: add start stream on pipe by @RohinBhargava in https://github.com/fern-api/fern/pull/4132\r\
        \n* GH Workflow for Checking Generator Version Consistency by @dcb6 in https://github.com/fern-api/fern/pull/4133\r\
        \n* fix: updated stream wrapper test paths by @RohinBhargava in https://github.com/fern-api/fern/pull/4134\r\
        \n* fix: SSE Streaming Bifurcation by @RohinBhargava in https://github.com/fern-api/fern/pull/4136\r\
        \n* (fix): global headers case insensitive comparison by @dsinghvi in https://github.com/fern-api/fern/pull/4137\r\
        \n\r\n\r\n**Full Changelog**: https://github.com/fern-api/fern/compare/0.35.0...0.36.0"
      type: chore
  createdAt: "2024-07-29"
  irVersion: 52
  version: 0.36.0
- changelogEntry:
    - summary: "## What's Changed\r\n* java, fix: match java local config to publish\
        \ config by @dcb6 in https://github.com/fern-api/fern/pull/4127\r\n* follow\
        \ up: release java sdk 1.0.5 by @dcb6 in https://github.com/fern-api/fern/pull/4129\r\
        \n* fix: Add Stream Wrappers for use with various environments by @RohinBhargava\
        \ in https://github.com/fern-api/fern/pull/4118\r\n* chore: add changelog and\
        \ version for stream wrapper polyfill by @RohinBhargava in https://github.com/fern-api/fern/pull/4130\r\
        \n* feat: enable arbitrary code snippets in docs by @abvthecity in https://github.com/fern-api/fern/pull/4131\r\
        \n* fix: add start stream on pipe by @RohinBhargava in https://github.com/fern-api/fern/pull/4132\r\
        \n\r\n\r\n**Full Changelog**: https://github.com/fern-api/fern/compare/0.36.0-rc0...0.36.0-rc1"
      type: chore
  createdAt: "2024-07-26"
  irVersion: 52
  version: 0.36.0-rc1
- changelogEntry:
    - summary: "## What's Changed\r\n* improvement, python: export the root client from\
        \ the root init file by @armandobelardo in https://github.com/fern-api/fern/pull/4111\r\
        \n* (feat): support multi url environments in C# by @dsinghvi in https://github.com/fern-api/fern/pull/4120\r\
        \n* (fix, csharp): MultiUrl environments now compile by @dsinghvi in https://github.com/fern-api/fern/pull/4121\r\
        \n* c#, improvement: Add header suppliers to `RawClient` constructor parameters\
        \ by @dcb6 in https://github.com/fern-api/fern/pull/4119\r\n* (fix, csharp):\
        \ uuids are now generated as strings by @dsinghvi in https://github.com/fern-api/fern/pull/4122\r\
        \n* (fix): regenerate c# model snapshots by @dsinghvi in https://github.com/fern-api/fern/pull/4123\r\
        \n* feat: header tabs by @abvthecity in https://github.com/fern-api/fern/pull/4124\r\
        \n\r\n\r\n**Full Changelog**: https://github.com/fern-api/fern/compare/0.35.0...0.36.0-rc0"
      type: chore
  createdAt: "2024-07-26"
  irVersion: 52
  version: 0.36.0-rc0
- changelogEntry:
    - summary: "## What's Changed\r\n* (feat): support `default-url`  and  url override\
        \ on imports by @dsinghvi in https://github.com/fern-api/fern/pull/4116\r\n\
        * (fix, openapi): set unauthed appropriately in openapi parser by @dsinghvi\
        \ in https://github.com/fern-api/fern/pull/4117\r\n\r\n\r\n**Full Changelog**:\
        \ https://github.com/fern-api/fern/compare/0.34.0...0.35.0"
      type: chore
  createdAt: "2024-07-25"
  irVersion: 52
  version: 0.35.0
- changelogEntry:
    - summary: "## What's Changed\r\n* (feat): support `default-url`  and  url override\
        \ on imports by @dsinghvi in https://github.com/fern-api/fern/pull/4116\r\n\r\
        \n\r\n**Full Changelog**: https://github.com/fern-api/fern/compare/0.34.0...0.35.0-rc0"
      type: chore
  createdAt: "2024-07-24"
  irVersion: 52
  version: 0.35.0-rc0
- changelogEntry:
    - summary: "## What's Changed\r\n* (chore): add SEO frontmatter section by @chdeskur\
        \ in https://github.com/fern-api/fern/pull/4101\r\n* fix: update typing of `expected_types`\
        \ to tuple to satisfy mypy by @armandobelardo in https://github.com/fern-api/fern/pull/4100\r\
        \n* (chore): document nuget api key by @chdeskur in https://github.com/fern-api/fern/pull/4103\r\
        \n* (chore): pypi styling update by @chdeskur in https://github.com/fern-api/fern/pull/4105\r\
        \n* c#, improvement: datetime serialization by @dcb6 in https://github.com/fern-api/fern/pull/4106\r\
        \n* feat: disable batch/stream toggle by @abvthecity in https://github.com/fern-api/fern/pull/4108\r\
        \n* fix: update forward refs continues to be silent by @armandobelardo in https://github.com/fern-api/fern/pull/4110\r\
        \n* java, improvement: allow builder methods for optional fields to accept null\
        \ by @dcb6 in https://github.com/fern-api/fern/pull/4107\r\n* [FER-2381] CLI\
        \ Forbidden Error Message Improvement by @RohinBhargava in https://github.com/fern-api/fern/pull/4109\r\
        \n* (feat, typescript): copy over `zurg` unit tests to the generated SDK  by\
        \ @williamluer in https://github.com/fern-api/fern/pull/4045\r\n* java, fix:\
        \ don't prematurely close okhttp response by @dcb6 in https://github.com/fern-api/fern/pull/4112\r\
        \n* (feat, typescript): generate tests for `auth` and `fetcher` utilities  by\
        \ @dsinghvi in https://github.com/fern-api/fern/pull/4115\r\n* (feature): Add\
        \ IRv52: uint and enum default values by @amckinney in https://github.com/fern-api/fern/pull/4102\r\
        \n\r\n\r\n**Full Changelog**: https://github.com/fern-api/fern/compare/0.33.5...0.34.0"
      type: chore
  createdAt: "2024-07-24"
  irVersion: 52
  version: 0.34.0
- changelogEntry:
    - summary: "## What's Changed\r\n* (chore): add SEO frontmatter section by @chdeskur\
        \ in https://github.com/fern-api/fern/pull/4101\r\n* fix: update typing of `expected_types`\
        \ to tuple to satisfy mypy by @armandobelardo in https://github.com/fern-api/fern/pull/4100\r\
        \n* (chore): document nuget api key by @chdeskur in https://github.com/fern-api/fern/pull/4103\r\
        \n* (chore): pypi styling update by @chdeskur in https://github.com/fern-api/fern/pull/4105\r\
        \n* c#, improvement: datetime serialization by @dcb6 in https://github.com/fern-api/fern/pull/4106\r\
        \n* feat: disable batch/stream toggle by @abvthecity in https://github.com/fern-api/fern/pull/4108\r\
        \n\r\n\r\n**Full Changelog**: https://github.com/fern-api/fern/compare/0.33.5...0.33.6-rc0"
      type: chore
  createdAt: "2024-07-24"
  irVersion: 51
  version: 0.33.6-rc0
- changelogEntry:
    - summary: "## What's Changed\r\n* (fix, go): Fix error handling for property-name\
        \ error discrimination by @amckinney in https://github.com/fern-api/fern/pull/4098\r\
        \n* improvement: support pydantic v2 outright by @armandobelardo in https://github.com/fern-api/fern/pull/3805\r\
        \n* fix: int64 format is correctly parsed to long by @armandobelardo in https://github.com/fern-api/fern/pull/4099\r\
        \n* c#, fix: fix datetime serialization, stop generating empty serialization\
        \ unit tests by @dcb6 in https://github.com/fern-api/fern/pull/4097\r\n* [FER-2339]\
        \ Pass OpenAPI request parameter examples through Fern IR Schema examples by\
        \ @RohinBhargava in https://github.com/fern-api/fern/pull/4095\r\n\r\n\r\n**Full\
        \ Changelog**: https://github.com/fern-api/fern/compare/0.33.4...0.33.5"
      type: chore
  createdAt: "2024-07-23"
  irVersion: 51
  version: 0.33.5
- changelogEntry:
    - summary: "## What's Changed\r\n* adding readme alternative page by @chdeskur in\
        \ https://github.com/fern-api/fern/pull/4091\r\n* fix: the ruby SDK now returns\
        \ the parsed json instead of openstruct if no JSON serializer is specified by\
        \ @armandobelardo in https://github.com/fern-api/fern/pull/4092\r\n* (fix):\
        \ OpenAPI parser handles generating examples when no request or response required\
        \ by @dsinghvi in https://github.com/fern-api/fern/pull/4096\r\n\r\n\r\n**Full\
        \ Changelog**: https://github.com/fern-api/fern/compare/0.33.3...0.33.4"
      type: chore
  createdAt: "2024-07-22"
  irVersion: 51
  version: 0.33.4
- changelogEntry:
    - summary: "## What's Changed\r\n* feat, csharp: Unit Test Generation + IR Bump\
        \  by @dcb6 in https://github.com/fern-api/fern/pull/4047\r\n* (fix): remove\
        \ `jest-specific-snapshot` by @dsinghvi in https://github.com/fern-api/fern/pull/4088\r\
        \n\r\n\r\n**Full Changelog**: https://github.com/fern-api/fern/compare/0.33.2...0.33.3"
      type: chore
  createdAt: "2024-07-21"
  irVersion: 51
  version: 0.33.3
- changelogEntry:
    - summary: "## What's Changed\r\n* fix, python: only check the oauth expiry if there\
        \ is a specified field by @armandobelardo in https://github.com/fern-api/fern/pull/4077\r\
        \n* fix: python now requires an environment be specified if a default is not\
        \ provided by @armandobelardo in https://github.com/fern-api/fern/pull/4078\r\
        \n* (feat): support `fs.CreateReadStream` on Node 19+ form data uploads by @dsinghvi\
        \ in https://github.com/fern-api/fern/pull/4073\r\n* (fix): support audiences\
        \ on query parameters by @dsinghvi in https://github.com/fern-api/fern/pull/4067\r\
        \n* (feat, cli): Add \"-\", \"/\", \"|\" to supported non-alphanumeric generated\
        \ names for Enums by @dsinghvi in https://github.com/fern-api/fern/pull/4084\r\
        \n* improvement: update 'any object' examples to be flatter by @armandobelardo\
        \ in https://github.com/fern-api/fern/pull/4083\r\n* improvement: global headers\
        \ are not extracted out for docs by @armandobelardo in https://github.com/fern-api/fern/pull/4085\r\
        \n* chore: implement stream-parameter IR change by @armandobelardo in https://github.com/fern-api/fern/pull/4072\r\
        \n* (chore, csharp): Generate latest test snapshots by @amckinney in https://github.com/fern-api/fern/pull/4087\r\
        \n* improvement: Add Availability to OpenApi Parser and OpenApi IR to Fern IR\
        \ by @armandobelardo in https://github.com/fern-api/fern/pull/4086\r\n\r\n\r\
        \n**Full Changelog**: https://github.com/fern-api/fern/compare/0.33.1...0.33.2"
      type: chore
  createdAt: "2024-07-19"
  irVersion: 51
  version: 0.33.2
- changelogEntry:
    - summary: "## What's Changed\r\n* fix, python: only check the oauth expiry if there\
        \ is a specified field by @armandobelardo in https://github.com/fern-api/fern/pull/4077\r\
        \n* fix: python now requires an environment be specified if a default is not\
        \ provided by @armandobelardo in https://github.com/fern-api/fern/pull/4078\r\
        \n* (feat): support `fs.CreateReadStream` on Node 19+ form data uploads by @dsinghvi\
        \ in https://github.com/fern-api/fern/pull/4073\r\n* (fix): support audiences\
        \ on query parameters by @dsinghvi in https://github.com/fern-api/fern/pull/4067\r\
        \n\r\n\r\n**Full Changelog**: https://github.com/fern-api/fern/compare/0.33.1...0.33.2-rc0"
      type: chore
  createdAt: "2024-07-19"
  irVersion: 51
  version: 0.33.2-rc0
- changelogEntry:
    - summary: "## What's Changed\r\n* :improvement: update seed's script runner to\
        \ fail if any of the commands exit 1 by @armandobelardo in https://github.com/fern-api/fern/pull/4075\r\
        \n* (fix, openapi): Deduplicate API version scheme header by @amckinney in https://github.com/fern-api/fern/pull/4076\r\
        \n\r\n\r\n**Full Changelog**: https://github.com/fern-api/fern/compare/0.33.0...0.33.1"
      type: chore
  createdAt: "2024-07-17"
  irVersion: 51
  version: 0.33.1
- changelogEntry:
    - summary: "## What's Changed\r\n* fix: python sdk serializes bytes within JSON\
        \ by @armandobelardo in https://github.com/fern-api/fern/pull/4070\r\n* (fix,\
        \ typescript): multipart form upload on Node 19+ by @dsinghvi in https://github.com/fern-api/fern/pull/4056\r\
        \n* (feat): `ir` now adds a `TypeReference` for container types that makes it\
        \ easier to generate snippets + autogenerated type examples by @dsinghvi in\
        \ https://github.com/fern-api/fern/pull/4038\r\n* (fix): fix `ir-sdk-latest`\
        \ `generators.yml` by @dcb6 in https://github.com/fern-api/fern/pull/4074\r\n\
        * (feature, typescript): Generarte API version scheme by @amckinney in https://github.com/fern-api/fern/pull/4071\r\
        \n\r\n\r\n**Full Changelog**: https://github.com/fern-api/fern/compare/0.32.0...0.33.0"
      type: chore
  createdAt: "2024-07-17"
  irVersion: 51
  version: 0.33.0
- changelogEntry:
    - summary: "## What's Changed\r\n* (fix, openapi): Resolve 'refs' specified in overrides\
        \ by @amckinney in https://github.com/fern-api/fern/pull/4049\r\n* Initial Swift\
        \ Codegen by @armandobelardo in https://github.com/fern-api/fern/pull/4035\r\
        \n* (fix): Swift generator and template by @amckinney in https://github.com/fern-api/fern/pull/4050\r\
        \n* fix: ignore data urls in parseImagePaths by @abvthecity in https://github.com/fern-api/fern/pull/4053\r\
        \n* (feature, typescript): Add omitUndefined option by @amckinney in https://github.com/fern-api/fern/pull/4052\r\
        \n* docs: Inspiration from Conjure, Smithy, and Stripe Docs by @dannysheridan\
        \ in https://github.com/fern-api/fern/pull/4054\r\n* feature: add Penguin AI\
        \ and Koala to our docs website by @dannysheridan in https://github.com/fern-api/fern/pull/3962\r\
        \n* (fix): eslint works by @dsinghvi in https://github.com/fern-api/fern/pull/4055\r\
        \n* fix: python snippet and template recursion errors by @armandobelardo in\
        \ https://github.com/fern-api/fern/pull/4057\r\n* (feature, typescript): Use\
        \ generator-cli to generate reference.md by @amckinney in https://github.com/fern-api/fern/pull/4062\r\
        \n* fix: analytics scripts by @abvthecity in https://github.com/fern-api/fern/pull/4063\r\
        \n* fix analytics 2 by @abvthecity in https://github.com/fern-api/fern/pull/4064\r\
        \n* fix: fern docs publishing by @abvthecity in https://github.com/fern-api/fern/pull/4065\r\
        \n* feature: add tracking via rb2b by @dannysheridan in https://github.com/fern-api/fern/pull/4061\r\
        \n* chore: add back x-readme code samples by @armandobelardo in https://github.com/fern-api/fern/pull/4060\r\
        \n* (feature): Add ApiVersionSchema type by @amckinney in https://github.com/fern-api/fern/pull/4068\r\
        \n\r\n\r\n**Full Changelog**: https://github.com/fern-api/fern/compare/0.31.24...0.32.0"
      type: chore
  createdAt: "2024-07-16"
  irVersion: 50
  version: 0.32.0
- changelogEntry:
    - summary: "## What's Changed\r\n* fix: ignore data urls in parseImagePaths by @abvthecity\
        \ in https://github.com/fern-api/fern/pull/4053\r\n\r\n\r\n**Full Changelog**:\
        \ https://github.com/fern-api/fern/compare/0.31.25-rc0...0.31.25-rc1"
      type: chore
  createdAt: "2024-07-12"
  irVersion: 50
  version: 0.31.25-rc1
- changelogEntry:
    - summary: "## What's Changed\r\n* (fix, openapi): Resolve 'refs' specified in overrides\
        \ by @amckinney in https://github.com/fern-api/fern/pull/4049\r\n* Initial Swift\
        \ Codegen by @armandobelardo in https://github.com/fern-api/fern/pull/4035\r\
        \n* (fix): Swift generator and template by @amckinney in https://github.com/fern-api/fern/pull/4050\r\
        \n\r\n**Full Changelog**: https://github.com/fern-api/fern/compare/0.31.24...0.31.25-rc0"
      type: chore
  createdAt: "2024-07-12"
  irVersion: 50
  version: 0.31.25-rc0
- changelogEntry:
    - summary: Release 0.31.24
      type: chore
  createdAt: "2024-07-12"
  irVersion: 50
  version: 0.31.24
- changelogEntry:
    - summary: "## What's Changed\r\n* (feature, typescript): Add setObjectProperty\
        \ core utility by @amckinney in https://github.com/fern-api/fern/pull/4032\r\
        \n* c#, fix: increase supported union size + handle double optionals by @dcb6\
        \ in https://github.com/fern-api/fern/pull/4033\r\n* (fix): Handle circular\
        \ references in serialization layer by @amckinney in https://github.com/fern-api/fern/pull/4036\r\
        \n* fix: fastapi generation does not duplicate descriptions anymore by @armandobelardo\
        \ in https://github.com/fern-api/fern/pull/4037\r\n* Move use_str_enums to base\
        \ by @jochs in https://github.com/fern-api/fern/pull/4040\r\n* (chore): remove\
        \ generator upgrade docs by @chdeskur in https://github.com/fern-api/fern/pull/4043\r\
        \n* (feature, openapi): Add support for x-fern-property-name on request body\
        \ by @amckinney in https://github.com/fern-api/fern/pull/4042\r\n* (feat, typescript):\
        \ refactor `Fetcher` and add unit tests by @williamluer in https://github.com/fern-api/fern/pull/3977\r\
        \n\r\n## New Contributors\r\n* @jochs made their first contribution in https://github.com/fern-api/fern/pull/4040\r\
        \n\r\n**Full Changelog**: https://github.com/fern-api/fern/compare/0.31.22...0.31.23"
      type: chore
  createdAt: "2024-07-11"
  irVersion: 50
  version: 0.31.23
- changelogEntry:
    - summary: "## What's Changed\r\n* (feature, typescript): Add setObjectProperty\
        \ core utility by @amckinney in https://github.com/fern-api/fern/pull/4032\r\
        \n* c#, fix: increase supported union size + handle double optionals by @dcb6\
        \ in https://github.com/fern-api/fern/pull/4033\r\n* (fix): Handle circular\
        \ references in serialization layer by @amckinney in https://github.com/fern-api/fern/pull/4036\r\
        \n* fix: fastapi generation does not duplicate descriptions anymore by @armandobelardo\
        \ in https://github.com/fern-api/fern/pull/4037\r\n* (feat): ir now adds a TypeReference\
        \ for container types that makes it easier to generate snippets by @dcb6 in\
        \ https://github.com/fern-api/fern/pull/4038\r\n\r\n\r\n**Full Changelog**:\
        \ https://github.com/fern-api/fern/compare/0.31.22...0.31.23-rc0"
      type: chore
  createdAt: "2024-07-11"
  irVersion: 50
  version: 0.31.23-rc0
- changelogEntry:
    - summary: "## What's Changed\r\n* Revert \"Revert \"feat: landing page in docs\"\
        \" by @abvthecity in https://github.com/fern-api/fern/pull/4023\r\n* Fix core-utilities\
        \ typescript tests by @williamluer in https://github.com/fern-api/fern/pull/4022\r\
        \n* experimental: scan files to include react in mdx by @abvthecity in https://github.com/fern-api/fern/pull/4015\r\
        \n* (feat, typescript): make `zurg` completely synchronous by @dsinghvi in https://github.com/fern-api/fern/pull/4024\r\
        \n* (chore): add xml type by @chdeskur in https://github.com/fern-api/fern/pull/4025\r\
        \n* fix: (regression) parseDocsConfiguration accidentally calls loadAllPages\
        \ with absolutePathToDocsConfig by @abvthecity in https://github.com/fern-api/fern/pull/4026\r\
        \n* (feature, typescript): Add offset step pagination with IRv48 by @amckinney\
        \ in https://github.com/fern-api/fern/pull/4028\r\n* csharp, fix, feature, improvment:\
        \ Target .NET Standard + Framework, fix various bugs, many small improvements\
        \ by @dcb6 in https://github.com/fern-api/fern/pull/4030\r\n* fix: update unchecked\
        \ base model to not coerce none by @armandobelardo in https://github.com/fern-api/fern/pull/4029\r\
        \n* fix: unreserve `set` name for python methods by @armandobelardo in https://github.com/fern-api/fern/pull/4031\r\
        \n* add in swift to seed runner by @armandobelardo in https://github.com/fern-api/fern/pull/4034\r\
        \n\r\n\r\n**Full Changelog**: https://github.com/fern-api/fern/compare/0.31.21...0.31.22"
      type: chore
  createdAt: "2024-07-10"
  irVersion: 50
  version: 0.31.22
- changelogEntry:
    - summary: "## What's Changed\r\n* Fix core-utilities typescript tests by @williamluer\
        \ in https://github.com/fern-api/fern/pull/4022\r\n* experimental: scan files\
        \ to include react in mdx by @abvthecity in https://github.com/fern-api/fern/pull/4015\r\
        \n\r\n\r\n**Full Changelog**: https://github.com/fern-api/fern/compare/0.31.22-rc0...0.31.22-rc1"
      type: chore
  createdAt: "2024-07-09"
  irVersion: 50
  version: 0.31.22-rc1
- changelogEntry:
    - summary: "## What's Changed\r\n* (feat, typescript): make `zurg` completely synchronous\
        \ by @dsinghvi in https://github.com/fern-api/fern/pull/4024\r\n* (chore): add\
        \ xml type by @chdeskur in https://github.com/fern-api/fern/pull/4025\r\n* fix:\
        \ (regression) parseDocsConfiguration accidentally calls loadAllPages with absolutePathToDocsConfig\
        \ by @abvthecity in https://github.com/fern-api/fern/pull/4026\r\n* (feature,\
        \ typescript): Add offset step pagination with IRv48 by @amckinney in https://github.com/fern-api/fern/pull/4028\r\
        \n\r\n\r\n**Full Changelog**: https://github.com/fern-api/fern/compare/0.31.22-rc1...0.31.22-rc2"
      type: chore
  createdAt: "2024-07-09"
  irVersion: 50
  version: 0.31.22-rc2
- changelogEntry:
    - summary: "## What's Changed\r\n* Revert \"Revert \"feat: landing page in docs\"\
        \" by @abvthecity in https://github.com/fern-api/fern/pull/4023\r\n\r\n\r\n\
        **Full Changelog**: https://github.com/fern-api/fern/compare/0.31.21...0.31.22-rc0"
      type: chore
  createdAt: "2024-07-09"
  irVersion: 50
  version: 0.31.22-rc0
- changelogEntry:
    - summary: "## What's Changed\r\n* (chore, typescript): Release 0.28.0-rc0 by @amckinney\
        \ in https://github.com/fern-api/fern/pull/4019\r\n* Revert \"feat: landing\
        \ page in docs\" by @dsinghvi in https://github.com/fern-api/fern/pull/4021\r\
        \n\r\n\r\n**Full Changelog**: https://github.com/fern-api/fern/compare/0.31.20...0.31.21"
      type: chore
  createdAt: "2024-07-09"
  irVersion: 50
  version: 0.31.21
- changelogEntry:
    - summary: "## What's Changed\r\n* (feature, typescript): Add offset pagination\
        \ by @amckinney in https://github.com/fern-api/fern/pull/4008\r\n* (fix, internal):\
        \ `template/codegen` repo plays nicely with mrlint by @dsinghvi in https://github.com/fern-api/fern/pull/4018\r\
        \n* (fix): CI is green by @amckinney in https://github.com/fern-api/fern/pull/4017\r\
        \n\r\n\r\n**Full Changelog**: https://github.com/fern-api/fern/compare/0.31.19...0.31.20"
      type: chore
  createdAt: "2024-07-09"
  irVersion: 50
  version: 0.31.20
- changelogEntry:
    - summary: "## What's Changed\r\n* (fix): Pagination works with imported type references\
        \ by @amckinney in https://github.com/fern-api/fern/pull/4014\r\n* Template\
        \ for creating a new SDK generator by @mikemilla in https://github.com/fern-api/fern/pull/4010\r\
        \n\r\n## New Contributors\r\n* @mikemilla made their first contribution in https://github.com/fern-api/fern/pull/4010\r\
        \n\r\n**Full Changelog**: https://github.com/fern-api/fern/compare/0.31.18...0.31.19"
      type: chore
  createdAt: "2024-07-09"
  irVersion: 50
  version: 0.31.19
- changelogEntry:
    - summary: "## What's Changed\r\n* feat: landing page in docs by @abvthecity in\
        \ https://github.com/fern-api/fern/pull/3999\r\n* (feature, typescript): Add\
        \ support for alpha/beta dist tags by @amckinney in https://github.com/fern-api/fern/pull/4000\r\
        \n* fix: allowed text encodings by @abvthecity in https://github.com/fern-api/fern/pull/4005\r\
        \n* (internal): get ci to green by @dsinghvi in https://github.com/fern-api/fern/pull/4009\r\
        \n* (feat, typescript): support jsr publish by @dsinghvi in https://github.com/fern-api/fern/pull/4007\r\
        \n* (chore, python): Update README.md snapshots by @amckinney in https://github.com/fern-api/fern/pull/4012\r\
        \n* (chore, check): Add pagination test cases by @amckinney in https://github.com/fern-api/fern/pull/4011\r\
        \n* (fix, typescript): readme correctly displays advanced sections by @dsinghvi\
        \ in https://github.com/fern-api/fern/pull/4013\r\n\r\n\r\n**Full Changelog**:\
        \ https://github.com/fern-api/fern/compare/0.31.17...0.31.18-rc0"
      type: chore
  createdAt: "2024-07-09"
  irVersion: 50
  version: 0.31.18
- changelogEntry:
    - summary: "## What's Changed\r\n* (chore): Replace CircleCI with GitHub workflows\
        \ by @amckinney in https://github.com/fern-api/fern/pull/3991\r\n* (fix): Update\
        \ NPM token envrionment variable by @amckinney in https://github.com/fern-api/fern/pull/3992\r\
        \n* (fix): Update git-version.sh script by @amckinney in https://github.com/fern-api/fern/pull/3993\r\
        \n* (fix): Use github.ref_name by @amckinney in https://github.com/fern-api/fern/pull/3996\r\
        \n* (fix): Add POSTHOG_API_KEY to live-test job by @amckinney in https://github.com/fern-api/fern/pull/3998\r\
        \n\r\n**Full Changelog**: https://github.com/fern-api/fern/compare/0.31.15...0.31.17"
      type: chore
  createdAt: "2024-07-05"
  irVersion: 50
  version: 0.31.17
- changelogEntry:
    - summary: "## What's Changed\r\n* (fix): Add POSTHOG_API_KEY to live-test job by\
        \ @amckinney in https://github.com/fern-api/fern/pull/3998\r\n\r\n**Full Changelog**:\
        \ https://github.com/fern-api/fern/compare/0.31.17-rc1...0.31.17-rc2"
      type: chore
  createdAt: "2024-07-05"
  irVersion: 50
  version: 0.31.17-rc2
- changelogEntry:
    - summary:
        "## What's Changed\r\n* (fix): Use github.ref_name by @amckinney in https://github.com/fern-api/fern/pull/3996\r\
        \n\r\n**Full Changelog**: https://github.com/fern-api/fern/compare/0.31.17-rc0...0.31.17-rc1"
      type: chore
  createdAt: "2024-07-05"
  irVersion: 50
  version: 0.31.17-rc1
- changelogEntry:
    - summary: "## What's Changed\r\n* (chore): Replace CircleCI with GitHub workflows\
        \ by @amckinney in https://github.com/fern-api/fern/pull/3991\r\n* (fix): Update\
        \ NPM token envrionment variable by @amckinney in https://github.com/fern-api/fern/pull/3992\r\
        \n* (fix): Update git-version.sh script by @amckinney in https://github.com/fern-api/fern/pull/3993\r\
        \n\r\n**Full Changelog**: https://github.com/fern-api/fern/compare/0.31.15...0.31.17-rc0"
      type: chore
  createdAt: "2024-07-05"
  irVersion: 50
  version: 0.31.17-rc0
- changelogEntry:
    - summary: "## What's Changed\r\n* (chore): update availability.mdx by @chdeskur\
        \ in https://github.com/fern-api/fern/pull/3989\r\n* (fix, openapi): Fix allOf\
        \ object filtering by @amckinney in https://github.com/fern-api/fern/pull/3990\r\
        \n\r\n\r\n**Full Changelog**: https://github.com/fern-api/fern/compare/0.31.14...0.31.16"
      type: chore
  createdAt: "2024-07-05"
  irVersion: 50
  version: 0.31.16
- changelogEntry:
    - summary: "## What's Changed\r\n* (chore): update availability.mdx by @chdeskur\
        \ in https://github.com/fern-api/fern/pull/3989\r\n* (fix, openapi): Fix allOf\
        \ object filtering by @amckinney in https://github.com/fern-api/fern/pull/3990\r\
        \n\r\n\r\n**Full Changelog**: https://github.com/fern-api/fern/compare/0.31.14...0.31.15"
      type: chore
  createdAt: "2024-07-05"
  irVersion: 50
  version: 0.31.15
- changelogEntry:
    - summary: "## What's Changed\r\n* (fix, go): Don't send 'null' for nil request\
        \ body by @amckinney in https://github.com/fern-api/fern/pull/3987\r\n* (fix):\
        \ fern generate --preview doesnt check for env variables by @dsinghvi in https://github.com/fern-api/fern/pull/3988\r\
        \n\r\n\r\n**Full Changelog**: https://github.com/fern-api/fern/compare/0.31.13...0.31.14"
      type: chore
  createdAt: "2024-07-04"
  irVersion: 50
  version: 0.31.14
- changelogEntry:
    - summary: "## What's Changed\r\n* (fix): allow ISO-8859-1 encoded files by @dsinghvi\
        \ in https://github.com/fern-api/fern/pull/3986\r\n\r\n\r\n**Full Changelog**:\
        \ https://github.com/fern-api/fern/compare/0.31.12...0.31.13"
      type: chore
  createdAt: "2024-07-04"
  irVersion: 50
  version: 0.31.13
- changelogEntry:
    - summary: "## What's Changed\r\n* (fix, cli): Remove default value checks for boolean,\
        \ long, and bigint by @amckinney in https://github.com/fern-api/fern/pull/3985\r\
        \n\r\n\r\n**Full Changelog**: https://github.com/fern-api/fern/compare/0.31.11...0.31.12"
      type: chore
  createdAt: "2024-07-04"
  irVersion: 50
  version: 0.31.12
- changelogEntry:
    - summary: "## What's Changed\r\n* fix: ruby snippets for dates have correct quotes\
        \ by @armandobelardo in https://github.com/fern-api/fern/pull/3983\r\n* improvement:\
        \ python respects ir50, inserts defaults by @armandobelardo in https://github.com/fern-api/fern/pull/3982\r\
        \n* (fix, openapi): Prefer security schemes in order by @amckinney in https://github.com/fern-api/fern/pull/3984\r\
        \n\r\n\r\n**Full Changelog**: https://github.com/fern-api/fern/compare/0.31.10...0.31.11"
      type: chore
  createdAt: "2024-07-04"
  irVersion: 50
  version: 0.31.11
- changelogEntry:
    - summary: "## What's Changed\r\n* improvement: add advanced section to python readme\
        \ by @armandobelardo in https://github.com/fern-api/fern/pull/3970\r\n* (feat):\
        \ customize status code for typescript express generator  by @dsinghvi in https://github.com/fern-api/fern/pull/3971\r\
        \n* fix, python: allow offsets to start at 0 by @armandobelardo in https://github.com/fern-api/fern/pull/3972\r\
        \n* fix: python pagination helper types now share generic type by @armandobelardo\
        \ in https://github.com/fern-api/fern/pull/3973\r\n* chore: update python seed\
        \ after generator-cli update by @armandobelardo in https://github.com/fern-api/fern/pull/3974\r\
        \n* (charp, fix): Empty Root Client Methods + `.Core` namespace issue by @dcb6\
        \ in https://github.com/fern-api/fern/pull/3975\r\n* (java, improvement): change\
        \ default `JsonInclude` behavior  by @dcb6 in https://github.com/fern-api/fern/pull/3978\r\
        \n* (csharp, fix): base client requests not generated by @dcb6 in https://github.com/fern-api/fern/pull/3976\r\
        \n* chore: plumb through ruby snippets config to FDR by @armandobelardo in https://github.com/fern-api/fern/pull/3980\r\
        \n* improvement: allow boolean defaults within IR by @armandobelardo in https://github.com/fern-api/fern/pull/3981\r\
        \n\r\n\r\n**Full Changelog**: https://github.com/fern-api/fern/compare/0.31.9...0.31.10"
      type: chore
  createdAt: "2024-07-03"
  irVersion: 50
  version: 0.31.10
- changelogEntry:
    - summary: "## What's Changed\r\n* improvement: python async snippets now leverage\
        \ asyncio run by @armandobelardo in https://github.com/fern-api/fern/pull/3961\r\
        \n* improvement: allow adding extra dependencies to Ruby SDK by @armandobelardo\
        \ in https://github.com/fern-api/fern/pull/3960\r\n* fix: Mark CSS files as\
        \ 'will not be uploaded' by @trevorblades in https://github.com/fern-api/fern/pull/3964\r\
        \n* (fix, cli): make sure `js` file checking works by @dsinghvi in https://github.com/fern-api/fern/pull/3963\r\
        \n\r\n\r\n**Full Changelog**: https://github.com/fern-api/fern/compare/0.31.8...0.31.9"
      type: chore
  createdAt: "2024-07-01"
  irVersion: 49
  version: 0.31.9
- changelogEntry:
    - summary: "## What's Changed\r\n* fix: generator upgrade cli upgrades in place\
        \ by @armandobelardo in https://github.com/fern-api/fern/pull/3951\r\n* feat:\
        \ add reviewers blocks to generators.yml by @armandobelardo in https://github.com/fern-api/fern/pull/3952\r\
        \n* Use all FormData headers and don't stringify stream.Readable by @williamluer\
        \ in https://github.com/fern-api/fern/pull/3956\r\n* (feat, csharp): support\
        \ extra dependencies  by @dsinghvi in https://github.com/fern-api/fern/pull/3957\r\
        \n* improvement: allow specifying if taking major in flag by @armandobelardo\
        \ in https://github.com/fern-api/fern/pull/3958\r\n* fix: include css alongside\
        \ js when validating UTF8 files by @abvthecity in https://github.com/fern-api/fern/pull/3959\r\
        \n\r\n## New Contributors\r\n* @williamluer made their first contribution in\
        \ https://github.com/fern-api/fern/pull/3956\r\n\r\n**Full Changelog**: https://github.com/fern-api/fern/compare/0.31.7...0.31.8"
      type: chore
  createdAt: "2024-07-01"
  irVersion: 49
  version: 0.31.8
- changelogEntry:
    - summary: "## What's Changed\r\n* fix: validate files to be uploaded by @trevorblades\
        \ in https://github.com/fern-api/fern/pull/3917\r\n* fix: python list allowlist\
        \ is now case insensitive by @armandobelardo in https://github.com/fern-api/fern/pull/3950\r\
        \n* improvement: add x-fern-base-path to asyncapi extensions by @armandobelardo\
        \ in https://github.com/fern-api/fern/pull/3953\r\n\r\n\r\n**Full Changelog**:\
        \ https://github.com/fern-api/fern/compare/0.31.6...0.31.7"
      type: chore
  createdAt: "2024-06-28"
  irVersion: 49
  version: 0.31.7
- changelogEntry:
    - summary: "## What's Changed\r\n* (improvement, typescript): support overriding\
        \ global headers by @dsinghvi in https://github.com/fern-api/fern/pull/3945\r\
        \n* feat, python: introduce `reference.md` generation by @armandobelardo in\
        \ https://github.com/fern-api/fern/pull/3946\r\n* (fix, csharp): json serialize\
        \ enums before sending over the wire by @dsinghvi in https://github.com/fern-api/fern/pull/3947\r\
        \n* (fix, cli): remove out of range number validations in `openapi-ir-to-fern`\
        \ + remove husky by @dcb6 in https://github.com/fern-api/fern/pull/3948\r\n\r\
        \n\r\n**Full Changelog**: https://github.com/fern-api/fern/compare/0.31.5...0.31.6"
      type: chore
  createdAt: "2024-06-27"
  irVersion: 49
  version: 0.31.6
- changelogEntry:
    - summary: "## What's Changed\r\n* fix: api update command now works with unioned\
        \ + nested APIs by @armandobelardo in https://github.com/fern-api/fern/pull/3944\r\
        \n\r\n\r\n**Full Changelog**: https://github.com/fern-api/fern/compare/0.31.4...0.31.5"
      type: chore
  createdAt: "2024-06-27"
  irVersion: 49
  version: 0.31.5
- changelogEntry:
    - summary: "## What's Changed\r\n* (feat, typescript): support automatic cursor\
        \ based pagination by @dsinghvi in https://github.com/fern-api/fern/pull/3941\r\
        \n* (fix, typescript): auto pagination handles optional results arrays by @dsinghvi\
        \ in https://github.com/fern-api/fern/pull/3942\r\n* (fix, openapi):  `x-fern-global-headers`\
        \ works with predefined types by @dsinghvi in https://github.com/fern-api/fern/pull/3943\r\
        \n\r\n\r\n**Full Changelog**: https://github.com/fern-api/fern/compare/0.31.3...0.31.4"
      type: chore
  createdAt: "2024-06-27"
  irVersion: 49
  version: 0.31.4
- changelogEntry:
    - summary: "## What's Changed\r\n* fix: the python sdk sends additional properties\
        \ to the correct reques\u2026 by @armandobelardo in https://github.com/fern-api/fern/pull/3936\r\
        \n* java, improvement: improve java exception naming by @dcb6 in https://github.com/fern-api/fern/pull/3938\r\
        \n* Bump golang.org/x/tools from 0.21.0 to 0.22.0 in /generators/go by @dependabot\
        \ in https://github.com/fern-api/fern/pull/3823\r\n* (fix): make sure that `exclusiveMaximum`\
        \ and `exclusiveMinimum` are always booleans by @dsinghvi in https://github.com/fern-api/fern/pull/3940\r\
        \n\r\n\r\n**Full Changelog**: https://github.com/fern-api/fern/compare/0.31.2...0.31.3"
      type: chore
  createdAt: "2024-06-26"
  irVersion: 49
  version: 0.31.3
- changelogEntry:
    - summary: "## What's Changed\r\n* (fix): openapi parser gets boolean values safely\
        \ by @dsinghvi in https://github.com/fern-api/fern/pull/3937\r\n\r\n\r\n**Full\
        \ Changelog**: https://github.com/fern-api/fern/compare/0.31.1...0.31.2"
      type: chore
  createdAt: "2024-06-26"
  irVersion: 49
  version: 0.31.2
- changelogEntry:
    - summary: "## What's Changed\r\n* fix: ruby RC respects header prefixes again by\
        \ @armandobelardo in https://github.com/fern-api/fern/pull/3927\r\n* (feat,\
        \ cli): add support for `--mode pull-request` in the CLI when running `fern\
        \ generate` by @dsinghvi in https://github.com/fern-api/fern/pull/3928\r\n*\
        \ fix, ruby: add one missed prefix fix by @armandobelardo in https://github.com/fern-api/fern/pull/3929\r\
        \n* docs: add java example for oauth by @dcb6 in https://github.com/fern-api/fern/pull/3930\r\
        \n* (improvement, python): add in root client templates for python snippets\
        \ by @armandobelardo in https://github.com/fern-api/fern/pull/3931\r\n* Update\
        \ generate-api-ref.mdx by @dannysheridan in https://github.com/fern-api/fern/pull/3933\r\
        \n* improvement: add streaming and pagination sections to generated readme by\
        \ @armandobelardo in https://github.com/fern-api/fern/pull/3932\r\n* java: make\
        \ base api error class name configurable by @dcb6 in https://github.com/fern-api/fern/pull/3934\r\
        \n* (chore, internal): upgrade python generator to use ir v49 by @dsinghvi in\
        \ https://github.com/fern-api/fern/pull/3915\r\n* build(deps-dev): bump @types/jest-specific-snapshot\
        \ from 0.5.7 to 0.5.9 by @dependabot in https://github.com/fern-api/fern/pull/3925\r\
        \n* build(deps-dev): bump jsonc-parser from 2.2.1 to 3.3.0 by @dependabot in\
        \ https://github.com/fern-api/fern/pull/3924\r\n* build(deps-dev): bump @types/is-ci\
        \ from 3.0.2 to 3.0.4 by @dependabot in https://github.com/fern-api/fern/pull/3922\r\
        \n* (fix, typescript): upgrade generators to `v46.2.0` by @dsinghvi in https://github.com/fern-api/fern/pull/3935\r\
        \n\r\n\r\n**Full Changelog**: https://github.com/fern-api/fern/compare/0.31.0...0.31.1"
      type: chore
  createdAt: "2024-06-26"
  irVersion: 49
  version: 0.31.1
- changelogEntry:
    - summary: "**Full Changelog**: https://github.com/fern-api/fern/compare/0.31.0-rc5...0.31.0"
      type: chore
  createdAt: "2024-06-24"
  irVersion: 49
  version: 0.31.0
- changelogEntry:
    - summary: "## What's Changed\r\n* (fix): set  when uploading a mock server definition\
        \ by @dsinghvi in https://github.com/fern-api/fern/pull/3926\r\n\r\n\r\n**Full\
        \ Changelog**: https://github.com/fern-api/fern/compare/0.31.0-rc4...0.31.0-rc5"
      type: chore
  createdAt: "2024-06-24"
  irVersion: 49
  version: 0.31.0-rc5
- changelogEntry:
    - summary: "## What's Changed\r\n* (feat, IR): support streaming code generation\
        \ with the parameter by @dsinghvi in https://github.com/fern-api/fern/pull/3914\r\
        \n* (feat): update frontmatter docs by @chdeskur in https://github.com/fern-api/fern/pull/3916\r\
        \n* (fix, cli): examples dont print out where the missing property is by @dsinghvi\
        \ in https://github.com/fern-api/fern/pull/3919\r\n* (fix): dont error if required\
        \ literal parameters are unspecified by @dsinghvi in https://github.com/fern-api/fern/pull/3921\r\
        \n\r\n\r\n**Full Changelog**: https://github.com/fern-api/fern/compare/0.31.0-rc3...0.31.0-rc4"
      type: chore
  createdAt: "2024-06-24"
  irVersion: 49
  version: 0.31.0-rc4
- changelogEntry:
    - summary: "## What's Changed\r\n* (fix, python): SDK doesn't leak `JSONDecodeError`\
        \ to users by @dsinghvi in https://github.com/fern-api/fern/pull/3908\r\n* (fix,\
        \ python): python sdk generator handles stream termination like `[[DONE]]` by\
        \ @dsinghvi in https://github.com/fern-api/fern/pull/3909\r\n* (feature, readme):\
        \ Add support for configurable introduction by @amckinney in https://github.com/fern-api/fern/pull/3898\r\
        \n* build(deps): bump ws from 8.17.0 to 8.17.1 by @dependabot in https://github.com/fern-api/fern/pull/3866\r\
        \n* (internal, refactor): make `OSSWorkspace` and `FernWorkspace` classes by\
        \ @dsinghvi in https://github.com/fern-api/fern/pull/3910\r\n* (refactor, internal):\
        \ generate fern workspace before calling generate by @dsinghvi in https://github.com/fern-api/fern/pull/3911\r\
        \n* (refactor, internal): clean up how OpenAPI parser deals with settings by\
        \ @dsinghvi in https://github.com/fern-api/fern/pull/3912\r\n* (feat, cli):\
        \ support customizing api settings per generator by @dsinghvi in https://github.com/fern-api/fern/pull/3913\r\
        \n\r\n\r\n**Full Changelog**: https://github.com/fern-api/fern/compare/0.31.0-rc2...0.31.0-rc3"
      type: chore
  createdAt: "2024-06-24"
  irVersion: 48
  version: 0.31.0-rc3
- changelogEntry:
    - summary: "## What's Changed\r\n* (fix, csharp): concatenate `baseURL` and endpoint\
        \ path together by @dsinghvi in https://github.com/fern-api/fern/pull/3906\r\
        \n* (fix, cli): literal examples are generated correctly in the IR by @dsinghvi\
        \ in https://github.com/fern-api/fern/pull/3907\r\n\r\n\r\n**Full Changelog**:\
        \ https://github.com/fern-api/fern/compare/0.31.0-rc1...0.31.0-rc2"
      type: chore
  createdAt: "2024-06-22"
  irVersion: 48
  version: 0.31.0-rc2
- changelogEntry:
    - summary: "## What's Changed\r\n* fix, ruby: leverage a types module by @armandobelardo\
        \ in https://github.com/fern-api/fern/pull/3893\r\n* (fix, typescript): generate\
        \ streaming endpoint snippets by @dsinghvi in https://github.com/fern-api/fern/pull/3895\r\
        \n* fix: new ruby generator config matches class reference and class decl\u2026\
        \ by @armandobelardo in https://github.com/fern-api/fern/pull/3896\r\n* fix,\
        \ python: readme is not specified in pyproject if not made by @armandobelardo\
        \ in https://github.com/fern-api/fern/pull/3894\r\n* (fix, csharp): query params\
        \ for datetimes index `Value` by @dsinghvi in https://github.com/fern-api/fern/pull/3892\r\
        \n* (feature, python): Generate better README.md by @amckinney in https://github.com/fern-api/fern/pull/3897\r\
        \n* (fix, typescript): remove fs dependency in browser runtimes by @dsinghvi\
        \ in https://github.com/fern-api/fern/pull/3899\r\n* (fix, csharp): sdk respects\
        \ service level path and path parameters by @dsinghvi in https://github.com/fern-api/fern/pull/3900\r\
        \n* fix: validate files to be uploaded by @trevorblades in https://github.com/fern-api/fern/pull/3872\r\
        \n* (feat, csharp): support sending bytes requests by @dsinghvi in https://github.com/fern-api/fern/pull/3901\r\
        \n* (fix, csharp): safe join url and base path by @dsinghvi in https://github.com/fern-api/fern/pull/3902\r\
        \n* Revert \"fix: validate files to be uploaded\" by @abvthecity in https://github.com/fern-api/fern/pull/3904\r\
        \n* feat: changelog on tabs and sections by @abvthecity in https://github.com/fern-api/fern/pull/3903\r\
        \n\r\n## New Contributors\r\n* @trevorblades made their first contribution in\
        \ https://github.com/fern-api/fern/pull/3872\r\n\r\n**Full Changelog**: https://github.com/fern-api/fern/compare/0.31.0-rc0...0.31.0-rc1"
      type: chore
  createdAt: "2024-06-22"
  irVersion: 48
  version: 0.31.0-rc1
- changelogEntry:
    - summary: "## What's Changed\r\n* (fix, csharp): revert to .NET 6+ compatibility\
        \ by @dsinghvi in https://github.com/fern-api/fern/pull/3882\r\n* (fix, ts):\
        \ Fix environment import in snippets by @amckinney in https://github.com/fern-api/fern/pull/3885\r\
        \n* (feat, internal): setup csharp seed scripts by @dsinghvi in https://github.com/fern-api/fern/pull/3884\r\
        \n* (feature, ts): Merge README.md files by @amckinney in https://github.com/fern-api/fern/pull/3881\r\
        \n* (fix, csharp): ToString() Datetimes must be explicitly iso encoded by @dsinghvi\
        \ in https://github.com/fern-api/fern/pull/3886\r\n* (feat, internal): run seed\
        \ with audiences  by @dsinghvi in https://github.com/fern-api/fern/pull/3887\r\
        \n* (fix, csharp): handle discriminated unions + header literal parameters by\
        \ @dsinghvi in https://github.com/fern-api/fern/pull/3888\r\n* (fix, csharp):\
        \ handle optional datetime encoding by @dsinghvi in https://github.com/fern-api/fern/pull/3889\r\
        \n* (fix): add seed test case for optional datetime query parameters by @dsinghvi\
        \ in https://github.com/fern-api/fern/pull/3890\r\n* (fix): remove sdk language\
        \ toggle for new unions by @dsinghvi in https://github.com/fern-api/fern/pull/3891\r\
        \n\r\n\r\n**Full Changelog**: https://github.com/fern-api/fern/compare/0.30.10...0.31.0-rc0"
      type: chore
  createdAt: "2024-06-20"
  irVersion: 48
  version: 0.31.0-rc0
- changelogEntry:
    - summary: "## What's Changed\r\n* (chore, python): Upgrade to IRv46 by @amckinney\
        \ in https://github.com/fern-api/fern/pull/3880\r\n* feat: add basepath to preview\
        \ generation by @abvthecity in https://github.com/fern-api/fern/pull/3877\r\n\
        \r\n\r\n**Full Changelog**: https://github.com/fern-api/fern/compare/0.30.9...0.30.10"
      type: chore
  createdAt: "2024-06-19"
  irVersion: 48
  version: 0.30.10
- changelogEntry:
    - summary: "## What's Changed\r\n* fix: bold text on \u201Ccomparison with openapi\u201D\
        \ docs by @zachkirsch in https://github.com/fern-api/fern/pull/3876\r\n* (fix,\
        \ typescript): snippet templates include client import by @dsinghvi in https://github.com/fern-api/fern/pull/3878\r\
        \n* (fix, ts): Update README.md snippets to call nested methods by @amckinney\
        \ in https://github.com/fern-api/fern/pull/3873\r\n* fix: python and ts generators\
        \ only add publish block if they have cre\u2026 by @armandobelardo in https://github.com/fern-api/fern/pull/3871\r\
        \n* (fix, openapi): generate examples for discriminated unions by @dsinghvi\
        \ in https://github.com/fern-api/fern/pull/3879\r\n\r\n\r\n**Full Changelog**:\
        \ https://github.com/fern-api/fern/compare/0.30.8...0.30.9"
      type: chore
  createdAt: "2024-06-19"
  irVersion: 48
  version: 0.30.9
- changelogEntry:
    - summary:
        "## What's Changed\r\n* java, feature: pagination by @dcb6 in https://github.com/fern-api/fern/pull/3845\r\
        \n* (fix): handle code samples without accompanying examples by @dsinghvi in\
        \ https://github.com/fern-api/fern/pull/3849\r\n* (fix, ts): Add environment\
        \ property to snippets by @amckinney in https://github.com/fern-api/fern/pull/3850\r\
        \n* feat: api navigation reorder by @abvthecity in https://github.com/fern-api/fern/pull/3841\r\
        \n* (fix, webhooks): support audiences for webhooks and payload properties by\
        \ @dsinghvi in https://github.com/fern-api/fern/pull/3851\r\n* fix: merge and\
        \ filter children within non-visited subpackage by @abvthecity in https://github.com/fern-api/fern/pull/3854\r\
        \n* (fix, docs): Update OAuth section by @amckinney in https://github.com/fern-api/fern/pull/3856\r\
        \n* build(deps): bump idna from 3.6 to 3.7 in /generators/python by @dependabot\
        \ in https://github.com/fern-api/fern/pull/3364\r\n* (fix, ts): Snippets and\
        \ GitHub publish workflow by @amckinney in https://github.com/fern-api/fern/pull/3858\r\
        \n* docs: fix broken links to cli commands by @atwooddc in https://github.com/fern-api/fern/pull/3782\r\
        \n* docs: add openapi and asyncapi overrides by @dannysheridan in https://github.com/fern-api/fern/pull/3863\r\
        \n* build(deps): bump @fern-fern/ir-v1-model from 0.0.1 to 0.0.2 by @dependabot\
        \ in https://github.com/fern-api/fern/pull/3861\r\n* build(deps): bump @fern-fern/ir-v16-model\
        \ from 0.0.1 to 0.0.4 by @dependabot in https://github.com/fern-api/fern/pull/3860\r\
        \n* feat, ruby: enable oauth client generation by @armandobelardo in https://github.com/fern-api/fern/pull/3842\r\
        \n* docs: add fern definition display-name property by @chdeskur in https://github.com/fern-api/fern/pull/3864\r\
        \n* (feature, IRv48): Add offset pagination step by @amckinney in https://github.com/fern-api/fern/pull/3865\r\
        \n* bump ir to account for ruby upgrade by @armandobelardo in https://github.com/fern-api/fern/pull/3868\r\
        \n* [FER-1985] Adds support for templatized Client Generation parameters in\
        \ Dynamic Snippets by @ppod1991 in https://github.com/fern-api/fern/pull/3848\r\
        \n* fix, ruby: deeply nested from_json functions now respect whether to call\
        \ to_json or not by @armandobelardo in https://github.com/fern-api/fern/pull/3870\r\
        \n* fix: subpackages should recursively expand its children by @abvthecity in\
        \ https://github.com/fern-api/fern/pull/3875\r\n* docs: update how to specify\
        \ servers with FastAPI by @minaelee in https://github.com/fern-api/fern/pull/3874\r\
        \n\r\n\r\n**Full Changelog**: https://github.com/fern-api/fern/compare/0.30.7...0.30.8"
      type: chore
  createdAt: "2024-06-18"
  irVersion: 48
  version: 0.30.8
- changelogEntry:
    - summary: "## What's Changed\r\n* fix: merge and filter children within non-visited\
        \ subpackage by @abvthecity in https://github.com/fern-api/fern/pull/3854\r\n\
        * (fix, docs): Update OAuth section by @amckinney in https://github.com/fern-api/fern/pull/3856\r\
        \n* build(deps): bump idna from 3.6 to 3.7 in /generators/python by @dependabot\
        \ in https://github.com/fern-api/fern/pull/3364\r\n* (fix, ts): Snippets and\
        \ GitHub publish workflow by @amckinney in https://github.com/fern-api/fern/pull/3858\r\
        \n* docs: fix broken links to cli commands by @atwooddc in https://github.com/fern-api/fern/pull/3782\r\
        \n* docs: add openapi and asyncapi overrides by @dannysheridan in https://github.com/fern-api/fern/pull/3863\r\
        \n* build(deps): bump @fern-fern/ir-v1-model from 0.0.1 to 0.0.2 by @dependabot\
        \ in https://github.com/fern-api/fern/pull/3861\r\n* build(deps): bump @fern-fern/ir-v16-model\
        \ from 0.0.1 to 0.0.4 by @dependabot in https://github.com/fern-api/fern/pull/3860\r\
        \n* feat, ruby: enable oauth client generation by @armandobelardo in https://github.com/fern-api/fern/pull/3842\r\
        \n* docs: add fern definition display-name property by @chdeskur in https://github.com/fern-api/fern/pull/3864\r\
        \n* (feature, IRv48): Add offset pagination step by @amckinney in https://github.com/fern-api/fern/pull/3865\r\
        \n* bump ir to account for ruby upgrade by @armandobelardo in https://github.com/fern-api/fern/pull/3868\r\
        \n\r\n\r\n**Full Changelog**: https://github.com/fern-api/fern/compare/0.30.8-rc6...0.30.8-rc7"
      type: chore
  createdAt: "2024-06-18"
  irVersion: 48
  version: 0.30.8-rc7
- changelogEntry:
    - summary: "## What's Changed\r\n* feat: api navigation reorder by @abvthecity in\
        \ https://github.com/fern-api/fern/pull/3841\r\n* (fix, webhooks): support audiences\
        \ for webhooks and payload properties by @dsinghvi in https://github.com/fern-api/fern/pull/3851\r\
        \n\r\n\r\n**Full Changelog**: https://github.com/fern-api/fern/compare/0.30.8-rc2...0.30.8-rc6"
      type: chore
  createdAt: "2024-06-14"
  irVersion: 47
  version: 0.30.8-rc6
- changelogEntry:
    - summary: "**Full Changelog**: https://github.com/fern-api/fern/compare/0.30.8-rc4...0.30.8-rc5"
      type: chore
  createdAt: "2024-06-14"
  irVersion: 47
  version: 0.30.8-rc5
- changelogEntry:
    - summary: "**Full Changelog**: https://github.com/fern-api/fern/compare/0.30.8-rc3...0.30.8-rc4"
      type: chore
  createdAt: "2024-06-14"
  irVersion: 47
  version: 0.30.8-rc4
- changelogEntry:
    - summary: "## What's Changed\r\n* (fix): handle code samples without accompanying\
        \ examples by @dsinghvi in https://github.com/fern-api/fern/pull/3849\r\n* (fix,\
        \ ts): Add environment property to snippets by @amckinney in https://github.com/fern-api/fern/pull/3850\r\
        \n\r\n\r\n**Full Changelog**: https://github.com/fern-api/fern/compare/0.30.8-rc1...0.30.8-rc3"
      type: chore
  createdAt: "2024-06-14"
  irVersion: 47
  version: 0.30.8-rc3
- changelogEntry:
    - summary:
        "## What's Changed\r\n* java, feature: pagination by @dcb6 in https://github.com/fern-api/fern/pull/3845\r\
        \n* (fix): handle code samples without accompanying examples by @dsinghvi in\
        \ https://github.com/fern-api/fern/pull/3849\r\n* (fix, ts): Add environment\
        \ property to snippets by @amckinney in https://github.com/fern-api/fern/pull/3850\r\
        \n\r\n\r\n**Full Changelog**: https://github.com/fern-api/fern/compare/0.30.7...0.30.8-rc2"
      type: chore
  createdAt: "2024-06-14"
  irVersion: 47
  version: 0.30.8-rc2
- changelogEntry:
    - summary: "**Full Changelog**: https://github.com/fern-api/fern/compare/0.30.8-rc0...0.30.8-rc1"
      type: chore
  createdAt: "2024-06-14"
  irVersion: 46
  version: 0.30.8-rc1
- changelogEntry:
    - summary:
        "## What's Changed\r\n* java, feature: pagination by @dcb6 in https://github.com/fern-api/fern/pull/3845\r\
        \n\r\n\r\n**Full Changelog**: https://github.com/fern-api/fern/compare/0.30.7...0.30.8-rc0"
      type: chore
  createdAt: "2024-06-14"
  irVersion: 46
  version: 0.30.8-rc0
- changelogEntry:
    - summary: "## What's Changed\r\n* fix: after parsing the paths, replace the image\
        \ paths with file ids by @abvthecity in https://github.com/fern-api/fern/pull/3847\r\
        \n\r\n\r\n**Full Changelog**: https://github.com/fern-api/fern/compare/0.30.6...0.30.7"
      type: chore
  createdAt: "2024-06-13"
  irVersion: 46
  version: 0.30.7
- changelogEntry:
    - summary: "## What's Changed\r\n* (feature, openapi): Add better support for OpenAPI\
        \ webhooks by @amckinney in https://github.com/fern-api/fern/pull/3846\r\n\r\
        \n\r\n**Full Changelog**: https://github.com/fern-api/fern/compare/0.30.5...0.30.6"
      type: chore
  createdAt: "2024-06-13"
  irVersion: 46
  version: 0.30.6
- changelogEntry:
    - summary: "## What's Changed\r\n* (fix, go): Handle deepObject query parameter\
        \ arrays by @amckinney in https://github.com/fern-api/fern/pull/3836\r\n* [FER-1986]\
        \ Fix two DiscriminatedUnion bugs in dynamic Typescript snippets by @ppod1991\
        \ in https://github.com/fern-api/fern/pull/3833\r\n* added custom package json\
        \ config by @jmedway614 in https://github.com/fern-api/fern/pull/3832\r\n* (release,\
        \ typescript): version `0.23.0-rc1` by @dsinghvi in https://github.com/fern-api/fern/pull/3838\r\
        \n* (fix, ts): Support README.md generation in local mode by @amckinney in https://github.com/fern-api/fern/pull/3839\r\
        \n* Chdeskur/streamline audiences by @chdeskur in https://github.com/fern-api/fern/pull/3815\r\
        \n* Bump boxen from 7.0.0 to 7.1.1 by @dependabot in https://github.com/fern-api/fern/pull/3827\r\
        \n* Bump inquirer and @types/inquirer by @dependabot in https://github.com/fern-api/fern/pull/3828\r\
        \n* Bump braces from 3.0.2 to 3.0.3 by @dependabot in https://github.com/fern-api/fern/pull/3837\r\
        \n* Bump github.com/fern-api/generator-exec-go from 0.0.874 to 0.0.877 in /generators/go\
        \ by @dependabot in https://github.com/fern-api/fern/pull/3825\r\n* Bump golang.org/x/mod\
        \ from 0.17.0 to 0.18.0 in /generators/go by @dependabot in https://github.com/fern-api/fern/pull/3824\r\
        \n* integration docs by @chdeskur in https://github.com/fern-api/fern/pull/3795\r\
        \n* fix, python: the unchecked base model stops special casing pydantic v2 by\
        \ @armandobelardo in https://github.com/fern-api/fern/pull/3840\r\n* (fix, ts):\
        \ Handle undiscriminated union map key examples by @amckinney in https://github.com/fern-api/fern/pull/3844\r\
        \n* java: upgrade to IR 46 + BigInteger support by @dcb6 in https://github.com/fern-api/fern/pull/3814\r\
        \n* fix: image path parsing from markdown considers MDX children by @abvthecity\
        \ in https://github.com/fern-api/fern/pull/3843\r\n\r\n## New Contributors\r\
        \n* @ppod1991 made their first contribution in https://github.com/fern-api/fern/pull/3833\r\
        \n\r\n**Full Changelog**: https://github.com/fern-api/fern/compare/0.30.4...0.30.5"
      type: chore
  createdAt: "2024-06-13"
  irVersion: 46
  version: 0.30.5
- changelogEntry:
    - summary: "## What's Changed\r\n* fix: pagination is 1-based not 0 by @armandobelardo\
        \ in https://github.com/fern-api/fern/pull/3835\r\n* (fix, openapi): fall back\
        \ to default status code if none provided by @dsinghvi in https://github.com/fern-api/fern/pull/3834\r\
        \n\r\n\r\n**Full Changelog**: https://github.com/fern-api/fern/compare/0.30.3...0.30.4"
      type: chore
  createdAt: "2024-06-11"
  irVersion: 46
  version: 0.30.4
- changelogEntry:
    - summary: "## What's Changed\r\n* (feature, ts): Add generator-cli client to generate\
        \ README.md by @amckinney in https://github.com/fern-api/fern/pull/3817\r\n\
        * (fix, python): Unions with single element and/or no properties by @amckinney\
        \ in https://github.com/fern-api/fern/pull/3822\r\n* (fix, openapi): Handle\
        \ more `allow-multiple` oneOf cases by @amckinney in https://github.com/fern-api/fern/pull/3830\r\
        \n\r\n\r\n**Full Changelog**: https://github.com/fern-api/fern/compare/0.30.2...0.30.3"
      type: chore
  createdAt: "2024-06-10"
  irVersion: 46
  version: 0.30.3
- changelogEntry:
    - summary: "## What's Changed\r\n* (fix): snippet templates for discriminated unions\
        \ specify `template_inputs` by @dsinghvi in https://github.com/fern-api/fern/pull/3808\r\
        \n* fix python seed by @dsinghvi in https://github.com/fern-api/fern/pull/3809\r\
        \n* (feature): Write ReameConfig in IR by @amckinney in https://github.com/fern-api/fern/pull/3786\r\
        \n* python: improve seed setup script by @dcb6 in https://github.com/fern-api/fern/pull/3810\r\
        \n* (fix): fern definition overview repetition by @chdeskur in https://github.com/fern-api/fern/pull/3812\r\
        \n* fix: unchecked base model respects dicts as well as objects by @armandobelardo\
        \ in https://github.com/fern-api/fern/pull/3813\r\n* (feat): C# is `.NET 4`\
        \ compatible by @dsinghvi in https://github.com/fern-api/fern/pull/3816\r\n\
        * add query encoder tests for value and for None by @jmedway614 in https://github.com/fern-api/fern/pull/3818\r\
        \n* (internal, python): python generator uses python 3.9 and pins mypy by @dsinghvi\
        \ in https://github.com/fern-api/fern/pull/3819\r\n* (internal, ir-sdk): generate\
        \ ir sdk with pydantic v1 by @dsinghvi in https://github.com/fern-api/fern/pull/3820\r\
        \n* (chore, ts): Pin IRv46 TypeScript migrator versions by @amckinney in https://github.com/fern-api/fern/pull/3821\r\
        \n\r\n\r\n**Full Changelog**: https://github.com/fern-api/fern/compare/0.30.1...0.30.2"
      type: chore
  createdAt: "2024-06-10"
  irVersion: 46
  version: 0.30.2
- changelogEntry:
    - summary: "## What's Changed\r\n* fix, python: update timeout parameter docs by\
        \ @armandobelardo in https://github.com/fern-api/fern/pull/3771\r\n* fix, python:\
        \ mypy variance check by @armandobelardo in https://github.com/fern-api/fern/pull/3772\r\
        \n* java: make sure oauth gated properly by @dcb6 in https://github.com/fern-api/fern/pull/3757\r\
        \n* Bump validate-npm-package-name from 4.0.0 to 5.0.1 by @dependabot in https://github.com/fern-api/fern/pull/3765\r\
        \n* Bump jwks-rsa from 3.0.0 to 3.1.0 by @dependabot in https://github.com/fern-api/fern/pull/3767\r\
        \n* clean up step text by @chdeskur in https://github.com/fern-api/fern/pull/3774\r\
        \n* Bump qs and @types/qs by @dependabot in https://github.com/fern-api/fern/pull/3768\r\
        \n* feat: skip-slug in tabs by @abvthecity in https://github.com/fern-api/fern/pull/3780\r\
        \n* (docs): Add Go and Ruby snippet sections by @amckinney in https://github.com/fern-api/fern/pull/3775\r\
        \n* (feature): Add ReadmeConfig IR and generators.yml schema by @amckinney in\
        \ https://github.com/fern-api/fern/pull/3781\r\n* improvement, python: unit\
        \ tests are now run in CI if configured by @armandobelardo in https://github.com/fern-api/fern/pull/3783\r\
        \n* java, improvement: error types by @dcb6 in https://github.com/fern-api/fern/pull/3779\r\
        \n* java, feat: support response properties in sdk by @dcb6 in https://github.com/fern-api/fern/pull/3785\r\
        \n* fix, python: the new client ensures there's a slash on the base path by\
        \ @armandobelardo in https://github.com/fern-api/fern/pull/3787\r\n* (fix, python):\
        \ generated python snippets respect trailing slashes by @dsinghvi in https://github.com/fern-api/fern/pull/3789\r\
        \n* (chore, ts): Upgrade to IRv46 by @amckinney in https://github.com/fern-api/fern/pull/3788\r\
        \n* (feat): run mypy on non integration tests by @dsinghvi in https://github.com/fern-api/fern/pull/3794\r\
        \n* fix, python: regressions with client clean up by @armandobelardo in https://github.com/fern-api/fern/pull/3797\r\
        \n* fix: address a number of unit test issues by @armandobelardo in https://github.com/fern-api/fern/pull/3800\r\
        \n* java, fix: use `@java.lang.Override` in all generated code by @dcb6 in https://github.com/fern-api/fern/pull/3799\r\
        \n* (eslint): check for `no-misused-promises` by @dsinghvi in https://github.com/fern-api/fern/pull/3801\r\
        \n* upgrade: fdr-sdk by @abvthecity in https://github.com/fern-api/fern/pull/3792\r\
        \n* improvement: add local configuration for python by @armandobelardo in https://github.com/fern-api/fern/pull/3803\r\
        \n* (fix): Publish ir-types-latest by @amckinney in https://github.com/fern-api/fern/pull/3806\r\
        \n* Add Extra Field Support for FastAPI by @jmedway614 in https://github.com/fern-api/fern/pull/3804\r\
        \n* java, fix: initialize `RequestOptions` `timeout` field correctly to `Optional.empty()`\
        \ by @dcb6 in https://github.com/fern-api/fern/pull/3807\r\n* (fix, typescript):\
        \ prefer `TextDecoder` when deserializing stream data by @dsinghvi in https://github.com/fern-api/fern/pull/3791\r\
        \n\r\n## New Contributors\r\n* @jmedway614 made their first contribution in\
        \ https://github.com/fern-api/fern/pull/3804\r\n\r\n**Full Changelog**: https://github.com/fern-api/fern/compare/0.30.0...0.30.1"
      type: chore
  createdAt: "2024-06-07"
  irVersion: 46
  version: 0.30.1
- changelogEntry:
    - summary: "## What's Changed\r\n* fix, python: update timeout parameter docs by\
        \ @armandobelardo in https://github.com/fern-api/fern/pull/3771\r\n* fix, python:\
        \ mypy variance check by @armandobelardo in https://github.com/fern-api/fern/pull/3772\r\
        \n* java: make sure oauth gated properly by @dcb6 in https://github.com/fern-api/fern/pull/3757\r\
        \n* Bump validate-npm-package-name from 4.0.0 to 5.0.1 by @dependabot in https://github.com/fern-api/fern/pull/3765\r\
        \n* Bump jwks-rsa from 3.0.0 to 3.1.0 by @dependabot in https://github.com/fern-api/fern/pull/3767\r\
        \n* clean up step text by @chdeskur in https://github.com/fern-api/fern/pull/3774\r\
        \n* Bump qs and @types/qs by @dependabot in https://github.com/fern-api/fern/pull/3768\r\
        \n* feat: skip-slug in tabs by @abvthecity in https://github.com/fern-api/fern/pull/3780\r\
        \n* (docs): Add Go and Ruby snippet sections by @amckinney in https://github.com/fern-api/fern/pull/3775\r\
        \n* (feature): Add ReadmeConfig IR and generators.yml schema by @amckinney in\
        \ https://github.com/fern-api/fern/pull/3781\r\n* improvement, python: unit\
        \ tests are now run in CI if configured by @armandobelardo in https://github.com/fern-api/fern/pull/3783\r\
        \n* java, improvement: error types by @dcb6 in https://github.com/fern-api/fern/pull/3779\r\
        \n* java, feat: support response properties in sdk by @dcb6 in https://github.com/fern-api/fern/pull/3785\r\
        \n* fix, python: the new client ensures there's a slash on the base path by\
        \ @armandobelardo in https://github.com/fern-api/fern/pull/3787\r\n* (fix, python):\
        \ generated python snippets respect trailing slashes by @dsinghvi in https://github.com/fern-api/fern/pull/3789\r\
        \n* (chore, ts): Upgrade to IRv46 by @amckinney in https://github.com/fern-api/fern/pull/3788\r\
        \n* (feat): run mypy on non integration tests by @dsinghvi in https://github.com/fern-api/fern/pull/3794\r\
        \n* fix, python: regressions with client clean up by @armandobelardo in https://github.com/fern-api/fern/pull/3797\r\
        \n* fix: address a number of unit test issues by @armandobelardo in https://github.com/fern-api/fern/pull/3800\r\
        \n* java, fix: use `@java.lang.Override` in all generated code by @dcb6 in https://github.com/fern-api/fern/pull/3799\r\
        \n* (eslint): check for `no-misused-promises` by @dsinghvi in https://github.com/fern-api/fern/pull/3801\r\
        \n* upgrade: fdr-sdk by @abvthecity in https://github.com/fern-api/fern/pull/3792\r\
        \n\r\n\r\n**Full Changelog**: https://github.com/fern-api/fern/compare/0.30.0...0.30.1-rc1"
      type: chore
  createdAt: "2024-06-06"
  irVersion: 46
  version: 0.30.1-rc1
- changelogEntry:
    - summary: "## What's Changed\r\n* fix: address a number of papercuts in the mock\
        \ server and python unit tests by @armandobelardo in https://github.com/fern-api/fern/pull/3749\r\
        \n* (fix, ts): Simplify OAuth error handling by @amckinney in https://github.com/fern-api/fern/pull/3752\r\
        \n* docs: add java examples by @dcb6 in https://github.com/fern-api/fern/pull/3755\r\
        \n* (feat, python): write out example ids in generated snippets by @dsinghvi\
        \ in https://github.com/fern-api/fern/pull/3750\r\n* docs: remove maxHeight\
        \ prop by @chdeskur in https://github.com/fern-api/fern/pull/3734\r\n* (fix,\
        \ typescript): peer dependencies are always persisted by @dsinghvi in https://github.com/fern-api/fern/pull/3758\r\
        \n* docs: added custom css & js page by @atwooddc in https://github.com/fern-api/fern/pull/3753\r\
        \n* (fix, typescript): example identifiers are added to generated snippets by\
        \ @dsinghvi in https://github.com/fern-api/fern/pull/3759\r\n* improvement,\
        \ python: clean up endpoint functions by centralizing logic by @armandobelardo\
        \ in https://github.com/fern-api/fern/pull/3761\r\n* improvement: add literal\
        \ example type and add id to example by @armandobelardo in https://github.com/fern-api/fern/pull/3756\r\
        \n* improvement: filter out nulls after merging API specs by @armandobelardo\
        \ in https://github.com/fern-api/fern/pull/3710\r\n* (docs): Add discriminated\
        \ union section by @amckinney in https://github.com/fern-api/fern/pull/3763\r\
        \n* improvement: add a flag to allow python to generate discriminated unions\
        \ as undiscriminated unions by @armandobelardo in https://github.com/fern-api/fern/pull/3740\r\
        \n* (feature): Add keywords configuration by @amckinney in https://github.com/fern-api/fern/pull/3769\r\
        \n\r\n\r\n**Full Changelog**: https://github.com/fern-api/fern/compare/0.29.5...0.30.0"
      type: chore
  createdAt: "2024-06-03"
  irVersion: 46
  version: 0.30.0
- changelogEntry:
    - summary: "## What's Changed\r\n* fix: address a number of papercuts in the mock\
        \ server and python unit tests by @armandobelardo in https://github.com/fern-api/fern/pull/3749\r\
        \n* (fix, ts): Simplify OAuth error handling by @amckinney in https://github.com/fern-api/fern/pull/3752\r\
        \n* docs: add java examples by @dcb6 in https://github.com/fern-api/fern/pull/3755\r\
        \n* (feat, python): write out example ids in generated snippets by @dsinghvi\
        \ in https://github.com/fern-api/fern/pull/3750\r\n* docs: remove maxHeight\
        \ prop by @chdeskur in https://github.com/fern-api/fern/pull/3734\r\n* (fix,\
        \ typescript): peer dependencies are always persisted by @dsinghvi in https://github.com/fern-api/fern/pull/3758\r\
        \n* docs: added custom css & js page by @atwooddc in https://github.com/fern-api/fern/pull/3753\r\
        \n* (fix, typescript): example identifiers are added to generated snippets by\
        \ @dsinghvi in https://github.com/fern-api/fern/pull/3759\r\n* improvement,\
        \ python: clean up endpoint functions by centralizing logic by @armandobelardo\
        \ in https://github.com/fern-api/fern/pull/3761\r\n* improvement: add literal\
        \ example type and add id to example by @armandobelardo in https://github.com/fern-api/fern/pull/3756\r\
        \n* improvement: filter out nulls after merging API specs by @armandobelardo\
        \ in https://github.com/fern-api/fern/pull/3710\r\n* (docs): Add discriminated\
        \ union section by @amckinney in https://github.com/fern-api/fern/pull/3763\r\
        \n* improvement: add a flag to allow python to generate discriminated unions\
        \ as undiscriminated unions by @armandobelardo in https://github.com/fern-api/fern/pull/3740\r\
        \n\r\n\r\n**Full Changelog**: https://github.com/fern-api/fern/compare/0.29.5...0.30.0-rc0"
      type: chore
  createdAt: "2024-06-03"
  irVersion: 46
  version: 0.30.0-rc0
- changelogEntry:
    - summary: "**Full Changelog**: https://github.com/fern-api/fern/compare/0.29.5...0.29.6"
      type: chore
  createdAt: "2024-05-31"
  irVersion: 45
  version: 0.29.6
- changelogEntry:
    - summary: "## What's Changed\r\n* (fix, ts): Throw an error upon OAuth refresh\
        \ failure by @amckinney in https://github.com/fern-api/fern/pull/3737\r\n* (fix,\
        \ openapi): Preserve descriptions in anyOf by @amckinney in https://github.com/fern-api/fern/pull/3748\r\
        \n\r\n\r\n**Full Changelog**: https://github.com/fern-api/fern/compare/0.29.4...0.29.5"
      type: chore
  createdAt: "2024-05-31"
  irVersion: 45
  version: 0.29.5
- changelogEntry:
    - summary: "## What's Changed\r\n* (fix, typescript): disable integration test generation\
        \ by @dsinghvi in https://github.com/fern-api/fern/pull/3731\r\n* (fix, typescript):\
        \ generated GitHub workflows do not assume `fern` present by @dsinghvi in https://github.com/fern-api/fern/pull/3732\r\
        \n* fix, python: add type annotations to test vars by @armandobelardo in https://github.com/fern-api/fern/pull/3733\r\
        \n* (feature, typescript): support `extraPeerDependencies` and `extraPeerDependenciesMeta`\
        \ in custom config by @dsinghvi in https://github.com/fern-api/fern/pull/3739\r\
        \n* docs: add note on GFM support by @chdeskur in https://github.com/fern-api/fern/pull/3738\r\
        \n* Bump eslint-plugin-jest from 27.0.4 to 27.9.0 by @dependabot in https://github.com/fern-api/fern/pull/3539\r\
        \n* Bump golang.org/x/tools from 0.20.0 to 0.21.0 in /generators/go by @dependabot\
        \ in https://github.com/fern-api/fern/pull/3538\r\n* (feat, python): support\
        \ optional python deps + extras by @dsinghvi in https://github.com/fern-api/fern/pull/3742\r\
        \n* java, improvement: run seed faster using local mode by @dcb6 in https://github.com/fern-api/fern/pull/3741\r\
        \n* java, fix: generate builders even when types have no fields by @dcb6 in\
        \ https://github.com/fern-api/fern/pull/3744\r\n* (fix, csharp): support `List<OneOf>`\
        \ deserialization by @dsinghvi in https://github.com/fern-api/fern/pull/3745\r\
        \n* (feat, openapi): add support for `x-fern-idempotency-headers` by @dsinghvi\
        \ in https://github.com/fern-api/fern/pull/3746\r\n\r\n## New Contributors\r\
        \n* @chdeskur made their first contribution in https://github.com/fern-api/fern/pull/3738\r\
        \n\r\n**Full Changelog**: https://github.com/fern-api/fern/compare/0.29.3...0.29.4"
      type: chore
  createdAt: "2024-05-31"
  irVersion: 45
  version: 0.29.4
- changelogEntry:
    - summary: "## What's Changed\r\n* (fix): write mock definition by @dsinghvi in\
        \ https://github.com/fern-api/fern/pull/3730\r\n\r\n\r\n**Full Changelog**:\
        \ https://github.com/fern-api/fern/compare/0.29.2...0.29.3"
      type: chore
  createdAt: "2024-05-30"
  irVersion: 45
  version: 0.29.3
- changelogEntry:
    - summary: "## What's Changed\r\n* docs: fix broken links and anchor text by @atwooddc\
        \ in https://github.com/fern-api/fern/pull/3718\r\n* docs: nested tabs auto\
        \ pagination page bug by @atwooddc in https://github.com/fern-api/fern/pull/3717\r\
        \n* (fix, internal): do deploys of fern docs to dev by @dsinghvi in https://github.com/fern-api/fern/pull/3529\r\
        \n* fix, python: flatten optional pagination return types by @armandobelardo\
        \ in https://github.com/fern-api/fern/pull/3721\r\n* java, fix: de-conflict\
        \ undiscriminated unions by @dcb6 in https://github.com/fern-api/fern/pull/3719\r\
        \n* improvement, python: literal fields are now defaulted by @armandobelardo\
        \ in https://github.com/fern-api/fern/pull/3724\r\n* (fix, csharp): enum deserialization\
        \ by @armandobelardo in https://github.com/fern-api/fern/pull/3725\r\n* docs:\
        \ added subtitle documentation on frontmatter page by @atwooddc in https://github.com/fern-api/fern/pull/3723\r\
        \n* docs: added api reference summary by @atwooddc in https://github.com/fern-api/fern/pull/3716\r\
        \n* docs: fixed broken links and updated openapi generator info by @atwooddc\
        \ in https://github.com/fern-api/fern/pull/3700\r\n* (fix, seed): Fix snapshots\
        \ by @dcb6 in https://github.com/fern-api/fern/pull/3726\r\n* (fix, csharp):\
        \ streamline enum + union serde by @dsinghvi in https://github.com/fern-api/fern/pull/3727\r\
        \n* (fix, typescript): remove `node:stream` import to play nicely with webpack\
        \ by @dsinghvi in https://github.com/fern-api/fern/pull/3728\r\n* (fix, ts):\
        \ Support OAuth for SDKs that set neverThrowErrors by @amckinney in https://github.com/fern-api/fern/pull/3729\r\
        \n\r\n\r\n**Full Changelog**: https://github.com/fern-api/fern/compare/0.29.1...0.29.2"
      type: chore
  createdAt: "2024-05-29"
  irVersion: 45
  version: 0.29.2
- changelogEntry:
    - summary: "## What's Changed\r\n* fix, python: do not manually specify custom license\
        \ file by @armandobelardo in https://github.com/fern-api/fern/pull/3697\r\n\
        * build(deps): bump github.com/fern-api/generator-exec-go from 0.0.817 to 0.0.823\
        \ in /generators/go by @dependabot in https://github.com/fern-api/fern/pull/3653\r\
        \n* fix, fastapi: fixes path prefixes and construction by @armandobelardo in\
        \ https://github.com/fern-api/fern/pull/3699\r\n* (docs) Add Building Your Docs\
        \ section by @dannysheridan in https://github.com/fern-api/fern/pull/3698\r\n\
        * docs: individualized title tags by @atwooddc in https://github.com/fern-api/fern/pull/3704\r\
        \n* docs: add img alt attributes by @atwooddc in https://github.com/fern-api/fern/pull/3703\r\
        \n* docs fixed tabs meta description typo by @atwooddc in https://github.com/fern-api/fern/pull/3702\r\
        \n* (docs) Add custom subdomain and subpath instructions by @dannysheridan in\
        \ https://github.com/fern-api/fern/pull/3705\r\n* (fix, docs): add missing dashes\
        \ for \u201C--instance\u201D in CLI docs by @zachkirsch in https://github.com/fern-api/fern/pull/3709\r\
        \n* build(deps): bump github.com/fern-api/generator-exec-go from 0.0.823 to\
        \ 0.0.874 in /generators/go by @dependabot in https://github.com/fern-api/fern/pull/3707\r\
        \n* fix: ruby snippets now respect the full module path of the function call\
        \ by @armandobelardo in https://github.com/fern-api/fern/pull/3706\r\n* (fix,\
        \ csharp): make C# sdk .NET 6 compatible by @dsinghvi in https://github.com/fern-api/fern/pull/3711\r\
        \n* (fix, csharp): generated GitHub workflows use `.NET` 8.x by @dsinghvi in\
        \ https://github.com/fern-api/fern/pull/3712\r\n* fix: fastapi now has all pydantic\
        \ utilities it needs by @armandobelardo in https://github.com/fern-api/fern/pull/3713\r\
        \n* fix, python: add typing lib for dateutils by @armandobelardo in https://github.com/fern-api/fern/pull/3714\r\
        \n* Docs remove redirect links by @atwooddc in https://github.com/fern-api/fern/pull/3701\r\
        \n* (fix): `x-fern-base-path` impacts endpoint paths instead of `api.yml` base\
        \ path by @dsinghvi in https://github.com/fern-api/fern/pull/3720\r\n\r\n\r\n\
        **Full Changelog**: https://github.com/fern-api/fern/compare/0.29.1-rc0...0.29.2"
      type: chore
  createdAt: "2024-05-28"
  irVersion: 45
  version: 0.29.1
- changelogEntry:
    - summary: "## What's Changed\r\n* (feat, csharp): generate `Environments.cs` and\
        \ populate default `BaseURL` by @dsinghvi in https://github.com/fern-api/fern/pull/3677\r\
        \n* (fix, csharp): package in LICENSE in `.csproj` by @dsinghvi in https://github.com/fern-api/fern/pull/3678\r\
        \n* (fix, python): re-add python unit tests by @armandobelardo in https://github.com/fern-api/fern/pull/3609\r\
        \n* (chore, python): fix typo in generated comments by @armandobelardo in https://github.com/fern-api/fern/pull/3680\r\
        \n* fix, python: do not run `fern test` in CI yet by @armandobelardo in https://github.com/fern-api/fern/pull/3683\r\
        \n* docs changed trivial anchor text by @atwooddc in https://github.com/fern-api/fern/pull/3687\r\
        \n* docs: unbolded sections for seo by @atwooddc in https://github.com/fern-api/fern/pull/3686\r\
        \n* docs: api definition docs and mdx descriptions for seo by @atwooddc in https://github.com/fern-api/fern/pull/3685\r\
        \n* (fix, csharp): scan `EnumMember` annotations when serializaing to string\
        \ by @dsinghvi in https://github.com/fern-api/fern/pull/3688\r\n* fix, python:\
        \ request bodies respect literals again by @armandobelardo in https://github.com/fern-api/fern/pull/3689\r\
        \n* (fix, python): support  endpoint method names by @dsinghvi in https://github.com/fern-api/fern/pull/3690\r\
        \n* (fix, csharp): inlined requests that are 1:1 with HTTP bodies now have JSON\
        \ annotations by @dsinghvi in https://github.com/fern-api/fern/pull/3691\r\n\
        * docs cli UI changed to Accordion Group by @atwooddc in https://github.com/fern-api/fern/pull/3681\r\
        \n* docs: fixing broken links by @atwooddc in https://github.com/fern-api/fern/pull/3667\r\
        \n* Update extensions.mdx by @dannysheridan in https://github.com/fern-api/fern/pull/3658\r\
        \n* feat: markdown-in-markdown - load markdown from another markdown file. by\
        \ @abvthecity in https://github.com/fern-api/fern/pull/3693\r\n* java: oauth\
        \ improvements including token refresh by @dcb6 in https://github.com/fern-api/fern/pull/3682\r\
        \n* (feat, typescript): accept abort signals as request options by @dsinghvi\
        \ in https://github.com/fern-api/fern/pull/3694\r\n* (fix, typescript): pass\
        \ abort signal to SSE/JSON streams by @dsinghvi in https://github.com/fern-api/fern/pull/3695\r\
        \n* (feat, express): pass `next` into express handlers by @dsinghvi in https://github.com/fern-api/fern/pull/3696\r\
        \n\r\n\r\n**Full Changelog**: https://github.com/fern-api/fern/compare/0.29.0...0.29.1-rc0"
      type: chore
  createdAt: "2024-05-24"
  irVersion: 45
  version: 0.29.1-rc0
- changelogEntry:
    - summary: "## What's Changed\r\n* (fix, python): fix naming conflicts with inlined\
        \ body parameters by @armandobelardo in https://github.com/fern-api/fern/pull/3673\r\
        \n* (fix, python): correct snippets for optional referenced requests when\u2026\
        \ by @armandobelardo in https://github.com/fern-api/fern/pull/3676\r\n* fix,\
        \ java: make java compatible with java 8 by @dcb6 in https://github.com/fern-api/fern/pull/3671\r\
        \n* (fix, python): use safe names wherever there's no string concat by @armandobelardo\
        \ in https://github.com/fern-api/fern/pull/3674\r\n* (feature, openapi): Map\
        \ additionalProperties to extra-properties by @amckinney in https://github.com/fern-api/fern/pull/3675\r\
        \n\r\n\r\n**Full Changelog**: https://github.com/fern-api/fern/compare/0.28.0...0.29.0"
      type: chore
  createdAt: "2024-05-22"
  irVersion: 45
  version: 0.29.0
- changelogEntry:
    - summary: "## What's Changed\r\n* (feature): Add support for default values and\
        \ validation rules by @amckinney in https://github.com/fern-api/fern/pull/3640\r\
        \n* improvement: add in config to enrich pypi metadata by @armandobelardo in\
        \ https://github.com/fern-api/fern/pull/3660\r\n* (fix, chsarp): `.csproj` generation\
        \ includes license, version, and github url by @dsinghvi in https://github.com/fern-api/fern/pull/3659\r\
        \n* feat: allow users to configure pypi details by @armandobelardo in https://github.com/fern-api/fern/pull/3662\r\
        \n* (fix, python): include project URLs in generated pyproject toml by @armandobelardo\
        \ in https://github.com/fern-api/fern/pull/3663\r\n* (fix, python): change author\
        \ format and fix query encoder by @armandobelardo in https://github.com/fern-api/fern/pull/3664\r\
        \n* chore: update docs on using overrides.yml by @armandobelardo in https://github.com/fern-api/fern/pull/3666\r\
        \n* (feature, ts): Add inlineFileProperties configuration by @amckinney in https://github.com/fern-api/fern/pull/3661\r\
        \n* (chore, readme): add csharp sdk generator by @dannysheridan in https://github.com/fern-api/fern/pull/3665\r\
        \n* docs fixed typos by @atwooddc in https://github.com/fern-api/fern/pull/3668\r\
        \n* (feature, go): Expose extra response properties by @amckinney in https://github.com/fern-api/fern/pull/3669\r\
        \n* (feature): Add SAML and SSO to common initialisms by @amckinney in https://github.com/fern-api/fern/pull/3670\r\
        \n\r\n\r\n**Full Changelog**: https://github.com/fern-api/fern/compare/0.27.0...0.28.0"
      type: chore
  createdAt: "2024-05-21"
  irVersion: 45
  version: 0.28.0
- changelogEntry:
    - summary: "## What's Changed\r\n* (feature): Add support for default values and\
        \ validation rules by @amckinney in https://github.com/fern-api/fern/pull/3640\r\
        \n* improvement: add in config to enrich pypi metadata by @armandobelardo in\
        \ https://github.com/fern-api/fern/pull/3660\r\n* (fix, chsarp): `.csproj` generation\
        \ includes license, version, and github url by @dsinghvi in https://github.com/fern-api/fern/pull/3659\r\
        \n\r\n\r\n**Full Changelog**: https://github.com/fern-api/fern/compare/0.27.0...0.27.1-rc0"
      type: chore
  createdAt: "2024-05-21"
  irVersion: 45
  version: 0.27.1-rc0
- changelogEntry:
    - summary: "## What's Changed\r\n- (feature): support local preview of docs via\
        \ `fern docs dev`\r\n\r\n\r\n**Full Changelog**: https://github.com/fern-api/fern/compare/0.26.11...0.27.0"
      type: chore
  createdAt: "2024-05-20"
  irVersion: 45
  version: 0.27.0
- changelogEntry:
    - summary: "## What's Changed\r\n* (feat, docs): document local previews by @dsinghvi\
        \ in https://github.com/fern-api/fern/pull/3649\r\n* chore: add identifier override\
        \ to further specify snippets by @armandobelardo in https://github.com/fern-api/fern/pull/3642\r\
        \n* fixed broken internal links on docs site by @atwooddc in https://github.com/fern-api/fern/pull/3656\r\
        \n* chore: add v1 websocket events in local docs preview by @abvthecity in https://github.com/fern-api/fern/pull/3655\r\
        \n* fix, python: deconflict parameter names when inlining request parameters\
        \ by @armandobelardo in https://github.com/fern-api/fern/pull/3650\r\n* (fix):\
        \ support running docs dev server on a port by @dsinghvi in https://github.com/fern-api/fern/pull/3657\r\
        \n\r\n## New Contributors\r\n* @atwooddc made their first contribution in https://github.com/fern-api/fern/pull/3656\r\
        \n\r\n**Full Changelog**: https://github.com/fern-api/fern/compare/0.26.10...0.26.11"
      type: chore
  createdAt: "2024-05-20"
  irVersion: 45
  version: 0.26.11
- changelogEntry:
    - summary: "## What's Changed\r\n* (fix): `fern docs preview` -> `fern docs dev`\
        \ by @dsinghvi in https://github.com/fern-api/fern/pull/3647\r\n* (fix): docs\
        \ preview server is fault tolerant to invalid `docs.yml` files by @dsinghvi\
        \ in https://github.com/fern-api/fern/pull/3648\r\n\r\n\r\n**Full Changelog**:\
        \ https://github.com/fern-api/fern/compare/0.26.10-rc2...0.26.10"
      type: chore
  createdAt: "2024-05-19"
  irVersion: 45
  version: 0.26.10
- changelogEntry:
    - summary: "## What's Changed\r\n* (fix): improve local preview responsiveness by\
        \ @dsinghvi in https://github.com/fern-api/fern/pull/3646\r\n\r\n\r\n**Full\
        \ Changelog**: https://github.com/fern-api/fern/compare/0.26.10-rc1...0.26.10-rc2"
      type: chore
  createdAt: "2024-05-19"
  irVersion: 45
  version: 0.26.10-rc2
- changelogEntry:
    - summary: "## What's Changed\r\n* chore: document auto-pagination configuration\
        \ by @armandobelardo in https://github.com/fern-api/fern/pull/3644\r\n* Tidy\
        \ up python generator docs by @fabubaker in https://github.com/fern-api/fern/pull/3645\r\
        \n* (feat, local preview): setup dynamic local preview by @dsinghvi in https://github.com/fern-api/fern/pull/3634\r\
        \n* refactor: share common logic between publishDocs and previewDocs by @abvthecity\
        \ in https://github.com/fern-api/fern/pull/3639\r\n\r\n## New Contributors\r\
        \n* @fabubaker made their first contribution in https://github.com/fern-api/fern/pull/3645\r\
        \n\r\n**Full Changelog**: https://github.com/fern-api/fern/compare/0.26.10-rc0...0.26.10-rc1"
      type: chore
  createdAt: "2024-05-19"
  irVersion: 45
  version: 0.26.10-rc1
- changelogEntry:
    - summary: "## What's Changed\r\n* chore: clean up some nuget references by @armandobelardo\
        \ in https://github.com/fern-api/fern/pull/3627\r\n* (fix, ts): OAuth provides\
        \ an optional token by @amckinney in https://github.com/fern-api/fern/pull/3633\r\
        \n* improvement, java: stop generating extra semicolon by @dcb6 in https://github.com/fern-api/fern/pull/3631\r\
        \n* chore, python: improve snippets for streaming by @armandobelardo in https://github.com/fern-api/fern/pull/3630\r\
        \n* improvement: python now respects deep object query parameters by @armandobelardo\
        \ in https://github.com/fern-api/fern/pull/3629\r\n* fix: fern cli now appropriately\
        \ awaits docker pull by @armandobelardo in https://github.com/fern-api/fern/pull/3636\r\
        \n* (docs, improvement): add guide on how to publish public sdks by @dsinghvi\
        \ in https://github.com/fern-api/fern/pull/3638\r\n* (feat): Add default values,\
        \ validation rules, and big integer to primitives by @dsinghvi in https://github.com/fern-api/fern/pull/3625\r\
        \n* feat: add seo and metadata configuration in docs.yml by @abvthecity in https://github.com/fern-api/fern/pull/3635\r\
        \n* Update welcome.mdx by @dannysheridan in https://github.com/fern-api/fern/pull/3637\r\
        \n* fix formatting of our own java code by @dcb6 in https://github.com/fern-api/fern/pull/3641\r\
        \n\r\n\r\n**Full Changelog**: https://github.com/fern-api/fern/compare/0.26.9...0.26.10-rc0"
      type: chore
  createdAt: "2024-05-17"
  irVersion: 45
  version: 0.26.10-rc0
- changelogEntry:
    - summary: "## What's Changed\r\n* (fix, ts): Client credentials are optional with\
        \ env vars by @amckinney in https://github.com/fern-api/fern/pull/3617\r\n*\
        \ fix: upload images in changelogs by @abvthecity in https://github.com/fern-api/fern/pull/3623\r\
        \n* fix: batch image and file upload by @abvthecity in https://github.com/fern-api/fern/pull/3624\r\
        \n* chore: add nuget config for csharp sdks by @armandobelardo in https://github.com/fern-api/fern/pull/3621\r\
        \n* (feat): add java oauth generation by @dcb6 in https://github.com/fern-api/fern/pull/3614\r\
        \n* (fix): generate unknown examples as primitive by @dsinghvi in https://github.com/fern-api/fern/pull/3626\r\
        \n\r\n\r\n**Full Changelog**: https://github.com/fern-api/fern/compare/0.26.8...0.26.9"
      type: chore
  createdAt: "2024-05-15"
  irVersion: 44
  version: 0.26.9
- changelogEntry:
    - summary: Release 0.26.9-rc2
      type: chore
  createdAt: "2024-05-15"
  irVersion: 44
  version: 0.26.9-rc2
- changelogEntry:
    - summary: "## What's Changed\r\n* fix: batch image and file upload by @abvthecity\
        \ in https://github.com/fern-api/fern/pull/3624\r\n\r\n\r\n**Full Changelog**:\
        \ https://github.com/fern-api/fern/compare/0.26.9-rc0...0.26.9-rc1"
      type: chore
  createdAt: "2024-05-15"
  irVersion: 44
  version: 0.26.9-rc1
- changelogEntry:
    - summary: "## What's Changed\r\n* (fix, ts): Client credentials are optional with\
        \ env vars by @amckinney in https://github.com/fern-api/fern/pull/3617\r\n*\
        \ fix: upload images in changelogs by @abvthecity in https://github.com/fern-api/fern/pull/3623\r\
        \n\r\n\r\n**Full Changelog**: https://github.com/fern-api/fern/compare/0.26.8...0.26.9\r\
        \n"
      type: chore
  createdAt: "2024-05-15"
  irVersion: 44
  version: 0.26.9-rc0
- changelogEntry:
    - summary: "## What's Changed\r\n* (fix, openapi): Fix nameOverride resolution by\
        \ @amckinney in https://github.com/fern-api/fern/pull/3622\r\n* (docs): Add\
        \ OAuth SDK docs by @amckinney in https://github.com/fern-api/fern/pull/3615\r\
        \n\r\n\r\n**Full Changelog**: https://github.com/fern-api/fern/compare/0.26.7...0.26.8"
      type: chore
  createdAt: "2024-05-14"
  irVersion: 44
  version: 0.26.8
- changelogEntry:
    - summary: "## What's Changed\r\n* [WIP] Upgrade Java Generator to IR 42 by @dcb6\
        \ in https://github.com/fern-api/fern/pull/3608\r\n* (improvement, fern): Add\
        \ better error for invalid generators.yml by @amckinney in https://github.com/fern-api/fern/pull/3521\r\
        \n* fix: fern-aware pydantic models now effectively 'exclude_optional' in\u2026\
        \ by @armandobelardo in https://github.com/fern-api/fern/pull/3618\r\n* feat:\
        \ introduce pagination to python by @armandobelardo in https://github.com/fern-api/fern/pull/3604\r\
        \n* (fix, ir): Fix undiscriminated union examples by @amckinney in https://github.com/fern-api/fern/pull/3619\r\
        \n\r\n\r\n**Full Changelog**: https://github.com/fern-api/fern/compare/0.26.6...0.26.7"
      type: chore
  createdAt: "2024-05-14"
  irVersion: 44
  version: 0.26.7
- changelogEntry:
    - summary: "## What's Changed\r\n* (fix, openapi): Consolidate enums into discriminants\
        \ by @amckinney in https://github.com/fern-api/fern/pull/3607\r\n* (feature,\
        \ ts): Support oauth client credentials flow by @amckinney in https://github.com/fern-api/fern/pull/3578\r\
        \n* (fix, openapi): OpenAPI importer now parses list examples that are specific\
        \ to a field by @dsinghvi in https://github.com/fern-api/fern/pull/3613\r\n\r\
        \n\r\n**Full Changelog**: https://github.com/fern-api/fern/compare/0.26.5...0.26.6"
      type: chore
  createdAt: "2024-05-14"
  irVersion: 44
  version: 0.26.6
- changelogEntry:
    - summary:
        "## What's Changed\r\n* (fix): eslint passes by @dsinghvi in https://github.com/fern-api/fern/pull/3603\r\
        \n* (fix, typescript): ensure formdata utils work cross-runtime by @armandobelardo\
        \ in https://github.com/fern-api/fern/pull/3601\r\n* (improvement, yaml): Update\
        \ default OAuth configuration by @amckinney in https://github.com/fern-api/fern/pull/3573\r\
        \n* (feature): support `skipResponseValidation` in express handlers by @dsinghvi\
        \ in https://github.com/fern-api/fern/pull/3611\r\n* (fix, changelog): relativize\
        \ changelog paths, and properly handle in tabbed docs by @abvthecity in https://github.com/fern-api/fern/pull/3610\r\
        \n\r\n\r\n**Full Changelog**: https://github.com/fern-api/fern/compare/0.26.4...0.26.5"
      type: chore
  createdAt: "2024-05-13"
  irVersion: 44
  version: 0.26.5
- changelogEntry:
    - summary: "## What's Changed\r\n* (docs) Add intro section by @dannysheridan in\
        \ https://github.com/fern-api/fern/pull/3547\r\n* (chore, fastapi, ruby sdk)\
        \ release versions by @dannysheridan in https://github.com/fern-api/fern/pull/3587\r\
        \n* (chore, pydantic): Release 0.9.0 by @dannysheridan in https://github.com/fern-api/fern/pull/3586\r\
        \n* (document) reusable code snippets by @dannysheridan in https://github.com/fern-api/fern/pull/3524\r\
        \n* remove page that does not exist from docs by @armandobelardo in https://github.com/fern-api/fern/pull/3589\r\
        \n* improvement: add  `extra_dev_dependencies` to python generator by @armandobelardo\
        \ in https://github.com/fern-api/fern/pull/3585\r\n* feat: support Stream and\
        \ SSE in ExampleResponseSchema by @abvthecity in https://github.com/fern-api/fern/pull/3577\r\
        \n* improvement: also run fetch latest version on `fern init` by @armandobelardo\
        \ in https://github.com/fern-api/fern/pull/3588\r\n* improvement: allow a break\
        \ the glass override of the min-python version by @armandobelardo in https://github.com/fern-api/fern/pull/3591\r\
        \n* feat: allow overriding api reference slug in docs by @abvthecity in https://github.com/fern-api/fern/pull/3575\r\
        \n* break: release python 2.x by @armandobelardo in https://github.com/fern-api/fern/pull/3590\r\
        \n* fix: treat multipart form as form by @abvthecity in https://github.com/fern-api/fern/pull/3553\r\
        \n* (feat, csharp): several fixes including arbitrary nested subpackage clients\
        \ by @dsinghvi in https://github.com/fern-api/fern/pull/3593\r\n* (fix, csharp):\
        \ support sending inlined requests that are entirely bodies by @dsinghvi in\
        \ https://github.com/fern-api/fern/pull/3594\r\n* chore: document naming and\
        \ env overrides for basic and bearer auth in\u2026 by @armandobelardo in https://github.com/fern-api/fern/pull/3596\r\
        \n* feat: streaming and sse examples by @abvthecity in https://github.com/fern-api/fern/pull/3592\r\
        \n* fix issue#3566 by @last-developer in https://github.com/fern-api/fern/pull/3597\r\
        \n* (fix, docs) webhook indentation by @dannysheridan in https://github.com/fern-api/fern/pull/3600\r\
        \n* (fix):`ir.json` are not out of date for seed by @dsinghvi in https://github.com/fern-api/fern/pull/3598\r\
        \n* (fix): `fern add` with a new `--group` works by @dsinghvi in https://github.com/fern-api/fern/pull/3602\r\
        \n\r\n## New Contributors\r\n* @last-developer made their first contribution\
        \ in https://github.com/fern-api/fern/pull/3597\r\n\r\n**Full Changelog**: https://github.com/fern-api/fern/compare/0.26.3...0.26.4"
      type: chore
  createdAt: "2024-05-13"
  irVersion: 44
  version: 0.26.4
- changelogEntry:
    - summary: "## What's Changed\r\n* fix: upgrade gen version now pulls image correctly\
        \ by @armandobelardo in https://github.com/fern-api/fern/pull/3584\r\n\r\n\r\
        \n**Full Changelog**: https://github.com/fern-api/fern/compare/0.26.2...0.26.3"
      type: chore
  createdAt: "2024-05-09"
  irVersion: 43
  version: 0.26.3
- changelogEntry:
    - summary: "## What's Changed\r\n* feat, cli: add `fern generator upgrade` command\
        \ by @armandobelardo in https://github.com/fern-api/fern/pull/3535\r\n* (fix,\
        \ internal): typescript generators depend on latest ir by @dsinghvi in https://github.com/fern-api/fern/pull/3583\r\
        \n\r\n\r\n**Full Changelog**: https://github.com/fern-api/fern/compare/0.26.1...0.26.2"
      type: chore
  createdAt: "2024-05-09"
  irVersion: 43
  version: 0.26.2
- changelogEntry:
    - summary: "## What's Changed\r\n* (feat, docs): send status code to fdr by @dsinghvi\
        \ in https://github.com/fern-api/fern/pull/3582\r\n\r\n\r\n**Full Changelog**:\
        \ https://github.com/fern-api/fern/compare/0.26.0...0.26.1"
      type: chore
  createdAt: "2024-05-09"
  irVersion: 43
  version: 0.26.1
- changelogEntry:
    - summary: "## What's Changed\r\n* (feat, definition): support response status codes\
        \ by @dsinghvi in https://github.com/fern-api/fern/pull/3580\r\n\r\n\r\n**Full\
        \ Changelog**: https://github.com/fern-api/fern/compare/0.25.0...0.26.0"
      type: chore
  createdAt: "2024-05-09"
  irVersion: 43
  version: 0.26.0
- changelogEntry:
    - summary: "## What's Changed\r\n* feat: add origin and ability to update API spec\
        \ via CLI by @armandobelardo in https://github.com/fern-api/fern/pull/3533\r\
        \n* internal: add in tags and labels for docker images for use in upgrade\u2026\
        \ by @armandobelardo in https://github.com/fern-api/fern/pull/3542\r\n* Bump\
        \ @fern-api/fdr-sdk from 0.82.1-32d571a0d to 0.82.1-6020e1266 by @dependabot\
        \ in https://github.com/fern-api/fern/pull/3540\r\n* (improvement, express):\
        \ Remove unnecessary console.error by @amckinney in https://github.com/fern-api/fern/pull/3541\r\
        \n* fix: update docker cli usage for ts sdks by @armandobelardo in https://github.com/fern-api/fern/pull/3544\r\
        \n* (feat, cli): introduce error examples in the fern definition by @dsinghvi\
        \ in https://github.com/fern-api/fern/pull/3546\r\n* (feat, ir): add example\
        \ errors to ir and fdr by @dsinghvi in https://github.com/fern-api/fern/pull/3548\r\
        \n* (feature, ts): Support upload endpoints with file arrays by @amckinney in\
        \ https://github.com/fern-api/fern/pull/3543\r\n* (fix): ete tests are green\
        \ by @dsinghvi in https://github.com/fern-api/fern/pull/3550\r\n* (fix): openapi\
        \ ir to fern carries through error examples by @dsinghvi in https://github.com/fern-api/fern/pull/3551\r\
        \n* (fix): pass in example.value to error converter by @dsinghvi in https://github.com/fern-api/fern/pull/3554\r\
        \n* (fix, openapi): Recursively visit nested anyOf schemas by @amckinney in\
        \ https://github.com/fern-api/fern/pull/3536\r\n* (express): Release 0.12.0-rc2\
        \ by @amckinney in https://github.com/fern-api/fern/pull/3555\r\n* fix, java:\
        \ do not require non-auth headers if auth is mandatory by @armandobelardo in\
        \ https://github.com/fern-api/fern/pull/3549\r\n* (fix): add `node-gyp` to make\
        \ yarn installs faster by @dsinghvi in https://github.com/fern-api/fern/pull/3552\r\
        \n* Revert \"(fix): add `node-gyp` to make yarn installs faster\" by @dsinghvi\
        \ in https://github.com/fern-api/fern/pull/3558\r\n* (fix): OpenAPI converter\
        \ only adds unique error examples by @dsinghvi in https://github.com/fern-api/fern/pull/3556\r\
        \n* (fix, go): Disable url tags for in-lined body properties by @amckinney in\
        \ https://github.com/fern-api/fern/pull/3557\r\n* (feat, express): add `skipRequestValidation`\
        \ configuration to the express generator by @dsinghvi in https://github.com/fern-api/fern/pull/3560\r\
        \n* (fix) [wip] java empty response body instead of null by @dcb6 in https://github.com/fern-api/fern/pull/3545\r\
        \n* Document new `background` prop for `Frame` component by @KenzoBenzo in https://github.com/fern-api/fern/pull/3559\r\
        \n* (improvment, ir): Improve OAuth IR customizability by @amckinney in https://github.com/fern-api/fern/pull/3563\r\
        \n* (docs) consolidate code snippets and code block markdown pages by @abvthecity\
        \ in https://github.com/fern-api/fern/pull/3562\r\n* fix: deduplicate image\
        \ filepaths to upload by @abvthecity in https://github.com/fern-api/fern/pull/3564\r\
        \n* (fix, internal): seed exits when docker fails to build by @dsinghvi in https://github.com/fern-api/fern/pull/3568\r\
        \n* (internal, fix): rewrite inputs and run seed on ir changes by @dsinghvi\
        \ in https://github.com/fern-api/fern/pull/3569\r\n* fix: do not add header\
        \ to java map unless not null by @armandobelardo in https://github.com/fern-api/fern/pull/3567\r\
        \n* (fix, docs): improve docs on augmenting generators with customization by\
        \ @dsinghvi in https://github.com/fern-api/fern/pull/3570\r\n* docs: sidebar\
        \ icons by @abvthecity in https://github.com/fern-api/fern/pull/3574\r\n* fix:\
        \ perform the correct null check on headers by @armandobelardo in https://github.com/fern-api/fern/pull/3571\r\
        \n* fix, ir: fall back to the generated name when creating schemas if the\u2026\
        \ by @armandobelardo in https://github.com/fern-api/fern/pull/3572\r\n\r\n##\
        \ New Contributors\r\n* @dcb6 made their first contribution in https://github.com/fern-api/fern/pull/3545\r\
        \n* @KenzoBenzo made their first contribution in https://github.com/fern-api/fern/pull/3559\r\
        \n\r\n**Full Changelog**: https://github.com/fern-api/fern/compare/0.24.0...0.25.0"
      type: chore
  createdAt: "2024-05-08"
  irVersion: 42
  version: 0.25.0
- changelogEntry:
    - summary: "## What's Changed\r\n* (express): Release 0.12.0-rc2 by @amckinney in\
        \ https://github.com/fern-api/fern/pull/3555\r\n* fix, java: do not require\
        \ non-auth headers if auth is mandatory by @armandobelardo in https://github.com/fern-api/fern/pull/3549\r\
        \n* (fix): OpenAPI converter only adds unique error examples by @dsinghvi in\
        \ https://github.com/fern-api/fern/pull/3556\r\n\r\n\r\n**Full Changelog**:\
        \ https://github.com/fern-api/fern/compare/0.25.0-rc2...0.25.0-rc3"
      type: chore
  createdAt: "2024-05-07"
  irVersion: 41
  version: 0.25.0-rc3
- changelogEntry:
    - summary: "## What's Changed\r\n* feat: add origin and ability to update API spec\
        \ via CLI by @armandobelardo in https://github.com/fern-api/fern/pull/3533\r\
        \n* internal: add in tags and labels for docker images for use in upgrade\u2026\
        \ by @armandobelardo in https://github.com/fern-api/fern/pull/3542\r\n* Bump\
        \ @fern-api/fdr-sdk from 0.82.1-32d571a0d to 0.82.1-6020e1266 by @dependabot\
        \ in https://github.com/fern-api/fern/pull/3540\r\n* (improvement, express):\
        \ Remove unnecessary console.error by @amckinney in https://github.com/fern-api/fern/pull/3541\r\
        \n* fix: update docker cli usage for ts sdks by @armandobelardo in https://github.com/fern-api/fern/pull/3544\r\
        \n* (feat, cli): introduce error examples in the fern definition by @dsinghvi\
        \ in https://github.com/fern-api/fern/pull/3546\r\n* (feat, ir): add example\
        \ errors to ir and fdr by @dsinghvi in https://github.com/fern-api/fern/pull/3548\r\
        \n* (feature, ts): Support upload endpoints with file arrays by @amckinney in\
        \ https://github.com/fern-api/fern/pull/3543\r\n* (fix): ete tests are green\
        \ by @dsinghvi in https://github.com/fern-api/fern/pull/3550\r\n* (fix): openapi\
        \ ir to fern carries through error examples by @dsinghvi in https://github.com/fern-api/fern/pull/3551\r\
        \n* (fix): pass in example.value to error converter by @dsinghvi in https://github.com/fern-api/fern/pull/3554\r\
        \n* (fix, openapi): Recursively visit nested anyOf schemas by @amckinney in\
        \ https://github.com/fern-api/fern/pull/3536\r\n\r\n\r\n**Full Changelog**:\
        \ https://github.com/fern-api/fern/compare/0.24.0...0.25.0-rc2"
      type: chore
  createdAt: "2024-05-07"
  irVersion: 41
  version: 0.25.0-rc2
- changelogEntry:
    - summary: "## What's Changed\r\n* feat: add origin and ability to update API spec\
        \ via CLI by @armandobelardo in https://github.com/fern-api/fern/pull/3533\r\
        \n* internal: add in tags and labels for docker images for use in upgrade\u2026\
        \ by @armandobelardo in https://github.com/fern-api/fern/pull/3542\r\n* Bump\
        \ @fern-api/fdr-sdk from 0.82.1-32d571a0d to 0.82.1-6020e1266 by @dependabot\
        \ in https://github.com/fern-api/fern/pull/3540\r\n* (improvement, express):\
        \ Remove unnecessary console.error by @amckinney in https://github.com/fern-api/fern/pull/3541\r\
        \n* fix: update docker cli usage for ts sdks by @armandobelardo in https://github.com/fern-api/fern/pull/3544\r\
        \n* (feat, cli): introduce error examples in the fern definition by @dsinghvi\
        \ in https://github.com/fern-api/fern/pull/3546\r\n* (feat, ir): add example\
        \ errors to ir and fdr by @dsinghvi in https://github.com/fern-api/fern/pull/3548\r\
        \n* (feature, ts): Support upload endpoints with file arrays by @amckinney in\
        \ https://github.com/fern-api/fern/pull/3543\r\n* (fix): ete tests are green\
        \ by @dsinghvi in https://github.com/fern-api/fern/pull/3550\r\n* (fix): openapi\
        \ ir to fern carries through error examples by @dsinghvi in https://github.com/fern-api/fern/pull/3551\r\
        \n* (fix): pass in example.value to error converter by @dsinghvi in https://github.com/fern-api/fern/pull/3554\r\
        \n\r\n\r\n**Full Changelog**: https://github.com/fern-api/fern/compare/0.24.0...0.25.0-rc1"
      type: chore
  createdAt: "2024-05-07"
  irVersion: 41
  version: 0.25.0-rc1
- changelogEntry:
    - summary: "## What's Changed\r\n* feat: add origin and ability to update API spec\
        \ via CLI by @armandobelardo in https://github.com/fern-api/fern/pull/3533\r\
        \n* internal: add in tags and labels for docker images for use in upgrade\u2026\
        \ by @armandobelardo in https://github.com/fern-api/fern/pull/3542\r\n* Bump\
        \ @fern-api/fdr-sdk from 0.82.1-32d571a0d to 0.82.1-6020e1266 by @dependabot\
        \ in https://github.com/fern-api/fern/pull/3540\r\n* (improvement, express):\
        \ Remove unnecessary console.error by @amckinney in https://github.com/fern-api/fern/pull/3541\r\
        \n* fix: update docker cli usage for ts sdks by @armandobelardo in https://github.com/fern-api/fern/pull/3544\r\
        \n* (feat, cli): introduce error examples in the fern definition by @dsinghvi\
        \ in https://github.com/fern-api/fern/pull/3546\r\n* (feat, ir): add example\
        \ errors to ir and fdr by @dsinghvi in https://github.com/fern-api/fern/pull/3548\r\
        \n* (feature, ts): Support upload endpoints with file arrays by @amckinney in\
        \ https://github.com/fern-api/fern/pull/3543\r\n* (fix): ete tests are green\
        \ by @dsinghvi in https://github.com/fern-api/fern/pull/3550\r\n* (fix): openapi\
        \ ir to fern carries through error examples by @dsinghvi in https://github.com/fern-api/fern/pull/3551\r\
        \n\r\n\r\n**Full Changelog**: https://github.com/fern-api/fern/compare/0.24.0...0.25.0-rc0"
      type: chore
  createdAt: "2024-05-07"
  irVersion: 41
  version: 0.25.0-rc0
- changelogEntry:
    - summary: "## What's Changed\r\n* (fix): remove `api.yml` not found error when\
        \ the openapi folder is present by @dsinghvi in https://github.com/fern-api/fern/pull/3519\r\
        \n* add example snippet syntax by @abvthecity in https://github.com/fern-api/fern/pull/3523\r\
        \n* (fix, internal):  fix preview docs and move props to left side in docs by\
        \ @dsinghvi in https://github.com/fern-api/fern/pull/3525\r\n* fix, python:\
        \ check for nulls before dereferencing in unchecked base m\u2026 by @armandobelardo\
        \ in https://github.com/fern-api/fern/pull/3528\r\n* (feature, openapi): Add\
        \ x-fern-base-path extension by @amckinney in https://github.com/fern-api/fern/pull/3530\r\
        \n\r\n\r\n**Full Changelog**: https://github.com/fern-api/fern/compare/0.23.7...0.24.0"
      type: chore
  createdAt: "2024-05-06"
  irVersion: 40
  version: 0.24.0
- changelogEntry:
    - summary: "## What's Changed\r\n* fix: The vanilla pydantic base model now respects\
        \ the by @armandobelardo in https://github.com/fern-api/fern/pull/3504\r\n*\
        \ (fix): support parsing path parameters in asyncapi v2 by @dsinghvi in https://github.com/fern-api/fern/pull/3505\r\
        \n* (internal, test): Stop testing IR generation snapshots by @dsinghvi in https://github.com/fern-api/fern/pull/3508\r\
        \n* fix, python: pipe through the whole kit and caboodle for inlined unions\
        \ by @armandobelardo in https://github.com/fern-api/fern/pull/3507\r\n* fix,\
        \ python: the SDK generator now generates disciminated unions correctlly by\
        \ @armandobelardo in https://github.com/fern-api/fern/pull/3509\r\n* internal:\
        \ release python generator RC by @armandobelardo in https://github.com/fern-api/fern/pull/3510\r\
        \n* fix, ts, python: snippet template paper cuts by @armandobelardo in https://github.com/fern-api/fern/pull/3511\r\
        \n* (fix, ts): Prefer user-provided examples by @amckinney in https://github.com/fern-api/fern/pull/3496\r\
        \n* (fix, ts): Add URL encoding to path parameters by @amckinney in https://github.com/fern-api/fern/pull/3494\r\
        \n* (docs) aside component by @dannysheridan in https://github.com/fern-api/fern/pull/3512\r\
        \n* internal: update public api docs by @armandobelardo in https://github.com/fern-api/fern/pull/3513\r\
        \n* (feature, ts): Add JSDoc docs to client methods by @amckinney in https://github.com/fern-api/fern/pull/3515\r\
        \n* improvement: add in sync templates for python (in addition to async) by\
        \ @armandobelardo in https://github.com/fern-api/fern/pull/3516\r\n* (chore,\
        \ python): Ignore core_utilities in mypy by @amckinney in https://github.com/fern-api/fern/pull/3517\r\
        \n* (feature): expose `x-fern-property-name` extension by @dsinghvi in https://github.com/fern-api/fern/pull/3518\r\
        \n\r\n\r\n**Full Changelog**: https://github.com/fern-api/fern/compare/0.23.6...0.23.7"
      type: chore
  createdAt: "2024-05-02"
  irVersion: 40
  version: 0.23.7
- changelogEntry:
    - summary: "## What's Changed\r\n* docs: Add services to entities with `availability`\
        \ by @jackfischer in https://github.com/fern-api/fern/pull/3500\r\n* fix typo\
        \ in docs by @rnz269 in https://github.com/fern-api/fern/pull/3502\r\n* fix:\
        \ filter allOf schemas to look for objects instead of malformed bl\u2026 by\
        \ @armandobelardo in https://github.com/fern-api/fern/pull/3503\r\n\r\n## New\
        \ Contributors\r\n* @rnz269 made their first contribution in https://github.com/fern-api/fern/pull/3502\r\
        \n\r\n**Full Changelog**: https://github.com/fern-api/fern/compare/0.23.5...0.23.6"
      type: chore
  createdAt: "2024-05-01"
  irVersion: 40
  version: 0.23.6
- changelogEntry:
    - summary: "## What's Changed\r\n* (fix): literal descriptions from OpenAPI by @dsinghvi\
        \ in https://github.com/fern-api/fern/pull/3501\r\n\r\n\r\n**Full Changelog**:\
        \ https://github.com/fern-api/fern/compare/0.23.4...0.23.5"
      type: chore
  createdAt: "2024-05-01"
  irVersion: 40
  version: 0.23.5
- changelogEntry:
    - summary: "## What's Changed\r\n* improvements, python: update docstrings to match\
        \ numpydoc convention by @armandobelardo in https://github.com/fern-api/fern/pull/3487\r\
        \n* feat, python: introduce flag to inline request params in function sig\u2026\
        \ by @armandobelardo in https://github.com/fern-api/fern/pull/3491\r\n* (fix,\
        \ go): Add URL encoding to path parameters by @amckinney in https://github.com/fern-api/fern/pull/3488\r\
        \n* (feat, internal): introduce default custom config and use in express generator\
        \ by @dsinghvi in https://github.com/fern-api/fern/pull/3493\r\n* (fix, python):\
        \ re-add inlining union properties by @armandobelardo in https://github.com/fern-api/fern/pull/3476\r\
        \n* feat: tabs with href by @abvthecity in https://github.com/fern-api/fern/pull/3497\r\
        \n* feat: in docs.yml, allow api reference to be \"flattened\" by @abvthecity\
        \ in https://github.com/fern-api/fern/pull/3498\r\n* fix, ts: remove duplicate\
        \ quotation marks from snippet templates by @armandobelardo in https://github.com/fern-api/fern/pull/3495\r\
        \n* fix: address formatting issues with python templates by @armandobelardo\
        \ in https://github.com/fern-api/fern/pull/3499\r\n\r\n\r\n**Full Changelog**:\
        \ https://github.com/fern-api/fern/compare/0.23.3...0.23.4"
      type: chore
  createdAt: "2024-05-01"
  irVersion: 40
  version: 0.23.4
- changelogEntry:
    - summary: "## What's Changed\r\n* (fix): send file arrays to fdr by @dsinghvi in\
        \ https://github.com/fern-api/fern/pull/3492\r\n\r\n\r\n**Full Changelog**:\
        \ https://github.com/fern-api/fern/compare/0.23.2...0.23.3"
      type: chore
  createdAt: "2024-04-30"
  irVersion: 40
  version: 0.23.3
- changelogEntry:
    - summary: "## What's Changed\r\n* improvement: throw a better error when an invalid\
        \ version is used by @armandobelardo in https://github.com/fern-api/fern/pull/3477\r\
        \n* (fix, go): Discrimninated unions always include discriminant by @amckinney\
        \ in https://github.com/fern-api/fern/pull/3479\r\n* (internal, feat): add \
        \ mode to seed for running the generators directly from source by @dsinghvi\
        \ in https://github.com/fern-api/fern/pull/3421\r\n* (fix, docs): improve docs\
        \ overview by @dsinghvi in https://github.com/fern-api/fern/pull/3480\r\n* (docs,\
        \ quickstart): rewrite the docs quickstart by @dsinghvi in https://github.com/fern-api/fern/pull/3481\r\
        \n* docs: add pages for api reference navigation and summary markdown by @abvthecity\
        \ in https://github.com/fern-api/fern/pull/3482\r\n* (chore): parse file upload\
        \ and their descriptions by @dsinghvi in https://github.com/fern-api/fern/pull/3485\r\
        \n* (feature, go): Add cursor and offset pagination by @amckinney in https://github.com/fern-api/fern/pull/3486\r\
        \n* (fix): redo docs for accordion, accorodion groups, callouts, card groups,\
        \ etc. by @dsinghvi in https://github.com/fern-api/fern/pull/3489\r\n* (fix,\
        \ docs): document frames and endpoint req/res snippets by @dsinghvi in https://github.com/fern-api/fern/pull/3490\r\
        \n\r\n\r\n**Full Changelog**: https://github.com/fern-api/fern/compare/0.23.1...0.23.2"
      type: chore
  createdAt: "2024-04-30"
  irVersion: 40
  version: 0.23.2
- changelogEntry:
    - summary: "## What's Changed\r\n* fix: run seed to get CI to green by @armandobelardo\
        \ in https://github.com/fern-api/fern/pull/3463\r\n* (feature, go): Add support\
        \ for extra properties by @amckinney in https://github.com/fern-api/fern/pull/3462\r\
        \n* fix: try ignoring the .mock folder, whos diff doesn't matter by @armandobelardo\
        \ in https://github.com/fern-api/fern/pull/3465\r\n* feat: support multiple\
        \ custom domains by @abvthecity in https://github.com/fern-api/fern/pull/3466\r\
        \n* fix: migrating docs.yml to 0.15.0-rc0 should fail if custom-domain is an\
        \ array by @abvthecity in https://github.com/fern-api/fern/pull/3467\r\n* (feat):\
        \ introduce an audiences config to load filtered OpenAPIs  by @dsinghvi in https://github.com/fern-api/fern/pull/3468\r\
        \n* add logging to ts snippet template generation by @armandobelardo in https://github.com/fern-api/fern/pull/3469\r\
        \n* fix: fix indentation level for ts templates by @armandobelardo in https://github.com/fern-api/fern/pull/3470\r\
        \n* (fix, go): Only use omitempty for nil-able types by @amckinney in https://github.com/fern-api/fern/pull/3471\r\
        \n* (fix): backfill SSE events as streaming json by @dsinghvi in https://github.com/fern-api/fern/pull/3472\r\
        \n* Add image parsing to cli by @jhpak22 in https://github.com/fern-api/fern/pull/3193\r\
        \n* (docs): add docs about defining webhooks in the fern definition by @dsinghvi\
        \ in https://github.com/fern-api/fern/pull/3473\r\n* Fix typo in forward-compatibility.mdx\
        \ by @zachkirsch in https://github.com/fern-api/fern/pull/3474\r\n* fix: broken\
        \ docs post-processor by @abvthecity in https://github.com/fern-api/fern/pull/3475\r\
        \n\r\n## New Contributors\r\n* @jhpak22 made their first contribution in https://github.com/fern-api/fern/pull/3193\r\
        \n\r\n**Full Changelog**: https://github.com/fern-api/fern/compare/0.23.0...0.23.1-rc6"
      type: chore
  createdAt: "2024-04-26"
  irVersion: 40
  version: 0.23.1-rc6
- changelogEntry:
    - summary: Release 0.23.1
      type: chore
  createdAt: "2024-04-26"
  irVersion: 40
  version: 0.23.1
- changelogEntry:
    - summary: "## What's Changed\r\n* fix: run seed to get CI to green by @armandobelardo\
        \ in https://github.com/fern-api/fern/pull/3463\r\n* (feature, go): Add support\
        \ for extra properties by @amckinney in https://github.com/fern-api/fern/pull/3462\r\
        \n* fix: try ignoring the .mock folder, whos diff doesn't matter by @armandobelardo\
        \ in https://github.com/fern-api/fern/pull/3465\r\n* feat: support multiple\
        \ custom domains by @abvthecity in https://github.com/fern-api/fern/pull/3466\r\
        \n* fix: migrating docs.yml to 0.15.0-rc0 should fail if custom-domain is an\
        \ array by @abvthecity in https://github.com/fern-api/fern/pull/3467\r\n* (feat):\
        \ introduce an audiences config to load filtered OpenAPIs  by @dsinghvi in https://github.com/fern-api/fern/pull/3468\r\
        \n* add logging to ts snippet template generation by @armandobelardo in https://github.com/fern-api/fern/pull/3469\r\
        \n* fix: fix indentation level for ts templates by @armandobelardo in https://github.com/fern-api/fern/pull/3470\r\
        \n* (fix, go): Only use omitempty for nil-able types by @amckinney in https://github.com/fern-api/fern/pull/3471\r\
        \n* (fix): backfill SSE events as streaming json by @dsinghvi in https://github.com/fern-api/fern/pull/3472\r\
        \n* Add image parsing to cli by @jhpak22 in https://github.com/fern-api/fern/pull/3193\r\
        \n* (docs): add docs about defining webhooks in the fern definition by @dsinghvi\
        \ in https://github.com/fern-api/fern/pull/3473\r\n* Fix typo in forward-compatibility.mdx\
        \ by @zachkirsch in https://github.com/fern-api/fern/pull/3474\r\n\r\n## New\
        \ Contributors\r\n* @jhpak22 made their first contribution in https://github.com/fern-api/fern/pull/3193\r\
        \n\r\n**Full Changelog**: https://github.com/fern-api/fern/compare/0.23.0...0.23.1-rc5"
      type: chore
  createdAt: "2024-04-26"
  irVersion: 40
  version: 0.23.1-rc5
- changelogEntry:
    - summary: "## What's Changed\r\n* fix: run seed to get CI to green by @armandobelardo\
        \ in https://github.com/fern-api/fern/pull/3463\r\n* (feature, go): Add support\
        \ for extra properties by @amckinney in https://github.com/fern-api/fern/pull/3462\r\
        \n* fix: try ignoring the .mock folder, whos diff doesn't matter by @armandobelardo\
        \ in https://github.com/fern-api/fern/pull/3465\r\n* feat: support multiple\
        \ custom domains by @abvthecity in https://github.com/fern-api/fern/pull/3466\r\
        \n* fix: migrating docs.yml to 0.15.0-rc0 should fail if custom-domain is an\
        \ array by @abvthecity in https://github.com/fern-api/fern/pull/3467\r\n* (feat):\
        \ introduce an audiences config to load filtered OpenAPIs  by @dsinghvi in https://github.com/fern-api/fern/pull/3468\r\
        \n* add logging to ts snippet template generation by @armandobelardo in https://github.com/fern-api/fern/pull/3469\r\
        \n* fix: fix indentation level for ts templates by @armandobelardo in https://github.com/fern-api/fern/pull/3470\r\
        \n* (fix, go): Only use omitempty for nil-able types by @amckinney in https://github.com/fern-api/fern/pull/3471\r\
        \n* (fix): backfill SSE events as streaming json by @dsinghvi in https://github.com/fern-api/fern/pull/3472\r\
        \n\r\n\r\n**Full Changelog**: https://github.com/fern-api/fern/compare/0.23.0...0.23.1-rc4"
      type: chore
  createdAt: "2024-04-26"
  irVersion: 40
  version: 0.23.1-rc4
- changelogEntry:
    - summary: "## What's Changed\r\n* fix: run seed to get CI to green by @armandobelardo\
        \ in https://github.com/fern-api/fern/pull/3463\r\n* (feature, go): Add support\
        \ for extra properties by @amckinney in https://github.com/fern-api/fern/pull/3462\r\
        \n* fix: try ignoring the .mock folder, whos diff doesn't matter by @armandobelardo\
        \ in https://github.com/fern-api/fern/pull/3465\r\n* feat: support multiple\
        \ custom domains by @abvthecity in https://github.com/fern-api/fern/pull/3466\r\
        \n\r\n\r\n**Full Changelog**: https://github.com/fern-api/fern/compare/0.23.0...0.23.1-rc1"
      type: chore
  createdAt: "2024-04-25"
  irVersion: 40
  version: 0.23.1-rc1
- changelogEntry:
    - summary: "## What's Changed\r\n* fix: run seed to get CI to green by @armandobelardo\
        \ in https://github.com/fern-api/fern/pull/3463\r\n* (feature, go): Add support\
        \ for extra properties by @amckinney in https://github.com/fern-api/fern/pull/3462\r\
        \n\r\n\r\n**Full Changelog**: https://github.com/fern-api/fern/compare/0.23.0...0.23.1-rc0"
      type: chore
  createdAt: "2024-04-25"
  irVersion: 40
  version: 0.23.1-rc0
- changelogEntry:
    - summary: "## What's Changed\r\n* (feat): add `format` to the `x-fern-streaming`\
        \ extension to support sse by @dsinghvi in https://github.com/fern-api/fern/pull/3407\r\
        \n* Revert \"(fix): inline discriminated union props\" by @dsinghvi in https://github.com/fern-api/fern/pull/3408\r\
        \n* (fix): python generator imports `json` when deserializing server sent events\
        \ by @dsinghvi in https://github.com/fern-api/fern/pull/3409\r\n* (feature):\
        \ Add OAuth to IR by @amckinney in https://github.com/fern-api/fern/pull/3410\r\
        \n* (feat, ts): support server-sent events by @dsinghvi in https://github.com/fern-api/fern/pull/3411\r\
        \n* (feat, docs): create a api definition tab before sdks and docs by @dsinghvi\
        \ in https://github.com/fern-api/fern/pull/3413\r\n* (fix): setup local cli\
        \ by @dsinghvi in https://github.com/fern-api/fern/pull/3416\r\n* (fix): fixes\
        \ trailing slash parsing in openapi-parser, updates tests by @franklinharvey\
        \ in https://github.com/fern-api/fern/pull/3418\r\n* (fix): fixes trailing slash\
        \ additional test by @franklinharvey in https://github.com/fern-api/fern/pull/3419\r\
        \n* (internal, seed): heavy rewrite of seed by @dsinghvi in https://github.com/fern-api/fern/pull/3297\r\
        \n* feat: register snippet templates by @armandobelardo in https://github.com/fern-api/fern/pull/3400\r\
        \n* (feat): release python sdk generator by @dsinghvi in https://github.com/fern-api/fern/pull/3423\r\
        \n* internal: add logging to python template generation by @armandobelardo in\
        \ https://github.com/fern-api/fern/pull/3424\r\n* fix: fix debug log in template\
        \ generator by @armandobelardo in https://github.com/fern-api/fern/pull/3426\r\
        \n* fix, internal: leverage the union factory to create the generic templ\u2026\
        \ by @armandobelardo in https://github.com/fern-api/fern/pull/3427\r\n* fix,\
        \ python: add best-case formatting to snippet templates by @armandobelardo in\
        \ https://github.com/fern-api/fern/pull/3428\r\n* (fix, typescript): respect\
        \ stream terminator by @dsinghvi in https://github.com/fern-api/fern/pull/3429\r\
        \n* fix: use relative location for containers, not it's parent's location by\
        \ @armandobelardo in https://github.com/fern-api/fern/pull/3431\r\n* fix: do\
        \ not stringify null headers by @armandobelardo in https://github.com/fern-api/fern/pull/3433\r\
        \n* fix: parse map example by @abvthecity in https://github.com/fern-api/fern/pull/3434\r\
        \n* fix: skipUrlSlug in api section by @abvthecity in https://github.com/fern-api/fern/pull/3435\r\
        \n* Fixes validation rules for path and base-path by @franklinharvey in https://github.com/fern-api/fern/pull/3420\r\
        \n* (fix): get ci to green by @dsinghvi in https://github.com/fern-api/fern/pull/3437\r\
        \n* chore, python: follow redirects by default by @armandobelardo in https://github.com/fern-api/fern/pull/3436\r\
        \n* (feature, python): Add OAuth token provider by @amckinney in https://github.com/fern-api/fern/pull/3439\r\
        \n* improvement, oas: do not require schema to be present to parse response\
        \ objects by @armandobelardo in https://github.com/fern-api/fern/pull/3438\r\
        \n* feat: show error schemas in docs by @abvthecity in https://github.com/fern-api/fern/pull/3401\r\
        \n* (fix): OAuth is migrated back to bearer by @amckinney in https://github.com/fern-api/fern/pull/3440\r\
        \n* chore: transition snippets api to monorepo by @armandobelardo in https://github.com/fern-api/fern/pull/3442\r\
        \n* Update what-is-an-api-definition.mdx by @bsinghvi in https://github.com/fern-api/fern/pull/3443\r\
        \n* (fix, python): OAuthTokenProvider initializes all private member variables\
        \ by @amckinney in https://github.com/fern-api/fern/pull/3444\r\n* (fix): seed\
        \ run with custom fixture works by @dsinghvi in https://github.com/fern-api/fern/pull/3445\r\
        \n* (feature): Add support for extra-properties by @amckinney in https://github.com/fern-api/fern/pull/3441\r\
        \n* chore: add a lot of logging and attempt to optimize rubocop config by @armandobelardo\
        \ in https://github.com/fern-api/fern/pull/3447\r\n* (fix): ts seed debugging\
        \ works by @dsinghvi in https://github.com/fern-api/fern/pull/3446\r\n* (feat):\
        \ support text responses in typescript by @dsinghvi in https://github.com/fern-api/fern/pull/3451\r\
        \n* fix: subpackage uses original name by @abvthecity in https://github.com/fern-api/fern/pull/3452\r\
        \n* (fix, python): Use kwargs for all httpx params by @amckinney in https://github.com/fern-api/fern/pull/3454\r\
        \n* fix: do not fail hard if FDR is having problems by @armandobelardo in https://github.com/fern-api/fern/pull/3455\r\
        \n* (chore): Update all seed snapshots by @amckinney in https://github.com/fern-api/fern/pull/3456\r\
        \n* (chore): Add better Python CHANGELOG.md entry by @amckinney in https://github.com/fern-api/fern/pull/3457\r\
        \n* (fix, typescript): handle empty sse events by @dsinghvi in https://github.com/fern-api/fern/pull/3458\r\
        \n* (improvement): appending type for type exports by @bsinghvi in https://github.com/fern-api/fern/pull/3405\r\
        \n* Updating TS seed generated files by @bsinghvi in https://github.com/fern-api/fern/pull/3459\r\
        \n* Fixing API First Development box link by @bsinghvi in https://github.com/fern-api/fern/pull/3460\r\
        \n* Switching product card ordering on welcome by @bsinghvi in https://github.com/fern-api/fern/pull/3461\r\
        \n* feat, ts: introduce snippet template creation by @armandobelardo in https://github.com/fern-api/fern/pull/3450\r\
        \n* (fix): openapi converter handles missing schemas by @dsinghvi in https://github.com/fern-api/fern/pull/3464\r\
        \n\r\n## New Contributors\r\n* @franklinharvey made their first contribution\
        \ in https://github.com/fern-api/fern/pull/3418\r\n\r\n**Full Changelog**: https://github.com/fern-api/fern/compare/0.22.0...0.23.0"
      type: chore
  createdAt: "2024-04-25"
  irVersion: 40
  version: 0.23.0
- changelogEntry:
    - summary: "## What's Changed\r\n* improvement, oas: do not require schema to be\
        \ present to parse response objects by @armandobelardo in https://github.com/fern-api/fern/pull/3438\r\
        \n\r\n**Full Changelog**: https://github.com/fern-api/fern/compare/0.23.0-rc5...0.23.0-rc6"
      type: chore
  createdAt: "2024-04-23"
  irVersion: 39
  version: 0.23.0-rc6
- changelogEntry:
    - summary: "## What's Changed\r\n* (feat): add `format` to the `x-fern-streaming`\
        \ extension to support sse by @dsinghvi in https://github.com/fern-api/fern/pull/3407\r\
        \n* Revert \"(fix): inline discriminated union props\" by @dsinghvi in https://github.com/fern-api/fern/pull/3408\r\
        \n* (fix): python generator imports `json` when deserializing server sent events\
        \ by @dsinghvi in https://github.com/fern-api/fern/pull/3409\r\n* (feature):\
        \ Add OAuth to IR by @amckinney in https://github.com/fern-api/fern/pull/3410\r\
        \n* (feat, ts): support server-sent events by @dsinghvi in https://github.com/fern-api/fern/pull/3411\r\
        \n* (feat, docs): create a api definition tab before sdks and docs by @dsinghvi\
        \ in https://github.com/fern-api/fern/pull/3413\r\n* (fix): setup local cli\
        \ by @dsinghvi in https://github.com/fern-api/fern/pull/3416\r\n* (fix): fixes\
        \ trailing slash parsing in openapi-parser, updates tests by @franklinharvey\
        \ in https://github.com/fern-api/fern/pull/3418\r\n* (fix): fixes trailing slash\
        \ additional test by @franklinharvey in https://github.com/fern-api/fern/pull/3419\r\
        \n* (internal, seed): heavy rewrite of seed by @dsinghvi in https://github.com/fern-api/fern/pull/3297\r\
        \n* feat: register snippet templates by @armandobelardo in https://github.com/fern-api/fern/pull/3400\r\
        \n* (feat): release python sdk generator by @dsinghvi in https://github.com/fern-api/fern/pull/3423\r\
        \n* internal: add logging to python template generation by @armandobelardo in\
        \ https://github.com/fern-api/fern/pull/3424\r\n* fix: fix debug log in template\
        \ generator by @armandobelardo in https://github.com/fern-api/fern/pull/3426\r\
        \n* fix, internal: leverage the union factory to create the generic templ\u2026\
        \ by @armandobelardo in https://github.com/fern-api/fern/pull/3427\r\n* fix,\
        \ python: add best-case formatting to snippet templates by @armandobelardo in\
        \ https://github.com/fern-api/fern/pull/3428\r\n* (fix, typescript): respect\
        \ stream terminator by @dsinghvi in https://github.com/fern-api/fern/pull/3429\r\
        \n* fix: use relative location for containers, not it's parent's location by\
        \ @armandobelardo in https://github.com/fern-api/fern/pull/3431\r\n* fix: do\
        \ not stringify null headers by @armandobelardo in https://github.com/fern-api/fern/pull/3433\r\
        \n* fix: parse map example by @abvthecity in https://github.com/fern-api/fern/pull/3434\r\
        \n* fix: skipUrlSlug in api section by @abvthecity in https://github.com/fern-api/fern/pull/3435\r\
        \n* Fixes validation rules for path and base-path by @franklinharvey in https://github.com/fern-api/fern/pull/3420\r\
        \n* (fix): get ci to green by @dsinghvi in https://github.com/fern-api/fern/pull/3437\r\
        \n* chore, python: follow redirects by default by @armandobelardo in https://github.com/fern-api/fern/pull/3436\r\
        \n* (feature, python): Add OAuth token provider by @amckinney in https://github.com/fern-api/fern/pull/3439\r\
        \n\r\n## New Contributors\r\n* @franklinharvey made their first contribution\
        \ in https://github.com/fern-api/fern/pull/3418\r\n\r\n**Full Changelog**: https://github.com/fern-api/fern/compare/0.22.0...0.23.0-rc5"
      type: chore
  createdAt: "2024-04-23"
  irVersion: 39
  version: 0.23.0-rc5
- changelogEntry:
    - summary: "## What's Changed\r\n* (feat): add `format` to the `x-fern-streaming`\
        \ extension to support sse by @dsinghvi in https://github.com/fern-api/fern/pull/3407\r\
        \n* Revert \"(fix): inline discriminated union props\" by @dsinghvi in https://github.com/fern-api/fern/pull/3408\r\
        \n* (fix): python generator imports `json` when deserializing server sent events\
        \ by @dsinghvi in https://github.com/fern-api/fern/pull/3409\r\n* (feature):\
        \ Add OAuth to IR by @amckinney in https://github.com/fern-api/fern/pull/3410\r\
        \n* (feat, ts): support server-sent events by @dsinghvi in https://github.com/fern-api/fern/pull/3411\r\
        \n* (feat, docs): create a api definition tab before sdks and docs by @dsinghvi\
        \ in https://github.com/fern-api/fern/pull/3413\r\n* (fix): setup local cli\
        \ by @dsinghvi in https://github.com/fern-api/fern/pull/3416\r\n* (fix): fixes\
        \ trailing slash parsing in openapi-parser, updates tests by @franklinharvey\
        \ in https://github.com/fern-api/fern/pull/3418\r\n* (fix): fixes trailing slash\
        \ additional test by @franklinharvey in https://github.com/fern-api/fern/pull/3419\r\
        \n* (internal, seed): heavy rewrite of seed by @dsinghvi in https://github.com/fern-api/fern/pull/3297\r\
        \n* feat: register snippet templates by @armandobelardo in https://github.com/fern-api/fern/pull/3400\r\
        \n* (feat): release python sdk generator by @dsinghvi in https://github.com/fern-api/fern/pull/3423\r\
        \n* internal: add logging to python template generation by @armandobelardo in\
        \ https://github.com/fern-api/fern/pull/3424\r\n* fix: fix debug log in template\
        \ generator by @armandobelardo in https://github.com/fern-api/fern/pull/3426\r\
        \n* fix, internal: leverage the union factory to create the generic templ\u2026\
        \ by @armandobelardo in https://github.com/fern-api/fern/pull/3427\r\n* fix,\
        \ python: add best-case formatting to snippet templates by @armandobelardo in\
        \ https://github.com/fern-api/fern/pull/3428\r\n* (fix, typescript): respect\
        \ stream terminator by @dsinghvi in https://github.com/fern-api/fern/pull/3429\r\
        \n* fix: use relative location for containers, not it's parent's location by\
        \ @armandobelardo in https://github.com/fern-api/fern/pull/3431\r\n* fix: do\
        \ not stringify null headers by @armandobelardo in https://github.com/fern-api/fern/pull/3433\r\
        \n* fix: parse map example by @abvthecity in https://github.com/fern-api/fern/pull/3434\r\
        \n* fix: skipUrlSlug in api section by @abvthecity in https://github.com/fern-api/fern/pull/3435\r\
        \n* Fixes validation rules for path and base-path by @franklinharvey in https://github.com/fern-api/fern/pull/3420\r\
        \n* (fix): get ci to green by @dsinghvi in https://github.com/fern-api/fern/pull/3437\r\
        \n\r\n## New Contributors\r\n* @franklinharvey made their first contribution\
        \ in https://github.com/fern-api/fern/pull/3418\r\n\r\n**Full Changelog**: https://github.com/fern-api/fern/compare/0.22.0...0.23.0-rc4"
      type: chore
  createdAt: "2024-04-23"
  irVersion: 39
  version: 0.23.0-rc4
- changelogEntry:
    - summary: "## What's Changed\r\n* (chore, docs): document automated registry publishing)\
        \ by @dsinghvi in https://github.com/fern-api/fern/pull/3379\r\n* (feature):\
        \ Add allowExtraFields configuration to TypeScript generators by @amckinney\
        \ in https://github.com/fern-api/fern/pull/3368\r\n* fix: address parsed_json\
        \ instantiation for serializable object types by @armandobelardo in https://github.com/fern-api/fern/pull/3382\r\
        \n* Fix typo in SDK docs page by @zachkirsch in https://github.com/fern-api/fern/pull/3383\r\
        \n* (chore): upgrade fern version by @dannysheridan in https://github.com/fern-api/fern/pull/3376\r\
        \n* fix: support multiple request and response examples automatically by @abvthecity\
        \ in https://github.com/fern-api/fern/pull/3384\r\n* (fix): discriminated union\
        \ schema examples don't contain discriminants by @dsinghvi in https://github.com/fern-api/fern/pull/3386\r\
        \n* (fix): make sure versioned tabbed config works by @dsinghvi in https://github.com/fern-api/fern/pull/3387\r\
        \n* (fix): Go path parameter order by @amckinney in https://github.com/fern-api/fern/pull/3385\r\
        \n* (feature): Go supports environment variable scanning by @amckinney in https://github.com/fern-api/fern/pull/3389\r\
        \n* (fix): only generate unit tests when enabled by @dsinghvi in https://github.com/fern-api/fern/pull/3390\r\
        \n* (fix): update `node-fetch` import to be dynamic by @dsinghvi in https://github.com/fern-api/fern/pull/3391\r\
        \n* (fix): Generate TS snippets for file download by @bsinghvi in https://github.com/fern-api/fern/pull/3394\r\
        \n* (feat): support sse with arbitrary terminators by @dsinghvi in https://github.com/fern-api/fern/pull/3395\r\
        \n* (improvement): add return type for getAuthorizationHeader by @bsinghvi in\
        \ https://github.com/fern-api/fern/pull/3396\r\n* (feat): make module imports\
        \ directly point to index.js by @dsinghvi in https://github.com/fern-api/fern/pull/3397\r\
        \n* (fix): generate basic tests when integration tests disabled by @dsinghvi\
        \ in https://github.com/fern-api/fern/pull/3398\r\n* (fix, typescript): do file\
        \ upload snippet generation by @dsinghvi in https://github.com/fern-api/fern/pull/3399\r\
        \n* (feature): Add OAuth YAML and validator by @amckinney in https://github.com/fern-api/fern/pull/3403\r\
        \n* (feat, python): support sse by @dsinghvi in https://github.com/fern-api/fern/pull/3402\r\
        \n* (fix): inline discriminated union props by @dsinghvi in https://github.com/fern-api/fern/pull/3404\r\
        \n\r\n## New Contributors\r\n* @bsinghvi made their first contribution in https://github.com/fern-api/fern/pull/3394\r\
        \n\r\n**Full Changelog**: https://github.com/fern-api/fern/compare/0.21.0...0.22.0"
      type: chore
  createdAt: "2024-04-19"
  irVersion: 38
  version: 0.22.0
- changelogEntry:
    - summary: "## What's Changed\r\n* improvements: misc ruby QOL changes by @armandobelardo\
        \ in https://github.com/fern-api/fern/pull/3349\r\n* fix readme links to images\
        \ that were moved from /docs/images by @harry-humanloop in https://github.com/fern-api/fern/pull/3355\r\
        \n* additional ruby fixes to the 0.5.0 overhaul by @armandobelardo in https://github.com/fern-api/fern/pull/3359\r\
        \n* (chore): setup docs landing page by @dsinghvi in https://github.com/fern-api/fern/pull/3361\r\
        \n* (feature): Implement fern generate --preview by @amckinney in https://github.com/fern-api/fern/pull/3363\r\
        \n* chore: add learn to welcome links hrefs by @dannysheridan in https://github.com/fern-api/fern/pull/3369\r\
        \n* build(deps): bump tar from 4.4.19 to 6.2.1 by @dependabot in https://github.com/fern-api/fern/pull/3348\r\
        \n* fix, ruby: call json.parse before iterating through response by @armandobelardo\
        \ in https://github.com/fern-api/fern/pull/3367\r\n* feat: introduce snippets\
        \ for Ruby SDKs by @armandobelardo in https://github.com/fern-api/fern/pull/3370\r\
        \n* (chore): fix title in front matter for docs by @dannysheridan in https://github.com/fern-api/fern/pull/3375\r\
        \n* improvement: pass snippets version to fdr to register docs with snippets\
        \ at a specific version by @armandobelardo in https://github.com/fern-api/fern/pull/3374\r\
        \n* (feat): redo SDKs documentation by @dsinghvi in https://github.com/fern-api/fern/pull/3365\r\
        \n* (feat, docs): explain registering and depending on api artifacts by @dsinghvi\
        \ in https://github.com/fern-api/fern/pull/3377\r\n* fix: update IR for the\
        \ TS SDK by @armandobelardo in https://github.com/fern-api/fern/pull/3378\r\n\
        \r\n## New Contributors\r\n* @harry-humanloop made their first contribution\
        \ in https://github.com/fern-api/fern/pull/3355\r\n\r\n**Full Changelog**: https://github.com/fern-api/fern/compare/0.20.0...0.21.0"
      type: chore
  createdAt: "2024-04-15"
  irVersion: 37
  version: 0.21.0
- changelogEntry:
    - summary: "## What's Changed\r\n* (fix): code blocks are valid by @dsinghvi in\
        \ https://github.com/fern-api/fern/pull/3337\r\n* improvement, ruby: add and\
        \ run rake to run dummy test for build errors by @armandobelardo in https://github.com/fern-api/fern/pull/3330\r\
        \n* add api origin to generators config by @armandobelardo in https://github.com/fern-api/fern/pull/3336\r\
        \n* build(deps): bump github.com/fern-api/generator-exec-go from 0.0.694 to\
        \ 0.0.702 in /generators/go by @dependabot in https://github.com/fern-api/fern/pull/3342\r\
        \n* build(deps): bump golang.org/x/mod from 0.16.0 to 0.17.0 in /generators/go\
        \ by @dependabot in https://github.com/fern-api/fern/pull/3341\r\n* build(deps):\
        \ bump golang.org/x/tools from 0.19.0 to 0.20.0 in /generators/go by @dependabot\
        \ in https://github.com/fern-api/fern/pull/3340\r\n* build(deps-dev): bump vite\
        \ from 5.1.3 to 5.2.8 by @dependabot in https://github.com/fern-api/fern/pull/3339\r\
        \n* fix: allow lists and sets to be complex query params by @armandobelardo\
        \ in https://github.com/fern-api/fern/pull/3343\r\n* Update README to point\
        \ to the latest generators by @armandobelardo in https://github.com/fern-api/fern/pull/3344\r\
        \n* fix: commit .mock in ts-sdk by @mscolnick in https://github.com/fern-api/fern/pull/3345\r\
        \n* feat: generated jest tests by @mscolnick in https://github.com/fern-api/fern/pull/3267\r\
        \n* (fix): misc edits to csharp client generation by @dsinghvi in https://github.com/fern-api/fern/pull/3335\r\
        \n* improvement: upgrade ts-sdk, ts-express to IR37 by @mscolnick in https://github.com/fern-api/fern/pull/3347\r\
        \n* feat: add api summary markdown pages by @abvthecity in https://github.com/fern-api/fern/pull/3350\r\
        \n* feat: hidden, skipurlslug, and icon by @abvthecity in https://github.com/fern-api/fern/pull/3352\r\
        \n* (feat): setup root and sub client instantiations  by @dsinghvi in https://github.com/fern-api/fern/pull/3351\r\
        \n\r\n\r\n**Full Changelog**: https://github.com/fern-api/fern/compare/0.19.31...0.20.0-rc0\r\
        \n* (chore): changelog dates are ready based on mdx title by @dsinghvi in https://github.com/fern-api/fern/pull/3354\r\
        \n\r\n\r\n**Full Changelog**: https://github.com/fern-api/fern/compare/0.19.31...0.20.0"
      type: chore
  createdAt: "2024-04-10"
  irVersion: 37
  version: 0.20.0
- changelogEntry:
    - summary: "## What's Changed\r\n* revert: python generator version 0.13.2 by @armandobelardo\
        \ in https://github.com/fern-api/fern/pull/3316\r\n* break: release python generator\
        \ 1.x by @armandobelardo in https://github.com/fern-api/fern/pull/3312\r\n*\
        \ fix: force pydantic.v1 only if pydantic v2, this is needed due to a p\u2026\
        \ by @armandobelardo in https://github.com/fern-api/fern/pull/3318\r\n* feat:\
        \ add flag to disable Pydantic validation and keep extra fields on the Pydantic\
        \ model by @armandobelardo in https://github.com/fern-api/fern/pull/3311\r\n\
        * fix: do not try to generate the version file if we're not generating \u2026\
        \ by @armandobelardo in https://github.com/fern-api/fern/pull/3320\r\n* fix:\
        \ write skipping validation code the same as before to keep new lines by @armandobelardo\
        \ in https://github.com/fern-api/fern/pull/3321\r\n* (chore): bump csharp sdk\
        \ generator version by @dsinghvi in https://github.com/fern-api/fern/pull/3322\r\
        \n* (feat, csharp): generate subclient files by @dsinghvi in https://github.com/fern-api/fern/pull/3325\r\
        \n* (fix): misc c# fixes by @dsinghvi in https://github.com/fern-api/fern/pull/3326\r\
        \n* (fix): csharp generator handles property and field level conflicts by @dsinghvi\
        \ in https://github.com/fern-api/fern/pull/3327\r\n* (fix): remove str enum\
        \ from c# by @dsinghvi in https://github.com/fern-api/fern/pull/3328\r\n* fix:\
        \ fix pydantic skip validation by @armandobelardo in https://github.com/fern-api/fern/pull/3324\r\
        \n* (feature): Generate snippets locally by @amckinney in https://github.com/fern-api/fern/pull/3323\r\
        \n* (fix): send multipart upload property descriptions when registering docs\
        \ by @dsinghvi in https://github.com/fern-api/fern/pull/3333\r\n\r\n\r\n**Full\
        \ Changelog**: https://github.com/fern-api/fern/compare/0.19.30...0.19.31-rc0"
      type: chore
  createdAt: "2024-04-05"
  irVersion: 37
  version: 0.19.31
- changelogEntry:
    - summary: "## What's Changed\r\n* (fix): send auth prefix to docs by @dsinghvi\
        \ in https://github.com/fern-api/fern/pull/3314\r\n\r\n\r\n**Full Changelog**:\
        \ https://github.com/fern-api/fern/compare/0.19.29...0.19.30"
      type: chore
  createdAt: "2024-04-03"
  irVersion: 37
  version: 0.19.30
- changelogEntry:
    - summary: "## What's Changed\r\n* (feature): Add retainOriginalCasing option to\
        \ TypeScript generators by @amckinney in https://github.com/fern-api/fern/pull/3310\r\
        \n* (feature): Implement pagination by @amckinney in https://github.com/fern-api/fern/pull/3304\r\
        \n* fix: revert to one ci file in python by @armandobelardo in https://github.com/fern-api/fern/pull/3237\r\
        \n* (fix): Authorization header schemes aren't truncated by @amckinney in https://github.com/fern-api/fern/pull/3313\r\
        \n* (fix): pass through correct maven url by @dsinghvi in https://github.com/fern-api/fern/pull/3315\r\
        \n\r\n\r\n**Full Changelog**: https://github.com/fern-api/fern/compare/0.19.28...0.19.29"
      type: chore
  createdAt: "2024-04-03"
  irVersion: 37
  version: 0.19.29
- changelogEntry:
    - summary: "**Full Changelog**: https://github.com/fern-api/fern/compare/0.19.27...0.19.28"
      type: chore
  createdAt: "2024-04-02"
  irVersion: 37
  version: 0.19.28
- changelogEntry:
    - summary:
        "## What's Changed\r\n* (chore): no icon tabs by @dsinghvi in https://github.com/fern-api/fern/pull/3309\r\
        \n* fix: allow for specifying x-fern-examples as the yaml schema, not jus\u2026\
        \ by @armandobelardo in https://github.com/fern-api/fern/pull/3308\r\n\r\n\r\
        \n**Full Changelog**: https://github.com/fern-api/fern/compare/0.19.26...0.19.27"
      type: chore
  createdAt: "2024-04-02"
  irVersion: 37
  version: 0.19.27
- changelogEntry:
    - summary: "## What's Changed\r\n* (fix): fern docs use horizontal tabs by @dsinghvi\
        \ in https://github.com/fern-api/fern/pull/3307\r\n\r\n\r\n**Full Changelog**:\
        \ https://github.com/fern-api/fern/compare/0.19.25...0.19.26"
      type: chore
  createdAt: "2024-04-01"
  irVersion: 37
  version: 0.19.26
- changelogEntry:
    - summary: "## What's Changed\r\n* improvement: allow header auth extension to specify\
        \ auth prefix by @armandobelardo in https://github.com/fern-api/fern/pull/3303\r\
        \n\r\n\r\n**Full Changelog**: https://github.com/fern-api/fern/compare/0.19.24...0.19.25"
      type: chore
  createdAt: "2024-04-01"
  irVersion: 37
  version: 0.19.25
- changelogEntry:
    - summary: "## What's Changed\r\n* (fix): allow specifying license in publish metadata\
        \ by @dsinghvi in https://github.com/fern-api/fern/pull/3292\r\n\r\n\r\n**Full\
        \ Changelog**: https://github.com/fern-api/fern/compare/0.19.22...0.19.24"
      type: chore
  createdAt: "2024-03-29"
  irVersion: 37
  version: 0.19.24
- changelogEntry:
    - summary: "**Full Changelog**: https://github.com/fern-api/fern/compare/0.19.24-rc2...0.19.24-rc3"
      type: chore
  createdAt: "2024-03-29"
  irVersion: 37
  version: 0.19.24-rc3
- changelogEntry:
    - summary: "## What's Changed\r\n* chore(docs): alphabetize docs components in the\
        \ navigation sidebar by @abvthecity in https://github.com/fern-api/fern/pull/3278\r\
        \n* fix: generate examples for multipart-form by @abvthecity in https://github.com/fern-api/fern/pull/3253\r\
        \n\r\n\r\n**Full Changelog**: https://github.com/fern-api/fern/compare/0.19.23...0.19.24-rc2"
      type: chore
  createdAt: "2024-03-29"
  irVersion: 37
  version: 0.19.24-rc2
- changelogEntry:
    - summary: "## What's Changed\r\n* [(fix): openapi importer ignores duplicate enum\
        \ names](https://github.com/fern-api/fern/commit/6473f3269e31ad896aecc70c03149094ecd9679c)\
        \ by @dsinghvi\r\n\r\n\r\n**Full Changelog**: https://github.com/fern-api/fern/compare/0.19.23...0.19.24-rc1"
      type: chore
  createdAt: "2024-03-29"
  irVersion: 37
  version: 0.19.24-rc1
- changelogEntry:
    - summary: "## What's Changed\r\n* chore(docs): alphabetize docs components in the\
        \ navigation sidebar by @abvthecity in https://github.com/fern-api/fern/pull/3278\r\
        \n* fix: generate examples for multipart-form by @abvthecity in https://github.com/fern-api/fern/pull/3253\r\
        \n\r\n\r\n**Full Changelog**: https://github.com/fern-api/fern/compare/0.19.23...0.19.24-rc0"
      type: chore
  createdAt: "2024-03-29"
  irVersion: 37
  version: 0.19.24-rc0
- changelogEntry:
    - summary: "## What's Changed\r\n* (chore): introduce  to plumb through display\
        \ name by @dsinghvi in https://github.com/fern-api/fern/pull/3290\r\n\r\n\r\n\
        **Full Changelog**: https://github.com/fern-api/fern/compare/0.19.22...0.19.23"
      type: chore
  createdAt: "2024-03-29"
  irVersion: 37
  version: 0.19.23
- changelogEntry:
    - summary: "## What's Changed\r\n* (fix): use display names for services by @dsinghvi\
        \ in https://github.com/fern-api/fern/pull/3289\r\n\r\n\r\n**Full Changelog**:\
        \ https://github.com/fern-api/fern/compare/0.19.21...0.19.22"
      type: chore
  createdAt: "2024-03-28"
  irVersion: 37
  version: 0.19.22
- changelogEntry:
    - summary: "## What's Changed\r\n* feat: API navigation overrides by @abvthecity\
        \ in https://github.com/fern-api/fern/pull/3205\r\n\r\n\r\n**Full Changelog**:\
        \ https://github.com/fern-api/fern/compare/0.19.20...0.19.21"
      type: chore
  createdAt: "2024-03-28"
  irVersion: 37
  version: 0.19.21
- changelogEntry:
    - summary: "## What's Changed\r\n* improvement, python: add __version__ variable\
        \ by @armandobelardo in https://github.com/fern-api/fern/pull/3262\r\n* (docs):\
        \ update fern cli commands docs by @minaelee in https://github.com/fern-api/fern/pull/3215\r\
        \n* build(deps-dev): bump eslint-plugin-react from 7.31.10 to 7.34.1 by @dependabot\
        \ in https://github.com/fern-api/fern/pull/3264\r\n* build(deps): bump github.com/fern-api/generator-exec-go\
        \ from 0.0.679 to 0.0.694 in /generators/go by @dependabot in https://github.com/fern-api/fern/pull/3263\r\
        \n* (docs): add requirements and installation instructions to fern CLI overview\
        \ by @minaelee in https://github.com/fern-api/fern/pull/3269\r\n* (docs): preface\
        \ all internal links with learn/ by @minaelee in https://github.com/fern-api/fern/pull/3270\r\
        \n* build(deps): bump tar and @types/tar by @dependabot in https://github.com/fern-api/fern/pull/3266\r\
        \n* build(deps-dev): bump sass from 1.71.0 to 1.72.0 by @dependabot in https://github.com/fern-api/fern/pull/3265\r\
        \n* (fix): resolve fern check failures due to invalid enum name overrides and\
        \ complex query params by @omarrida in https://github.com/fern-api/fern/pull/3268\r\
        \n* (docs): additional internal link updates by @minaelee in https://github.com/fern-api/fern/pull/3275\r\
        \n* build(deps): bump express from 4.18.2 to 4.19.2 by @dependabot in https://github.com/fern-api/fern/pull/3271\r\
        \n* (docs): start react components docs by @minaelee in https://github.com/fern-api/fern/pull/3276\r\
        \n* (docs): run vale linter on PR to fern/docs/pages/ by @minaelee in https://github.com/fern-api/fern/pull/3274\r\
        \n* fix: make map mutable for adding environment variables by @armandobelardo\
        \ in https://github.com/fern-api/fern/pull/3280\r\n* improvement: default literal\
        \ values for unions by @armandobelardo in https://github.com/fern-api/fern/pull/3283\r\
        \n* (fix): Maps are complex query params by @amckinney in https://github.com/fern-api/fern/pull/3285\r\
        \n\r\n\r\n**Full Changelog**: https://github.com/fern-api/fern/compare/0.19.19...0.19.20"
      type: chore
  createdAt: "2024-03-27"
  irVersion: 37
  version: 0.19.20
- changelogEntry:
    - summary: "## What's Changed\r\n* (fix): docs for `optionalImplementation` use\
        \ the right key by @dsinghvi in https://github.com/fern-api/fern/pull/3254\r\
        \n* (fix): support schema references in OpenAPI that aren't just Schema Ids\
        \ by @omarrida in https://github.com/fern-api/fern/pull/3259\r\n\r\n\r\n**Full\
        \ Changelog**: https://github.com/fern-api/fern/compare/0.19.18...0.19.19"
      type: chore
  createdAt: "2024-03-25"
  irVersion: 37
  version: 0.19.19
- changelogEntry:
    - summary: "## What's Changed\r\n* fix: update python defaults to be the user provided\
        \ number and not th\u2026 by @armandobelardo in https://github.com/fern-api/fern/pull/3248\r\
        \n* fix depth check to prevent max call stack exceeded issue by @omarrida in\
        \ https://github.com/fern-api/fern/pull/3247\r\n\r\n\r\n**Full Changelog**:\
        \ https://github.com/fern-api/fern/compare/0.19.17...0.19.18"
      type: chore
  createdAt: "2024-03-23"
  irVersion: 37
  version: 0.19.18
- changelogEntry:
    - summary: "## What's Changed\r\n* (fix): fix typo in writing license by @armandobelardo\
        \ in https://github.com/fern-api/fern/pull/3245\r\n* (internal): consolidate\
        \ GeneratorNotificationService implementations by @omarrida in https://github.com/fern-api/fern/pull/3235\r\
        \n* (feature): merge x-codeSamples with x-fern-examples by @abvthecity in https://github.com/fern-api/fern/pull/3246\r\
        \n\r\n\r\n**Full Changelog**: https://github.com/fern-api/fern/compare/0.19.16...0.19.17"
      type: chore
  createdAt: "2024-03-22"
  irVersion: 37
  version: 0.19.17
- changelogEntry:
    - summary: "## What's Changed\r\n* (docs): document full slug override in front\
        \ matter by @minaelee in https://github.com/fern-api/fern/pull/3219\r\n* fix:\
        \ create a pom config for publishing by @armandobelardo in https://github.com/fern-api/fern/pull/3243\r\
        \n* \U0001F926: update final sonatype reference to allow staging url by @armandobelardo\
        \ in https://github.com/fern-api/fern/pull/3244\r\n\r\n\r\n**Full Changelog**:\
        \ https://github.com/fern-api/fern/compare/0.19.16-rc0...0.19.16"
      type: chore
  createdAt: "2024-03-21"
  irVersion: 37
  version: 0.19.16
- changelogEntry:
    - summary: "## What's Changed\r\n* fix, java: make gpg publish script executable\
        \ by @armandobelardo in https://github.com/fern-api/fern/pull/3236\r\n* (docs):\
        \ update links due to recent docs changes by @minaelee in https://github.com/fern-api/fern/pull/3233\r\
        \n* fix: java publishing - wrap the multiline secret in quotes to perserv\u2026\
        \ by @armandobelardo in https://github.com/fern-api/fern/pull/3239\r\n* fix:\
        \ update to the staging sonatype url for signing by @armandobelardo in https://github.com/fern-api/fern/pull/3240\r\
        \n* fix: update java registry in cli too by @armandobelardo in https://github.com/fern-api/fern/pull/3242\r\
        \n\r\n\r\n**Full Changelog**: https://github.com/fern-api/fern/compare/0.19.14...0.19.15"
      type: chore
  createdAt: "2024-03-21"
  irVersion: 37
  version: 0.19.15
- changelogEntry:
    - summary:
        "## What's Changed\r\n* (feature): sdk endpoint by @dsinghvi in https://github.com/fern-api/fern/pull/3197\r\
        \n* feat: add in gpg signing for gradle publish by @armandobelardo in https://github.com/fern-api/fern/pull/3195\r\
        \n* FER-970: Improve performance in by reducing reliance on async behavior and\
        \ lazy dynamic imports by @omarrida in https://github.com/fern-api/fern/pull/3206\r\
        \n* (fix): ts sdk doesn't support response property by @dsinghvi in https://github.com/fern-api/fern/pull/3208\r\
        \n* (internal): `seed` runs whenever `seed.yml` config changes by @dsinghvi\
        \ in https://github.com/fern-api/fern/pull/3209\r\n* fix: fullSlug implementation\
        \ uses the wrong filepath structure by @abvthecity in https://github.com/fern-api/fern/pull/3210\r\
        \n* (docs): remove $ sign from bash codeblocks content by @minaelee in https://github.com/fern-api/fern/pull/3194\r\
        \n* add background-image docs by @minaelee in https://github.com/fern-api/fern/pull/3211\r\
        \n* build(deps-dev): bump @ts-morph/common from 0.21.0 to 0.23.0 by @dependabot\
        \ in https://github.com/fern-api/fern/pull/3202\r\n* build(deps-dev): bump eslint-plugin-tailwindcss\
        \ from 3.14.2 to 3.15.1 by @dependabot in https://github.com/fern-api/fern/pull/3201\r\
        \n* build(deps): bump github.com/fern-api/generator-exec-go from 0.0.622 to\
        \ 0.0.679 in /generators/go by @dependabot in https://github.com/fern-api/fern/pull/3199\r\
        \n* (feat): set `ir-version` override when running generators by @dsinghvi in\
        \ https://github.com/fern-api/fern/pull/3212\r\n* bump fern version by @minaelee\
        \ in https://github.com/fern-api/fern/pull/3214\r\n* improvement: allow ruby\
        \ and python to take in byte streams by @armandobelardo in https://github.com/fern-api/fern/pull/3207\r\
        \n* improvement: use AnyStr to keep intellisense for enums but allow forw\u2026\
        \ by @armandobelardo in https://github.com/fern-api/fern/pull/3216\r\n* (fix):\
        \ Handle optional multipart references by @amckinney in https://github.com/fern-api/fern/pull/3218\r\
        \n* (fix): update generator config deserialization logic in OpenAPI generator\
        \ by @omarrida in https://github.com/fern-api/fern/pull/3224\r\n* (internal):\
        \ document syntax highlighting by @abvthecity in https://github.com/fern-api/fern/pull/3220\r\
        \n* (chore): Simplify heading for `max height` in a code block by @dsinghvi\
        \ in https://github.com/fern-api/fern/pull/3225\r\n* (chore): rename `syntax\
        \ highlighting` to `code snippets` by @dsinghvi in https://github.com/fern-api/fern/pull/3226\r\
        \n* (docs): move `searchbar` to top to create more space by @dsinghvi in https://github.com/fern-api/fern/pull/3227\r\
        \n* fix: add signature to the local zod schema as well by @armandobelardo in\
        \ https://github.com/fern-api/fern/pull/3228\r\n\r\n## New Contributors\r\n\
        * @omarrida made their first contribution in https://github.com/fern-api/fern/pull/3206\r\
        \n\r\n**Full Changelog**: https://github.com/fern-api/fern/compare/0.19.13...0.19.14-rc3"
      type: chore
  createdAt: "2024-03-21"
  irVersion: 37
  version: 0.19.14
- changelogEntry:
    - summary:
        "## What's Changed\r\n* (feature): sdk endpoint by @dsinghvi in https://github.com/fern-api/fern/pull/3197\r\
        \n* feat: add in gpg signing for gradle publish by @armandobelardo in https://github.com/fern-api/fern/pull/3195\r\
        \n* FER-970: Improve performance in by reducing reliance on async behavior and\
        \ lazy dynamic imports by @omarrida in https://github.com/fern-api/fern/pull/3206\r\
        \n* (fix): ts sdk doesn't support response property by @dsinghvi in https://github.com/fern-api/fern/pull/3208\r\
        \n* (internal): `seed` runs whenever `seed.yml` config changes by @dsinghvi\
        \ in https://github.com/fern-api/fern/pull/3209\r\n* fix: fullSlug implementation\
        \ uses the wrong filepath structure by @abvthecity in https://github.com/fern-api/fern/pull/3210\r\
        \n* (docs): remove $ sign from bash codeblocks content by @minaelee in https://github.com/fern-api/fern/pull/3194\r\
        \n* add background-image docs by @minaelee in https://github.com/fern-api/fern/pull/3211\r\
        \n* build(deps-dev): bump @ts-morph/common from 0.21.0 to 0.23.0 by @dependabot\
        \ in https://github.com/fern-api/fern/pull/3202\r\n* build(deps-dev): bump eslint-plugin-tailwindcss\
        \ from 3.14.2 to 3.15.1 by @dependabot in https://github.com/fern-api/fern/pull/3201\r\
        \n* build(deps): bump github.com/fern-api/generator-exec-go from 0.0.622 to\
        \ 0.0.679 in /generators/go by @dependabot in https://github.com/fern-api/fern/pull/3199\r\
        \n\r\n## New Contributors\r\n* @omarrida made their first contribution in https://github.com/fern-api/fern/pull/3206\r\
        \n\r\n**Full Changelog**: https://github.com/fern-api/fern/compare/0.19.13...0.19.14-rc0"
      type: chore
  createdAt: "2024-03-19"
  irVersion: 37
  version: 0.19.14-rc0
- changelogEntry:
    - summary: "## What's Changed\r\n* fix: tab slug override should be passed to FDR\
        \ by @abvthecity in https://github.com/fern-api/fern/pull/3198\r\n* fix: python\
        \ retry wrapper leverages the right types by @armandobelardo in https://github.com/fern-api/fern/pull/3204\r\
        \n\r\n\r\n**Full Changelog**: https://github.com/fern-api/fern/compare/0.19.12...0.19.13"
      type: chore
  createdAt: "2024-03-18"
  irVersion: 37
  version: 0.19.13
- changelogEntry:
    - summary: "## What's Changed\r\n* (fix): unit tests for python now run successfully\
        \ by @armandobelardo in https://github.com/fern-api/fern/pull/3187\r\n* (improvement):\
        \ allow x-fern-sdk-group-name to be a list by @mscolnick in https://github.com/fern-api/fern/pull/3196\r\
        \n\r\n\r\n**Full Changelog**: https://github.com/fern-api/fern/compare/0.19.11...0.19.12"
      type: chore
  createdAt: "2024-03-18"
  irVersion: 37
  version: 0.19.12
- changelogEntry:
    - summary: "## What's Changed\r\n* chore: bump versions of public python sdk to\
        \ produce unit tests by @armandobelardo in https://github.com/fern-api/fern/pull/3179\r\
        \n* fix: small fix for python sdk gen by @armandobelardo in https://github.com/fern-api/fern/pull/3181\r\
        \n* chore: remove webpack from ts generators by @mscolnick in https://github.com/fern-api/fern/pull/3180\r\
        \n* build(deps): bump follow-redirects from 1.15.5 to 1.15.6 by @dependabot\
        \ in https://github.com/fern-api/fern/pull/3178\r\n* fix: Fix code-samples deserialization\
        \ from openapi-overrides.yml by @mscolnick in https://github.com/fern-api/fern/pull/3170\r\
        \n\r\n\r\n**Full Changelog**: https://github.com/fern-api/fern/compare/0.19.10...0.19.11"
      type: chore
  createdAt: "2024-03-15"
  irVersion: 37
  version: 0.19.11
- changelogEntry:
    - summary: "## What's Changed\r\n* fix: add in envvar scanning for more than bearer\
        \ auth by @armandobelardo in https://github.com/fern-api/fern/pull/3176\r\n\
        * fixing unit tests by @armandobelardo in https://github.com/fern-api/fern/pull/3168\r\
        \n\r\n\r\n**Full Changelog**: https://github.com/fern-api/fern/compare/0.19.9...0.19.10"
      type: chore
  createdAt: "2024-03-15"
  irVersion: 37
  version: 0.19.10
- changelogEntry:
    - summary: "## What's Changed\r\n* (fix): make sure that deep object query params\
        \ are reverse migrated t\u2026 by @dsinghvi in https://github.com/fern-api/fern/pull/3172\r\
        \n\r\n\r\n**Full Changelog**: https://github.com/fern-api/fern/compare/0.19.8...0.19.9"
      type: chore
  createdAt: "2024-03-13"
  irVersion: 37
  version: 0.19.9
- changelogEntry:
    - summary: "## What's Changed\r\n* fix: run seed for ruby-seed by @armandobelardo\
        \ in https://github.com/fern-api/fern/pull/3167\r\n* (fix): getReferencedMarkdownFiles\
        \ should ignore http/https links by @abvthecity in https://github.com/fern-api/fern/pull/3169\r\
        \n\r\n\r\n**Full Changelog**: https://github.com/fern-api/fern/compare/0.19.7...0.19.8"
      type: chore
  createdAt: "2024-03-13"
  irVersion: 37
  version: 0.19.8
- changelogEntry:
    - summary: "## What's Changed\r\n* feat: init c# playground by @armandobelardo in\
        \ https://github.com/fern-api/fern/pull/3142\r\n* build(deps-dev): bump eslint-plugin-tailwindcss\
        \ from 3.13.0 to 3.13.1 by @dependabot in https://github.com/fern-api/fern/pull/2946\r\
        \n* (chore): consolidate configuration into single package by @dsinghvi in https://github.com/fern-api/fern/pull/3141\r\
        \n* (feature): fern check catches invalid mdx files in docs by @dsinghvi in\
        \ https://github.com/fern-api/fern/pull/3145\r\n* (feature): convert markdown\
        \ references to slug if possible by @dsinghvi in https://github.com/fern-api/fern/pull/3146\r\
        \n* fix: do not add auto-example if one exists by @armandobelardo in https://github.com/fern-api/fern/pull/3147\r\
        \n* (fix): migration depends on published coordinate by @dsinghvi in https://github.com/fern-api/fern/pull/3143\r\
        \n* import float as unknown from openapi spec by @buie in https://github.com/fern-api/fern/pull/3144\r\
        \n* chore: add polling to feature spec by @armandobelardo in https://github.com/fern-api/fern/pull/3068\r\
        \n* build(deps): bump golang.org/x/tools from 0.18.0 to 0.19.0 in /generators/go\
        \ by @dependabot in https://github.com/fern-api/fern/pull/3151\r\n* build(deps):\
        \ bump github.com/fern-api/generator-exec-go from 0.0.609 to 0.0.622 in /generators/go\
        \ by @dependabot in https://github.com/fern-api/fern/pull/3150\r\n* (feature):\
        \ implement fileUpload and bytes type conversion to FDR by @abvthecity in https://github.com/fern-api/fern/pull/3158\r\
        \n* feat, python: add snippet-based testing to Python SDKs by @armandobelardo\
        \ in https://github.com/fern-api/fern/pull/3102\r\n* (fix): enable SSO on preview\
        \ URLs by @abvthecity in https://github.com/fern-api/fern/pull/3160\r\n* (fix):\
        \ Go snippets handle unknown examples by @amckinney in https://github.com/fern-api/fern/pull/3163\r\
        \n* (fix): update IR migration gates for Python SDK by @dsinghvi in https://github.com/fern-api/fern/pull/3164\r\
        \n\r\n## New Contributors\r\n* @buie made their first contribution in https://github.com/fern-api/fern/pull/3144\r\
        \n\r\n**Full Changelog**: https://github.com/fern-api/fern/compare/0.19.6...0.19.7-rc0"
      type: chore
  createdAt: "2024-03-13"
  irVersion: 37
  version: 0.19.7
- changelogEntry:
    - summary: "## What's Changed\r\n* (fix): parse frontmatter before registering docs\
        \ by @dsinghvi in https://github.com/fern-api/fern/pull/3140\r\n\r\n\r\n**Full\
        \ Changelog**: https://github.com/fern-api/fern/compare/0.19.5...0.19.6"
      type: chore
  createdAt: "2024-03-10"
  irVersion: 37
  version: 0.19.6
- changelogEntry:
    - summary: "## What's Changed\r\n* (feat, cli): add autogenerated examples for the\
        \ fern definition by @armandobelardo in https://github.com/fern-api/fern/pull/3114\r\
        \n* (fix, cli): don't require a schema to exist under `application/octet-stream`\
        \ by @armandobelardo in https://github.com/fern-api/fern/pull/3137\r\n\r\n\r\
        \n**Full Changelog**: https://github.com/fern-api/fern/compare/0.19.4...0.19.5"
      type: chore
  createdAt: "2024-03-10"
  irVersion: 37
  version: 0.19.5
- changelogEntry:
    - summary: "## What's Changed\r\n* feat, python: allow extra fields not specified\
        \ in model to come through by @armandobelardo in https://github.com/fern-api/fern/pull/3131\r\
        \n* (fix): `x-fern-streaming` wont duplicate referenced requests causing collision\
        \ by @dsinghvi in https://github.com/fern-api/fern/pull/3136\r\n\r\n\r\n**Full\
        \ Changelog**: https://github.com/fern-api/fern/compare/0.19.3...0.19.4"
      type: chore
  createdAt: "2024-03-09"
  irVersion: 36
  version: 0.19.4
- changelogEntry:
    - summary: "## What's Changed\r\n* (fix, typescript): SDK generator appropriately\
        \ imports `node-fetch` by @dsinghvi in https://github.com/fern-api/fern/pull/3130\r\
        \n* fix: accent-primary regression (and move color validation to fern check)\
        \ by @abvthecity in https://github.com/fern-api/fern/pull/3132\r\n\r\n\r\n**Full\
        \ Changelog**: https://github.com/fern-api/fern/compare/0.19.2...0.19.3"
      type: chore
  createdAt: "2024-03-08"
  irVersion: 36
  version: 0.19.3
- changelogEntry:
    - summary: "## What's Changed\r\n* (fix): OpenAPI importer reads `deprecated: true`\
        \ on operation objects by @dsinghvi in https://github.com/fern-api/fern/pull/3129\r\
        \n\r\n\r\n**Full Changelog**: https://github.com/fern-api/fern/compare/0.19.1...0.19.2"
      type: chore
  createdAt: "2024-03-08"
  irVersion: 36
  version: 0.19.2
- changelogEntry:
    - summary: "## What's Changed\r\n* (fix): detect file object in OpenAPI and ignore\
        \ content type by @dsinghvi in https://github.com/fern-api/fern/pull/3128\r\n\
        \r\n\r\n**Full Changelog**: https://github.com/fern-api/fern/compare/0.19.0...0.19.1"
      type: chore
  createdAt: "2024-03-08"
  irVersion: 36
  version: 0.19.1
- changelogEntry:
    - summary: "## What's Changed\r\n* (fix, typescript): serialize optional deep object\
        \ query params correctly in the TypeScript SDK  by @dsinghvi in https://github.com/fern-api/fern/pull/3071\r\
        \n* fix, ruby: Ensure the name passed into the `X-Fern-SDK-Name` header is the\
        \ name of the gem, not the client class by @armandobelardo in https://github.com/fern-api/fern/pull/3073\r\
        \n* (fix, typescript): sdk code snippets dont render empty dicts for parameters\
        \ with default values by @dsinghvi in https://github.com/fern-api/fern/pull/3074\r\
        \n* (chore): Refactor Pagination IR to support offset by @amckinney in https://github.com/fern-api/fern/pull/3072\r\
        \n* (chore, internal): move `docs-config` to use local typescript sdk gen by\
        \ @abvthecity in https://github.com/fern-api/fern/pull/3047\r\n* (feature, beta):\
        \ support reading `changelog` dir from api directory by @dsinghvi in https://github.com/fern-api/fern/pull/3075\r\
        \n* docs: multiple site layout and page updates by @minaelee in https://github.com/fern-api/fern/pull/3052\r\
        \n* docs: overview diagram newer version by @dannysheridan in https://github.com/fern-api/fern/pull/3076\r\
        \n* docs: use new overview diagram image  by @dannysheridan in https://github.com/fern-api/fern/pull/3077\r\
        \n* docs: add info on new icon component by @minaelee in https://github.com/fern-api/fern/pull/3079\r\
        \n* docs: update availability documentation by @minaelee in https://github.com/fern-api/fern/pull/3078\r\
        \n* (feature): leverage OpenAPI extension `x-tags` for schemas by @dsinghvi\
        \ in https://github.com/fern-api/fern/pull/3081\r\n* fix: make express generator\
        \ respect it's version while publishing by @armandobelardo in https://github.com/fern-api/fern/pull/3084\r\
        \n* fix, nit: update the name of the GH workflow step to match by @armandobelardo\
        \ in https://github.com/fern-api/fern/pull/3085\r\n* fix: address recursive\
        \ loop in example gen with a max depth and lookback by @armandobelardo in https://github.com/fern-api/fern/pull/3086\r\
        \n* (internal): stop running eslint by @dsinghvi in https://github.com/fern-api/fern/pull/3087\r\
        \n* (chore): upgrade mrlint and reenable eslint by @dsinghvi in https://github.com/fern-api/fern/pull/3088\r\
        \n* fix: add missing ruby dependencies to ensure rubocop can install by @armandobelardo\
        \ in https://github.com/fern-api/fern/pull/3090\r\n* fix, ts: leverage the full\
        \ package path for `reference.md` by @armandobelardo in https://github.com/fern-api/fern/pull/3083\r\
        \n* (feature): Add option to disable OpenAPI example generation by @amckinney\
        \ in https://github.com/fern-api/fern/pull/3091\r\n* (ts, feature): introduce\
        \ custom config for `tolerateRepublish` to re publish npm versions by @dsinghvi\
        \ in https://github.com/fern-api/fern/pull/3093\r\n* improvement, python: swap\
        \ to literals instead of enums by @armandobelardo in https://github.com/fern-api/fern/pull/3082\r\
        \n* docs: add new sdks quickstarts and update docs.yml by @minaelee in https://github.com/fern-api/fern/pull/3095\r\
        \n* docs: update feb 2024 changelog by @minaelee in https://github.com/fern-api/fern/pull/3092\r\
        \n* (fix): republish python seed container by @dsinghvi in https://github.com/fern-api/fern/pull/3098\r\
        \n* (fix): support generating correct code snippets when extending base client\
        \ in python by @dsinghvi in https://github.com/fern-api/fern/pull/3097\r\n*\
        \ (fix): Importer handles adding imports from api.yml  by @dsinghvi in https://github.com/fern-api/fern/pull/3100\r\
        \n* fix: build seed docker multiplatform by @armandobelardo in https://github.com/fern-api/fern/pull/3099\r\
        \n* (feature): allow overriding type for global headers by @dsinghvi in https://github.com/fern-api/fern/pull/3101\r\
        \n* feat, python: add in max_retries with exponential backoff by @armandobelardo\
        \ in https://github.com/fern-api/fern/pull/3096\r\n* fix, python: use docstrings\
        \ instead of descriptions by @armandobelardo in https://github.com/fern-api/fern/pull/3108\r\
        \n* chore: cache docker builds in github actions by @mscolnick in https://github.com/fern-api/fern/pull/3104\r\
        \n* chore: migrate to Vitest by @mscolnick in https://github.com/fern-api/fern/pull/3103\r\
        \n* (feature): Go supports simpler unions by @amckinney in https://github.com/fern-api/fern/pull/3111\r\
        \n* fix: strip trailing slash from environments list by @abvthecity in https://github.com/fern-api/fern/pull/3109\r\
        \n* chore: stop checking equality when merging files by @armandobelardo in https://github.com/fern-api/fern/pull/3112\r\
        \n* improvement: add additional reserved words to python by @armandobelardo\
        \ in https://github.com/fern-api/fern/pull/3116\r\n* docs: add titles and descs\
        \ by @minaelee in https://github.com/fern-api/fern/pull/3113\r\n* Revert \"\
        chore: migrate to Vitest\" by @dsinghvi in https://github.com/fern-api/fern/pull/3118\r\
        \n* (chore): fix our tests by @dsinghvi in https://github.com/fern-api/fern/pull/3119\r\
        \n* (fix): `fern generate --docs` doesn't reupload duplicate files preventing\
        \ 503s by @dsinghvi in https://github.com/fern-api/fern/pull/3120\r\n* (feature):\
        \ introduce more layout options for docs configuration by @abvthecity in https://github.com/fern-api/fern/pull/3115\r\
        \n* docs: update components docs by @minaelee in https://github.com/fern-api/fern/pull/3117\r\
        \n* (beta): introduce new api configuration in generators.yml by @dsinghvi in\
        \ https://github.com/fern-api/fern/pull/3121\r\n* (fix): `mergeWith` actually\
        \ merges with incoming spec by @dsinghvi in https://github.com/fern-api/fern/pull/3124\r\
        \n* build(deps): bump jose from 4.11.2 to 4.15.5 by @dependabot in https://github.com/fern-api/fern/pull/3123\r\
        \n\r\n## New Contributors\r\n* @mscolnick made their first contribution in https://github.com/fern-api/fern/pull/3104\r\
        \n\r\n**Full Changelog**: https://github.com/fern-api/fern/compare/0.18.5...0.19.0"
      type: chore
  createdAt: "2024-03-07"
  irVersion: 36
  version: 0.19.0
- changelogEntry:
    - summary: "## What's Changed\r\n* (fix): `mergeWith` actually merges with incoming\
        \ spec by @dsinghvi in https://github.com/fern-api/fern/pull/3124\r\n\r\n\r\n\
        **Full Changelog**: https://github.com/fern-api/fern/compare/0.19.0-rc8...0.19.0-rc9"
      type: chore
  createdAt: "2024-03-07"
  irVersion: 36
  version: 0.19.0-rc9
- changelogEntry:
    - summary: "## What's Changed\r\n* (improvement, python): add additional reserved\
        \ words to python by @armandobelardo in https://github.com/fern-api/fern/pull/3116\r\
        \n* (chore): fix our tests by @dsinghvi in https://github.com/fern-api/fern/pull/3119\r\
        \n* (fix): `fern generate --docs` doesn't reupload duplicate files preventing\
        \ 503s by @dsinghvi in https://github.com/fern-api/fern/pull/3120\r\n* (feature):\
        \ introduce more layout options for docs configuration by @abvthecity in https://github.com/fern-api/fern/pull/3115\r\
        \n* (beta): introduce new api configuration in generators.yml by @dsinghvi in\
        \ https://github.com/fern-api/fern/pull/3121\r\n\r\n\r\n**Full Changelog**:\
        \ https://github.com/fern-api/fern/compare/0.19.0-rc7...0.19.0-rc8"
      type: chore
  createdAt: "2024-03-07"
  irVersion: 36
  version: 0.19.0-rc8
- changelogEntry:
    - summary: "## What's Changed\r\n* chore: stop checking equality when merging files\
        \ by @armandobelardo in https://github.com/fern-api/fern/pull/3112\r\n\r\n\r\
        \n**Full Changelog**: https://github.com/fern-api/fern/compare/0.19.0-rc6...0.19.0-rc7"
      type: chore
  createdAt: "2024-03-05"
  irVersion: 36
  version: 0.19.0-rc7
- changelogEntry:
    - summary: "## What's Changed\r\n* (fix, python): use docstrings instead of descriptions\
        \ by @armandobelardo in https://github.com/fern-api/fern/pull/3108\r\n* (feature,\
        \ go): Supports simpler unions by @amckinney in https://github.com/fern-api/fern/pull/3111\r\
        \n* (fix, cli): strip trailing slash from environments list by @abvthecity in\
        \ https://github.com/fern-api/fern/pull/3109\r\n* (feature): allow overriding\
        \ type for global headers by @dsinghvi in https://github.com/fern-api/fern/pull/3101\r\
        \n* (feat, python): add in max_retries with exponential backoff by @armandobelardo\
        \ in https://github.com/fern-api/fern/pull/3096\r\n* (ts, feature): introduce\
        \ custom config for `tolerateRepublish` to re publish npm versions by @dsinghvi\
        \ in https://github.com/fern-api/fern/pull/3093\r\n* (improvement, python):\
        \ swap to literals instead of enums by @armandobelardo in https://github.com/fern-api/fern/pull/3082\r\
        \n* (fix, python): support generating correct code snippets when extending base\
        \ client in python by @dsinghvi in https://github.com/fern-api/fern/pull/3097\r\
        \n* (fix): Importer handles adding imports from api.yml  by @dsinghvi in https://github.com/fern-api/fern/pull/3100\r\
        \n* (fix, ruby): add missing ruby dependencies to ensure rubocop can install\
        \ by @armandobelardo in https://github.com/fern-api/fern/pull/3090\r\n* (fix,\
        \ ts): leverage the full package path for `reference.md` by @armandobelardo\
        \ in https://github.com/fern-api/fern/pull/3083\r\n* (feature): Add option to\
        \ disable OpenAPI example generation by @amckinney in https://github.com/fern-api/fern/pull/3091\r\
        \n* (feature): leverage OpenAPI extension `x-tags` for schemas by @dsinghvi\
        \ in https://github.com/fern-api/fern/pull/3081\r\n* (fix, typescript): serialize\
        \ optional deep object query params correctly in the TypeScript SDK  by @dsinghvi\
        \ in https://github.com/fern-api/fern/pull/3071\r\n* (fix, ruby): Ensure the\
        \ name passed into the `X-Fern-SDK-Name` header is the name of the gem, not\
        \ the client class by @armandobelardo in https://github.com/fern-api/fern/pull/3073\r\
        \n* (fix, typescript): sdk code snippets dont render empty dicts for parameters\
        \ with default values by @dsinghvi in https://github.com/fern-api/fern/pull/3074\r\
        \n* (chore): Refactor Pagination IR to support offset by @amckinney in https://github.com/fern-api/fern/pull/3072\r\
        \n* (chore, internal): move `docs-config` to use local typescript sdk gen by\
        \ @abvthecity in https://github.com/fern-api/fern/pull/3047\r\n* (feature, beta):\
        \ support reading `changelog` dir from api directory by @dsinghvi in https://github.com/fern-api/fern/pull/3075\r\
        \n* (fix, express): make express generator respect it's version while publishing\
        \ by @armandobelardo in https://github.com/fern-api/fern/pull/3084\r\n* (fix):\
        \ address recursive loop in example gen with a max depth and lookback by @armandobelardo\
        \ in https://github.com/fern-api/fern/pull/3086\r\n\r\n\r\n**Full Changelog**:\
        \ https://github.com/fern-api/fern/compare/0.19.0-rc3...0.18.5\r\n\r\n\r\n**Full\
        \ Changelog**: https://github.com/fern-api/fern/compare/0.19.0-rc4...0.19.0-rc5\r\
        \n\r\n## New Contributors\r\n* @mscolnick made their first contribution in https://github.com/fern-api/fern/pull/3104\r\
        \n\r\n**Full Changelog**: https://github.com/fern-api/fern/compare/0.19.0-rc5...0.19.0-rc6"
      type: chore
  createdAt: "2024-03-05"
  irVersion: 36
  version: 0.19.0-rc6
- changelogEntry:
    - summary: "## What's Changed\r\n* (chore, go): Release fern-go-sdk 0.17.0 by @amckinney\
        \ in https://github.com/fern-api/fern/pull/3066\r\n* (feature, go): supports\
        \ multiple files in upload by @amckinney in https://github.com/fern-api/fern/pull/3070\r\
        \n* (feature, ts): deep object query parameter serialization  by @dsinghvi in\
        \ https://github.com/fern-api/fern/pull/3060\r\n* (chore): CLI supports providing\
        \ IR v33 to TypeScript generators  by @dsinghvi in https://github.com/fern-api/fern/pull/3060\r\
        \n\r\n\r\n**Full Changelog**: https://github.com/fern-api/fern/compare/0.18.4...0.18.5"
      type: chore
  createdAt: "2024-02-27"
  irVersion: 36
  version: 0.18.5
- changelogEntry:
    - summary: "## What's Changed\r\n* (fix): OpenAPI/AsyncAPI importer handles invalid\
        \ datetime examples by @dsinghvi in https://github.com/fern-api/fern/pull/3056\r\
        \n* (fix): ensure we apply audience-based filtering to examples as well by @armandobelardo\
        \ in https://github.com/fern-api/fern/pull/3043\r\n* (feat, fern): allow headers\
        \ to specify their envvar as well by @armandobelardo in https://github.com/fern-api/fern/pull/3061\r\
        \n* (feat, python): support envvar scanning for headers by @armandobelardo in\
        \ https://github.com/fern-api/fern/pull/3064\r\n\r\n## New Contributors\r\n\
        * @Danwakeem made their first contribution in https://github.com/fern-api/fern/pull/3057\r\
        \n\r\n**Full Changelog**: https://github.com/fern-api/fern/compare/0.18.3...0.18.4"
      type: chore
  createdAt: "2024-02-26"
  irVersion: 36
  version: 0.18.4
- changelogEntry:
    - summary: "## What's Changed\r\n*  (fix, java): leverage callTimeout instead of\
        \ readTimeout for RequestOptions timeout configuration by @armandobelardo in\
        \ https://github.com/fern-api/fern/pull/3031\r\n* (fix, java): Address NPE for\
        \ RequestOptions with new timeout feature by @armandobelardo in https://github.com/fern-api/fern/pull/3053\r\
        \n* (fix, go): Snippets for optional primitive aliases are accurate by @amckinney\
        \ in https://github.com/fern-api/fern/pull/3050\r\n* (fix, python): move from\
        \ lists to sequences when using lists in function signatures by @armandobelardo\
        \ in https://github.com/fern-api/fern/pull/3040\r\n* (fix, java) Use safe name\
        \ to generate discriminator wrapper class by @kikones34 in https://github.com/fern-api/fern/pull/2961\r\
        \n* (fix, python): just use jsonable_encoder and remove .value from enum references\
        \ by @armandobelardo in https://github.com/fern-api/fern/pull/3044\r\n* (fix,\
        \ python): fix envvars scanning by updating the ApiError usage by @armandobelardo\
        \ in https://github.com/fern-api/fern/pull/3046\r\n* (feature): OpenAPI importer\
        \ attempts to use tag order to render endpoints if possible by @dsinghvi in\
        \ https://github.com/fern-##\r\n* (improvement, python): make optional fields\
        \ not required by default by @armandobelardo in https://github.com/fern-api/fern/pull/3041\r\
        \n* (feature): Add pagination (IRv35) by @amckinney in https://github.com/fern-api/fern/pull/2985\r\
        \n* (feature): support asyncapi examples via `x-fern-examples` by @dsinghvi\
        \ in https://github.com/fern-api/fern/pull/3042\r\n* (feature): generate default\
        \ examples for WebSocket Sessions by @dsinghvi in https://github.com/fern-api/fern/pull/3039\r\
        \n* (fix): fern check no longer throws when an undiscriminated union is a list\
        \ of primitives by @dsinghvi in https://github.com/fern-api/fern/pull/3055\r\
        \n\r\n\r\n**Full Changelog**: https://github.com/fern-api/fern/compare/0.18.2...0.18.3-rc0\r\
        \n\r\n## New Contributors\r\n* @kikones34 made their first contribution in https://github.com/fern-api/fern/pull/2961\r\
        \n\r\n**Full Changelog**: https://github.com/fern-api/fern/compare/0.18.3-rc1...0.18.3-rc2"
      type: chore
  createdAt: "2024-02-26"
  irVersion: 35
  version: 0.18.3
- changelogEntry:
    - summary: "## What's Changed\r\n* (feature, python): introduce feature flag to\
        \ simplify imports in python and remove the nested `resources` directory by\
        \ @dsinghvi in https://github.com/fern-api/fern/pull/3029\r\n* (chore, internal):\
        \ move `openapi-ir` to use local typescript sdk codegen by @dsinghvi in https://github.com/fern-api/fern/pull/3033\r\
        \n* (docs): external sidebar links, filled navbar button, tab slug overrides\
        \ by @abvthecity in https://github.com/fern-api/fern/pull/3034\r\n* (feature):\
        \ Add Go snippet generation by @amckinney in https://github.com/fern-api/fern/pull/3035\r\
        \n* (feature): Importer brings in Websocket Channels from `AsyncAPI`  by @dsinghvi\
        \ in https://github.com/fern-api/fern/pull/3037\r\n\r\n\r\n**Full Changelog**:\
        \ https://github.com/fern-api/fern/compare/0.18.1...0.18.2"
      type: chore
  createdAt: "2024-02-22"
  irVersion: 34
  version: 0.18.2
- changelogEntry:
    - summary: "## What's Changed\r\n* docs: define fern as a toolkit by @dannysheridan\
        \ in https://github.com/fern-api/fern/pull/2974\r\n* (feature): introduce websocket\
        \ channel into fern definition by @dsinghvi in https://github.com/fern-api/fern/pull/2975\r\
        \n* (fix): `fern write-overrides` uses summary to generate method name if no\
        \ operation id and tag are present by @dsinghvi in https://github.com/fern-api/fern/pull/2976\r\
        \n* (python, feat): add in request options to python by @armandobelardo in https://github.com/fern-api/fern/pull/2926\r\
        \n* (fix):  postman collection is published appropriately by @dsinghvi in https://github.com/fern-api/fern/pull/2978\r\
        \n* (internal): add websocket to IR by @dsinghvi in https://github.com/fern-api/fern/pull/2981\r\
        \n* (internal): register websocket schemas with fdr by @dsinghvi in https://github.com/fern-api/fern/pull/2983\r\
        \n* python, fix: revert regressions in writing circular references by @armandobelardo\
        \ in https://github.com/fern-api/fern/pull/2988\r\n* (typescript): always use\
        \ `node-fetch` when in Node.js by @dsinghvi in https://github.com/fern-api/fern/pull/2989\r\
        \n* (typescript): Fetcher supports sending bytes in request body in `0.11.4`\
        \ by @dsinghvi in https://github.com/fern-api/fern/pull/2991\r\n* (feature):\
        \ make sure casing overrides take affect by @dsinghvi in https://github.com/fern-api/fern/pull/2992\r\
        \n* (fix): IR generation respects casing overrides by @dsinghvi in https://github.com/fern-api/fern/pull/2994\r\
        \n* chore, ruby: release the ruby generators to include IR compatibility fix\
        \ by @armandobelardo in https://github.com/fern-api/fern/pull/2995\r\n* (fix):\
        \ `x-fern-webhook` respects sdk method and group name by @dsinghvi in https://github.com/fern-api/fern/pull/2996\r\
        \n* (feat, openapi): add global header aliasing by @armandobelardo in https://github.com/fern-api/fern/pull/2990\r\
        \n* feat, ts: add in a reference generator class by @armandobelardo in https://github.com/fern-api/fern/pull/2998\r\
        \n* improvement: tweaks to how we write references by @armandobelardo in https://github.com/fern-api/fern/pull/3001\r\
        \n* (feat, java): add timeout to request options by @armandobelardo in https://github.com/fern-api/fern/pull/2973\r\
        \n* chore: nest Go changelog within ./go/sdk by @dannysheridan in https://github.com/fern-api/fern/pull/3004\r\
        \n* docs: delete unused pages by @minaelee in https://github.com/fern-api/fern/pull/3008\r\
        \n* docs: fix broken link  by @minaelee in https://github.com/fern-api/fern/pull/3007\r\
        \n* (chore, internal): speed up seed tests by using custom runner by @dsinghvi\
        \ in https://github.com/fern-api/fern/pull/3005\r\n* (chore, internal): introduce\
        \ telemetry for seed CLI by @dsinghvi in https://github.com/fern-api/fern/pull/3009\r\
        \n* (fix): optional enum body parameters now pass check by @dsinghvi in https://github.com/fern-api/fern/pull/2914\r\
        \n* (fix, python): literals are properly accepted as `query`, `path`, `header`,\
        \ inlined body and referenced body parameters by @dsinghvi in https://github.com/fern-api/fern/pull/3012\r\
        \n* improvement: allow files to be arrays within the IR by @armandobelardo in\
        \ https://github.com/fern-api/fern/pull/2993\r\n* (fix, typescript): core.Stream\
        \ is browser compatible by @dsinghvi in https://github.com/fern-api/fern/pull/3017\r\
        \n* (chore, internal): setup browser playground for ts generator by @dsinghvi\
        \ in https://github.com/fern-api/fern/pull/3019\r\n* build(deps): bump golang.org/x/tools\
        \ from 0.17.0 to 0.18.0 in /generators/go by @dependabot in https://github.com/fern-api/fern/pull/3015\r\
        \n* (typescript, release): release browser compatible streaming in `0.11.5`\
        \ by @dsinghvi in https://github.com/fern-api/fern/pull/3022\r\n* (internal)\
        \ rename Websocket to WebSocket and bump fdr by @abvthecity in https://github.com/fern-api/fern/pull/3018\r\
        \n* feats, ruby: add in idempotency headers and improve enum and union implementations\
        \ by @armandobelardo in https://github.com/fern-api/fern/pull/3020\r\n* improvement,\
        \ python: update python file type to be more reflective or HTTPX types and allow\
        \ lists of files by @armandobelardo in https://github.com/fern-api/fern/pull/3010\r\
        \n* build(deps): bump axios from 0.27.2 to 0.28.0 by @dependabot in https://github.com/fern-api/fern/pull/3024\r\
        \n* fix: websocket inline jsonExample and ir-to-fdr path by @abvthecity in https://github.com/fern-api/fern/pull/3026\r\
        \n* improvement, seed: reduce size of seed containers and speed up python and\
        \ java tests by @armandobelardo in https://github.com/fern-api/fern/pull/3011\r\
        \n* feature, python: allow for users to define custom exports from __init__.py\
        \ by @armandobelardo in https://github.com/fern-api/fern/pull/3025\r\n* build(deps):\
        \ bump github.com/fern-api/generator-exec-go from 0.0.574 to 0.0.600 in /generators/go\
        \ by @dependabot in https://github.com/fern-api/fern/pull/3021\r\n* (java, fix):\
        \ file upload endpoints compile when determining mime type by @dsinghvi in https://github.com/fern-api/fern/pull/3027\r\
        \n* (fix): a single enum with x-fern-enum is not turned into a literal by @dsinghvi\
        \ in https://github.com/fern-api/fern/pull/3028\r\n\r\n\r\n**Full Changelog**:\
        \ https://github.com/fern-api/fern/compare/0.18.0...0.18.1"
      type: chore
  createdAt: "2024-02-21"
  irVersion: 34
  version: 0.18.1
- changelogEntry:
    - summary: "## What's Changed\r\n* (chore, ruby): release the ruby generators to\
        \ include IR compatibility fix by @armandobelardo in https://github.com/fern-api/fern/pull/2995\r\
        \n* (cli, fix): `x-fern-webhook` respects sdk method and group name by @dsinghvi\
        \ in https://github.com/fern-api/fern/pull/2996\r\n* (cli, feature): IR generation\
        \ respects casing overrides by @dsinghvi in https://github.com/fern-api/fern/pull/2994\r\
        \n* (python, feat): add in request options to python by @armandobelardo in https://github.com/fern-api/fern/pull/2926\r\
        \n* (typescript): always use `node-fetch` when in Node.js by @dsinghvi in https://github.com/fern-api/fern/pull/2989\r\
        \n* (typescript): Fetcher supports sending bytes in request body in `0.11.4`\
        \ by @dsinghvi in https://github.com/fern-api/fern/pull/2991\r\n\r\n\r\n**Full\
        \ Changelog**: https://github.com/fern-api/fern/compare/0.18.0...0.18.0-rc0\r\
        \n\r\n\r\n**Full Changelog**: https://github.com/fern-api/fern/compare/0.18.1-rc1...0.18.1-rc2"
      type: chore
  createdAt: "2024-02-16"
  irVersion: 33
  version: 0.18.1-rc2
- changelogEntry:
    - summary: "## What's Changed\r\n* (fix): handle `optional` multipart file upload\
        \ parameters by @armandobelardo in https://github.com/fern-api/fern/pull/2964\r\
        \n* (break): sever base paths are no longer pre-pended to endpoint URLs in OpenAPI\
        \ Parser by @dsinghvi in https://github.com/fern-api/fern/pull/2972\r\n\r\n\r\
        \n**Full Changelog**: https://github.com/fern-api/fern/compare/0.17.10...0.18.0"
      type: chore
  createdAt: "2024-02-14"
  irVersion: 33
  version: 0.18.0
- changelogEntry:
    - summary: "## What's Changed\r\n* (typescript): typescript generator forwards runtime\
        \ information via `X-Fern-Runtime` header by @dsinghvi in https://github.com/fern-api/fern/pull/2962\r\
        \n* (python): Remove literals from the function signature by @armandobelardo\
        \ in https://github.com/fern-api/fern/pull/2952\r\n* (fix): TypeScript SDK generator\
        \ no longer enables `noUnusedParameters` in tsconfg.json by @dsinghvi in https://github.com/fern-api/fern/pull/2968\r\
        \n* (python): Remove support for Python 3.7  by @armandobelardo in https://github.com/fern-api/fern/pull/2967\r\
        \n* (fix): OpenAPI importer appropriately handles custom json content types\
        \ by @dsinghvi in https://github.com/fern-api/fern/pull/2971\r\n\r\n\r\n**Full\
        \ Changelog**: https://github.com/fern-api/fern/compare/0.17.9...0.17.10"
      type: chore
  createdAt: "2024-02-13"
  irVersion: 33
  version: 0.17.10
- changelogEntry:
    - summary: "## What's Changed\r\n* (internal): initialize csharp AST by @dsinghvi\
        \ in https://github.com/fern-api/fern/pull/2938\r\n* (feature): go generator\
        \ supports whitelabelling by @dsinghvi in https://github.com/fern-api/fern/pull/2953\r\
        \n* (feature): OpenAPI importer handles extending undiscriminated unions if\
        \ they are objects by @dsinghvi in https://github.com/fern-api/fern/pull/2956\r\
        \n\r\n\r\n**Full Changelog**: https://github.com/fern-api/fern/compare/0.17.8...0.17.9"
      type: chore
  createdAt: "2024-02-13"
  irVersion: 33
  version: 0.17.9
- changelogEntry:
    - summary: "## What's Changed\r\n* (feature): support whitelabeling SDKs  by @dsinghvi\
        \ in https://github.com/fern-api/fern/pull/2928\r\n* (feature): css + js + measure\
        \ img size by @abvthecity in https://github.com/fern-api/fern/pull/2872api/fern/pull/2937\r\
        \n\r\n\r\n**Full Changelog**: https://github.com/fern-api/fern/compare/0.17.7...0.17.8"
      type: chore
  createdAt: "2024-02-11"
  irVersion: 33
  version: 0.17.8
- changelogEntry:
    - summary: "## What's Changed\r\n* (fix): read nuget output mode\r\n\r\n\r\n**Full\
        \ Changelog**: https://github.com/fern-api/fern/compare/0.17.3...0.17.5"
      type: chore
  createdAt: "2024-02-09"
  irVersion: 33
  version: 0.17.7
- changelogEntry:
    - summary: "## What's Changed\r\n* (fix): only opt in go and ruby to capitalize\
        \ initialisms by @dsinghvi in https://github.com/fern-api/fern/pull/2925\r\n\
        \r\n\r\n**Full Changelog**: https://github.com/fern-api/fern/compare/0.17.3...0.17.4"
      type: chore
  createdAt: "2024-02-09"
  irVersion: 33
  version: 0.17.4
- changelogEntry:
    - summary: "## What's Changed\r\n* improvement: add better numbering support for\
        \ snakecasing when smartCasing is enabled by @armandobelardo in https://github.com/fern-api/fern/pull/2921\r\
        \n\r\n\r\n**Full Changelog**: https://github.com/fern-api/fern/compare/0.17.1...0.17.3"
      type: chore
  createdAt: "2024-02-09"
  irVersion: 33
  version: 0.17.3
- changelogEntry:
    - summary: "## What's Changed\r\n* (fix): misc improvements to OpenAPI example generation\
        \ by @dsinghvi in https://github.com/fern-api/fern/pull/2916\r\n\r\n\r\n**Full\
        \ Changelog**: https://github.com/fern-api/fern/compare/0.17.1...0.17.2"
      type: chore
  createdAt: "2024-02-08"
  irVersion: 33
  version: 0.17.2
- changelogEntry:
    - summary: "## What's Changed\r\n* (fix): OpenAPI overrides replaces list of primitives\
        \ but merges list of objects by @dsinghvi in https://github.com/fern-api/fern/pull/2910\r\
        \n* (fix): OpenAPI overrides replaces list of primitives but merges list of\
        \ objects by @dsinghvi in https://github.com/fern-api/fern/pull/2910\r\n* (fix):\
        \ use brightness not luminance to flip the color theme by @abvthecity in https://github.com/fern-api/fern/pull/2912\r\
        \napi/fern/pull/2915\r\n\r\n\r\n**Full Changelog**: https://github.com/fern-api/fern/compare/0.17.0...0.17.1"
      type: chore
  createdAt: "2024-02-07"
  irVersion: 33
  version: 0.17.1
- changelogEntry:
    - summary: "- **break**: The OpenAPI importer now considers the `title` field when\
        \ generating a schema name. It only considers this field if there is no whitespace\
        \ and only contains alphabetic characters. We're constantly trying to improve\
        \ Fern to generate as idiomatic code as possible and naming schemas correctly\
        \ is a huge part of that. \r\n \r\n   By upgrading the Fern CLI to a `0.17.x`\
        \ version, any SDKs with the following OpenAPI would receive compile breaks\
        \ b/c the object would be renamed as `Bar`.\r\n   ```yaml\r\n   Foo: \r\n  \
        \   title: Bar\r\n     type: object\r\n   ```\r\n"
      type: chore
  createdAt: "2024-02-07"
  irVersion: 33
  version: 0.17.0
- changelogEntry:
    - summary: "## What's Changed\r\n* (feature): additional layout options for docs\
        \ by @abvthecity in https://github.com/fern-api/fern/pull/2781\r\n* (feature):\
        \ `x-fern-examples` extension in OpenAPI operation by @abvthecity in https://github.com/fern-api/fern/pull/2856\r\
        \n**Full Changelog**: https://github.com/fern-api/fern/compare/0.16.43...0.16.44-rc0\r\
        \n* (java): java sdk, model and spring generators now support boolean literals\
        \ by @dsinghvi in https://github.com/fern-api/fern/pull/2887\r\n* fixes: \U0001F48E\
        \ Ruby: Fix typos, imports and several other papercuts within SDK generation\
        \ by @armandobelardo in https://github.com/fern-api/fern/pull/2868\r\n* fix:\
        \ Ruby: fix version header and file write location by @armandobelardo in https://github.com/fern-api/fern/pull/2889\r\
        \n* fix: ruby: support deeply nested objects correctly by @armandobelardo in\
        \ https://github.com/fern-api/fern/pull/2895\r\n* chore: allow releasing RCs\
        \ through Actions by @armandobelardo in https://github.com/fern-api/fern/pull/2896\r\
        \n* fix: update the dev release workflow to leverage full commit history by\
        \ @armandobelardo in https://github.com/fern-api/fern/pull/2897\r\n* additional\
        \ config options by @abvthecity in https://github.com/fern-api/fern/pull/2781\r\
        \n* improvement: update readme to expose fastapi configs by @armandobelardo\
        \ in https://github.com/fern-api/fern/pull/2901\r\n* fix: ruby: address potential\
        \ naming conflicts within SDK by @armandobelardo in https://github.com/fern-api/fern/pull/2902\r\
        \n* fix: Ruby: ensure services always have a name by @armandobelardo in https://github.com/fern-api/fern/pull/2903\r\
        \n* fix: improve handling color config for dark vs light themes by @abvthecity\
        \ in https://github.com/fern-api/fern/pull/2904\r\n\r\n\r\n**Full Changelog**:\
        \ https://github.com/fern-api/fern/compare/0.16.43...0.16.44-rc1"
      type: chore
  createdAt: "2024-02-06"
  irVersion: 32
  version: 0.16.44-rc1
- changelogEntry:
    - summary:
        "## What's Changed\r\n* (ruby): 0.0.1 Release by @armandobelardo in https://github.com/fern-api/fern/pull/2858\r\
        \n* (java): java sdk generator supports idempotency headers by @dsinghvi in\
        \ https://github.com/fern-api/fern/pull/2884\r\n* (cli): `x-fern-streaming`\
        \ respects extensions on stream property by @dsinghvi in https://github.com/fern-api/fern/pull/2853\r\
        \n* (cli): list overrides win over OpenAPI and do not get combined by @dsinghvi\
        \ in https://github.com/fern-api/fern/pull/2854\r\n\r\n**Full Changelog**: https://github.com/fern-api/fern/compare/0.16.43-rc0...0.16.43-rc1\r\
        \n\r\n\r\n**Full Changelog**: https://github.com/fern-api/fern/compare/0.16.43-rc1...0.16.43-rc2"
      type: chore
  createdAt: "2024-02-04"
  irVersion: 32
  version: 0.16.43
- changelogEntry:
    - summary: "## What's Changed\r\n* improvement: TypeScript SDK steps in quickstart\
        \ by @dannysheridan in https://github.com/fern-api/fern/pull/2829\r\n* fix:\
        \ increase python generator recursion depth to allow for deeply nested examples\
        \ by @armandobelardo  in https://github.com/fern-api/fern/pull/2825\r\n* fix:\
        \ OpenAPI importer respects `x-examples` key by @dsinghvi in https://github.com/fern-api/fern/pull/2845\r\
        \n* (fix): Add support for custom code samples by @abvthecity in https://github.com/fern-api/fern/pull/2842\r\
        \n* (fix): OpenAPI importer brings in example names by @dsinghvi in https://github.com/fern-api/fern/pull/2847\r\
        \n* (fix): `fern write-definition` does not remove markdown formatting by @dsinghvi\
        \ in https://github.com/fern-api/fern/pull/2849\r\n* (feature): introduce `x-fern-resolutions`\
        \ extension by @dsinghvi in https://github.com/fern-api/fern/pull/2844\r\n\r\
        \n## New Contributors\r\n* @abvthecity made their first contribution in https://github.com/fern-api/fern/pull/2842\r\
        \n\r\n**Full Changelog**: https://github.com/fern-api/fern/compare/0.16.41...0.16.42"
      type: chore
  createdAt: "2024-02-01"
  irVersion: 32
  version: 0.16.42
- changelogEntry:
    - summary: "## What's Changed\r\n* (feature): OpenAPI importer supports format `json-string`\
        \ by @dsinghvi in https://github.com/fern-api/fern/pull/2827\r\n  ```yaml\r\n\
        \  MySchema: \r\n    type: striing\r\n    format: json-string # <---- OpenAPI\
        \ importer handles this\r\n  ```\r\n\r\n\r\n**Full Changelog**: https://github.com/fern-api/fern/compare/0.16.40...0.16.41"
      type: chore
  createdAt: "2024-01-29"
  irVersion: 32
  version: 0.16.41
- changelogEntry:
    - summary: "## What's Changed\r\n* (fix): add a `disable-example` flag for generators\
        \ by @dsinghvi in https://github.com/fern-api/fern/pull/2826\r\n  ```yaml\r\n\
        \  generators: \r\n    - name: ...\r\n       version: ...\r\n       disable-examples:\
        \ true # A temporary workaround while we iron out example deserialization bugs\
        \ in python\r\n  ```\r\n\r\n\r\n**Full Changelog**: https://github.com/fern-api/fern/compare/0.16.39...0.16.40"
      type: chore
  createdAt: "2024-01-29"
  irVersion: 32
  version: 0.16.40
- changelogEntry:
    - summary: "## What's Changed\r\n* (release): support scanning env variable for\
        \ auth in python sdk generator 0.8.1  by @dsinghvi in https://github.com/fern-api/fern/pull/2811\r\
        \n* (feature): introduce nuget ouptut location by @dsinghvi in https://github.com/fern-api/fern/pull/2812\r\
        \n\r\n\r\n**Full Changelog**: https://github.com/fern-api/fern/compare/0.16.38...0.16.39"
      type: chore
  createdAt: "2024-01-26"
  irVersion: 32
  version: 0.16.39
- changelogEntry:
    - summary: "## What's Changed\r\n* (fix): OpenAPI importer uses the `value` field\
        \ when looking at `examples` by @dsinghvi in https://github.com/fern-api/fern/pull/2803\r\
        \n\r\n\r\n**Full Changelog**: https://github.com/fern-api/fern/compare/0.16.37...0.16.38"
      type: chore
  createdAt: "2024-01-26"
  irVersion: 32
  version: 0.16.38
- changelogEntry:
    - summary: "## What's Changed\r\n* (fix): Allow Ruby generator to work on IRv32\
        \ by @armandobelardo in https://github.com/fern-api/fern/pull/2668\r\n* (chore):\
        \ Go generators use IRv32 by @amckinney in https://github.com/fern-api/fern/pull/2672\r\
        \n* (fix): python sdk sends enum value for inlined requests by @dsinghvi in\
        \ https://github.com/fern-api/fern/pull/2793\r\n* (release): 0.8.0 of python-sdk\
        \ generator by @dsinghvi in https://github.com/fern-api/fern/pull/2795\r\n*\
        \ (fix): OpenAPI importer query parameters always generate valid names by @dsinghvi\
        \ in https://github.com/fern-api/fern/pull/2801\r\n* (fix): OpenAPI importer\
        \ example generation skips object query params by @dsinghvi in https://github.com/fern-api/fern/pull/2800\r\
        \n\r\n## New Contributors\r\n* @SK-Sam made their first contribution in https://github.com/fern-api/fern/pull/2687\r\
        \n\r\n**Full Changelog**: https://github.com/fern-api/fern/compare/0.16.36...0.16.37"
      type: chore
  createdAt: "2024-01-25"
  irVersion: 32
  version: 0.16.37
- changelogEntry:
    - summary: "## What's Changed\r\n* feature: CLI supports running Ruby sdk + model\
        \ generator by @armandobelardo in https://github.com/fern-api/fern/pull/2570\r\
        \n* fix: OpenAPI importer adds variables accordingly by @dsinghvi in https://github.com/fern-api/fern/pull/2667\r\
        \n\r\n\r\n**Full Changelog**: https://github.com/fern-api/fern/compare/0.16.35...0.16.36"
      type: chore
  createdAt: "2024-01-19"
  irVersion: 32
  version: 0.16.36
- changelogEntry:
    - summary: "## What's Changed\r\n* fix: OpenAPI importer supports union examples\
        \  by @dsinghvi in https://github.com/fern-api/fern/pull/2653\r\n\r\n\r\n**Full\
        \ Changelog**: https://github.com/fern-api/fern/compare/0.16.34...0.16.35"
      type: chore
  createdAt: "2024-01-18"
  irVersion: 32
  version: 0.16.35
- changelogEntry:
    - summary: "## What's Changed\r\n* fix: OpenAPI importer supports generating examples\
        \ for `unknown` by @dsinghvi in https://github.com/fern-api/fern/pull/2624\r\
        \n* fix: auto generation of primitive examples by @dsinghvi in https://github.com/fern-api/fern/pull/2625\r\
        \n* fix: misc fixes to OpenAPI example generation by @dsinghvi in https://github.com/fern-api/fern/pull/2630\r\
        \n* fix: `getAllProperties` visits references by @dsinghvi in https://github.com/fern-api/fern/pull/2631\r\
        \n* fix: OpenAPI importer uses generated names for aliases by @dsinghvi in https://github.com/fern-api/fern/pull/2632\r\
        \n* fix: inlined component schemas are added to __package__.yml by @dsinghvi\
        \ in https://github.com/fern-api/fern/pull/2633\r\n* fix: OpenAPI importer handles\
        \ property conflicts from grandparents by @dsinghvi in https://github.com/fern-api/fern/pull/2637\r\
        \n* fix: OpenAPI importer replaces schemas that start with numbers with alphabetic\
        \ notation by @dsinghvi in https://github.com/fern-api/fern/pull/2638\r\n* fix:\
        \ upgrade fiddle sdk to `0.0.386` so that license generation works by @dsinghvi\
        \ in https://github.com/fern-api/fern/pull/2643\r\n* fix: OpenAPI importer removes\
        \ redundant path from environment by @dsinghvi in https://github.com/fern-api/fern/pull/2650\r\
        \n* fix: OpenAPI importer doesn't extend aliased schemas that have a property\
        \ conflict by @dsinghvi in https://github.com/fern-api/fern/pull/2651\r\n* fix:\
        \ OpenAPI importer doesn't set name override for nested key value pair by @dsinghvi\
        \ in https://github.com/fern-api/fern/pull/2652\r\n\r\n\r\n**Full Changelog**:\
        \ https://github.com/fern-api/fern/compare/0.16.33...0.16.34"
      type: chore
  createdAt: "2024-01-17"
  irVersion: 32
  version: 0.16.34
- changelogEntry:
    - summary: "## What's Changed\r\n* feature: add `fern mock` command by @amckinney\
        \ in https://github.com/fern-api/fern/pull/2618\r\n* feature: OpenAPI importer\
        \ looks at `examples` property by @dsinghvi in https://github.com/fern-api/fern/pull/2621\r\
        \n\r\n\r\n**Full Changelog**: https://github.com/fern-api/fern/compare/0.16.32...0.16.33"
      type: chore
  createdAt: "2024-01-15"
  irVersion: 32
  version: 0.16.33
- changelogEntry:
    - summary: "## What's Changed\r\n* fix: OpenAPI importer handles converting boolean\
        \ enums  @dsinghvi in https://github.com/fern-api/fern/pull/2616\r\n\r\n\r\n\
        **Full Changelog**: https://github.com/fern-api/fern/compare/0.16.31...0.16.32"
      type: chore
  createdAt: "2024-01-13"
  irVersion: 32
  version: 0.16.32
- changelogEntry:
    - summary: "## What's Changed\r\n* fix: OpenAPI importer visits nested `allOf` when\
        \ inlined by @dsinghvi in https://github.com/fern-api/fern/pull/2615\r\n\r\n\
        \r\n**Full Changelog**: https://github.com/fern-api/fern/compare/0.16.30...0.16.31"
      type: chore
  createdAt: "2024-01-12"
  irVersion: 32
  version: 0.16.31
- changelogEntry:
    - summary: "## What's Changed\r\n* feature: allow specifying OpenAPI overrides in\
        \ generators.yml by @dsinghvi in https://github.com/fern-api/fern/pull/2613\r\
        \n  ```yaml\r\n  # generators.yml \r\n  openapi: <path to openapi> \r\n  openapi-overrides:\
        \ <path to openapi overrides> \r\n  ```\r\n\r\n\r\n**Full Changelog**: https://github.com/fern-api/fern/compare/0.16.29...0.16.30"
      type: chore
  createdAt: "2024-01-12"
  irVersion: 32
  version: 0.16.30
- changelogEntry:
    - summary: "## What's Changed\r\n* fix: OpenAPI importer supports reading `x-fern-sdk-return-value`\
        \ by @dsinghvi in https://github.com/fern-api/fern/pull/2610\r\n\r\n\r\n**Full\
        \ Changelog**: https://github.com/fern-api/fern/compare/0.16.28...0.16.29"
      type: chore
  createdAt: "2024-01-12"
  irVersion: 32
  version: 0.16.29
- changelogEntry:
    - summary: "## What's Changed\r\n* fix: OpenAPI importer adds common server path\
        \ to endpoint path by @dsinghvi in https://github.com/fern-api/fern/pull/2603\r\
        \n\r\n\r\n**Full Changelog**: https://github.com/fern-api/fern/compare/0.16.27...0.16.28"
      type: chore
  createdAt: "2024-01-11"
  irVersion: 32
  version: 0.16.28
- changelogEntry:
    - summary: "## What's Changed\r\n* test: Add test for file upload with query params\
        \ by @amckinney in https://github.com/fern-api/fern/pull/2441\r\n* test: Replace\
        \ /bin/bash with /bin/sh by @amckinney in https://github.com/fern-api/fern/pull/2595\r\
        \n* docs: update quickstart.mdx by @minaelee in https://github.com/fern-api/fern/pull/2596\r\
        \n* fix: send descriptions for union base properties when generating docs by\
        \ @dsinghvi in https://github.com/fern-api/fern/pull/2601\r\n\r\n\r\n**Full\
        \ Changelog**: https://github.com/fern-api/fern/compare/0.16.25...0.16.26"
      type: chore
  createdAt: "2024-01-11"
  irVersion: 32
  version: 0.16.27
- changelogEntry:
    - summary: "## What's Changed\r\n* fix: OpenAPI importer creates inline request\
        \ schemas for singular allOf by @dsinghvi in https://github.com/fern-api/fern/pull/2591\r\
        \n\r\n\r\n**Full Changelog**: https://github.com/fern-api/fern/compare/0.16.24...0.16.25"
      type: chore
  createdAt: "2024-01-10"
  irVersion: 32
  version: 0.16.25
- changelogEntry:
    - summary: "## What's Changed\r\n* fix: OpenAPI converter uses literals when anyOf\
        \ has inlined enums  by @dsinghvi in https://github.com/fern-api/fern/pull/2589\r\
        \n\r\n\r\n**Full Changelog**: https://github.com/fern-api/fern/compare/0.16.23...0.16.24"
      type: chore
  createdAt: "2024-01-10"
  irVersion: 32
  version: 0.16.24
- changelogEntry:
    - summary: "## What's Changed\r\n* fix: make `generators.yml` optional if no generators\
        \ by @dsinghvi in https://github.com/fern-api/fern/pull/2585\r\n\r\n## New Contributors\r\
        \n* @minaelee made their first contribution in https://github.com/fern-api/fern/pull/2567\r\
        \n\r\n**Full Changelog**: https://github.com/fern-api/fern/compare/0.16.22...0.16.23"
      type: chore
  createdAt: "2024-01-09"
  irVersion: 32
  version: 0.16.23
- changelogEntry:
    - summary: "## What's Changed\r\n* fix: handle error declaration conflicts in OpenAPI\
        \ importer by @dsinghvi in https://github.com/fern-api/fern/pull/2550\r\n\r\n\
        \r\n**Full Changelog**: https://github.com/fern-api/fern/compare/0.16.21...0.16.22"
      type: chore
  createdAt: "2024-01-01"
  irVersion: 32
  version: 0.16.22
- changelogEntry:
    - summary: "## What's Changed\r\n* fix: OpenAPI importer handles null `anyOf` with\
        \ more than 3 variants by @dsinghvi in https://github.com/fern-api/fern/pull/2549\r\
        \n\r\n\r\n**Full Changelog**: https://github.com/fern-api/fern/compare/0.16.20...0.16.21"
      type: chore
  createdAt: "2024-01-01"
  irVersion: 32
  version: 0.16.21
- changelogEntry:
    - summary: "## What's Changed\r\n* feature: `push` mode for GitHub repository by\
        \ @dsinghvi in https://github.com/fern-api/fern/pull/2546\r\n  ```yaml\r\n \
        \ # generators.yml\r\n  - name: fernapi/fern-python-sdk\r\n    ...\r\n    github:\
        \ \r\n      mode: push\r\n      repository: owner/repo\r\n      branch: # optional\
        \ branch, if omitted uses the default channel \r\n  ```\r\n\r\n\r\n**Full Changelog**:\
        \ https://github.com/fern-api/fern/compare/0.16.19...0.16.20"
      type: chore
  createdAt: "2023-12-29"
  irVersion: 32
  version: 0.16.20
- changelogEntry:
    - summary: "**Full Changelog**: https://github.com/fern-api/fern/compare/0.16.17...0.16.19"
      type: chore
  createdAt: "2023-12-23"
  irVersion: 32
  version: 0.16.19
- changelogEntry:
    - summary: "## What's Changed\r\n* feature: openapi importer generates oauth 2 scopes\
        \ enum by @dsinghvi in https://github.com/fern-api/fern/pull/2540\r\n\r\n\r\n\
        **Full Changelog**: https://github.com/fern-api/fern/compare/0.16.16...0.16.17"
      type: chore
  createdAt: "2023-12-23"
  irVersion: 32
  version: 0.16.17
- changelogEntry:
    - summary: "## What's Changed\r\n* fix: respect audiences on inlined request bodies\
        \ by @dsinghvi in https://github.com/fern-api/fern/pull/2535\r\n\r\n\r\n**Full\
        \ Changelog**: https://github.com/fern-api/fern/compare/0.16.15...0.16.16"
      type: chore
  createdAt: "2023-12-22"
  irVersion: 32
  version: 0.16.16
- changelogEntry:
    - summary: "## What's Changed\r\n* fix: unknown types should be treated as optional\
        \ when validating examples by @dsinghvi in https://github.com/fern-api/fern/pull/2532\r\
        \n* fix: `write-definition` writes to hidden folder by @dsinghvi in https://github.com/fern-api/fern/pull/2533\r\
        \n\r\n\r\n**Full Changelog**: https://github.com/fern-api/fern/compare/0.16.14...0.16.15"
      type: chore
  createdAt: "2023-12-22"
  irVersion: 32
  version: 0.16.15
- changelogEntry:
    - summary: "## What's Changed\r\n* feature: `fern write-definition` writes out api\
        \ dependencies by @dsinghvi in https://github.com/fern-api/fern/pull/2531\r\n\
        \r\n\r\n**Full Changelog**: https://github.com/fern-api/fern/compare/0.16.13...0.16.14"
      type: chore
  createdAt: "2023-12-22"
  irVersion: 32
  version: 0.16.14
- changelogEntry:
    - summary: "## What's Changed\r\n* feature: support property level audiences by\
        \ @dsinghvi in https://github.com/fern-api/fern/pull/2526\r\n* feature: openapi\
        \ importer supports importing property level audiences by @dsinghvi in https://github.com/fern-api/fern/pull/2528\r\
        \n\r\n\r\n**Full Changelog**: https://github.com/fern-api/fern/compare/0.16.12...0.16.13"
      type: chore
  createdAt: "2023-12-21"
  irVersion: 32
  version: 0.16.13
- changelogEntry:
    - summary: "## What's Changed\r\n* internal: seed accepts path to api directory\
        \ for custom fixture by @dsinghvi in https://github.com/fern-api/fern/pull/2516\r\
        \n* fix: fern python generators rely on ir v31 by @dsinghvi in https://github.com/fern-api/fern/pull/2517\r\
        \n* feature: run prettier on doc strings by @dsinghvi in https://github.com/fern-api/fern/pull/2508\r\
        \n* fix: use `JSON.stringify` when writing IR by @dsinghvi in https://github.com/fern-api/fern/pull/2511\r\
        \n* fix: OpenAPI importer handles self referencing schemas  by @dsinghvi in\
        \ https://github.com/fern-api/fern/pull/2512\r\n* fix: handle explicit `null`\
        \ strings in OpenAPI schemas by @dsinghvi in https://github.com/fern-api/fern/pull/2514\r\
        \n* fix: `ResourceList` in fhir is an undiscriminated union with literal properties\
        \ by @armandobelardo in https://github.com/fern-api/fern/pull/2513\r\n* fix:\
        \ add `int`, `float`, and `complex` to python reserved words by @armandobelardo\
        \ in https://github.com/fern-api/fern/pull/2523\r\n\r\n\r\n**Full Changelog**:\
        \ https://github.com/fern-api/fern/compare/0.16.11...0.16.12"
      type: chore
  createdAt: "2023-12-20"
  irVersion: 32
  version: 0.16.12
- changelogEntry:
    - summary: "## What's Changed\r\n* fix: OpenAPI importer properly escapes examples\
        \ that start with $ sign by @dsinghvi in https://github.com/fern-api/fern/pull/2509\r\
        \n\r\n\r\n**Full Changelog**: https://github.com/fern-api/fern/compare/0.16.10...0.16.11"
      type: chore
  createdAt: "2023-12-18"
  irVersion: 32
  version: 0.16.11
- changelogEntry:
    - summary: "## What's Changed\r\n* document: x-fern-server-name extension by @dannysheridan\
        \ in https://github.com/fern-api/fern/pull/2504\r\n* feature: add x-fern-parameter-name\
        \ extension by @amckinney in https://github.com/fern-api/fern/pull/2489\r\n\
        * chore: seed exits 1 if tests fail  by @dsinghvi in https://github.com/fern-api/fern/pull/2505\r\
        \n* fix: x-fern-streaming can be used with x-fern-group-name by @amckinney in\
        \ https://github.com/fern-api/fern/pull/2488\r\n\r\n\r\n**Full Changelog**:\
        \ https://github.com/fern-api/fern/compare/0.16.9...0.16.10"
      type: chore
  createdAt: "2023-12-18"
  irVersion: 32
  version: 0.16.10
- changelogEntry:
    - summary: "## What's Changed\r\n* fix: improve `fern check` only logging errors\
        \ by @dsinghvi in https://github.com/fern-api/fern/pull/2501\r\n\r\n\r\n**Full\
        \ Changelog**: https://github.com/fern-api/fern/compare/0.16.8...0.16.9"
      type: chore
  createdAt: "2023-12-17"
  irVersion: 32
  version: 0.16.9
- changelogEntry:
    - summary: "## What's Changed\r\n* chore: run ci on forked PRs for contributors\
        \ by @dsinghvi in https://github.com/fern-api/fern/pull/2494\r\n* internal:\
        \ seed only runs one container per script for all fixtures by @armandobelardo\
        \ in https://github.com/fern-api/fern/pull/2492\r\n* fix: typo in docs starter\
        \ example repo by @dannysheridan in https://github.com/fern-api/fern/pull/2496\r\
        \n* fix: header on quickstart page by @dannysheridan in https://github.com/fern-api/fern/pull/2497\r\
        \n* fix: `fern write-definition` doesn't throw on non-OpenAPI workspaces by\
        \ @dsinghvi in https://github.com/fern-api/fern/pull/2499\r\n* fix: `fern check`\
        \ logs `All checks passed` if no errors @dsinghvi in https://github.com/fern-api/fern/pull/2499\r\
        \n\r\n\r\n**Full Changelog**: https://github.com/fern-api/fern/compare/0.16.7...0.16.8"
      type: chore
  createdAt: "2023-12-17"
  irVersion: 32
  version: 0.16.8
- changelogEntry:
    - summary: "## What's Changed\r\n* fix: openapi importer correctly imports across\
        \ nested fern definition files by @dsinghvi in https://github.com/fern-api/fern/pull/2491\r\
        \n\r\n\r\n**Full Changelog**: https://github.com/fern-api/fern/compare/0.16.6...0.16.7"
      type: chore
  createdAt: "2023-12-14"
  irVersion: 32
  version: 0.16.7
- changelogEntry:
    - summary: "## What's Changed\r\n* fix: openapi importer properly detects json response\
        \ by @dsinghvi in https://github.com/fern-api/fern/pull/2487\r\n\r\n\r\n**Full\
        \ Changelog**: https://github.com/fern-api/fern/compare/0.16.5...0.16.6"
      type: chore
  createdAt: "2023-12-13"
  irVersion: 32
  version: 0.16.6
- changelogEntry:
    - summary: "## What's Changed\r\n* fix: OpenAPI importer detects all possible `application/json`\
        \ request and response content types by @dsinghvi in https://github.com/fern-api/fern/pull/2486\r\
        \n\r\n\r\n**Full Changelog**: https://github.com/fern-api/fern/compare/0.16.4...0.16.5"
      type: chore
  createdAt: "2023-12-13"
  irVersion: 32
  version: 0.16.5
- changelogEntry:
    - summary: "## What's Changed\r\n* internal: enable typescript code snippets in\
        \ fern docs by @dsinghvi in https://github.com/fern-api/fern/pull/2473\r\n*\
        \ internal: `generators.yml` in public-api by @dsinghvi in https://github.com/fern-api/fern/pull/2475\r\
        \n* document: API-wide global configs in api.yml by @dannysheridan in https://github.com/fern-api/fern/pull/2478\r\
        \n* fix: escape OpenAPI string examples that star with `$` by @dsinghvi in https://github.com/fern-api/fern/pull/2483\r\
        \n* fix: handle OpenAPI importer handles unions `type: [string, object]` by\
        \ @dsinghvi in https://github.com/fern-api/fern/pull/2483\r\n\r\n\r\n**Full\
        \ Changelog**: https://github.com/fern-api/fern/compare/0.16.3...0.16.4"
      type: chore
  createdAt: "2023-12-13"
  irVersion: 32
  version: 0.16.4
- changelogEntry:
    - summary: "## What's Changed\r\n* improvement: openapi importer enum name generator\
        \ for like `>`, `<` , `<=`, `>=` by @dsinghvi in https://github.com/fern-api/fern/pull/2471\r\
        \n\r\n\r\n**Full Changelog**: https://github.com/fern-api/fern/compare/0.16.2...0.16.3"
      type: chore
  createdAt: "2023-12-11"
  irVersion: 32
  version: 0.16.3
- changelogEntry:
    - summary: "## What's Changed\r\n* docs: show example of list by @dannysheridan\
        \ in https://github.com/fern-api/fern/pull/2464\r\n* docs: improve cli descriptions\
        \ by @dannysheridan in https://github.com/fern-api/fern/pull/2466\r\n* fix:\
        \ openapi importer enum generation is valid @dsinghvi in https://github.com/fern-api/fern/pull/2468\r\
        \n* fix: openapi importer request references generation is valid @dsinghvi in\
        \ https://github.com/fern-api/fern/pull/2468\r\n* fix: introduce `fern openapi-ir`\
        \ for debugging @dsinghvi in https://github.com/fern-api/fern/pull/2468\r\n\r\
        \n\r\n**Full Changelog**: https://github.com/fern-api/fern/compare/0.16.1...0.16.2"
      type: chore
  createdAt: "2023-12-10"
  irVersion: 32
  version: 0.16.2
- changelogEntry:
    - summary: "## What's Changed\r\n* test: introduce a test definition for optional\
        \ by @dsinghvi in https://github.com/fern-api/fern/pull/2460\r\n* fix: aliases\
        \ with `x-fern-sdk-group-name` are stored in the right file by @dsinghvi in\
        \ https://github.com/fern-api/fern/pull/2461\r\n\r\n\r\n**Full Changelog**:\
        \ https://github.com/fern-api/fern/compare/0.16.0...0.16.1"
      type: chore
  createdAt: "2023-12-08"
  irVersion: 32
  version: 0.16.1
- changelogEntry:
    - summary: "## What's Changed\r\n* docs: add docs quickstart by @dannysheridan in\
        \ https://github.com/fern-api/fern/pull/2456\r\n* docs: fix callout spacing\
        \ by @dannysheridan in https://github.com/fern-api/fern/pull/2457\r\n* docs:\
        \ example provided for path parameter by @dannysheridan in https://github.com/fern-api/fern/pull/2458\r\
        \n* *feature*: support `x-fern-sdk-group-name` on schemas by @dsinghvi in https://github.com/fern-api/fern/pull/2459\r\
        \n   **NOTE** The OpenAPI importer was drastically modified, so be careful upgrading\
        \ to `0.16.0` and report any issues!\r\n\r\n\r\n**Full Changelog**: https://github.com/fern-api/fern/compare/0.15.18...0.16.0"
      type: chore
  createdAt: "2023-12-08"
  irVersion: 32
  version: 0.16.0
- changelogEntry:
    - summary: "## What's Changed\r\n* fix: overrides from `x-fern-overrides-filepath`\
        \ file win on tie by @dsinghvi in https://github.com/fern-api/fern/pull/2455\r\
        \n\r\n\r\n**Full Changelog**: https://github.com/fern-api/fern/compare/0.15.17...0.15.18"
      type: chore
  createdAt: "2023-12-07"
  irVersion: 32
  version: 0.15.18
- changelogEntry:
    - summary: "## What's Changed\r\n* feature: support overlaying extensions using\
        \ `x-fern-overrides-filepath` by @dsinghvi in https://github.com/fern-api/fern/pull/2452\r\
        \n\r\n\r\n**Full Changelog**: https://github.com/fern-api/fern/compare/0.15.16...0.15.17"
      type: chore
  createdAt: "2023-12-07"
  irVersion: 32
  version: 0.15.17
- changelogEntry:
    - summary: "## What's Changed\r\n* docs: Add screenshots to availability page by\
        \ @dannysheridan in https://github.com/fern-api/fern/pull/2448\r\n* feature:\
        \ OpenAPI supports `application/pdf` content-type by @amckinney in https://github.com/fern-api/fern/pull/2450\r\
        \n\r\n\r\n**Full Changelog**: https://github.com/fern-api/fern/compare/0.15.15...0.15.16"
      type: chore
  createdAt: "2023-12-06"
  irVersion: 32
  version: 0.15.16
- changelogEntry:
    - summary: "## What's Changed\r\n* fix: validate responses that are imported correctly\
        \ by @dsinghvi in https://github.com/fern-api/fern/pull/2447\r\n\r\n\r\n**Full\
        \ Changelog**: https://github.com/fern-api/fern/compare/0.15.14...0.15.15"
      type: chore
  createdAt: "2023-12-06"
  irVersion: 32
  version: 0.15.15
- changelogEntry:
    - summary: "**Full Changelog**: https://github.com/fern-api/fern/compare/0.15.13...0.15.14"
      type: chore
  createdAt: "2023-12-06"
  irVersion: 32
  version: 0.15.14
- changelogEntry:
    - summary: "## What's Changed\r\n* feature: OpenAPI importer supports `audio/mpeg`\
        \ content type by @dsinghvi in https://github.com/fern-api/fern/pull/2446\r\n\
        \r\n\r\n**Full Changelog**: https://github.com/fern-api/fern/compare/0.15.12...0.15.13"
      type: chore
  createdAt: "2023-12-06"
  irVersion: 32
  version: 0.15.13
- changelogEntry:
    - summary: "## What's Changed\r\n* internal: seed supports configurable ouptut mode\
        \ by @dsinghvi in https://github.com/fern-api/fern/pull/2430\r\n* internal:\
        \ add examples to literal-headers test definition by @amckinney in https://github.com/fern-api/fern/pull/2437\r\
        \n* internal: seed fixtures are dynamic by @amckinney in https://github.com/fern-api/fern/pull/2440\r\
        \n* documentation: broken links in quickstart by @dannysheridan in https://github.com/fern-api/fern/pull/2444\r\
        \n* feature: use tag order to set `navigation` in fern definition by @dsinghvi\
        \ in https://github.com/fern-api/fern/pull/2445\r\n\r\n\r\n**Full Changelog**:\
        \ https://github.com/fern-api/fern/compare/0.15.11...0.15.12"
      type: chore
  createdAt: "2023-12-06"
  irVersion: 32
  version: 0.15.12
- changelogEntry:
    - summary: "## What's Changed\r\n* feature: use terminal link to render clickable\
        \ docs URL by @dannysheridan in https://github.com/fern-api/fern/pull/2391\r\
        \n* docs: Explain how SDKs and Docs use audiences by @dannysheridan in https://github.com/fern-api/fern/pull/2411\r\
        \n* feature: send property level availability information to docs by @dsinghvi\
        \ in https://github.com/fern-api/fern/pull/2420\r\n* feature: support undiscriminated\
        \ union examples in ir by @dsinghvi in https://github.com/fern-api/fern/pull/2425\r\
        \n* feature: support x-fern-ignore at the schema level by @dsinghvi in https://github.com/fern-api/fern/pull/2428\r\
        \n* fix: correctly validate referenced examples that are being imported by @dsinghvi\
        \ in https://github.com/fern-api/fern/pull/2429\r\n\r\n\r\n**Full Changelog**:\
        \ https://github.com/fern-api/fern/compare/0.15.10...0.15.11"
      type: chore
  createdAt: "2023-12-04"
  irVersion: 32
  version: 0.15.11
- changelogEntry:
    - summary: "## What's Changed\r\n* seed: generators can be tested with different\
        \ output versions by @amckinney in https://github.com/fern-api/fern/pull/2401\r\
        \n* seed: support optional compile commands by @amckinney in https://github.com/fern-api/fern/pull/2409\r\
        \n* fix: example properties for imported types are properly serialized by @dsinghvi\
        \ in https://github.com/fern-api/fern/pull/2407\r\n\r\n\r\n**Full Changelog**:\
        \ https://github.com/fern-api/fern/compare/0.15.9...0.15.10"
      type: chore
  createdAt: "2023-11-30"
  irVersion: 31
  version: 0.15.10
- changelogEntry:
    - summary: "## What's Changed\r\n* fix: properly convert examples of imported types\
        \  by @dsinghvi in https://github.com/fern-api/fern/pull/2404\r\n\r\n\r\n**Full\
        \ Changelog**: https://github.com/fern-api/fern/compare/0.15.8...0.15.9"
      type: chore
  createdAt: "2023-11-30"
  irVersion: 31
  version: 0.15.9
- changelogEntry:
    - summary: "## What's Changed\r\n* fix: see docker logs when running `fern generate\
        \ --local` by @dsinghvi in https://github.com/fern-api/fern/pull/2400\r\n\r\n\
        \r\n**Full Changelog**: https://github.com/fern-api/fern/compare/0.15.7...0.15.8"
      type: chore
  createdAt: "2023-11-30"
  irVersion: 31
  version: 0.15.8
- changelogEntry:
    - summary: "## What's Changed\r\n* fix: compress fhir definition by having types\
        \ extend `BaseResource`  by @dsinghvi in https://github.com/fern-api/fern/pull/2387\r\
        \n* docs: availability in Fern Definition by @dannysheridan in https://github.com/fern-api/fern/pull/2395\r\
        \n* fix: OpenAPI importer generates non-conflicting names for multipart file\
        \ upload endpoints by @dsinghvi in https://github.com/fern-api/fern/pull/2399\r\
        \n\r\n\r\n**Full Changelog**: https://github.com/fern-api/fern/compare/0.15.6...0.15.7"
      type: chore
  createdAt: "2023-11-30"
  irVersion: 31
  version: 0.15.7
- changelogEntry:
    - summary: "## What's Changed\r\n* docs: how to control display order of your API\
        \ reference by @dsinghvi in https://github.com/fern-api/fern/pull/2366\r\n*\
        \ docs: .NET server code generator for C# by @dannysheridan in https://github.com/fern-api/fern/pull/2354\r\
        \n* docs: improve fern's readme.md by @dannysheridan in https://github.com/fern-api/fern/pull/2370\r\
        \n* docs: improve images in readme by @dannysheridan in https://github.com/fern-api/fern/pull/2371\r\
        \n* docs: improve readme image by @dannysheridan in https://github.com/fern-api/fern/pull/2372\r\
        \n* docs: add getting started to readme by @dannysheridan in https://github.com/fern-api/fern/pull/2380\r\
        \n* docs: update bug-report.md by @dannysheridan in https://github.com/fern-api/fern/pull/2375\r\
        \n* docs: file structure upon fern init by @dannysheridan in https://github.com/fern-api/fern/pull/2381\r\
        \n* fix: fern no longer fails to parse nested maps (`map<string, map<string,\
        \ int>>`)by @mmolash in https://github.com/fern-api/fern/pull/2369\r\n\r\n##\
        \ New Contributors\r\n* @mmolash made their first contribution in https://github.com/fern-api/fern/pull/2369\r\
        \n\r\n**Full Changelog**: https://github.com/fern-api/fern/compare/0.15.5...0.15.6"
      type: chore
  createdAt: "2023-11-28"
  irVersion: 31
  version: 0.15.6
- changelogEntry:
    - summary: "## What's Changed\r\n* fix: forward along global headers when registering\
        \ docs by @dsinghvi in https://github.com/fern-api/fern/pull/2358\r\n\r\n\r\n\
        **Full Changelog**: https://github.com/fern-api/fern/compare/0.15.4...0.15.5"
      type: chore
  createdAt: "2023-11-27"
  irVersion: 31
  version: 0.15.5
- changelogEntry:
    - summary: "## What's Changed\r\n* chore: use correct URL for preview server by\
        \ @dsinghvi in https://github.com/fern-api/fern/pull/2322\r\n* fix: docs preview\
        \ server no longer has cors requirement by @dsinghvi in https://github.com/fern-api/fern/pull/2323\r\
        \n* Add test def for optional enum query param by @davidkonigsberg in https://github.com/fern-api/fern/pull/2317\r\
        \n* chore: migrate to github workflows by @dsinghvi in https://github.com/fern-api/fern/pull/2327\r\
        \n* chore: migrate documentation to core repo by @dsinghvi in https://github.com/fern-api/fern/pull/2328\r\
        \n* feature: add example docs by @dsinghvi in https://github.com/fern-api/fern/pull/2342\r\
        \n* Change 'let us know' link from email to issue by @zachkirsch in https://github.com/fern-api/fern/pull/2344\r\
        \n* fix: links to generators by making them exact urls by @dannysheridan in\
        \ https://github.com/fern-api/fern/pull/2346\r\n* feature: seed CLI runs compile\
        \ commands for verification by @dsinghvi in https://github.com/fern-api/fern/pull/2351\r\
        \n* Improvement: document using an enum name and value by @dannysheridan in\
        \ https://github.com/fern-api/fern/pull/2349\r\n* chore: test definition for\
        \ bearer auth with environment variable by @dsinghvi in https://github.com/fern-api/fern/pull/2353\r\
        \n* fix: resolve referenced examples for path parameters by @dsinghvi in https://github.com/fern-api/fern/pull/2356\r\
        \n\r\n## New Contributors\r\n* @davidkonigsberg made their first contribution\
        \ in https://github.com/fern-api/fern/pull/2317\r\n\r\n**Full Changelog**: https://github.com/fern-api/fern/compare/0.15.3...0.15.4"
      type: chore
  createdAt: "2023-11-27"
  irVersion: 31
  version: 0.15.4
- changelogEntry:
    - summary: "## What's Changed\r\n* fix: migrate from registry-node to fdr-sdk by\
        \ @dsinghvi in https://github.com/fern-api/fern/pull/2313\r\n* build(deps):\
        \ bump @redocly/openapi-core from 1.4.0 to 1.4.1 by @dependabot in https://github.com/fern-api/fern/pull/2312\r\
        \n* build(deps): bump @fern-api/venus-api-sdk from 0.0.20-7-g6ea8dc4 to 0.0.36\
        \ by @dependabot in https://github.com/fern-api/fern/pull/2311\r\n* fix: docs\
        \ preview server returns the proper load docs by url response by @dsinghvi in\
        \ https://github.com/fern-api/fern/pull/2315\r\n* build(deps-dev): bump @types/swagger2openapi\
        \ from 7.0.0 to 7.0.4 by @dependabot in https://github.com/fern-api/fern/pull/2309\r\
        \n* feature: introduce `idempotency` configuration by @dsinghvi in https://github.com/fern-api/fern/pull/2302\r\
        \n* chore: add `idempotency-headers` to fern  by @dsinghvi in https://github.com/fern-api/fern/pull/2318\r\
        \n* chore: typescript generators depend on ir v31 by @dsinghvi in https://github.com/fern-api/fern/pull/2320\r\
        \n\r\n\r\n**Full Changelog**: https://github.com/fern-api/fern/compare/0.15.2...0.15.3"
      type: chore
  createdAt: "2023-11-21"
  irVersion: 31
  version: 0.15.3
- changelogEntry:
    - summary: "- **fix**: running `fern generate --local` with a `.fernignore` works
        in Github Actions (@dsinghvi)"
      type: chore
  createdAt: "2023-11-20"
  irVersion: 30
  version: 0.15.2
- changelogEntry:
    - summary: "**Full Changelog**: https://github.com/fern-api/fern/compare/0.15.2-rc1...0.15.2-rc3"
      type: chore
  createdAt: "2023-11-20"
  irVersion: 30
  version: 0.15.2-rc3
- changelogEntry:
    - summary: "**Full Changelog**: https://github.com/fern-api/fern/compare/0.15.2-rc1...0.15.2-rc2"
      type: chore
  createdAt: "2023-11-20"
  irVersion: 30
  version: 0.15.2-rc2
- changelogEntry:
    - summary: "**Full Changelog**: https://github.com/fern-api/fern/compare/0.15.2-rc0...0.15.2-rc1"
      type: chore
  createdAt: "2023-11-20"
  irVersion: 30
  version: 0.15.2-rc1
- changelogEntry:
    - summary:
        "## What's Changed\r\n* upgrade json5 to `2.2.2` by @dsinghvi in https://github.com/fern-api/fern/pull/2304\r\
        \n* chore: remove wire verification by @dsinghvi in https://github.com/fern-api/fern/pull/2305\r\
        \n* chore: upgrade yaml to 2.3.3 by @dsinghvi in https://github.com/fern-api/fern/pull/2306\r\
        \n* fix: `fern generate --local` with `.fernignore` fails in Github Workflow\
        \ by @dsinghvi in https://github.com/fern-api/fern/pull/2307\r\n\r\n\r\n**Full\
        \ Changelog**: https://github.com/fern-api/fern/compare/0.15.1...0.15.2-rc0"
      type: chore
  createdAt: "2023-11-20"
  irVersion: 30
  version: 0.15.2-rc0
- changelogEntry:
    - summary: "_It's been forever since we released a non release candidate!_\r\n\r\
        \n**Break**\r\n- The file structure of the Fern folder has now changed. If you\
        \ have a single API, your definition can live directly at the top-level. If\
        \ you have multiple, they will need to live in an apis folder. When you run\
        \ `fern upgrade` the directory structure will automatically be updated. "
      type: chore
  createdAt: "2023-11-20"
  irVersion: 30
  version: 0.15.1
- changelogEntry:
    - summary: "## What's Changed\r\n* feature: introduce `fern token` command to generate\
        \ `FERN_TOKEN` by @dsinghvi in https://github.com/fern-api/fern/pull/2295\r\n\
        \r\n\r\n**Full Changelog**: https://github.com/fern-api/fern/compare/0.15.0-rc87...0.15.0-rc88"
      type: chore
  createdAt: "2023-11-17"
  irVersion: 30
  version: 0.15.0-rc88
- changelogEntry:
    - summary: "## What's Changed\r\n* fix: non .fernignored files are deleted on successive\
        \ regeneration by @dsinghvi in https://github.com/fern-api/fern/pull/2294\r\n\
        \r\n\r\n**Full Changelog**: https://github.com/fern-api/fern/compare/0.15.0-rc84...0.15.0-rc85"
      type: chore
  createdAt: "2023-11-17"
  irVersion: 30
  version: 0.15.0-rc87
- changelogEntry:
    - summary: "## What's Changed\r\n* fix: `fern generate --local` no longer fails\
        \ if `.fernignore` is present and there are no new changes by @dsinghvi in https://github.com/fern-api/fern/pull/2291\r\
        \n\r\n\r\n**Full Changelog**: https://github.com/fern-api/fern/compare/0.15.0-rc83...0.15.0-rc84"
      type: chore
  createdAt: "2023-11-16"
  irVersion: 30
  version: 0.15.0-rc84
- changelogEntry:
    - summary: "## What's Changed\r\n* fix: default to service availability if endpoint\
        \ availability is not present by @dsinghvi in https://github.com/fern-api/fern/pull/2290\r\
        \n\r\n\r\n**Full Changelog**: https://github.com/fern-api/fern/compare/0.15.0-rc82...0.15.0-rc83"
      type: chore
  createdAt: "2023-11-16"
  irVersion: 30
  version: 0.15.0-rc83
- changelogEntry:
    - summary: "## What's Changed\r\n* feature: introduce `x-fern-type` extension to\
        \ the OpenAPI spec by @dsinghvi in https://github.com/fern-api/fern/pull/2289\r\
        \n\r\n\r\n**Full Changelog**: https://github.com/fern-api/fern/compare/0.15.0-rc81...0.15.0-rc82"
      type: chore
  createdAt: "2023-11-16"
  irVersion: 30
  version: 0.15.0-rc82
- changelogEntry:
    - summary: "## What's Changed\r\n* **Internal**: Add fern-python generator versions\
        \ for IRv30 by @amckinney in https://github.com/fern-api/fern/pull/2283\r\n\
        * **Internal**: Fix fern-java-model maven coordinates by @amckinney in https://github.com/fern-api/fern/pull/2284\r\
        \n* **Internal**: Generate fern-api/ir-go repository by @amckinney in https://github.com/fern-api/fern/pull/2285\r\
        \n* **Internal**: Set IRv29 version for TS and Java by @amckinney in https://github.com/fern-api/fern/pull/2286\r\
        \n\r\n\r\n**Full Changelog**: https://github.com/fern-api/fern/compare/0.15.0-rc80...0.15.0-rc81"
      type: chore
  createdAt: "2023-11-15"
  irVersion: 30
  version: 0.15.0-rc81
- changelogEntry:
    - summary: "## What's Changed\r\n* fix: dont compare root api files if dependency\
        \ has no endpoints by @dsinghvi in https://github.com/fern-api/fern/pull/2282\r\
        \n\r\n\r\n**Full Changelog**: https://github.com/fern-api/fern/compare/0.15.0-rc79...0.15.0-rc80"
      type: chore
  createdAt: "2023-11-15"
  irVersion: 30
  version: 0.15.0-rc80
- changelogEntry:
    - summary: "## What's Changed\r\n* internal: Add more granular test definitions\
        \ by @amckinney in https://github.com/fern-api/fern/pull/2277\r\n* feature:\
        \ update fhir.yml and setup workflow for registration by @dsinghvi in https://github.com/fern-api/fern/pull/2280\r\
        \n* fix: register union base properties in docs by @dsinghvi in https://github.com/fern-api/fern/pull/2281\r\
        \n\r\n\r\n**Full Changelog**: https://github.com/fern-api/fern/compare/0.15.0-rc77...0.15.0-rc78"
      type: chore
  createdAt: "2023-11-15"
  irVersion: 30
  version: 0.15.0-rc79
- changelogEntry:
    - summary: "- **feature**: mark `in-development` endpoints as `beta` in the generated
        docs"
      type: chore
  createdAt: "2023-11-14"
  irVersion: 29
  version: 0.15.0-rc75
- changelogEntry:
    - summary: "## What's Changed\r\n* **internal** Introduce IR version 30 for example\
        \ @amckinney in https://github.com/fern-api/fern/pull/2273\r\n\r\n\r\n**Full\
        \ Changelog**: https://github.com/fern-api/fern/compare/0.15.0-rc76...0.15.0-rc77"
      type: chore
  createdAt: "2023-11-14"
  irVersion: 30
  version: 0.15.0-rc77
- changelogEntry:
    - summary: "## What's Changed\r\n* fix: OpenAPI importer handles parsing server\
        \ variables by @dsinghvi in https://github.com/fern-api/fern/pull/2275\r\n\r\
        \n\r\n**Full Changelog**: https://github.com/fern-api/fern/compare/0.15.0-rc75...0.15.0-rc76"
      type: chore
  createdAt: "2023-11-14"
  irVersion: 29
  version: 0.15.0-rc76
- changelogEntry:
    - summary: Release 0.15.0-rc74
      type: chore
  createdAt: "2023-11-09"
  irVersion: 29
  version: 0.15.0-rc74
- changelogEntry:
    - summary: "- unblock ir-v28 generation"
      type: chore
  createdAt: "2023-11-09"
  irVersion: 29
  version: 0.15.0-rc73
- changelogEntry:
    - summary: Release 0.15.0-rc72
      type: chore
  createdAt: "2023-11-09"
  irVersion: 29
  version: 0.15.0-rc72
- changelogEntry:
    - summary: "- CLI supports running typescript generators 0.8.1+ (@dsinghvi)"
      type: chore
  createdAt: "2023-11-09"
  irVersion: 29
  version: 0.15.0-rc71
- changelogEntry:
    - summary: "- Support a `x-fern-streaming` extension in the OpenAPI importer (@amckinney)"
      type: chore
  createdAt: "2023-11-08"
  irVersion: 28
  version: 0.15.0-rc70
- changelogEntry:
    - summary: _No user facing changes_
      type: chore
  createdAt: "2023-11-03"
  irVersion: 27
  version: 0.15.0-rc68
- changelogEntry:
    - summary: _No user facing changes_
      type: chore
  createdAt: "2023-11-03"
  irVersion: 27
  version: 0.15.0-rc67
- changelogEntry:
    - summary: "- **fix**: OpenAPI importer always uses tags to organize endpoints if
        present (@dsinghvi)"
      type: chore
  createdAt: "2023-11-03"
  irVersion: 27
  version: 0.15.0-rc66
- changelogEntry:
    - summary: _No user facing changes_
      type: chore
  createdAt: "2023-11-02"
  irVersion: 27
  version: 0.15.0-rc65
- changelogEntry:
    - summary: _No user facing changes_
      type: chore
  createdAt: "2023-11-02"
  irVersion: 27
  version: 0.15.0-rc64
- changelogEntry:
    - summary: _No user facing changes_
      type: chore
  createdAt: "2023-11-01"
  irVersion: 27
  version: 0.15.0-rc63
- changelogEntry:
    - summary: "- OpenAPI importer skips example generation if `allOf` examples are
        undefined (@dsinghvi)"
      type: chore
  createdAt: "2023-11-01"
  irVersion: 27
  version: 0.15.0-rc61
- changelogEntry:
    - summary: "- Filter out undefined schemas when reading AsyncAPI (@dsinghvi)"
      type: chore
  createdAt: "2023-11-01"
  irVersion: 27
  version: 0.15.0-rc60
- changelogEntry:
    - summary: "fix: OpenAPI importer handles resolving property schema references (@dsinghvi)"
      type: chore
  createdAt: "2023-11-01"
  irVersion: 27
  version: 0.15.0-rc59
- changelogEntry:
    - summary: "- Retrigger latest release (@dsinghvi)"
      type: chore
  createdAt: "2023-10-30"
  irVersion: 27
  version: 0.15.0-rc57
- changelogEntry:
    - summary: "**fix**: AsyncAPI importer reads inlined message payloads (@dsinghvi)"
      type: chore
  createdAt: "2023-10-30"
  irVersion: 27
  version: 0.15.0-rc56
- changelogEntry:
    - summary: "- **fix**: OpenAPI parser handles converting discriminated unions that
        contain`allOf` references with the discriminant (@dsinghvi)"
      type: chore
  createdAt: "2023-10-30"
  irVersion: 27
  version: 0.15.0-rc55
- changelogEntry:
    - summary: "- **feature**: OpenAPI importer supports resolving multi-file references
        (@dsinghvi)"
      type: chore
  createdAt: "2023-10-30"
  irVersion: 27
  version: 0.15.0-rc54
- changelogEntry:
    - summary: "- **feature**: OpenAPI importer supports `x-fern-header-variable-name`
        to customize the header name in the SDK"
      type: chore
  createdAt: "2023-10-28"
  irVersion: 27
  version: 0.15.0-rc53
- changelogEntry:
    - summary: "- **fix**: OpenAPI importer handles multiple header security schemes"
      type: chore
  createdAt: "2023-10-27"
  irVersion: 27
  version: 0.15.0-rc52
- changelogEntry:
    - summary: "- **No user facing changes** - Seed testing CLI doesn't require generator
        languages to support testing OpenAPI/Postman generators"
      type: chore
  createdAt: "2023-10-27"
  irVersion: 27
  version: 0.15.0-rc51
- changelogEntry:
    - summary: "- Not a user facing change: IR for `property-response` uses correct
        typeId (@dsinghvi)"
      type: chore
  createdAt: "2023-10-26"
  irVersion: 27
  version: 0.15.0-rc50
- changelogEntry:
    - summary: "- Improve logging when `.fernignore` is present in directory (@dsinghvi) "
      type: chore
  createdAt: "2023-10-25"
  irVersion: 27
  version: 0.15.0-rc49
- changelogEntry:
    - summary: "- Upgrade Go generator IR version (@amckinney) \r\n- `response-property`\
        \ validation rules now handle aliases (@amckinney) "
      type: chore
  createdAt: "2023-10-25"
  irVersion: 27
  version: 0.15.0-rc48
- changelogEntry:
    - summary: "- Support `--custom fixture` in seed CLI for snapshot tests (@dsinghvi) "
      type: chore
  createdAt: "2023-10-24"
  irVersion: 27
  version: 0.15.0-rc47
- changelogEntry:
    - summary: "- Support literal examples (@dsinghvi) "
      type: chore
  createdAt: "2023-10-20"
  irVersion: 27
  version: 0.15.0-rc46
- changelogEntry:
    - summary: "- **fix**: OpenAPI importer removes global headers from example generation
        (@dsinghvi) "
      type: chore
  createdAt: "2023-10-20"
  irVersion: 27
  version: 0.15.0-rc45
- changelogEntry:
    - summary: "- OpenAPI example parser handles query params that are arrays (@dsinghvi) "
      type: chore
  createdAt: "2023-10-20"
  irVersion: 27
  version: 0.15.0-rc44
- changelogEntry:
    - summary: "- Support reading examples from OpenAPI spec (@dsinghvi) "
      type: chore
  createdAt: "2023-10-20"
  irVersion: 27
  version: 0.15.0-rc43
- changelogEntry:
    - summary: "- Support generating preview url when generating docs (@dsinghvi) "
      type: chore
  createdAt: "2023-10-15"
  irVersion: 26
  version: 0.15.0-rc42
- changelogEntry:
    - summary: Release 0.15.0-rc40
      type: chore
  createdAt: "2023-10-13"
  irVersion: 26
  version: 0.15.0-rc40
- changelogEntry:
    - summary: "- Rerelease SDKs (@dsinghvi) "
      type: chore
  createdAt: "2023-10-13"
  irVersion: 26
  version: 0.15.0-rc41
- changelogEntry:
    - summary: "- Support generating python snippets for documentation"
      type: chore
  createdAt: "2023-10-11"
  irVersion: 26
  version: 0.15.0-rc39
- changelogEntry:
    - summary: "- Additional seed test definitions (@dsinghvi) "
      type: chore
  createdAt: "2023-10-10"
  irVersion: 26
  version: 0.15.0-rc38
- changelogEntry:
    - summary: "- **fix**: delete existing output on local generation (@dsinghvi) "
      type: chore
  createdAt: "2023-10-08"
  irVersion: 26
  version: 0.15.0-rc37
- changelogEntry:
    - summary: "- **fix**:  seed CLI builds docker image (@dsinghvi) "
      type: chore
  createdAt: "2023-10-08"
  irVersion: 26
  version: 0.15.0-rc36
- changelogEntry:
    - summary: "- fix seed examples to contain datetime with UTC timezone (@dsinghvi) "
      type: chore
  createdAt: "2023-10-08"
  irVersion: 26
  version: 0.15.0-rc35
- changelogEntry:
    - summary: "- Fix: OpenAPI importer scans const fields when detecting discriminated
        unions (@dsinghvi) "
      type: chore
  createdAt: "2023-10-06"
  irVersion: 26
  version: 0.15.0-rc34
- changelogEntry:
    - summary: "- Read `const` values from OpenAPI spec (@dsinghvi) "
      type: chore
  createdAt: "2023-10-06"
  irVersion: 26
  version: 0.15.0-rc33
- changelogEntry:
    - summary: "- Fix discriminated union parsing in AsyncAPI import (@dsinghvi) "
      type: chore
  createdAt: "2023-10-05"
  irVersion: 26
  version: 0.15.0-rc32
- changelogEntry:
    - summary: "- Server side generators are tested with output mode local files (@dsinghvi) "
      type: chore
  createdAt: "2023-10-01"
  irVersion: 26
  version: 0.15.0-rc31
- changelogEntry:
    - summary: "- Generator snapshot tester supports custom configs (@dsinghvi) "
      type: chore
  createdAt: "2023-10-01"
  irVersion: 26
  version: 0.15.0-rc30
- changelogEntry:
    - summary: "- `--local` mode of the Fern CLI now correctly copies over generated
        typescript code (@dsinghvi) "
      type: chore
  createdAt: "2023-09-30"
  irVersion: 26
  version: 0.15.0-rc29
- changelogEntry:
    - summary: "- Bump generator versions to the latest (@amckinney) \r\n- Send undiscriminated\
        \ union type names to docs generation (@dsinghvi) "
      type: chore
  createdAt: "2023-09-29"
  irVersion: 26
  version: 0.15.0-rc28
- changelogEntry:
    - summary: "- Support `go-fiber` generator (@connormahon34) "
      type: chore
  createdAt: "2023-09-26"
  irVersion: 26
  version: 0.15.0-rc27
- changelogEntry:
    - summary: "- `fern generate --docs` will no longer fail because of network timeout
        issues (@dsinghvi)"
      type: chore
  createdAt: "2023-09-25"
  irVersion: 26
  version: 0.15.0-rc26
- changelogEntry:
    - summary: "- Add test fern definitions with endpoint examples(@amckinney) "
      type: chore
  createdAt: "2023-09-20"
  irVersion: 26
  version: 0.15.0-rc25
- changelogEntry:
    - summary: "- `fern generate --docs` runs validation on the the docs configuration
        (@dsinghvi) "
      type: chore
  createdAt: "2023-09-20"
  irVersion: 26
  version: 0.15.0-rc24
- changelogEntry:
    - summary: "- Support reading AsyncAPI Schemas (@dsinghvi) "
      type: chore
  createdAt: "2023-09-19"
  irVersion: 26
  version: 0.15.0-rc23
- changelogEntry:
    - summary: "- Add test definitions that contain examples(@amckinney) "
      type: chore
  createdAt: "2023-09-18"
  irVersion: 26
  version: 0.15.0-rc22
- changelogEntry:
    - summary: "- Only set GA availablity if explicitly defined in the API Definition
        (@dsinghvi) "
      type: chore
  createdAt: "2023-09-17"
  irVersion: 26
  version: 0.15.0-rc21
- changelogEntry:
    - summary: "- Set version slug override (@dsinghvi) "
      type: chore
  createdAt: "2023-09-16"
  irVersion: 26
  version: 0.15.0-rc20
- changelogEntry:
    - summary: "- docs.yml now supports showing API errors opt-in (@dsinghvi) "
      type: chore
  createdAt: "2023-09-13"
  irVersion: 26
  version: 0.15.0-rc19
- changelogEntry:
    - summary: "- CLI now requires that versioned navbars live in new files (@dsinghvi)\
        \ \r\n- CLI supports sending availability (@dsinghvi) \r\n- CLI has new validation\
        \ rules for mdx + filepaths (@dsinghvi) "
      type: chore
  createdAt: "2023-09-13"
  irVersion: 26
  version: 0.15.0-rc18
- changelogEntry:
    - summary: "- Docs support tabs (@dsinghvi) "
      type: chore
  createdAt: "2023-09-10"
  irVersion: 25
  version: 0.15.0-rc17
- changelogEntry:
    - summary: "- Fix and make sure CLI adheres to `--api` flag when filtering API workspaces
        (@dsinghvi) "
      type: chore
  createdAt: "2023-09-09"
  irVersion: 25
  version: 0.15.0-rc16
- changelogEntry:
    - summary: "- Validate markdown for documentation (@dsinghvi) "
      type: chore
  createdAt: "2023-09-06"
  irVersion: 25
  version: 0.15.0-rc15
- changelogEntry:
    - summary: "- Support specifying instance when running docs generation `fern generate
        --docs --instance <url>`"
      type: chore
  createdAt: "2023-09-06"
  irVersion: 25
  version: 0.15.0-rc14
- changelogEntry:
    - summary: "- Support reading `description` on `$ref` fields in OpenAPI (@dsinghvi) "
      type: chore
  createdAt: "2023-09-05"
  irVersion: 25
  version: 0.15.0-rc13
- changelogEntry:
    - summary: Release 0.15.0-rc12
      type: chore
  createdAt: "2023-09-05"
  irVersion: 25
  version: 0.15.0-rc12
- changelogEntry:
    - summary: "- Latest java generators depend on IR v25 to support text/plain responses
        (@dsinghvi) "
      type: chore
  createdAt: "2023-09-05"
  irVersion: 25
  version: 0.15.0-rc11
- changelogEntry:
    - summary: "- Add test definitions for `response: text` "
      type: chore
  createdAt: "2023-09-04"
  irVersion: 25
  version: 0.15.0-rc9
- changelogEntry:
    - summary: "- Support text responses (@dsinghvi) "
      type: chore
  createdAt: "2023-09-04"
  irVersion: 25
  version: 0.15.0-rc8
- changelogEntry:
    - summary: "- OpenAPI importer supports reading `application/octet-stream` requests
        (@dsinghvi) "
      type: chore
  createdAt: "2023-09-04"
  irVersion: 25
  version: 0.15.0-rc10
- changelogEntry:
    - summary: "- OpenAPI Importer handles deduping undiscriminated union types (@dsinghvi) "
      type: chore
  createdAt: "2023-08-31"
  irVersion: 24
  version: 0.15.0-rc7
- changelogEntry:
    - summary: "- Respect audiences for service type graph (@amckinney) "
      type: chore
  createdAt: "2023-08-31"
  irVersion: 24
  version: 0.15.0-rc6
- changelogEntry:
    - summary: "- Support reading `default` key in OpenAPI to account for headers with
        literal value (@dsinghvi) "
      type: chore
  createdAt: "2023-08-30"
  irVersion: 24
  version: 0.15.0-rc5
- changelogEntry:
    - summary: "- fern.config.json version is set to `*` which allows easier integration\
        \ with pnpm (@zachkirsch) \r\n- OpenAPI importer properly reads discriminated\
        \ unions so that discriminants are stripped from subtypes (@dsinghvi) "
      type: chore
  createdAt: "2023-08-30"
  irVersion: 24
  version: 0.15.0-rc4
- changelogEntry:
    - summary: "- Support reading webhooks from OpenAPI specs (@dsinghvi) "
      type: chore
  createdAt: "2023-08-25"
  irVersion: 24
  version: 0.15.0-rc3
- changelogEntry:
    - summary: "- Support uploading images with custom content types such as SVGs (@dsinghvi) "
      type: chore
  createdAt: "2023-08-23"
  irVersion: 24
  version: 0.15.0-rc2
- changelogEntry:
    - summary: "- Update discriminated union detection to handle referenced schemas
        (@dsinghvi) "
      type: chore
  createdAt: "2023-08-18"
  irVersion: 23
  version: 0.15.0-rc1
- changelogEntry:
    - summary: "- **Break**: The fern directory now has a top-level `apis` directory
        to handle apis and docs no longer live within an api definition"
      type: chore
  createdAt: "2023-08-16"
  irVersion: 23
  version: 0.15.0-rc0
- changelogEntry:
    - summary: Release 0.14.4-rc2
      type: chore
  createdAt: "2023-08-14"
  irVersion: 23
  version: 0.14.4-rc2
- changelogEntry:
    - summary: Release 0.14.4-rc1
      type: chore
  createdAt: "2023-08-14"
  irVersion: 23
  version: 0.14.4-rc1
- changelogEntry:
    - summary: CLI handles property names that start with numbers for code generation
        (@dsinghvi)
      type: chore
  createdAt: "2023-08-11"
  irVersion: 23
  version: 0.14.4-rc0
- changelogEntry:
    - summary: "- When `docs` is missing, the CLI should nudge the user to run `fern
        add docs` (@dannysheridan) "
      type: chore
  createdAt: "2023-08-08"
  irVersion: 23
  version: 0.14.3
- changelogEntry:
    - summary: "- When running `fern init --openapi <openapi>` the OpenAPI generator
        wont be included (@dannysheridan) "
      type: chore
  createdAt: "2023-08-08"
  irVersion: 23
  version: 0.14.2
- changelogEntry:
    - summary: "- Rerelease `0.14.0`"
      type: chore
  createdAt: "2023-08-07"
  irVersion: 22
  version: 0.14.1
- changelogEntry:
    - summary: "- The latest Go SDK Generator depends on IR V22 (@amckinney) "
      type: chore
  createdAt: "2023-08-07"
  irVersion: 22
  version: 0.14.0
- changelogEntry:
    - summary: '- Handle `type: "null"` when importing OpenAPI oneOf (@dsinghvi) '
      type: chore
  createdAt: "2023-08-05"
  irVersion: 22
  version: 0.13.0
- changelogEntry:
    - summary: "- No changes"
      type: chore
  createdAt: "2023-08-05"
  irVersion: 22
  version: 0.13.0-rc3
- changelogEntry:
    - summary: "- Java generators now require IR V20 (@dsinghvi) "
      type: chore
  createdAt: "2023-08-03"
  irVersion: 22
  version: 0.13.0-rc2
- changelogEntry:
    - summary: "- OpenAPI generator only includes current package as part of generated
        name (@dsinghvi) "
      type: chore
  createdAt: "2023-08-02"
  irVersion: 22
  version: 0.13.0-rc1
- changelogEntry:
    - summary: "- OpenAPI oneOf subtypes have generated names based on unique properties
        (@dsinghvi) "
      type: chore
  createdAt: "2023-08-02"
  irVersion: 22
  version: 0.13.0-rc0
- changelogEntry:
    - summary: "- OpenAPI importer converts `date-times` appropriately. Before this
        release, datetimes would be converted as strings. (@dsinghvi)"
      type: chore
  createdAt: "2023-08-02"
  irVersion: 22
  version: 0.12.0
- changelogEntry:
    - summary: "- Special case importing oneOf types that are all enums (@dsinghvi) "
      type: chore
  createdAt: "2023-08-02"
  irVersion: 22
  version: 0.11.12
- changelogEntry:
    - summary: "* Add `ServiceTypeReferenceInfo` to IR so that generators can recognize\
        \ what types are referenced from exactly one service (@amckinney).\r\n```yaml\r\
        \n  ServiceTypeReferenceInfo:\r\n    properties:\r\n      typesReferencedOnlyByService:\r\
        \n        docs: \"Types referenced by exactly one service.\"\r\n        type:\
        \ map<commons.ServiceId, list<commons.TypeId>>\r\n      sharedTypes:\r\n   \
        \     docs: \"Types referenced by either zero or multiple services.\"\r\n  \
        \      type: list<commons.TypeId>\r\n```"
      type: chore
  createdAt: "2023-08-01"
  irVersion: 22
  version: 0.11.12-rc2
- changelogEntry:
    - summary: "- Specify license in generators.yml (@amckinney) \r\n```yaml\r\ngroups:\
        \ \r\n  publish: \r\n    - name: fernapi/fern-go-sdk\r\n      version: 0.0.1\r\
        \n      github: \r\n        repository: my-org/my-repo\r\n        license: MIT\
        \ # <------- or Apache-2.0\r\n```"
      type: chore
  createdAt: "2023-07-29"
  irVersion: 22
  version: 0.11.12-rc0
- changelogEntry:
    - summary: "- Support `x-fern-ignore` OpenAPI extension. This extensions configures\
        \ fern to ignore certain endpoints when generating SDKs. (@dsinghvi) \r\n  ```yaml\r\
        \n  paths: \r\n    my/endpoint/path: \r\n      get: \r\n        x-fern-ignore:\
        \ true # <------- fern will skip this endpoint\r\n  ```"
      type: chore
  createdAt: "2023-07-29"
  irVersion: 22
  version: 0.11.12-rc1
- changelogEntry:
    - summary: "- OpenAPI importer handles converting numbers formatted as time-delta
        (@dsinghvi)"
      type: chore
  createdAt: "2023-07-28"
  irVersion: 22
  version: 0.11.11
- changelogEntry:
    - summary: "- OpenAPI importer handles converting servers with `staging` and `production`\
        \ descriptions (@dsinghvi) \r\n- Generators are upgraded in fern init (@dannysheridan)\
        \ \r\n- Documentation markdown paths are validated (@zachkirsch)"
      type: chore
  createdAt: "2023-07-26"
  irVersion: 22
  version: 0.11.10
- changelogEntry:
    - summary: "- handles `x-ndjson` content-type in OpenAPI responses"
      type: chore
  createdAt: "2023-07-24"
  irVersion: 22
  version: 0.11.9
- changelogEntry:
    - summary: Release 0.11.9-rc0
      type: chore
  createdAt: "2023-07-23"
  irVersion: 22
  version: 0.11.9-rc0
- changelogEntry:
    - summary: "- Register custom content types when reading from OpenAPI spec"
      type: chore
  createdAt: "2023-07-23"
  irVersion: 22
  version: 0.11.8
- changelogEntry:
    - summary: "- Register content-types when registering docs (i.e. such as `application/x-ndjson`)"
      type: chore
  createdAt: "2023-07-23"
  irVersion: 22
  version: 0.11.8-rc0
- changelogEntry:
    - summary: Release 0.11.7
      type: chore
  createdAt: "2023-07-23"
  irVersion: 22
  version: 0.11.7
- changelogEntry:
    - summary: Release 0.11.7-rc9
      type: chore
  createdAt: "2023-07-23"
  irVersion: 22
  version: 0.11.7-rc9
- changelogEntry:
    - summary: Release 0.11.7-rc8
      type: chore
  createdAt: "2023-07-23"
  irVersion: 22
  version: 0.11.7-rc8
- changelogEntry:
    - summary: Release 0.11.7-rc7
      type: chore
  createdAt: "2023-07-22"
  irVersion: 22
  version: 0.11.7-rc7
- changelogEntry:
    - summary: Release 0.11.7-rc6
      type: chore
  createdAt: "2023-07-22"
  irVersion: 22
  version: 0.11.7-rc6
- changelogEntry:
    - summary: Release 0.11.7-rc5
      type: chore
  createdAt: "2023-07-22"
  irVersion: 22
  version: 0.11.7-rc5
- changelogEntry:
    - summary: "- Hacky release with sleep 5s before running docker"
      type: chore
  createdAt: "2023-07-21"
  irVersion: 22
  version: 0.11.7-rc4
- changelogEntry:
    - summary: Release 0.11.7-rc3
      type: chore
  createdAt: "2023-07-20"
  irVersion: 22
  version: 0.11.7-rc3
- changelogEntry:
    - summary: "- Pypi token is correctly read in for publishing"
      type: chore
  createdAt: "2023-07-18"
  irVersion: 22
  version: 0.11.7-rc2
- changelogEntry:
    - summary: Release 0.11.7-rc1
      type: chore
  createdAt: "2023-07-14"
  irVersion: 22
  version: 0.11.7-rc1
- changelogEntry:
    - summary: Release 0.11.7-rc0
      type: chore
  createdAt: "2023-07-13"
  irVersion: 22
  version: 0.11.7-rc0
- changelogEntry:
    - summary: Release 0.11.6
      type: chore
  createdAt: "2023-07-11"
  irVersion: 22
  version: 0.11.6
- changelogEntry:
    - summary: Release 0.11.6-rc1
      type: chore
  createdAt: "2023-07-11"
  irVersion: 22
  version: 0.11.6-rc1
- changelogEntry:
    - summary: Release 0.11.6-rc0
      type: chore
  createdAt: "2023-07-11"
  irVersion: 22
  version: 0.11.6-rc0
- changelogEntry:
    - summary: "- Fixes https://github.com/fern-api/fern/issues/1880 (no longer forced
        to define auth if endpoints don't require auth)"
      type: chore
  createdAt: "2023-07-10"
  irVersion: 22
  version: 0.11.5
- changelogEntry:
    - summary: Release 0.11.4
      type: chore
  createdAt: "2023-07-06"
  irVersion: 22
  version: 0.11.4
- changelogEntry:
    - summary: Release 0.11.4-rc0
      type: chore
  createdAt: "2023-07-06"
  irVersion: 22
  version: 0.11.4-rc0
- changelogEntry:
    - summary: Release 0.11.3
      type: chore
  createdAt: "2023-07-06"
  irVersion: 22
  version: 0.11.3
- changelogEntry:
    - summary: Release 0.11.3-rc9
      type: chore
  createdAt: "2023-07-06"
  irVersion: 22
  version: 0.11.3-rc9
- changelogEntry:
    - summary: Release 0.11.3-rc8
      type: chore
  createdAt: "2023-07-06"
  irVersion: 22
  version: 0.11.3-rc8
- changelogEntry:
    - summary: Release 0.11.3-rc7
      type: chore
  createdAt: "2023-07-06"
  irVersion: 22
  version: 0.11.3-rc7
- changelogEntry:
    - summary: Release 0.11.3-rc6
      type: chore
  createdAt: "2023-07-06"
  irVersion: 22
  version: 0.11.3-rc6
- changelogEntry:
    - summary: Release 0.11.3-rc5
      type: chore
  createdAt: "2023-07-06"
  irVersion: 22
  version: 0.11.3-rc5
- changelogEntry:
    - summary: Release 0.11.3-rc10
      type: chore
  createdAt: "2023-07-06"
  irVersion: 22
  version: 0.11.3-rc10
- changelogEntry:
    - summary: Release 0.11.3-rc4
      type: chore
  createdAt: "2023-07-05"
  irVersion: 20
  version: 0.11.3-rc4
- changelogEntry:
    - summary: Release 0.11.3-rc3
      type: chore
  createdAt: "2023-06-28"
  irVersion: 20
  version: 0.11.3-rc3
- changelogEntry:
    - summary: Release 0.11.3-rc2
      type: chore
  createdAt: "2023-06-28"
  irVersion: 20
  version: 0.11.3-rc2
- changelogEntry:
    - summary: "- Support reading `x-fern-audiences` extension so that OpenAPI spec
        users can leverage fern audiences"
      type: chore
  createdAt: "2023-06-28"
  irVersion: 20
  version: 0.11.3-rc1
- changelogEntry:
    - summary: Release 0.11.3-rc0
      type: chore
  createdAt: "2023-06-24"
  irVersion: 20
  version: 0.11.3-rc0
- changelogEntry:
    - summary: Release 0.11.2
      type: chore
  createdAt: "2023-06-23"
  irVersion: 20
  version: 0.11.2
- changelogEntry:
    - summary: Release 0.11.1-rc0
      type: chore
  createdAt: "2023-06-22"
  irVersion: 20
  version: 0.11.1-rc0
- changelogEntry:
    - summary: "- Update OpenAPI Importer logic to handle FastAPI operation ids"
      type: chore
  createdAt: "2023-06-22"
  irVersion: 20
  version: 0.11.0
- changelogEntry:
    - summary: Release 0.10.28
      type: chore
  createdAt: "2023-06-20"
  irVersion: 20
  version: 0.10.28
- changelogEntry:
    - summary: Release 0.10.27
      type: chore
  createdAt: "2023-06-20"
  irVersion: 20
  version: 0.10.27
- changelogEntry:
    - summary: Release 0.10.27-rc0
      type: chore
  createdAt: "2023-06-15"
  irVersion: 20
  version: 0.10.27-rc0
- changelogEntry:
    - summary: Release 0.10.26
      type: chore
  createdAt: "2023-06-15"
  irVersion: 20
  version: 0.10.26
- changelogEntry:
    - summary: Release 0.10.25
      type: chore
  createdAt: "2023-06-15"
  irVersion: 20
  version: 0.10.25
- changelogEntry:
    - summary: Release 0.10.25-rc1
      type: chore
  createdAt: "2023-06-14"
  irVersion: 20
  version: 0.10.25-rc1
- changelogEntry:
    - summary: Release 0.10.25-rc0
      type: chore
  createdAt: "2023-06-13"
  irVersion: 20
  version: 0.10.25-rc0
- changelogEntry:
    - summary: "- Fixes https://github.com/fern-api/fern/issues/1765 so OpenAPI specs
        are not required to have `operationId` or `x-fern-sdk-method-name` "
      type: chore
  createdAt: "2023-06-13"
  irVersion: 20
  version: 0.10.24
- changelogEntry:
    - summary: Release 0.10.23
      type: chore
  createdAt: "2023-06-13"
  irVersion: 20
  version: 0.10.23
- changelogEntry:
    - summary: Release 0.10.23-rc0
      type: chore
  createdAt: "2023-06-12"
  irVersion: 20
  version: 0.10.23-rc0
- changelogEntry:
    - summary: Release 0.10.22
      type: chore
  createdAt: "2023-06-12"
  irVersion: 20
  version: 0.10.22
- changelogEntry:
    - summary: Release 0.10.21
      type: chore
  createdAt: "2023-06-12"
  irVersion: 20
  version: 0.10.21
- changelogEntry:
    - summary: Release 0.10.20
      type: chore
  createdAt: "2023-06-12"
  irVersion: 20
  version: 0.10.20
- changelogEntry:
    - summary: Release 0.10.20-rc0
      type: chore
  createdAt: "2023-06-12"
  irVersion: 20
  version: 0.10.20-rc0
- changelogEntry:
    - summary: Release 0.10.19
      type: chore
  createdAt: "2023-06-12"
  irVersion: 20
  version: 0.10.19
- changelogEntry:
    - summary: Release 0.10.18
      type: chore
  createdAt: "2023-06-11"
  irVersion: 20
  version: 0.10.18
- changelogEntry:
    - summary: Release 0.10.17
      type: chore
  createdAt: "2023-06-11"
  irVersion: 20
  version: 0.10.17
- changelogEntry:
    - summary: Release 0.10.16
      type: chore
  createdAt: "2023-06-11"
  irVersion: 20
  version: 0.10.16
- changelogEntry:
    - summary: Release 0.10.15
      type: chore
  createdAt: "2023-06-10"
  irVersion: 20
  version: 0.10.15
- changelogEntry:
    - summary: Release 0.10.14
      type: chore
  createdAt: "2023-06-10"
  irVersion: 20
  version: 0.10.14
- changelogEntry:
    - summary: Release 0.10.14-rc0
      type: chore
  createdAt: "2023-06-10"
  irVersion: 20
  version: 0.10.14-rc0
- changelogEntry:
    - summary: Release 0.10.13
      type: chore
  createdAt: "2023-06-09"
  irVersion: 20
  version: 0.10.13
- changelogEntry:
    - summary: Release 0.10.13-rc2
      type: chore
  createdAt: "2023-06-09"
  irVersion: 20
  version: 0.10.13-rc2
- changelogEntry:
    - summary: Release 0.10.13-rc1
      type: chore
  createdAt: "2023-06-09"
  irVersion: 20
  version: 0.10.13-rc1
- changelogEntry:
    - summary: Release 0.10.13-rc0
      type: chore
  createdAt: "2023-06-09"
  irVersion: 20
  version: 0.10.13-rc0
- changelogEntry:
    - summary: Release 0.10.12
      type: chore
  createdAt: "2023-06-09"
  irVersion: 20
  version: 0.10.12
- changelogEntry:
    - summary: Release 0.10.11
      type: chore
  createdAt: "2023-06-09"
  irVersion: 20
  version: 0.10.11
- changelogEntry:
    - summary: Release 0.10.11-rc0
      type: chore
  createdAt: "2023-06-08"
  irVersion: 20
  version: 0.10.11-rc0
- changelogEntry:
    - summary: Release 0.10.10
      type: chore
  createdAt: "2023-06-08"
  irVersion: 20
  version: 0.10.10
- changelogEntry:
    - summary: Release 0.10.10-rc2
      type: chore
  createdAt: "2023-06-08"
  irVersion: 20
  version: 0.10.10-rc2
- changelogEntry:
    - summary: Release 0.10.10-rc1
      type: chore
  createdAt: "2023-06-08"
  irVersion: 20
  version: 0.10.10-rc1
- changelogEntry:
    - summary: Release 0.10.10-rc0
      type: chore
  createdAt: "2023-06-08"
  irVersion: 20
  version: 0.10.10-rc0
- changelogEntry:
    - summary: Release 0.10.9
      type: chore
  createdAt: "2023-06-07"
  irVersion: 20
  version: 0.10.9
- changelogEntry:
    - summary: Release 0.10.8
      type: chore
  createdAt: "2023-06-07"
  irVersion: 20
  version: 0.10.8
- changelogEntry:
    - summary: Release 0.10.8-rc0
      type: chore
  createdAt: "2023-06-07"
  irVersion: 20
  version: 0.10.8-rc0
- changelogEntry:
    - summary: Release 0.10.7
      type: chore
  createdAt: "2023-06-06"
  irVersion: 20
  version: 0.10.7
- changelogEntry:
    - summary: Release 0.10.6
      type: chore
  createdAt: "2023-06-06"
  irVersion: 20
  version: 0.10.6
- changelogEntry:
    - summary: Release 0.10.5
      type: chore
  createdAt: "2023-06-06"
  irVersion: 20
  version: 0.10.5
- changelogEntry:
    - summary: Release 0.10.4
      type: chore
  createdAt: "2023-06-06"
  irVersion: 20
  version: 0.10.4
- changelogEntry:
    - summary: Release 0.10.3
      type: chore
  createdAt: "2023-06-06"
  irVersion: 20
  version: 0.10.3
- changelogEntry:
    - summary: Release 0.10.2
      type: chore
  createdAt: "2023-06-05"
  irVersion: 20
  version: 0.10.2
- changelogEntry:
    - summary: Release 0.10.1
      type: chore
  createdAt: "2023-06-05"
  irVersion: 20
  version: 0.10.1
- changelogEntry:
    - summary: "- The docs `domain` must be a full domain ending in `docs.buildwithfern.com`\r\
        \n- `docs.yml` now supports custom-domains so that docs can redirect from a\
        \ custom url"
      type: chore
  createdAt: "2023-06-05"
  irVersion: 20
  version: 0.10.0
- changelogEntry:
    - summary: Release 0.9.10
      type: chore
  createdAt: "2023-06-02"
  irVersion: 20
  version: 0.9.10
- changelogEntry:
    - summary: Release 0.9.10-rc0
      type: chore
  createdAt: "2023-05-31"
  irVersion: 20
  version: 0.9.10-rc0
- changelogEntry:
    - summary: Release 0.9.9
      type: chore
  createdAt: "2023-05-31"
  irVersion: 20
  version: 0.9.9
- changelogEntry:
    - summary: Release 0.9.9-rc4
      type: chore
  createdAt: "2023-05-31"
  irVersion: 20
  version: 0.9.9-rc4
- changelogEntry:
    - summary: Release 0.9.9-rc3
      type: chore
  createdAt: "2023-05-31"
  irVersion: 20
  version: 0.9.9-rc3
- changelogEntry:
    - summary: Release 0.9.9-rc2
      type: chore
  createdAt: "2023-05-31"
  irVersion: 20
  version: 0.9.9-rc2
- changelogEntry:
    - summary: Release 0.9.9-rc1
      type: chore
  createdAt: "2023-05-31"
  irVersion: 20
  version: 0.9.9-rc1
- changelogEntry:
    - summary: Release 0.9.9-rc0
      type: chore
  createdAt: "2023-05-31"
  irVersion: 20
  version: 0.9.9-rc0
- changelogEntry:
    - summary: Release 0.9.8
      type: chore
  createdAt: "2023-05-30"
  irVersion: 20
  version: 0.9.8
- changelogEntry:
    - summary: Release 0.9.8-rc0
      type: chore
  createdAt: "2023-05-30"
  irVersion: 20
  version: 0.9.8-rc0
- changelogEntry:
    - summary: Release 0.9.7
      type: chore
  createdAt: "2023-05-30"
  irVersion: 20
  version: 0.9.7
- changelogEntry:
    - summary: Release 0.9.7-rc2
      type: chore
  createdAt: "2023-05-30"
  irVersion: 20
  version: 0.9.7-rc2
- changelogEntry:
    - summary: Release 0.9.7-rc1
      type: chore
  createdAt: "2023-05-29"
  irVersion: 20
  version: 0.9.7-rc1
- changelogEntry:
    - summary: Release 0.9.7-rc0
      type: chore
  createdAt: "2023-05-29"
  irVersion: 20
  version: 0.9.7-rc0
- changelogEntry:
    - summary: Release 0.9.6
      type: chore
  createdAt: "2023-05-29"
  irVersion: 20
  version: 0.9.6
- changelogEntry:
    - summary: Release 0.9.6-rc1
      type: chore
  createdAt: "2023-05-28"
  irVersion: 20
  version: 0.9.6-rc1
- changelogEntry:
    - summary: Release 0.9.6-rc0
      type: chore
  createdAt: "2023-05-28"
  irVersion: 20
  version: 0.9.6-rc0
- changelogEntry:
    - summary: Release 0.9.5
      type: chore
  createdAt: "2023-05-27"
  irVersion: 20
  version: 0.9.5
- changelogEntry:
    - summary: "- `fern init` reads `FERN_TOKEN` if the user token is not available"
      type: chore
  createdAt: "2023-05-27"
  irVersion: 20
  version: 0.9.4
- changelogEntry:
    - summary: Release 0.9.4-rc3
      type: chore
  createdAt: "2023-05-25"
  irVersion: 20
  version: 0.9.4-rc3
- changelogEntry:
    - summary: Release 0.9.4-rc2
      type: chore
  createdAt: "2023-05-25"
  irVersion: 20
  version: 0.9.4-rc2
- changelogEntry:
    - summary: Release 0.9.4-rc1
      type: chore
  createdAt: "2023-05-25"
  irVersion: 20
  version: 0.9.4-rc1
- changelogEntry:
    - summary: Release 0.9.4-rc0
      type: chore
  createdAt: "2023-05-25"
  irVersion: 20
  version: 0.9.4-rc0
- changelogEntry:
    - summary: Release 0.9.3
      type: chore
  createdAt: "2023-05-24"
  irVersion: 20
  version: 0.9.3
- changelogEntry:
    - summary: Release 0.9.2
      type: chore
  createdAt: "2023-05-24"
  irVersion: 20
  version: 0.9.2
- changelogEntry:
    - summary: Release 0.9.2-rc5
      type: chore
  createdAt: "2023-05-24"
  irVersion: 20
  version: 0.9.2-rc5
- changelogEntry:
    - summary: Release 0.9.2-rc4
      type: chore
  createdAt: "2023-05-24"
  irVersion: 20
  version: 0.9.2-rc4
- changelogEntry:
    - summary: Release 0.9.2-rc3
      type: chore
  createdAt: "2023-05-24"
  irVersion: 20
  version: 0.9.2-rc3
- changelogEntry:
    - summary: Release 0.9.2-rc2
      type: chore
  createdAt: "2023-05-23"
  irVersion: 20
  version: 0.9.2-rc2
- changelogEntry:
    - summary: Release 0.9.2-rc1
      type: chore
  createdAt: "2023-05-23"
  irVersion: 20
  version: 0.9.2-rc1
- changelogEntry:
    - summary: Release 0.9.2-rc0
      type: chore
  createdAt: "2023-05-21"
  irVersion: 20
  version: 0.9.2-rc0
- changelogEntry:
    - summary: Release 0.9.1
      type: chore
  createdAt: "2023-05-20"
  irVersion: 20
  version: 0.9.1
- changelogEntry:
    - summary: Release 0.9.1-rc3
      type: chore
  createdAt: "2023-05-20"
  irVersion: 20
  version: 0.9.1-rc3
- changelogEntry:
    - summary: Release 0.9.1-rc2
      type: chore
  createdAt: "2023-05-19"
  irVersion: 20
  version: 0.9.1-rc2
- changelogEntry:
    - summary: Release 0.9.1-rc1
      type: chore
  createdAt: "2023-05-18"
  irVersion: 20
  version: 0.9.1-rc1
- changelogEntry:
    - summary: Release 0.9.1-rc0
      type: chore
  createdAt: "2023-05-18"
  irVersion: 20
  version: 0.9.1-rc0
- changelogEntry:
    - summary: Running `fern init --openapi <path to openapi>` creates an OpenAPI workspace
      type: chore
  createdAt: "2023-05-17"
  irVersion: 20
  version: 0.9.0
- changelogEntry:
    - summary: Release 0.9.0-rc0
      type: chore
  createdAt: "2023-05-17"
  irVersion: 20
  version: 0.9.0-rc0
- changelogEntry:
    - summary: Add `fern-go-model` generator identifier.
      type: chore
  createdAt: "2023-05-16"
  irVersion: 20
  version: 0.8.25-rc0
- changelogEntry:
    - summary: Release 0.8.24
      type: chore
  createdAt: "2023-05-16"
  irVersion: 20
  version: 0.8.24
- changelogEntry:
    - summary: Release 0.8.23
      type: chore
  createdAt: "2023-05-13"
  irVersion: 20
  version: 0.8.23
- changelogEntry:
    - summary: Release 0.8.22
      type: chore
  createdAt: "2023-05-13"
  irVersion: 20
  version: 0.8.22
- changelogEntry:
    - summary: Release 0.8.21
      type: chore
  createdAt: "2023-05-13"
  irVersion: 20
  version: 0.8.21
- changelogEntry:
    - summary: Release 0.8.20
      type: chore
  createdAt: "2023-05-12"
  irVersion: 20
  version: 0.8.20
- changelogEntry:
    - summary: Release 0.8.20-rc4
      type: chore
  createdAt: "2023-05-12"
  irVersion: 20
  version: 0.8.20-rc4
- changelogEntry:
    - summary: Release 0.8.20-rc3
      type: chore
  createdAt: "2023-05-12"
  irVersion: 20
  version: 0.8.20-rc3
- changelogEntry:
    - summary: Release 0.8.20-rc2
      type: chore
  createdAt: "2023-05-11"
  irVersion: 20
  version: 0.8.20-rc2
- changelogEntry:
    - summary: Release 0.8.20-rc1
      type: chore
  createdAt: "2023-05-11"
  irVersion: 20
  version: 0.8.20-rc1
- changelogEntry:
    - summary: Release 0.8.20-rc0
      type: chore
  createdAt: "2023-05-11"
  irVersion: 20
  version: 0.8.20-rc0
- changelogEntry:
    - summary: Release 0.8.19
      type: chore
  createdAt: "2023-05-11"
  irVersion: 20
  version: 0.8.19
- changelogEntry:
    - summary: Release 0.8.19-rc9
      type: chore
  createdAt: "2023-05-11"
  irVersion: 20
  version: 0.8.19-rc9
- changelogEntry:
    - summary: Release 0.8.19-rc8
      type: chore
  createdAt: "2023-05-11"
  irVersion: 20
  version: 0.8.19-rc8
- changelogEntry:
    - summary: Release 0.8.19-rc7
      type: chore
  createdAt: "2023-05-10"
  irVersion: 20
  version: 0.8.19-rc7
- changelogEntry:
    - summary: Release 0.8.19-rc6
      type: chore
  createdAt: "2023-05-10"
  irVersion: 20
  version: 0.8.19-rc6
- changelogEntry:
    - summary: Release 0.8.19-rc5
      type: chore
  createdAt: "2023-05-10"
  irVersion: 20
  version: 0.8.19-rc5
- changelogEntry:
    - summary: Release 0.8.19-rc4
      type: chore
  createdAt: "2023-05-10"
  irVersion: 20
  version: 0.8.19-rc4
- changelogEntry:
    - summary: Release 0.8.19-rc3
      type: chore
  createdAt: "2023-05-10"
  irVersion: 20
  version: 0.8.19-rc3
- changelogEntry:
    - summary: Release 0.8.19-rc2
      type: chore
  createdAt: "2023-05-10"
  irVersion: 20
  version: 0.8.19-rc2
- changelogEntry:
    - summary: Release 0.8.19-rc1
      type: chore
  createdAt: "2023-05-10"
  irVersion: 20
  version: 0.8.19-rc1
- changelogEntry:
    - summary: Release 0.8.19-rc0
      type: chore
  createdAt: "2023-05-10"
  irVersion: 20
  version: 0.8.19-rc0
- changelogEntry:
    - summary: Release 0.8.18
      type: chore
  createdAt: "2023-05-08"
  irVersion: 20
  version: 0.8.18
- changelogEntry:
    - summary: Release 0.8.17
      type: chore
  createdAt: "2023-05-08"
  irVersion: 20
  version: 0.8.17
- changelogEntry:
    - summary: Release 0.8.17-rc3
      type: chore
  createdAt: "2023-05-08"
  irVersion: 20
  version: 0.8.17-rc3
- changelogEntry:
    - summary: Release 0.8.17-rc2
      type: chore
  createdAt: "2023-05-08"
  irVersion: 20
  version: 0.8.17-rc2
- changelogEntry:
    - summary: Release 0.8.17-rc1
      type: chore
  createdAt: "2023-05-08"
  irVersion: 20
  version: 0.8.17-rc1
- changelogEntry:
    - summary: Release 0.8.17-rc0
      type: chore
  createdAt: "2023-05-08"
  irVersion: 20
  version: 0.8.17-rc0
- changelogEntry:
    - summary: Release 0.8.16-rc9
      type: chore
  createdAt: "2023-05-08"
  irVersion: 20
  version: 0.8.16-rc9
- changelogEntry:
    - summary: Release 0.8.16-rc8
      type: chore
  createdAt: "2023-05-08"
  irVersion: 19
  version: 0.8.16-rc8
- changelogEntry:
    - summary: Release 0.8.16-rc7
      type: chore
  createdAt: "2023-05-08"
  irVersion: 19
  version: 0.8.16-rc7
- changelogEntry:
    - summary: Release 0.8.16-rc6
      type: chore
  createdAt: "2023-05-08"
  irVersion: 19
  version: 0.8.16-rc6
- changelogEntry:
    - summary: Release 0.8.16-rc5
      type: chore
  createdAt: "2023-05-08"
  irVersion: 19
  version: 0.8.16-rc5
- changelogEntry:
    - summary: Release 0.8.16-rc11
      type: chore
  createdAt: "2023-05-08"
  irVersion: 20
  version: 0.8.16-rc11
- changelogEntry:
    - summary: Release 0.8.16-rc10
      type: chore
  createdAt: "2023-05-08"
  irVersion: 20
  version: 0.8.16-rc10
- changelogEntry:
    - summary: Release 0.8.16-rc4
      type: chore
  createdAt: "2023-05-07"
  irVersion: 19
  version: 0.8.16-rc4
- changelogEntry:
    - summary: Release 0.8.16-rc3
      type: chore
  createdAt: "2023-05-07"
  irVersion: 19
  version: 0.8.16-rc3
- changelogEntry:
    - summary: Release 0.8.16-rc2
      type: chore
  createdAt: "2023-05-07"
  irVersion: 19
  version: 0.8.16-rc2
- changelogEntry:
    - summary: Release 0.8.16-rc1
      type: chore
  createdAt: "2023-05-07"
  irVersion: 19
  version: 0.8.16-rc1
- changelogEntry:
    - summary: Release 0.8.16-rc0
      type: chore
  createdAt: "2023-05-07"
  irVersion: 19
  version: 0.8.16-rc0
- changelogEntry:
    - summary: Release 0.8.15
      type: chore
  createdAt: "2023-05-07"
  irVersion: 19
  version: 0.8.15
- changelogEntry:
    - summary: Release 0.8.14
      type: chore
  createdAt: "2023-05-07"
  irVersion: 19
  version: 0.8.14
- changelogEntry:
    - summary: Release 0.8.13
      type: chore
  createdAt: "2023-05-07"
  irVersion: 19
  version: 0.8.13
- changelogEntry:
    - summary: Release 0.8.13-rc2
      type: chore
  createdAt: "2023-05-07"
  irVersion: 19
  version: 0.8.13-rc2
- changelogEntry:
    - summary: Release 0.8.13-rc1
      type: chore
  createdAt: "2023-05-07"
  irVersion: 19
  version: 0.8.13-rc1
- changelogEntry:
    - summary: Release 0.8.13-rc0
      type: chore
  createdAt: "2023-05-06"
  irVersion: 19
  version: 0.8.13-rc0
- changelogEntry:
    - summary: Release 0.8.12
      type: chore
  createdAt: "2023-05-05"
  irVersion: 19
  version: 0.8.12
- changelogEntry:
    - summary: Release 0.8.11
      type: chore
  createdAt: "2023-05-05"
  irVersion: 19
  version: 0.8.11
- changelogEntry:
    - summary: Release 0.8.10
      type: chore
  createdAt: "2023-05-05"
  irVersion: 19
  version: 0.8.10
- changelogEntry:
    - summary: Release 0.8.9
      type: chore
  createdAt: "2023-05-04"
  irVersion: 19
  version: 0.8.9
- changelogEntry:
    - summary: Release 0.8.8
      type: chore
  createdAt: "2023-05-04"
  irVersion: 19
  version: 0.8.8
- changelogEntry:
    - summary: Release 0.8.7
      type: chore
  createdAt: "2023-05-04"
  irVersion: 19
  version: 0.8.7
- changelogEntry:
    - summary: Release 0.8.6
      type: chore
  createdAt: "2023-05-03"
  irVersion: 19
  version: 0.8.6
- changelogEntry:
    - summary: Release 0.8.6-rc2
      type: chore
  createdAt: "2023-05-03"
  irVersion: 19
  version: 0.8.6-rc2
- changelogEntry:
    - summary: Release 0.8.6-rc1
      type: chore
  createdAt: "2023-05-03"
  irVersion: 19
  version: 0.8.6-rc1
- changelogEntry:
    - summary: Release 0.8.6-rc0
      type: chore
  createdAt: "2023-05-03"
  irVersion: 19
  version: 0.8.6-rc0
- changelogEntry:
    - summary: Release 0.8.5
      type: chore
  createdAt: "2023-05-03"
  irVersion: 19
  version: 0.8.5
- changelogEntry:
    - summary: Release 0.8.4
      type: chore
  createdAt: "2023-05-03"
  irVersion: 19
  version: 0.8.4
- changelogEntry:
    - summary: Release 0.8.3
      type: chore
  createdAt: "2023-05-03"
  irVersion: 19
  version: 0.8.3
- changelogEntry:
    - summary: Release 0.8.2
      type: chore
  createdAt: "2023-05-03"
  irVersion: 19
  version: 0.8.2
- changelogEntry:
    - summary: Release 0.8.1
      type: chore
  createdAt: "2023-05-02"
  irVersion: 19
  version: 0.8.1
- changelogEntry:
    - summary: Release 0.8.0
      type: chore
  createdAt: "2023-05-02"
  irVersion: 19
  version: 0.8.0
- changelogEntry:
    - summary: Release 0.8.0-rc9
      type: chore
  createdAt: "2023-05-02"
  irVersion: 19
  version: 0.8.0-rc9
- changelogEntry:
    - summary: Release 0.8.0-rc8
      type: chore
  createdAt: "2023-05-02"
  irVersion: 19
  version: 0.8.0-rc8
- changelogEntry:
    - summary: Release 0.8.0-rc7
      type: chore
  createdAt: "2023-05-02"
  irVersion: 19
  version: 0.8.0-rc7
- changelogEntry:
    - summary: Release 0.8.0-rc6
      type: chore
  createdAt: "2023-05-02"
  irVersion: 19
  version: 0.8.0-rc6
- changelogEntry:
    - summary: Release 0.8.0-rc5
      type: chore
  createdAt: "2023-05-02"
  irVersion: 19
  version: 0.8.0-rc5
- changelogEntry:
    - summary: Release 0.8.0-rc4
      type: chore
  createdAt: "2023-05-02"
  irVersion: 19
  version: 0.8.0-rc4
- changelogEntry:
    - summary: Release 0.8.0-rc3
      type: chore
  createdAt: "2023-05-02"
  irVersion: 19
  version: 0.8.0-rc3
- changelogEntry:
    - summary: Release 0.8.0-rc2
      type: chore
  createdAt: "2023-05-02"
  irVersion: 19
  version: 0.8.0-rc2
- changelogEntry:
    - summary: Release 0.8.0-rc1
      type: chore
  createdAt: "2023-05-02"
  irVersion: 19
  version: 0.8.0-rc1
- changelogEntry:
    - summary: Release 0.8.0-rc0
      type: chore
  createdAt: "2023-05-02"
  irVersion: 19
  version: 0.8.0-rc0
- changelogEntry:
    - summary: Release 0.7.5-rc17
      type: chore
  createdAt: "2023-05-02"
  irVersion: 19
  version: 0.7.5-rc17
- changelogEntry:
    - summary: Release 0.7.5-rc9
      type: chore
  createdAt: "2023-05-01"
  irVersion: 19
  version: 0.7.5-rc9
- changelogEntry:
    - summary: Release 0.7.5-rc8
      type: chore
  createdAt: "2023-05-01"
  irVersion: 19
  version: 0.7.5-rc8
- changelogEntry:
    - summary: Release 0.7.5-rc7
      type: chore
  createdAt: "2023-05-01"
  irVersion: 19
  version: 0.7.5-rc7
- changelogEntry:
    - summary: Release 0.7.5-rc16
      type: chore
  createdAt: "2023-05-01"
  irVersion: 19
  version: 0.7.5-rc16
- changelogEntry:
    - summary: Release 0.7.5-rc15
      type: chore
  createdAt: "2023-05-01"
  irVersion: 19
  version: 0.7.5-rc15
- changelogEntry:
    - summary: Release 0.7.5-rc14
      type: chore
  createdAt: "2023-05-01"
  irVersion: 19
  version: 0.7.5-rc14
- changelogEntry:
    - summary: Release 0.7.5-rc13
      type: chore
  createdAt: "2023-05-01"
  irVersion: 19
  version: 0.7.5-rc13
- changelogEntry:
    - summary: Release 0.7.5-rc12
      type: chore
  createdAt: "2023-05-01"
  irVersion: 19
  version: 0.7.5-rc12
- changelogEntry:
    - summary: Release 0.7.5-rc11
      type: chore
  createdAt: "2023-05-01"
  irVersion: 19
  version: 0.7.5-rc11
- changelogEntry:
    - summary: Release 0.7.5-rc10
      type: chore
  createdAt: "2023-05-01"
  irVersion: 19
  version: 0.7.5-rc10
- changelogEntry:
    - summary: Release 0.7.5-rc6
      type: chore
  createdAt: "2023-04-30"
  irVersion: 19
  version: 0.7.5-rc6
- changelogEntry:
    - summary: Release 0.7.5-rc5
      type: chore
  createdAt: "2023-04-30"
  irVersion: 19
  version: 0.7.5-rc5
- changelogEntry:
    - summary: Release 0.7.5-rc4
      type: chore
  createdAt: "2023-04-30"
  irVersion: 19
  version: 0.7.5-rc4
- changelogEntry:
    - summary: Release 0.7.5-rc3
      type: chore
  createdAt: "2023-04-30"
  irVersion: 19
  version: 0.7.5-rc3
- changelogEntry:
    - summary: Release 0.7.5-rc2
      type: chore
  createdAt: "2023-04-30"
  irVersion: 19
  version: 0.7.5-rc2
- changelogEntry:
    - summary: Release 0.7.5-rc1
      type: chore
  createdAt: "2023-04-30"
  irVersion: 18
  version: 0.7.5-rc1
- changelogEntry:
    - summary: Release 0.7.5-rc0
      type: chore
  createdAt: "2023-04-28"
  irVersion: 18
  version: 0.7.5-rc0
- changelogEntry:
    - summary: Release 0.7.4
      type: chore
  createdAt: "2023-04-23"
  irVersion: 18
  version: 0.7.4
- changelogEntry:
    - summary: Release 0.7.4-rc1
      type: chore
  createdAt: "2023-04-23"
  irVersion: 18
  version: 0.7.4-rc1
- changelogEntry:
    - summary: Release 0.7.4-rc0
      type: chore
  createdAt: "2023-04-23"
  irVersion: 18
  version: 0.7.4-rc0
- changelogEntry:
    - summary: Release 0.7.3
      type: chore
  createdAt: "2023-04-23"
  irVersion: 18
  version: 0.7.3
- changelogEntry:
    - summary: Release 0.7.3-rc0
      type: chore
  createdAt: "2023-04-23"
  irVersion: 18
  version: 0.7.3-rc0
- changelogEntry:
    - summary: Release 0.7.2
      type: chore
  createdAt: "2023-04-23"
  irVersion: 18
  version: 0.7.2
- changelogEntry:
    - summary: Release 0.7.1
      type: chore
  createdAt: "2023-04-23"
  irVersion: 18
  version: 0.7.1
- changelogEntry:
    - summary: Release 0.7.1-rc1
      type: chore
  createdAt: "2023-04-23"
  irVersion: 18
  version: 0.7.1-rc1
- changelogEntry:
    - summary: Release 0.7.1-rc0
      type: chore
  createdAt: "2023-04-23"
  irVersion: 18
  version: 0.7.1-rc0
- changelogEntry:
    - summary: Release 0.7.0
      type: chore
  createdAt: "2023-04-21"
  irVersion: 18
  version: 0.7.0
- changelogEntry:
    - summary: Release 0.7.0-rc1
      type: chore
  createdAt: "2023-04-21"
  irVersion: 18
  version: 0.7.0-rc1
- changelogEntry:
    - summary: Release 0.7.0-rc0
      type: chore
  createdAt: "2023-04-21"
  irVersion: 18
  version: 0.7.0-rc0
- changelogEntry:
    - summary: Release 0.6.12
      type: chore
  createdAt: "2023-04-19"
  irVersion: 18
  version: 0.6.12
- changelogEntry:
    - summary: Release 0.6.11
      type: chore
  createdAt: "2023-04-19"
  irVersion: 18
  version: 0.6.11
- changelogEntry:
    - summary: Release 0.6.11-rc2
      type: chore
  createdAt: "2023-04-17"
  irVersion: 18
  version: 0.6.11-rc2
- changelogEntry:
    - summary: Release 0.6.11-rc1
      type: chore
  createdAt: "2023-04-17"
  irVersion: 18
  version: 0.6.11-rc1
- changelogEntry:
    - summary: Release 0.6.11-rc0
      type: chore
  createdAt: "2023-04-17"
  irVersion: 18
  version: 0.6.11-rc0
- changelogEntry:
    - summary: Release 0.6.10
      type: chore
  createdAt: "2023-04-04"
  irVersion: 16
  version: 0.6.10
- changelogEntry:
    - summary: Release 0.6.10-rc4
      type: chore
  createdAt: "2023-04-03"
  irVersion: 16
  version: 0.6.10-rc4
- changelogEntry:
    - summary: Release 0.6.10-rc3
      type: chore
  createdAt: "2023-04-03"
  irVersion: 16
  version: 0.6.10-rc3
- changelogEntry:
    - summary: Release 0.6.10-rc2
      type: chore
  createdAt: "2023-04-03"
  irVersion: 16
  version: 0.6.10-rc2
- changelogEntry:
    - summary: Release 0.6.10-rc1
      type: chore
  createdAt: "2023-04-02"
  irVersion: 16
  version: 0.6.10-rc1
- changelogEntry:
    - summary: Release 0.6.10-rc0
      type: chore
  createdAt: "2023-04-02"
  irVersion: 16
  version: 0.6.10-rc0
- changelogEntry:
    - summary: Release 0.6.9
      type: chore
  createdAt: "2023-04-02"
  irVersion: 16
  version: 0.6.9
- changelogEntry:
    - summary: Release 0.6.8
      type: chore
  createdAt: "2023-04-02"
  irVersion: 16
  version: 0.6.8
- changelogEntry:
    - summary: Release 0.6.7
      type: chore
  createdAt: "2023-04-01"
  irVersion: 16
  version: 0.6.7
- changelogEntry:
    - summary: Release 0.6.7-rc0
      type: chore
  createdAt: "2023-04-01"
  irVersion: 16
  version: 0.6.7-rc0
- changelogEntry:
    - summary: Release 0.6.6
      type: chore
  createdAt: "2023-03-31"
  irVersion: 16
  version: 0.6.6
- changelogEntry:
    - summary: Release 0.6.5
      type: chore
  createdAt: "2023-03-31"
  irVersion: 16
  version: 0.6.5
- changelogEntry:
    - summary: Release 0.6.5-rc1
      type: chore
  createdAt: "2023-03-31"
  irVersion: 16
  version: 0.6.5-rc1
- changelogEntry:
    - summary: Release 0.6.5-rc0
      type: chore
  createdAt: "2023-03-30"
  irVersion: 16
  version: 0.6.5-rc0
- changelogEntry:
    - summary: Release 0.6.4
      type: chore
  createdAt: "2023-03-30"
  irVersion: 16
  version: 0.6.4
- changelogEntry:
    - summary: Release 0.6.3
      type: chore
  createdAt: "2023-03-30"
  irVersion: 16
  version: 0.6.3
- changelogEntry:
    - summary: Release 0.6.3-rc1
      type: chore
  createdAt: "2023-03-30"
  irVersion: 16
  version: 0.6.3-rc1
- changelogEntry:
    - summary: Release 0.6.3-rc0
      type: chore
  createdAt: "2023-03-30"
  irVersion: 16
  version: 0.6.3-rc0
- changelogEntry:
    - summary: Release 0.6.2
      type: chore
  createdAt: "2023-03-29"
  irVersion: 16
  version: 0.6.2
- changelogEntry:
    - summary: Release 0.6.2-rc2
      type: chore
  createdAt: "2023-03-29"
  irVersion: 16
  version: 0.6.2-rc2
- changelogEntry:
    - summary: Release 0.6.2-rc1
      type: chore
  createdAt: "2023-03-29"
  irVersion: 16
  version: 0.6.2-rc1
- changelogEntry:
    - summary: Release 0.6.2-rc0
      type: chore
  createdAt: "2023-03-28"
  irVersion: 16
  version: 0.6.2-rc0
- changelogEntry:
    - summary: Release 0.6.1
      type: chore
  createdAt: "2023-03-28"
  irVersion: 15
  version: 0.6.1
- changelogEntry:
    - summary: Release 0.6.0
      type: chore
  createdAt: "2023-03-28"
  irVersion: 15
  version: 0.6.0
- changelogEntry:
    - summary: Release 0.5.4
      type: chore
  createdAt: "2023-03-28"
  irVersion: 15
  version: 0.5.4
- changelogEntry:
    - summary: Release 0.5.4-rc4
      type: chore
  createdAt: "2023-03-28"
  irVersion: 15
  version: 0.5.4-rc4
- changelogEntry:
    - summary: Release 0.5.4-rc3
      type: chore
  createdAt: "2023-03-26"
  irVersion: 15
  version: 0.5.4-rc3
- changelogEntry:
    - summary: Release 0.5.4-rc2
      type: chore
  createdAt: "2023-03-24"
  irVersion: 15
  version: 0.5.4-rc2
- changelogEntry:
    - summary: Release 0.5.4-rc1
      type: chore
  createdAt: "2023-03-24"
  irVersion: 15
  version: 0.5.4-rc1
- changelogEntry:
    - summary: Release 0.5.4-rc0
      type: chore
  createdAt: "2023-03-24"
  irVersion: 15
  version: 0.5.4-rc0
- changelogEntry:
    - summary: Release 0.5.3
      type: chore
  createdAt: "2023-03-20"
  irVersion: 14
  version: 0.5.3
- changelogEntry:
    - summary: Release 0.5.3-rc6
      type: chore
  createdAt: "2023-03-20"
  irVersion: 14
  version: 0.5.3-rc6
- changelogEntry:
    - summary: Release 0.5.3-rc5
      type: chore
  createdAt: "2023-03-19"
  irVersion: 14
  version: 0.5.3-rc5
- changelogEntry:
    - summary: Release 0.5.3-rc4
      type: chore
  createdAt: "2023-03-19"
  irVersion: 14
  version: 0.5.3-rc4
- changelogEntry:
    - summary: Release 0.5.3-rc3
      type: chore
  createdAt: "2023-03-13"
  irVersion: 13
  version: 0.5.3-rc3
- changelogEntry:
    - summary: Release 0.5.3-rc2
      type: chore
  createdAt: "2023-03-13"
  irVersion: 13
  version: 0.5.3-rc2
- changelogEntry:
    - summary: Release 0.5.3-rc1
      type: chore
  createdAt: "2023-03-11"
  irVersion: 13
  version: 0.5.3-rc1
- changelogEntry:
    - summary: Release 0.5.3-rc0
      type: chore
  createdAt: "2023-03-11"
  irVersion: 13
  version: 0.5.3-rc0
- changelogEntry:
    - summary: Release 0.5.2
      type: chore
  createdAt: "2023-03-10"
  irVersion: 12
  version: 0.5.2
- changelogEntry:
    - summary: Release 0.5.1
      type: chore
  createdAt: "2023-03-09"
  irVersion: 12
  version: 0.5.1
- changelogEntry:
    - summary: "## What's Changed\r\n* Support http streams in responses by @zachkirsch\
        \ in https://github.com/fern-api/fern/pull/1365\r\n* fix: introduce undiscrminated\
        \ unions by @dsinghvi in https://github.com/fern-api/fern/pull/1367\r\n* Add\
        \ release blocker for undiscriminated unions by @zachkirsch in https://github.com/fern-api/fern/pull/1369\r\
        \n* Fix undiscriminated union rule by @zachkirsch in https://github.com/fern-api/fern/pull/1370\r\
        \n* Add file upload by @zachkirsch in https://github.com/fern-api/fern/pull/1366\r\
        \n* Rename property key to bodyProperty by @zachkirsch in https://github.com/fern-api/fern/pull/1371\r\
        \n* Add optional files by @zachkirsch in https://github.com/fern-api/fern/pull/1372\r\
        \n* ts generator versions above `0.5.0-rc0-6` use IR V12 by @dsinghvi in https://github.com/fern-api/fern/pull/1373\r\
        \n* Make File a reserved keyword in TS by @zachkirsch in https://github.com/fern-api/fern/pull/1374\r\
        \n* Add query-param stream condition by @zachkirsch in https://github.com/fern-api/fern/pull/1375\r\
        \n* fix: audiences works with subpackages and packages by @dsinghvi in https://github.com/fern-api/fern/pull/1376\r\
        \n* Fix docs in file properties by @zachkirsch in https://github.com/fern-api/fern/pull/1378\r\
        \n* Update import reference in OpenAPIMigrator by @TeisJayaswal in https://github.com/fern-api/fern/pull/1380\r\
        \n* fix: add missing `MovieId` type by @codebender828 in https://github.com/fern-api/fern/pull/1381\r\
        \n* Only disallow 'body' wrapper properties when there's a referenced request\
        \ body by @zachkirsch in https://github.com/fern-api/fern/pull/1382\r\n\r\n\
        ## New Contributors\r\n* @codebender828 made their first contribution in https://github.com/fern-api/fern/pull/1381\r\
        \n\r\n**Full Changelog**: https://github.com/fern-api/fern/compare/0.4.32...0.5.0"
      type: chore
  createdAt: "2023-03-09"
  irVersion: 12
  version: 0.5.0
- changelogEntry:
    - summary: Release 0.4.33-rc7
      type: chore
  createdAt: "2023-03-09"
  irVersion: 12
  version: 0.4.33-rc7
- changelogEntry:
    - summary: Release 0.4.33-rc6
      type: chore
  createdAt: "2023-03-09"
  irVersion: 12
  version: 0.4.33-rc6
- changelogEntry:
    - summary: Release 0.4.33-rc5
      type: chore
  createdAt: "2023-03-08"
  irVersion: 12
  version: 0.4.33-rc5
- changelogEntry:
    - summary: Release 0.4.33-rc4
      type: chore
  createdAt: "2023-03-08"
  irVersion: 12
  version: 0.4.33-rc4
- changelogEntry:
    - summary: Release 0.4.33-rc3
      type: chore
  createdAt: "2023-03-08"
  irVersion: 12
  version: 0.4.33-rc3
- changelogEntry:
    - summary: Release 0.4.33-rc2
      type: chore
  createdAt: "2023-03-08"
  irVersion: 12
  version: 0.4.33-rc2
- changelogEntry:
    - summary: Release 0.4.33-rc1
      type: chore
  createdAt: "2023-03-08"
  irVersion: 12
  version: 0.4.33-rc1
- changelogEntry:
    - summary: Release 0.4.33-rc0
      type: chore
  createdAt: "2023-03-07"
  irVersion: 12
  version: 0.4.33-rc0
- changelogEntry:
    - summary: Release 0.4.32-rc5
      type: chore
  createdAt: "2023-03-07"
  irVersion: 12
  version: 0.4.32-rc5
- changelogEntry:
    - summary: Release 0.4.32
      type: chore
  createdAt: "2023-03-06"
  irVersion: 11
  version: 0.4.32
- changelogEntry:
    - summary: Release 0.4.32-rc4
      type: chore
  createdAt: "2023-03-06"
  irVersion: 11
  version: 0.4.32-rc4
- changelogEntry:
    - summary: Release 0.4.32-rc3
      type: chore
  createdAt: "2023-03-06"
  irVersion: 11
  version: 0.4.32-rc3
- changelogEntry:
    - summary: Release 0.4.32-rc2
      type: chore
  createdAt: "2023-03-06"
  irVersion: 11
  version: 0.4.32-rc2
- changelogEntry:
    - summary: Release 0.4.32-rc1
      type: chore
  createdAt: "2023-03-06"
  irVersion: 11
  version: 0.4.32-rc1
- changelogEntry:
    - summary: Release 0.4.32-rc0
      type: chore
  createdAt: "2023-03-05"
  irVersion: 9
  version: 0.4.32-rc0
- changelogEntry:
    - summary: Release 0.4.31-rc3
      type: chore
  createdAt: "2023-03-04"
  irVersion: 9
  version: 0.4.31-rc3
- changelogEntry:
    - summary: Release 0.4.31
      type: chore
  createdAt: "2023-03-04"
  irVersion: 9
  version: 0.4.31
- changelogEntry:
    - summary: Release 0.4.31-rc4
      type: chore
  createdAt: "2023-03-04"
  irVersion: 9
  version: 0.4.31-rc4
- changelogEntry:
    - summary: Release 0.4.31-rc2
      type: chore
  createdAt: "2023-03-04"
  irVersion: 9
  version: 0.4.31-rc2
- changelogEntry:
    - summary: Release 0.4.31-rc1
      type: chore
  createdAt: "2023-03-04"
  irVersion: 9
  version: 0.4.31-rc1
- changelogEntry:
    - summary: Release 0.4.30
      type: chore
  createdAt: "2023-03-03"
  irVersion: 9
  version: 0.4.30
- changelogEntry:
    - summary: Release 0.4.29
      type: chore
  createdAt: "2023-03-03"
  irVersion: 9
  version: 0.4.29
- changelogEntry:
    - summary: Release 0.4.28-rc4
      type: chore
  createdAt: "2023-03-03"
  irVersion: 9
  version: 0.4.28-rc4
- changelogEntry:
    - summary: Release 0.4.28-rc3
      type: chore
  createdAt: "2023-03-03"
  irVersion: 9
  version: 0.4.28-rc3
- changelogEntry:
    - summary: Release 0.4.28-rc2
      type: chore
  createdAt: "2023-03-02"
  irVersion: 9
  version: 0.4.28-rc2
- changelogEntry:
    - summary: Release 0.4.28-rc1
      type: chore
  createdAt: "2023-03-02"
  irVersion: 9
  version: 0.4.28-rc1
- changelogEntry:
    - summary: Release 0.4.28-rc0
      type: chore
  createdAt: "2023-03-02"
  irVersion: 9
  version: 0.4.28-rc0
- changelogEntry:
    - summary: Release 0.4.27-rc2
      type: chore
  createdAt: "2023-03-02"
  irVersion: 9
  version: 0.4.27-rc2
- changelogEntry:
    - summary: Release 0.4.27
      type: chore
  createdAt: "2023-03-02"
  irVersion: 9
  version: 0.4.27
- changelogEntry:
    - summary: Release 0.4.27-rc1
      type: chore
  createdAt: "2023-03-02"
  irVersion: 9
  version: 0.4.27-rc1
- changelogEntry:
    - summary: Release 0.4.27-rc0
      type: chore
  createdAt: "2023-03-01"
  irVersion: 9
  version: 0.4.27-rc0
- changelogEntry:
    - summary: Release 0.4.26
      type: chore
  createdAt: "2023-02-25"
  irVersion: 9
  version: 0.4.26
- changelogEntry:
    - summary: Release 0.4.25
      type: chore
  createdAt: "2023-02-25"
  irVersion: 9
  version: 0.4.25
- changelogEntry:
    - summary: Release 0.4.24
      type: chore
  createdAt: "2023-02-23"
  irVersion: 9
  version: 0.4.24
- changelogEntry:
    - summary: Release 0.4.24-rc1
      type: chore
  createdAt: "2023-02-21"
  irVersion: 9
  version: 0.4.24-rc1
- changelogEntry:
    - summary: Release 0.4.24-rc0
      type: chore
  createdAt: "2023-02-20"
  irVersion: 9
  version: 0.4.24-rc0
- changelogEntry:
    - summary: Release 0.4.23
      type: chore
  createdAt: "2023-02-16"
  irVersion: 8
  version: 0.4.23
- changelogEntry:
    - summary: Release 0.4.23-rc0
      type: chore
  createdAt: "2023-02-16"
  irVersion: 8
  version: 0.4.23-rc0
- changelogEntry:
    - summary: Release 0.4.22
      type: chore
  createdAt: "2023-02-12"
  irVersion: 8
  version: 0.4.22
- changelogEntry:
    - summary: Release 0.4.21
      type: chore
  createdAt: "2023-02-12"
  irVersion: 8
  version: 0.4.21
- changelogEntry:
    - summary: Release 0.4.20
      type: chore
  createdAt: "2023-02-12"
  irVersion: 8
  version: 0.4.20
- changelogEntry:
    - summary: Release 0.4.20-rc1
      type: chore
  createdAt: "2023-02-09"
  irVersion: 8
  version: 0.4.20-rc1
- changelogEntry:
    - summary: Release 0.4.20-rc0
      type: chore
  createdAt: "2023-02-09"
  irVersion: 8
  version: 0.4.20-rc0
- changelogEntry:
    - summary: Release 0.4.19-rc1
      type: chore
  createdAt: "2023-02-09"
  irVersion: 8
  version: 0.4.19-rc1
- changelogEntry:
    - summary: Release 0.4.19
      type: chore
  createdAt: "2023-02-09"
  irVersion: 8
  version: 0.4.19
- changelogEntry:
    - summary: Release 0.4.19-rc2
      type: chore
  createdAt: "2023-02-09"
  irVersion: 8
  version: 0.4.19-rc2
- changelogEntry:
    - summary: Release 0.4.19-rc0
      type: chore
  createdAt: "2023-02-09"
  irVersion: 8
  version: 0.4.19-rc0
- changelogEntry:
    - summary: Release 0.4.18
      type: chore
  createdAt: "2023-02-07"
  irVersion: 8
  version: 0.4.18
- changelogEntry:
    - summary: Release 0.4.17
      type: chore
  createdAt: "2023-02-06"
  irVersion: 8
  version: 0.4.17
- changelogEntry:
    - summary: Release 0.4.17-rc0
      type: chore
  createdAt: "2023-02-06"
  irVersion: 8
  version: 0.4.17-rc0
- changelogEntry:
    - summary: Release 0.4.16
      type: chore
  createdAt: "2023-02-06"
  irVersion: 8
  version: 0.4.16
- changelogEntry:
    - summary: Release 0.4.15
      type: chore
  createdAt: "2023-02-06"
  irVersion: 8
  version: 0.4.15
- changelogEntry:
    - summary: Release 0.4.15-rc0
      type: chore
  createdAt: "2023-02-06"
  irVersion: 8
  version: 0.4.15-rc0
- changelogEntry:
    - summary: Release 0.4.14
      type: chore
  createdAt: "2023-02-05"
  irVersion: 8
  version: 0.4.14
- changelogEntry:
    - summary: Release 0.4.13
      type: chore
  createdAt: "2023-02-04"
  irVersion: 8
  version: 0.4.13
- changelogEntry:
    - summary: Release 0.4.12
      type: chore
  createdAt: "2023-02-02"
  irVersion: 8
  version: 0.4.12
- changelogEntry:
    - summary: Release 0.4.12-rc0
      type: chore
  createdAt: "2023-02-02"
  irVersion: 8
  version: 0.4.12-rc0
- changelogEntry:
    - summary: Release 0.4.11
      type: chore
  createdAt: "2023-02-02"
  irVersion: 8
  version: 0.4.11
- changelogEntry:
    - summary: Release 0.4.11-rc1
      type: chore
  createdAt: "2023-02-02"
  irVersion: 8
  version: 0.4.11-rc1
- changelogEntry:
    - summary: Release 0.4.11-rc0
      type: chore
  createdAt: "2023-02-02"
  irVersion: 8
  version: 0.4.11-rc0
- changelogEntry:
    - summary: Release 0.4.10
      type: chore
  createdAt: "2023-02-02"
  irVersion: 8
  version: 0.4.10
- changelogEntry:
    - summary: Release 0.4.9
      type: chore
  createdAt: "2023-02-01"
  irVersion: 7
  version: 0.4.9
- changelogEntry:
    - summary: Release 0.4.8
      type: chore
  createdAt: "2023-02-01"
  irVersion: 7
  version: 0.4.8
- changelogEntry:
    - summary: Release 0.4.7
      type: chore
  createdAt: "2023-02-01"
  irVersion: 7
  version: 0.4.7
- changelogEntry:
    - summary: Release 0.4.6
      type: chore
  createdAt: "2023-02-01"
  irVersion: 7
  version: 0.4.6
- changelogEntry:
    - summary: Release 0.4.5
      type: chore
  createdAt: "2023-02-01"
  irVersion: 7
  version: 0.4.5
- changelogEntry:
    - summary: Release 0.4.5-rc4
      type: chore
  createdAt: "2023-01-31"
  irVersion: 7
  version: 0.4.5-rc4
- changelogEntry:
    - summary: Release 0.4.5-rc3
      type: chore
  createdAt: "2023-01-31"
  irVersion: 7
  version: 0.4.5-rc3
- changelogEntry:
    - summary: Release 0.4.5-rc5
      type: chore
  createdAt: "2023-01-31"
  irVersion: 7
  version: 0.4.5-rc5
- changelogEntry:
    - summary: Release 0.4.5-rc2
      type: chore
  createdAt: "2023-01-30"
  irVersion: 7
  version: 0.4.5-rc2
- changelogEntry:
    - summary: Release 0.4.5-rc1
      type: chore
  createdAt: "2023-01-30"
  irVersion: 7
  version: 0.4.5-rc1
- changelogEntry:
    - summary: Release 0.4.5-rc0
      type: chore
  createdAt: "2023-01-30"
  irVersion: 7
  version: 0.4.5-rc0
- changelogEntry:
    - summary: Release 0.4.4
      type: chore
  createdAt: "2023-01-30"
  irVersion: 7
  version: 0.4.4
- changelogEntry:
    - summary: Release 0.4.3
      type: chore
  createdAt: "2023-01-30"
  irVersion: 7
  version: 0.4.3
- changelogEntry:
    - summary: Release 0.4.2
      type: chore
  createdAt: "2023-01-30"
  irVersion: 7
  version: 0.4.2
- changelogEntry:
    - summary: Release 0.4.1
      type: chore
  createdAt: "2023-01-29"
  irVersion: 7
  version: 0.4.1
- changelogEntry:
    - summary: Release 0.4.0-rc1
      type: chore
  createdAt: "2023-01-29"
  irVersion: 7
  version: 0.4.0-rc1
- changelogEntry:
    - summary: Release 0.4.0
      type: chore
  createdAt: "2023-01-29"
  irVersion: 7
  version: 0.4.0
- changelogEntry:
    - summary: Release 0.4.0-rc0
      type: chore
  createdAt: "2023-01-29"
  irVersion: 7
  version: 0.4.0-rc0
- changelogEntry:
    - summary: Release 0.3.23
      type: chore
  createdAt: "2023-01-28"
  irVersion: 6
  version: 0.3.23
- changelogEntry:
    - summary: Release 0.3.22
      type: chore
  createdAt: "2023-01-28"
  irVersion: 6
  version: 0.3.22
- changelogEntry:
    - summary: Release 0.3.21
      type: chore
  createdAt: "2023-01-28"
  irVersion: 6
  version: 0.3.21
- changelogEntry:
    - summary: Release 0.3.20
      type: chore
  createdAt: "2023-01-27"
  irVersion: 6
  version: 0.3.20
- changelogEntry:
    - summary: Release 0.3.19
      type: chore
  createdAt: "2023-01-24"
  irVersion: 6
  version: 0.3.19
- changelogEntry:
    - summary: Release 0.3.18
      type: chore
  createdAt: "2023-01-23"
  irVersion: 6
  version: 0.3.18
- changelogEntry:
    - summary: Release 0.3.17
      type: chore
  createdAt: "2023-01-23"
  irVersion: 6
  version: 0.3.17
- changelogEntry:
    - summary: Release 0.3.17-rc8
      type: chore
  createdAt: "2023-01-23"
  irVersion: 6
  version: 0.3.17-rc8
- changelogEntry:
    - summary: Release 0.3.17-rc7
      type: chore
  createdAt: "2023-01-23"
  irVersion: 6
  version: 0.3.17-rc7
- changelogEntry:
    - summary: Release 0.3.17-rc6
      type: chore
  createdAt: "2023-01-23"
  irVersion: 6
  version: 0.3.17-rc6
- changelogEntry:
    - summary: Release 0.3.17-rc5
      type: chore
  createdAt: "2023-01-23"
  irVersion: 6
  version: 0.3.17-rc5
- changelogEntry:
    - summary: Release 0.3.17-rc4
      type: chore
  createdAt: "2023-01-23"
  irVersion: 6
  version: 0.3.17-rc4
- changelogEntry:
    - summary: Release 0.3.17-rc3
      type: chore
  createdAt: "2023-01-23"
  irVersion: 6
  version: 0.3.17-rc3
- changelogEntry:
    - summary: Release 0.3.17-rc2
      type: chore
  createdAt: "2023-01-22"
  irVersion: 6
  version: 0.3.17-rc2
- changelogEntry:
    - summary: Release 0.3.17-rc1
      type: chore
  createdAt: "2023-01-21"
  irVersion: 6
  version: 0.3.17-rc1
- changelogEntry:
    - summary: Release 0.3.17-rc0
      type: chore
  createdAt: "2023-01-21"
  irVersion: 6
  version: 0.3.17-rc0
- changelogEntry:
    - summary: Release 0.3.16
      type: chore
  createdAt: "2023-01-20"
  irVersion: 6
  version: 0.3.16
- changelogEntry:
    - summary: Release 0.3.16-rc2
      type: chore
  createdAt: "2023-01-19"
  irVersion: 6
  version: 0.3.16-rc2
- changelogEntry:
    - summary: Release 0.3.16-rc1
      type: chore
  createdAt: "2023-01-18"
  irVersion: 6
  version: 0.3.16-rc1
- changelogEntry:
    - summary: Release 0.3.16-rc0
      type: chore
  createdAt: "2023-01-18"
  irVersion: 6
  version: 0.3.16-rc0
- changelogEntry:
    - summary: Release 0.3.15
      type: chore
  createdAt: "2023-01-18"
  irVersion: 6
  version: 0.3.15
- changelogEntry:
    - summary: Release 0.3.15-rc0
      type: chore
  createdAt: "2023-01-18"
  irVersion: 6
  version: 0.3.15-rc0
- changelogEntry:
    - summary: Release 0.3.14
      type: chore
  createdAt: "2023-01-18"
  irVersion: 6
  version: 0.3.14
- changelogEntry:
    - summary: Release 0.3.13
      type: chore
  createdAt: "2023-01-18"
  irVersion: 6
  version: 0.3.13
- changelogEntry:
    - summary: Release 0.3.12
      type: chore
  createdAt: "2023-01-18"
  irVersion: 6
  version: 0.3.12
- changelogEntry:
    - summary: Release 0.3.12-rc13
      type: chore
  createdAt: "2023-01-18"
  irVersion: 6
  version: 0.3.12-rc13
- changelogEntry:
    - summary: Release 0.3.12-rc12
      type: chore
  createdAt: "2023-01-18"
  irVersion: 6
  version: 0.3.12-rc12
- changelogEntry:
    - summary: Release 0.3.12-rc9
      type: chore
  createdAt: "2023-01-17"
  irVersion: 6
  version: 0.3.12-rc9
- changelogEntry:
    - summary: Release 0.3.12-rc8
      type: chore
  createdAt: "2023-01-17"
  irVersion: 6
  version: 0.3.12-rc8
- changelogEntry:
    - summary: Release 0.3.12-rc11
      type: chore
  createdAt: "2023-01-17"
  irVersion: 6
  version: 0.3.12-rc11
- changelogEntry:
    - summary: Release 0.3.12-rc10
      type: chore
  createdAt: "2023-01-17"
  irVersion: 6
  version: 0.3.12-rc10
- changelogEntry:
    - summary: Release 0.3.12-rc7
      type: chore
  createdAt: "2023-01-15"
  irVersion: 6
  version: 0.3.12-rc7
- changelogEntry:
    - summary: Release 0.3.12-rc6
      type: chore
  createdAt: "2023-01-15"
  irVersion: 6
  version: 0.3.12-rc6
- changelogEntry:
    - summary: Release 0.3.12-rc5
      type: chore
  createdAt: "2023-01-15"
  irVersion: 6
  version: 0.3.12-rc5
- changelogEntry:
    - summary: Release 0.3.12-rc4
      type: chore
  createdAt: "2023-01-15"
  irVersion: 6
  version: 0.3.12-rc4
- changelogEntry:
    - summary: Release 0.3.12-rc3
      type: chore
  createdAt: "2023-01-13"
  irVersion: 5
  version: 0.3.12-rc3
- changelogEntry:
    - summary: Release 0.3.12-rc2
      type: chore
  createdAt: "2023-01-13"
  irVersion: 5
  version: 0.3.12-rc2
- changelogEntry:
    - summary: Release 0.3.12-rc1
      type: chore
  createdAt: "2023-01-13"
  irVersion: 5
  version: 0.3.12-rc1
- changelogEntry:
    - summary: Release 0.3.12-rc0
      type: chore
  createdAt: "2023-01-12"
  irVersion: 5
  version: 0.3.12-rc0
- changelogEntry:
    - summary: Release 0.3.11
      type: chore
  createdAt: "2023-01-12"
  irVersion: 5
  version: 0.3.11
- changelogEntry:
    - summary: Release 0.3.10
      type: chore
  createdAt: "2023-01-11"
  irVersion: 5
  version: 0.3.10
- changelogEntry:
    - summary: Release 0.3.9
      type: chore
  createdAt: "2023-01-11"
  irVersion: 5
  version: 0.3.9
- changelogEntry:
    - summary: Release 0.3.8-rc1
      type: chore
  createdAt: "2023-01-11"
  irVersion: 5
  version: 0.3.8-rc1
- changelogEntry:
    - summary: Release 0.3.8-rc0
      type: chore
  createdAt: "2023-01-11"
  irVersion: 5
  version: 0.3.8-rc0
- changelogEntry:
    - summary: Release 0.3.8
      type: chore
  createdAt: "2023-01-09"
  irVersion: 5
  version: 0.3.8
- changelogEntry:
    - summary: Release 0.3.7
      type: chore
  createdAt: "2023-01-08"
  irVersion: 5
  version: 0.3.7
- changelogEntry:
    - summary: Release 0.3.7-rc0
      type: chore
  createdAt: "2023-01-08"
  irVersion: 5
  version: 0.3.7-rc0
- changelogEntry:
    - summary: Release 0.3.6
      type: chore
  createdAt: "2023-01-08"
  irVersion: 5
  version: 0.3.6
- changelogEntry:
    - summary: Release 0.3.6-rc1
      type: chore
  createdAt: "2023-01-06"
  irVersion: 4
  version: 0.3.6-rc1
- changelogEntry:
    - summary: Release 0.3.6-rc0
      type: chore
  createdAt: "2023-01-06"
  irVersion: 4
  version: 0.3.6-rc0
- changelogEntry:
    - summary: Release 0.3.5
      type: chore
  createdAt: "2022-12-28"
  irVersion: 4
  version: 0.3.5
- changelogEntry:
    - summary: Release 0.3.4
      type: chore
  createdAt: "2022-12-28"
  irVersion: 4
  version: 0.3.4
- changelogEntry:
    - summary: Release 0.3.3
      type: chore
  createdAt: "2022-12-28"
  irVersion: 4
  version: 0.3.3
- changelogEntry:
    - summary: Release 0.3.2
      type: chore
  createdAt: "2022-12-28"
  irVersion: 4
  version: 0.3.2
- changelogEntry:
    - summary: Release 0.3.1
      type: chore
  createdAt: "2022-12-28"
  irVersion: 4
  version: 0.3.1
- changelogEntry:
    - summary: Release 0.3.0-rc14
      type: chore
  createdAt: "2022-12-28"
  irVersion: 4
  version: 0.3.0-rc14
- changelogEntry:
    - summary: Release 0.3.0-rc13
      type: chore
  createdAt: "2022-12-28"
  irVersion: 4
  version: 0.3.0-rc13
- changelogEntry:
    - summary: Release 0.3.0
      type: chore
  createdAt: "2022-12-28"
  irVersion: 4
  version: 0.3.0
- changelogEntry:
    - summary: Release 0.3.0-rc12
      type: chore
  createdAt: "2022-12-24"
  irVersion: 4
  version: 0.3.0-rc12
- changelogEntry:
    - summary: Release 0.3.0-rc11
      type: chore
  createdAt: "2022-12-23"
  irVersion: 4
  version: 0.3.0-rc11
- changelogEntry:
    - summary: Release 0.3.0-rc9
      type: chore
  createdAt: "2022-12-16"
  irVersion: 4
  version: 0.3.0-rc9
- changelogEntry:
    - summary: Release 0.3.0-rc8
      type: chore
  createdAt: "2022-12-16"
  irVersion: 4
  version: 0.3.0-rc8
- changelogEntry:
    - summary: Release 0.3.0-rc7
      type: chore
  createdAt: "2022-12-16"
  irVersion: 4
  version: 0.3.0-rc7
- changelogEntry:
    - summary: Release 0.3.0-rc10
      type: chore
  createdAt: "2022-12-16"
  irVersion: 4
  version: 0.3.0-rc10
- changelogEntry:
    - summary: Release 0.3.0-rc6
      type: chore
  createdAt: "2022-12-16"
  irVersion: 4
  version: 0.3.0-rc6
- changelogEntry:
    - summary: Release 0.3.0-rc5
      type: chore
  createdAt: "2022-12-16"
  irVersion: 4
  version: 0.3.0-rc5
- changelogEntry:
    - summary: Release 0.3.0-rc4
      type: chore
  createdAt: "2022-12-16"
  irVersion: 4
  version: 0.3.0-rc4
- changelogEntry:
    - summary: Release 0.3.0-rc3
      type: chore
  createdAt: "2022-12-16"
  irVersion: 4
  version: 0.3.0-rc3
- changelogEntry:
    - summary: Release 0.3.0-rc2
      type: chore
  createdAt: "2022-12-16"
  irVersion: 4
  version: 0.3.0-rc2
- changelogEntry:
    - summary: Release 0.3.0-rc1
      type: chore
  createdAt: "2022-12-16"
  irVersion: 4
  version: 0.3.0-rc1
- changelogEntry:
    - summary: Release 0.3.0-rc0
      type: chore
  createdAt: "2022-12-15"
  irVersion: 3
  version: 0.3.0-rc0
- changelogEntry:
    - summary: Release 0.2.1
      type: chore
  createdAt: "2022-12-15"
  irVersion: 3
  version: 0.2.1
- changelogEntry:
    - summary: Release 0.2.0
      type: chore
  createdAt: "2022-12-14"
  irVersion: 3
  version: 0.2.0
- changelogEntry:
    - summary: Release 0.1.3-rc9
      type: chore
  createdAt: "2022-12-14"
  irVersion: 3
  version: 0.1.3-rc9
- changelogEntry:
    - summary: Release 0.1.3-rc8
      type: chore
  createdAt: "2022-12-14"
  irVersion: 3
  version: 0.1.3-rc8
- changelogEntry:
    - summary: Release 0.1.3-rc7
      type: chore
  createdAt: "2022-12-13"
  irVersion: 3
  version: 0.1.3-rc7
- changelogEntry:
    - summary: Release 0.1.3-rc6
      type: chore
  createdAt: "2022-12-13"
  irVersion: 3
  version: 0.1.3-rc6
- changelogEntry:
    - summary: Release 0.1.3-rc5
      type: chore
  createdAt: "2022-12-13"
  irVersion: 3
  version: 0.1.3-rc5
- changelogEntry:
    - summary: Release 0.1.3-rc4
      type: chore
  createdAt: "2022-12-13"
  irVersion: 3
  version: 0.1.3-rc4
- changelogEntry:
    - summary: Release 0.1.3-rc3
      type: chore
  createdAt: "2022-12-13"
  irVersion: 3
  version: 0.1.3-rc3
- changelogEntry:
    - summary: Release 0.1.3-rc2
      type: chore
  createdAt: "2022-12-13"
  irVersion: 3
  version: 0.1.3-rc2
- changelogEntry:
    - summary: Release 0.1.3-rc1
      type: chore
  createdAt: "2022-12-13"
  irVersion: 3
  version: 0.1.3-rc1
- changelogEntry:
    - summary: Release 0.1.3-rc0
      type: chore
  createdAt: "2022-12-13"
  irVersion: 3
  version: 0.1.3-rc0<|MERGE_RESOLUTION|>--- conflicted
+++ resolved
@@ -1,14 +1,16 @@
 - changelogEntry:
     - summary: |
-<<<<<<< HEAD
-        Now, the fern definition supports descriptions supplied on request and response bodies.
+        The fern definition now supports descriptions supplied on request and response bodies.
         You can enable this by simply supplying `docs` in your fern definition, or `description` 
         in your OpenAPI spec.
       type: feat
-=======
+  irVersion: 53
+  version: 0.44.9
+
+- changelogEntry:
+    - summary: |
         API Configuration V2 schema now takes in `origin` as well, allowing `fern api update` to function as expected in the new config.
       type: fix
->>>>>>> 5c3ab1a7
   irVersion: 53
   version: 0.44.8
 
