- changelogEntry:
  - summary: |
<<<<<<< HEAD
      You can now specify custom pagination on your API and endpoints.
      This lets you implement your own pagination strategy in the generated SDKs.
    type: feat
  irVersion: 56
=======
      Fix an issue where channel binding parameters with complex schemas were generated with conflicting names.
    type: fix
  irVersion: 55
>>>>>>> b7fa7fb2
  version: 0.56.0-rc2

- changelogEntry:
  - summary: |
      Add support for a new option `--from-openapi` to the `fern ir` command. This command
      will allow you to test early versions of the new OpenAPI parser which goes directly from
      OpenAPI to IR.

      ```bash
      fern ir ir.json --from-openapi
      ```
    type: internal
  irVersion: 55
  version: 0.56.0-rc1

- changelogEntry:
  - summary: |
      Improve the `fern docs broken-links` output to make it easier to
      understand. Logged violations now include clickable links to the
      affected source files (in supported terminals).

      Added a `--broken-links` flag to the `fern check` and `fern docs dev`
      commands. If set, broken links will be logged.
    type: feat
  irVersion: 55
  version: 0.56.0-rc0

- changelogEntry:
    - summary: The Conjure Importer now correctly handles the `auth` property in endpoint definitions.
      type: fix
  irVersion: 55
  version: 0.55.1

- changelogEntry:
  - summary: The Fern definition now supports specifying object properties as `read-only` or `write-only`.
    type: feat
  irVersion: 55
  version: 0.55.0

- changelogEntry:
    - summary: Add support for the `x-fern-enum` extension in the AsyncAPI v3 parser.
      type: feat
  irVersion: 55
  version: 0.54.1

- changelogEntry:
    - summary: Add support for specifying C# snippets in the `generators.yml` file.
      type: feat
  irVersion: 55
  version: 0.54.0-rc12

- changelogEntry:
    - summary: Improve error logging in AsyncAPI v3 parser when parsing location headers.
      type: fix
  irVersion: 55
  version: 0.54.0-rc11

- changelogEntry:
    - summary: Migrate generators.yml without any specs.
      type: chore
  irVersion: 55
  version: 0.54.0-rc10

- changelogEntry:
    - summary: Detect swagger as OpenAPI files when migrating to specs configuration in generators.yml.
      type: chore
  irVersion: 55
  version: 0.54.0-rc9

- changelogEntry:
    - summary: Migration to specs configuration handles yaml/json files and checks for file existence.
      type: chore
  irVersion: 55
  version: 0.54.0-rc8

- changelogEntry:
    - summary: Add Java generator versions to migrations file from v55 to v54
      type: chore
  irVersion: 55
  version: 0.54.0-rc7

- changelogEntry:
    - summary: Improve generators.yml migration to `api.specs` syntax.
      type: fix
  irVersion: 55
  version: 0.54.0-rc6

- changelogEntry:
    - summary: |
        Bump `docs-resolvers` to `0.0.64` to fix an issue with endpoint-level server parsing.
      type: feat
  irVersion: 55
  version: 0.54.0-rc5

- changelogEntry:
    - summary: |
        Handle comments that include '*/' literal values. This previously caused any generator that uses c-style comments to fail.
      type: fix
  irVersion: 55
  version: 0.54.0-rc4

- changelogEntry:
    - summary: |
        Modify the `x-fern-examples` extension to support Websocket session examples for AsyncAPI v3 specs.
      type: feat
  irVersion: 55
  version: 0.54.0-rc3

- changelogEntry:
    - summary: |
        Add the `x-fern-optional` extension to the AsyncAPI v3 parser to allow for optional channel parameters.
      type: feat
    - summary: |
        Improve the violations summary displayed by `fern check` and include elapsed time when available.
      type: chore
  irVersion: 55
  version: 0.54.0-rc2

- changelogEntry:
    - summary: |
        Update CLI-side markdown parsing to detect more hrefs and srcs (where src files are automatically uploaded),
        enabling the <Download src="./path/to/file.pdf">Download me</Download> pattern to work.
      type: fix
    - summary: |
        Update `fern docs broken-links` to handle links within the current directory.
      type: fix
  irVersion: 55
  version: 0.54.0-rc1

- changelogEntry:
    - summary: |
        Fix issue where the CLI would not parse asyncapi specs within the `api.specs` array in generators.yml.
      type: fix
    - summary: |
        Migrate old spec configuration in generators.yml to the `api.specs[]` format.
      type: feat
    - summary: |
        Log warnings when old generators.yml syntax is used during parsing.
      type: feat
  irVersion: 55
  version: 0.54.0-rc0

- changelogEntry:
    - summary: |
        Fix an issue where de-conflicting message names in AsyncAPI v3 parser would only update subsequent message names,
        but not the first occurrence.
      type: fix
  irVersion: 55
  version: 0.53.18

- changelogEntry:
    - summary: |
        Fix an issue with the OpenAPI v2 parser where recursive subpackage slugs would not generate correctly.
      type: fix
  irVersion: 55
  version: 0.53.17

- changelogEntry:
    - summary: |
        Enable `x-fern-sdk-group-name` extension in AsyncAPI v3 parser.
      type: fix
  irVersion: 55
  version: 0.53.16

- changelogEntry:
    - summary: |
        Disable broken link checker until it is ready to release.
      type: fix
  irVersion: 55
  version: 0.53.15

- changelogEntry:
    - summary: |
        Fixes an issue with the OpenAPI v2 parser where docs configs with no navigation structure would generate incorrect slugs.
      type: fix
  irVersion: 55
  version: 0.53.14

- changelogEntry:
    - summary: |
        Resolve error where `fern docs dev` failed in Windows environments.
      type: fix
  irVersion: 55
  version: 0.53.13

- changelogEntry:
    - summary: |
        Dynamically deconflict AsyncAPI message names when generating Fern Definition Types to preserve original naming
        wherever possible.
      type: fix
  irVersion: 55
  version: 0.53.12

- changelogEntry:
    - summary: |
        Fix an issue with the OpenAPI v2 parser where schemas with single value arrays were being incorrectly parsed.
      type: fix
  irVersion: 55
  version: 0.53.11

- changelogEntry:
    - summary: |
        Support differentiated server URLs in WebSocket channels and correctly generate multi-url environments.
      type: fix
  irVersion: 55
  version: 0.53.10

- changelogEntry:
    - summary: |
        Fix an issue with the OpenAPI v2 parser where incorrect slugs were being generated.
      type: fix
  irVersion: 55
  version: 0.53.9

- changelogEntry:
    - summary: |
        Fix noindex behavior for section overview pages.
      type: fix
  irVersion: 55
  version: 0.53.8

- changelogEntry:
    - summary: |
        Regenerate changelog.
      type: fix
  irVersion: 55
  version: 0.53.7

- changelogEntry:
    - summary: |
        Correctly parse out channel address for v3 AsyncAPI specs.
      type: fix
  irVersion: 55
  version: 0.53.6

- changelogEntry:
    - summary: |
        Support validation schemas in detailed Union types.
      type: fix
  irVersion: 55
  version: 0.53.5

- changelogEntry:
    - summary: |
        Improve error logging on `downloadLocalDocsBundle` failure.
      type: fix
  irVersion: 55
  version: 0.53.4

- changelogEntry:
    - summary: |
        `noindex` property in the frontmatter of a page is now implemented for site navigation + `llms.txt`.
      type: fix
  irVersion: 55
  version: 0.53.3

- changelogEntry:
    - summary: |
        The OpenAPI parser now prefers the `source` extension set in the OpenAPI spec, and only writes
        it if it is not already set.
      type: fix
  irVersion: 55
  version: 0.53.2

- changelogEntry:
    - summary: |
        The OpenAPI v2 parser now parses Server specifications with variables.
      type: fix
  irVersion: 55
  version: 0.53.1

- changelogEntry:
    - summary: |
        Users can now specify the `idiomatic-request-names` option in the `generators.yml` to adapt the behavior of the
        autogenerated request names. The verb is now in front of the noun (e.g. `UsersListRequest` becomes `ListUsersRequest`).

        This is disabled by default (for backwards compatibility), and can be enabled with the following:

        ```yaml
        # generators.yml
        api:
          specs:
            - openapi: ./openapi/openapi.json
              settings:
                idiomatic-request-names: true
        ```
      type: feat
  irVersion: 55
  version: 0.53.0

- changelogEntry:
    - summary: |
        Introduce the AsyncAPI 3.0.0 parser, which enables conditional parsing of both 2.x and 3.x AsyncAPI specs.
      type: fix
  irVersion: 55
  version: 0.52.0

- changelogEntry:
    - summary: |
        The OpenAPI v2 parser now respects object properties as optional, generates display names for undiscriminated union object
        types, and fixes minor issues with docs dev when using specific navigation locators in docs.yml specification.
      type: fix
  irVersion: 55
  version: 0.51.39

- changelogEntry:
    - summary: |
        The OpenAPI v2 parser now ignores optional parameters when generating requests. It also improves upon generation with
        better fallback logic for sparse requests.
      type: fix
  irVersion: 55
  version: 0.51.38

- changelogEntry:
    - summary: |
        Fixed handling of Windows filepaths in the docs generator by ensuring consistent path separators and proper absolute path handling.
      type: fix
  irVersion: 55
  version: 0.51.37

- changelogEntry:
    - summary: |
        Type reference example generation now handles extends and base properties correctly, as well as in-lined Alias types.
      type: fix
  irVersion: 55
  version: 0.51.36

- changelogEntry:
    - summary: |
        The cli will now respect examples with `null` values in OpenAPI specs. This will allow for null properties to show up when using
        OpenAPI parser v2.
      type: fix
  irVersion: 55
  version: 0.51.35

- changelogEntry:
    - summary: |
        The IR generator now correctly handles exploded form parameters in the docs, ensuring that curl code snippets
        accurately reflect the expected request format. Previously, exploded parameters were not properly formatted in the documentation, which
        could lead to incorrect API usage. This fix ensures that array parameters marked as "exploded" are properly expanded in the generated curl examples.
      type: fix
  irVersion: 55
  version: 0.51.34

- changelogEntry:
    - summary: |
        The OpenAPI parser v2 now handles `null` values in examples, parses request and response bodies as unions if multiple, handles required
        properties for global headers and improves upon example generation for APIs.
      type: fix
  irVersion: 55
  version: 0.51.33

- changelogEntry:
    - summary: |
        The Conjure Importer now handles replacing 'rid' types more safely by checking if an import alias starts with 'rid'.
        Previously, it would replace any 'rid' text with 'string', which could incorrectly modify import aliases that happened to start with 'rid'.
        Now it only replaces 'rid' when it appears as a standalone type or generic parameter.
      type: fix
  irVersion: 55
  version: 0.51.32

- changelogEntry:
    - summary: |
        The IR migrator now recognizes that the PHP SDK generator requires IR version 55.
      type: internal
  irVersion: 55
  version: 0.51.31

- changelogEntry:
    - summary: |
        The OpenAPI v2 parser now provides better naming and more robust payloads for examples.
      type: fix
  irVersion: 55
  version: 0.51.30

- changelogEntry:
    - summary: |
        The images will be rendered to browser in the format of image ID that matches FileV2.
        It ensure images will be displayed properly in dev environment.
      type: fix
  irVersion: 55
  version: 0.51.29

- changelogEntry:
    - summary: |
        The IR generator now optimizes SDK generation by skipping automatic example generation when manual examples are provided.
        Previously, it would generate additional examples even when manual examples were specified for an operation.
        This change improves generation performance by avoiding unnecessary example generation work.
      type: fix
  irVersion: 55
  version: 0.51.28

- changelogEntry:
    - summary: |
        The OpenAPI parser now optimizes discriminated union example generation by using the first successful variant.
        Previously, it would continue trying other variants even after finding a valid one. Now it stops after finding
        the first valid variant, making example generation more efficient.
      type: fix
  irVersion: 55
  version: 0.51.27

- changelogEntry:
    - summary: |
        The OpenAPI parser now correctly generates examples for discriminated unions where a variant may itself be a union.
        Previously, if a discriminated union variant was itself a union (e.g. `{ type: "foo", value: { type: "bar" } }`),
        the example generation would skip. Now it recursively handles nested unions to generate valid examples.
      type: fix
  irVersion: 55
  version: 0.51.26

- changelogEntry:
    - summary: |
        Literal property values are now accepted as deep object query parameters. Previously, if a query parameter was a deep object
        with a literal property value (e.g. `{ type: "foo" }`), the CLI would reject it as too complex. Now literal values are
        allowed since they can be safely serialized.
      type: fix
  irVersion: 55
  version: 0.51.25

- changelogEntry:
    - summary: |
        The OpenAPI parser now parses path parameters that are present in the URL but not explicitly declared in the OpenAPI spec.
        Previously, if a path parameter was used in the URL (e.g. `/users/{userId}`) but not declared in the `parameters` section,
        the parser would fail. Now it automatically adds these path parameters as required string parameters.
      type: fix
  irVersion: 55
  version: 0.51.24

- changelogEntry:
    - summary: |
        The CLI now considers `false` and `true` as keywords for the Java generators.
      type: fix
  irVersion: 55
  version: 0.51.23

- changelogEntry:
    - summary: |
        The OpenAPI parser now ignores request bodies on `GET` requests since Fern does not support that.
        This is not a breaking change, since previously the `fern check` would just fail.
      type: fix
  irVersion: 55
  version: 0.51.22

- changelogEntry:
    - summary: |
        The `fern init` command now respects JSON formatting when parsing from an external URL.
      type: fix
  irVersion: 55
  version: 0.51.21

- changelogEntry:
    - summary: |
        The OpenRPC parser now supports generating code snippets in the API Explorer.
      type: fix
  irVersion: 55
  version: 0.51.20

- changelogEntry:
    - summary: |
        The OpenRPC parser now supports generating code snippets in the API Explorer.
      type: fix
  irVersion: 55
  version: 0.51.19

- changelogEntry:
    - summary: |
        The docs will now display errors by default. Previously, errors were hidden by default and needed to be explicitly
        enabled with `displayErrors: true`.
      type: fix
  irVersion: 55
  version: 0.51.18

- changelogEntry:
    - summary: |
        The OpenRPC parser now handles displaying parameters as object examples.
      type: fix
  irVersion: 55
  version: 0.51.17

- changelogEntry:
    - summary: |
        The OpenRPC parser now handles displaying optional parameters in the request.
      type: fix
  irVersion: 55
  version: 0.51.15

- changelogEntry:
    - summary: |
        Updates `whatwg` so that users eliminate punycode deprecation warning.
      type: fix
  irVersion: 55
  version: 0.51.14

- changelogEntry:
    - summary: |
        OpenAPI overrides now support resolving file references from the location of the
        OpenAPI overrides file itself. Previously, relative paths were only resolved from
        the OpenAPI source file.

        Most users will experience no change, but this will enable a wider set of file
        directory layouts depending on the user's preference.
      type: fix
  irVersion: 55
  version: 0.51.13

- changelogEntry:
    - summary: |
        The Fern Definition now allows you to declare status codes for the response without having a type.
        This is useful for `204` response status codes.

        ```yml users.yml
        service:
          auth: false
          base-path: /users
          endpoints:
            update:
              path: ""
              response:
                status-code: 204
        ```
      type: fix
  irVersion: 55
  version: 0.51.12

- changelogEntry:
    - summary: |
        The OpenAPI parser generates response examples that are `{}` for 204 response types.
      type: fix
  irVersion: 55
  version: 0.51.11

- changelogEntry:
    - summary: |
        The OpenAPI parser generates response examples that are `{}` for 204 response types.
      type: fix
  irVersion: 55
  version: 0.51.10

- changelogEntry:
    - summary: |
        Fixed OpenAPI importer to properly handle response status codes in documentation by propagating
        the status code from the OpenAPI spec through the IR and FDR layers.
      type: fix
  irVersion: 55
  version: 0.51.9

- changelogEntry:
    - summary: |
        Fixed OpenAPI importer to properly handle response status codes in documentation by propagating
        the status code from the OpenAPI spec through the IR and FDR layers.
      type: fix
  irVersion: 55
  version: 0.51.8

- changelogEntry:
    - summary: |
        Added better error messages when markdown files reference non-existent MDX files, showing the relative path
        to the missing file rather than just indicating an invalid reference.
      type: fix
  irVersion: 55
  version: 0.51.7

- changelogEntry:
    - summary: |
        Fixed OpenAPI importer to properly handle string enums that are specified as integers by coercing them to strings.
      type: fix
  irVersion: 55
  version: 0.51.6

- changelogEntry:
    - summary: |
        Added a new rule to validate frontmatter parsing across markdown files, ensuring frontmatter
        is properly formatted and can be parsed without errors.
      type: fix
  irVersion: 55
  version: 0.51.5

- changelogEntry:
    - summary: |
        Various improvements to the Mintlify and Readme importers, including better default styling
        and spec imports for Mintlify migrations.
      type: fix
  irVersion: 55
  version: 0.51.4

- changelogEntry:
    - summary: |
        The OpenAPI parser now prefers the JSON Content-Type variant over
        others (e.g. application/x-www-form-urlencoded).
      type: fix
  irVersion: 55
  version: 0.51.3

- changelogEntry:
    - summary: |
        Improved error messages when docs.yml doesn't match schema by showing more specific
        validation errors and including the path where the error occurred.
      type: fix
  irVersion: 55
  version: 0.51.2

- changelogEntry:
    - summary: |
        Fixed x-fern-resolutions to properly handle escaped forward slashes ("~1") in schema references,
        correctly converting them to "/" when resolving references.
      type: fix
  irVersion: 55
  version: 0.51.1

- changelogEntry:
    - summary: |
        The CLI now supports a --readme flag pointing to the URL of a Readme generated docs site and
        migrates existing documentation to a fern-compatible repository.

        To use this feature:
        ```bash
        fern init --readme https://url-to-readme-docs.com
        ```
      type: feat
  irVersion: 55
  version: 0.51.0

- changelogEntry:
    - summary: |
        Improve performance of `fern docs dev` by only reloading the markdown content when
        only markdown files are changed, avoiding unnecessary recompilation of the full docs.

      type: fix
  irVersion: 55
  version: 0.50.17

- changelogEntry:
    - summary: |
        Improve performance of `fern docs dev` by debouncing across edits to multiple files,
        reducing unnecessary recomputation.
      type: fix
  irVersion: 55
  version: 0.50.16

- changelogEntry:
    - summary: |
        This PR improves the performance of `fern docs dev`:
          - Fern does not generate examples if the user has provided them to us
          - Temporarily comment out broken link checker until we make it faster
      type: fix
  irVersion: 55
  version: 0.50.16

- changelogEntry:
    - summary: |
        Move example generation failure logs to trace level since they are not relevant
        for users and add noise to debug logs.
      type: fix
  irVersion: 55
  version: 0.50.15

- changelogEntry:
    - summary: |
        Fixes a bug where duplicate types in undiscriminated unions (`oneOf` in OpenAPI)
        were not being deduped, which could lead to invalid generated code.
      type: fix
  irVersion: 55
  version: 0.50.14

- changelogEntry:
    - summary: |
        Fixes a bug where `--log-level debug` does not include trace logs.
      type: fix
  irVersion: 55
  version: 0.50.13

- changelogEntry:
    - summary: |
        Increase undici timeouts to make sure that `fern generate --docs` completes.
      type: fix
  irVersion: 55
  version: 0.50.12

- changelogEntry:
    - summary: |
        The CLI now supports a `--log-level trace` option to filter out noise from the
        debug log level.
      type: fix
  irVersion: 55
  version: 0.50.11

- changelogEntry:
    - summary: An addition to the broken link checker to further reduce false positives.
      type: fix
  irVersion: 55
  version: 0.50.10

- changelogEntry:
    - summary: |
        The Fern CLI no longer logs the full API request when finishing docs registration,
        reducing unnecessary log output.
      type: fix
  irVersion: 55
  version: 0.50.9

- changelogEntry:
    - summary: |
        An additional fix to the OpenRPC parser for respecting tags when
        organizing methods in the API Reference.
      type: fix
  irVersion: 55
  version: 0.50.8

- changelogEntry:
    - summary: |
        The OpenRPC parser now respects method names as well as tags for
        organization the navigation.
      type: fix
  irVersion: 55
  version: 0.50.7

- changelogEntry:
    - summary: |
        The broken link checker is updated to reduce false positives.
      type: fix
  irVersion: 55
  version: 0.50.6

- changelogEntry:
    - summary: |
        The Fern CLI is updated to create the organization if it doesn't exist when `fern token` is called.
      type: fix
  irVersion: 55
  version: 0.50.5

- changelogEntry:
    - summary: |
        The preview server is updated such that local previews of both OpenRPC and OpenAPI (legacy parser)
        are now possible.
      type: fix
  irVersion: 55
  version: 0.50.4

- changelogEntry:
    - summary: |
        The docs.yml now supports a separate configuration for `feature-flags` which allows Fern to render
        pieces of content depending on whether or not certain feature flags are enabled for particular user.

        This feature is in alpha stage; please contact support@buildwithfern.com to learn more!

        ```yml docs.yml
        navigation:
          - page: Page 1
            feature-flag: my-feature-flag-a # single boolean flag
          - page: Page 2
            feature: # multiple boolean flags
              - flag: my-feature-flag-a
              - flag: my-feature-flag-b
          - section: Section Title
            viewers: role-a
            feature-flag: # configurable match
              flag: my-feature-flag-a
              fallback-value: "ga"
              match: "beta"
            layout: []
        ```
      type: internal
  irVersion: 55
  version: 0.50.4

- changelogEntry:
    - summary: |
        Fixes an issue where optional, nullable properties resulted in a double optional in the
        IRv55 -> IRv54 migration.
      type: internal
  irVersion: 55
  version: 0.50.3

- changelogEntry:
    - summary: |
        The docs now includes alpha support for parsing openrpc specs. To leverage this feature,
        simply define an API section in your docs.yml and point at an openrpc spec.

        ```yml docs.yml
        navigation:
          - api: API Reference
            openrpc: <path to openrpc file>
        ```
      type: fix
  irVersion: 55
  version: 0.50.2

- changelogEntry:
    - summary: |
        Fixes an issue where nullable schemas were not coerced into optional values.
      type: fix
    - summary: |
        Fixes an issue where `fern check` would fail for optional, nullable properties.
      type: fix
  irVersion: 55
  version: 0.50.1

- changelogEntry:
    - summary: |
        The CLI is capable of migrating the latest TypeScript generator to IRv55.
      type: internal
  irVersion: 55
  version: 0.50.0

- changelogEntry:
    - summary: |
        The OpenAPI v2 parser now supports `x-fern-global-headers` and fixes an issue with generating webhook content.
      type: fix
  irVersion: 55
  version: 0.49.1

- changelogEntry:
    - summary: |
        The OpenAPI importer now supports respecting nullable properties in schemas. When enabled, nullable properties will
        be preserved in the generated SDK. By default (without this setting), nullable properties are treated as `optional`.
        To enable this, configure the setting in your `generators.yml`:

        ```yml
        api:
         specs:
           - openapi: ./path/to/openapi.yml
             settings:
               respect-nullable-schemas: true
        ```
      type: feat
  irVersion: 55
  version: 0.49.0

- changelogEntry:
    - summary: |
        The Mintlify docs importer now correctly generates the proper display-name key in the docs.yml file.
      type: fix
  irVersion: 54
  version: 0.48.1

- changelogEntry:
    - summary: |
        Adds support for nullable types in the Fern definition, such as the following:

        ```yaml
        types:
          User:
            properties:
              name: string
              email: nullable<string>
        ```
      type: feat
  irVersion: 55
  version: 0.48.0

- changelogEntry:
    - summary: |
        The IR now pulls in additional request properties from the OAuth getToken endpoint to support custom OAuth schemas.
      type: feat
  irVersion: 54
  version: 0.47.6

- changelogEntry:
    - summary: |
        Fixes an issue with broken link checking in the OpenAPI v2 parser.
      type: feat
  irVersion: 53
  version: 0.47.5

- changelogEntry:
    - summary: |
        Allows for creating nullable types and pass formats on strings using the OpenAPI v2 parser.
      type: feat
  irVersion: 53
  version: 0.47.4

- changelogEntry:
    - summary: |
        Add the JSON schema to the generators.yml file for validation and autocomplete.
      type: feat
  irVersion: 53
  version: 0.47.3

- changelogEntry:
    - summary: |
        The CLI now supports checking for broken links in your docs. You will see warnings in `fern check` if your docs link to any
        page that can't be resolved, and the `--strict-broken-links` option will cause the command to fail (exit with a non-zero exit code) if
        any broken links are found. You can also run the new command `fern docs broken-links` to only check for broken links (ignoring
        other possible errors), with the `--strict` option to cause the command to fail if any broken links are found.
      type: feat
  irVersion: 53
  version: 0.47.2

- changelogEntry:
    - summary: |
        Fixes a bug where the OpenAPI parser stopped respecting the =`unions: v1` setting in your `generators.yml` which configures the parser to generate more
        idiomatic discriminated unions.
        ```yml
        api:
          specs:
            - openapi: ./path/to/openapi.yml
              settings:
                unions: v1
        ```
      type: feat
  irVersion: 53
  version: 0.47.1

- changelogEntry:
    - summary: |
        The CLI now supports publishing docs using the improved OpenAPI v2 parser. You can set `openapi-parser-v2: true`
        in your `docs.yml` to use the new parser.
      type: feat
  irVersion: 53
  version: 0.47.0

- changelogEntry:
    - summary: |
        The CLI now validates that method and group name overrides in OpenAPI settings are not duplicated.
      type: feat
  irVersion: 53
  version: 0.46.23

- changelogEntry:
    - summary: |
        Support configuration of Google Analytics and Google Tag Manager in API Docs.
      type: feat
  irVersion: 53
  version: 0.46.22

- changelogEntry:
    - summary: |
        The CLI now supports the `prefer-undiscriminated-unions-with-literals` setting in OpenAPI settings.
      type: fix
  irVersion: 53
  version: 0.46.21

- changelogEntry:
    - summary: |
        The `fern init` command now supports a `--mintlify` option. You can pass in
        the path to your `mint.json` and the Fern CLI will generate a fern documentation
        website.
      type: feat
  irVersion: 53
  version: 0.46.20

- changelogEntry:
    - summary: |
        If a schema in OpenAPI or AsyncAPI has `additionalProperties: true` then the Fern CLI will now respect bringing in
        example properties that are not defined in the schema. Previously, the CLI would skip them.
      type: fix
  irVersion: 53
  version: 0.46.19

- changelogEntry:
    - summary: |
        If an object or request is annotated with `extra-properties: true` then the user can provide an example that includes
        extra properties that are no longer in the schema.

        For example, check out this fern definition

        ```yml service.yml
        types:
          Item:
            extra-properties: true
            properties:
              id: string


        service:
          auth: false
          base-path: ""
          endpoints:
            create:
              method: POST
              path: /item
              request:
                name: CreateItemRequest
                body:
                  extra-properties: true
                  properties:
                    id: string
              response:
                type: Item
              examples:
                - name: "Item"
                  request:
                    id: "123"
                    foo: "bar" # extra property in the example
                  response:
                    body:
                      id: "123"
                      foo: "bar" # extra property in the example
        ```
      type: fix
  irVersion: 53
  version: 0.46.18

- changelogEntry:
    - summary: |
        Support parsing string values for boolean defaults in OpenAPI schemas.
        * String values like "true" and "false" are now correctly parsed as boolean defaults.
      type: fix
  irVersion: 53
  version: 0.46.17

- changelogEntry:
    - summary: |
        Improve parsing of OpenAPI schemas with an array in the `type` property.
        * If the array contains `"null"`, it is interpreted as nullable, and removed from the array.
        * If there is only a single item in the array (after removing "null"), it previously defaulted to `unknown`, but now the specified type is used.
      type: fix
  irVersion: 53
  version: 0.46.16

- changelogEntry:
    - summary: |
        Fixed issue where user specified examples would be omitted in favor of autogenerated examples.
      type: fix
  irVersion: 53
  version: 0.46.15

- changelogEntry:
    - summary: |
        Boolean default values are now propagated from the Fern Definition through to docs generation.
      type: fix
  irVersion: 53
  version: 0.46.14

- changelogEntry:
    - summary: |
        The CLI now supports both `generators.yml` and `generators.yaml` file extensions for generator configuration.
      type: fix
  irVersion: 53
  version: 0.46.13

- changelogEntry:
    - summary: |
        Correctly omits readOnly query parameters during openapi to fern definition generation.
      type: fix
  irVersion: 53
  version: 0.46.13

- changelogEntry:
    - summary: |
        The CLI now handles parsing service level path parameters with descriptions.
        This fixes a regression introduced in the CLI since versions 0.45.x.
      type: fix
  irVersion: 53
  version: 0.46.12

- changelogEntry:
    - summary: |
        Allow for configuring the depth of example generation in API Docs. For example,
        if you want to generate optional properties that are 5 levels deep, you can add
        the following configuration in your `generators.yml`

        ```yml generators.yml
        api:
          specs:
            - openapi: ./openapi.json
              settings:
                example-generation:
                  response:
                    max-depth: 10
        ```
      type: fix
  irVersion: 53
  version: 0.46.11

- changelogEntry:
    - summary: |
        Correctly support AdditionalProperties on object schemas.
      type: fix
  irVersion: 53
  version: 0.46.10

- changelogEntry:
    - summary: |
        SDK generation no longer hard-fails on single example generation errors.
      type: fix
  irVersion: 53
  version: 0.46.9

- changelogEntry:
    - summary: |
        The CLI now auto generates SSE and JSON Streaming examples even if those are
        not provided in the OpenAPI Spec or Fern Definition.
      type: fix
  irVersion: 53
  version: 0.46.8

- changelogEntry:
    - summary: |
        The generated Fern Definition now properly supports default values for query parameters.
      type: fix
  irVersion: 53
  version: 0.46.7

- changelogEntry:
    - summary: |
        The audiences property on WebSocket channels is now respected when filtering
        the IR graph based on configured audiences.
      type: fix
  irVersion: 53
  version: 0.46.6

- changelogEntry:
    - summary: |
        Previously, when the CLI failed to validate the fern definition yaml file against a JSON Schema,
        we would log `Failed to parse` without a schema path. Now we grab a relevant schema path.
      type: fix
  irVersion: 53
  version: 0.46.5

- changelogEntry:
    - summary: |
        The OpenAPI parser now deduplicates headers that appear in both security schemes and
        operation-level headers to avoid duplicate header declarations.
      type: fix
  irVersion: 53
  version: 0.46.5

- changelogEntry:
    - summary: |
        The generated SSE examples always have `data` and `event` keys so that they are correct.
      type: fix
  irVersion: 53
  version: 0.46.4

- changelogEntry:
    - summary: |
        The Fern CLI now supports generating examples for streaming SSE (server-sent-event)
        endpoints.
      type: fix
  irVersion: 53
  version: 0.46.3

- changelogEntry:
    - summary: |
        The Fern CLI now supports parsing a `logo` option from your frontmatter. If
        you would like to override logo on a specific page you can do so by adding
        the following:

        ```markdown intro.mdx
        ---
        logo: /path/to/my/logo
        ---
        ```

        or

        ```markdown intro.mdx
        ---
        logo:
          light: /path/to/my/light/logo
          dark: /path/to/my/dark/logo
        ---
        ```

      type: feat
  irVersion: 53
  version: 0.46.2

- changelogEntry:
    - summary: |
        Add support for setting the `User-Agent` header value for Go generators.
      type: fix
  irVersion: 53
  version: 0.46.1

- changelogEntry:
    - summary: |
        No changes; promote `0.46.0-rc1` release candidate to minor version.
      type: internal
  irVersion: 53
  version: 0.46.0

- changelogEntry:
    - summary: |
        * Set `inline: true` for inline enums imported from OpenAPI.
        * Set `inline: true` for maps generated from OpenAPI additionalProperties.
      type: fix
  irVersion: 53
  version: 0.46.0-rc1

- changelogEntry:
    - summary: |
        The Fern Definition now supports `bytes` as a response type.

        ```yml service.yml
          endpoints:
            download:
              response: bytes
        ```
      type: feat
  irVersion: 53
  version: 0.46.0-rc0

- changelogEntry:
    - summary: |
        Defaults are no longer set on datetimes when converting to docs shapes.
      type: fix
  irVersion: 53
  version: 0.45.4

- changelogEntry:
    - summary: |
        Unknown schemas are no longer incorrectly marked as `additionalProperties: true`.
      type: chore
  irVersion: 53
  version: 0.45.4-rc1

- changelogEntry:
    - summary: |
        The CLI prompts the user to confirm output directory overwrites on fern generate.
      type: fix
  irVersion: 53
  version: 0.45.4-rc0

- changelogEntry:
    - summary: |
        Unknown schemas are no longer incorrectly marked as `additionalProperties: true`.
      type: fix
  irVersion: 53
  version: 0.45.3

- changelogEntry:
    - summary: |
        Example generation now respects read-only schemas when generating request examples.
      type: fix
  irVersion: 53
  version: 0.45.2

- changelogEntry:
    - summary: |
        Generate valid examples using spec validation information; respect `null` entries during example generation.
      type: fix
  irVersion: 53
  version: 0.45.1-rc0

- changelogEntry:
    - summary: |
        Add `inline` field to type declarations in the Fern definition and IR.
        Add support for importing inline types from OpenAPI into Fern definition and IR.
      type: internal
  irVersion: 53
  version: 0.45.1

- changelogEntry:
    - summary: |
        Several improvements to docs, conjure importer, and the cli.
      type: internal
  irVersion: 53
  version: 0.45.0

- changelogEntry:
    - summary: |
        Docs generation now preserves original model schema names.
      type: internal
  irVersion: 53
  version: 0.45.0-rc55

- changelogEntry:
    - summary: |
        Removes errant minimum and maximums for 'float' types for docs.
      type: internal
  irVersion: 53
  version: 0.45.0-rc54

- changelogEntry:
    - summary: |
        Add support for the `smart-casing` flags in the IR commands.
      type: internal
  irVersion: 53
  version: 0.45.0-rc53

- changelogEntry:
    - summary: |
        Fix bug where max length validation for strings were incorrectly plumbed.
      type: fix
  irVersion: 53
  version: 0.45.0-rc52

- changelogEntry:
    - summary: |
        Add support for the `inline-path-parameters` setting in the OpenAPI
        importer.
      type: feat
  irVersion: 53
  version: 0.45.0-rc51

- changelogEntry:
    - summary: |
        Increase max recursive depth allowed for example validation.
      type: fix
  irVersion: 53
  version: 0.45.0-rc50

- changelogEntry:
    - summary: |
        Add 'list' to reserved keywords for use in PHP generator.
      type: fix
  irVersion: 53
  version: 0.45.0-rc49

- changelogEntry:
    - summary: |
        OAuth Client Credential Auth Scheme now supports the ability to optionally
        set token header and prefix fields for use with docs playground.

        ```yml api.yml
        auth-schemes:
          OAuth:
            scheme: oauth
            type: client-credentials
            token-header: Fern-Authorization
            token-prefix: Fern-Bearer
            ...
        ```
      type: feat
  irVersion: 53
  version: 0.45.0-rc48

- changelogEntry:
    - summary: |
        Support SDK generation provided comma-delineated content-type values in OpenAPI specs.
      type: fix
  irVersion: 53
  version: 0.45.0-rc47

- changelogEntry:
    - summary: |
        The IR handles converting example unions that are aliases.
      type: fix
  irVersion: 53
  version: 0.45.0-rc46

- changelogEntry:
    - summary: |
        Update the IR's `ServiceTypeReferenceInfo` to include all transitive types
        referenced by a service.
      type: fix
  irVersion: 53
  version: 0.45.0-rc44

- changelogEntry:
    - summary: |
        Support non-standard HTTP code 498; Validate `x-fern-examples` during schema parsing.
      type: fix
  irVersion: 53
  version: 0.45.0-rc43

- changelogEntry:
    - summary: |
        Log error message logging when encountering doc errors during preview server initiation.
      type: fix
  irVersion: 53
  version: 0.45.0-rc42

- changelogEntry:
    - summary: Fixes bug introduced in 0.45.0-rc33 where version slugs were not being generated correctly.
      type: fix
  irVersion: 53
  version: 0.45.0-rc41

- changelogEntry:
    - summary: |
        Fixed bug in the Conjure importer where query parameters were overwritten during endpoint parameter parsing.
      type: fix
  irVersion: 53
  version: 0.45.0-rc40

- changelogEntry:
    - summary: |
        The OpenAPI importer now supports correlating request and response examples by name. When an example name is shared
        between a request body and response, they will be paired together in the generated Fern definition.
      type: fix
  irVersion: 53
  version: 0.45.0-rc39

- changelogEntry:
    - summary: |
        The OpenAPI importer now supports respecting readonly properties in schemas. When enabled, readonly properties will be excluded from request bodies for
        POST/PUT/PATCH endpoints. To enable this, configure the setting in your `generators.yml`:

        ```yml
        api:
         specs:
           - openapi: ./path/to/openapi.yml
             settings:
               respect-readonly-schemas: true
        ```
      type: fix
  irVersion: 53
  version: 0.45.0-rc38

- changelogEntry:
    - summary: Support parsing alpha and beta version numbers of Fern generators
      type: internal
  irVersion: 53
  version: 0.45.0-rc37

- changelogEntry:
    - summary: |
        The OpenAPI importer now supports importing deep object query parameters. To do this, you will
        need to configure a setting in your `generators.yml`

        ```yml
        api:
         specs:
           - openapi: ./path/to/openapi.yml
             settings:
               object-query-paramaters: true
        ```
      type: fix
  irVersion: 53
  version: 0.45.0-rc36

- changelogEntry:
    - summary: |
        The CLI now recognizes the versions of the Go generator that require IRv53.
      type: internal
  irVersion: 53
  version: 0.45.0-rc34

- changelogEntry:
    - summary: |
        The Fern CLI now supports roles and viewers in your docs configuration, if you are on the enterprise plan for docs:

        ```yml docs.ym
        roles:
          - internal
          - beta-users
          - enterprise-users

        navigation:
          - section: Internal Section
            viewers:
              - internal
            contents:
              - page: Internal Page
                path: ./internal/page.mdx
        ```
      type: feat
  irVersion: 53
  version: 0.45.0-rc33

- changelogEntry:
    - summary: |
        The OpenAPI importer now supports reading endpoints that have application/x-www-form-urlencoded requests
      type: fix
  irVersion: 53
  version: 0.45.0-rc32

- changelogEntry:
    - summary: |
        The OpenAPI importer now parses webhook examples and generates examples for webhooks when none are provided.
      type: fix
  irVersion: 53
  version: 0.45.0-rc31

- changelogEntry:
    - summary: |
        The OpenAPI importer now parses the `examples` field for primitive schema types like `string`, `number`, `array` and `boolean`.
      type: fix
  irVersion: 53
  version: 0.45.0-rc30

- changelogEntry:
    - summary: |
        The OpenAPI importer now parses the `examples` field that may be present on OpenAPI 3.1 schemas.
      type: feat
  irVersion: 53
  version: 0.45.0-rc29

- changelogEntry:
    - summary: |
        The OpenAPI importer now skips headers in a case-insensitive way (e.g. both "Content-Type" and "content-type" are skipped).
      type: feat
  irVersion: 53
  version: 0.45.0-rc28

- changelogEntry:
    - summary: |
        The Conjure importer now brings in endpoint level descriptions.
      type: feat
  irVersion: 53
  version: 0.45.0-rc27

- changelogEntry:
    - summary: |
        `fern check` handles validating unions that contain base properties.
      type: feat
  irVersion: 53
  version: 0.45.0-rc26

- changelogEntry:
    - summary: |
        The Fern CLI temporarily does not support RBAC/Audiences (they will be added in again shortly).
      type: internal
  irVersion: 53
  version: 0.45.0-rc25

- changelogEntry:
    - summary: |
        `fern docs dev` now runs in Node 16 - Node 22 environments.
      type: fix
  irVersion: 53
  version: 0.45.0-rc24

- changelogEntry:
    - summary: |
        The docs dev server now correctly handles base paths.
      type: fix
  irVersion: 53
  version: 0.45.0-rc23

- changelogEntry:
    - summary: |
        Fixes bug introduced in 0.45.0-rc20 where section children were dropped from the docs definition.
      type: fix
  irVersion: 53
  version: 0.45.0-rc22

- changelogEntry:
    - summary: |
        The Fern CLI now supports orphaned pages in your docs configuration.
      type: feat
    - summary: |
        The RBAC config model is now renamed to `roles` and `viewers`:

        ```yml docs.yml
        roles:
          - internal

        navigation:
          - section: Internal Section
            viewers:
              - internal
            contents:
              - page: Internal Page
                path: ./internal/page.mdx
        ```

      type: fix
  irVersion: 53
  version: 0.45.0-rc21

- changelogEntry:
    - summary: |
        The Fern CLI now supports audiences in your docs configuration:

        ```yml docs.yml
        # all audiences must be declared at the top level
        audiences:
          - internal

        navigation:
          - section: Internal Section
            audience: internal # audience is optional
            contents:
              - page: Internal Page
                path: ./internal/page.mdx
        ```
      type: feat
  irVersion: 53
  version: 0.45.0-rc20

- changelogEntry:
    - summary: |
        - Respect `x-fern-ignore` extension in OpenAPI parameters.
      type: fix
  irVersion: 53
  version: 0.45.0-rc19

- changelogEntry:
    - summary: |
        - Add additional debug logging to the CLI when downloading docs preview bundle
      type: fix
  irVersion: 53
  version: 0.45.0-rc18

- changelogEntry:
    - summary: |
        - Improved union example generation by increasing depth for better handling of recursive structures.
        - Updated Conjure importer to represent binary types as bytes for requests and file for responses in Fern.
        - Added detailed error messages when 'fern docs dev' fails, accessible with --log-level debug.
      type: fix
  irVersion: 53
  version: 0.45.0-rc17

- changelogEntry:
    - summary: |
        The Conjure importer now correctly keys the union subvariant by the property of the discriminant.

        ```conjure
        union:
          discriminant: type
          union:
            square: Square
            circle: Circle
        ```

        is equal to the following Fern Definition:

        ```yml fern
        union:
          discriminant: type
          types:
            square:
              type: Square
              key: square
            circle:
              type: Circle
              key: circle
        ```

      type: fix
  irVersion: 53
  version: 0.45.0-rc16

- changelogEntry:
    - summary: |
        The Conjure importer now correctly imports base-path and docs from your conjure definition.
      type: fix
  irVersion: 53
  version: 0.45.0-rc15

- changelogEntry:
    - summary: |
        The Fern CLI now uses a longer timeout to make HTTP requests, which should fix some flakyness with the docs registration process.
      type: fix
  irVersion: 53
  version: 0.45.0-rc14

- changelogEntry:
    - summary: |
        The Fern CLI now uses a longer timeout to make HTTP requests, which should fix some flakyness with the docs registration process.
      type: fix
  irVersion: 53
  version: 0.45.0-rc13

- changelogEntry:
    - summary: |
        Undiscriminated unions are now represented using `anyOf` in the generated JSON Schema
        Nullable properties are now correctly propagated to the JSON Schema
      type: fix
  irVersion: 53
  version: 0.45.0-rc12

- changelogEntry:
    - summary: |
        Improved JSON Schema generation for object inheritance:
        - Removed the use of `allOf` for representing object extensions
        - Properties from parent objects are now directly added to the child object in the JSON Schema
      type: fix
  irVersion: 53
  version: 0.45.0-rc11

- changelogEntry:
    - summary: |
        Added support for `additionalProperties` on export to JSON Schema.
      type: fix
  irVersion: 53
  version: 0.45.0-rc10

- changelogEntry:
    - summary: |
        Improved JSON Schema generation for object extensions and const values:
        - Object extensions are now properly represented using `allOf` in the JSON Schema
        - Literal values (string and boolean) are now correctly represented using `const` in the JSON Schema
      type: fix
  irVersion: 53
  version: 0.45.0-rc9

- changelogEntry:
    - summary: |
        Add `#!/usr/bin/env node` to the CLI to prevent runtime errors.
      type: internal
  irVersion: 53
  version: 0.45.0-rc8

- changelogEntry:
    - summary: |
        Stop minifying the CLI to prevent javascript runtime errors.
      type: internal
  irVersion: 53
  version: 0.45.0-rc7

- changelogEntry:
    - summary: |
        Update the CLI package.json to include the correct files.
      type: fix
  irVersion: 53
  version: 0.45.0-rc6

- changelogEntry:
    - summary: |
        Introduce a new command `fern jsonschema <output-file> --type <type-name>`
        that outputs the JSON Schema for a given type in your Fern Definition.

        ```sh
        fern jsonschema ./schema.json --type MyType
        ```
      type: feat
  irVersion: 53
  version: 0.45.0-rc5

- changelogEntry:
    - summary: |
        SCIM has been added as a common initialism.
      type: chore
  irVersion: 53
  version: 0.45.0-rc4

- changelogEntry:
    - summary: |
        Numerous fixes to the Conjure API Importer such as reading in request bodies and query parameters.
      type: fix
  irVersion: 53
  version: 0.45.0-rc3

- changelogEntry:
    - summary: |
        The CLI now generates endpoint examples for undiscriminated unions that are recursive.
      type: fix
  irVersion: 53
  version: 0.45.0-rc2

- changelogEntry:
    - summary: |
        The OpenAPI importer now generates streaming examples based on OpenAPI examples.
      type: fix
  irVersion: 53
  version: 0.45.0-rc1

- changelogEntry:
    - summary: |
        The Docs now support rendering `additionalProperties` in the API Playground so that users can send out arbitrary key,value pairs.
      type: fix
  irVersion: 53
  version: 0.45.0-rc0

- changelogEntry:
    - summary: Several improvements to the conjure importer.
      type: fix
  irVersion: 53
  version: 0.44.11

- changelogEntry:
    - summary: |
        API update now supports consuming the API origin from spec V2 configurations.
      type: fix
  irVersion: 53
  version: 0.44.10

- changelogEntry:
    - summary: |
        The fern definition now supports descriptions supplied on request and response bodies.
        You can enable this by simply supplying `docs` in your fern definition, or `description`
        in your OpenAPI spec.
      type: feat
  irVersion: 53
  version: 0.44.9

- changelogEntry:
    - summary: |
        API Configuration V2 schema now takes in `origin` as well, allowing `fern api update` to function as expected in the new config.
      type: fix
  irVersion: 53
  version: 0.44.8

- changelogEntry:
    - summary: |
        The Fern CLI command `fern generator list` now accepts filters for the output mode, for example, you may now specify `fern generator list --excluded-modes local-file-system`
        in order to filter any generators from the list that are outputting locally.
      type: internal
  irVersion: 53
  version: 0.44.7

- changelogEntry:
    - summary: |
        The Fern Definition respects endpoint level base-path overrides when validating examples.
      type: fix
  irVersion: 53
  version: 0.44.6

- changelogEntry:
    - summary: |
        The Fern Definition now supports overriding `base-path` at the endpoint level.
        This is useful if you have subset of endpoints that do not live at the
        configured base-path.

        ```yml imdb.yml
        service:
          endpoints:
            getMovie:
              method: POST
              base-path: "latest/" # overrides the base-path configured in api.yml
              path: "movies/{movieId}"
        ```
      type: feat
  irVersion: 53
  version: 0.44.5

- changelogEntry:
    - summary: |
        Fern's OpenAPI importer will now handle generating examples for declared
        errors so that they show up in the generated documentation.
      type: fix
  irVersion: 53
  version: 0.44.4

- changelogEntry:
    - summary: |
        Fern's OpenAPI importer can now handle `readOnly` properties in the top level
        request schema. Note that Fern does not handle nested `readOnly` properties
        just yet; please file a GitHub issue if this is important!
      type: feat
  irVersion: 53
  version: 0.44.3

- changelogEntry:
    - summary: |
        Fern's OpenAPI importer can now handle multiple error schemas for the
        same status code.
      type: fix
  irVersion: 53
  version: 0.44.2

- changelogEntry:
    - summary: |
        The OpenAPI importer used to try and coerce all enums into a literals.
        In some cases this is not desirable, so we now expose an option called
        `coerce-enums-to-literals` in your generators.yml.

        ```yml generators.yml
        api:
          specs:
            - openapi: ../openapi.json
              overrides: ../openapi-overrides.yml
              settings:
                title-as-schema-name: false
                coerce-enums-to-literals: false
        ```
      type: feat
  irVersion: 53
  version: 0.44.1

- changelogEntry:
    - summary: |
        The Fern CLI now supports parsing [Conjure](https://github.com/palantir/conjure), Palantir's
        home-grown API Definition format.

        If you know a company that is using Conjure that wants API Docs + SDKs, send them our way!
      type: feat
  irVersion: 53
  version: 0.44.0-rc0

- changelogEntry:
    - summary: |
        Any markdown files that have custom components are also pushed up to the Fern Docs
        platform.
      type: fix
  irVersion: 53
  version: 0.43.8

- changelogEntry:
    - summary: |
        The `valid-markdown` rule has been updated to try and parse the markdown file into a
        valid AST. If the file fails to parse, `fern check` will log an error as well
        as the path to the markdown.
      type: fix
  irVersion: 53
  version: 0.43.7

- changelogEntry:
    - summary: |
        The OpenAPI importer now appropriately brings in responses that are under the `text/event-stream`
        Content-Type if your endpoint is annotated with `x-fern-streaming`.
        If your endpoint is not annotated with `x-fern-streaming`, then the response will be ignored.
      type: fix
  irVersion: 53
  version: 0.43.6

- changelogEntry:
    - summary: |
        If you use the `x-fern-streaming` extension and want to provide different descriptions
        for the streaming endpoint, then you can now specify `streaming-description`.

        ```yml openapi.yml
        x-fern-streaming:
          stream-condition: $request.stream
          stream-description: The streaming version of this endpoint returns a series of chunks ...
          response:
            $ref: #/components/schemas/Response
          stream-response:
            $ref: #/components/schemas/ResponseChunk
        ```
      type: fix
  irVersion: 53
  version: 0.43.5

- changelogEntry:
    - summary: |
        The OpenAPI parser now respects the content type in your OpenAPI spec, instead of always sending
        `application/json`. With this upgrade, your SDKs will also start to send the correct content type.
      type: fix
  irVersion: 53
  version: 0.43.4

- changelogEntry:
    - summary: |
        The CLI now passes in the API definition ID once again, this is necessary so that generated snippet templates
        may reference schemas within the API. This was a regression that was recently introduced.
      type: chore
  irVersion: 53
  version: 0.43.3

- changelogEntry:
    - summary: |
        The CLI now prints which API cannot be registered if `fern generate --docs` fails.
      type: fix
  irVersion: 53
  version: 0.43.2

- changelogEntry:
    - summary: |
        The CLI now supports running OpenAPI generator 0.1.0 with IR version 53.
      type: feat
  irVersion: 53
  version: 0.43.1

- changelogEntry:
    - summary: |
        The CLI now recognizes the fern-php-sdk generator.
      type: feat
  irVersion: 53
  version: 0.43.0

- changelogEntry:
    - summary: |
        The documentation resolver now appropriately creates a unique identifier for changelog sections. Previously, if you had multiple
        changelogs within the same section, despite their title and slug being different, they would be treated as the same section since the ID
        only took into account the parents' slug, appended the word "changelog" and that was all.

        As a result previously all changelogs within the same section would get highlighted when one was selected, now only the selected changelog
        is highlighted.
      type: internal
  irVersion: 53
  version: 0.42.15

- changelogEntry:
    - summary: |
        The OpenAPI importer now correctly propagates the title field on `oneof` schemas.
      type: fix
  irVersion: 53
  version: 0.42.14

- changelogEntry:
    - summary: |
        Example generation now intelligently truncates container examples, for example if the depth limit will be reached on a list of objects,
        the list will be returned as an empty list, as opposed the previous behavior where an unknown object would be created.
      type: fix
  irVersion: 53
  version: 0.42.13

- changelogEntry:
    - summary: |
        Previously, deploying docs from Windows machines led to bad asset paths.
        Now, the CLI respects Windows paths during run and web paths for retrieving
        assets.
      type: fix
  irVersion: 53
  version: 0.42.12

- changelogEntry:
    - summary: |
        The API V2 configuration now supports disabling using titles as schema
        names. You may want to disable this flag if your OpenAPI adds the same
        title to multiple schemas.

        ```
        api:
          specs:
            - openapi: /path/to/openapi
              settings:
                use-title-as-schema-name: false
        ```
      type: fix
  irVersion: 53
  version: 0.42.11

- changelogEntry:
    - summary: |
        Previously, the OpenAPI converter would bring over `title` on every
        single property. This field is extraneous, so now we ignore it.
      type: fix
  irVersion: 53
  version: 0.42.10

- changelogEntry:
    - summary: |
        Previously, the OpenAPI importer would ignore skip parsing arbitrary
        content types "*/*". Now it treats this content type as application/json.

        ```json openapi.json
        "responses": {
          "200": {
            "description": "Success reply",
            "content": {
              "*/*": {
        ```
      type: fix
  irVersion: 53
  version: 0.42.9

- changelogEntry:
    - summary: |
        The API V2 configuration (in beta) now supports global header overrides.
        This fixes a bug where those header overrides were getting dropped in
        certain cases.

        ```yml generators.yml
        api:
          headers:
            X-API-VERSION: string
          specs:
            - openapi: /path/to/openapi
              overrides: /path/to/overrides
        ```
      type: fix
  irVersion: 53
  version: 0.42.8

- changelogEntry:
    - summary: |
        The API V2 configuration (in beta) now supports global header
        overrides. To specify global headers that are not in your
        OpenAPI spec, simply add the following block in your `generators.yml`:

        ```yml generators.yml
        api:
          headers:
            X-API-VERSION: string
          specs:
            - openapi: /path/to/openapi
              overrides: /path/to/overrides
        ```
      type: feat
  irVersion: 53
  version: 0.42.7

- changelogEntry:
    - summary: Removes extraneous conditional error within namespacing configuration
      type: fix
  irVersion: 53
  version: 0.42.6

- changelogEntry:
    - summary: Adds additional metadata retrievable by `fern generator get` so you can now get the language and the target repo.
      type: feat
  irVersion: 53
  version: 0.42.5

- changelogEntry:
    - summary: |
        Namespaced APIs now:
          - No longer contain duplicative nesting of some endpoint within another package of the same name as the namespace
          - Respect the `x-fern-sdk-group-name` annotation for endpoints
      type: fix
  irVersion: 53
  version: 0.42.4

- changelogEntry:
    - summary: |
        The OpenAPI importer now supports handling encoding on multipart requests.
        Previously, the generators would not respect the `contentType` field for
        each form input. But, now they do.
        ```yml
        requestBody:
          content:
            multipart/form-data:
              schema:
                type: object
                properties:
                  file:
                    type: string
                    format: binary
                    description: The file to upload
              encoding:
                file:
                  contentType: "application/octet-stream"
        ```
      type: fix
    - summary: |
        The OpenAPI importer now correctly parses descriptions of multipart
        form requests. Previously these descriptions would be ignored.

        For example, previously the description `The file to upload` would be
        ignored in the example below.
        ```yml
        requestBody:
          content:
            multipart/form-data:
              schema:
                type: object
                properties:
                  file:
                    type: string
                    format: binary
                    description: The file to upload
        ```
      type: fix

  irVersion: 53
  version: 0.42.3

- changelogEntry:
    - summary: Error bodies are now appropriately namespaced as well!
      type: fix
  irVersion: 53
  version: 0.42.2

- changelogEntry:
    - summary: |
        Make sure to check for optionality when parsing stdout and stderr in CLI. This
        removes the error: `Cannot read properties of undefined (reading 'includes')`.
      type: fix
  irVersion: 53
  version: 0.42.1

- changelogEntry:
    - summary: |
        If you merge multiple OpenAPI specs with namespaces, `fern check` will no longer
        complain about duplicate schema names across namespaces.
        In the example below, both OpenAPI specs can have duplicative schema names and
        that is okay.
        ```yml
        api:
          specs:
            - openapi: openapi-bar.yml
              namespace: bar
            - openapi: openapi-foo.yml
              namespace: foo
        ```
      type: fix
  irVersion: 53
  version: 0.42.0

- changelogEntry:
    - summary: |
        Previously the OpenAPI converter would incorrectly mark
        the values of `additionalProperties` as optional. Now, we have
        introduced a feature flag to turn this behavior off.

        The feature flag can be configured in generators.yml:
        ```yml
        api:
          specs:
            - openapi: /path/to/openapi
              settings:
                optional-additional-properties: false
        ```
      type: fix
  irVersion: 53
  version: 0.41.16

- changelogEntry:
    - summary: |
        Performance improvements for stringifiying large Intermediate Representations. If
        you have a large OpenAPI spec or Fern Definition, this can potentially shave off
        minutes from `fern generate`.
      type: internal
  irVersion: 53
  version: 0.41.15

- changelogEntry:
    - summary: |
        The Fern Definition now supports `conten-type` on multipart request properties.
        For example, to specify an `application/octet-stream` and `application/json`
        contnet types, use the snippet below:

        ```ts
        service:
          endpoints:
            upload:
              request:
                body:
                  properties:
                    file:
                      type: file
                      content-type: application/octet-stream
                    metadata:
                      type: unknown
                      content-type: application/json
        ```
      type: feat
  irVersion: 53
  version: 0.42.0-rc0

- changelogEntry:
    - summary: Remove bang operator and fix eslint warning in `compatible-ir-versions.ts`.
      type: internal
  irVersion: 53
  version: 0.41.14-rc2

- changelogEntry:
    - summary: |
        Running `fern check` will now check to confirm that the generator versions you are running are compatible with your Fern CLI version.

        Each version of SDK generators depends on a version of a library that is exported by the Fern CLI, and as a result, each generator has a minimum
        compatible version of the Fern CLI. As an example, if you were to run `fern check` while leveraging `fernapi/fern-python-sdk` version `2.0.0`, on CLI version `0.1.3`, you'd receive the following error:

        `The generator fernapi/fern-python-sdk requires CLI version 0.23.0-rc4 or later (current version: 0.1.3-rc0).`

        Indicating that you must upgrade your CLI in order to leverage the current generator.
      added:
        - Running `fern check` will now check to confirm that the generator versions you are running are compatible with your Fern CLI version.
        - Fern commands now print out generator upgrades, in addition to CLI upgrades.
      type: feat
  irVersion: 53
  version: 0.41.14-rc1

- changelogEntry:
    - summary: |
        The Fern CLI now safely handles a npx file exists error by retrying the command on failure.
        This error typically happens when two or more instances of the Fern CLI are running `npx`
        at the same time.
      type: fix
  irVersion: 53
  version: 0.41.14-rc0

- changelogEntry:
    - summary: |
        `fern generate --local` no longer crashes on large API Definitions because we
        stream the JSON to file instead of calling `JSON.stringify`. See [PR 4640](https://github.com/fern-api/fern/pull/4640).
      type: fix
  irVersion: 53
  version: 0.41.13

- changelogEntry:
    - summary: |
        Adds availability to inlined properties for HTTP Requests, Webhooks, and WebSockets for Fern Definition and OpenAPI.
        You can add availability like so:

        Fern Definition:

        ```yml
        Request:
          name: InlineRequest
          properties:
            random:
              type: string
              availability: pre-release
        ```

        OpenAPI:

        ```yml
        requestBody:
        content:
          application/json:
            schema:
              type: object
              properties:
                random:
                  type: string
                  x-fern-availability: beta
        ```
      type: feat
  irVersion: 53
  version: 0.41.12

- changelogEntry:
    - summary: |
        Adds availability and display-names to discriminated union values. Now, in your docs, you can mark your union values
        with custom names and show their availability. You can do so by adding the following to your API definition:
        ```yml
        MyUnionType:
          union:
            UnionValue1:
              docs: The first union value
              type: string
              display-name: Union Value One
              availability: beta
            UnionValue2:
              docs: The second union value
              type: integer
              display-name: Union Value Two
              availability: deprecated
        ```
      type: feat
  irVersion: 53
  version: 0.41.11

- changelogEntry:
    - summary: |
        Adds availability and display-names to discriminated union values. Now, in your docs, you can mark your union values
        with custom names and show their availability. You can do so by adding the following to your API definition:
        ```yml
        MyUnionType:
          union:
            UnionValue1:
              docs: The first union value
              type: string
              display-name: Union Value One
              availability: beta
            UnionValue2:
              docs: The second union value
              type: integer
              display-name: Union Value Two
              availability: deprecated
        ```
      type: feat
  irVersion: 53
  version: 0.41.10

- changelogEntry:
    - summary: |
        Adds a `bundle-path` hidden parameter for `fern docs dev` for use with `fern-platform` testing. You can pass the
        path on the command line as an optional parameter.
      type: internal
  irVersion: 53
  version: 0.41.9

- changelogEntry:
    - summary: |
        The Fern generators.yml configuration now supports a new format for namespacing APIs for additional flexibility:

        ```yml
        api:
          specs:
            - openapi: path/to/v1/openapi
              overrides: path/to/v1/overrides
              namespace: v1
            - openapi: path/to/v2/openapi
              overrides: path/to/v2/overrides
              namespace: v2
        ```

        Through namespacing your API, you can have multiple objects and endpoints with the same name across different namespaces. You can think of them
        as the equivalent to Python modules or TypeScript packages.
      type: feat
  irVersion: 53
  version: 0.41.8

- changelogEntry:
    - summary: |
        Previously we weren't always awaiting PostHog API calls directly. Now the CLI
        awaits these calls so that we can ensure that events are sent.
      type: fix
  createdAt: "2024-09-08"
  irVersion: 53
  version: 0.41.7

- changelogEntry:
    - summary: |
        The Fern Docs CLI now supports OAuth 2.0 Client Credentials injection in API playgrounds.
        To enable this feature, you can define the OAuth Authorization Scheme in your API configuration,
        and enable the feature in your docs configuration.

        API configuration:
        ```yml
        api:
          auth-schemes:
            OAuth:
              scheme: oauth
              type: client-credentials
              get-token:
                endpoint: endpoint.authorization
        ```
        [More Information](https://buildwithfern.com/learn/api-definition/fern/authentication#oauth-client-credentials)

        Docs configuration:
        ```yml
        navigation:
          section: API Reference
            playground:
              oauth: true
        ```
        [More Information](https://buildwithfern.com/learn/docs/api-references/customize-api-playground)
      type: feat
  createdAt: "2024-09-07"
  irVersion: 53
  version: 0.41.6

- changelogEntry:
    - summary: |
        Fix an issue with non-deterministic file ordering when OpenAPI is used as input.
      type: fix
  createdAt: "2024-09-06"
  irVersion: 53
  version: 0.41.5

- changelogEntry:
    - summary: |
        The Fern OpenAPI importer now handles importing an array for the `type` key.

        ```
        User:
          properties:
            name:
              type: ["string"]
            id:
              type: ["string", "number"]
        ```
      type: feat
  createdAt: "2024-09-06"
  irVersion: 53
  version: 0.41.4

- changelogEntry:
    - summary: |
        Allow referencing by method and path. For example, when configuring an
        oauth scheme you can now do:

        ```oauth.yml
        auth-schemes:
          OAuth:
            scheme: oauth
            type: client-credentials
            get-token:
              endpoint: POST /oauth/token
        api:
          auth: OAuth
        ```
      type: feat
  createdAt: "2024-09-06"
  irVersion: 53
  version: 0.41.3

- changelogEntry:
    - summary: |
        Fixes an issue introduced in `0.41.1` that ignored server urls for docs generation.
      type: fix
    - summary: |
        Adds a `auth-schemes` and `auth` block where you can override auth for an existing spec.
        See below:

        ```generators.yml
        auth-schemes:
          Oauth:
            scheme: oauth
            type: client-credentials
            get-token:
              endpoint: auth.get-token
        api:
          auth: Oauth # overrides auth scheme
          specs:
            - openapi: path/to/openapi
        ```
      type: feat
  createdAt: "2024-09-05"
  irVersion: 53
  version: 0.41.2

- changelogEntry:
    - summary: |
        Adds a V2 configuration for the `api` block that is more flexible and allows
        OpenAPI users to consume Fern Definition features.

        For example, now you can override environments directly in the api configuration:
        ```yml
        api:
          environments:
            Production: https://prod.com
            Staging: https://staging.com
          specs:
            - openapi: path/to/openapi
              overrides: path/to/overrides
        ```

        If you want to define, multi-url environments, those can be done by configuring the following generators.yml:
        ```yml
        api:
          environments:
            Production:
              urls:
                api: https://api.com
                auth: https://auth.com
            Staging:
                api: https://stagingapi.com
                auth: https://stagingauth.com
          specs:
            - openapi: path/to/openapi
              overrides: path/to/overrides
        ```

        Note that you will need to use the `x-fern-server-name` annotation on each endpoint to assign it to a relevant server. For example,

        ```yml
        paths:
          /api/users/:
            get:
              x-fern-server-name: api
          /token:
            post:
              x-fern-server-name: auth
        ```
      type: feat
  createdAt: "2024-09-04"
  irVersion: 53
  version: 0.41.1

- changelogEntry:
    - summary: |
        Adds generic object declarations to the fern definition. Now we can define generics and
        use them in alias declarations to minimize code duplication:

        ```yml
        types:
          GenericTest<T>:
            properties:
              value: T
              other-value: string

          GenericApplication:
            type: GenericTest<string>
        ```

        More information can be found here: https://buildwithfern.com/learn/api-definition/fern/types#generics.
      type: feat
  createdAt: "2024-09-04"
  irVersion: 53
  version: 0.41.0

- changelogEntry:
    - summary: |
        Fix an issue where some postman environment variables (e.g. API key) were not substituted
        when running fern generate.
      type: fix
  createdAt: "2024-09-03"
  irVersion: 53
  version: 0.41.0-rc1

- changelogEntry:
    - summary: |
        Every fern folder that is using OpenAPI must configure an explicit location to the
        OpenAPI spec. The location can be configured in your `generators.yml`:

        ```yml
        api:
          path: path/to/openapi.yml
        ```

        If you run **fern upgrade**, the CLI will automatically run a migration for you to
        ensure that you are compliant!
      type: break
  createdAt: "2024-09-02"
  irVersion: 53
  version: 0.41.0-rc0

- changelogEntry:
    - summary: |
        `fern check` allows the service base-path to be a slash. For example, the following
        would be valid:

        ```yml
        service:
          base-path: "/"
        ```
      type: fix
  createdAt: "2024-09-02"
  irVersion: 53
  version: 0.40.4

- changelogEntry:
    - summary: Now `fern generator upgrade` respects  the `--group` flag and only upgrades generators within a particular group.
      type: fix
  createdAt: "2024-09-02"
  irVersion: 53
  version: 0.40.3

- changelogEntry:
    - summary: Release IR v53.9.0 which includes a publishing configuration.
      type: internal
  createdAt: "2024-08-28"
  irVersion: 53
  version: 0.40.2

- changelogEntry:
    - summary: Enable specifying whether redirect in docs.yml is permanent or temporary.
      type: feat
  createdAt: "2024-08-28"
  irVersion: 53
  version: 0.40.1

- changelogEntry:
    - summary: Update the `fern generator upgrade` command to leverage the Generator registry API as opposed to Docker and dockerode.
      type: feat
  createdAt: "2024-08-28"
  irVersion: 53
  version: 0.40.0

- changelogEntry:
    - summary: The OpenAPI importer now appropriately generates examples for circular `oneOf` schemas.
      type: fix
      fixed:
        - The OpenAPI importer now handles generating examples for referenced `oneOf` schemas. Previously, examples generation would fail.
        - |
          The OpenAPI importer now handles generating examples for circular `oneOf` schemas. Previously, the
          the converter would only default to generating examples for the first `oneOf` schema. If the first variant,
          circularly referenced itself, this would make terminating the example impossible.
          Now, the example generator tries every schema in order, guaranteeing that a termination condition will be
          reached.
  createdAt: "2024-08-25"
  irVersion: 53
  version: 0.39.19

- changelogEntry:
    - summary: Produce IR v53.8.0 with raw datetime examples.
      type: fix
      fixed:
        - Produce IR v53.8.0 with raw datetime examples. The raw datetime examples help  when generating test fixtures to assert conditions about the original datetime.
  createdAt: "2024-08-23"
  irVersion: 53
  version: 0.39.18

- changelogEntry:
    - summary: object declarations with extends and no properties now has examples propagating in the Docs and SDKs
      type: fix
      fixed:
        - |
          Previously, object declarations with extends and no properties did not have examples
          propagating in the Docs and SDKs. The core issue was in IR generation which has now
          been resolved.

          The following will now work as expected:

          ```yaml
          types:

            ObjectWithNoProperties:
              extends:
                - ParentA
                - ParentB
              examples:
                - name: Default
                  value:
                    propertyFromParentA: foo
                    propertyFromParentB: bar
          ```
  createdAt: "2024-08-23"
  irVersion: 53
  version: 0.39.17

- changelogEntry:
    - summary: Support running 0.2.x versions of the Postman Generator with IR V53 or above.
      type: chore
  createdAt: "2024-08-22"
  irVersion: 53
  version: 0.39.16

- changelogEntry:
    - summary: Introduce `generator list` and `organization` commands to facilitate actions taken by `fern-bot`
      type: internal
  createdAt: "2024-08-21"
  irVersion: 53
  version: 0.39.15

- changelogEntry:
    - summary: Format validation is enforced on `date` fields that are specified in examples specified in an api defintion.
      type: fix
  createdAt: "2024-08-21"
  irVersion: 53
  version: 0.39.14

- changelogEntry:
    - summary: Generated examples in the Intermediate Representation not respect root level path parameter examples.
      type: fix
      fixed:
        - Generated examples in the Intermediate Representation not respect root level path parameter examples. Previously, when ignored, this would result in invalid cURL examples in documentation.
  createdAt: "2024-08-21"
  irVersion: 53
  version: 0.39.13

- changelogEntry:
    - summary: The mock folder now includes source files, and the CLI no longer hard fails if it cannot resolve source files that are of OpenAPI type.
      type: fix
  createdAt: "2024-08-20"
  irVersion: 53
  version: 0.39.12

- changelogEntry:
    - summary: The Fern CLI now handles parsing `x-fern-parameter-name` on path parameters in an OpenAPI spec.
      type: fix
      fixed:
        - |
          Fix: The Fern CLI now handles parsing `x-fern-parameter-name` on path parameters in an OpenAPI spec. For example,
          if you want to rename a path parameter in the generated SDK, you can now do:

          ```yml
          paths:
            "/user":
                get:
                operationId: list_user
                parameters:
                    - in: header
                    name: X-API-Version
                    x-fern-parameter-name: version
                    schema:
                        type: string
                    required: true
          ```

          For more information, please check out the [docs](https://buildwithfern.com/learn/api-definition/openapi/extensions/parameter-names).
  createdAt: "2024-08-20"
  irVersion: 53
  version: 0.39.11

- changelogEntry:
    - summary: Release 0.39.10
      type: chore
  createdAt: "2024-08-19"
  irVersion: 53
  version: 0.39.10
- changelogEntry:
    - summary: Release 0.39.9
      type: chore
  createdAt: "2024-08-19"
  irVersion: 53
  version: 0.39.9
- changelogEntry:
    - summary: "## What's Changed\r\n* (feature, csharp): Generate well-known types\
        \ by @amckinney in https://github.com/fern-api/fern/pull/4319\r\n* fix: fix\
        \ seed, move unit test to right CoreUtility by @RohinBhargava in https://github.com/fern-api/fern/pull/4324\r\
        \n* fix(openapi): generate examples with latest schemas by @dsinghvi in https://github.com/fern-api/fern/pull/4329\r\
        \n\r\n\r\n**Full Changelog**: https://github.com/fern-api/fern/compare/0.39.6...0.39.7"
      type: chore
  createdAt: "2024-08-18"
  irVersion: 53
  version: 0.39.7
- changelogEntry:
    - summary: "## What's Changed\r\n* fix (ir): upgrade pydantic generator by @dsinghvi\
        \ in https://github.com/fern-api/fern/pull/4320\r\n* fix(ir): autogenerate ir\
        \ sdks on version bump by @dsinghvi in https://github.com/fern-api/fern/pull/4321\r\
        \n* fix(python): upgrade ir sdk to handle null unknown types by @dsinghvi in\
        \ https://github.com/fern-api/fern/pull/4322\r\n* fix: add names to form data\
        \ files by @RohinBhargava in https://github.com/fern-api/fern/pull/4323\r\n\
        * fix(docs): global path parameter examples are respected by @dsinghvi in https://github.com/fern-api/fern/pull/4325\r\
        \n\r\n\r\n**Full Changelog**: https://github.com/fern-api/fern/compare/0.39.5...0.39.6"
      type: chore
  createdAt: "2024-08-16"
  irVersion: 53
  version: 0.39.6
- changelogEntry:
    - summary: "## What's Changed\r\n* (fix): add docs for webhook inlining by @dsinghvi\
        \ in https://github.com/fern-api/fern/pull/4314\r\n* (chore): add any-auth test\
        \ definition by @dsinghvi in https://github.com/fern-api/fern/pull/4297\r\n\
        * (docs): hide a page from sidebar nav and search by @dannysheridan in https://github.com/fern-api/fern/pull/4312\r\
        \n* (fix): fdr test update snapshots by @dsinghvi in https://github.com/fern-api/fern/pull/4318\r\
        \n* feat: add schema definitions for popular analytics providers to the docs\
        \ generator config by @pujitm in https://github.com/fern-api/fern/pull/4291\r\
        \n\r\n\r\n**Full Changelog**: https://github.com/fern-api/fern/compare/0.39.4...0.39.5"
      type: chore
  createdAt: "2024-08-15"
  irVersion: 53
  version: 0.39.5
- changelogEntry:
    - summary: "## What's Changed\r\n* (fix): update ete test snapshots by @dsinghvi\
        \ in https://github.com/fern-api/fern/pull/4311\r\n* bump Python generator versions\
        \ by @armandobelardo in https://github.com/fern-api/fern/pull/4308\r\n* fix:\
        \ add in asyncapi tagging with namespaces by @armandobelardo in https://github.com/fern-api/fern/pull/4313\r\
        \n\r\n\r\n**Full Changelog**: https://github.com/fern-api/fern/compare/0.39.3...0.39.4"
      type: chore
  createdAt: "2024-08-15"
  irVersion: 53
  version: 0.39.4
- changelogEntry:
    - summary: "## What's Changed\r\n* (fix, docs): docs now respect ir base path by\
        \ @dsinghvi in https://github.com/fern-api/fern/pull/4310\r\n\r\n\r\n**Full\
        \ Changelog**: https://github.com/fern-api/fern/compare/0.39.2...0.39.3"
      type: chore
  createdAt: "2024-08-14"
  irVersion: 53
  version: 0.39.3
- changelogEntry:
    - summary: "## What's Changed\r\n* feat: allow namespacing an API from generators.yml\
        \ by @armandobelardo in https://github.com/fern-api/fern/pull/4290\r\n* fix:\
        \ unions with utils re-force update refs by @armandobelardo in https://github.com/fern-api/fern/pull/4296\r\
        \n* (feature, csharp): Generate gRPC core utilities by @amckinney in https://github.com/fern-api/fern/pull/4298\r\
        \n* Update publish-docs command post-migration by @armandobelardo in https://github.com/fern-api/fern/pull/4300\r\
        \n* Run publish-docs.yml if it's updated by @armandobelardo in https://github.com/fern-api/fern/pull/4301\r\
        \n* document redirects by @chdeskur in https://github.com/fern-api/fern/pull/4299\r\
        \n* (docs): add to our Welcome page that this docs site is built with Fern by\
        \ @dannysheridan in https://github.com/fern-api/fern/pull/4307\r\n* add information\
        \ on regex redirects by @chdeskur in https://github.com/fern-api/fern/pull/4306\r\
        \n* fix: read templated env vars in the docs generator config by @pujitm in\
        \ https://github.com/fern-api/fern/pull/4287\r\n* improvement: improve `.dict`\
        \ speed by limiting dict calls by @armandobelardo in https://github.com/fern-api/fern/pull/4302\r\
        \n* improvement: python handles arrays of deep object query parameters by @armandobelardo\
        \ in https://github.com/fern-api/fern/pull/4304\r\n* (fix): docs take into account\
        \ global path params and now we add tests by @dsinghvi in https://github.com/fern-api/fern/pull/4309\r\
        \n\r\n## New Contributors\r\n* @pujitm made their first contribution in https://github.com/fern-api/fern/pull/4287\r\
        \n\r\n**Full Changelog**: https://github.com/fern-api/fern/compare/0.39.1...0.39.2"
      type: chore
  createdAt: "2024-08-14"
  irVersion: 53
  version: 0.39.2
- changelogEntry:
    - summary: "## What's Changed\r\n* chore: update fern logo by @dannysheridan in\
        \ https://github.com/fern-api/fern/pull/4295\r\n* fix (mock server): make date\
        \ comparison against true dates as opposed to string comp by @armandobelardo\
        \ in https://github.com/fern-api/fern/pull/4278\r\n\r\n\r\n**Full Changelog**:\
        \ https://github.com/fern-api/fern/compare/0.38.1...0.39.1"
      type: chore
  createdAt: "2024-08-13"
  irVersion: 53
  version: 0.39.1
- changelogEntry:
    - summary: "## What's Changed\r\n* (feat, docs): add docs on `api.yml` and environment\
        \ audiences by @dsinghvi in https://github.com/fern-api/fern/pull/4292\r\n*\
        \ (fix): ir generation respects disable examples by @dsinghvi in https://github.com/fern-api/fern/pull/4293\r\
        \n* (fix, python): check autogenerated examples before indexing by @dsinghvi\
        \ in https://github.com/fern-api/fern/pull/4294\r\n\r\n\r\n**Full Changelog**:\
        \ https://github.com/fern-api/fern/compare/0.38.0...0.38.1"
      type: chore
  createdAt: "2024-08-13"
  irVersion: 53
  version: 0.38.1
- changelogEntry:
    - summary: "## What's Changed\r\n* (fix): retrigger typescript sdk publishing by\
        \ @dsinghvi in https://github.com/fern-api/fern/pull/4289\r\n\r\n\r\n**Full\
        \ Changelog**: https://github.com/fern-api/fern/compare/0.38.0-rc1...0.38.0"
      type: chore
  createdAt: "2024-08-12"
  irVersion: 53
  version: 0.38.0
- changelogEntry:
    - summary: "## What's Changed\r\n* (feat, typescript): support `hasNextPage`  property\
        \ for offset pagination by @dsinghvi in https://github.com/fern-api/fern/pull/4288\r\
        \n* (feature, cli): Upload source files to S3 by @amckinney in https://github.com/fern-api/fern/pull/4286\r\
        \n\r\n\r\n**Full Changelog**: https://github.com/fern-api/fern/compare/0.38.0-rc0...0.38.0-rc1"
      type: chore
  createdAt: "2024-08-12"
  irVersion: 53
  version: 0.38.0-rc1
- changelogEntry:
    - summary: "## What's Changed\r\n* (feat, python): move to ruff for formatting by\
        \ @dsinghvi in https://github.com/fern-api/fern/pull/4219\r\n* improvement:\
        \ improve discriminated union object naming by @armandobelardo in https://github.com/fern-api/fern/pull/4243\r\
        \n* (feature): Add encoding and source nodes by @amckinney in https://github.com/fern-api/fern/pull/4240\r\
        \n* (feat, cli): add `has-next-page` property to IR by @dsinghvi in https://github.com/fern-api/fern/pull/4241\r\
        \n* feat (wip): add playground settings for API playground by @RohinBhargava\
        \ in https://github.com/fern-api/fern/pull/4245\r\n* fix: remove wraps from\
        \ fastapi validators by @armandobelardo in https://github.com/fern-api/fern/pull/4246\r\
        \n* fix: make model_validator take kwargs by @armandobelardo in https://github.com/fern-api/fern/pull/4247\r\
        \n* (feat): refactor how pagination properties are checked in `fern check` by\
        \ @dsinghvi in https://github.com/fern-api/fern/pull/4250\r\n* (feature): Add\
        \ support for x-fern-encoding by @amckinney in https://github.com/fern-api/fern/pull/4249\r\
        \n* (chore): Remove fhir.json by @amckinney in https://github.com/fern-api/fern/pull/4253\r\
        \n* c#, improvements: small improvements including marking files `internal`\
        \ + client classes `partial` by @dcb6 in https://github.com/fern-api/fern/pull/4248\r\
        \n* c#, improvement: Use `FluentAssertions` in unit tests by @dcb6 in https://github.com/fern-api/fern/pull/4254\r\
        \n* (feat): wire through api workspaces to docs validator by @dsinghvi in https://github.com/fern-api/fern/pull/4255\r\
        \n* (feat): upgrade to yarn v4 by @dsinghvi in https://github.com/fern-api/fern/pull/4257\r\
        \n* c#, improvements: breaking change with several small improvements by @dcb6\
        \ in https://github.com/fern-api/fern/pull/4260\r\n* feat, python: add in true\
        \ forward compat enums by @armandobelardo in https://github.com/fern-api/fern/pull/4262\r\
        \n* (feature): Copy source files in seed tests by @amckinney in https://github.com/fern-api/fern/pull/4258\r\
        \n* c#, improvement: use string response directly in generic exception by @dcb6\
        \ in https://github.com/fern-api/fern/pull/4264\r\n* (internal): `pnpm` migration\
        \ by @dsinghvi in https://github.com/fern-api/fern/pull/4261\r\n* Remove old\
        \ documentation references from README by @armandobelardo in https://github.com/fern-api/fern/pull/4265\r\
        \n* Fix typo in pr-preview.mdx by @zachkirsch in https://github.com/fern-api/fern/pull/4235\r\
        \n* (chore): Update pnpm-lock.yaml by @amckinney in https://github.com/fern-api/fern/pull/4266\r\
        \n* (fix): run compile on every PR by @dsinghvi in https://github.com/fern-api/fern/pull/4267\r\
        \n* (fix): live tests continue to work in the pnpm era by @dsinghvi in https://github.com/fern-api/fern/pull/4268\r\
        \n* (chore): Remove all yarn files by @amckinney in https://github.com/fern-api/fern/pull/4269\r\
        \n* (chore, ir): Use latest TypeScript generator by @amckinney in https://github.com/fern-api/fern/pull/4271\r\
        \n* (chore, ruby): Remove ir-sdk from generator-commons by @amckinney in https://github.com/fern-api/fern/pull/4272\r\
        \n* (fix): bump to 53.6.x by @dsinghvi in https://github.com/fern-api/fern/pull/4273\r\
        \n* (fix): get seed working by deleting yarn ref by @dsinghvi in https://github.com/fern-api/fern/pull/4274\r\
        \n* (feature, csharp): Write Protobuf dependencies in .csproj by @amckinney\
        \ in https://github.com/fern-api/fern/pull/4270\r\n* c#, fix: fix type conflicts\
        \ by @dcb6 in https://github.com/fern-api/fern/pull/4244\r\n* (fix): ir generation\
        \ for examples is stable so that ete tests work by @dsinghvi in https://github.com/fern-api/fern/pull/4276\r\
        \n* fix: add validation around selectable environments for playground settings\
        \ by @RohinBhargava in https://github.com/fern-api/fern/pull/4252\r\n* (chore,\
        \ csharp): Release 1.2.1 by @amckinney in https://github.com/fern-api/fern/pull/4284\r\
        \n* (followup): add tests for playground validation messages by @dsinghvi in\
        \ https://github.com/fern-api/fern/pull/4283\r\n* ir: add `shape` to `ExampleQueryParameter`\
        \ by @dcb6 in https://github.com/fern-api/fern/pull/4222\r\n* (fix): eslint\
        \ is now a required check and will pass by @dsinghvi in https://github.com/fern-api/fern/pull/4285\r\
        \n\r\n\r\n**Full Changelog**: https://github.com/fern-api/fern/compare/0.37.16...0.38.0-rc0"
      type: chore
  createdAt: "2024-08-12"
  irVersion: 53
  version: 0.38.0-rc0
- changelogEntry:
    - summary: "## What's Changed\r\n* fix, python: make circular references more robust\
        \ by @armandobelardo in https://github.com/fern-api/fern/pull/4216\r\n* improvement:\
        \ allow naming for asyncapi messages to pull message name by @armandobelardo\
        \ in https://github.com/fern-api/fern/pull/4228\r\n* c#, fix: class names +\
        \ namespace conflicts by @dcb6 in https://github.com/fern-api/fern/pull/4229\r\
        \n* Add support for anonymous usage of the generate CLI by @antoniomdk in https://github.com/fern-api/fern/pull/4239\r\
        \n* (fix, docs): filter referenced subpackages appropriately by @dsinghvi in\
        \ https://github.com/fern-api/fern/pull/4242\r\n\r\n## New Contributors\r\n\
        * @antoniomdk made their first contribution in https://github.com/fern-api/fern/pull/4239\r\
        \n\r\n**Full Changelog**: https://github.com/fern-api/fern/compare/0.37.15...0.37.16"
      type: chore
  createdAt: "2024-08-09"
  irVersion: 53
  version: 0.37.16
- changelogEntry:
    - summary: "## What's Changed\r\n* improvement: respect returning nested properties\
        \ in python by @armandobelardo in https://github.com/fern-api/fern/pull/4236\r\
        \n* (feature): Add support for `.proto` inputs by @amckinney in https://github.com/fern-api/fern/pull/4223\r\
        \n* custom segment write key by @abarrell in https://github.com/fern-api/fern/pull/4238\r\
        \n\r\n\r\n**Full Changelog**: https://github.com/fern-api/fern/compare/0.37.14...0.37.15"
      type: chore
  createdAt: "2024-08-08"
  irVersion: 53
  version: 0.37.15
- changelogEntry:
    - summary: "## What's Changed\r\n* fix: address TS UT fetcher flakiness by @RohinBhargava\
        \ in https://github.com/fern-api/fern/pull/4226\r\n* chore: bump ir sdk to new\
        \ Python generator by @armandobelardo in https://github.com/fern-api/fern/pull/4214\r\
        \n* feat: hide TOC on docs home page by @zachkirsch in https://github.com/fern-api/fern/pull/4230\r\
        \n* (fix, go): Required properties don't specify omitempty by @amckinney in\
        \ https://github.com/fern-api/fern/pull/4231\r\n* (feat, in progress): ir supports\
        \ user agent headers by @dsinghvi in https://github.com/fern-api/fern/pull/4232\r\
        \n* (fix): LaTeX by @abvthecity in https://github.com/fern-api/fern/pull/4233\r\
        \n* (feat, typescript): send user agent header `<package>/<version>` by @dsinghvi\
        \ in https://github.com/fern-api/fern/pull/4234\r\n\r\n\r\n**Full Changelog**:\
        \ https://github.com/fern-api/fern/compare/0.37.13...0.37.14"
      type: chore
  createdAt: "2024-08-08"
  irVersion: 53
  version: 0.37.14
- changelogEntry:
    - summary: "## What's Changed\r\n* fix: address TS UT fetcher flakiness by @RohinBhargava\
        \ in https://github.com/fern-api/fern/pull/4226\r\n* chore: bump ir sdk to new\
        \ Python generator by @armandobelardo in https://github.com/fern-api/fern/pull/4214\r\
        \n* feat: hide TOC on docs home page by @zachkirsch in https://github.com/fern-api/fern/pull/4230\r\
        \n* (fix, go): Required properties don't specify omitempty by @amckinney in\
        \ https://github.com/fern-api/fern/pull/4231\r\n* (feat, in progress): ir supports\
        \ user agent headers by @dsinghvi in https://github.com/fern-api/fern/pull/4232\r\
        \n* (fix): LaTeX by @abvthecity in https://github.com/fern-api/fern/pull/4233\r\
        \n\r\n\r\n**Full Changelog**: https://github.com/fern-api/fern/compare/0.37.13...0.37.14-rc0"
      type: chore
  createdAt: "2024-08-08"
  irVersion: 53
  version: 0.37.14-rc0
- changelogEntry:
    - summary: "## What's Changed\r\n* (fix): reload docs preview server on specs outside\
        \ of the fern folder by @dsinghvi in https://github.com/fern-api/fern/pull/4227\r\
        \n\r\n\r\n**Full Changelog**: https://github.com/fern-api/fern/compare/0.37.12...0.37.13"
      type: chore
  createdAt: "2024-08-07"
  irVersion: 53
  version: 0.37.13
- changelogEntry:
    - summary: "## What's Changed\r\n* update cli to use default language by @abarrell\
        \ in https://github.com/fern-api/fern/pull/4218\r\n* (fix, openapi parser):\
        \ generated fern definitions respect OpenAPI tag casing by @dsinghvi in https://github.com/fern-api/fern/pull/4225\r\
        \n\r\n\r\n**Full Changelog**: https://github.com/fern-api/fern/compare/0.37.11...0.37.12"
      type: chore
  createdAt: "2024-08-07"
  irVersion: 53
  version: 0.37.12
- changelogEntry:
    - summary: "## What's Changed\r\n* Fix issue where misconfigured directory could\
        \ cause unhelpful error message by @abarrell in https://github.com/fern-api/fern/pull/4206\r\
        \n\r\n## New Contributors\r\n* @abarrell made their first contribution in https://github.com/fern-api/fern/pull/4206\r\
        \n\r\n**Full Changelog**: https://github.com/fern-api/fern/compare/0.37.10...0.37.11"
      type: chore
  createdAt: "2024-08-07"
  irVersion: 53
  version: 0.37.11
- changelogEntry:
    - summary: "## What's Changed\r\n* fix: if audience is filtering and no audiences\
        \ exist on environments, add all environments by @RohinBhargava in https://github.com/fern-api/fern/pull/4220\r\
        \n\r\n\r\n**Full Changelog**: https://github.com/fern-api/fern/compare/0.37.9...0.37.10"
      type: chore
  createdAt: "2024-08-06"
  irVersion: 53
  version: 0.37.10
- changelogEntry:
    - summary: "## What's Changed\r\n* (fix): support base properties when filtering\
        \ for audiences by @dsinghvi in https://github.com/fern-api/fern/pull/4221\r\
        \n\r\n\r\n**Full Changelog**: https://github.com/fern-api/fern/compare/0.37.8...0.37.9"
      type: chore
  createdAt: "2024-08-06"
  irVersion: 53
  version: 0.37.9
- changelogEntry:
    - summary: "## What's Changed\r\n* (feat): cli caches api dependencies by @dsinghvi\
        \ in https://github.com/fern-api/fern/pull/4201\r\n\r\n\r\n**Full Changelog**:\
        \ https://github.com/fern-api/fern/compare/0.37.7...0.37.8"
      type: chore
  createdAt: "2024-08-06"
  irVersion: 53
  version: 0.37.8
- changelogEntry:
    - summary: "## What's Changed\r\n* fix: python readme generation regression by @armandobelardo\
        \ in https://github.com/fern-api/fern/pull/4193\r\n* fix, python: allow extending\
        \ alias types by @armandobelardo in https://github.com/fern-api/fern/pull/4190\r\
        \n* (internal): setup flamegraph generation for python generator by @dsinghvi\
        \ in https://github.com/fern-api/fern/pull/4196\r\n* fix, python: Optional and\
        \ aliased literals are populated in snippets by @armandobelardo in https://github.com/fern-api/fern/pull/4184\r\
        \n* (feat, python): upgrade python generator to pydantic v2 by @dsinghvi in\
        \ https://github.com/fern-api/fern/pull/4197\r\n* fix: add async iterable symbol\
        \ to Stream Wrapper implementations by @RohinBhargava in https://github.com/fern-api/fern/pull/4195\r\
        \n* feat: environment filter by audience by @RohinBhargava in https://github.com/fern-api/fern/pull/4187\r\
        \n* (feat, python): use ruff for formatting by @dsinghvi in https://github.com/fern-api/fern/pull/4199\r\
        \n* Revert \"(feat, python): use ruff for formatting\" by @dsinghvi in https://github.com/fern-api/fern/pull/4200\r\
        \n* fix, python + ts: additional template bugs by @armandobelardo in https://github.com/fern-api/fern/pull/4198\r\
        \n* fix: remove reserved properties from function signatures by @armandobelardo\
        \ in https://github.com/fern-api/fern/pull/4205\r\n* fix, ir-generation: put\
        \ fully substituted path in `url` field of auto-generated `EndpointExampleCall`s\
        \ by @dcb6 in https://github.com/fern-api/fern/pull/4211\r\n* fix, python: allow\
        \ typing any to be wrapped in optional to match Pydantic v2 by @armandobelardo\
        \ in https://github.com/fern-api/fern/pull/4203\r\n* improvement: bring back\
        \ wrapped aliases and custom root validators in\u2026 by @armandobelardo in\
        \ https://github.com/fern-api/fern/pull/4204\r\n* fix: typehinting on unions\
        \ with visitors has been corrected by @armandobelardo in https://github.com/fern-api/fern/pull/4213\r\
        \n* Update speakeasy.mdx by @dannysheridan in https://github.com/fern-api/fern/pull/4215\r\
        \n* improvement: allow pydantic generator to specify package name by @armandobelardo\
        \ in https://github.com/fern-api/fern/pull/4217\r\n* (feature): Add Protobuf\
        \ mapper types by @amckinney in https://github.com/fern-api/fern/pull/4210\r\
        \n\r\n\r\n**Full Changelog**: https://github.com/fern-api/fern/compare/0.37.6...0.37.7"
      type: chore
  createdAt: "2024-08-06"
  irVersion: 53
  version: 0.37.7
- changelogEntry:
    - summary: "## What's Changed\r\n* fix: add literal properties back to typeddict\
        \ snippets by @armandobelardo in https://github.com/fern-api/fern/pull/4173\r\
        \n* (fix, typescript): wire `noScripts` into a PersistedProject and introduce\
        \ a test by @dsinghvi in https://github.com/fern-api/fern/pull/4185\r\n* (feat,\
        \ fastapi): introduce endpoint specific async handlers in fastapi by @dsinghvi\
        \ in https://github.com/fern-api/fern/pull/4188\r\n* fix: python readme references\
        \ request options correctly by @armandobelardo in https://github.com/fern-api/fern/pull/4189\r\
        \n* fix: replace referenced markdown by @abvthecity in https://github.com/fern-api/fern/pull/4191\r\
        \n\r\n\r\n**Full Changelog**: https://github.com/fern-api/fern/compare/0.37.5...0.37.6"
      type: chore
  createdAt: "2024-08-02"
  irVersion: 53
  version: 0.37.6
- changelogEntry:
    - summary: "## What's Changed\r\n* chore, ts: generate union v2 templates by @armandobelardo\
        \ in https://github.com/fern-api/fern/pull/4169\r\n* (feature, csharp): Add\
        \ customizable exception class names by @amckinney in https://github.com/fern-api/fern/pull/4181\r\
        \n* (fix, typescript): introduce no scripts option by @dsinghvi in https://github.com/fern-api/fern/pull/4179\r\
        \n\r\n\r\n**Full Changelog**: https://github.com/fern-api/fern/compare/0.37.4...0.37.5"
      type: chore
  createdAt: "2024-08-01"
  irVersion: 53
  version: 0.37.5
- changelogEntry:
    - summary: "## What's Changed\r\n* (fix, docs): validate api workspaces as in addition\
        \ to docs workspaces by @dsinghvi in https://github.com/fern-api/fern/pull/4178\r\
        \n\r\n\r\n**Full Changelog**: https://github.com/fern-api/fern/compare/0.37.3...0.37.4"
      type: chore
  createdAt: "2024-08-01"
  irVersion: 53
  version: 0.37.4
- changelogEntry:
    - summary: "## What's Changed\r\n* (fix): handle loggable fern cli error by @dsinghvi\
        \ in https://github.com/fern-api/fern/pull/4175\r\n* (fix): add tests for alias\
        \ extends by @dsinghvi in https://github.com/fern-api/fern/pull/4176\r\n* (fix):\
        \ docs preview server falls back to previous bundle by @dsinghvi in https://github.com/fern-api/fern/pull/4177\r\
        \n\r\n\r\n**Full Changelog**: https://github.com/fern-api/fern/compare/0.37.2...0.37.3"
      type: chore
  createdAt: "2024-08-01"
  irVersion: 53
  version: 0.37.3
- changelogEntry:
    - summary: "## What's Changed\r\n* (feature, csharp): Add RequestOptions by @amckinney\
        \ in https://github.com/fern-api/fern/pull/4166\r\n* c#, improvement: error\
        \ parsing  by @dcb6 in https://github.com/fern-api/fern/pull/4168\r\n* (fix):\
        \ introduce extended properties into the IR by @dsinghvi in https://github.com/fern-api/fern/pull/4171\r\
        \n* fix: OSS workspace settings propogate to APIs with dependencies by @armandobelardo\
        \ in https://github.com/fern-api/fern/pull/4147\r\n* chore, python: generate\
        \ union v2 templates by @armandobelardo in https://github.com/fern-api/fern/pull/4167\r\
        \n* c# improvement: text responses + inlined request body inheritance by @dcb6\
        \ in https://github.com/fern-api/fern/pull/4172\r\n\r\n\r\n**Full Changelog**:\
        \ https://github.com/fern-api/fern/compare/0.37.1...0.37.2"
      type: chore
  createdAt: "2024-08-01"
  irVersion: 53
  version: 0.37.2
- changelogEntry:
    - summary: "## What's Changed\r\n* make @dcb6 codeowner for java + csharp by @dcb6\
        \ in https://github.com/fern-api/fern/pull/4163\r\n* (beta, typescript): feature\
        \ flag test generation that actually works by @dsinghvi in https://github.com/fern-api/fern/pull/4164\r\
        \n* fix: add images from frontmatter as well by @RohinBhargava in https://github.com/fern-api/fern/pull/4156\r\
        \n* (fix, docs): ir to fdr converter sends global headers by @dsinghvi in https://github.com/fern-api/fern/pull/4170\r\
        \n\r\n\r\n**Full Changelog**: https://github.com/fern-api/fern/compare/0.37.0...0.37.1"
      type: chore
  createdAt: "2024-07-31"
  irVersion: 53
  version: 0.37.1
- changelogEntry:
    - summary: "## What's Changed\r\n* chore: bump typescript version and changelog\
        \ by @RohinBhargava in https://github.com/fern-api/fern/pull/4143\r\n* feat:\
        \ introduce typeddicts for request objects by @armandobelardo in https://github.com/fern-api/fern/pull/4113\r\
        \n* fix, python: get api error through external import by @armandobelardo in\
        \ https://github.com/fern-api/fern/pull/4145\r\n* fix: Fix unit test path and\
        \ add CI check for this by @RohinBhargava in https://github.com/fern-api/fern/pull/4148\r\
        \n* [c#, improvement]: add explicit namespaces to custom config by @dcb6 in\
        \ https://github.com/fern-api/fern/pull/4144\r\n* c#, improvement: `set` instead\
        \ of `init` field accessors in types by @dcb6 in https://github.com/fern-api/fern/pull/4151\r\
        \n* (feature): Add IRv53; float type by @amckinney in https://github.com/fern-api/fern/pull/4146\r\
        \n* c#, improvement: make datetime deserialization more lenient + include millis\
        \ in datetime serialization by @dcb6 in https://github.com/fern-api/fern/pull/4149\r\
        \n* chore: ci workflow gating on ts-sdk changes by @RohinBhargava in https://github.com/fern-api/fern/pull/4152\r\
        \n* (fix, csharp): `map<string, unknown>` values are nullable by @amckinney in\
        \ https://github.com/fern-api/fern/pull/4153\r\n* fix: incorrect code block\
        \ indentation in api-yml.mdx by @abvthecity in https://github.com/fern-api/fern/pull/4158\r\
        \n* (feature, csharp): Add support for allow-multiple query params by @amckinney\
        \ in https://github.com/fern-api/fern/pull/4157\r\n* internal: update IR to\
        \ have the FDR API definition ID by @armandobelardo in https://github.com/fern-api/fern/pull/4161\r\
        \n* (feature, csharp): Support uint, ulong, and float by @amckinney in https://github.com/fern-api/fern/pull/4160\r\
        \n\r\n**Full Changelog**: https://github.com/fern-api/fern/compare/0.36.0...0.37.0"
      type: chore
  createdAt: "2024-07-31"
  irVersion: 53
  version: 0.37.0
- changelogEntry:
    - summary: "## What's Changed\r\n* improvement, python: export the root client from\
        \ the root init file by @armandobelardo in https://github.com/fern-api/fern/pull/4111\r\
        \n* (feat): support multi url environments in C# by @dsinghvi in https://github.com/fern-api/fern/pull/4120\r\
        \n* (fix, csharp): MultiUrl environments now compile by @dsinghvi in https://github.com/fern-api/fern/pull/4121\r\
        \n* c#, improvement: Add header suppliers to `RawClient` constructor parameters\
        \ by @dcb6 in https://github.com/fern-api/fern/pull/4119\r\n* (fix, csharp):\
        \ uuids are now generated as strings by @dsinghvi in https://github.com/fern-api/fern/pull/4122\r\
        \n* (fix): regenerate c# model snapshots by @dsinghvi in https://github.com/fern-api/fern/pull/4123\r\
        \n* feat: header tabs by @abvthecity in https://github.com/fern-api/fern/pull/4124\r\
        \n* java, fix: match java local config to publish config by @dcb6 in https://github.com/fern-api/fern/pull/4127\r\
        \n* follow up: release java sdk 1.0.5 by @dcb6 in https://github.com/fern-api/fern/pull/4129\r\
        \n* fix: Add Stream Wrappers for use with various environments by @RohinBhargava\
        \ in https://github.com/fern-api/fern/pull/4118\r\n* chore: add changelog and\
        \ version for stream wrapper polyfill by @RohinBhargava in https://github.com/fern-api/fern/pull/4130\r\
        \n* feat: enable arbitrary code snippets in docs by @abvthecity in https://github.com/fern-api/fern/pull/4131\r\
        \n* fix: add start stream on pipe by @RohinBhargava in https://github.com/fern-api/fern/pull/4132\r\
        \n* GH Workflow for Checking Generator Version Consistency by @dcb6 in https://github.com/fern-api/fern/pull/4133\r\
        \n* fix: updated stream wrapper test paths by @RohinBhargava in https://github.com/fern-api/fern/pull/4134\r\
        \n* fix: SSE Streaming Bifurcation by @RohinBhargava in https://github.com/fern-api/fern/pull/4136\r\
        \n* (fix): global headers case insensitive comparison by @dsinghvi in https://github.com/fern-api/fern/pull/4137\r\
        \n\r\n\r\n**Full Changelog**: https://github.com/fern-api/fern/compare/0.35.0...0.36.0"
      type: chore
  createdAt: "2024-07-29"
  irVersion: 52
  version: 0.36.0
- changelogEntry:
    - summary: "## What's Changed\r\n* java, fix: match java local config to publish\
        \ config by @dcb6 in https://github.com/fern-api/fern/pull/4127\r\n* follow\
        \ up: release java sdk 1.0.5 by @dcb6 in https://github.com/fern-api/fern/pull/4129\r\
        \n* fix: Add Stream Wrappers for use with various environments by @RohinBhargava\
        \ in https://github.com/fern-api/fern/pull/4118\r\n* chore: add changelog and\
        \ version for stream wrapper polyfill by @RohinBhargava in https://github.com/fern-api/fern/pull/4130\r\
        \n* feat: enable arbitrary code snippets in docs by @abvthecity in https://github.com/fern-api/fern/pull/4131\r\
        \n* fix: add start stream on pipe by @RohinBhargava in https://github.com/fern-api/fern/pull/4132\r\
        \n\r\n\r\n**Full Changelog**: https://github.com/fern-api/fern/compare/0.36.0-rc0...0.36.0-rc1"
      type: chore
  createdAt: "2024-07-26"
  irVersion: 52
  version: 0.36.0-rc1
- changelogEntry:
    - summary: "## What's Changed\r\n* improvement, python: export the root client from\
        \ the root init file by @armandobelardo in https://github.com/fern-api/fern/pull/4111\r\
        \n* (feat): support multi url environments in C# by @dsinghvi in https://github.com/fern-api/fern/pull/4120\r\
        \n* (fix, csharp): MultiUrl environments now compile by @dsinghvi in https://github.com/fern-api/fern/pull/4121\r\
        \n* c#, improvement: Add header suppliers to `RawClient` constructor parameters\
        \ by @dcb6 in https://github.com/fern-api/fern/pull/4119\r\n* (fix, csharp):\
        \ uuids are now generated as strings by @dsinghvi in https://github.com/fern-api/fern/pull/4122\r\
        \n* (fix): regenerate c# model snapshots by @dsinghvi in https://github.com/fern-api/fern/pull/4123\r\
        \n* feat: header tabs by @abvthecity in https://github.com/fern-api/fern/pull/4124\r\
        \n\r\n\r\n**Full Changelog**: https://github.com/fern-api/fern/compare/0.35.0...0.36.0-rc0"
      type: chore
  createdAt: "2024-07-26"
  irVersion: 52
  version: 0.36.0-rc0
- changelogEntry:
    - summary: "## What's Changed\r\n* (feat): support `default-url`  and  url override\
        \ on imports by @dsinghvi in https://github.com/fern-api/fern/pull/4116\r\n\
        * (fix, openapi): set unauthed appropriately in openapi parser by @dsinghvi\
        \ in https://github.com/fern-api/fern/pull/4117\r\n\r\n\r\n**Full Changelog**:\
        \ https://github.com/fern-api/fern/compare/0.34.0...0.35.0"
      type: chore
  createdAt: "2024-07-25"
  irVersion: 52
  version: 0.35.0
- changelogEntry:
    - summary: "## What's Changed\r\n* (feat): support `default-url`  and  url override\
        \ on imports by @dsinghvi in https://github.com/fern-api/fern/pull/4116\r\n\r\
        \n\r\n**Full Changelog**: https://github.com/fern-api/fern/compare/0.34.0...0.35.0-rc0"
      type: chore
  createdAt: "2024-07-24"
  irVersion: 52
  version: 0.35.0-rc0
- changelogEntry:
    - summary: "## What's Changed\r\n* (chore): add SEO frontmatter section by @chdeskur\
        \ in https://github.com/fern-api/fern/pull/4101\r\n* fix: update typing of `expected_types`\
        \ to tuple to satisfy mypy by @armandobelardo in https://github.com/fern-api/fern/pull/4100\r\
        \n* (chore): document nuget api key by @chdeskur in https://github.com/fern-api/fern/pull/4103\r\
        \n* (chore): pypi styling update by @chdeskur in https://github.com/fern-api/fern/pull/4105\r\
        \n* c#, improvement: datetime serialization by @dcb6 in https://github.com/fern-api/fern/pull/4106\r\
        \n* feat: disable batch/stream toggle by @abvthecity in https://github.com/fern-api/fern/pull/4108\r\
        \n* fix: update forward refs continues to be silent by @armandobelardo in https://github.com/fern-api/fern/pull/4110\r\
        \n* java, improvement: allow builder methods for optional fields to accept null\
        \ by @dcb6 in https://github.com/fern-api/fern/pull/4107\r\n* [FER-2381] CLI\
        \ Forbidden Error Message Improvement by @RohinBhargava in https://github.com/fern-api/fern/pull/4109\r\
        \n* (feat, typescript): copy over `zurg` unit tests to the generated SDK  by\
        \ @williamluer in https://github.com/fern-api/fern/pull/4045\r\n* java, fix:\
        \ don't prematurely close okhttp response by @dcb6 in https://github.com/fern-api/fern/pull/4112\r\
        \n* (feat, typescript): generate tests for `auth` and `fetcher` utilities  by\
        \ @dsinghvi in https://github.com/fern-api/fern/pull/4115\r\n* (feature): Add\
        \ IRv52: uint and enum default values by @amckinney in https://github.com/fern-api/fern/pull/4102\r\
        \n\r\n\r\n**Full Changelog**: https://github.com/fern-api/fern/compare/0.33.5...0.34.0"
      type: chore
  createdAt: "2024-07-24"
  irVersion: 52
  version: 0.34.0
- changelogEntry:
    - summary: "## What's Changed\r\n* (chore): add SEO frontmatter section by @chdeskur\
        \ in https://github.com/fern-api/fern/pull/4101\r\n* fix: update typing of `expected_types`\
        \ to tuple to satisfy mypy by @armandobelardo in https://github.com/fern-api/fern/pull/4100\r\
        \n* (chore): document nuget api key by @chdeskur in https://github.com/fern-api/fern/pull/4103\r\
        \n* (chore): pypi styling update by @chdeskur in https://github.com/fern-api/fern/pull/4105\r\
        \n* c#, improvement: datetime serialization by @dcb6 in https://github.com/fern-api/fern/pull/4106\r\
        \n* feat: disable batch/stream toggle by @abvthecity in https://github.com/fern-api/fern/pull/4108\r\
        \n\r\n\r\n**Full Changelog**: https://github.com/fern-api/fern/compare/0.33.5...0.33.6-rc0"
      type: chore
  createdAt: "2024-07-24"
  irVersion: 51
  version: 0.33.6-rc0
- changelogEntry:
    - summary: "## What's Changed\r\n* (fix, go): Fix error handling for property-name\
        \ error discrimination by @amckinney in https://github.com/fern-api/fern/pull/4098\r\
        \n* improvement: support pydantic v2 outright by @armandobelardo in https://github.com/fern-api/fern/pull/3805\r\
        \n* fix: int64 format is correctly parsed to long by @armandobelardo in https://github.com/fern-api/fern/pull/4099\r\
        \n* c#, fix: fix datetime serialization, stop generating empty serialization\
        \ unit tests by @dcb6 in https://github.com/fern-api/fern/pull/4097\r\n* [FER-2339]\
        \ Pass OpenAPI request parameter examples through Fern IR Schema examples by\
        \ @RohinBhargava in https://github.com/fern-api/fern/pull/4095\r\n\r\n\r\n**Full\
        \ Changelog**: https://github.com/fern-api/fern/compare/0.33.4...0.33.5"
      type: chore
  createdAt: "2024-07-23"
  irVersion: 51
  version: 0.33.5
- changelogEntry:
    - summary: "## What's Changed\r\n* adding readme alternative page by @chdeskur in\
        \ https://github.com/fern-api/fern/pull/4091\r\n* fix: the ruby SDK now returns\
        \ the parsed json instead of openstruct if no JSON serializer is specified by\
        \ @armandobelardo in https://github.com/fern-api/fern/pull/4092\r\n* (fix):\
        \ OpenAPI parser handles generating examples when no request or response required\
        \ by @dsinghvi in https://github.com/fern-api/fern/pull/4096\r\n\r\n\r\n**Full\
        \ Changelog**: https://github.com/fern-api/fern/compare/0.33.3...0.33.4"
      type: chore
  createdAt: "2024-07-22"
  irVersion: 51
  version: 0.33.4
- changelogEntry:
    - summary: "## What's Changed\r\n* feat, csharp: Unit Test Generation + IR Bump\
        \  by @dcb6 in https://github.com/fern-api/fern/pull/4047\r\n* (fix): remove\
        \ `jest-specific-snapshot` by @dsinghvi in https://github.com/fern-api/fern/pull/4088\r\
        \n\r\n\r\n**Full Changelog**: https://github.com/fern-api/fern/compare/0.33.2...0.33.3"
      type: chore
  createdAt: "2024-07-21"
  irVersion: 51
  version: 0.33.3
- changelogEntry:
    - summary: "## What's Changed\r\n* fix, python: only check the oauth expiry if there\
        \ is a specified field by @armandobelardo in https://github.com/fern-api/fern/pull/4077\r\
        \n* fix: python now requires an environment be specified if a default is not\
        \ provided by @armandobelardo in https://github.com/fern-api/fern/pull/4078\r\
        \n* (feat): support `fs.CreateReadStream` on Node 19+ form data uploads by @dsinghvi\
        \ in https://github.com/fern-api/fern/pull/4073\r\n* (fix): support audiences\
        \ on query parameters by @dsinghvi in https://github.com/fern-api/fern/pull/4067\r\
        \n* (feat, cli): Add \"-\", \"/\", \"|\" to supported non-alphanumeric generated\
        \ names for Enums by @dsinghvi in https://github.com/fern-api/fern/pull/4084\r\
        \n* improvement: update 'any object' examples to be flatter by @armandobelardo\
        \ in https://github.com/fern-api/fern/pull/4083\r\n* improvement: global headers\
        \ are not extracted out for docs by @armandobelardo in https://github.com/fern-api/fern/pull/4085\r\
        \n* chore: implement stream-parameter IR change by @armandobelardo in https://github.com/fern-api/fern/pull/4072\r\
        \n* (chore, csharp): Generate latest test snapshots by @amckinney in https://github.com/fern-api/fern/pull/4087\r\
        \n* improvement: Add Availability to OpenApi Parser and OpenApi IR to Fern IR\
        \ by @armandobelardo in https://github.com/fern-api/fern/pull/4086\r\n\r\n\r\
        \n**Full Changelog**: https://github.com/fern-api/fern/compare/0.33.1...0.33.2"
      type: chore
  createdAt: "2024-07-19"
  irVersion: 51
  version: 0.33.2
- changelogEntry:
    - summary: "## What's Changed\r\n* fix, python: only check the oauth expiry if there\
        \ is a specified field by @armandobelardo in https://github.com/fern-api/fern/pull/4077\r\
        \n* fix: python now requires an environment be specified if a default is not\
        \ provided by @armandobelardo in https://github.com/fern-api/fern/pull/4078\r\
        \n* (feat): support `fs.CreateReadStream` on Node 19+ form data uploads by @dsinghvi\
        \ in https://github.com/fern-api/fern/pull/4073\r\n* (fix): support audiences\
        \ on query parameters by @dsinghvi in https://github.com/fern-api/fern/pull/4067\r\
        \n\r\n\r\n**Full Changelog**: https://github.com/fern-api/fern/compare/0.33.1...0.33.2-rc0"
      type: chore
  createdAt: "2024-07-19"
  irVersion: 51
  version: 0.33.2-rc0
- changelogEntry:
    - summary: "## What's Changed\r\n* :improvement: update seed's script runner to\
        \ fail if any of the commands exit 1 by @armandobelardo in https://github.com/fern-api/fern/pull/4075\r\
        \n* (fix, openapi): Deduplicate API version scheme header by @amckinney in https://github.com/fern-api/fern/pull/4076\r\
        \n\r\n\r\n**Full Changelog**: https://github.com/fern-api/fern/compare/0.33.0...0.33.1"
      type: chore
  createdAt: "2024-07-17"
  irVersion: 51
  version: 0.33.1
- changelogEntry:
    - summary: "## What's Changed\r\n* fix: python sdk serializes bytes within JSON\
        \ by @armandobelardo in https://github.com/fern-api/fern/pull/4070\r\n* (fix,\
        \ typescript): multipart form upload on Node 19+ by @dsinghvi in https://github.com/fern-api/fern/pull/4056\r\
        \n* (feat): `ir` now adds a `TypeReference` for container types that makes it\
        \ easier to generate snippets + autogenerated type examples by @dsinghvi in\
        \ https://github.com/fern-api/fern/pull/4038\r\n* (fix): fix `ir-sdk-latest`\
        \ `generators.yml` by @dcb6 in https://github.com/fern-api/fern/pull/4074\r\n\
        * (feature, typescript): Generarte API version scheme by @amckinney in https://github.com/fern-api/fern/pull/4071\r\
        \n\r\n\r\n**Full Changelog**: https://github.com/fern-api/fern/compare/0.32.0...0.33.0"
      type: chore
  createdAt: "2024-07-17"
  irVersion: 51
  version: 0.33.0
- changelogEntry:
    - summary: "## What's Changed\r\n* (fix, openapi): Resolve 'refs' specified in overrides\
        \ by @amckinney in https://github.com/fern-api/fern/pull/4049\r\n* Initial Swift\
        \ Codegen by @armandobelardo in https://github.com/fern-api/fern/pull/4035\r\
        \n* (fix): Swift generator and template by @amckinney in https://github.com/fern-api/fern/pull/4050\r\
        \n* fix: ignore data urls in parseImagePaths by @abvthecity in https://github.com/fern-api/fern/pull/4053\r\
        \n* (feature, typescript): Add omitUndefined option by @amckinney in https://github.com/fern-api/fern/pull/4052\r\
        \n* docs: Inspiration from Conjure, Smithy, and Stripe Docs by @dannysheridan\
        \ in https://github.com/fern-api/fern/pull/4054\r\n* feature: add Penguin AI\
        \ and Koala to our docs website by @dannysheridan in https://github.com/fern-api/fern/pull/3962\r\
        \n* (fix): eslint works by @dsinghvi in https://github.com/fern-api/fern/pull/4055\r\
        \n* fix: python snippet and template recursion errors by @armandobelardo in\
        \ https://github.com/fern-api/fern/pull/4057\r\n* (feature, typescript): Use\
        \ generator-cli to generate reference.md by @amckinney in https://github.com/fern-api/fern/pull/4062\r\
        \n* fix: analytics scripts by @abvthecity in https://github.com/fern-api/fern/pull/4063\r\
        \n* fix analytics 2 by @abvthecity in https://github.com/fern-api/fern/pull/4064\r\
        \n* fix: fern docs publishing by @abvthecity in https://github.com/fern-api/fern/pull/4065\r\
        \n* feature: add tracking via rb2b by @dannysheridan in https://github.com/fern-api/fern/pull/4061\r\
        \n* chore: add back x-readme code samples by @armandobelardo in https://github.com/fern-api/fern/pull/4060\r\
        \n* (feature): Add ApiVersionSchema type by @amckinney in https://github.com/fern-api/fern/pull/4068\r\
        \n\r\n\r\n**Full Changelog**: https://github.com/fern-api/fern/compare/0.31.24...0.32.0"
      type: chore
  createdAt: "2024-07-16"
  irVersion: 50
  version: 0.32.0
- changelogEntry:
    - summary: "## What's Changed\r\n* fix: ignore data urls in parseImagePaths by @abvthecity\
        \ in https://github.com/fern-api/fern/pull/4053\r\n\r\n\r\n**Full Changelog**:\
        \ https://github.com/fern-api/fern/compare/0.31.25-rc0...0.31.25-rc1"
      type: chore
  createdAt: "2024-07-12"
  irVersion: 50
  version: 0.31.25-rc1
- changelogEntry:
    - summary: "## What's Changed\r\n* (fix, openapi): Resolve 'refs' specified in overrides\
        \ by @amckinney in https://github.com/fern-api/fern/pull/4049\r\n* Initial Swift\
        \ Codegen by @armandobelardo in https://github.com/fern-api/fern/pull/4035\r\
        \n* (fix): Swift generator and template by @amckinney in https://github.com/fern-api/fern/pull/4050\r\
        \n\r\n**Full Changelog**: https://github.com/fern-api/fern/compare/0.31.24...0.31.25-rc0"
      type: chore
  createdAt: "2024-07-12"
  irVersion: 50
  version: 0.31.25-rc0
- changelogEntry:
    - summary: Release 0.31.24
      type: chore
  createdAt: "2024-07-12"
  irVersion: 50
  version: 0.31.24
- changelogEntry:
    - summary: "## What's Changed\r\n* (feature, typescript): Add setObjectProperty\
        \ core utility by @amckinney in https://github.com/fern-api/fern/pull/4032\r\
        \n* c#, fix: increase supported union size + handle double optionals by @dcb6\
        \ in https://github.com/fern-api/fern/pull/4033\r\n* (fix): Handle circular\
        \ references in serialization layer by @amckinney in https://github.com/fern-api/fern/pull/4036\r\
        \n* fix: fastapi generation does not duplicate descriptions anymore by @armandobelardo\
        \ in https://github.com/fern-api/fern/pull/4037\r\n* Move use_str_enums to base\
        \ by @jochs in https://github.com/fern-api/fern/pull/4040\r\n* (chore): remove\
        \ generator upgrade docs by @chdeskur in https://github.com/fern-api/fern/pull/4043\r\
        \n* (feature, openapi): Add support for x-fern-property-name on request body\
        \ by @amckinney in https://github.com/fern-api/fern/pull/4042\r\n* (feat, typescript):\
        \ refactor `Fetcher` and add unit tests by @williamluer in https://github.com/fern-api/fern/pull/3977\r\
        \n\r\n## New Contributors\r\n* @jochs made their first contribution in https://github.com/fern-api/fern/pull/4040\r\
        \n\r\n**Full Changelog**: https://github.com/fern-api/fern/compare/0.31.22...0.31.23"
      type: chore
  createdAt: "2024-07-11"
  irVersion: 50
  version: 0.31.23
- changelogEntry:
    - summary: "## What's Changed\r\n* (feature, typescript): Add setObjectProperty\
        \ core utility by @amckinney in https://github.com/fern-api/fern/pull/4032\r\
        \n* c#, fix: increase supported union size + handle double optionals by @dcb6\
        \ in https://github.com/fern-api/fern/pull/4033\r\n* (fix): Handle circular\
        \ references in serialization layer by @amckinney in https://github.com/fern-api/fern/pull/4036\r\
        \n* fix: fastapi generation does not duplicate descriptions anymore by @armandobelardo\
        \ in https://github.com/fern-api/fern/pull/4037\r\n* (feat): ir now adds a TypeReference\
        \ for container types that makes it easier to generate snippets by @dcb6 in\
        \ https://github.com/fern-api/fern/pull/4038\r\n\r\n\r\n**Full Changelog**:\
        \ https://github.com/fern-api/fern/compare/0.31.22...0.31.23-rc0"
      type: chore
  createdAt: "2024-07-11"
  irVersion: 50
  version: 0.31.23-rc0
- changelogEntry:
    - summary: "## What's Changed\r\n* Revert \"Revert \"feat: landing page in docs\"\
        \" by @abvthecity in https://github.com/fern-api/fern/pull/4023\r\n* Fix core-utilities\
        \ typescript tests by @williamluer in https://github.com/fern-api/fern/pull/4022\r\
        \n* experimental: scan files to include react in mdx by @abvthecity in https://github.com/fern-api/fern/pull/4015\r\
        \n* (feat, typescript): make `zurg` completely synchronous by @dsinghvi in https://github.com/fern-api/fern/pull/4024\r\
        \n* (chore): add xml type by @chdeskur in https://github.com/fern-api/fern/pull/4025\r\
        \n* fix: (regression) parseDocsConfiguration accidentally calls loadAllPages\
        \ with absolutePathToDocsConfig by @abvthecity in https://github.com/fern-api/fern/pull/4026\r\
        \n* (feature, typescript): Add offset step pagination with IRv48 by @amckinney\
        \ in https://github.com/fern-api/fern/pull/4028\r\n* csharp, fix, feature, improvement:\
        \ Target .NET Standard + Framework, fix various bugs, many small improvements\
        \ by @dcb6 in https://github.com/fern-api/fern/pull/4030\r\n* fix: update unchecked\
        \ base model to not coerce none by @armandobelardo in https://github.com/fern-api/fern/pull/4029\r\
        \n* fix: unreserve `set` name for python methods by @armandobelardo in https://github.com/fern-api/fern/pull/4031\r\
        \n* add in swift to seed runner by @armandobelardo in https://github.com/fern-api/fern/pull/4034\r\
        \n\r\n\r\n**Full Changelog**: https://github.com/fern-api/fern/compare/0.31.21...0.31.22"
      type: chore
  createdAt: "2024-07-10"
  irVersion: 50
  version: 0.31.22
- changelogEntry:
    - summary: "## What's Changed\r\n* Fix core-utilities typescript tests by @williamluer\
        \ in https://github.com/fern-api/fern/pull/4022\r\n* experimental: scan files\
        \ to include react in mdx by @abvthecity in https://github.com/fern-api/fern/pull/4015\r\
        \n\r\n\r\n**Full Changelog**: https://github.com/fern-api/fern/compare/0.31.22-rc0...0.31.22-rc1"
      type: chore
  createdAt: "2024-07-09"
  irVersion: 50
  version: 0.31.22-rc1
- changelogEntry:
    - summary: "## What's Changed\r\n* (feat, typescript): make `zurg` completely synchronous\
        \ by @dsinghvi in https://github.com/fern-api/fern/pull/4024\r\n* (chore): add\
        \ xml type by @chdeskur in https://github.com/fern-api/fern/pull/4025\r\n* fix:\
        \ (regression) parseDocsConfiguration accidentally calls loadAllPages with absolutePathToDocsConfig\
        \ by @abvthecity in https://github.com/fern-api/fern/pull/4026\r\n* (feature,\
        \ typescript): Add offset step pagination with IRv48 by @amckinney in https://github.com/fern-api/fern/pull/4028\r\
        \n\r\n\r\n**Full Changelog**: https://github.com/fern-api/fern/compare/0.31.22-rc1...0.31.22-rc2"
      type: chore
  createdAt: "2024-07-09"
  irVersion: 50
  version: 0.31.22-rc2
- changelogEntry:
    - summary: "## What's Changed\r\n* Revert \"Revert \"feat: landing page in docs\"\
        \" by @abvthecity in https://github.com/fern-api/fern/pull/4023\r\n\r\n\r\n\
        **Full Changelog**: https://github.com/fern-api/fern/compare/0.31.21...0.31.22-rc0"
      type: chore
  createdAt: "2024-07-09"
  irVersion: 50
  version: 0.31.22-rc0
- changelogEntry:
    - summary: "## What's Changed\r\n* (chore, typescript): Release 0.28.0-rc0 by @amckinney\
        \ in https://github.com/fern-api/fern/pull/4019\r\n* Revert \"feat: landing\
        \ page in docs\" by @dsinghvi in https://github.com/fern-api/fern/pull/4021\r\
        \n\r\n\r\n**Full Changelog**: https://github.com/fern-api/fern/compare/0.31.20...0.31.21"
      type: chore
  createdAt: "2024-07-09"
  irVersion: 50
  version: 0.31.21
- changelogEntry:
    - summary: "## What's Changed\r\n* (feature, typescript): Add offset pagination\
        \ by @amckinney in https://github.com/fern-api/fern/pull/4008\r\n* (fix, internal):\
        \ `template/codegen` repo plays nicely with mrlint by @dsinghvi in https://github.com/fern-api/fern/pull/4018\r\
        \n* (fix): CI is green by @amckinney in https://github.com/fern-api/fern/pull/4017\r\
        \n\r\n\r\n**Full Changelog**: https://github.com/fern-api/fern/compare/0.31.19...0.31.20"
      type: chore
  createdAt: "2024-07-09"
  irVersion: 50
  version: 0.31.20
- changelogEntry:
    - summary: "## What's Changed\r\n* (fix): Pagination works with imported type references\
        \ by @amckinney in https://github.com/fern-api/fern/pull/4014\r\n* Template\
        \ for creating a new SDK generator by @mikemilla in https://github.com/fern-api/fern/pull/4010\r\
        \n\r\n## New Contributors\r\n* @mikemilla made their first contribution in https://github.com/fern-api/fern/pull/4010\r\
        \n\r\n**Full Changelog**: https://github.com/fern-api/fern/compare/0.31.18...0.31.19"
      type: chore
  createdAt: "2024-07-09"
  irVersion: 50
  version: 0.31.19
- changelogEntry:
    - summary: "## What's Changed\r\n* feat: landing page in docs by @abvthecity in\
        \ https://github.com/fern-api/fern/pull/3999\r\n* (feature, typescript): Add\
        \ support for alpha/beta dist tags by @amckinney in https://github.com/fern-api/fern/pull/4000\r\
        \n* fix: allowed text encodings by @abvthecity in https://github.com/fern-api/fern/pull/4005\r\
        \n* (internal): get ci to green by @dsinghvi in https://github.com/fern-api/fern/pull/4009\r\
        \n* (feat, typescript): support jsr publish by @dsinghvi in https://github.com/fern-api/fern/pull/4007\r\
        \n* (chore, python): Update README.md snapshots by @amckinney in https://github.com/fern-api/fern/pull/4012\r\
        \n* (chore, check): Add pagination test cases by @amckinney in https://github.com/fern-api/fern/pull/4011\r\
        \n* (fix, typescript): readme correctly displays advanced sections by @dsinghvi\
        \ in https://github.com/fern-api/fern/pull/4013\r\n\r\n\r\n**Full Changelog**:\
        \ https://github.com/fern-api/fern/compare/0.31.17...0.31.18-rc0"
      type: chore
  createdAt: "2024-07-09"
  irVersion: 50
  version: 0.31.18
- changelogEntry:
    - summary: "## What's Changed\r\n* (chore): Replace CircleCI with GitHub workflows\
        \ by @amckinney in https://github.com/fern-api/fern/pull/3991\r\n* (fix): Update\
        \ NPM token environment variable by @amckinney in https://github.com/fern-api/fern/pull/3992\r\
        \n* (fix): Update git-version.sh script by @amckinney in https://github.com/fern-api/fern/pull/3993\r\
        \n* (fix): Use github.ref_name by @amckinney in https://github.com/fern-api/fern/pull/3996\r\
        \n* (fix): Add POSTHOG_API_KEY to live-test job by @amckinney in https://github.com/fern-api/fern/pull/3998\r\
        \n\r\n**Full Changelog**: https://github.com/fern-api/fern/compare/0.31.15...0.31.17"
      type: chore
  createdAt: "2024-07-05"
  irVersion: 50
  version: 0.31.17
- changelogEntry:
    - summary: "## What's Changed\r\n* (fix): Add POSTHOG_API_KEY to live-test job by\
        \ @amckinney in https://github.com/fern-api/fern/pull/3998\r\n\r\n**Full Changelog**:\
        \ https://github.com/fern-api/fern/compare/0.31.17-rc1...0.31.17-rc2"
      type: chore
  createdAt: "2024-07-05"
  irVersion: 50
  version: 0.31.17-rc2
- changelogEntry:
    - summary:
        "## What's Changed\r\n* (fix): Use github.ref_name by @amckinney in https://github.com/fern-api/fern/pull/3996\r\
        \n\r\n**Full Changelog**: https://github.com/fern-api/fern/compare/0.31.17-rc0...0.31.17-rc1"
      type: chore
  createdAt: "2024-07-05"
  irVersion: 50
  version: 0.31.17-rc1
- changelogEntry:
    - summary: "## What's Changed\r\n* (chore): Replace CircleCI with GitHub workflows\
        \ by @amckinney in https://github.com/fern-api/fern/pull/3991\r\n* (fix): Update\
        \ NPM token environment variable by @amckinney in https://github.com/fern-api/fern/pull/3992\r\
        \n* (fix): Update git-version.sh script by @amckinney in https://github.com/fern-api/fern/pull/3993\r\
        \n\r\n**Full Changelog**: https://github.com/fern-api/fern/compare/0.31.15...0.31.17-rc0"
      type: chore
  createdAt: "2024-07-05"
  irVersion: 50
  version: 0.31.17-rc0
- changelogEntry:
    - summary: "## What's Changed\r\n* (chore): update availability.mdx by @chdeskur\
        \ in https://github.com/fern-api/fern/pull/3989\r\n* (fix, openapi): Fix allOf\
        \ object filtering by @amckinney in https://github.com/fern-api/fern/pull/3990\r\
        \n\r\n\r\n**Full Changelog**: https://github.com/fern-api/fern/compare/0.31.14...0.31.16"
      type: chore
  createdAt: "2024-07-05"
  irVersion: 50
  version: 0.31.16
- changelogEntry:
    - summary: "## What's Changed\r\n* (chore): update availability.mdx by @chdeskur\
        \ in https://github.com/fern-api/fern/pull/3989\r\n* (fix, openapi): Fix allOf\
        \ object filtering by @amckinney in https://github.com/fern-api/fern/pull/3990\r\
        \n\r\n\r\n**Full Changelog**: https://github.com/fern-api/fern/compare/0.31.14...0.31.15"
      type: chore
  createdAt: "2024-07-05"
  irVersion: 50
  version: 0.31.15
- changelogEntry:
    - summary: "## What's Changed\r\n* (fix, go): Don't send 'null' for nil request\
        \ body by @amckinney in https://github.com/fern-api/fern/pull/3987\r\n* (fix):\
        \ fern generate --preview doesn't check for env variables by @dsinghvi in https://github.com/fern-api/fern/pull/3988\r\
        \n\r\n\r\n**Full Changelog**: https://github.com/fern-api/fern/compare/0.31.13...0.31.14"
      type: chore
  createdAt: "2024-07-04"
  irVersion: 50
  version: 0.31.14
- changelogEntry:
    - summary: "## What's Changed\r\n* (fix): allow ISO-8859-1 encoded files by @dsinghvi\
        \ in https://github.com/fern-api/fern/pull/3986\r\n\r\n\r\n**Full Changelog**:\
        \ https://github.com/fern-api/fern/compare/0.31.12...0.31.13"
      type: chore
  createdAt: "2024-07-04"
  irVersion: 50
  version: 0.31.13
- changelogEntry:
    - summary: "## What's Changed\r\n* (fix, cli): Remove default value checks for boolean,\
        \ long, and bigint by @amckinney in https://github.com/fern-api/fern/pull/3985\r\
        \n\r\n\r\n**Full Changelog**: https://github.com/fern-api/fern/compare/0.31.11...0.31.12"
      type: chore
  createdAt: "2024-07-04"
  irVersion: 50
  version: 0.31.12
- changelogEntry:
    - summary: "## What's Changed\r\n* fix: ruby snippets for dates have correct quotes\
        \ by @armandobelardo in https://github.com/fern-api/fern/pull/3983\r\n* improvement:\
        \ python respects ir50, inserts defaults by @armandobelardo in https://github.com/fern-api/fern/pull/3982\r\
        \n* (fix, openapi): Prefer security schemes in order by @amckinney in https://github.com/fern-api/fern/pull/3984\r\
        \n\r\n\r\n**Full Changelog**: https://github.com/fern-api/fern/compare/0.31.10...0.31.11"
      type: chore
  createdAt: "2024-07-04"
  irVersion: 50
  version: 0.31.11
- changelogEntry:
    - summary: "## What's Changed\r\n* improvement: add advanced section to python readme\
        \ by @armandobelardo in https://github.com/fern-api/fern/pull/3970\r\n* (feat):\
        \ customize status code for typescript express generator  by @dsinghvi in https://github.com/fern-api/fern/pull/3971\r\
        \n* fix, python: allow offsets to start at 0 by @armandobelardo in https://github.com/fern-api/fern/pull/3972\r\
        \n* fix: python pagination helper types now share generic type by @armandobelardo\
        \ in https://github.com/fern-api/fern/pull/3973\r\n* chore: update python seed\
        \ after generator-cli update by @armandobelardo in https://github.com/fern-api/fern/pull/3974\r\
        \n* (csharp, fix): Empty Root Client Methods + `.Core` namespace issue by @dcb6\
        \ in https://github.com/fern-api/fern/pull/3975\r\n* (java, improvement): change\
        \ default `JsonInclude` behavior  by @dcb6 in https://github.com/fern-api/fern/pull/3978\r\
        \n* (csharp, fix): base client requests not generated by @dcb6 in https://github.com/fern-api/fern/pull/3976\r\
        \n* chore: plumb through ruby snippets config to FDR by @armandobelardo in https://github.com/fern-api/fern/pull/3980\r\
        \n* improvement: allow boolean defaults within IR by @armandobelardo in https://github.com/fern-api/fern/pull/3981\r\
        \n\r\n\r\n**Full Changelog**: https://github.com/fern-api/fern/compare/0.31.9...0.31.10"
      type: chore
  createdAt: "2024-07-03"
  irVersion: 50
  version: 0.31.10
- changelogEntry:
    - summary: "## What's Changed\r\n* improvement: python async snippets now leverage\
        \ asyncio run by @armandobelardo in https://github.com/fern-api/fern/pull/3961\r\
        \n* improvement: allow adding extra dependencies to Ruby SDK by @armandobelardo\
        \ in https://github.com/fern-api/fern/pull/3960\r\n* fix: Mark CSS files as\
        \ 'will not be uploaded' by @trevorblades in https://github.com/fern-api/fern/pull/3964\r\
        \n* (fix, cli): make sure `js` file checking works by @dsinghvi in https://github.com/fern-api/fern/pull/3963\r\
        \n\r\n\r\n**Full Changelog**: https://github.com/fern-api/fern/compare/0.31.8...0.31.9"
      type: chore
  createdAt: "2024-07-01"
  irVersion: 49
  version: 0.31.9
- changelogEntry:
    - summary: "## What's Changed\r\n* fix: generator upgrade cli upgrades in place\
        \ by @armandobelardo in https://github.com/fern-api/fern/pull/3951\r\n* feat:\
        \ add reviewers blocks to generators.yml by @armandobelardo in https://github.com/fern-api/fern/pull/3952\r\
        \n* Use all FormData headers and don't stringify stream.Readable by @williamluer\
        \ in https://github.com/fern-api/fern/pull/3956\r\n* (feat, csharp): support\
        \ extra dependencies  by @dsinghvi in https://github.com/fern-api/fern/pull/3957\r\
        \n* improvement: allow specifying if taking major in flag by @armandobelardo\
        \ in https://github.com/fern-api/fern/pull/3958\r\n* fix: include css alongside\
        \ js when validating UTF8 files by @abvthecity in https://github.com/fern-api/fern/pull/3959\r\
        \n\r\n## New Contributors\r\n* @williamluer made their first contribution in\
        \ https://github.com/fern-api/fern/pull/3956\r\n\r\n**Full Changelog**: https://github.com/fern-api/fern/compare/0.31.7...0.31.8"
      type: chore
  createdAt: "2024-07-01"
  irVersion: 49
  version: 0.31.8
- changelogEntry:
    - summary: "## What's Changed\r\n* fix: validate files to be uploaded by @trevorblades\
        \ in https://github.com/fern-api/fern/pull/3917\r\n* fix: python list allowlist\
        \ is now case insensitive by @armandobelardo in https://github.com/fern-api/fern/pull/3950\r\
        \n* improvement: add x-fern-base-path to asyncapi extensions by @armandobelardo\
        \ in https://github.com/fern-api/fern/pull/3953\r\n\r\n\r\n**Full Changelog**:\
        \ https://github.com/fern-api/fern/compare/0.31.6...0.31.7"
      type: chore
  createdAt: "2024-06-28"
  irVersion: 49
  version: 0.31.7
- changelogEntry:
    - summary: "## What's Changed\r\n* (improvement, typescript): support overriding\
        \ global headers by @dsinghvi in https://github.com/fern-api/fern/pull/3945\r\
        \n* feat, python: introduce `reference.md` generation by @armandobelardo in\
        \ https://github.com/fern-api/fern/pull/3946\r\n* (fix, csharp): json serialize\
        \ enums before sending over the wire by @dsinghvi in https://github.com/fern-api/fern/pull/3947\r\
        \n* (fix, cli): remove out of range number validations in `openapi-ir-to-fern`\
        \ + remove husky by @dcb6 in https://github.com/fern-api/fern/pull/3948\r\n\r\
        \n\r\n**Full Changelog**: https://github.com/fern-api/fern/compare/0.31.5...0.31.6"
      type: chore
  createdAt: "2024-06-27"
  irVersion: 49
  version: 0.31.6
- changelogEntry:
    - summary: "## What's Changed\r\n* fix: api update command now works with unioned\
        \ + nested APIs by @armandobelardo in https://github.com/fern-api/fern/pull/3944\r\
        \n\r\n\r\n**Full Changelog**: https://github.com/fern-api/fern/compare/0.31.4...0.31.5"
      type: chore
  createdAt: "2024-06-27"
  irVersion: 49
  version: 0.31.5
- changelogEntry:
    - summary: "## What's Changed\r\n* (feat, typescript): support automatic cursor\
        \ based pagination by @dsinghvi in https://github.com/fern-api/fern/pull/3941\r\
        \n* (fix, typescript): auto pagination handles optional results arrays by @dsinghvi\
        \ in https://github.com/fern-api/fern/pull/3942\r\n* (fix, openapi):  `x-fern-global-headers`\
        \ works with predefined types by @dsinghvi in https://github.com/fern-api/fern/pull/3943\r\
        \n\r\n\r\n**Full Changelog**: https://github.com/fern-api/fern/compare/0.31.3...0.31.4"
      type: chore
  createdAt: "2024-06-27"
  irVersion: 49
  version: 0.31.4
- changelogEntry:
    - summary: "## What's Changed\r\n* fix: the python sdk sends additional properties\
        \ to the correct request\u2026 by @armandobelardo in https://github.com/fern-api/fern/pull/3936\r\
        \n* java, improvement: improve java exception naming by @dcb6 in https://github.com/fern-api/fern/pull/3938\r\
        \n* Bump golang.org/x/tools from 0.21.0 to 0.22.0 in /generators/go by @dependabot\
        \ in https://github.com/fern-api/fern/pull/3823\r\n* (fix): make sure that `exclusiveMaximum`\
        \ and `exclusiveMinimum` are always booleans by @dsinghvi in https://github.com/fern-api/fern/pull/3940\r\
        \n\r\n\r\n**Full Changelog**: https://github.com/fern-api/fern/compare/0.31.2...0.31.3"
      type: chore
  createdAt: "2024-06-26"
  irVersion: 49
  version: 0.31.3
- changelogEntry:
    - summary: "## What's Changed\r\n* (fix): openapi parser gets boolean values safely\
        \ by @dsinghvi in https://github.com/fern-api/fern/pull/3937\r\n\r\n\r\n**Full\
        \ Changelog**: https://github.com/fern-api/fern/compare/0.31.1...0.31.2"
      type: chore
  createdAt: "2024-06-26"
  irVersion: 49
  version: 0.31.2
- changelogEntry:
    - summary: "## What's Changed\r\n* fix: ruby RC respects header prefixes again by\
        \ @armandobelardo in https://github.com/fern-api/fern/pull/3927\r\n* (feat,\
        \ cli): add support for `--mode pull-request` in the CLI when running `fern\
        \ generate` by @dsinghvi in https://github.com/fern-api/fern/pull/3928\r\n*\
        \ fix, ruby: add one missed prefix fix by @armandobelardo in https://github.com/fern-api/fern/pull/3929\r\
        \n* docs: add java example for oauth by @dcb6 in https://github.com/fern-api/fern/pull/3930\r\
        \n* (improvement, python): add in root client templates for python snippets\
        \ by @armandobelardo in https://github.com/fern-api/fern/pull/3931\r\n* Update\
        \ generate-api-ref.mdx by @dannysheridan in https://github.com/fern-api/fern/pull/3933\r\
        \n* improvement: add streaming and pagination sections to generated readme by\
        \ @armandobelardo in https://github.com/fern-api/fern/pull/3932\r\n* java: make\
        \ base api error class name configurable by @dcb6 in https://github.com/fern-api/fern/pull/3934\r\
        \n* (chore, internal): upgrade python generator to use ir v49 by @dsinghvi in\
        \ https://github.com/fern-api/fern/pull/3915\r\n* build(deps-dev): bump @types/jest-specific-snapshot\
        \ from 0.5.7 to 0.5.9 by @dependabot in https://github.com/fern-api/fern/pull/3925\r\
        \n* build(deps-dev): bump jsonc-parser from 2.2.1 to 3.3.0 by @dependabot in\
        \ https://github.com/fern-api/fern/pull/3924\r\n* build(deps-dev): bump @types/is-ci\
        \ from 3.0.2 to 3.0.4 by @dependabot in https://github.com/fern-api/fern/pull/3922\r\
        \n* (fix, typescript): upgrade generators to `v46.2.0` by @dsinghvi in https://github.com/fern-api/fern/pull/3935\r\
        \n\r\n\r\n**Full Changelog**: https://github.com/fern-api/fern/compare/0.31.0...0.31.1"
      type: chore
  createdAt: "2024-06-26"
  irVersion: 49
  version: 0.31.1
- changelogEntry:
    - summary: "**Full Changelog**: https://github.com/fern-api/fern/compare/0.31.0-rc5...0.31.0"
      type: chore
  createdAt: "2024-06-24"
  irVersion: 49
  version: 0.31.0
- changelogEntry:
    - summary: "## What's Changed\r\n* (fix): set  when uploading a mock server definition\
        \ by @dsinghvi in https://github.com/fern-api/fern/pull/3926\r\n\r\n\r\n**Full\
        \ Changelog**: https://github.com/fern-api/fern/compare/0.31.0-rc4...0.31.0-rc5"
      type: chore
  createdAt: "2024-06-24"
  irVersion: 49
  version: 0.31.0-rc5
- changelogEntry:
    - summary: "## What's Changed\r\n* (feat, IR): support streaming code generation\
        \ with the parameter by @dsinghvi in https://github.com/fern-api/fern/pull/3914\r\
        \n* (feat): update frontmatter docs by @chdeskur in https://github.com/fern-api/fern/pull/3916\r\
        \n* (fix, cli): examples don't print out where the missing property is by @dsinghvi\
        \ in https://github.com/fern-api/fern/pull/3919\r\n* (fix): don't error if required\
        \ literal parameters are unspecified by @dsinghvi in https://github.com/fern-api/fern/pull/3921\r\
        \n\r\n\r\n**Full Changelog**: https://github.com/fern-api/fern/compare/0.31.0-rc3...0.31.0-rc4"
      type: chore
  createdAt: "2024-06-24"
  irVersion: 49
  version: 0.31.0-rc4
- changelogEntry:
    - summary: "## What's Changed\r\n* (fix, python): SDK doesn't leak `JSONDecodeError`\
        \ to users by @dsinghvi in https://github.com/fern-api/fern/pull/3908\r\n* (fix,\
        \ python): python sdk generator handles stream termination like `[[DONE]]` by\
        \ @dsinghvi in https://github.com/fern-api/fern/pull/3909\r\n* (feature, readme):\
        \ Add support for configurable introduction by @amckinney in https://github.com/fern-api/fern/pull/3898\r\
        \n* build(deps): bump ws from 8.17.0 to 8.17.1 by @dependabot in https://github.com/fern-api/fern/pull/3866\r\
        \n* (internal, refactor): make `OSSWorkspace` and `FernWorkspace` classes by\
        \ @dsinghvi in https://github.com/fern-api/fern/pull/3910\r\n* (refactor, internal):\
        \ generate fern workspace before calling generate by @dsinghvi in https://github.com/fern-api/fern/pull/3911\r\
        \n* (refactor, internal): clean up how OpenAPI parser deals with settings by\
        \ @dsinghvi in https://github.com/fern-api/fern/pull/3912\r\n* (feat, cli):\
        \ support customizing api settings per generator by @dsinghvi in https://github.com/fern-api/fern/pull/3913\r\
        \n\r\n\r\n**Full Changelog**: https://github.com/fern-api/fern/compare/0.31.0-rc2...0.31.0-rc3"
      type: chore
  createdAt: "2024-06-24"
  irVersion: 48
  version: 0.31.0-rc3
- changelogEntry:
    - summary: "## What's Changed\r\n* (fix, csharp): concatenate `baseURL` and endpoint\
        \ path together by @dsinghvi in https://github.com/fern-api/fern/pull/3906\r\
        \n* (fix, cli): literal examples are generated correctly in the IR by @dsinghvi\
        \ in https://github.com/fern-api/fern/pull/3907\r\n\r\n\r\n**Full Changelog**:\
        \ https://github.com/fern-api/fern/compare/0.31.0-rc1...0.31.0-rc2"
      type: chore
  createdAt: "2024-06-22"
  irVersion: 48
  version: 0.31.0-rc2
- changelogEntry:
    - summary: "## What's Changed\r\n* fix, ruby: leverage a types module by @armandobelardo\
        \ in https://github.com/fern-api/fern/pull/3893\r\n* (fix, typescript): generate\
        \ streaming endpoint snippets by @dsinghvi in https://github.com/fern-api/fern/pull/3895\r\
        \n* fix: new ruby generator config matches class reference and class decl\u2026\
        \ by @armandobelardo in https://github.com/fern-api/fern/pull/3896\r\n* fix,\
        \ python: readme is not specified in pyproject if not made by @armandobelardo\
        \ in https://github.com/fern-api/fern/pull/3894\r\n* (fix, csharp): query params\
        \ for datetimes index `Value` by @dsinghvi in https://github.com/fern-api/fern/pull/3892\r\
        \n* (feature, python): Generate better README.md by @amckinney in https://github.com/fern-api/fern/pull/3897\r\
        \n* (fix, typescript): remove fs dependency in browser runtimes by @dsinghvi\
        \ in https://github.com/fern-api/fern/pull/3899\r\n* (fix, csharp): sdk respects\
        \ service level path and path parameters by @dsinghvi in https://github.com/fern-api/fern/pull/3900\r\
        \n* fix: validate files to be uploaded by @trevorblades in https://github.com/fern-api/fern/pull/3872\r\
        \n* (feat, csharp): support sending bytes requests by @dsinghvi in https://github.com/fern-api/fern/pull/3901\r\
        \n* (fix, csharp): safe join url and base path by @dsinghvi in https://github.com/fern-api/fern/pull/3902\r\
        \n* Revert \"fix: validate files to be uploaded\" by @abvthecity in https://github.com/fern-api/fern/pull/3904\r\
        \n* feat: changelog on tabs and sections by @abvthecity in https://github.com/fern-api/fern/pull/3903\r\
        \n\r\n## New Contributors\r\n* @trevorblades made their first contribution in\
        \ https://github.com/fern-api/fern/pull/3872\r\n\r\n**Full Changelog**: https://github.com/fern-api/fern/compare/0.31.0-rc0...0.31.0-rc1"
      type: chore
  createdAt: "2024-06-22"
  irVersion: 48
  version: 0.31.0-rc1
- changelogEntry:
    - summary: "## What's Changed\r\n* (fix, csharp): revert to .NET 6+ compatibility\
        \ by @dsinghvi in https://github.com/fern-api/fern/pull/3882\r\n* (fix, ts):\
        \ Fix environment import in snippets by @amckinney in https://github.com/fern-api/fern/pull/3885\r\
        \n* (feat, internal): setup csharp seed scripts by @dsinghvi in https://github.com/fern-api/fern/pull/3884\r\
        \n* (feature, ts): Merge README.md files by @amckinney in https://github.com/fern-api/fern/pull/3881\r\
        \n* (fix, csharp): ToString() Datetimes must be explicitly iso encoded by @dsinghvi\
        \ in https://github.com/fern-api/fern/pull/3886\r\n* (feat, internal): run seed\
        \ with audiences  by @dsinghvi in https://github.com/fern-api/fern/pull/3887\r\
        \n* (fix, csharp): handle discriminated unions + header literal parameters by\
        \ @dsinghvi in https://github.com/fern-api/fern/pull/3888\r\n* (fix, csharp):\
        \ handle optional datetime encoding by @dsinghvi in https://github.com/fern-api/fern/pull/3889\r\
        \n* (fix): add seed test case for optional datetime query parameters by @dsinghvi\
        \ in https://github.com/fern-api/fern/pull/3890\r\n* (fix): remove sdk language\
        \ toggle for new unions by @dsinghvi in https://github.com/fern-api/fern/pull/3891\r\
        \n\r\n\r\n**Full Changelog**: https://github.com/fern-api/fern/compare/0.30.10...0.31.0-rc0"
      type: chore
  createdAt: "2024-06-20"
  irVersion: 48
  version: 0.31.0-rc0
- changelogEntry:
    - summary: "## What's Changed\r\n* (chore, python): Upgrade to IRv46 by @amckinney\
        \ in https://github.com/fern-api/fern/pull/3880\r\n* feat: add basepath to preview\
        \ generation by @abvthecity in https://github.com/fern-api/fern/pull/3877\r\n\
        \r\n\r\n**Full Changelog**: https://github.com/fern-api/fern/compare/0.30.9...0.30.10"
      type: chore
  createdAt: "2024-06-19"
  irVersion: 48
  version: 0.30.10
- changelogEntry:
    - summary: "## What's Changed\r\n* fix: bold text on \u201Ccomparison with openapi\u201D\
        \ docs by @zachkirsch in https://github.com/fern-api/fern/pull/3876\r\n* (fix,\
        \ typescript): snippet templates include client import by @dsinghvi in https://github.com/fern-api/fern/pull/3878\r\
        \n* (fix, ts): Update README.md snippets to call nested methods by @amckinney\
        \ in https://github.com/fern-api/fern/pull/3873\r\n* fix: python and ts generators\
        \ only add publish block if they have cre\u2026 by @armandobelardo in https://github.com/fern-api/fern/pull/3871\r\
        \n* (fix, openapi): generate examples for discriminated unions by @dsinghvi\
        \ in https://github.com/fern-api/fern/pull/3879\r\n\r\n\r\n**Full Changelog**:\
        \ https://github.com/fern-api/fern/compare/0.30.8...0.30.9"
      type: chore
  createdAt: "2024-06-19"
  irVersion: 48
  version: 0.30.9
- changelogEntry:
    - summary:
        "## What's Changed\r\n* java, feature: pagination by @dcb6 in https://github.com/fern-api/fern/pull/3845\r\
        \n* (fix): handle code samples without accompanying examples by @dsinghvi in\
        \ https://github.com/fern-api/fern/pull/3849\r\n* (fix, ts): Add environment\
        \ property to snippets by @amckinney in https://github.com/fern-api/fern/pull/3850\r\
        \n* feat: api navigation reorder by @abvthecity in https://github.com/fern-api/fern/pull/3841\r\
        \n* (fix, webhooks): support audiences for webhooks and payload properties by\
        \ @dsinghvi in https://github.com/fern-api/fern/pull/3851\r\n* fix: merge and\
        \ filter children within non-visited subpackage by @abvthecity in https://github.com/fern-api/fern/pull/3854\r\
        \n* (fix, docs): Update OAuth section by @amckinney in https://github.com/fern-api/fern/pull/3856\r\
        \n* build(deps): bump idna from 3.6 to 3.7 in /generators/python by @dependabot\
        \ in https://github.com/fern-api/fern/pull/3364\r\n* (fix, ts): Snippets and\
        \ GitHub publish workflow by @amckinney in https://github.com/fern-api/fern/pull/3858\r\
        \n* docs: fix broken links to cli commands by @atwooddc in https://github.com/fern-api/fern/pull/3782\r\
        \n* docs: add openapi and asyncapi overrides by @dannysheridan in https://github.com/fern-api/fern/pull/3863\r\
        \n* build(deps): bump @fern-fern/ir-v1-model from 0.0.1 to 0.0.2 by @dependabot\
        \ in https://github.com/fern-api/fern/pull/3861\r\n* build(deps): bump @fern-fern/ir-v16-model\
        \ from 0.0.1 to 0.0.4 by @dependabot in https://github.com/fern-api/fern/pull/3860\r\
        \n* feat, ruby: enable oauth client generation by @armandobelardo in https://github.com/fern-api/fern/pull/3842\r\
        \n* docs: add fern definition display-name property by @chdeskur in https://github.com/fern-api/fern/pull/3864\r\
        \n* (feature, IRv48): Add offset pagination step by @amckinney in https://github.com/fern-api/fern/pull/3865\r\
        \n* bump ir to account for ruby upgrade by @armandobelardo in https://github.com/fern-api/fern/pull/3868\r\
        \n* [FER-1985] Adds support for templatized Client Generation parameters in\
        \ Dynamic Snippets by @ppod1991 in https://github.com/fern-api/fern/pull/3848\r\
        \n* fix, ruby: deeply nested from_json functions now respect whether to call\
        \ to_json or not by @armandobelardo in https://github.com/fern-api/fern/pull/3870\r\
        \n* fix: subpackages should recursively expand its children by @abvthecity in\
        \ https://github.com/fern-api/fern/pull/3875\r\n* docs: update how to specify\
        \ servers with FastAPI by @minaelee in https://github.com/fern-api/fern/pull/3874\r\
        \n\r\n\r\n**Full Changelog**: https://github.com/fern-api/fern/compare/0.30.7...0.30.8"
      type: chore
  createdAt: "2024-06-18"
  irVersion: 48
  version: 0.30.8
- changelogEntry:
    - summary: "## What's Changed\r\n* fix: merge and filter children within non-visited\
        \ subpackage by @abvthecity in https://github.com/fern-api/fern/pull/3854\r\n\
        * (fix, docs): Update OAuth section by @amckinney in https://github.com/fern-api/fern/pull/3856\r\
        \n* build(deps): bump idna from 3.6 to 3.7 in /generators/python by @dependabot\
        \ in https://github.com/fern-api/fern/pull/3364\r\n* (fix, ts): Snippets and\
        \ GitHub publish workflow by @amckinney in https://github.com/fern-api/fern/pull/3858\r\
        \n* docs: fix broken links to cli commands by @atwooddc in https://github.com/fern-api/fern/pull/3782\r\
        \n* docs: add openapi and asyncapi overrides by @dannysheridan in https://github.com/fern-api/fern/pull/3863\r\
        \n* build(deps): bump @fern-fern/ir-v1-model from 0.0.1 to 0.0.2 by @dependabot\
        \ in https://github.com/fern-api/fern/pull/3861\r\n* build(deps): bump @fern-fern/ir-v16-model\
        \ from 0.0.1 to 0.0.4 by @dependabot in https://github.com/fern-api/fern/pull/3860\r\
        \n* feat, ruby: enable oauth client generation by @armandobelardo in https://github.com/fern-api/fern/pull/3842\r\
        \n* docs: add fern definition display-name property by @chdeskur in https://github.com/fern-api/fern/pull/3864\r\
        \n* (feature, IRv48): Add offset pagination step by @amckinney in https://github.com/fern-api/fern/pull/3865\r\
        \n* bump ir to account for ruby upgrade by @armandobelardo in https://github.com/fern-api/fern/pull/3868\r\
        \n\r\n\r\n**Full Changelog**: https://github.com/fern-api/fern/compare/0.30.8-rc6...0.30.8-rc7"
      type: chore
  createdAt: "2024-06-18"
  irVersion: 48
  version: 0.30.8-rc7
- changelogEntry:
    - summary: "## What's Changed\r\n* feat: api navigation reorder by @abvthecity in\
        \ https://github.com/fern-api/fern/pull/3841\r\n* (fix, webhooks): support audiences\
        \ for webhooks and payload properties by @dsinghvi in https://github.com/fern-api/fern/pull/3851\r\
        \n\r\n\r\n**Full Changelog**: https://github.com/fern-api/fern/compare/0.30.8-rc2...0.30.8-rc6"
      type: chore
  createdAt: "2024-06-14"
  irVersion: 47
  version: 0.30.8-rc6
- changelogEntry:
    - summary: "**Full Changelog**: https://github.com/fern-api/fern/compare/0.30.8-rc4...0.30.8-rc5"
      type: chore
  createdAt: "2024-06-14"
  irVersion: 47
  version: 0.30.8-rc5
- changelogEntry:
    - summary: "**Full Changelog**: https://github.com/fern-api/fern/compare/0.30.8-rc3...0.30.8-rc4"
      type: chore
  createdAt: "2024-06-14"
  irVersion: 47
  version: 0.30.8-rc4
- changelogEntry:
    - summary: "## What's Changed\r\n* (fix): handle code samples without accompanying\
        \ examples by @dsinghvi in https://github.com/fern-api/fern/pull/3849\r\n* (fix,\
        \ ts): Add environment property to snippets by @amckinney in https://github.com/fern-api/fern/pull/3850\r\
        \n\r\n\r\n**Full Changelog**: https://github.com/fern-api/fern/compare/0.30.8-rc1...0.30.8-rc3"
      type: chore
  createdAt: "2024-06-14"
  irVersion: 47
  version: 0.30.8-rc3
- changelogEntry:
    - summary:
        "## What's Changed\r\n* java, feature: pagination by @dcb6 in https://github.com/fern-api/fern/pull/3845\r\
        \n* (fix): handle code samples without accompanying examples by @dsinghvi in\
        \ https://github.com/fern-api/fern/pull/3849\r\n* (fix, ts): Add environment\
        \ property to snippets by @amckinney in https://github.com/fern-api/fern/pull/3850\r\
        \n\r\n\r\n**Full Changelog**: https://github.com/fern-api/fern/compare/0.30.7...0.30.8-rc2"
      type: chore
  createdAt: "2024-06-14"
  irVersion: 47
  version: 0.30.8-rc2
- changelogEntry:
    - summary: "**Full Changelog**: https://github.com/fern-api/fern/compare/0.30.8-rc0...0.30.8-rc1"
      type: chore
  createdAt: "2024-06-14"
  irVersion: 46
  version: 0.30.8-rc1
- changelogEntry:
    - summary:
        "## What's Changed\r\n* java, feature: pagination by @dcb6 in https://github.com/fern-api/fern/pull/3845\r\
        \n\r\n\r\n**Full Changelog**: https://github.com/fern-api/fern/compare/0.30.7...0.30.8-rc0"
      type: chore
  createdAt: "2024-06-14"
  irVersion: 46
  version: 0.30.8-rc0
- changelogEntry:
    - summary: "## What's Changed\r\n* fix: after parsing the paths, replace the image\
        \ paths with file ids by @abvthecity in https://github.com/fern-api/fern/pull/3847\r\
        \n\r\n\r\n**Full Changelog**: https://github.com/fern-api/fern/compare/0.30.6...0.30.7"
      type: chore
  createdAt: "2024-06-13"
  irVersion: 46
  version: 0.30.7
- changelogEntry:
    - summary: "## What's Changed\r\n* (feature, openapi): Add better support for OpenAPI\
        \ webhooks by @amckinney in https://github.com/fern-api/fern/pull/3846\r\n\r\
        \n\r\n**Full Changelog**: https://github.com/fern-api/fern/compare/0.30.5...0.30.6"
      type: chore
  createdAt: "2024-06-13"
  irVersion: 46
  version: 0.30.6
- changelogEntry:
    - summary: "## What's Changed\r\n* (fix, go): Handle deepObject query parameter\
        \ arrays by @amckinney in https://github.com/fern-api/fern/pull/3836\r\n* [FER-1986]\
        \ Fix two DiscriminatedUnion bugs in dynamic Typescript snippets by @ppod1991\
        \ in https://github.com/fern-api/fern/pull/3833\r\n* added custom package json\
        \ config by @jmedway614 in https://github.com/fern-api/fern/pull/3832\r\n* (release,\
        \ typescript): version `0.23.0-rc1` by @dsinghvi in https://github.com/fern-api/fern/pull/3838\r\
        \n* (fix, ts): Support README.md generation in local mode by @amckinney in https://github.com/fern-api/fern/pull/3839\r\
        \n* Chdeskur/streamline audiences by @chdeskur in https://github.com/fern-api/fern/pull/3815\r\
        \n* Bump boxen from 7.0.0 to 7.1.1 by @dependabot in https://github.com/fern-api/fern/pull/3827\r\
        \n* Bump inquirer and @types/inquirer by @dependabot in https://github.com/fern-api/fern/pull/3828\r\
        \n* Bump braces from 3.0.2 to 3.0.3 by @dependabot in https://github.com/fern-api/fern/pull/3837\r\
        \n* Bump github.com/fern-api/generator-exec-go from 0.0.874 to 0.0.877 in /generators/go\
        \ by @dependabot in https://github.com/fern-api/fern/pull/3825\r\n* Bump golang.org/x/mod\
        \ from 0.17.0 to 0.18.0 in /generators/go by @dependabot in https://github.com/fern-api/fern/pull/3824\r\
        \n* integration docs by @chdeskur in https://github.com/fern-api/fern/pull/3795\r\
        \n* fix, python: the unchecked base model stops special casing pydantic v2 by\
        \ @armandobelardo in https://github.com/fern-api/fern/pull/3840\r\n* (fix, ts):\
        \ Handle undiscriminated union map key examples by @amckinney in https://github.com/fern-api/fern/pull/3844\r\
        \n* java: upgrade to IR 46 + BigInteger support by @dcb6 in https://github.com/fern-api/fern/pull/3814\r\
        \n* fix: image path parsing from markdown considers MDX children by @abvthecity\
        \ in https://github.com/fern-api/fern/pull/3843\r\n\r\n## New Contributors\r\
        \n* @ppod1991 made their first contribution in https://github.com/fern-api/fern/pull/3833\r\
        \n\r\n**Full Changelog**: https://github.com/fern-api/fern/compare/0.30.4...0.30.5"
      type: chore
  createdAt: "2024-06-13"
  irVersion: 46
  version: 0.30.5
- changelogEntry:
    - summary: "## What's Changed\r\n* fix: pagination is 1-based not 0 by @armandobelardo\
        \ in https://github.com/fern-api/fern/pull/3835\r\n* (fix, openapi): fall back\
        \ to default status code if none provided by @dsinghvi in https://github.com/fern-api/fern/pull/3834\r\
        \n\r\n\r\n**Full Changelog**: https://github.com/fern-api/fern/compare/0.30.3...0.30.4"
      type: chore
  createdAt: "2024-06-11"
  irVersion: 46
  version: 0.30.4
- changelogEntry:
    - summary: "## What's Changed\r\n* (feature, ts): Add generator-cli client to generate\
        \ README.md by @amckinney in https://github.com/fern-api/fern/pull/3817\r\n\
        * (fix, python): Unions with single element and/or no properties by @amckinney\
        \ in https://github.com/fern-api/fern/pull/3822\r\n* (fix, openapi): Handle\
        \ more `allow-multiple` oneOf cases by @amckinney in https://github.com/fern-api/fern/pull/3830\r\
        \n\r\n\r\n**Full Changelog**: https://github.com/fern-api/fern/compare/0.30.2...0.30.3"
      type: chore
  createdAt: "2024-06-10"
  irVersion: 46
  version: 0.30.3
- changelogEntry:
    - summary: "## What's Changed\r\n* (fix): snippet templates for discriminated unions\
        \ specify `template_inputs` by @dsinghvi in https://github.com/fern-api/fern/pull/3808\r\
        \n* fix python seed by @dsinghvi in https://github.com/fern-api/fern/pull/3809\r\
        \n* (feature): Write ReameConfig in IR by @amckinney in https://github.com/fern-api/fern/pull/3786\r\
        \n* python: improve seed setup script by @dcb6 in https://github.com/fern-api/fern/pull/3810\r\
        \n* (fix): fern definition overview repetition by @chdeskur in https://github.com/fern-api/fern/pull/3812\r\
        \n* fix: unchecked base model respects dicts as well as objects by @armandobelardo\
        \ in https://github.com/fern-api/fern/pull/3813\r\n* (feat): C# is `.NET 4`\
        \ compatible by @dsinghvi in https://github.com/fern-api/fern/pull/3816\r\n\
        * add query encoder tests for value and for None by @jmedway614 in https://github.com/fern-api/fern/pull/3818\r\
        \n* (internal, python): python generator uses python 3.9 and pins mypy by @dsinghvi\
        \ in https://github.com/fern-api/fern/pull/3819\r\n* (internal, ir-sdk): generate\
        \ ir sdk with pydantic v1 by @dsinghvi in https://github.com/fern-api/fern/pull/3820\r\
        \n* (chore, ts): Pin IRv46 TypeScript migrator versions by @amckinney in https://github.com/fern-api/fern/pull/3821\r\
        \n\r\n\r\n**Full Changelog**: https://github.com/fern-api/fern/compare/0.30.1...0.30.2"
      type: chore
  createdAt: "2024-06-10"
  irVersion: 46
  version: 0.30.2
- changelogEntry:
    - summary: "## What's Changed\r\n* fix, python: update timeout parameter docs by\
        \ @armandobelardo in https://github.com/fern-api/fern/pull/3771\r\n* fix, python:\
        \ mypy variance check by @armandobelardo in https://github.com/fern-api/fern/pull/3772\r\
        \n* java: make sure oauth gated properly by @dcb6 in https://github.com/fern-api/fern/pull/3757\r\
        \n* Bump validate-npm-package-name from 4.0.0 to 5.0.1 by @dependabot in https://github.com/fern-api/fern/pull/3765\r\
        \n* Bump jwks-rsa from 3.0.0 to 3.1.0 by @dependabot in https://github.com/fern-api/fern/pull/3767\r\
        \n* clean up step text by @chdeskur in https://github.com/fern-api/fern/pull/3774\r\
        \n* Bump qs and @types/qs by @dependabot in https://github.com/fern-api/fern/pull/3768\r\
        \n* feat: skip-slug in tabs by @abvthecity in https://github.com/fern-api/fern/pull/3780\r\
        \n* (docs): Add Go and Ruby snippet sections by @amckinney in https://github.com/fern-api/fern/pull/3775\r\
        \n* (feature): Add ReadmeConfig IR and generators.yml schema by @amckinney in\
        \ https://github.com/fern-api/fern/pull/3781\r\n* improvement, python: unit\
        \ tests are now run in CI if configured by @armandobelardo in https://github.com/fern-api/fern/pull/3783\r\
        \n* java, improvement: error types by @dcb6 in https://github.com/fern-api/fern/pull/3779\r\
        \n* java, feat: support response properties in sdk by @dcb6 in https://github.com/fern-api/fern/pull/3785\r\
        \n* fix, python: the new client ensures there's a slash on the base path by\
        \ @armandobelardo in https://github.com/fern-api/fern/pull/3787\r\n* (fix, python):\
        \ generated python snippets respect trailing slashes by @dsinghvi in https://github.com/fern-api/fern/pull/3789\r\
        \n* (chore, ts): Upgrade to IRv46 by @amckinney in https://github.com/fern-api/fern/pull/3788\r\
        \n* (feat): run mypy on non integration tests by @dsinghvi in https://github.com/fern-api/fern/pull/3794\r\
        \n* fix, python: regressions with client clean up by @armandobelardo in https://github.com/fern-api/fern/pull/3797\r\
        \n* fix: address a number of unit test issues by @armandobelardo in https://github.com/fern-api/fern/pull/3800\r\
        \n* java, fix: use `@java.lang.Override` in all generated code by @dcb6 in https://github.com/fern-api/fern/pull/3799\r\
        \n* (eslint): check for `no-misused-promises` by @dsinghvi in https://github.com/fern-api/fern/pull/3801\r\
        \n* upgrade: fdr-sdk by @abvthecity in https://github.com/fern-api/fern/pull/3792\r\
        \n* improvement: add local configuration for python by @armandobelardo in https://github.com/fern-api/fern/pull/3803\r\
        \n* (fix): Publish ir-types-latest by @amckinney in https://github.com/fern-api/fern/pull/3806\r\
        \n* Add Extra Field Support for FastAPI by @jmedway614 in https://github.com/fern-api/fern/pull/3804\r\
        \n* java, fix: initialize `RequestOptions` `timeout` field correctly to `Optional.empty()`\
        \ by @dcb6 in https://github.com/fern-api/fern/pull/3807\r\n* (fix, typescript):\
        \ prefer `TextDecoder` when deserializing stream data by @dsinghvi in https://github.com/fern-api/fern/pull/3791\r\
        \n\r\n## New Contributors\r\n* @jmedway614 made their first contribution in\
        \ https://github.com/fern-api/fern/pull/3804\r\n\r\n**Full Changelog**: https://github.com/fern-api/fern/compare/0.30.0...0.30.1"
      type: chore
  createdAt: "2024-06-07"
  irVersion: 46
  version: 0.30.1
- changelogEntry:
    - summary: "## What's Changed\r\n* fix, python: update timeout parameter docs by\
        \ @armandobelardo in https://github.com/fern-api/fern/pull/3771\r\n* fix, python:\
        \ mypy variance check by @armandobelardo in https://github.com/fern-api/fern/pull/3772\r\
        \n* java: make sure oauth gated properly by @dcb6 in https://github.com/fern-api/fern/pull/3757\r\
        \n* Bump validate-npm-package-name from 4.0.0 to 5.0.1 by @dependabot in https://github.com/fern-api/fern/pull/3765\r\
        \n* Bump jwks-rsa from 3.0.0 to 3.1.0 by @dependabot in https://github.com/fern-api/fern/pull/3767\r\
        \n* clean up step text by @chdeskur in https://github.com/fern-api/fern/pull/3774\r\
        \n* Bump qs and @types/qs by @dependabot in https://github.com/fern-api/fern/pull/3768\r\
        \n* feat: skip-slug in tabs by @abvthecity in https://github.com/fern-api/fern/pull/3780\r\
        \n* (docs): Add Go and Ruby snippet sections by @amckinney in https://github.com/fern-api/fern/pull/3775\r\
        \n* (feature): Add ReadmeConfig IR and generators.yml schema by @amckinney in\
        \ https://github.com/fern-api/fern/pull/3781\r\n* improvement, python: unit\
        \ tests are now run in CI if configured by @armandobelardo in https://github.com/fern-api/fern/pull/3783\r\
        \n* java, improvement: error types by @dcb6 in https://github.com/fern-api/fern/pull/3779\r\
        \n* java, feat: support response properties in sdk by @dcb6 in https://github.com/fern-api/fern/pull/3785\r\
        \n* fix, python: the new client ensures there's a slash on the base path by\
        \ @armandobelardo in https://github.com/fern-api/fern/pull/3787\r\n* (fix, python):\
        \ generated python snippets respect trailing slashes by @dsinghvi in https://github.com/fern-api/fern/pull/3789\r\
        \n* (chore, ts): Upgrade to IRv46 by @amckinney in https://github.com/fern-api/fern/pull/3788\r\
        \n* (feat): run mypy on non integration tests by @dsinghvi in https://github.com/fern-api/fern/pull/3794\r\
        \n* fix, python: regressions with client clean up by @armandobelardo in https://github.com/fern-api/fern/pull/3797\r\
        \n* fix: address a number of unit test issues by @armandobelardo in https://github.com/fern-api/fern/pull/3800\r\
        \n* java, fix: use `@java.lang.Override` in all generated code by @dcb6 in https://github.com/fern-api/fern/pull/3799\r\
        \n* (eslint): check for `no-misused-promises` by @dsinghvi in https://github.com/fern-api/fern/pull/3801\r\
        \n* upgrade: fdr-sdk by @abvthecity in https://github.com/fern-api/fern/pull/3792\r\
        \n\r\n\r\n**Full Changelog**: https://github.com/fern-api/fern/compare/0.30.0...0.30.1-rc1"
      type: chore
  createdAt: "2024-06-06"
  irVersion: 46
  version: 0.30.1-rc1
- changelogEntry:
    - summary: "## What's Changed\r\n* fix: address a number of papercuts in the mock\
        \ server and python unit tests by @armandobelardo in https://github.com/fern-api/fern/pull/3749\r\
        \n* (fix, ts): Simplify OAuth error handling by @amckinney in https://github.com/fern-api/fern/pull/3752\r\
        \n* docs: add java examples by @dcb6 in https://github.com/fern-api/fern/pull/3755\r\
        \n* (feat, python): write out example ids in generated snippets by @dsinghvi\
        \ in https://github.com/fern-api/fern/pull/3750\r\n* docs: remove maxHeight\
        \ prop by @chdeskur in https://github.com/fern-api/fern/pull/3734\r\n* (fix,\
        \ typescript): peer dependencies are always persisted by @dsinghvi in https://github.com/fern-api/fern/pull/3758\r\
        \n* docs: added custom css & js page by @atwooddc in https://github.com/fern-api/fern/pull/3753\r\
        \n* (fix, typescript): example identifiers are added to generated snippets by\
        \ @dsinghvi in https://github.com/fern-api/fern/pull/3759\r\n* improvement,\
        \ python: clean up endpoint functions by centralizing logic by @armandobelardo\
        \ in https://github.com/fern-api/fern/pull/3761\r\n* improvement: add literal\
        \ example type and add id to example by @armandobelardo in https://github.com/fern-api/fern/pull/3756\r\
        \n* improvement: filter out nulls after merging API specs by @armandobelardo\
        \ in https://github.com/fern-api/fern/pull/3710\r\n* (docs): Add discriminated\
        \ union section by @amckinney in https://github.com/fern-api/fern/pull/3763\r\
        \n* improvement: add a flag to allow python to generate discriminated unions\
        \ as undiscriminated unions by @armandobelardo in https://github.com/fern-api/fern/pull/3740\r\
        \n* (feature): Add keywords configuration by @amckinney in https://github.com/fern-api/fern/pull/3769\r\
        \n\r\n\r\n**Full Changelog**: https://github.com/fern-api/fern/compare/0.29.5...0.30.0"
      type: chore
  createdAt: "2024-06-03"
  irVersion: 46
  version: 0.30.0
- changelogEntry:
    - summary: "## What's Changed\r\n* fix: address a number of papercuts in the mock\
        \ server and python unit tests by @armandobelardo in https://github.com/fern-api/fern/pull/3749\r\
        \n* (fix, ts): Simplify OAuth error handling by @amckinney in https://github.com/fern-api/fern/pull/3752\r\
        \n* docs: add java examples by @dcb6 in https://github.com/fern-api/fern/pull/3755\r\
        \n* (feat, python): write out example ids in generated snippets by @dsinghvi\
        \ in https://github.com/fern-api/fern/pull/3750\r\n* docs: remove maxHeight\
        \ prop by @chdeskur in https://github.com/fern-api/fern/pull/3734\r\n* (fix,\
        \ typescript): peer dependencies are always persisted by @dsinghvi in https://github.com/fern-api/fern/pull/3758\r\
        \n* docs: added custom css & js page by @atwooddc in https://github.com/fern-api/fern/pull/3753\r\
        \n* (fix, typescript): example identifiers are added to generated snippets by\
        \ @dsinghvi in https://github.com/fern-api/fern/pull/3759\r\n* improvement,\
        \ python: clean up endpoint functions by centralizing logic by @armandobelardo\
        \ in https://github.com/fern-api/fern/pull/3761\r\n* improvement: add literal\
        \ example type and add id to example by @armandobelardo in https://github.com/fern-api/fern/pull/3756\r\
        \n* improvement: filter out nulls after merging API specs by @armandobelardo\
        \ in https://github.com/fern-api/fern/pull/3710\r\n* (docs): Add discriminated\
        \ union section by @amckinney in https://github.com/fern-api/fern/pull/3763\r\
        \n* improvement: add a flag to allow python to generate discriminated unions\
        \ as undiscriminated unions by @armandobelardo in https://github.com/fern-api/fern/pull/3740\r\
        \n\r\n\r\n**Full Changelog**: https://github.com/fern-api/fern/compare/0.29.5...0.30.0-rc0"
      type: chore
  createdAt: "2024-06-03"
  irVersion: 46
  version: 0.30.0-rc0
- changelogEntry:
    - summary: "**Full Changelog**: https://github.com/fern-api/fern/compare/0.29.5...0.29.6"
      type: chore
  createdAt: "2024-05-31"
  irVersion: 45
  version: 0.29.6
- changelogEntry:
    - summary: "## What's Changed\r\n* (fix, ts): Throw an error upon OAuth refresh\
        \ failure by @amckinney in https://github.com/fern-api/fern/pull/3737\r\n* (fix,\
        \ openapi): Preserve descriptions in anyOf by @amckinney in https://github.com/fern-api/fern/pull/3748\r\
        \n\r\n\r\n**Full Changelog**: https://github.com/fern-api/fern/compare/0.29.4...0.29.5"
      type: chore
  createdAt: "2024-05-31"
  irVersion: 45
  version: 0.29.5
- changelogEntry:
    - summary: "## What's Changed\r\n* (fix, typescript): disable integration test generation\
        \ by @dsinghvi in https://github.com/fern-api/fern/pull/3731\r\n* (fix, typescript):\
        \ generated GitHub workflows do not assume `fern` present by @dsinghvi in https://github.com/fern-api/fern/pull/3732\r\
        \n* fix, python: add type annotations to test vars by @armandobelardo in https://github.com/fern-api/fern/pull/3733\r\
        \n* (feature, typescript): support `extraPeerDependencies` and `extraPeerDependenciesMeta`\
        \ in custom config by @dsinghvi in https://github.com/fern-api/fern/pull/3739\r\
        \n* docs: add note on GFM support by @chdeskur in https://github.com/fern-api/fern/pull/3738\r\
        \n* Bump eslint-plugin-jest from 27.0.4 to 27.9.0 by @dependabot in https://github.com/fern-api/fern/pull/3539\r\
        \n* Bump golang.org/x/tools from 0.20.0 to 0.21.0 in /generators/go by @dependabot\
        \ in https://github.com/fern-api/fern/pull/3538\r\n* (feat, python): support\
        \ optional python deps + extras by @dsinghvi in https://github.com/fern-api/fern/pull/3742\r\
        \n* java, improvement: run seed faster using local mode by @dcb6 in https://github.com/fern-api/fern/pull/3741\r\
        \n* java, fix: generate builders even when types have no fields by @dcb6 in\
        \ https://github.com/fern-api/fern/pull/3744\r\n* (fix, csharp): support `List<OneOf>`\
        \ deserialization by @dsinghvi in https://github.com/fern-api/fern/pull/3745\r\
        \n* (feat, openapi): add support for `x-fern-idempotency-headers` by @dsinghvi\
        \ in https://github.com/fern-api/fern/pull/3746\r\n\r\n## New Contributors\r\
        \n* @chdeskur made their first contribution in https://github.com/fern-api/fern/pull/3738\r\
        \n\r\n**Full Changelog**: https://github.com/fern-api/fern/compare/0.29.3...0.29.4"
      type: chore
  createdAt: "2024-05-31"
  irVersion: 45
  version: 0.29.4
- changelogEntry:
    - summary: "## What's Changed\r\n* (fix): write mock definition by @dsinghvi in\
        \ https://github.com/fern-api/fern/pull/3730\r\n\r\n\r\n**Full Changelog**:\
        \ https://github.com/fern-api/fern/compare/0.29.2...0.29.3"
      type: chore
  createdAt: "2024-05-30"
  irVersion: 45
  version: 0.29.3
- changelogEntry:
    - summary: "## What's Changed\r\n* docs: fix broken links and anchor text by @atwooddc\
        \ in https://github.com/fern-api/fern/pull/3718\r\n* docs: nested tabs auto\
        \ pagination page bug by @atwooddc in https://github.com/fern-api/fern/pull/3717\r\
        \n* (fix, internal): do deploys of fern docs to dev by @dsinghvi in https://github.com/fern-api/fern/pull/3529\r\
        \n* fix, python: flatten optional pagination return types by @armandobelardo\
        \ in https://github.com/fern-api/fern/pull/3721\r\n* java, fix: de-conflict\
        \ undiscriminated unions by @dcb6 in https://github.com/fern-api/fern/pull/3719\r\
        \n* improvement, python: literal fields are now defaulted by @armandobelardo\
        \ in https://github.com/fern-api/fern/pull/3724\r\n* (fix, csharp): enum deserialization\
        \ by @armandobelardo in https://github.com/fern-api/fern/pull/3725\r\n* docs:\
        \ added subtitle documentation on frontmatter page by @atwooddc in https://github.com/fern-api/fern/pull/3723\r\
        \n* docs: added api reference summary by @atwooddc in https://github.com/fern-api/fern/pull/3716\r\
        \n* docs: fixed broken links and updated openapi generator info by @atwooddc\
        \ in https://github.com/fern-api/fern/pull/3700\r\n* (fix, seed): Fix snapshots\
        \ by @dcb6 in https://github.com/fern-api/fern/pull/3726\r\n* (fix, csharp):\
        \ streamline enum + union serde by @dsinghvi in https://github.com/fern-api/fern/pull/3727\r\
        \n* (fix, typescript): remove `node:stream` import to play nicely with webpack\
        \ by @dsinghvi in https://github.com/fern-api/fern/pull/3728\r\n* (fix, ts):\
        \ Support OAuth for SDKs that set neverThrowErrors by @amckinney in https://github.com/fern-api/fern/pull/3729\r\
        \n\r\n\r\n**Full Changelog**: https://github.com/fern-api/fern/compare/0.29.1...0.29.2"
      type: chore
  createdAt: "2024-05-29"
  irVersion: 45
  version: 0.29.2
- changelogEntry:
    - summary: "## What's Changed\r\n* fix, python: do not manually specify custom license\
        \ file by @armandobelardo in https://github.com/fern-api/fern/pull/3697\r\n\
        * build(deps): bump github.com/fern-api/generator-exec-go from 0.0.817 to 0.0.823\
        \ in /generators/go by @dependabot in https://github.com/fern-api/fern/pull/3653\r\
        \n* fix, fastapi: fixes path prefixes and construction by @armandobelardo in\
        \ https://github.com/fern-api/fern/pull/3699\r\n* (docs) Add Building Your Docs\
        \ section by @dannysheridan in https://github.com/fern-api/fern/pull/3698\r\n\
        * docs: individualized title tags by @atwooddc in https://github.com/fern-api/fern/pull/3704\r\
        \n* docs: add img alt attributes by @atwooddc in https://github.com/fern-api/fern/pull/3703\r\
        \n* docs fixed tabs meta description typo by @atwooddc in https://github.com/fern-api/fern/pull/3702\r\
        \n* (docs) Add custom subdomain and subpath instructions by @dannysheridan in\
        \ https://github.com/fern-api/fern/pull/3705\r\n* (fix, docs): add missing dashes\
        \ for \u201C--instance\u201D in CLI docs by @zachkirsch in https://github.com/fern-api/fern/pull/3709\r\
        \n* build(deps): bump github.com/fern-api/generator-exec-go from 0.0.823 to\
        \ 0.0.874 in /generators/go by @dependabot in https://github.com/fern-api/fern/pull/3707\r\
        \n* fix: ruby snippets now respect the full module path of the function call\
        \ by @armandobelardo in https://github.com/fern-api/fern/pull/3706\r\n* (fix,\
        \ csharp): make C# sdk .NET 6 compatible by @dsinghvi in https://github.com/fern-api/fern/pull/3711\r\
        \n* (fix, csharp): generated GitHub workflows use `.NET` 8.x by @dsinghvi in\
        \ https://github.com/fern-api/fern/pull/3712\r\n* fix: fastapi now has all pydantic\
        \ utilities it needs by @armandobelardo in https://github.com/fern-api/fern/pull/3713\r\
        \n* fix, python: add typing lib for dateutils by @armandobelardo in https://github.com/fern-api/fern/pull/3714\r\
        \n* Docs remove redirect links by @atwooddc in https://github.com/fern-api/fern/pull/3701\r\
        \n* (fix): `x-fern-base-path` impacts endpoint paths instead of `api.yml` base\
        \ path by @dsinghvi in https://github.com/fern-api/fern/pull/3720\r\n\r\n\r\n\
        **Full Changelog**: https://github.com/fern-api/fern/compare/0.29.1-rc0...0.29.2"
      type: chore
  createdAt: "2024-05-28"
  irVersion: 45
  version: 0.29.1
- changelogEntry:
    - summary: "## What's Changed\r\n* (feat, csharp): generate `Environments.cs` and\
        \ populate default `BaseURL` by @dsinghvi in https://github.com/fern-api/fern/pull/3677\r\
        \n* (fix, csharp): package in LICENSE in `.csproj` by @dsinghvi in https://github.com/fern-api/fern/pull/3678\r\
        \n* (fix, python): re-add python unit tests by @armandobelardo in https://github.com/fern-api/fern/pull/3609\r\
        \n* (chore, python): fix typo in generated comments by @armandobelardo in https://github.com/fern-api/fern/pull/3680\r\
        \n* fix, python: do not run `fern test` in CI yet by @armandobelardo in https://github.com/fern-api/fern/pull/3683\r\
        \n* docs changed trivial anchor text by @atwooddc in https://github.com/fern-api/fern/pull/3687\r\
        \n* docs: unbolded sections for seo by @atwooddc in https://github.com/fern-api/fern/pull/3686\r\
        \n* docs: api definition docs and mdx descriptions for seo by @atwooddc in https://github.com/fern-api/fern/pull/3685\r\
        \n* (fix, csharp): scan `EnumMember` annotations when serializing to string\
        \ by @dsinghvi in https://github.com/fern-api/fern/pull/3688\r\n* fix, python:\
        \ request bodies respect literals again by @armandobelardo in https://github.com/fern-api/fern/pull/3689\r\
        \n* (fix, python): support  endpoint method names by @dsinghvi in https://github.com/fern-api/fern/pull/3690\r\
        \n* (fix, csharp): inlined requests that are 1:1 with HTTP bodies now have JSON\
        \ annotations by @dsinghvi in https://github.com/fern-api/fern/pull/3691\r\n\
        * docs cli UI changed to Accordion Group by @atwooddc in https://github.com/fern-api/fern/pull/3681\r\
        \n* docs: fixing broken links by @atwooddc in https://github.com/fern-api/fern/pull/3667\r\
        \n* Update extensions.mdx by @dannysheridan in https://github.com/fern-api/fern/pull/3658\r\
        \n* feat: markdown-in-markdown - load markdown from another markdown file. by\
        \ @abvthecity in https://github.com/fern-api/fern/pull/3693\r\n* java: oauth\
        \ improvements including token refresh by @dcb6 in https://github.com/fern-api/fern/pull/3682\r\
        \n* (feat, typescript): accept abort signals as request options by @dsinghvi\
        \ in https://github.com/fern-api/fern/pull/3694\r\n* (fix, typescript): pass\
        \ abort signal to SSE/JSON streams by @dsinghvi in https://github.com/fern-api/fern/pull/3695\r\
        \n* (feat, express): pass `next` into express handlers by @dsinghvi in https://github.com/fern-api/fern/pull/3696\r\
        \n\r\n\r\n**Full Changelog**: https://github.com/fern-api/fern/compare/0.29.0...0.29.1-rc0"
      type: chore
  createdAt: "2024-05-24"
  irVersion: 45
  version: 0.29.1-rc0
- changelogEntry:
    - summary: "## What's Changed\r\n* (fix, python): fix naming conflicts with inlined\
        \ body parameters by @armandobelardo in https://github.com/fern-api/fern/pull/3673\r\
        \n* (fix, python): correct snippets for optional referenced requests when\u2026\
        \ by @armandobelardo in https://github.com/fern-api/fern/pull/3676\r\n* fix,\
        \ java: make java compatible with java 8 by @dcb6 in https://github.com/fern-api/fern/pull/3671\r\
        \n* (fix, python): use safe names wherever there's no string concat by @armandobelardo\
        \ in https://github.com/fern-api/fern/pull/3674\r\n* (feature, openapi): Map\
        \ additionalProperties to extra-properties by @amckinney in https://github.com/fern-api/fern/pull/3675\r\
        \n\r\n\r\n**Full Changelog**: https://github.com/fern-api/fern/compare/0.28.0...0.29.0"
      type: chore
  createdAt: "2024-05-22"
  irVersion: 45
  version: 0.29.0
- changelogEntry:
    - summary: "## What's Changed\r\n* (feature): Add support for default values and\
        \ validation rules by @amckinney in https://github.com/fern-api/fern/pull/3640\r\
        \n* improvement: add in config to enrich pypi metadata by @armandobelardo in\
        \ https://github.com/fern-api/fern/pull/3660\r\n* (fix, csharp): `.csproj` generation\
        \ includes license, version, and github url by @dsinghvi in https://github.com/fern-api/fern/pull/3659\r\
        \n* feat: allow users to configure pypi details by @armandobelardo in https://github.com/fern-api/fern/pull/3662\r\
        \n* (fix, python): include project URLs in generated pyproject toml by @armandobelardo\
        \ in https://github.com/fern-api/fern/pull/3663\r\n* (fix, python): change author\
        \ format and fix query encoder by @armandobelardo in https://github.com/fern-api/fern/pull/3664\r\
        \n* chore: update docs on using overrides.yml by @armandobelardo in https://github.com/fern-api/fern/pull/3666\r\
        \n* (feature, ts): Add inlineFileProperties configuration by @amckinney in https://github.com/fern-api/fern/pull/3661\r\
        \n* (chore, readme): add csharp sdk generator by @dannysheridan in https://github.com/fern-api/fern/pull/3665\r\
        \n* docs fixed typos by @atwooddc in https://github.com/fern-api/fern/pull/3668\r\
        \n* (feature, go): Expose extra response properties by @amckinney in https://github.com/fern-api/fern/pull/3669\r\
        \n* (feature): Add SAML and SSO to common initialisms by @amckinney in https://github.com/fern-api/fern/pull/3670\r\
        \n\r\n\r\n**Full Changelog**: https://github.com/fern-api/fern/compare/0.27.0...0.28.0"
      type: chore
  createdAt: "2024-05-21"
  irVersion: 45
  version: 0.28.0
- changelogEntry:
    - summary: "## What's Changed\r\n* (feature): Add support for default values and\
        \ validation rules by @amckinney in https://github.com/fern-api/fern/pull/3640\r\
        \n* improvement: add in config to enrich pypi metadata by @armandobelardo in\
        \ https://github.com/fern-api/fern/pull/3660\r\n* (fix, csharp): `.csproj` generation\
        \ includes license, version, and github url by @dsinghvi in https://github.com/fern-api/fern/pull/3659\r\
        \n\r\n\r\n**Full Changelog**: https://github.com/fern-api/fern/compare/0.27.0...0.27.1-rc0"
      type: chore
  createdAt: "2024-05-21"
  irVersion: 45
  version: 0.27.1-rc0
- changelogEntry:
    - summary: "## What's Changed\r\n- (feature): support local preview of docs via\
        \ `fern docs dev`\r\n\r\n\r\n**Full Changelog**: https://github.com/fern-api/fern/compare/0.26.11...0.27.0"
      type: chore
  createdAt: "2024-05-20"
  irVersion: 45
  version: 0.27.0
- changelogEntry:
    - summary: "## What's Changed\r\n* (feat, docs): document local previews by @dsinghvi\
        \ in https://github.com/fern-api/fern/pull/3649\r\n* chore: add identifier override\
        \ to further specify snippets by @armandobelardo in https://github.com/fern-api/fern/pull/3642\r\
        \n* fixed broken internal links on docs site by @atwooddc in https://github.com/fern-api/fern/pull/3656\r\
        \n* chore: add v1 websocket events in local docs preview by @abvthecity in https://github.com/fern-api/fern/pull/3655\r\
        \n* fix, python: deconflict parameter names when inlining request parameters\
        \ by @armandobelardo in https://github.com/fern-api/fern/pull/3650\r\n* (fix):\
        \ support running docs dev server on a port by @dsinghvi in https://github.com/fern-api/fern/pull/3657\r\
        \n\r\n## New Contributors\r\n* @atwooddc made their first contribution in https://github.com/fern-api/fern/pull/3656\r\
        \n\r\n**Full Changelog**: https://github.com/fern-api/fern/compare/0.26.10...0.26.11"
      type: chore
  createdAt: "2024-05-20"
  irVersion: 45
  version: 0.26.11
- changelogEntry:
    - summary: "## What's Changed\r\n* (fix): `fern docs preview` -> `fern docs dev`\
        \ by @dsinghvi in https://github.com/fern-api/fern/pull/3647\r\n* (fix): docs\
        \ preview server is fault tolerant to invalid `docs.yml` files by @dsinghvi\
        \ in https://github.com/fern-api/fern/pull/3648\r\n\r\n\r\n**Full Changelog**:\
        \ https://github.com/fern-api/fern/compare/0.26.10-rc2...0.26.10"
      type: chore
  createdAt: "2024-05-19"
  irVersion: 45
  version: 0.26.10
- changelogEntry:
    - summary: "## What's Changed\r\n* (fix): improve local preview responsiveness by\
        \ @dsinghvi in https://github.com/fern-api/fern/pull/3646\r\n\r\n\r\n**Full\
        \ Changelog**: https://github.com/fern-api/fern/compare/0.26.10-rc1...0.26.10-rc2"
      type: chore
  createdAt: "2024-05-19"
  irVersion: 45
  version: 0.26.10-rc2
- changelogEntry:
    - summary: "## What's Changed\r\n* chore: document auto-pagination configuration\
        \ by @armandobelardo in https://github.com/fern-api/fern/pull/3644\r\n* Tidy\
        \ up python generator docs by @fabubaker in https://github.com/fern-api/fern/pull/3645\r\
        \n* (feat, local preview): setup dynamic local preview by @dsinghvi in https://github.com/fern-api/fern/pull/3634\r\
        \n* refactor: share common logic between publishDocs and previewDocs by @abvthecity\
        \ in https://github.com/fern-api/fern/pull/3639\r\n\r\n## New Contributors\r\
        \n* @fabubaker made their first contribution in https://github.com/fern-api/fern/pull/3645\r\
        \n\r\n**Full Changelog**: https://github.com/fern-api/fern/compare/0.26.10-rc0...0.26.10-rc1"
      type: chore
  createdAt: "2024-05-19"
  irVersion: 45
  version: 0.26.10-rc1
- changelogEntry:
    - summary: "## What's Changed\r\n* chore: clean up some nuget references by @armandobelardo\
        \ in https://github.com/fern-api/fern/pull/3627\r\n* (fix, ts): OAuth provides\
        \ an optional token by @amckinney in https://github.com/fern-api/fern/pull/3633\r\
        \n* improvement, java: stop generating extra semicolon by @dcb6 in https://github.com/fern-api/fern/pull/3631\r\
        \n* chore, python: improve snippets for streaming by @armandobelardo in https://github.com/fern-api/fern/pull/3630\r\
        \n* improvement: python now respects deep object query parameters by @armandobelardo\
        \ in https://github.com/fern-api/fern/pull/3629\r\n* fix: fern cli now appropriately\
        \ awaits docker pull by @armandobelardo in https://github.com/fern-api/fern/pull/3636\r\
        \n* (docs, improvement): add guide on how to publish public sdks by @dsinghvi\
        \ in https://github.com/fern-api/fern/pull/3638\r\n* (feat): Add default values,\
        \ validation rules, and big integer to primitives by @dsinghvi in https://github.com/fern-api/fern/pull/3625\r\
        \n* feat: add seo and metadata configuration in docs.yml by @abvthecity in https://github.com/fern-api/fern/pull/3635\r\
        \n* Update welcome.mdx by @dannysheridan in https://github.com/fern-api/fern/pull/3637\r\
        \n* fix formatting of our own java code by @dcb6 in https://github.com/fern-api/fern/pull/3641\r\
        \n\r\n\r\n**Full Changelog**: https://github.com/fern-api/fern/compare/0.26.9...0.26.10-rc0"
      type: chore
  createdAt: "2024-05-17"
  irVersion: 45
  version: 0.26.10-rc0
- changelogEntry:
    - summary: "## What's Changed\r\n* (fix, ts): Client credentials are optional with\
        \ env vars by @amckinney in https://github.com/fern-api/fern/pull/3617\r\n*\
        \ fix: upload images in changelogs by @abvthecity in https://github.com/fern-api/fern/pull/3623\r\
        \n* fix: batch image and file upload by @abvthecity in https://github.com/fern-api/fern/pull/3624\r\
        \n* chore: add nuget config for csharp sdks by @armandobelardo in https://github.com/fern-api/fern/pull/3621\r\
        \n* (feat): add java oauth generation by @dcb6 in https://github.com/fern-api/fern/pull/3614\r\
        \n* (fix): generate unknown examples as primitive by @dsinghvi in https://github.com/fern-api/fern/pull/3626\r\
        \n\r\n\r\n**Full Changelog**: https://github.com/fern-api/fern/compare/0.26.8...0.26.9"
      type: chore
  createdAt: "2024-05-15"
  irVersion: 44
  version: 0.26.9
- changelogEntry:
    - summary: Release 0.26.9-rc2
      type: chore
  createdAt: "2024-05-15"
  irVersion: 44
  version: 0.26.9-rc2
- changelogEntry:
    - summary: "## What's Changed\r\n* fix: batch image and file upload by @abvthecity\
        \ in https://github.com/fern-api/fern/pull/3624\r\n\r\n\r\n**Full Changelog**:\
        \ https://github.com/fern-api/fern/compare/0.26.9-rc0...0.26.9-rc1"
      type: chore
  createdAt: "2024-05-15"
  irVersion: 44
  version: 0.26.9-rc1
- changelogEntry:
    - summary: "## What's Changed\r\n* (fix, ts): Client credentials are optional with\
        \ env vars by @amckinney in https://github.com/fern-api/fern/pull/3617\r\n*\
        \ fix: upload images in changelogs by @abvthecity in https://github.com/fern-api/fern/pull/3623\r\
        \n\r\n\r\n**Full Changelog**: https://github.com/fern-api/fern/compare/0.26.8...0.26.9\r\
        \n"
      type: chore
  createdAt: "2024-05-15"
  irVersion: 44
  version: 0.26.9-rc0
- changelogEntry:
    - summary: "## What's Changed\r\n* (fix, openapi): Fix nameOverride resolution by\
        \ @amckinney in https://github.com/fern-api/fern/pull/3622\r\n* (docs): Add\
        \ OAuth SDK docs by @amckinney in https://github.com/fern-api/fern/pull/3615\r\
        \n\r\n\r\n**Full Changelog**: https://github.com/fern-api/fern/compare/0.26.7...0.26.8"
      type: chore
  createdAt: "2024-05-14"
  irVersion: 44
  version: 0.26.8
- changelogEntry:
    - summary: "## What's Changed\r\n* [WIP] Upgrade Java Generator to IR 42 by @dcb6\
        \ in https://github.com/fern-api/fern/pull/3608\r\n* (improvement, fern): Add\
        \ better error for invalid generators.yml by @amckinney in https://github.com/fern-api/fern/pull/3521\r\
        \n* fix: fern-aware pydantic models now effectively 'exclude_optional' in\u2026\
        \ by @armandobelardo in https://github.com/fern-api/fern/pull/3618\r\n* feat:\
        \ introduce pagination to python by @armandobelardo in https://github.com/fern-api/fern/pull/3604\r\
        \n* (fix, ir): Fix undiscriminated union examples by @amckinney in https://github.com/fern-api/fern/pull/3619\r\
        \n\r\n\r\n**Full Changelog**: https://github.com/fern-api/fern/compare/0.26.6...0.26.7"
      type: chore
  createdAt: "2024-05-14"
  irVersion: 44
  version: 0.26.7
- changelogEntry:
    - summary: "## What's Changed\r\n* (fix, openapi): Consolidate enums into discriminants\
        \ by @amckinney in https://github.com/fern-api/fern/pull/3607\r\n* (feature,\
        \ ts): Support oauth client credentials flow by @amckinney in https://github.com/fern-api/fern/pull/3578\r\
        \n* (fix, openapi): OpenAPI importer now parses list examples that are specific\
        \ to a field by @dsinghvi in https://github.com/fern-api/fern/pull/3613\r\n\r\
        \n\r\n**Full Changelog**: https://github.com/fern-api/fern/compare/0.26.5...0.26.6"
      type: chore
  createdAt: "2024-05-14"
  irVersion: 44
  version: 0.26.6
- changelogEntry:
    - summary:
        "## What's Changed\r\n* (fix): eslint passes by @dsinghvi in https://github.com/fern-api/fern/pull/3603\r\
        \n* (fix, typescript): ensure formdata utils work cross-runtime by @armandobelardo\
        \ in https://github.com/fern-api/fern/pull/3601\r\n* (improvement, yaml): Update\
        \ default OAuth configuration by @amckinney in https://github.com/fern-api/fern/pull/3573\r\
        \n* (feature): support `skipResponseValidation` in express handlers by @dsinghvi\
        \ in https://github.com/fern-api/fern/pull/3611\r\n* (fix, changelog): relativize\
        \ changelog paths, and properly handle in tabbed docs by @abvthecity in https://github.com/fern-api/fern/pull/3610\r\
        \n\r\n\r\n**Full Changelog**: https://github.com/fern-api/fern/compare/0.26.4...0.26.5"
      type: chore
  createdAt: "2024-05-13"
  irVersion: 44
  version: 0.26.5
- changelogEntry:
    - summary: "## What's Changed\r\n* (docs) Add intro section by @dannysheridan in\
        \ https://github.com/fern-api/fern/pull/3547\r\n* (chore, fastapi, ruby sdk)\
        \ release versions by @dannysheridan in https://github.com/fern-api/fern/pull/3587\r\
        \n* (chore, pydantic): Release 0.9.0 by @dannysheridan in https://github.com/fern-api/fern/pull/3586\r\
        \n* (document) reusable code snippets by @dannysheridan in https://github.com/fern-api/fern/pull/3524\r\
        \n* remove page that does not exist from docs by @armandobelardo in https://github.com/fern-api/fern/pull/3589\r\
        \n* improvement: add  `extra_dev_dependencies` to python generator by @armandobelardo\
        \ in https://github.com/fern-api/fern/pull/3585\r\n* feat: support Stream and\
        \ SSE in ExampleResponseSchema by @abvthecity in https://github.com/fern-api/fern/pull/3577\r\
        \n* improvement: also run fetch latest version on `fern init` by @armandobelardo\
        \ in https://github.com/fern-api/fern/pull/3588\r\n* improvement: allow a break\
        \ the glass override of the min-python version by @armandobelardo in https://github.com/fern-api/fern/pull/3591\r\
        \n* feat: allow overriding api reference slug in docs by @abvthecity in https://github.com/fern-api/fern/pull/3575\r\
        \n* break: release python 2.x by @armandobelardo in https://github.com/fern-api/fern/pull/3590\r\
        \n* fix: treat multipart form as form by @abvthecity in https://github.com/fern-api/fern/pull/3553\r\
        \n* (feat, csharp): several fixes including arbitrary nested subpackage clients\
        \ by @dsinghvi in https://github.com/fern-api/fern/pull/3593\r\n* (fix, csharp):\
        \ support sending inlined requests that are entirely bodies by @dsinghvi in\
        \ https://github.com/fern-api/fern/pull/3594\r\n* chore: document naming and\
        \ env overrides for basic and bearer auth in\u2026 by @armandobelardo in https://github.com/fern-api/fern/pull/3596\r\
        \n* feat: streaming and sse examples by @abvthecity in https://github.com/fern-api/fern/pull/3592\r\
        \n* fix issue#3566 by @last-developer in https://github.com/fern-api/fern/pull/3597\r\
        \n* (fix, docs) webhook indentation by @dannysheridan in https://github.com/fern-api/fern/pull/3600\r\
        \n* (fix):`ir.json` are not out of date for seed by @dsinghvi in https://github.com/fern-api/fern/pull/3598\r\
        \n* (fix): `fern add` with a new `--group` works by @dsinghvi in https://github.com/fern-api/fern/pull/3602\r\
        \n\r\n## New Contributors\r\n* @last-developer made their first contribution\
        \ in https://github.com/fern-api/fern/pull/3597\r\n\r\n**Full Changelog**: https://github.com/fern-api/fern/compare/0.26.3...0.26.4"
      type: chore
  createdAt: "2024-05-13"
  irVersion: 44
  version: 0.26.4
- changelogEntry:
    - summary: "## What's Changed\r\n* fix: upgrade gen version now pulls image correctly\
        \ by @armandobelardo in https://github.com/fern-api/fern/pull/3584\r\n\r\n\r\
        \n**Full Changelog**: https://github.com/fern-api/fern/compare/0.26.2...0.26.3"
      type: chore
  createdAt: "2024-05-09"
  irVersion: 43
  version: 0.26.3
- changelogEntry:
    - summary: "## What's Changed\r\n* feat, cli: add `fern generator upgrade` command\
        \ by @armandobelardo in https://github.com/fern-api/fern/pull/3535\r\n* (fix,\
        \ internal): typescript generators depend on latest ir by @dsinghvi in https://github.com/fern-api/fern/pull/3583\r\
        \n\r\n\r\n**Full Changelog**: https://github.com/fern-api/fern/compare/0.26.1...0.26.2"
      type: chore
  createdAt: "2024-05-09"
  irVersion: 43
  version: 0.26.2
- changelogEntry:
    - summary: "## What's Changed\r\n* (feat, docs): send status code to fdr by @dsinghvi\
        \ in https://github.com/fern-api/fern/pull/3582\r\n\r\n\r\n**Full Changelog**:\
        \ https://github.com/fern-api/fern/compare/0.26.0...0.26.1"
      type: chore
  createdAt: "2024-05-09"
  irVersion: 43
  version: 0.26.1
- changelogEntry:
    - summary: "## What's Changed\r\n* (feat, definition): support response status codes\
        \ by @dsinghvi in https://github.com/fern-api/fern/pull/3580\r\n\r\n\r\n**Full\
        \ Changelog**: https://github.com/fern-api/fern/compare/0.25.0...0.26.0"
      type: chore
  createdAt: "2024-05-09"
  irVersion: 43
  version: 0.26.0
- changelogEntry:
    - summary: "## What's Changed\r\n* feat: add origin and ability to update API spec\
        \ via CLI by @armandobelardo in https://github.com/fern-api/fern/pull/3533\r\
        \n* internal: add in tags and labels for docker images for use in upgrade\u2026\
        \ by @armandobelardo in https://github.com/fern-api/fern/pull/3542\r\n* Bump\
        \ @fern-api/fdr-sdk from 0.82.1-32d571a0d to 0.82.1-6020e1266 by @dependabot\
        \ in https://github.com/fern-api/fern/pull/3540\r\n* (improvement, express):\
        \ Remove unnecessary console.error by @amckinney in https://github.com/fern-api/fern/pull/3541\r\
        \n* fix: update docker cli usage for ts sdks by @armandobelardo in https://github.com/fern-api/fern/pull/3544\r\
        \n* (feat, cli): introduce error examples in the fern definition by @dsinghvi\
        \ in https://github.com/fern-api/fern/pull/3546\r\n* (feat, ir): add example\
        \ errors to ir and fdr by @dsinghvi in https://github.com/fern-api/fern/pull/3548\r\
        \n* (feature, ts): Support upload endpoints with file arrays by @amckinney in\
        \ https://github.com/fern-api/fern/pull/3543\r\n* (fix): ete tests are green\
        \ by @dsinghvi in https://github.com/fern-api/fern/pull/3550\r\n* (fix): openapi\
        \ ir to fern carries through error examples by @dsinghvi in https://github.com/fern-api/fern/pull/3551\r\
        \n* (fix): pass in example.value to error converter by @dsinghvi in https://github.com/fern-api/fern/pull/3554\r\
        \n* (fix, openapi): Recursively visit nested anyOf schemas by @amckinney in\
        \ https://github.com/fern-api/fern/pull/3536\r\n* (express): Release 0.12.0-rc2\
        \ by @amckinney in https://github.com/fern-api/fern/pull/3555\r\n* fix, java:\
        \ do not require non-auth headers if auth is mandatory by @armandobelardo in\
        \ https://github.com/fern-api/fern/pull/3549\r\n* (fix): add `node-gyp` to make\
        \ yarn installs faster by @dsinghvi in https://github.com/fern-api/fern/pull/3552\r\
        \n* Revert \"(fix): add `node-gyp` to make yarn installs faster\" by @dsinghvi\
        \ in https://github.com/fern-api/fern/pull/3558\r\n* (fix): OpenAPI converter\
        \ only adds unique error examples by @dsinghvi in https://github.com/fern-api/fern/pull/3556\r\
        \n* (fix, go): Disable url tags for in-lined body properties by @amckinney in\
        \ https://github.com/fern-api/fern/pull/3557\r\n* (feat, express): add `skipRequestValidation`\
        \ configuration to the express generator by @dsinghvi in https://github.com/fern-api/fern/pull/3560\r\
        \n* (fix) [wip] java empty response body instead of null by @dcb6 in https://github.com/fern-api/fern/pull/3545\r\
        \n* Document new `background` prop for `Frame` component by @KenzoBenzo in https://github.com/fern-api/fern/pull/3559\r\
        \n* (improvement, ir): Improve OAuth IR customizability by @amckinney in https://github.com/fern-api/fern/pull/3563\r\
        \n* (docs) consolidate code snippets and code block markdown pages by @abvthecity\
        \ in https://github.com/fern-api/fern/pull/3562\r\n* fix: deduplicate image\
        \ filepaths to upload by @abvthecity in https://github.com/fern-api/fern/pull/3564\r\
        \n* (fix, internal): seed exits when docker fails to build by @dsinghvi in https://github.com/fern-api/fern/pull/3568\r\
        \n* (internal, fix): rewrite inputs and run seed on ir changes by @dsinghvi\
        \ in https://github.com/fern-api/fern/pull/3569\r\n* fix: do not add header\
        \ to java map unless not null by @armandobelardo in https://github.com/fern-api/fern/pull/3567\r\
        \n* (fix, docs): improve docs on augmenting generators with customization by\
        \ @dsinghvi in https://github.com/fern-api/fern/pull/3570\r\n* docs: sidebar\
        \ icons by @abvthecity in https://github.com/fern-api/fern/pull/3574\r\n* fix:\
        \ perform the correct null check on headers by @armandobelardo in https://github.com/fern-api/fern/pull/3571\r\
        \n* fix, ir: fall back to the generated name when creating schemas if the\u2026\
        \ by @armandobelardo in https://github.com/fern-api/fern/pull/3572\r\n\r\n##\
        \ New Contributors\r\n* @dcb6 made their first contribution in https://github.com/fern-api/fern/pull/3545\r\
        \n* @KenzoBenzo made their first contribution in https://github.com/fern-api/fern/pull/3559\r\
        \n\r\n**Full Changelog**: https://github.com/fern-api/fern/compare/0.24.0...0.25.0"
      type: chore
  createdAt: "2024-05-08"
  irVersion: 42
  version: 0.25.0
- changelogEntry:
    - summary: "## What's Changed\r\n* (express): Release 0.12.0-rc2 by @amckinney in\
        \ https://github.com/fern-api/fern/pull/3555\r\n* fix, java: do not require\
        \ non-auth headers if auth is mandatory by @armandobelardo in https://github.com/fern-api/fern/pull/3549\r\
        \n* (fix): OpenAPI converter only adds unique error examples by @dsinghvi in\
        \ https://github.com/fern-api/fern/pull/3556\r\n\r\n\r\n**Full Changelog**:\
        \ https://github.com/fern-api/fern/compare/0.25.0-rc2...0.25.0-rc3"
      type: chore
  createdAt: "2024-05-07"
  irVersion: 41
  version: 0.25.0-rc3
- changelogEntry:
    - summary: "## What's Changed\r\n* feat: add origin and ability to update API spec\
        \ via CLI by @armandobelardo in https://github.com/fern-api/fern/pull/3533\r\
        \n* internal: add in tags and labels for docker images for use in upgrade\u2026\
        \ by @armandobelardo in https://github.com/fern-api/fern/pull/3542\r\n* Bump\
        \ @fern-api/fdr-sdk from 0.82.1-32d571a0d to 0.82.1-6020e1266 by @dependabot\
        \ in https://github.com/fern-api/fern/pull/3540\r\n* (improvement, express):\
        \ Remove unnecessary console.error by @amckinney in https://github.com/fern-api/fern/pull/3541\r\
        \n* fix: update docker cli usage for ts sdks by @armandobelardo in https://github.com/fern-api/fern/pull/3544\r\
        \n* (feat, cli): introduce error examples in the fern definition by @dsinghvi\
        \ in https://github.com/fern-api/fern/pull/3546\r\n* (feat, ir): add example\
        \ errors to ir and fdr by @dsinghvi in https://github.com/fern-api/fern/pull/3548\r\
        \n* (feature, ts): Support upload endpoints with file arrays by @amckinney in\
        \ https://github.com/fern-api/fern/pull/3543\r\n* (fix): ete tests are green\
        \ by @dsinghvi in https://github.com/fern-api/fern/pull/3550\r\n* (fix): openapi\
        \ ir to fern carries through error examples by @dsinghvi in https://github.com/fern-api/fern/pull/3551\r\
        \n* (fix): pass in example.value to error converter by @dsinghvi in https://github.com/fern-api/fern/pull/3554\r\
        \n* (fix, openapi): Recursively visit nested anyOf schemas by @amckinney in\
        \ https://github.com/fern-api/fern/pull/3536\r\n\r\n\r\n**Full Changelog**:\
        \ https://github.com/fern-api/fern/compare/0.24.0...0.25.0-rc2"
      type: chore
  createdAt: "2024-05-07"
  irVersion: 41
  version: 0.25.0-rc2
- changelogEntry:
    - summary: "## What's Changed\r\n* feat: add origin and ability to update API spec\
        \ via CLI by @armandobelardo in https://github.com/fern-api/fern/pull/3533\r\
        \n* internal: add in tags and labels for docker images for use in upgrade\u2026\
        \ by @armandobelardo in https://github.com/fern-api/fern/pull/3542\r\n* Bump\
        \ @fern-api/fdr-sdk from 0.82.1-32d571a0d to 0.82.1-6020e1266 by @dependabot\
        \ in https://github.com/fern-api/fern/pull/3540\r\n* (improvement, express):\
        \ Remove unnecessary console.error by @amckinney in https://github.com/fern-api/fern/pull/3541\r\
        \n* fix: update docker cli usage for ts sdks by @armandobelardo in https://github.com/fern-api/fern/pull/3544\r\
        \n* (feat, cli): introduce error examples in the fern definition by @dsinghvi\
        \ in https://github.com/fern-api/fern/pull/3546\r\n* (feat, ir): add example\
        \ errors to ir and fdr by @dsinghvi in https://github.com/fern-api/fern/pull/3548\r\
        \n* (feature, ts): Support upload endpoints with file arrays by @amckinney in\
        \ https://github.com/fern-api/fern/pull/3543\r\n* (fix): ete tests are green\
        \ by @dsinghvi in https://github.com/fern-api/fern/pull/3550\r\n* (fix): openapi\
        \ ir to fern carries through error examples by @dsinghvi in https://github.com/fern-api/fern/pull/3551\r\
        \n* (fix): pass in example.value to error converter by @dsinghvi in https://github.com/fern-api/fern/pull/3554\r\
        \n\r\n\r\n**Full Changelog**: https://github.com/fern-api/fern/compare/0.24.0...0.25.0-rc1"
      type: chore
  createdAt: "2024-05-07"
  irVersion: 41
  version: 0.25.0-rc1
- changelogEntry:
    - summary: "## What's Changed\r\n* feat: add origin and ability to update API spec\
        \ via CLI by @armandobelardo in https://github.com/fern-api/fern/pull/3533\r\
        \n* internal: add in tags and labels for docker images for use in upgrade\u2026\
        \ by @armandobelardo in https://github.com/fern-api/fern/pull/3542\r\n* Bump\
        \ @fern-api/fdr-sdk from 0.82.1-32d571a0d to 0.82.1-6020e1266 by @dependabot\
        \ in https://github.com/fern-api/fern/pull/3540\r\n* (improvement, express):\
        \ Remove unnecessary console.error by @amckinney in https://github.com/fern-api/fern/pull/3541\r\
        \n* fix: update docker cli usage for ts sdks by @armandobelardo in https://github.com/fern-api/fern/pull/3544\r\
        \n* (feat, cli): introduce error examples in the fern definition by @dsinghvi\
        \ in https://github.com/fern-api/fern/pull/3546\r\n* (feat, ir): add example\
        \ errors to ir and fdr by @dsinghvi in https://github.com/fern-api/fern/pull/3548\r\
        \n* (feature, ts): Support upload endpoints with file arrays by @amckinney in\
        \ https://github.com/fern-api/fern/pull/3543\r\n* (fix): ete tests are green\
        \ by @dsinghvi in https://github.com/fern-api/fern/pull/3550\r\n* (fix): openapi\
        \ ir to fern carries through error examples by @dsinghvi in https://github.com/fern-api/fern/pull/3551\r\
        \n\r\n\r\n**Full Changelog**: https://github.com/fern-api/fern/compare/0.24.0...0.25.0-rc0"
      type: chore
  createdAt: "2024-05-07"
  irVersion: 41
  version: 0.25.0-rc0
- changelogEntry:
    - summary: "## What's Changed\r\n* (fix): remove `api.yml` not found error when\
        \ the openapi folder is present by @dsinghvi in https://github.com/fern-api/fern/pull/3519\r\
        \n* add example snippet syntax by @abvthecity in https://github.com/fern-api/fern/pull/3523\r\
        \n* (fix, internal):  fix preview docs and move props to left side in docs by\
        \ @dsinghvi in https://github.com/fern-api/fern/pull/3525\r\n* fix, python:\
        \ check for nulls before dereferencing in unchecked base m\u2026 by @armandobelardo\
        \ in https://github.com/fern-api/fern/pull/3528\r\n* (feature, openapi): Add\
        \ x-fern-base-path extension by @amckinney in https://github.com/fern-api/fern/pull/3530\r\
        \n\r\n\r\n**Full Changelog**: https://github.com/fern-api/fern/compare/0.23.7...0.24.0"
      type: chore
  createdAt: "2024-05-06"
  irVersion: 40
  version: 0.24.0
- changelogEntry:
    - summary: "## What's Changed\r\n* fix: The vanilla pydantic base model now respects\
        \ the by @armandobelardo in https://github.com/fern-api/fern/pull/3504\r\n*\
        \ (fix): support parsing path parameters in asyncapi v2 by @dsinghvi in https://github.com/fern-api/fern/pull/3505\r\
        \n* (internal, test): Stop testing IR generation snapshots by @dsinghvi in https://github.com/fern-api/fern/pull/3508\r\
        \n* fix, python: pipe through the whole kit and caboodle for inlined unions\
        \ by @armandobelardo in https://github.com/fern-api/fern/pull/3507\r\n* fix,\
        \ python: the SDK generator now generates discriminated unions correctly by\
        \ @armandobelardo in https://github.com/fern-api/fern/pull/3509\r\n* internal:\
        \ release python generator RC by @armandobelardo in https://github.com/fern-api/fern/pull/3510\r\
        \n* fix, ts, python: snippet template paper cuts by @armandobelardo in https://github.com/fern-api/fern/pull/3511\r\
        \n* (fix, ts): Prefer user-provided examples by @amckinney in https://github.com/fern-api/fern/pull/3496\r\
        \n* (fix, ts): Add URL encoding to path parameters by @amckinney in https://github.com/fern-api/fern/pull/3494\r\
        \n* (docs) aside component by @dannysheridan in https://github.com/fern-api/fern/pull/3512\r\
        \n* internal: update public api docs by @armandobelardo in https://github.com/fern-api/fern/pull/3513\r\
        \n* (feature, ts): Add JSDoc docs to client methods by @amckinney in https://github.com/fern-api/fern/pull/3515\r\
        \n* improvement: add in sync templates for python (in addition to async) by\
        \ @armandobelardo in https://github.com/fern-api/fern/pull/3516\r\n* (chore,\
        \ python): Ignore core_utilities in mypy by @amckinney in https://github.com/fern-api/fern/pull/3517\r\
        \n* (feature): expose `x-fern-property-name` extension by @dsinghvi in https://github.com/fern-api/fern/pull/3518\r\
        \n\r\n\r\n**Full Changelog**: https://github.com/fern-api/fern/compare/0.23.6...0.23.7"
      type: chore
  createdAt: "2024-05-02"
  irVersion: 40
  version: 0.23.7
- changelogEntry:
    - summary: "## What's Changed\r\n* docs: Add services to entities with `availability`\
        \ by @jackfischer in https://github.com/fern-api/fern/pull/3500\r\n* fix typo\
        \ in docs by @rnz269 in https://github.com/fern-api/fern/pull/3502\r\n* fix:\
        \ filter allOf schemas to look for objects instead of malformed bl\u2026 by\
        \ @armandobelardo in https://github.com/fern-api/fern/pull/3503\r\n\r\n## New\
        \ Contributors\r\n* @rnz269 made their first contribution in https://github.com/fern-api/fern/pull/3502\r\
        \n\r\n**Full Changelog**: https://github.com/fern-api/fern/compare/0.23.5...0.23.6"
      type: chore
  createdAt: "2024-05-01"
  irVersion: 40
  version: 0.23.6
- changelogEntry:
    - summary: "## What's Changed\r\n* (fix): literal descriptions from OpenAPI by @dsinghvi\
        \ in https://github.com/fern-api/fern/pull/3501\r\n\r\n\r\n**Full Changelog**:\
        \ https://github.com/fern-api/fern/compare/0.23.4...0.23.5"
      type: chore
  createdAt: "2024-05-01"
  irVersion: 40
  version: 0.23.5
- changelogEntry:
    - summary: "## What's Changed\r\n* improvements, python: update docstrings to match\
        \ numpydoc convention by @armandobelardo in https://github.com/fern-api/fern/pull/3487\r\
        \n* feat, python: introduce flag to inline request params in function sig\u2026\
        \ by @armandobelardo in https://github.com/fern-api/fern/pull/3491\r\n* (fix,\
        \ go): Add URL encoding to path parameters by @amckinney in https://github.com/fern-api/fern/pull/3488\r\
        \n* (feat, internal): introduce default custom config and use in express generator\
        \ by @dsinghvi in https://github.com/fern-api/fern/pull/3493\r\n* (fix, python):\
        \ re-add inlining union properties by @armandobelardo in https://github.com/fern-api/fern/pull/3476\r\
        \n* feat: tabs with href by @abvthecity in https://github.com/fern-api/fern/pull/3497\r\
        \n* feat: in docs.yml, allow api reference to be \"flattened\" by @abvthecity\
        \ in https://github.com/fern-api/fern/pull/3498\r\n* fix, ts: remove duplicate\
        \ quotation marks from snippet templates by @armandobelardo in https://github.com/fern-api/fern/pull/3495\r\
        \n* fix: address formatting issues with python templates by @armandobelardo\
        \ in https://github.com/fern-api/fern/pull/3499\r\n\r\n\r\n**Full Changelog**:\
        \ https://github.com/fern-api/fern/compare/0.23.3...0.23.4"
      type: chore
  createdAt: "2024-05-01"
  irVersion: 40
  version: 0.23.4
- changelogEntry:
    - summary: "## What's Changed\r\n* (fix): send file arrays to fdr by @dsinghvi in\
        \ https://github.com/fern-api/fern/pull/3492\r\n\r\n\r\n**Full Changelog**:\
        \ https://github.com/fern-api/fern/compare/0.23.2...0.23.3"
      type: chore
  createdAt: "2024-04-30"
  irVersion: 40
  version: 0.23.3
- changelogEntry:
    - summary: "## What's Changed\r\n* improvement: throw a better error when an invalid\
        \ version is used by @armandobelardo in https://github.com/fern-api/fern/pull/3477\r\
        \n* (fix, go): Discriminated unions always include discriminant by @amckinney\
        \ in https://github.com/fern-api/fern/pull/3479\r\n* (internal, feat): add \
        \ mode to seed for running the generators directly from source by @dsinghvi\
        \ in https://github.com/fern-api/fern/pull/3421\r\n* (fix, docs): improve docs\
        \ overview by @dsinghvi in https://github.com/fern-api/fern/pull/3480\r\n* (docs,\
        \ quickstart): rewrite the docs quickstart by @dsinghvi in https://github.com/fern-api/fern/pull/3481\r\
        \n* docs: add pages for api reference navigation and summary markdown by @abvthecity\
        \ in https://github.com/fern-api/fern/pull/3482\r\n* (chore): parse file upload\
        \ and their descriptions by @dsinghvi in https://github.com/fern-api/fern/pull/3485\r\
        \n* (feature, go): Add cursor and offset pagination by @amckinney in https://github.com/fern-api/fern/pull/3486\r\
        \n* (fix): redo docs for accordion, accordion groups, callouts, card groups,\
        \ etc. by @dsinghvi in https://github.com/fern-api/fern/pull/3489\r\n* (fix,\
        \ docs): document frames and endpoint req/res snippets by @dsinghvi in https://github.com/fern-api/fern/pull/3490\r\
        \n\r\n\r\n**Full Changelog**: https://github.com/fern-api/fern/compare/0.23.1...0.23.2"
      type: chore
  createdAt: "2024-04-30"
  irVersion: 40
  version: 0.23.2
- changelogEntry:
    - summary: "## What's Changed\r\n* fix: run seed to get CI to green by @armandobelardo\
        \ in https://github.com/fern-api/fern/pull/3463\r\n* (feature, go): Add support\
        \ for extra properties by @amckinney in https://github.com/fern-api/fern/pull/3462\r\
        \n* fix: try ignoring the .mock folder, whos diff doesn't matter by @armandobelardo\
        \ in https://github.com/fern-api/fern/pull/3465\r\n* feat: support multiple\
        \ custom domains by @abvthecity in https://github.com/fern-api/fern/pull/3466\r\
        \n* fix: migrating docs.yml to 0.15.0-rc0 should fail if custom-domain is an\
        \ array by @abvthecity in https://github.com/fern-api/fern/pull/3467\r\n* (feat):\
        \ introduce an audiences config to load filtered OpenAPIs  by @dsinghvi in https://github.com/fern-api/fern/pull/3468\r\
        \n* add logging to ts snippet template generation by @armandobelardo in https://github.com/fern-api/fern/pull/3469\r\
        \n* fix: fix indentation level for ts templates by @armandobelardo in https://github.com/fern-api/fern/pull/3470\r\
        \n* (fix, go): Only use omitempty for nil-able types by @amckinney in https://github.com/fern-api/fern/pull/3471\r\
        \n* (fix): backfill SSE events as streaming json by @dsinghvi in https://github.com/fern-api/fern/pull/3472\r\
        \n* Add image parsing to cli by @jhpak22 in https://github.com/fern-api/fern/pull/3193\r\
        \n* (docs): add docs about defining webhooks in the fern definition by @dsinghvi\
        \ in https://github.com/fern-api/fern/pull/3473\r\n* Fix typo in forward-compatibility.mdx\
        \ by @zachkirsch in https://github.com/fern-api/fern/pull/3474\r\n* fix: broken\
        \ docs post-processor by @abvthecity in https://github.com/fern-api/fern/pull/3475\r\
        \n\r\n## New Contributors\r\n* @jhpak22 made their first contribution in https://github.com/fern-api/fern/pull/3193\r\
        \n\r\n**Full Changelog**: https://github.com/fern-api/fern/compare/0.23.0...0.23.1-rc6"
      type: chore
  createdAt: "2024-04-26"
  irVersion: 40
  version: 0.23.1-rc6
- changelogEntry:
    - summary: Release 0.23.1
      type: chore
  createdAt: "2024-04-26"
  irVersion: 40
  version: 0.23.1
- changelogEntry:
    - summary: "## What's Changed\r\n* fix: run seed to get CI to green by @armandobelardo\
        \ in https://github.com/fern-api/fern/pull/3463\r\n* (feature, go): Add support\
        \ for extra properties by @amckinney in https://github.com/fern-api/fern/pull/3462\r\
        \n* fix: try ignoring the .mock folder, whos diff doesn't matter by @armandobelardo\
        \ in https://github.com/fern-api/fern/pull/3465\r\n* feat: support multiple\
        \ custom domains by @abvthecity in https://github.com/fern-api/fern/pull/3466\r\
        \n* fix: migrating docs.yml to 0.15.0-rc0 should fail if custom-domain is an\
        \ array by @abvthecity in https://github.com/fern-api/fern/pull/3467\r\n* (feat):\
        \ introduce an audiences config to load filtered OpenAPIs  by @dsinghvi in https://github.com/fern-api/fern/pull/3468\r\
        \n* add logging to ts snippet template generation by @armandobelardo in https://github.com/fern-api/fern/pull/3469\r\
        \n* fix: fix indentation level for ts templates by @armandobelardo in https://github.com/fern-api/fern/pull/3470\r\
        \n* (fix, go): Only use omitempty for nil-able types by @amckinney in https://github.com/fern-api/fern/pull/3471\r\
        \n* (fix): backfill SSE events as streaming json by @dsinghvi in https://github.com/fern-api/fern/pull/3472\r\
        \n* Add image parsing to cli by @jhpak22 in https://github.com/fern-api/fern/pull/3193\r\
        \n* (docs): add docs about defining webhooks in the fern definition by @dsinghvi\
        \ in https://github.com/fern-api/fern/pull/3473\r\n* Fix typo in forward-compatibility.mdx\
        \ by @zachkirsch in https://github.com/fern-api/fern/pull/3474\r\n\r\n## New\
        \ Contributors\r\n* @jhpak22 made their first contribution in https://github.com/fern-api/fern/pull/3193\r\
        \n\r\n**Full Changelog**: https://github.com/fern-api/fern/compare/0.23.0...0.23.1-rc5"
      type: chore
  createdAt: "2024-04-26"
  irVersion: 40
  version: 0.23.1-rc5
- changelogEntry:
    - summary: "## What's Changed\r\n* fix: run seed to get CI to green by @armandobelardo\
        \ in https://github.com/fern-api/fern/pull/3463\r\n* (feature, go): Add support\
        \ for extra properties by @amckinney in https://github.com/fern-api/fern/pull/3462\r\
        \n* fix: try ignoring the .mock folder, whos diff doesn't matter by @armandobelardo\
        \ in https://github.com/fern-api/fern/pull/3465\r\n* feat: support multiple\
        \ custom domains by @abvthecity in https://github.com/fern-api/fern/pull/3466\r\
        \n* fix: migrating docs.yml to 0.15.0-rc0 should fail if custom-domain is an\
        \ array by @abvthecity in https://github.com/fern-api/fern/pull/3467\r\n* (feat):\
        \ introduce an audiences config to load filtered OpenAPIs  by @dsinghvi in https://github.com/fern-api/fern/pull/3468\r\
        \n* add logging to ts snippet template generation by @armandobelardo in https://github.com/fern-api/fern/pull/3469\r\
        \n* fix: fix indentation level for ts templates by @armandobelardo in https://github.com/fern-api/fern/pull/3470\r\
        \n* (fix, go): Only use omitempty for nil-able types by @amckinney in https://github.com/fern-api/fern/pull/3471\r\
        \n* (fix): backfill SSE events as streaming json by @dsinghvi in https://github.com/fern-api/fern/pull/3472\r\
        \n\r\n\r\n**Full Changelog**: https://github.com/fern-api/fern/compare/0.23.0...0.23.1-rc4"
      type: chore
  createdAt: "2024-04-26"
  irVersion: 40
  version: 0.23.1-rc4
- changelogEntry:
    - summary: "## What's Changed\r\n* fix: run seed to get CI to green by @armandobelardo\
        \ in https://github.com/fern-api/fern/pull/3463\r\n* (feature, go): Add support\
        \ for extra properties by @amckinney in https://github.com/fern-api/fern/pull/3462\r\
        \n* fix: try ignoring the .mock folder, whos diff doesn't matter by @armandobelardo\
        \ in https://github.com/fern-api/fern/pull/3465\r\n* feat: support multiple\
        \ custom domains by @abvthecity in https://github.com/fern-api/fern/pull/3466\r\
        \n\r\n\r\n**Full Changelog**: https://github.com/fern-api/fern/compare/0.23.0...0.23.1-rc1"
      type: chore
  createdAt: "2024-04-25"
  irVersion: 40
  version: 0.23.1-rc1
- changelogEntry:
    - summary: "## What's Changed\r\n* fix: run seed to get CI to green by @armandobelardo\
        \ in https://github.com/fern-api/fern/pull/3463\r\n* (feature, go): Add support\
        \ for extra properties by @amckinney in https://github.com/fern-api/fern/pull/3462\r\
        \n\r\n\r\n**Full Changelog**: https://github.com/fern-api/fern/compare/0.23.0...0.23.1-rc0"
      type: chore
  createdAt: "2024-04-25"
  irVersion: 40
  version: 0.23.1-rc0
- changelogEntry:
    - summary: "## What's Changed\r\n* (feat): add `format` to the `x-fern-streaming`\
        \ extension to support sse by @dsinghvi in https://github.com/fern-api/fern/pull/3407\r\
        \n* Revert \"(fix): inline discriminated union props\" by @dsinghvi in https://github.com/fern-api/fern/pull/3408\r\
        \n* (fix): python generator imports `json` when deserializing server sent events\
        \ by @dsinghvi in https://github.com/fern-api/fern/pull/3409\r\n* (feature):\
        \ Add OAuth to IR by @amckinney in https://github.com/fern-api/fern/pull/3410\r\
        \n* (feat, ts): support server-sent events by @dsinghvi in https://github.com/fern-api/fern/pull/3411\r\
        \n* (feat, docs): create a api definition tab before sdks and docs by @dsinghvi\
        \ in https://github.com/fern-api/fern/pull/3413\r\n* (fix): setup local cli\
        \ by @dsinghvi in https://github.com/fern-api/fern/pull/3416\r\n* (fix): fixes\
        \ trailing slash parsing in openapi-parser, updates tests by @franklinharvey\
        \ in https://github.com/fern-api/fern/pull/3418\r\n* (fix): fixes trailing slash\
        \ additional test by @franklinharvey in https://github.com/fern-api/fern/pull/3419\r\
        \n* (internal, seed): heavy rewrite of seed by @dsinghvi in https://github.com/fern-api/fern/pull/3297\r\
        \n* feat: register snippet templates by @armandobelardo in https://github.com/fern-api/fern/pull/3400\r\
        \n* (feat): release python sdk generator by @dsinghvi in https://github.com/fern-api/fern/pull/3423\r\
        \n* internal: add logging to python template generation by @armandobelardo in\
        \ https://github.com/fern-api/fern/pull/3424\r\n* fix: fix debug log in template\
        \ generator by @armandobelardo in https://github.com/fern-api/fern/pull/3426\r\
        \n* fix, internal: leverage the union factory to create the generic templ\u2026\
        \ by @armandobelardo in https://github.com/fern-api/fern/pull/3427\r\n* fix,\
        \ python: add best-case formatting to snippet templates by @armandobelardo in\
        \ https://github.com/fern-api/fern/pull/3428\r\n* (fix, typescript): respect\
        \ stream terminator by @dsinghvi in https://github.com/fern-api/fern/pull/3429\r\
        \n* fix: use relative location for containers, not it's parent's location by\
        \ @armandobelardo in https://github.com/fern-api/fern/pull/3431\r\n* fix: do\
        \ not stringify null headers by @armandobelardo in https://github.com/fern-api/fern/pull/3433\r\
        \n* fix: parse map example by @abvthecity in https://github.com/fern-api/fern/pull/3434\r\
        \n* fix: skipUrlSlug in api section by @abvthecity in https://github.com/fern-api/fern/pull/3435\r\
        \n* Fixes validation rules for path and base-path by @franklinharvey in https://github.com/fern-api/fern/pull/3420\r\
        \n* (fix): get ci to green by @dsinghvi in https://github.com/fern-api/fern/pull/3437\r\
        \n* chore, python: follow redirects by default by @armandobelardo in https://github.com/fern-api/fern/pull/3436\r\
        \n* (feature, python): Add OAuth token provider by @amckinney in https://github.com/fern-api/fern/pull/3439\r\
        \n* improvement, oas: do not require schema to be present to parse response\
        \ objects by @armandobelardo in https://github.com/fern-api/fern/pull/3438\r\
        \n* feat: show error schemas in docs by @abvthecity in https://github.com/fern-api/fern/pull/3401\r\
        \n* (fix): OAuth is migrated back to bearer by @amckinney in https://github.com/fern-api/fern/pull/3440\r\
        \n* chore: transition snippets api to monorepo by @armandobelardo in https://github.com/fern-api/fern/pull/3442\r\
        \n* Update what-is-an-api-definition.mdx by @bsinghvi in https://github.com/fern-api/fern/pull/3443\r\
        \n* (fix, python): OAuthTokenProvider initializes all private member variables\
        \ by @amckinney in https://github.com/fern-api/fern/pull/3444\r\n* (fix): seed\
        \ run with custom fixture works by @dsinghvi in https://github.com/fern-api/fern/pull/3445\r\
        \n* (feature): Add support for extra-properties by @amckinney in https://github.com/fern-api/fern/pull/3441\r\
        \n* chore: add a lot of logging and attempt to optimize rubocop config by @armandobelardo\
        \ in https://github.com/fern-api/fern/pull/3447\r\n* (fix): ts seed debugging\
        \ works by @dsinghvi in https://github.com/fern-api/fern/pull/3446\r\n* (feat):\
        \ support text responses in typescript by @dsinghvi in https://github.com/fern-api/fern/pull/3451\r\
        \n* fix: subpackage uses original name by @abvthecity in https://github.com/fern-api/fern/pull/3452\r\
        \n* (fix, python): Use kwargs for all httpx params by @amckinney in https://github.com/fern-api/fern/pull/3454\r\
        \n* fix: do not fail hard if FDR is having problems by @armandobelardo in https://github.com/fern-api/fern/pull/3455\r\
        \n* (chore): Update all seed snapshots by @amckinney in https://github.com/fern-api/fern/pull/3456\r\
        \n* (chore): Add better Python CHANGELOG.md entry by @amckinney in https://github.com/fern-api/fern/pull/3457\r\
        \n* (fix, typescript): handle empty sse events by @dsinghvi in https://github.com/fern-api/fern/pull/3458\r\
        \n* (improvement): appending type for type exports by @bsinghvi in https://github.com/fern-api/fern/pull/3405\r\
        \n* Updating TS seed generated files by @bsinghvi in https://github.com/fern-api/fern/pull/3459\r\
        \n* Fixing API First Development box link by @bsinghvi in https://github.com/fern-api/fern/pull/3460\r\
        \n* Switching product card ordering on welcome by @bsinghvi in https://github.com/fern-api/fern/pull/3461\r\
        \n* feat, ts: introduce snippet template creation by @armandobelardo in https://github.com/fern-api/fern/pull/3450\r\
        \n* (fix): openapi converter handles missing schemas by @dsinghvi in https://github.com/fern-api/fern/pull/3464\r\
        \n\r\n## New Contributors\r\n* @franklinharvey made their first contribution\
        \ in https://github.com/fern-api/fern/pull/3418\r\n\r\n**Full Changelog**: https://github.com/fern-api/fern/compare/0.22.0...0.23.0"
      type: chore
  createdAt: "2024-04-25"
  irVersion: 40
  version: 0.23.0
- changelogEntry:
    - summary: "## What's Changed\r\n* improvement, oas: do not require schema to be\
        \ present to parse response objects by @armandobelardo in https://github.com/fern-api/fern/pull/3438\r\
        \n\r\n**Full Changelog**: https://github.com/fern-api/fern/compare/0.23.0-rc5...0.23.0-rc6"
      type: chore
  createdAt: "2024-04-23"
  irVersion: 39
  version: 0.23.0-rc6
- changelogEntry:
    - summary: "## What's Changed\r\n* (feat): add `format` to the `x-fern-streaming`\
        \ extension to support sse by @dsinghvi in https://github.com/fern-api/fern/pull/3407\r\
        \n* Revert \"(fix): inline discriminated union props\" by @dsinghvi in https://github.com/fern-api/fern/pull/3408\r\
        \n* (fix): python generator imports `json` when deserializing server sent events\
        \ by @dsinghvi in https://github.com/fern-api/fern/pull/3409\r\n* (feature):\
        \ Add OAuth to IR by @amckinney in https://github.com/fern-api/fern/pull/3410\r\
        \n* (feat, ts): support server-sent events by @dsinghvi in https://github.com/fern-api/fern/pull/3411\r\
        \n* (feat, docs): create a api definition tab before sdks and docs by @dsinghvi\
        \ in https://github.com/fern-api/fern/pull/3413\r\n* (fix): setup local cli\
        \ by @dsinghvi in https://github.com/fern-api/fern/pull/3416\r\n* (fix): fixes\
        \ trailing slash parsing in openapi-parser, updates tests by @franklinharvey\
        \ in https://github.com/fern-api/fern/pull/3418\r\n* (fix): fixes trailing slash\
        \ additional test by @franklinharvey in https://github.com/fern-api/fern/pull/3419\r\
        \n* (internal, seed): heavy rewrite of seed by @dsinghvi in https://github.com/fern-api/fern/pull/3297\r\
        \n* feat: register snippet templates by @armandobelardo in https://github.com/fern-api/fern/pull/3400\r\
        \n* (feat): release python sdk generator by @dsinghvi in https://github.com/fern-api/fern/pull/3423\r\
        \n* internal: add logging to python template generation by @armandobelardo in\
        \ https://github.com/fern-api/fern/pull/3424\r\n* fix: fix debug log in template\
        \ generator by @armandobelardo in https://github.com/fern-api/fern/pull/3426\r\
        \n* fix, internal: leverage the union factory to create the generic templ\u2026\
        \ by @armandobelardo in https://github.com/fern-api/fern/pull/3427\r\n* fix,\
        \ python: add best-case formatting to snippet templates by @armandobelardo in\
        \ https://github.com/fern-api/fern/pull/3428\r\n* (fix, typescript): respect\
        \ stream terminator by @dsinghvi in https://github.com/fern-api/fern/pull/3429\r\
        \n* fix: use relative location for containers, not it's parent's location by\
        \ @armandobelardo in https://github.com/fern-api/fern/pull/3431\r\n* fix: do\
        \ not stringify null headers by @armandobelardo in https://github.com/fern-api/fern/pull/3433\r\
        \n* fix: parse map example by @abvthecity in https://github.com/fern-api/fern/pull/3434\r\
        \n* fix: skipUrlSlug in api section by @abvthecity in https://github.com/fern-api/fern/pull/3435\r\
        \n* Fixes validation rules for path and base-path by @franklinharvey in https://github.com/fern-api/fern/pull/3420\r\
        \n* (fix): get ci to green by @dsinghvi in https://github.com/fern-api/fern/pull/3437\r\
        \n* chore, python: follow redirects by default by @armandobelardo in https://github.com/fern-api/fern/pull/3436\r\
        \n* (feature, python): Add OAuth token provider by @amckinney in https://github.com/fern-api/fern/pull/3439\r\
        \n\r\n## New Contributors\r\n* @franklinharvey made their first contribution\
        \ in https://github.com/fern-api/fern/pull/3418\r\n\r\n**Full Changelog**: https://github.com/fern-api/fern/compare/0.22.0...0.23.0-rc5"
      type: chore
  createdAt: "2024-04-23"
  irVersion: 39
  version: 0.23.0-rc5
- changelogEntry:
    - summary: "## What's Changed\r\n* (feat): add `format` to the `x-fern-streaming`\
        \ extension to support sse by @dsinghvi in https://github.com/fern-api/fern/pull/3407\r\
        \n* Revert \"(fix): inline discriminated union props\" by @dsinghvi in https://github.com/fern-api/fern/pull/3408\r\
        \n* (fix): python generator imports `json` when deserializing server sent events\
        \ by @dsinghvi in https://github.com/fern-api/fern/pull/3409\r\n* (feature):\
        \ Add OAuth to IR by @amckinney in https://github.com/fern-api/fern/pull/3410\r\
        \n* (feat, ts): support server-sent events by @dsinghvi in https://github.com/fern-api/fern/pull/3411\r\
        \n* (feat, docs): create a api definition tab before sdks and docs by @dsinghvi\
        \ in https://github.com/fern-api/fern/pull/3413\r\n* (fix): setup local cli\
        \ by @dsinghvi in https://github.com/fern-api/fern/pull/3416\r\n* (fix): fixes\
        \ trailing slash parsing in openapi-parser, updates tests by @franklinharvey\
        \ in https://github.com/fern-api/fern/pull/3418\r\n* (fix): fixes trailing slash\
        \ additional test by @franklinharvey in https://github.com/fern-api/fern/pull/3419\r\
        \n* (internal, seed): heavy rewrite of seed by @dsinghvi in https://github.com/fern-api/fern/pull/3297\r\
        \n* feat: register snippet templates by @armandobelardo in https://github.com/fern-api/fern/pull/3400\r\
        \n* (feat): release python sdk generator by @dsinghvi in https://github.com/fern-api/fern/pull/3423\r\
        \n* internal: add logging to python template generation by @armandobelardo in\
        \ https://github.com/fern-api/fern/pull/3424\r\n* fix: fix debug log in template\
        \ generator by @armandobelardo in https://github.com/fern-api/fern/pull/3426\r\
        \n* fix, internal: leverage the union factory to create the generic templ\u2026\
        \ by @armandobelardo in https://github.com/fern-api/fern/pull/3427\r\n* fix,\
        \ python: add best-case formatting to snippet templates by @armandobelardo in\
        \ https://github.com/fern-api/fern/pull/3428\r\n* (fix, typescript): respect\
        \ stream terminator by @dsinghvi in https://github.com/fern-api/fern/pull/3429\r\
        \n* fix: use relative location for containers, not it's parent's location by\
        \ @armandobelardo in https://github.com/fern-api/fern/pull/3431\r\n* fix: do\
        \ not stringify null headers by @armandobelardo in https://github.com/fern-api/fern/pull/3433\r\
        \n* fix: parse map example by @abvthecity in https://github.com/fern-api/fern/pull/3434\r\
        \n* fix: skipUrlSlug in api section by @abvthecity in https://github.com/fern-api/fern/pull/3435\r\
        \n* Fixes validation rules for path and base-path by @franklinharvey in https://github.com/fern-api/fern/pull/3420\r\
        \n* (fix): get ci to green by @dsinghvi in https://github.com/fern-api/fern/pull/3437\r\
        \n\r\n## New Contributors\r\n* @franklinharvey made their first contribution\
        \ in https://github.com/fern-api/fern/pull/3418\r\n\r\n**Full Changelog**: https://github.com/fern-api/fern/compare/0.22.0...0.23.0-rc4"
      type: chore
  createdAt: "2024-04-23"
  irVersion: 39
  version: 0.23.0-rc4
- changelogEntry:
    - summary: "## What's Changed\r\n* (chore, docs): document automated registry publishing)\
        \ by @dsinghvi in https://github.com/fern-api/fern/pull/3379\r\n* (feature):\
        \ Add allowExtraFields configuration to TypeScript generators by @amckinney\
        \ in https://github.com/fern-api/fern/pull/3368\r\n* fix: address parsed_json\
        \ instantiation for serializable object types by @armandobelardo in https://github.com/fern-api/fern/pull/3382\r\
        \n* Fix typo in SDK docs page by @zachkirsch in https://github.com/fern-api/fern/pull/3383\r\
        \n* (chore): upgrade fern version by @dannysheridan in https://github.com/fern-api/fern/pull/3376\r\
        \n* fix: support multiple request and response examples automatically by @abvthecity\
        \ in https://github.com/fern-api/fern/pull/3384\r\n* (fix): discriminated union\
        \ schema examples don't contain discriminants by @dsinghvi in https://github.com/fern-api/fern/pull/3386\r\
        \n* (fix): make sure versioned tabbed config works by @dsinghvi in https://github.com/fern-api/fern/pull/3387\r\
        \n* (fix): Go path parameter order by @amckinney in https://github.com/fern-api/fern/pull/3385\r\
        \n* (feature): Go supports environment variable scanning by @amckinney in https://github.com/fern-api/fern/pull/3389\r\
        \n* (fix): only generate unit tests when enabled by @dsinghvi in https://github.com/fern-api/fern/pull/3390\r\
        \n* (fix): update `node-fetch` import to be dynamic by @dsinghvi in https://github.com/fern-api/fern/pull/3391\r\
        \n* (fix): Generate TS snippets for file download by @bsinghvi in https://github.com/fern-api/fern/pull/3394\r\
        \n* (feat): support sse with arbitrary terminators by @dsinghvi in https://github.com/fern-api/fern/pull/3395\r\
        \n* (improvement): add return type for getAuthorizationHeader by @bsinghvi in\
        \ https://github.com/fern-api/fern/pull/3396\r\n* (feat): make module imports\
        \ directly point to index.js by @dsinghvi in https://github.com/fern-api/fern/pull/3397\r\
        \n* (fix): generate basic tests when integration tests disabled by @dsinghvi\
        \ in https://github.com/fern-api/fern/pull/3398\r\n* (fix, typescript): do file\
        \ upload snippet generation by @dsinghvi in https://github.com/fern-api/fern/pull/3399\r\
        \n* (feature): Add OAuth YAML and validator by @amckinney in https://github.com/fern-api/fern/pull/3403\r\
        \n* (feat, python): support sse by @dsinghvi in https://github.com/fern-api/fern/pull/3402\r\
        \n* (fix): inline discriminated union props by @dsinghvi in https://github.com/fern-api/fern/pull/3404\r\
        \n\r\n## New Contributors\r\n* @bsinghvi made their first contribution in https://github.com/fern-api/fern/pull/3394\r\
        \n\r\n**Full Changelog**: https://github.com/fern-api/fern/compare/0.21.0...0.22.0"
      type: chore
  createdAt: "2024-04-19"
  irVersion: 38
  version: 0.22.0
- changelogEntry:
    - summary: "## What's Changed\r\n* improvements: misc ruby QOL changes by @armandobelardo\
        \ in https://github.com/fern-api/fern/pull/3349\r\n* fix readme links to images\
        \ that were moved from /docs/images by @harry-humanloop in https://github.com/fern-api/fern/pull/3355\r\
        \n* additional ruby fixes to the 0.5.0 overhaul by @armandobelardo in https://github.com/fern-api/fern/pull/3359\r\
        \n* (chore): setup docs landing page by @dsinghvi in https://github.com/fern-api/fern/pull/3361\r\
        \n* (feature): Implement fern generate --preview by @amckinney in https://github.com/fern-api/fern/pull/3363\r\
        \n* chore: add learn to welcome links hrefs by @dannysheridan in https://github.com/fern-api/fern/pull/3369\r\
        \n* build(deps): bump tar from 4.4.19 to 6.2.1 by @dependabot in https://github.com/fern-api/fern/pull/3348\r\
        \n* fix, ruby: call json.parse before iterating through response by @armandobelardo\
        \ in https://github.com/fern-api/fern/pull/3367\r\n* feat: introduce snippets\
        \ for Ruby SDKs by @armandobelardo in https://github.com/fern-api/fern/pull/3370\r\
        \n* (chore): fix title in front matter for docs by @dannysheridan in https://github.com/fern-api/fern/pull/3375\r\
        \n* improvement: pass snippets version to fdr to register docs with snippets\
        \ at a specific version by @armandobelardo in https://github.com/fern-api/fern/pull/3374\r\
        \n* (feat): redo SDKs documentation by @dsinghvi in https://github.com/fern-api/fern/pull/3365\r\
        \n* (feat, docs): explain registering and depending on api artifacts by @dsinghvi\
        \ in https://github.com/fern-api/fern/pull/3377\r\n* fix: update IR for the\
        \ TS SDK by @armandobelardo in https://github.com/fern-api/fern/pull/3378\r\n\
        \r\n## New Contributors\r\n* @harry-humanloop made their first contribution\
        \ in https://github.com/fern-api/fern/pull/3355\r\n\r\n**Full Changelog**: https://github.com/fern-api/fern/compare/0.20.0...0.21.0"
      type: chore
  createdAt: "2024-04-15"
  irVersion: 37
  version: 0.21.0
- changelogEntry:
    - summary: "## What's Changed\r\n* (fix): code blocks are valid by @dsinghvi in\
        \ https://github.com/fern-api/fern/pull/3337\r\n* improvement, ruby: add and\
        \ run rake to run dummy test for build errors by @armandobelardo in https://github.com/fern-api/fern/pull/3330\r\
        \n* add api origin to generators config by @armandobelardo in https://github.com/fern-api/fern/pull/3336\r\
        \n* build(deps): bump github.com/fern-api/generator-exec-go from 0.0.694 to\
        \ 0.0.702 in /generators/go by @dependabot in https://github.com/fern-api/fern/pull/3342\r\
        \n* build(deps): bump golang.org/x/mod from 0.16.0 to 0.17.0 in /generators/go\
        \ by @dependabot in https://github.com/fern-api/fern/pull/3341\r\n* build(deps):\
        \ bump golang.org/x/tools from 0.19.0 to 0.20.0 in /generators/go by @dependabot\
        \ in https://github.com/fern-api/fern/pull/3340\r\n* build(deps-dev): bump vite\
        \ from 5.1.3 to 5.2.8 by @dependabot in https://github.com/fern-api/fern/pull/3339\r\
        \n* fix: allow lists and sets to be complex query params by @armandobelardo\
        \ in https://github.com/fern-api/fern/pull/3343\r\n* Update README to point\
        \ to the latest generators by @armandobelardo in https://github.com/fern-api/fern/pull/3344\r\
        \n* fix: commit .mock in ts-sdk by @mscolnick in https://github.com/fern-api/fern/pull/3345\r\
        \n* feat: generated jest tests by @mscolnick in https://github.com/fern-api/fern/pull/3267\r\
        \n* (fix): misc edits to csharp client generation by @dsinghvi in https://github.com/fern-api/fern/pull/3335\r\
        \n* improvement: upgrade ts-sdk, ts-express to IR37 by @mscolnick in https://github.com/fern-api/fern/pull/3347\r\
        \n* feat: add api summary markdown pages by @abvthecity in https://github.com/fern-api/fern/pull/3350\r\
        \n* feat: hidden, skipurlslug, and icon by @abvthecity in https://github.com/fern-api/fern/pull/3352\r\
        \n* (feat): setup root and sub client instantiations  by @dsinghvi in https://github.com/fern-api/fern/pull/3351\r\
        \n\r\n\r\n**Full Changelog**: https://github.com/fern-api/fern/compare/0.19.31...0.20.0-rc0\r\
        \n* (chore): changelog dates are ready based on mdx title by @dsinghvi in https://github.com/fern-api/fern/pull/3354\r\
        \n\r\n\r\n**Full Changelog**: https://github.com/fern-api/fern/compare/0.19.31...0.20.0"
      type: chore
  createdAt: "2024-04-10"
  irVersion: 37
  version: 0.20.0
- changelogEntry:
    - summary: "## What's Changed\r\n* revert: python generator version 0.13.2 by @armandobelardo\
        \ in https://github.com/fern-api/fern/pull/3316\r\n* break: release python generator\
        \ 1.x by @armandobelardo in https://github.com/fern-api/fern/pull/3312\r\n*\
        \ fix: force pydantic.v1 only if pydantic v2, this is needed due to a p\u2026\
        \ by @armandobelardo in https://github.com/fern-api/fern/pull/3318\r\n* feat:\
        \ add flag to disable Pydantic validation and keep extra fields on the Pydantic\
        \ model by @armandobelardo in https://github.com/fern-api/fern/pull/3311\r\n\
        * fix: do not try to generate the version file if we're not generating \u2026\
        \ by @armandobelardo in https://github.com/fern-api/fern/pull/3320\r\n* fix:\
        \ write skipping validation code the same as before to keep new lines by @armandobelardo\
        \ in https://github.com/fern-api/fern/pull/3321\r\n* (chore): bump csharp sdk\
        \ generator version by @dsinghvi in https://github.com/fern-api/fern/pull/3322\r\
        \n* (feat, csharp): generate subclient files by @dsinghvi in https://github.com/fern-api/fern/pull/3325\r\
        \n* (fix): misc c# fixes by @dsinghvi in https://github.com/fern-api/fern/pull/3326\r\
        \n* (fix): csharp generator handles property and field level conflicts by @dsinghvi\
        \ in https://github.com/fern-api/fern/pull/3327\r\n* (fix): remove str enum\
        \ from c# by @dsinghvi in https://github.com/fern-api/fern/pull/3328\r\n* fix:\
        \ fix pydantic skip validation by @armandobelardo in https://github.com/fern-api/fern/pull/3324\r\
        \n* (feature): Generate snippets locally by @amckinney in https://github.com/fern-api/fern/pull/3323\r\
        \n* (fix): send multipart upload property descriptions when registering docs\
        \ by @dsinghvi in https://github.com/fern-api/fern/pull/3333\r\n\r\n\r\n**Full\
        \ Changelog**: https://github.com/fern-api/fern/compare/0.19.30...0.19.31-rc0"
      type: chore
  createdAt: "2024-04-05"
  irVersion: 37
  version: 0.19.31
- changelogEntry:
    - summary: "## What's Changed\r\n* (fix): send auth prefix to docs by @dsinghvi\
        \ in https://github.com/fern-api/fern/pull/3314\r\n\r\n\r\n**Full Changelog**:\
        \ https://github.com/fern-api/fern/compare/0.19.29...0.19.30"
      type: chore
  createdAt: "2024-04-03"
  irVersion: 37
  version: 0.19.30
- changelogEntry:
    - summary: "## What's Changed\r\n* (feature): Add retainOriginalCasing option to\
        \ TypeScript generators by @amckinney in https://github.com/fern-api/fern/pull/3310\r\
        \n* (feature): Implement pagination by @amckinney in https://github.com/fern-api/fern/pull/3304\r\
        \n* fix: revert to one ci file in python by @armandobelardo in https://github.com/fern-api/fern/pull/3237\r\
        \n* (fix): Authorization header schemes aren't truncated by @amckinney in https://github.com/fern-api/fern/pull/3313\r\
        \n* (fix): pass through correct maven url by @dsinghvi in https://github.com/fern-api/fern/pull/3315\r\
        \n\r\n\r\n**Full Changelog**: https://github.com/fern-api/fern/compare/0.19.28...0.19.29"
      type: chore
  createdAt: "2024-04-03"
  irVersion: 37
  version: 0.19.29
- changelogEntry:
    - summary: "**Full Changelog**: https://github.com/fern-api/fern/compare/0.19.27...0.19.28"
      type: chore
  createdAt: "2024-04-02"
  irVersion: 37
  version: 0.19.28
- changelogEntry:
    - summary:
        "## What's Changed\r\n* (chore): no icon tabs by @dsinghvi in https://github.com/fern-api/fern/pull/3309\r\
        \n* fix: allow for specifying x-fern-examples as the yaml schema, not jus\u2026\
        \ by @armandobelardo in https://github.com/fern-api/fern/pull/3308\r\n\r\n\r\
        \n**Full Changelog**: https://github.com/fern-api/fern/compare/0.19.26...0.19.27"
      type: chore
  createdAt: "2024-04-02"
  irVersion: 37
  version: 0.19.27
- changelogEntry:
    - summary: "## What's Changed\r\n* (fix): fern docs use horizontal tabs by @dsinghvi\
        \ in https://github.com/fern-api/fern/pull/3307\r\n\r\n\r\n**Full Changelog**:\
        \ https://github.com/fern-api/fern/compare/0.19.25...0.19.26"
      type: chore
  createdAt: "2024-04-01"
  irVersion: 37
  version: 0.19.26
- changelogEntry:
    - summary: "## What's Changed\r\n* improvement: allow header auth extension to specify\
        \ auth prefix by @armandobelardo in https://github.com/fern-api/fern/pull/3303\r\
        \n\r\n\r\n**Full Changelog**: https://github.com/fern-api/fern/compare/0.19.24...0.19.25"
      type: chore
  createdAt: "2024-04-01"
  irVersion: 37
  version: 0.19.25
- changelogEntry:
    - summary: "## What's Changed\r\n* (fix): allow specifying license in publish metadata\
        \ by @dsinghvi in https://github.com/fern-api/fern/pull/3292\r\n\r\n\r\n**Full\
        \ Changelog**: https://github.com/fern-api/fern/compare/0.19.22...0.19.24"
      type: chore
  createdAt: "2024-03-29"
  irVersion: 37
  version: 0.19.24
- changelogEntry:
    - summary: "**Full Changelog**: https://github.com/fern-api/fern/compare/0.19.24-rc2...0.19.24-rc3"
      type: chore
  createdAt: "2024-03-29"
  irVersion: 37
  version: 0.19.24-rc3
- changelogEntry:
    - summary: "## What's Changed\r\n* chore(docs): alphabetize docs components in the\
        \ navigation sidebar by @abvthecity in https://github.com/fern-api/fern/pull/3278\r\
        \n* fix: generate examples for multipart-form by @abvthecity in https://github.com/fern-api/fern/pull/3253\r\
        \n\r\n\r\n**Full Changelog**: https://github.com/fern-api/fern/compare/0.19.23...0.19.24-rc2"
      type: chore
  createdAt: "2024-03-29"
  irVersion: 37
  version: 0.19.24-rc2
- changelogEntry:
    - summary: "## What's Changed\r\n* [(fix): openapi importer ignores duplicate enum\
        \ names](https://github.com/fern-api/fern/commit/6473f3269e31ad896aecc70c03149094ecd9679c)\
        \ by @dsinghvi\r\n\r\n\r\n**Full Changelog**: https://github.com/fern-api/fern/compare/0.19.23...0.19.24-rc1"
      type: chore
  createdAt: "2024-03-29"
  irVersion: 37
  version: 0.19.24-rc1
- changelogEntry:
    - summary: "## What's Changed\r\n* chore(docs): alphabetize docs components in the\
        \ navigation sidebar by @abvthecity in https://github.com/fern-api/fern/pull/3278\r\
        \n* fix: generate examples for multipart-form by @abvthecity in https://github.com/fern-api/fern/pull/3253\r\
        \n\r\n\r\n**Full Changelog**: https://github.com/fern-api/fern/compare/0.19.23...0.19.24-rc0"
      type: chore
  createdAt: "2024-03-29"
  irVersion: 37
  version: 0.19.24-rc0
- changelogEntry:
    - summary: "## What's Changed\r\n* (chore): introduce  to plumb through display\
        \ name by @dsinghvi in https://github.com/fern-api/fern/pull/3290\r\n\r\n\r\n\
        **Full Changelog**: https://github.com/fern-api/fern/compare/0.19.22...0.19.23"
      type: chore
  createdAt: "2024-03-29"
  irVersion: 37
  version: 0.19.23
- changelogEntry:
    - summary: "## What's Changed\r\n* (fix): use display names for services by @dsinghvi\
        \ in https://github.com/fern-api/fern/pull/3289\r\n\r\n\r\n**Full Changelog**:\
        \ https://github.com/fern-api/fern/compare/0.19.21...0.19.22"
      type: chore
  createdAt: "2024-03-28"
  irVersion: 37
  version: 0.19.22
- changelogEntry:
    - summary: "## What's Changed\r\n* feat: API navigation overrides by @abvthecity\
        \ in https://github.com/fern-api/fern/pull/3205\r\n\r\n\r\n**Full Changelog**:\
        \ https://github.com/fern-api/fern/compare/0.19.20...0.19.21"
      type: chore
  createdAt: "2024-03-28"
  irVersion: 37
  version: 0.19.21
- changelogEntry:
    - summary: "## What's Changed\r\n* improvement, python: add __version__ variable\
        \ by @armandobelardo in https://github.com/fern-api/fern/pull/3262\r\n* (docs):\
        \ update fern cli commands docs by @minaelee in https://github.com/fern-api/fern/pull/3215\r\
        \n* build(deps-dev): bump eslint-plugin-react from 7.31.10 to 7.34.1 by @dependabot\
        \ in https://github.com/fern-api/fern/pull/3264\r\n* build(deps): bump github.com/fern-api/generator-exec-go\
        \ from 0.0.679 to 0.0.694 in /generators/go by @dependabot in https://github.com/fern-api/fern/pull/3263\r\
        \n* (docs): add requirements and installation instructions to fern CLI overview\
        \ by @minaelee in https://github.com/fern-api/fern/pull/3269\r\n* (docs): preface\
        \ all internal links with learn/ by @minaelee in https://github.com/fern-api/fern/pull/3270\r\
        \n* build(deps): bump tar and @types/tar by @dependabot in https://github.com/fern-api/fern/pull/3266\r\
        \n* build(deps-dev): bump sass from 1.71.0 to 1.72.0 by @dependabot in https://github.com/fern-api/fern/pull/3265\r\
        \n* (fix): resolve fern check failures due to invalid enum name overrides and\
        \ complex query params by @omarrida in https://github.com/fern-api/fern/pull/3268\r\
        \n* (docs): additional internal link updates by @minaelee in https://github.com/fern-api/fern/pull/3275\r\
        \n* build(deps): bump express from 4.18.2 to 4.19.2 by @dependabot in https://github.com/fern-api/fern/pull/3271\r\
        \n* (docs): start react components docs by @minaelee in https://github.com/fern-api/fern/pull/3276\r\
        \n* (docs): run vale linter on PR to fern/docs/pages/ by @minaelee in https://github.com/fern-api/fern/pull/3274\r\
        \n* fix: make map mutable for adding environment variables by @armandobelardo\
        \ in https://github.com/fern-api/fern/pull/3280\r\n* improvement: default literal\
        \ values for unions by @armandobelardo in https://github.com/fern-api/fern/pull/3283\r\
        \n* (fix): Maps are complex query params by @amckinney in https://github.com/fern-api/fern/pull/3285\r\
        \n\r\n\r\n**Full Changelog**: https://github.com/fern-api/fern/compare/0.19.19...0.19.20"
      type: chore
  createdAt: "2024-03-27"
  irVersion: 37
  version: 0.19.20
- changelogEntry:
    - summary: "## What's Changed\r\n* (fix): docs for `optionalImplementation` use\
        \ the right key by @dsinghvi in https://github.com/fern-api/fern/pull/3254\r\
        \n* (fix): support schema references in OpenAPI that aren't just Schema Ids\
        \ by @omarrida in https://github.com/fern-api/fern/pull/3259\r\n\r\n\r\n**Full\
        \ Changelog**: https://github.com/fern-api/fern/compare/0.19.18...0.19.19"
      type: chore
  createdAt: "2024-03-25"
  irVersion: 37
  version: 0.19.19
- changelogEntry:
    - summary: "## What's Changed\r\n* fix: update python defaults to be the user provided\
        \ number and not th\u2026 by @armandobelardo in https://github.com/fern-api/fern/pull/3248\r\
        \n* fix depth check to prevent max call stack exceeded issue by @omarrida in\
        \ https://github.com/fern-api/fern/pull/3247\r\n\r\n\r\n**Full Changelog**:\
        \ https://github.com/fern-api/fern/compare/0.19.17...0.19.18"
      type: chore
  createdAt: "2024-03-23"
  irVersion: 37
  version: 0.19.18
- changelogEntry:
    - summary: "## What's Changed\r\n* (fix): fix typo in writing license by @armandobelardo\
        \ in https://github.com/fern-api/fern/pull/3245\r\n* (internal): consolidate\
        \ GeneratorNotificationService implementations by @omarrida in https://github.com/fern-api/fern/pull/3235\r\
        \n* (feature): merge x-codeSamples with x-fern-examples by @abvthecity in https://github.com/fern-api/fern/pull/3246\r\
        \n\r\n\r\n**Full Changelog**: https://github.com/fern-api/fern/compare/0.19.16...0.19.17"
      type: chore
  createdAt: "2024-03-22"
  irVersion: 37
  version: 0.19.17
- changelogEntry:
    - summary: "## What's Changed\r\n* (docs): document full slug override in front\
        \ matter by @minaelee in https://github.com/fern-api/fern/pull/3219\r\n* fix:\
        \ create a pom config for publishing by @armandobelardo in https://github.com/fern-api/fern/pull/3243\r\
        \n* \U0001F926: update final sonatype reference to allow staging url by @armandobelardo\
        \ in https://github.com/fern-api/fern/pull/3244\r\n\r\n\r\n**Full Changelog**:\
        \ https://github.com/fern-api/fern/compare/0.19.16-rc0...0.19.16"
      type: chore
  createdAt: "2024-03-21"
  irVersion: 37
  version: 0.19.16
- changelogEntry:
    - summary: "## What's Changed\r\n* fix, java: make gpg publish script executable\
        \ by @armandobelardo in https://github.com/fern-api/fern/pull/3236\r\n* (docs):\
        \ update links due to recent docs changes by @minaelee in https://github.com/fern-api/fern/pull/3233\r\
        \n* fix: java publishing - wrap the multiline secret in quotes to perserv\u2026\
        \ by @armandobelardo in https://github.com/fern-api/fern/pull/3239\r\n* fix:\
        \ update to the staging sonatype url for signing by @armandobelardo in https://github.com/fern-api/fern/pull/3240\r\
        \n* fix: update java registry in cli too by @armandobelardo in https://github.com/fern-api/fern/pull/3242\r\
        \n\r\n\r\n**Full Changelog**: https://github.com/fern-api/fern/compare/0.19.14...0.19.15"
      type: chore
  createdAt: "2024-03-21"
  irVersion: 37
  version: 0.19.15
- changelogEntry:
    - summary:
        "## What's Changed\r\n* (feature): sdk endpoint by @dsinghvi in https://github.com/fern-api/fern/pull/3197\r\
        \n* feat: add in gpg signing for gradle publish by @armandobelardo in https://github.com/fern-api/fern/pull/3195\r\
        \n* FER-970: Improve performance in by reducing reliance on async behavior and\
        \ lazy dynamic imports by @omarrida in https://github.com/fern-api/fern/pull/3206\r\
        \n* (fix): ts sdk doesn't support response property by @dsinghvi in https://github.com/fern-api/fern/pull/3208\r\
        \n* (internal): `seed` runs whenever `seed.yml` config changes by @dsinghvi\
        \ in https://github.com/fern-api/fern/pull/3209\r\n* fix: fullSlug implementation\
        \ uses the wrong filepath structure by @abvthecity in https://github.com/fern-api/fern/pull/3210\r\
        \n* (docs): remove $ sign from bash codeblocks content by @minaelee in https://github.com/fern-api/fern/pull/3194\r\
        \n* add background-image docs by @minaelee in https://github.com/fern-api/fern/pull/3211\r\
        \n* build(deps-dev): bump @ts-morph/common from 0.21.0 to 0.23.0 by @dependabot\
        \ in https://github.com/fern-api/fern/pull/3202\r\n* build(deps-dev): bump eslint-plugin-tailwindcss\
        \ from 3.14.2 to 3.15.1 by @dependabot in https://github.com/fern-api/fern/pull/3201\r\
        \n* build(deps): bump github.com/fern-api/generator-exec-go from 0.0.622 to\
        \ 0.0.679 in /generators/go by @dependabot in https://github.com/fern-api/fern/pull/3199\r\
        \n* (feat): set `ir-version` override when running generators by @dsinghvi in\
        \ https://github.com/fern-api/fern/pull/3212\r\n* bump fern version by @minaelee\
        \ in https://github.com/fern-api/fern/pull/3214\r\n* improvement: allow ruby\
        \ and python to take in byte streams by @armandobelardo in https://github.com/fern-api/fern/pull/3207\r\
        \n* improvement: use AnyStr to keep intellisense for enums but allow forw\u2026\
        \ by @armandobelardo in https://github.com/fern-api/fern/pull/3216\r\n* (fix):\
        \ Handle optional multipart references by @amckinney in https://github.com/fern-api/fern/pull/3218\r\
        \n* (fix): update generator config deserialization logic in OpenAPI generator\
        \ by @omarrida in https://github.com/fern-api/fern/pull/3224\r\n* (internal):\
        \ document syntax highlighting by @abvthecity in https://github.com/fern-api/fern/pull/3220\r\
        \n* (chore): Simplify heading for `max height` in a code block by @dsinghvi\
        \ in https://github.com/fern-api/fern/pull/3225\r\n* (chore): rename `syntax\
        \ highlighting` to `code snippets` by @dsinghvi in https://github.com/fern-api/fern/pull/3226\r\
        \n* (docs): move `searchbar` to top to create more space by @dsinghvi in https://github.com/fern-api/fern/pull/3227\r\
        \n* fix: add signature to the local zod schema as well by @armandobelardo in\
        \ https://github.com/fern-api/fern/pull/3228\r\n\r\n## New Contributors\r\n\
        * @omarrida made their first contribution in https://github.com/fern-api/fern/pull/3206\r\
        \n\r\n**Full Changelog**: https://github.com/fern-api/fern/compare/0.19.13...0.19.14-rc3"
      type: chore
  createdAt: "2024-03-21"
  irVersion: 37
  version: 0.19.14
- changelogEntry:
    - summary:
        "## What's Changed\r\n* (feature): sdk endpoint by @dsinghvi in https://github.com/fern-api/fern/pull/3197\r\
        \n* feat: add in gpg signing for gradle publish by @armandobelardo in https://github.com/fern-api/fern/pull/3195\r\
        \n* FER-970: Improve performance in by reducing reliance on async behavior and\
        \ lazy dynamic imports by @omarrida in https://github.com/fern-api/fern/pull/3206\r\
        \n* (fix): ts sdk doesn't support response property by @dsinghvi in https://github.com/fern-api/fern/pull/3208\r\
        \n* (internal): `seed` runs whenever `seed.yml` config changes by @dsinghvi\
        \ in https://github.com/fern-api/fern/pull/3209\r\n* fix: fullSlug implementation\
        \ uses the wrong filepath structure by @abvthecity in https://github.com/fern-api/fern/pull/3210\r\
        \n* (docs): remove $ sign from bash codeblocks content by @minaelee in https://github.com/fern-api/fern/pull/3194\r\
        \n* add background-image docs by @minaelee in https://github.com/fern-api/fern/pull/3211\r\
        \n* build(deps-dev): bump @ts-morph/common from 0.21.0 to 0.23.0 by @dependabot\
        \ in https://github.com/fern-api/fern/pull/3202\r\n* build(deps-dev): bump eslint-plugin-tailwindcss\
        \ from 3.14.2 to 3.15.1 by @dependabot in https://github.com/fern-api/fern/pull/3201\r\
        \n* build(deps): bump github.com/fern-api/generator-exec-go from 0.0.622 to\
        \ 0.0.679 in /generators/go by @dependabot in https://github.com/fern-api/fern/pull/3199\r\
        \n\r\n## New Contributors\r\n* @omarrida made their first contribution in https://github.com/fern-api/fern/pull/3206\r\
        \n\r\n**Full Changelog**: https://github.com/fern-api/fern/compare/0.19.13...0.19.14-rc0"
      type: chore
  createdAt: "2024-03-19"
  irVersion: 37
  version: 0.19.14-rc0
- changelogEntry:
    - summary: "## What's Changed\r\n* fix: tab slug override should be passed to FDR\
        \ by @abvthecity in https://github.com/fern-api/fern/pull/3198\r\n* fix: python\
        \ retry wrapper leverages the right types by @armandobelardo in https://github.com/fern-api/fern/pull/3204\r\
        \n\r\n\r\n**Full Changelog**: https://github.com/fern-api/fern/compare/0.19.12...0.19.13"
      type: chore
  createdAt: "2024-03-18"
  irVersion: 37
  version: 0.19.13
- changelogEntry:
    - summary: "## What's Changed\r\n* (fix): unit tests for python now run successfully\
        \ by @armandobelardo in https://github.com/fern-api/fern/pull/3187\r\n* (improvement):\
        \ allow x-fern-sdk-group-name to be a list by @mscolnick in https://github.com/fern-api/fern/pull/3196\r\
        \n\r\n\r\n**Full Changelog**: https://github.com/fern-api/fern/compare/0.19.11...0.19.12"
      type: chore
  createdAt: "2024-03-18"
  irVersion: 37
  version: 0.19.12
- changelogEntry:
    - summary: "## What's Changed\r\n* chore: bump versions of public python sdk to\
        \ produce unit tests by @armandobelardo in https://github.com/fern-api/fern/pull/3179\r\
        \n* fix: small fix for python sdk gen by @armandobelardo in https://github.com/fern-api/fern/pull/3181\r\
        \n* chore: remove webpack from ts generators by @mscolnick in https://github.com/fern-api/fern/pull/3180\r\
        \n* build(deps): bump follow-redirects from 1.15.5 to 1.15.6 by @dependabot\
        \ in https://github.com/fern-api/fern/pull/3178\r\n* fix: Fix code-samples deserialization\
        \ from openapi-overrides.yml by @mscolnick in https://github.com/fern-api/fern/pull/3170\r\
        \n\r\n\r\n**Full Changelog**: https://github.com/fern-api/fern/compare/0.19.10...0.19.11"
      type: chore
  createdAt: "2024-03-15"
  irVersion: 37
  version: 0.19.11
- changelogEntry:
    - summary: "## What's Changed\r\n* fix: add in envvar scanning for more than bearer\
        \ auth by @armandobelardo in https://github.com/fern-api/fern/pull/3176\r\n\
        * fixing unit tests by @armandobelardo in https://github.com/fern-api/fern/pull/3168\r\
        \n\r\n\r\n**Full Changelog**: https://github.com/fern-api/fern/compare/0.19.9...0.19.10"
      type: chore
  createdAt: "2024-03-15"
  irVersion: 37
  version: 0.19.10
- changelogEntry:
    - summary: "## What's Changed\r\n* (fix): make sure that deep object query params\
        \ are reverse migrated t\u2026 by @dsinghvi in https://github.com/fern-api/fern/pull/3172\r\
        \n\r\n\r\n**Full Changelog**: https://github.com/fern-api/fern/compare/0.19.8...0.19.9"
      type: chore
  createdAt: "2024-03-13"
  irVersion: 37
  version: 0.19.9
- changelogEntry:
    - summary: "## What's Changed\r\n* fix: run seed for ruby-seed by @armandobelardo\
        \ in https://github.com/fern-api/fern/pull/3167\r\n* (fix): getReferencedMarkdownFiles\
        \ should ignore http/https links by @abvthecity in https://github.com/fern-api/fern/pull/3169\r\
        \n\r\n\r\n**Full Changelog**: https://github.com/fern-api/fern/compare/0.19.7...0.19.8"
      type: chore
  createdAt: "2024-03-13"
  irVersion: 37
  version: 0.19.8
- changelogEntry:
    - summary: "## What's Changed\r\n* feat: init c# playground by @armandobelardo in\
        \ https://github.com/fern-api/fern/pull/3142\r\n* build(deps-dev): bump eslint-plugin-tailwindcss\
        \ from 3.13.0 to 3.13.1 by @dependabot in https://github.com/fern-api/fern/pull/2946\r\
        \n* (chore): consolidate configuration into single package by @dsinghvi in https://github.com/fern-api/fern/pull/3141\r\
        \n* (feature): fern check catches invalid mdx files in docs by @dsinghvi in\
        \ https://github.com/fern-api/fern/pull/3145\r\n* (feature): convert markdown\
        \ references to slug if possible by @dsinghvi in https://github.com/fern-api/fern/pull/3146\r\
        \n* fix: do not add auto-example if one exists by @armandobelardo in https://github.com/fern-api/fern/pull/3147\r\
        \n* (fix): migration depends on published coordinate by @dsinghvi in https://github.com/fern-api/fern/pull/3143\r\
        \n* import float as unknown from openapi spec by @buie in https://github.com/fern-api/fern/pull/3144\r\
        \n* chore: add polling to feature spec by @armandobelardo in https://github.com/fern-api/fern/pull/3068\r\
        \n* build(deps): bump golang.org/x/tools from 0.18.0 to 0.19.0 in /generators/go\
        \ by @dependabot in https://github.com/fern-api/fern/pull/3151\r\n* build(deps):\
        \ bump github.com/fern-api/generator-exec-go from 0.0.609 to 0.0.622 in /generators/go\
        \ by @dependabot in https://github.com/fern-api/fern/pull/3150\r\n* (feature):\
        \ implement fileUpload and bytes type conversion to FDR by @abvthecity in https://github.com/fern-api/fern/pull/3158\r\
        \n* feat, python: add snippet-based testing to Python SDKs by @armandobelardo\
        \ in https://github.com/fern-api/fern/pull/3102\r\n* (fix): enable SSO on preview\
        \ URLs by @abvthecity in https://github.com/fern-api/fern/pull/3160\r\n* (fix):\
        \ Go snippets handle unknown examples by @amckinney in https://github.com/fern-api/fern/pull/3163\r\
        \n* (fix): update IR migration gates for Python SDK by @dsinghvi in https://github.com/fern-api/fern/pull/3164\r\
        \n\r\n## New Contributors\r\n* @buie made their first contribution in https://github.com/fern-api/fern/pull/3144\r\
        \n\r\n**Full Changelog**: https://github.com/fern-api/fern/compare/0.19.6...0.19.7-rc0"
      type: chore
  createdAt: "2024-03-13"
  irVersion: 37
  version: 0.19.7
- changelogEntry:
    - summary: "## What's Changed\r\n* (fix): parse frontmatter before registering docs\
        \ by @dsinghvi in https://github.com/fern-api/fern/pull/3140\r\n\r\n\r\n**Full\
        \ Changelog**: https://github.com/fern-api/fern/compare/0.19.5...0.19.6"
      type: chore
  createdAt: "2024-03-10"
  irVersion: 37
  version: 0.19.6
- changelogEntry:
    - summary: "## What's Changed\r\n* (feat, cli): add autogenerated examples for the\
        \ fern definition by @armandobelardo in https://github.com/fern-api/fern/pull/3114\r\
        \n* (fix, cli): don't require a schema to exist under `application/octet-stream`\
        \ by @armandobelardo in https://github.com/fern-api/fern/pull/3137\r\n\r\n\r\
        \n**Full Changelog**: https://github.com/fern-api/fern/compare/0.19.4...0.19.5"
      type: chore
  createdAt: "2024-03-10"
  irVersion: 37
  version: 0.19.5
- changelogEntry:
    - summary: "## What's Changed\r\n* feat, python: allow extra fields not specified\
        \ in model to come through by @armandobelardo in https://github.com/fern-api/fern/pull/3131\r\
        \n* (fix): `x-fern-streaming` wont duplicate referenced requests causing collision\
        \ by @dsinghvi in https://github.com/fern-api/fern/pull/3136\r\n\r\n\r\n**Full\
        \ Changelog**: https://github.com/fern-api/fern/compare/0.19.3...0.19.4"
      type: chore
  createdAt: "2024-03-09"
  irVersion: 36
  version: 0.19.4
- changelogEntry:
    - summary: "## What's Changed\r\n* (fix, typescript): SDK generator appropriately\
        \ imports `node-fetch` by @dsinghvi in https://github.com/fern-api/fern/pull/3130\r\
        \n* fix: accent-primary regression (and move color validation to fern check)\
        \ by @abvthecity in https://github.com/fern-api/fern/pull/3132\r\n\r\n\r\n**Full\
        \ Changelog**: https://github.com/fern-api/fern/compare/0.19.2...0.19.3"
      type: chore
  createdAt: "2024-03-08"
  irVersion: 36
  version: 0.19.3
- changelogEntry:
    - summary: "## What's Changed\r\n* (fix): OpenAPI importer reads `deprecated: true`\
        \ on operation objects by @dsinghvi in https://github.com/fern-api/fern/pull/3129\r\
        \n\r\n\r\n**Full Changelog**: https://github.com/fern-api/fern/compare/0.19.1...0.19.2"
      type: chore
  createdAt: "2024-03-08"
  irVersion: 36
  version: 0.19.2
- changelogEntry:
    - summary: "## What's Changed\r\n* (fix): detect file object in OpenAPI and ignore\
        \ content type by @dsinghvi in https://github.com/fern-api/fern/pull/3128\r\n\
        \r\n\r\n**Full Changelog**: https://github.com/fern-api/fern/compare/0.19.0...0.19.1"
      type: chore
  createdAt: "2024-03-08"
  irVersion: 36
  version: 0.19.1
- changelogEntry:
    - summary: "## What's Changed\r\n* (fix, typescript): serialize optional deep object\
        \ query params correctly in the TypeScript SDK  by @dsinghvi in https://github.com/fern-api/fern/pull/3071\r\
        \n* fix, ruby: Ensure the name passed into the `X-Fern-SDK-Name` header is the\
        \ name of the gem, not the client class by @armandobelardo in https://github.com/fern-api/fern/pull/3073\r\
        \n* (fix, typescript): sdk code snippets don't render empty dicts for parameters\
        \ with default values by @dsinghvi in https://github.com/fern-api/fern/pull/3074\r\
        \n* (chore): Refactor Pagination IR to support offset by @amckinney in https://github.com/fern-api/fern/pull/3072\r\
        \n* (chore, internal): move `docs-config` to use local typescript sdk gen by\
        \ @abvthecity in https://github.com/fern-api/fern/pull/3047\r\n* (feature, beta):\
        \ support reading `changelog` dir from api directory by @dsinghvi in https://github.com/fern-api/fern/pull/3075\r\
        \n* docs: multiple site layout and page updates by @minaelee in https://github.com/fern-api/fern/pull/3052\r\
        \n* docs: overview diagram newer version by @dannysheridan in https://github.com/fern-api/fern/pull/3076\r\
        \n* docs: use new overview diagram image  by @dannysheridan in https://github.com/fern-api/fern/pull/3077\r\
        \n* docs: add info on new icon component by @minaelee in https://github.com/fern-api/fern/pull/3079\r\
        \n* docs: update availability documentation by @minaelee in https://github.com/fern-api/fern/pull/3078\r\
        \n* (feature): leverage OpenAPI extension `x-tags` for schemas by @dsinghvi\
        \ in https://github.com/fern-api/fern/pull/3081\r\n* fix: make express generator\
        \ respect it's version while publishing by @armandobelardo in https://github.com/fern-api/fern/pull/3084\r\
        \n* fix, nit: update the name of the GH workflow step to match by @armandobelardo\
        \ in https://github.com/fern-api/fern/pull/3085\r\n* fix: address recursive\
        \ loop in example gen with a max depth and lookback by @armandobelardo in https://github.com/fern-api/fern/pull/3086\r\
        \n* (internal): stop running eslint by @dsinghvi in https://github.com/fern-api/fern/pull/3087\r\
        \n* (chore): upgrade mrlint and reenable eslint by @dsinghvi in https://github.com/fern-api/fern/pull/3088\r\
        \n* fix: add missing ruby dependencies to ensure rubocop can install by @armandobelardo\
        \ in https://github.com/fern-api/fern/pull/3090\r\n* fix, ts: leverage the full\
        \ package path for `reference.md` by @armandobelardo in https://github.com/fern-api/fern/pull/3083\r\
        \n* (feature): Add option to disable OpenAPI example generation by @amckinney\
        \ in https://github.com/fern-api/fern/pull/3091\r\n* (ts, feature): introduce\
        \ custom config for `tolerateRepublish` to re publish npm versions by @dsinghvi\
        \ in https://github.com/fern-api/fern/pull/3093\r\n* improvement, python: swap\
        \ to literals instead of enums by @armandobelardo in https://github.com/fern-api/fern/pull/3082\r\
        \n* docs: add new sdks quickstarts and update docs.yml by @minaelee in https://github.com/fern-api/fern/pull/3095\r\
        \n* docs: update feb 2024 changelog by @minaelee in https://github.com/fern-api/fern/pull/3092\r\
        \n* (fix): republish python seed container by @dsinghvi in https://github.com/fern-api/fern/pull/3098\r\
        \n* (fix): support generating correct code snippets when extending base client\
        \ in python by @dsinghvi in https://github.com/fern-api/fern/pull/3097\r\n*\
        \ (fix): Importer handles adding imports from api.yml  by @dsinghvi in https://github.com/fern-api/fern/pull/3100\r\
        \n* fix: build seed docker multiplatform by @armandobelardo in https://github.com/fern-api/fern/pull/3099\r\
        \n* (feature): allow overriding type for global headers by @dsinghvi in https://github.com/fern-api/fern/pull/3101\r\
        \n* feat, python: add in max_retries with exponential backoff by @armandobelardo\
        \ in https://github.com/fern-api/fern/pull/3096\r\n* fix, python: use docstrings\
        \ instead of descriptions by @armandobelardo in https://github.com/fern-api/fern/pull/3108\r\
        \n* chore: cache docker builds in github actions by @mscolnick in https://github.com/fern-api/fern/pull/3104\r\
        \n* chore: migrate to Vitest by @mscolnick in https://github.com/fern-api/fern/pull/3103\r\
        \n* (feature): Go supports simpler unions by @amckinney in https://github.com/fern-api/fern/pull/3111\r\
        \n* fix: strip trailing slash from environments list by @abvthecity in https://github.com/fern-api/fern/pull/3109\r\
        \n* chore: stop checking equality when merging files by @armandobelardo in https://github.com/fern-api/fern/pull/3112\r\
        \n* improvement: add additional reserved words to python by @armandobelardo\
        \ in https://github.com/fern-api/fern/pull/3116\r\n* docs: add titles and descs\
        \ by @minaelee in https://github.com/fern-api/fern/pull/3113\r\n* Revert \"\
        chore: migrate to Vitest\" by @dsinghvi in https://github.com/fern-api/fern/pull/3118\r\
        \n* (chore): fix our tests by @dsinghvi in https://github.com/fern-api/fern/pull/3119\r\
        \n* (fix): `fern generate --docs` doesn't reupload duplicate files preventing\
        \ 503s by @dsinghvi in https://github.com/fern-api/fern/pull/3120\r\n* (feature):\
        \ introduce more layout options for docs configuration by @abvthecity in https://github.com/fern-api/fern/pull/3115\r\
        \n* docs: update components docs by @minaelee in https://github.com/fern-api/fern/pull/3117\r\
        \n* (beta): introduce new api configuration in generators.yml by @dsinghvi in\
        \ https://github.com/fern-api/fern/pull/3121\r\n* (fix): `mergeWith` actually\
        \ merges with incoming spec by @dsinghvi in https://github.com/fern-api/fern/pull/3124\r\
        \n* build(deps): bump jose from 4.11.2 to 4.15.5 by @dependabot in https://github.com/fern-api/fern/pull/3123\r\
        \n\r\n## New Contributors\r\n* @mscolnick made their first contribution in https://github.com/fern-api/fern/pull/3104\r\
        \n\r\n**Full Changelog**: https://github.com/fern-api/fern/compare/0.18.5...0.19.0"
      type: chore
  createdAt: "2024-03-07"
  irVersion: 36
  version: 0.19.0
- changelogEntry:
    - summary: "## What's Changed\r\n* (fix): `mergeWith` actually merges with incoming\
        \ spec by @dsinghvi in https://github.com/fern-api/fern/pull/3124\r\n\r\n\r\n\
        **Full Changelog**: https://github.com/fern-api/fern/compare/0.19.0-rc8...0.19.0-rc9"
      type: chore
  createdAt: "2024-03-07"
  irVersion: 36
  version: 0.19.0-rc9
- changelogEntry:
    - summary: "## What's Changed\r\n* (improvement, python): add additional reserved\
        \ words to python by @armandobelardo in https://github.com/fern-api/fern/pull/3116\r\
        \n* (chore): fix our tests by @dsinghvi in https://github.com/fern-api/fern/pull/3119\r\
        \n* (fix): `fern generate --docs` doesn't reupload duplicate files preventing\
        \ 503s by @dsinghvi in https://github.com/fern-api/fern/pull/3120\r\n* (feature):\
        \ introduce more layout options for docs configuration by @abvthecity in https://github.com/fern-api/fern/pull/3115\r\
        \n* (beta): introduce new api configuration in generators.yml by @dsinghvi in\
        \ https://github.com/fern-api/fern/pull/3121\r\n\r\n\r\n**Full Changelog**:\
        \ https://github.com/fern-api/fern/compare/0.19.0-rc7...0.19.0-rc8"
      type: chore
  createdAt: "2024-03-07"
  irVersion: 36
  version: 0.19.0-rc8
- changelogEntry:
    - summary: "## What's Changed\r\n* chore: stop checking equality when merging files\
        \ by @armandobelardo in https://github.com/fern-api/fern/pull/3112\r\n\r\n\r\
        \n**Full Changelog**: https://github.com/fern-api/fern/compare/0.19.0-rc6...0.19.0-rc7"
      type: chore
  createdAt: "2024-03-05"
  irVersion: 36
  version: 0.19.0-rc7
- changelogEntry:
    - summary: "## What's Changed\r\n* (fix, python): use docstrings instead of descriptions\
        \ by @armandobelardo in https://github.com/fern-api/fern/pull/3108\r\n* (feature,\
        \ go): Supports simpler unions by @amckinney in https://github.com/fern-api/fern/pull/3111\r\
        \n* (fix, cli): strip trailing slash from environments list by @abvthecity in\
        \ https://github.com/fern-api/fern/pull/3109\r\n* (feature): allow overriding\
        \ type for global headers by @dsinghvi in https://github.com/fern-api/fern/pull/3101\r\
        \n* (feat, python): add in max_retries with exponential backoff by @armandobelardo\
        \ in https://github.com/fern-api/fern/pull/3096\r\n* (ts, feature): introduce\
        \ custom config for `tolerateRepublish` to re publish npm versions by @dsinghvi\
        \ in https://github.com/fern-api/fern/pull/3093\r\n* (improvement, python):\
        \ swap to literals instead of enums by @armandobelardo in https://github.com/fern-api/fern/pull/3082\r\
        \n* (fix, python): support generating correct code snippets when extending base\
        \ client in python by @dsinghvi in https://github.com/fern-api/fern/pull/3097\r\
        \n* (fix): Importer handles adding imports from api.yml  by @dsinghvi in https://github.com/fern-api/fern/pull/3100\r\
        \n* (fix, ruby): add missing ruby dependencies to ensure rubocop can install\
        \ by @armandobelardo in https://github.com/fern-api/fern/pull/3090\r\n* (fix,\
        \ ts): leverage the full package path for `reference.md` by @armandobelardo\
        \ in https://github.com/fern-api/fern/pull/3083\r\n* (feature): Add option to\
        \ disable OpenAPI example generation by @amckinney in https://github.com/fern-api/fern/pull/3091\r\
        \n* (feature): leverage OpenAPI extension `x-tags` for schemas by @dsinghvi\
        \ in https://github.com/fern-api/fern/pull/3081\r\n* (fix, typescript): serialize\
        \ optional deep object query params correctly in the TypeScript SDK  by @dsinghvi\
        \ in https://github.com/fern-api/fern/pull/3071\r\n* (fix, ruby): Ensure the\
        \ name passed into the `X-Fern-SDK-Name` header is the name of the gem, not\
        \ the client class by @armandobelardo in https://github.com/fern-api/fern/pull/3073\r\
        \n* (fix, typescript): sdk code snippets don't render empty dicts for parameters\
        \ with default values by @dsinghvi in https://github.com/fern-api/fern/pull/3074\r\
        \n* (chore): Refactor Pagination IR to support offset by @amckinney in https://github.com/fern-api/fern/pull/3072\r\
        \n* (chore, internal): move `docs-config` to use local typescript sdk gen by\
        \ @abvthecity in https://github.com/fern-api/fern/pull/3047\r\n* (feature, beta):\
        \ support reading `changelog` dir from api directory by @dsinghvi in https://github.com/fern-api/fern/pull/3075\r\
        \n* (fix, express): make express generator respect it's version while publishing\
        \ by @armandobelardo in https://github.com/fern-api/fern/pull/3084\r\n* (fix):\
        \ address recursive loop in example gen with a max depth and lookback by @armandobelardo\
        \ in https://github.com/fern-api/fern/pull/3086\r\n\r\n\r\n**Full Changelog**:\
        \ https://github.com/fern-api/fern/compare/0.19.0-rc3...0.18.5\r\n\r\n\r\n**Full\
        \ Changelog**: https://github.com/fern-api/fern/compare/0.19.0-rc4...0.19.0-rc5\r\
        \n\r\n## New Contributors\r\n* @mscolnick made their first contribution in https://github.com/fern-api/fern/pull/3104\r\
        \n\r\n**Full Changelog**: https://github.com/fern-api/fern/compare/0.19.0-rc5...0.19.0-rc6"
      type: chore
  createdAt: "2024-03-05"
  irVersion: 36
  version: 0.19.0-rc6
- changelogEntry:
    - summary: "## What's Changed\r\n* (chore, go): Release fern-go-sdk 0.17.0 by @amckinney\
        \ in https://github.com/fern-api/fern/pull/3066\r\n* (feature, go): supports\
        \ multiple files in upload by @amckinney in https://github.com/fern-api/fern/pull/3070\r\
        \n* (feature, ts): deep object query parameter serialization  by @dsinghvi in\
        \ https://github.com/fern-api/fern/pull/3060\r\n* (chore): CLI supports providing\
        \ IR v33 to TypeScript generators  by @dsinghvi in https://github.com/fern-api/fern/pull/3060\r\
        \n\r\n\r\n**Full Changelog**: https://github.com/fern-api/fern/compare/0.18.4...0.18.5"
      type: chore
  createdAt: "2024-02-27"
  irVersion: 36
  version: 0.18.5
- changelogEntry:
    - summary: "## What's Changed\r\n* (fix): OpenAPI/AsyncAPI importer handles invalid\
        \ datetime examples by @dsinghvi in https://github.com/fern-api/fern/pull/3056\r\
        \n* (fix): ensure we apply audience-based filtering to examples as well by @armandobelardo\
        \ in https://github.com/fern-api/fern/pull/3043\r\n* (feat, fern): allow headers\
        \ to specify their envvar as well by @armandobelardo in https://github.com/fern-api/fern/pull/3061\r\
        \n* (feat, python): support envvar scanning for headers by @armandobelardo in\
        \ https://github.com/fern-api/fern/pull/3064\r\n\r\n## New Contributors\r\n\
        * @Danwakeem made their first contribution in https://github.com/fern-api/fern/pull/3057\r\
        \n\r\n**Full Changelog**: https://github.com/fern-api/fern/compare/0.18.3...0.18.4"
      type: chore
  createdAt: "2024-02-26"
  irVersion: 36
  version: 0.18.4
- changelogEntry:
    - summary: "## What's Changed\r\n*  (fix, java): leverage callTimeout instead of\
        \ readTimeout for RequestOptions timeout configuration by @armandobelardo in\
        \ https://github.com/fern-api/fern/pull/3031\r\n* (fix, java): Address NPE for\
        \ RequestOptions with new timeout feature by @armandobelardo in https://github.com/fern-api/fern/pull/3053\r\
        \n* (fix, go): Snippets for optional primitive aliases are accurate by @amckinney\
        \ in https://github.com/fern-api/fern/pull/3050\r\n* (fix, python): move from\
        \ lists to sequences when using lists in function signatures by @armandobelardo\
        \ in https://github.com/fern-api/fern/pull/3040\r\n* (fix, java) Use safe name\
        \ to generate discriminator wrapper class by @kikones34 in https://github.com/fern-api/fern/pull/2961\r\
        \n* (fix, python): just use jsonable_encoder and remove .value from enum references\
        \ by @armandobelardo in https://github.com/fern-api/fern/pull/3044\r\n* (fix,\
        \ python): fix envvars scanning by updating the ApiError usage by @armandobelardo\
        \ in https://github.com/fern-api/fern/pull/3046\r\n* (feature): OpenAPI importer\
        \ attempts to use tag order to render endpoints if possible by @dsinghvi in\
        \ https://github.com/fern-##\r\n* (improvement, python): make optional fields\
        \ not required by default by @armandobelardo in https://github.com/fern-api/fern/pull/3041\r\
        \n* (feature): Add pagination (IRv35) by @amckinney in https://github.com/fern-api/fern/pull/2985\r\
        \n* (feature): support asyncapi examples via `x-fern-examples` by @dsinghvi\
        \ in https://github.com/fern-api/fern/pull/3042\r\n* (feature): generate default\
        \ examples for WebSocket Sessions by @dsinghvi in https://github.com/fern-api/fern/pull/3039\r\
        \n* (fix): fern check no longer throws when an undiscriminated union is a list\
        \ of primitives by @dsinghvi in https://github.com/fern-api/fern/pull/3055\r\
        \n\r\n\r\n**Full Changelog**: https://github.com/fern-api/fern/compare/0.18.2...0.18.3-rc0\r\
        \n\r\n## New Contributors\r\n* @kikones34 made their first contribution in https://github.com/fern-api/fern/pull/2961\r\
        \n\r\n**Full Changelog**: https://github.com/fern-api/fern/compare/0.18.3-rc1...0.18.3-rc2"
      type: chore
  createdAt: "2024-02-26"
  irVersion: 35
  version: 0.18.3
- changelogEntry:
    - summary: "## What's Changed\r\n* (feature, python): introduce feature flag to\
        \ simplify imports in python and remove the nested `resources` directory by\
        \ @dsinghvi in https://github.com/fern-api/fern/pull/3029\r\n* (chore, internal):\
        \ move `openapi-ir` to use local typescript sdk codegen by @dsinghvi in https://github.com/fern-api/fern/pull/3033\r\
        \n* (docs): external sidebar links, filled navbar button, tab slug overrides\
        \ by @abvthecity in https://github.com/fern-api/fern/pull/3034\r\n* (feature):\
        \ Add Go snippet generation by @amckinney in https://github.com/fern-api/fern/pull/3035\r\
        \n* (feature): Importer brings in Websocket Channels from `AsyncAPI`  by @dsinghvi\
        \ in https://github.com/fern-api/fern/pull/3037\r\n\r\n\r\n**Full Changelog**:\
        \ https://github.com/fern-api/fern/compare/0.18.1...0.18.2"
      type: chore
  createdAt: "2024-02-22"
  irVersion: 34
  version: 0.18.2
- changelogEntry:
    - summary: "## What's Changed\r\n* docs: define fern as a toolkit by @dannysheridan\
        \ in https://github.com/fern-api/fern/pull/2974\r\n* (feature): introduce websocket\
        \ channel into fern definition by @dsinghvi in https://github.com/fern-api/fern/pull/2975\r\
        \n* (fix): `fern write-overrides` uses summary to generate method name if no\
        \ operation id and tag are present by @dsinghvi in https://github.com/fern-api/fern/pull/2976\r\
        \n* (python, feat): add in request options to python by @armandobelardo in https://github.com/fern-api/fern/pull/2926\r\
        \n* (fix):  postman collection is published appropriately by @dsinghvi in https://github.com/fern-api/fern/pull/2978\r\
        \n* (internal): add websocket to IR by @dsinghvi in https://github.com/fern-api/fern/pull/2981\r\
        \n* (internal): register websocket schemas with fdr by @dsinghvi in https://github.com/fern-api/fern/pull/2983\r\
        \n* python, fix: revert regressions in writing circular references by @armandobelardo\
        \ in https://github.com/fern-api/fern/pull/2988\r\n* (typescript): always use\
        \ `node-fetch` when in Node.js by @dsinghvi in https://github.com/fern-api/fern/pull/2989\r\
        \n* (typescript): Fetcher supports sending bytes in request body in `0.11.4`\
        \ by @dsinghvi in https://github.com/fern-api/fern/pull/2991\r\n* (feature):\
        \ make sure casing overrides take affect by @dsinghvi in https://github.com/fern-api/fern/pull/2992\r\
        \n* (fix): IR generation respects casing overrides by @dsinghvi in https://github.com/fern-api/fern/pull/2994\r\
        \n* chore, ruby: release the ruby generators to include IR compatibility fix\
        \ by @armandobelardo in https://github.com/fern-api/fern/pull/2995\r\n* (fix):\
        \ `x-fern-webhook` respects sdk method and group name by @dsinghvi in https://github.com/fern-api/fern/pull/2996\r\
        \n* (feat, openapi): add global header aliasing by @armandobelardo in https://github.com/fern-api/fern/pull/2990\r\
        \n* feat, ts: add in a reference generator class by @armandobelardo in https://github.com/fern-api/fern/pull/2998\r\
        \n* improvement: tweaks to how we write references by @armandobelardo in https://github.com/fern-api/fern/pull/3001\r\
        \n* (feat, java): add timeout to request options by @armandobelardo in https://github.com/fern-api/fern/pull/2973\r\
        \n* chore: nest Go changelog within ./go/sdk by @dannysheridan in https://github.com/fern-api/fern/pull/3004\r\
        \n* docs: delete unused pages by @minaelee in https://github.com/fern-api/fern/pull/3008\r\
        \n* docs: fix broken link  by @minaelee in https://github.com/fern-api/fern/pull/3007\r\
        \n* (chore, internal): speed up seed tests by using custom runner by @dsinghvi\
        \ in https://github.com/fern-api/fern/pull/3005\r\n* (chore, internal): introduce\
        \ telemetry for seed CLI by @dsinghvi in https://github.com/fern-api/fern/pull/3009\r\
        \n* (fix): optional enum body parameters now pass check by @dsinghvi in https://github.com/fern-api/fern/pull/2914\r\
        \n* (fix, python): literals are properly accepted as `query`, `path`, `header`,\
        \ inlined body and referenced body parameters by @dsinghvi in https://github.com/fern-api/fern/pull/3012\r\
        \n* improvement: allow files to be arrays within the IR by @armandobelardo in\
        \ https://github.com/fern-api/fern/pull/2993\r\n* (fix, typescript): core.Stream\
        \ is browser compatible by @dsinghvi in https://github.com/fern-api/fern/pull/3017\r\
        \n* (chore, internal): setup browser playground for ts generator by @dsinghvi\
        \ in https://github.com/fern-api/fern/pull/3019\r\n* build(deps): bump golang.org/x/tools\
        \ from 0.17.0 to 0.18.0 in /generators/go by @dependabot in https://github.com/fern-api/fern/pull/3015\r\
        \n* (typescript, release): release browser compatible streaming in `0.11.5`\
        \ by @dsinghvi in https://github.com/fern-api/fern/pull/3022\r\n* (internal)\
        \ rename Websocket to WebSocket and bump fdr by @abvthecity in https://github.com/fern-api/fern/pull/3018\r\
        \n* feats, ruby: add in idempotency headers and improve enum and union implementations\
        \ by @armandobelardo in https://github.com/fern-api/fern/pull/3020\r\n* improvement,\
        \ python: update python file type to be more reflective or HTTPX types and allow\
        \ lists of files by @armandobelardo in https://github.com/fern-api/fern/pull/3010\r\
        \n* build(deps): bump axios from 0.27.2 to 0.28.0 by @dependabot in https://github.com/fern-api/fern/pull/3024\r\
        \n* fix: websocket inline jsonExample and ir-to-fdr path by @abvthecity in https://github.com/fern-api/fern/pull/3026\r\
        \n* improvement, seed: reduce size of seed containers and speed up python and\
        \ java tests by @armandobelardo in https://github.com/fern-api/fern/pull/3011\r\
        \n* feature, python: allow for users to define custom exports from __init__.py\
        \ by @armandobelardo in https://github.com/fern-api/fern/pull/3025\r\n* build(deps):\
        \ bump github.com/fern-api/generator-exec-go from 0.0.574 to 0.0.600 in /generators/go\
        \ by @dependabot in https://github.com/fern-api/fern/pull/3021\r\n* (java, fix):\
        \ file upload endpoints compile when determining mime type by @dsinghvi in https://github.com/fern-api/fern/pull/3027\r\
        \n* (fix): a single enum with x-fern-enum is not turned into a literal by @dsinghvi\
        \ in https://github.com/fern-api/fern/pull/3028\r\n\r\n\r\n**Full Changelog**:\
        \ https://github.com/fern-api/fern/compare/0.18.0...0.18.1"
      type: chore
  createdAt: "2024-02-21"
  irVersion: 34
  version: 0.18.1
- changelogEntry:
    - summary: "## What's Changed\r\n* (chore, ruby): release the ruby generators to\
        \ include IR compatibility fix by @armandobelardo in https://github.com/fern-api/fern/pull/2995\r\
        \n* (cli, fix): `x-fern-webhook` respects sdk method and group name by @dsinghvi\
        \ in https://github.com/fern-api/fern/pull/2996\r\n* (cli, feature): IR generation\
        \ respects casing overrides by @dsinghvi in https://github.com/fern-api/fern/pull/2994\r\
        \n* (python, feat): add in request options to python by @armandobelardo in https://github.com/fern-api/fern/pull/2926\r\
        \n* (typescript): always use `node-fetch` when in Node.js by @dsinghvi in https://github.com/fern-api/fern/pull/2989\r\
        \n* (typescript): Fetcher supports sending bytes in request body in `0.11.4`\
        \ by @dsinghvi in https://github.com/fern-api/fern/pull/2991\r\n\r\n\r\n**Full\
        \ Changelog**: https://github.com/fern-api/fern/compare/0.18.0...0.18.0-rc0\r\
        \n\r\n\r\n**Full Changelog**: https://github.com/fern-api/fern/compare/0.18.1-rc1...0.18.1-rc2"
      type: chore
  createdAt: "2024-02-16"
  irVersion: 33
  version: 0.18.1-rc2
- changelogEntry:
    - summary: "## What's Changed\r\n* (fix): handle `optional` multipart file upload\
        \ parameters by @armandobelardo in https://github.com/fern-api/fern/pull/2964\r\
        \n* (break): sever base paths are no longer pre-pended to endpoint URLs in OpenAPI\
        \ Parser by @dsinghvi in https://github.com/fern-api/fern/pull/2972\r\n\r\n\r\
        \n**Full Changelog**: https://github.com/fern-api/fern/compare/0.17.10...0.18.0"
      type: chore
  createdAt: "2024-02-14"
  irVersion: 33
  version: 0.18.0
- changelogEntry:
    - summary: "## What's Changed\r\n* (typescript): typescript generator forwards runtime\
        \ information via `X-Fern-Runtime` header by @dsinghvi in https://github.com/fern-api/fern/pull/2962\r\
        \n* (python): Remove literals from the function signature by @armandobelardo\
        \ in https://github.com/fern-api/fern/pull/2952\r\n* (fix): TypeScript SDK generator\
        \ no longer enables `noUnusedParameters` in tsconfg.json by @dsinghvi in https://github.com/fern-api/fern/pull/2968\r\
        \n* (python): Remove support for Python 3.7  by @armandobelardo in https://github.com/fern-api/fern/pull/2967\r\
        \n* (fix): OpenAPI importer appropriately handles custom json content types\
        \ by @dsinghvi in https://github.com/fern-api/fern/pull/2971\r\n\r\n\r\n**Full\
        \ Changelog**: https://github.com/fern-api/fern/compare/0.17.9...0.17.10"
      type: chore
  createdAt: "2024-02-13"
  irVersion: 33
  version: 0.17.10
- changelogEntry:
    - summary: "## What's Changed\r\n* (internal): initialize csharp AST by @dsinghvi\
        \ in https://github.com/fern-api/fern/pull/2938\r\n* (feature): go generator\
        \ supports whitelabelling by @dsinghvi in https://github.com/fern-api/fern/pull/2953\r\
        \n* (feature): OpenAPI importer handles extending undiscriminated unions if\
        \ they are objects by @dsinghvi in https://github.com/fern-api/fern/pull/2956\r\
        \n\r\n\r\n**Full Changelog**: https://github.com/fern-api/fern/compare/0.17.8...0.17.9"
      type: chore
  createdAt: "2024-02-13"
  irVersion: 33
  version: 0.17.9
- changelogEntry:
    - summary: "## What's Changed\r\n* (feature): support whitelabeling SDKs  by @dsinghvi\
        \ in https://github.com/fern-api/fern/pull/2928\r\n* (feature): css + js + measure\
        \ img size by @abvthecity in https://github.com/fern-api/fern/pull/2872api/fern/pull/2937\r\
        \n\r\n\r\n**Full Changelog**: https://github.com/fern-api/fern/compare/0.17.7...0.17.8"
      type: chore
  createdAt: "2024-02-11"
  irVersion: 33
  version: 0.17.8
- changelogEntry:
    - summary: "## What's Changed\r\n* (fix): read nuget output mode\r\n\r\n\r\n**Full\
        \ Changelog**: https://github.com/fern-api/fern/compare/0.17.3...0.17.5"
      type: chore
  createdAt: "2024-02-09"
  irVersion: 33
  version: 0.17.7
- changelogEntry:
    - summary: "## What's Changed\r\n* (fix): only opt in go and ruby to capitalize\
        \ initialisms by @dsinghvi in https://github.com/fern-api/fern/pull/2925\r\n\
        \r\n\r\n**Full Changelog**: https://github.com/fern-api/fern/compare/0.17.3...0.17.4"
      type: chore
  createdAt: "2024-02-09"
  irVersion: 33
  version: 0.17.4
- changelogEntry:
    - summary: "## What's Changed\r\n* improvement: add better numbering support for\
        \ snakecasing when smartCasing is enabled by @armandobelardo in https://github.com/fern-api/fern/pull/2921\r\
        \n\r\n\r\n**Full Changelog**: https://github.com/fern-api/fern/compare/0.17.1...0.17.3"
      type: chore
  createdAt: "2024-02-09"
  irVersion: 33
  version: 0.17.3
- changelogEntry:
    - summary: "## What's Changed\r\n* (fix): misc improvements to OpenAPI example generation\
        \ by @dsinghvi in https://github.com/fern-api/fern/pull/2916\r\n\r\n\r\n**Full\
        \ Changelog**: https://github.com/fern-api/fern/compare/0.17.1...0.17.2"
      type: chore
  createdAt: "2024-02-08"
  irVersion: 33
  version: 0.17.2
- changelogEntry:
    - summary: "## What's Changed\r\n* (fix): OpenAPI overrides replaces list of primitives\
        \ but merges list of objects by @dsinghvi in https://github.com/fern-api/fern/pull/2910\r\
        \n* (fix): OpenAPI overrides replaces list of primitives but merges list of\
        \ objects by @dsinghvi in https://github.com/fern-api/fern/pull/2910\r\n* (fix):\
        \ use brightness not luminance to flip the color theme by @abvthecity in https://github.com/fern-api/fern/pull/2912\r\
        \napi/fern/pull/2915\r\n\r\n\r\n**Full Changelog**: https://github.com/fern-api/fern/compare/0.17.0...0.17.1"
      type: chore
  createdAt: "2024-02-07"
  irVersion: 33
  version: 0.17.1
- changelogEntry:
    - summary: "- **break**: The OpenAPI importer now considers the `title` field when\
        \ generating a schema name. It only considers this field if there is no whitespace\
        \ and only contains alphabetic characters. We're constantly trying to improve\
        \ Fern to generate as idiomatic code as possible and naming schemas correctly\
        \ is a huge part of that. \r\n \r\n   By upgrading the Fern CLI to a `0.17.x`\
        \ version, any SDKs with the following OpenAPI would receive compile breaks\
        \ b/c the object would be renamed as `Bar`.\r\n   ```yaml\r\n   Foo: \r\n  \
        \   title: Bar\r\n     type: object\r\n   ```\r\n"
      type: chore
  createdAt: "2024-02-07"
  irVersion: 33
  version: 0.17.0
- changelogEntry:
    - summary: "## What's Changed\r\n* (feature): additional layout options for docs\
        \ by @abvthecity in https://github.com/fern-api/fern/pull/2781\r\n* (feature):\
        \ `x-fern-examples` extension in OpenAPI operation by @abvthecity in https://github.com/fern-api/fern/pull/2856\r\
        \n**Full Changelog**: https://github.com/fern-api/fern/compare/0.16.43...0.16.44-rc0\r\
        \n* (java): java sdk, model and spring generators now support boolean literals\
        \ by @dsinghvi in https://github.com/fern-api/fern/pull/2887\r\n* fixes: \U0001F48E\
        \ Ruby: Fix typos, imports and several other papercuts within SDK generation\
        \ by @armandobelardo in https://github.com/fern-api/fern/pull/2868\r\n* fix:\
        \ Ruby: fix version header and file write location by @armandobelardo in https://github.com/fern-api/fern/pull/2889\r\
        \n* fix: ruby: support deeply nested objects correctly by @armandobelardo in\
        \ https://github.com/fern-api/fern/pull/2895\r\n* chore: allow releasing RCs\
        \ through Actions by @armandobelardo in https://github.com/fern-api/fern/pull/2896\r\
        \n* fix: update the dev release workflow to leverage full commit history by\
        \ @armandobelardo in https://github.com/fern-api/fern/pull/2897\r\n* additional\
        \ config options by @abvthecity in https://github.com/fern-api/fern/pull/2781\r\
        \n* improvement: update readme to expose fastapi configs by @armandobelardo\
        \ in https://github.com/fern-api/fern/pull/2901\r\n* fix: ruby: address potential\
        \ naming conflicts within SDK by @armandobelardo in https://github.com/fern-api/fern/pull/2902\r\
        \n* fix: Ruby: ensure services always have a name by @armandobelardo in https://github.com/fern-api/fern/pull/2903\r\
        \n* fix: improve handling color config for dark vs light themes by @abvthecity\
        \ in https://github.com/fern-api/fern/pull/2904\r\n\r\n\r\n**Full Changelog**:\
        \ https://github.com/fern-api/fern/compare/0.16.43...0.16.44-rc1"
      type: chore
  createdAt: "2024-02-06"
  irVersion: 32
  version: 0.16.44-rc1
- changelogEntry:
    - summary:
        "## What's Changed\r\n* (ruby): 0.0.1 Release by @armandobelardo in https://github.com/fern-api/fern/pull/2858\r\
        \n* (java): java sdk generator supports idempotency headers by @dsinghvi in\
        \ https://github.com/fern-api/fern/pull/2884\r\n* (cli): `x-fern-streaming`\
        \ respects extensions on stream property by @dsinghvi in https://github.com/fern-api/fern/pull/2853\r\
        \n* (cli): list overrides win over OpenAPI and do not get combined by @dsinghvi\
        \ in https://github.com/fern-api/fern/pull/2854\r\n\r\n**Full Changelog**: https://github.com/fern-api/fern/compare/0.16.43-rc0...0.16.43-rc1\r\
        \n\r\n\r\n**Full Changelog**: https://github.com/fern-api/fern/compare/0.16.43-rc1...0.16.43-rc2"
      type: chore
  createdAt: "2024-02-04"
  irVersion: 32
  version: 0.16.43
- changelogEntry:
    - summary: "## What's Changed\r\n* improvement: TypeScript SDK steps in quickstart\
        \ by @dannysheridan in https://github.com/fern-api/fern/pull/2829\r\n* fix:\
        \ increase python generator recursion depth to allow for deeply nested examples\
        \ by @armandobelardo  in https://github.com/fern-api/fern/pull/2825\r\n* fix:\
        \ OpenAPI importer respects `x-examples` key by @dsinghvi in https://github.com/fern-api/fern/pull/2845\r\
        \n* (fix): Add support for custom code samples by @abvthecity in https://github.com/fern-api/fern/pull/2842\r\
        \n* (fix): OpenAPI importer brings in example names by @dsinghvi in https://github.com/fern-api/fern/pull/2847\r\
        \n* (fix): `fern write-definition` does not remove markdown formatting by @dsinghvi\
        \ in https://github.com/fern-api/fern/pull/2849\r\n* (feature): introduce `x-fern-resolutions`\
        \ extension by @dsinghvi in https://github.com/fern-api/fern/pull/2844\r\n\r\
        \n## New Contributors\r\n* @abvthecity made their first contribution in https://github.com/fern-api/fern/pull/2842\r\
        \n\r\n**Full Changelog**: https://github.com/fern-api/fern/compare/0.16.41...0.16.42"
      type: chore
  createdAt: "2024-02-01"
  irVersion: 32
  version: 0.16.42
- changelogEntry:
    - summary: "## What's Changed\r\n* (feature): OpenAPI importer supports format `json-string`\
        \ by @dsinghvi in https://github.com/fern-api/fern/pull/2827\r\n  ```yaml\r\n\
        \  MySchema: \r\n    type: string\r\n    format: json-string # <---- OpenAPI\
        \ importer handles this\r\n  ```\r\n\r\n\r\n**Full Changelog**: https://github.com/fern-api/fern/compare/0.16.40...0.16.41"
      type: chore
  createdAt: "2024-01-29"
  irVersion: 32
  version: 0.16.41
- changelogEntry:
    - summary: "## What's Changed\r\n* (fix): add a `disable-example` flag for generators\
        \ by @dsinghvi in https://github.com/fern-api/fern/pull/2826\r\n  ```yaml\r\n\
        \  generators: \r\n    - name: ...\r\n       version: ...\r\n       disable-examples:\
        \ true # A temporary workaround while we iron out example deserialization bugs\
        \ in python\r\n  ```\r\n\r\n\r\n**Full Changelog**: https://github.com/fern-api/fern/compare/0.16.39...0.16.40"
      type: chore
  createdAt: "2024-01-29"
  irVersion: 32
  version: 0.16.40
- changelogEntry:
    - summary: "## What's Changed\r\n* (release): support scanning env variable for\
        \ auth in python sdk generator 0.8.1  by @dsinghvi in https://github.com/fern-api/fern/pull/2811\r\
        \n* (feature): introduce nuget output location by @dsinghvi in https://github.com/fern-api/fern/pull/2812\r\
        \n\r\n\r\n**Full Changelog**: https://github.com/fern-api/fern/compare/0.16.38...0.16.39"
      type: chore
  createdAt: "2024-01-26"
  irVersion: 32
  version: 0.16.39
- changelogEntry:
    - summary: "## What's Changed\r\n* (fix): OpenAPI importer uses the `value` field\
        \ when looking at `examples` by @dsinghvi in https://github.com/fern-api/fern/pull/2803\r\
        \n\r\n\r\n**Full Changelog**: https://github.com/fern-api/fern/compare/0.16.37...0.16.38"
      type: chore
  createdAt: "2024-01-26"
  irVersion: 32
  version: 0.16.38
- changelogEntry:
    - summary: "## What's Changed\r\n* (fix): Allow Ruby generator to work on IRv32\
        \ by @armandobelardo in https://github.com/fern-api/fern/pull/2668\r\n* (chore):\
        \ Go generators use IRv32 by @amckinney in https://github.com/fern-api/fern/pull/2672\r\
        \n* (fix): python sdk sends enum value for inlined requests by @dsinghvi in\
        \ https://github.com/fern-api/fern/pull/2793\r\n* (release): 0.8.0 of python-sdk\
        \ generator by @dsinghvi in https://github.com/fern-api/fern/pull/2795\r\n*\
        \ (fix): OpenAPI importer query parameters always generate valid names by @dsinghvi\
        \ in https://github.com/fern-api/fern/pull/2801\r\n* (fix): OpenAPI importer\
        \ example generation skips object query params by @dsinghvi in https://github.com/fern-api/fern/pull/2800\r\
        \n\r\n## New Contributors\r\n* @SK-Sam made their first contribution in https://github.com/fern-api/fern/pull/2687\r\
        \n\r\n**Full Changelog**: https://github.com/fern-api/fern/compare/0.16.36...0.16.37"
      type: chore
  createdAt: "2024-01-25"
  irVersion: 32
  version: 0.16.37
- changelogEntry:
    - summary: "## What's Changed\r\n* feature: CLI supports running Ruby sdk + model\
        \ generator by @armandobelardo in https://github.com/fern-api/fern/pull/2570\r\
        \n* fix: OpenAPI importer adds variables accordingly by @dsinghvi in https://github.com/fern-api/fern/pull/2667\r\
        \n\r\n\r\n**Full Changelog**: https://github.com/fern-api/fern/compare/0.16.35...0.16.36"
      type: chore
  createdAt: "2024-01-19"
  irVersion: 32
  version: 0.16.36
- changelogEntry:
    - summary: "## What's Changed\r\n* fix: OpenAPI importer supports union examples\
        \  by @dsinghvi in https://github.com/fern-api/fern/pull/2653\r\n\r\n\r\n**Full\
        \ Changelog**: https://github.com/fern-api/fern/compare/0.16.34...0.16.35"
      type: chore
  createdAt: "2024-01-18"
  irVersion: 32
  version: 0.16.35
- changelogEntry:
    - summary: "## What's Changed\r\n* fix: OpenAPI importer supports generating examples\
        \ for `unknown` by @dsinghvi in https://github.com/fern-api/fern/pull/2624\r\
        \n* fix: auto generation of primitive examples by @dsinghvi in https://github.com/fern-api/fern/pull/2625\r\
        \n* fix: misc fixes to OpenAPI example generation by @dsinghvi in https://github.com/fern-api/fern/pull/2630\r\
        \n* fix: `getAllProperties` visits references by @dsinghvi in https://github.com/fern-api/fern/pull/2631\r\
        \n* fix: OpenAPI importer uses generated names for aliases by @dsinghvi in https://github.com/fern-api/fern/pull/2632\r\
        \n* fix: inlined component schemas are added to __package__.yml by @dsinghvi\
        \ in https://github.com/fern-api/fern/pull/2633\r\n* fix: OpenAPI importer handles\
        \ property conflicts from grandparents by @dsinghvi in https://github.com/fern-api/fern/pull/2637\r\
        \n* fix: OpenAPI importer replaces schemas that start with numbers with alphabetic\
        \ notation by @dsinghvi in https://github.com/fern-api/fern/pull/2638\r\n* fix:\
        \ upgrade fiddle sdk to `0.0.386` so that license generation works by @dsinghvi\
        \ in https://github.com/fern-api/fern/pull/2643\r\n* fix: OpenAPI importer removes\
        \ redundant path from environment by @dsinghvi in https://github.com/fern-api/fern/pull/2650\r\
        \n* fix: OpenAPI importer doesn't extend aliased schemas that have a property\
        \ conflict by @dsinghvi in https://github.com/fern-api/fern/pull/2651\r\n* fix:\
        \ OpenAPI importer doesn't set name override for nested key value pair by @dsinghvi\
        \ in https://github.com/fern-api/fern/pull/2652\r\n\r\n\r\n**Full Changelog**:\
        \ https://github.com/fern-api/fern/compare/0.16.33...0.16.34"
      type: chore
  createdAt: "2024-01-17"
  irVersion: 32
  version: 0.16.34
- changelogEntry:
    - summary: "## What's Changed\r\n* feature: add `fern mock` command by @amckinney\
        \ in https://github.com/fern-api/fern/pull/2618\r\n* feature: OpenAPI importer\
        \ looks at `examples` property by @dsinghvi in https://github.com/fern-api/fern/pull/2621\r\
        \n\r\n\r\n**Full Changelog**: https://github.com/fern-api/fern/compare/0.16.32...0.16.33"
      type: chore
  createdAt: "2024-01-15"
  irVersion: 32
  version: 0.16.33
- changelogEntry:
    - summary: "## What's Changed\r\n* fix: OpenAPI importer handles converting boolean\
        \ enums  @dsinghvi in https://github.com/fern-api/fern/pull/2616\r\n\r\n\r\n\
        **Full Changelog**: https://github.com/fern-api/fern/compare/0.16.31...0.16.32"
      type: chore
  createdAt: "2024-01-13"
  irVersion: 32
  version: 0.16.32
- changelogEntry:
    - summary: "## What's Changed\r\n* fix: OpenAPI importer visits nested `allOf` when\
        \ inlined by @dsinghvi in https://github.com/fern-api/fern/pull/2615\r\n\r\n\
        \r\n**Full Changelog**: https://github.com/fern-api/fern/compare/0.16.30...0.16.31"
      type: chore
  createdAt: "2024-01-12"
  irVersion: 32
  version: 0.16.31
- changelogEntry:
    - summary: "## What's Changed\r\n* feature: allow specifying OpenAPI overrides in\
        \ generators.yml by @dsinghvi in https://github.com/fern-api/fern/pull/2613\r\
        \n  ```yaml\r\n  # generators.yml \r\n  openapi: <path to openapi> \r\n  openapi-overrides:\
        \ <path to openapi overrides> \r\n  ```\r\n\r\n\r\n**Full Changelog**: https://github.com/fern-api/fern/compare/0.16.29...0.16.30"
      type: chore
  createdAt: "2024-01-12"
  irVersion: 32
  version: 0.16.30
- changelogEntry:
    - summary: "## What's Changed\r\n* fix: OpenAPI importer supports reading `x-fern-sdk-return-value`\
        \ by @dsinghvi in https://github.com/fern-api/fern/pull/2610\r\n\r\n\r\n**Full\
        \ Changelog**: https://github.com/fern-api/fern/compare/0.16.28...0.16.29"
      type: chore
  createdAt: "2024-01-12"
  irVersion: 32
  version: 0.16.29
- changelogEntry:
    - summary: "## What's Changed\r\n* fix: OpenAPI importer adds common server path\
        \ to endpoint path by @dsinghvi in https://github.com/fern-api/fern/pull/2603\r\
        \n\r\n\r\n**Full Changelog**: https://github.com/fern-api/fern/compare/0.16.27...0.16.28"
      type: chore
  createdAt: "2024-01-11"
  irVersion: 32
  version: 0.16.28
- changelogEntry:
    - summary: "## What's Changed\r\n* test: Add test for file upload with query params\
        \ by @amckinney in https://github.com/fern-api/fern/pull/2441\r\n* test: Replace\
        \ /bin/bash with /bin/sh by @amckinney in https://github.com/fern-api/fern/pull/2595\r\
        \n* docs: update quickstart.mdx by @minaelee in https://github.com/fern-api/fern/pull/2596\r\
        \n* fix: send descriptions for union base properties when generating docs by\
        \ @dsinghvi in https://github.com/fern-api/fern/pull/2601\r\n\r\n\r\n**Full\
        \ Changelog**: https://github.com/fern-api/fern/compare/0.16.25...0.16.26"
      type: chore
  createdAt: "2024-01-11"
  irVersion: 32
  version: 0.16.27
- changelogEntry:
    - summary: "## What's Changed\r\n* fix: OpenAPI importer creates inline request\
        \ schemas for singular allOf by @dsinghvi in https://github.com/fern-api/fern/pull/2591\r\
        \n\r\n\r\n**Full Changelog**: https://github.com/fern-api/fern/compare/0.16.24...0.16.25"
      type: chore
  createdAt: "2024-01-10"
  irVersion: 32
  version: 0.16.25
- changelogEntry:
    - summary: "## What's Changed\r\n* fix: OpenAPI converter uses literals when anyOf\
        \ has inlined enums  by @dsinghvi in https://github.com/fern-api/fern/pull/2589\r\
        \n\r\n\r\n**Full Changelog**: https://github.com/fern-api/fern/compare/0.16.23...0.16.24"
      type: chore
  createdAt: "2024-01-10"
  irVersion: 32
  version: 0.16.24
- changelogEntry:
    - summary: "## What's Changed\r\n* fix: make `generators.yml` optional if no generators\
        \ by @dsinghvi in https://github.com/fern-api/fern/pull/2585\r\n\r\n## New Contributors\r\
        \n* @minaelee made their first contribution in https://github.com/fern-api/fern/pull/2567\r\
        \n\r\n**Full Changelog**: https://github.com/fern-api/fern/compare/0.16.22...0.16.23"
      type: chore
  createdAt: "2024-01-09"
  irVersion: 32
  version: 0.16.23
- changelogEntry:
    - summary: "## What's Changed\r\n* fix: handle error declaration conflicts in OpenAPI\
        \ importer by @dsinghvi in https://github.com/fern-api/fern/pull/2550\r\n\r\n\
        \r\n**Full Changelog**: https://github.com/fern-api/fern/compare/0.16.21...0.16.22"
      type: chore
  createdAt: "2024-01-01"
  irVersion: 32
  version: 0.16.22
- changelogEntry:
    - summary: "## What's Changed\r\n* fix: OpenAPI importer handles null `anyOf` with\
        \ more than 3 variants by @dsinghvi in https://github.com/fern-api/fern/pull/2549\r\
        \n\r\n\r\n**Full Changelog**: https://github.com/fern-api/fern/compare/0.16.20...0.16.21"
      type: chore
  createdAt: "2024-01-01"
  irVersion: 32
  version: 0.16.21
- changelogEntry:
    - summary: "## What's Changed\r\n* feature: `push` mode for GitHub repository by\
        \ @dsinghvi in https://github.com/fern-api/fern/pull/2546\r\n  ```yaml\r\n \
        \ # generators.yml\r\n  - name: fernapi/fern-python-sdk\r\n    ...\r\n    github:\
        \ \r\n      mode: push\r\n      repository: owner/repo\r\n      branch: # optional\
        \ branch, if omitted uses the default channel \r\n  ```\r\n\r\n\r\n**Full Changelog**:\
        \ https://github.com/fern-api/fern/compare/0.16.19...0.16.20"
      type: chore
  createdAt: "2023-12-29"
  irVersion: 32
  version: 0.16.20
- changelogEntry:
    - summary: "**Full Changelog**: https://github.com/fern-api/fern/compare/0.16.17...0.16.19"
      type: chore
  createdAt: "2023-12-23"
  irVersion: 32
  version: 0.16.19
- changelogEntry:
    - summary: "## What's Changed\r\n* feature: openapi importer generates oauth 2 scopes\
        \ enum by @dsinghvi in https://github.com/fern-api/fern/pull/2540\r\n\r\n\r\n\
        **Full Changelog**: https://github.com/fern-api/fern/compare/0.16.16...0.16.17"
      type: chore
  createdAt: "2023-12-23"
  irVersion: 32
  version: 0.16.17
- changelogEntry:
    - summary: "## What's Changed\r\n* fix: respect audiences on inlined request bodies\
        \ by @dsinghvi in https://github.com/fern-api/fern/pull/2535\r\n\r\n\r\n**Full\
        \ Changelog**: https://github.com/fern-api/fern/compare/0.16.15...0.16.16"
      type: chore
  createdAt: "2023-12-22"
  irVersion: 32
  version: 0.16.16
- changelogEntry:
    - summary: "## What's Changed\r\n* fix: unknown types should be treated as optional\
        \ when validating examples by @dsinghvi in https://github.com/fern-api/fern/pull/2532\r\
        \n* fix: `write-definition` writes to hidden folder by @dsinghvi in https://github.com/fern-api/fern/pull/2533\r\
        \n\r\n\r\n**Full Changelog**: https://github.com/fern-api/fern/compare/0.16.14...0.16.15"
      type: chore
  createdAt: "2023-12-22"
  irVersion: 32
  version: 0.16.15
- changelogEntry:
    - summary: "## What's Changed\r\n* feature: `fern write-definition` writes out api\
        \ dependencies by @dsinghvi in https://github.com/fern-api/fern/pull/2531\r\n\
        \r\n\r\n**Full Changelog**: https://github.com/fern-api/fern/compare/0.16.13...0.16.14"
      type: chore
  createdAt: "2023-12-22"
  irVersion: 32
  version: 0.16.14
- changelogEntry:
    - summary: "## What's Changed\r\n* feature: support property level audiences by\
        \ @dsinghvi in https://github.com/fern-api/fern/pull/2526\r\n* feature: openapi\
        \ importer supports importing property level audiences by @dsinghvi in https://github.com/fern-api/fern/pull/2528\r\
        \n\r\n\r\n**Full Changelog**: https://github.com/fern-api/fern/compare/0.16.12...0.16.13"
      type: chore
  createdAt: "2023-12-21"
  irVersion: 32
  version: 0.16.13
- changelogEntry:
    - summary: "## What's Changed\r\n* internal: seed accepts path to api directory\
        \ for custom fixture by @dsinghvi in https://github.com/fern-api/fern/pull/2516\r\
        \n* fix: fern python generators rely on ir v31 by @dsinghvi in https://github.com/fern-api/fern/pull/2517\r\
        \n* feature: run prettier on doc strings by @dsinghvi in https://github.com/fern-api/fern/pull/2508\r\
        \n* fix: use `JSON.stringify` when writing IR by @dsinghvi in https://github.com/fern-api/fern/pull/2511\r\
        \n* fix: OpenAPI importer handles self referencing schemas  by @dsinghvi in\
        \ https://github.com/fern-api/fern/pull/2512\r\n* fix: handle explicit `null`\
        \ strings in OpenAPI schemas by @dsinghvi in https://github.com/fern-api/fern/pull/2514\r\
        \n* fix: `ResourceList` in fhir is an undiscriminated union with literal properties\
        \ by @armandobelardo in https://github.com/fern-api/fern/pull/2513\r\n* fix:\
        \ add `int`, `float`, and `complex` to python reserved words by @armandobelardo\
        \ in https://github.com/fern-api/fern/pull/2523\r\n\r\n\r\n**Full Changelog**:\
        \ https://github.com/fern-api/fern/compare/0.16.11...0.16.12"
      type: chore
  createdAt: "2023-12-20"
  irVersion: 32
  version: 0.16.12
- changelogEntry:
    - summary: "## What's Changed\r\n* fix: OpenAPI importer properly escapes examples\
        \ that start with $ sign by @dsinghvi in https://github.com/fern-api/fern/pull/2509\r\
        \n\r\n\r\n**Full Changelog**: https://github.com/fern-api/fern/compare/0.16.10...0.16.11"
      type: chore
  createdAt: "2023-12-18"
  irVersion: 32
  version: 0.16.11
- changelogEntry:
    - summary: "## What's Changed\r\n* document: x-fern-server-name extension by @dannysheridan\
        \ in https://github.com/fern-api/fern/pull/2504\r\n* feature: add x-fern-parameter-name\
        \ extension by @amckinney in https://github.com/fern-api/fern/pull/2489\r\n\
        * chore: seed exits 1 if tests fail  by @dsinghvi in https://github.com/fern-api/fern/pull/2505\r\
        \n* fix: x-fern-streaming can be used with x-fern-group-name by @amckinney in\
        \ https://github.com/fern-api/fern/pull/2488\r\n\r\n\r\n**Full Changelog**:\
        \ https://github.com/fern-api/fern/compare/0.16.9...0.16.10"
      type: chore
  createdAt: "2023-12-18"
  irVersion: 32
  version: 0.16.10
- changelogEntry:
    - summary: "## What's Changed\r\n* fix: improve `fern check` only logging errors\
        \ by @dsinghvi in https://github.com/fern-api/fern/pull/2501\r\n\r\n\r\n**Full\
        \ Changelog**: https://github.com/fern-api/fern/compare/0.16.8...0.16.9"
      type: chore
  createdAt: "2023-12-17"
  irVersion: 32
  version: 0.16.9
- changelogEntry:
    - summary: "## What's Changed\r\n* chore: run ci on forked PRs for contributors\
        \ by @dsinghvi in https://github.com/fern-api/fern/pull/2494\r\n* internal:\
        \ seed only runs one container per script for all fixtures by @armandobelardo\
        \ in https://github.com/fern-api/fern/pull/2492\r\n* fix: typo in docs starter\
        \ example repo by @dannysheridan in https://github.com/fern-api/fern/pull/2496\r\
        \n* fix: header on quickstart page by @dannysheridan in https://github.com/fern-api/fern/pull/2497\r\
        \n* fix: `fern write-definition` doesn't throw on non-OpenAPI workspaces by\
        \ @dsinghvi in https://github.com/fern-api/fern/pull/2499\r\n* fix: `fern check`\
        \ logs `All checks passed` if no errors @dsinghvi in https://github.com/fern-api/fern/pull/2499\r\
        \n\r\n\r\n**Full Changelog**: https://github.com/fern-api/fern/compare/0.16.7...0.16.8"
      type: chore
  createdAt: "2023-12-17"
  irVersion: 32
  version: 0.16.8
- changelogEntry:
    - summary: "## What's Changed\r\n* fix: openapi importer correctly imports across\
        \ nested fern definition files by @dsinghvi in https://github.com/fern-api/fern/pull/2491\r\
        \n\r\n\r\n**Full Changelog**: https://github.com/fern-api/fern/compare/0.16.6...0.16.7"
      type: chore
  createdAt: "2023-12-14"
  irVersion: 32
  version: 0.16.7
- changelogEntry:
    - summary: "## What's Changed\r\n* fix: openapi importer properly detects json response\
        \ by @dsinghvi in https://github.com/fern-api/fern/pull/2487\r\n\r\n\r\n**Full\
        \ Changelog**: https://github.com/fern-api/fern/compare/0.16.5...0.16.6"
      type: chore
  createdAt: "2023-12-13"
  irVersion: 32
  version: 0.16.6
- changelogEntry:
    - summary: "## What's Changed\r\n* fix: OpenAPI importer detects all possible `application/json`\
        \ request and response content types by @dsinghvi in https://github.com/fern-api/fern/pull/2486\r\
        \n\r\n\r\n**Full Changelog**: https://github.com/fern-api/fern/compare/0.16.4...0.16.5"
      type: chore
  createdAt: "2023-12-13"
  irVersion: 32
  version: 0.16.5
- changelogEntry:
    - summary: "## What's Changed\r\n* internal: enable typescript code snippets in\
        \ fern docs by @dsinghvi in https://github.com/fern-api/fern/pull/2473\r\n*\
        \ internal: `generators.yml` in public-api by @dsinghvi in https://github.com/fern-api/fern/pull/2475\r\
        \n* document: API-wide global configs in api.yml by @dannysheridan in https://github.com/fern-api/fern/pull/2478\r\
        \n* fix: escape OpenAPI string examples that star with `$` by @dsinghvi in https://github.com/fern-api/fern/pull/2483\r\
        \n* fix: handle OpenAPI importer handles unions `type: [string, object]` by\
        \ @dsinghvi in https://github.com/fern-api/fern/pull/2483\r\n\r\n\r\n**Full\
        \ Changelog**: https://github.com/fern-api/fern/compare/0.16.3...0.16.4"
      type: chore
  createdAt: "2023-12-13"
  irVersion: 32
  version: 0.16.4
- changelogEntry:
    - summary: "## What's Changed\r\n* improvement: openapi importer enum name generator\
        \ for like `>`, `<` , `<=`, `>=` by @dsinghvi in https://github.com/fern-api/fern/pull/2471\r\
        \n\r\n\r\n**Full Changelog**: https://github.com/fern-api/fern/compare/0.16.2...0.16.3"
      type: chore
  createdAt: "2023-12-11"
  irVersion: 32
  version: 0.16.3
- changelogEntry:
    - summary: "## What's Changed\r\n* docs: show example of list by @dannysheridan\
        \ in https://github.com/fern-api/fern/pull/2464\r\n* docs: improve cli descriptions\
        \ by @dannysheridan in https://github.com/fern-api/fern/pull/2466\r\n* fix:\
        \ openapi importer enum generation is valid @dsinghvi in https://github.com/fern-api/fern/pull/2468\r\
        \n* fix: openapi importer request references generation is valid @dsinghvi in\
        \ https://github.com/fern-api/fern/pull/2468\r\n* fix: introduce `fern openapi-ir`\
        \ for debugging @dsinghvi in https://github.com/fern-api/fern/pull/2468\r\n\r\
        \n\r\n**Full Changelog**: https://github.com/fern-api/fern/compare/0.16.1...0.16.2"
      type: chore
  createdAt: "2023-12-10"
  irVersion: 32
  version: 0.16.2
- changelogEntry:
    - summary: "## What's Changed\r\n* test: introduce a test definition for optional\
        \ by @dsinghvi in https://github.com/fern-api/fern/pull/2460\r\n* fix: aliases\
        \ with `x-fern-sdk-group-name` are stored in the right file by @dsinghvi in\
        \ https://github.com/fern-api/fern/pull/2461\r\n\r\n\r\n**Full Changelog**:\
        \ https://github.com/fern-api/fern/compare/0.16.0...0.16.1"
      type: chore
  createdAt: "2023-12-08"
  irVersion: 32
  version: 0.16.1
- changelogEntry:
    - summary: "## What's Changed\r\n* docs: add docs quickstart by @dannysheridan in\
        \ https://github.com/fern-api/fern/pull/2456\r\n* docs: fix callout spacing\
        \ by @dannysheridan in https://github.com/fern-api/fern/pull/2457\r\n* docs:\
        \ example provided for path parameter by @dannysheridan in https://github.com/fern-api/fern/pull/2458\r\
        \n* *feature*: support `x-fern-sdk-group-name` on schemas by @dsinghvi in https://github.com/fern-api/fern/pull/2459\r\
        \n   **NOTE** The OpenAPI importer was drastically modified, so be careful upgrading\
        \ to `0.16.0` and report any issues!\r\n\r\n\r\n**Full Changelog**: https://github.com/fern-api/fern/compare/0.15.18...0.16.0"
      type: chore
  createdAt: "2023-12-08"
  irVersion: 32
  version: 0.16.0
- changelogEntry:
    - summary: "## What's Changed\r\n* fix: overrides from `x-fern-overrides-filepath`\
        \ file win on tie by @dsinghvi in https://github.com/fern-api/fern/pull/2455\r\
        \n\r\n\r\n**Full Changelog**: https://github.com/fern-api/fern/compare/0.15.17...0.15.18"
      type: chore
  createdAt: "2023-12-07"
  irVersion: 32
  version: 0.15.18
- changelogEntry:
    - summary: "## What's Changed\r\n* feature: support overlaying extensions using\
        \ `x-fern-overrides-filepath` by @dsinghvi in https://github.com/fern-api/fern/pull/2452\r\
        \n\r\n\r\n**Full Changelog**: https://github.com/fern-api/fern/compare/0.15.16...0.15.17"
      type: chore
  createdAt: "2023-12-07"
  irVersion: 32
  version: 0.15.17
- changelogEntry:
    - summary: "## What's Changed\r\n* docs: Add screenshots to availability page by\
        \ @dannysheridan in https://github.com/fern-api/fern/pull/2448\r\n* feature:\
        \ OpenAPI supports `application/pdf` content-type by @amckinney in https://github.com/fern-api/fern/pull/2450\r\
        \n\r\n\r\n**Full Changelog**: https://github.com/fern-api/fern/compare/0.15.15...0.15.16"
      type: chore
  createdAt: "2023-12-06"
  irVersion: 32
  version: 0.15.16
- changelogEntry:
    - summary: "## What's Changed\r\n* fix: validate responses that are imported correctly\
        \ by @dsinghvi in https://github.com/fern-api/fern/pull/2447\r\n\r\n\r\n**Full\
        \ Changelog**: https://github.com/fern-api/fern/compare/0.15.14...0.15.15"
      type: chore
  createdAt: "2023-12-06"
  irVersion: 32
  version: 0.15.15
- changelogEntry:
    - summary: "**Full Changelog**: https://github.com/fern-api/fern/compare/0.15.13...0.15.14"
      type: chore
  createdAt: "2023-12-06"
  irVersion: 32
  version: 0.15.14
- changelogEntry:
    - summary: "## What's Changed\r\n* feature: OpenAPI importer supports `audio/mpeg`\
        \ content type by @dsinghvi in https://github.com/fern-api/fern/pull/2446\r\n\
        \r\n\r\n**Full Changelog**: https://github.com/fern-api/fern/compare/0.15.12...0.15.13"
      type: chore
  createdAt: "2023-12-06"
  irVersion: 32
  version: 0.15.13
- changelogEntry:
    - summary: "## What's Changed\r\n* internal: seed supports configurable output mode\
        \ by @dsinghvi in https://github.com/fern-api/fern/pull/2430\r\n* internal:\
        \ add examples to literal-headers test definition by @amckinney in https://github.com/fern-api/fern/pull/2437\r\
        \n* internal: seed fixtures are dynamic by @amckinney in https://github.com/fern-api/fern/pull/2440\r\
        \n* documentation: broken links in quickstart by @dannysheridan in https://github.com/fern-api/fern/pull/2444\r\
        \n* feature: use tag order to set `navigation` in fern definition by @dsinghvi\
        \ in https://github.com/fern-api/fern/pull/2445\r\n\r\n\r\n**Full Changelog**:\
        \ https://github.com/fern-api/fern/compare/0.15.11...0.15.12"
      type: chore
  createdAt: "2023-12-06"
  irVersion: 32
  version: 0.15.12
- changelogEntry:
    - summary: "## What's Changed\r\n* feature: use terminal link to render clickable\
        \ docs URL by @dannysheridan in https://github.com/fern-api/fern/pull/2391\r\
        \n* docs: Explain how SDKs and Docs use audiences by @dannysheridan in https://github.com/fern-api/fern/pull/2411\r\
        \n* feature: send property level availability information to docs by @dsinghvi\
        \ in https://github.com/fern-api/fern/pull/2420\r\n* feature: support undiscriminated\
        \ union examples in ir by @dsinghvi in https://github.com/fern-api/fern/pull/2425\r\
        \n* feature: support x-fern-ignore at the schema level by @dsinghvi in https://github.com/fern-api/fern/pull/2428\r\
        \n* fix: correctly validate referenced examples that are being imported by @dsinghvi\
        \ in https://github.com/fern-api/fern/pull/2429\r\n\r\n\r\n**Full Changelog**:\
        \ https://github.com/fern-api/fern/compare/0.15.10...0.15.11"
      type: chore
  createdAt: "2023-12-04"
  irVersion: 32
  version: 0.15.11
- changelogEntry:
    - summary: "## What's Changed\r\n* seed: generators can be tested with different\
        \ output versions by @amckinney in https://github.com/fern-api/fern/pull/2401\r\
        \n* seed: support optional compile commands by @amckinney in https://github.com/fern-api/fern/pull/2409\r\
        \n* fix: example properties for imported types are properly serialized by @dsinghvi\
        \ in https://github.com/fern-api/fern/pull/2407\r\n\r\n\r\n**Full Changelog**:\
        \ https://github.com/fern-api/fern/compare/0.15.9...0.15.10"
      type: chore
  createdAt: "2023-11-30"
  irVersion: 31
  version: 0.15.10
- changelogEntry:
    - summary: "## What's Changed\r\n* fix: properly convert examples of imported types\
        \  by @dsinghvi in https://github.com/fern-api/fern/pull/2404\r\n\r\n\r\n**Full\
        \ Changelog**: https://github.com/fern-api/fern/compare/0.15.8...0.15.9"
      type: chore
  createdAt: "2023-11-30"
  irVersion: 31
  version: 0.15.9
- changelogEntry:
    - summary: "## What's Changed\r\n* fix: see docker logs when running `fern generate\
        \ --local` by @dsinghvi in https://github.com/fern-api/fern/pull/2400\r\n\r\n\
        \r\n**Full Changelog**: https://github.com/fern-api/fern/compare/0.15.7...0.15.8"
      type: chore
  createdAt: "2023-11-30"
  irVersion: 31
  version: 0.15.8
- changelogEntry:
    - summary: "## What's Changed\r\n* fix: compress fhir definition by having types\
        \ extend `BaseResource`  by @dsinghvi in https://github.com/fern-api/fern/pull/2387\r\
        \n* docs: availability in Fern Definition by @dannysheridan in https://github.com/fern-api/fern/pull/2395\r\
        \n* fix: OpenAPI importer generates non-conflicting names for multipart file\
        \ upload endpoints by @dsinghvi in https://github.com/fern-api/fern/pull/2399\r\
        \n\r\n\r\n**Full Changelog**: https://github.com/fern-api/fern/compare/0.15.6...0.15.7"
      type: chore
  createdAt: "2023-11-30"
  irVersion: 31
  version: 0.15.7
- changelogEntry:
    - summary: "## What's Changed\r\n* docs: how to control display order of your API\
        \ reference by @dsinghvi in https://github.com/fern-api/fern/pull/2366\r\n*\
        \ docs: .NET server code generator for C# by @dannysheridan in https://github.com/fern-api/fern/pull/2354\r\
        \n* docs: improve fern's readme.md by @dannysheridan in https://github.com/fern-api/fern/pull/2370\r\
        \n* docs: improve images in readme by @dannysheridan in https://github.com/fern-api/fern/pull/2371\r\
        \n* docs: improve readme image by @dannysheridan in https://github.com/fern-api/fern/pull/2372\r\
        \n* docs: add getting started to readme by @dannysheridan in https://github.com/fern-api/fern/pull/2380\r\
        \n* docs: update bug-report.md by @dannysheridan in https://github.com/fern-api/fern/pull/2375\r\
        \n* docs: file structure upon fern init by @dannysheridan in https://github.com/fern-api/fern/pull/2381\r\
        \n* fix: fern no longer fails to parse nested maps (`map<string, map<string,\
        \ int>>`)by @mmolash in https://github.com/fern-api/fern/pull/2369\r\n\r\n##\
        \ New Contributors\r\n* @mmolash made their first contribution in https://github.com/fern-api/fern/pull/2369\r\
        \n\r\n**Full Changelog**: https://github.com/fern-api/fern/compare/0.15.5...0.15.6"
      type: chore
  createdAt: "2023-11-28"
  irVersion: 31
  version: 0.15.6
- changelogEntry:
    - summary: "## What's Changed\r\n* fix: forward along global headers when registering\
        \ docs by @dsinghvi in https://github.com/fern-api/fern/pull/2358\r\n\r\n\r\n\
        **Full Changelog**: https://github.com/fern-api/fern/compare/0.15.4...0.15.5"
      type: chore
  createdAt: "2023-11-27"
  irVersion: 31
  version: 0.15.5
- changelogEntry:
    - summary: "## What's Changed\r\n* chore: use correct URL for preview server by\
        \ @dsinghvi in https://github.com/fern-api/fern/pull/2322\r\n* fix: docs preview\
        \ server no longer has cors requirement by @dsinghvi in https://github.com/fern-api/fern/pull/2323\r\
        \n* Add test def for optional enum query param by @davidkonigsberg in https://github.com/fern-api/fern/pull/2317\r\
        \n* chore: migrate to github workflows by @dsinghvi in https://github.com/fern-api/fern/pull/2327\r\
        \n* chore: migrate documentation to core repo by @dsinghvi in https://github.com/fern-api/fern/pull/2328\r\
        \n* feature: add example docs by @dsinghvi in https://github.com/fern-api/fern/pull/2342\r\
        \n* Change 'let us know' link from email to issue by @zachkirsch in https://github.com/fern-api/fern/pull/2344\r\
        \n* fix: links to generators by making them exact urls by @dannysheridan in\
        \ https://github.com/fern-api/fern/pull/2346\r\n* feature: seed CLI runs compile\
        \ commands for verification by @dsinghvi in https://github.com/fern-api/fern/pull/2351\r\
        \n* Improvement: document using an enum name and value by @dannysheridan in\
        \ https://github.com/fern-api/fern/pull/2349\r\n* chore: test definition for\
        \ bearer auth with environment variable by @dsinghvi in https://github.com/fern-api/fern/pull/2353\r\
        \n* fix: resolve referenced examples for path parameters by @dsinghvi in https://github.com/fern-api/fern/pull/2356\r\
        \n\r\n## New Contributors\r\n* @davidkonigsberg made their first contribution\
        \ in https://github.com/fern-api/fern/pull/2317\r\n\r\n**Full Changelog**: https://github.com/fern-api/fern/compare/0.15.3...0.15.4"
      type: chore
  createdAt: "2023-11-27"
  irVersion: 31
  version: 0.15.4
- changelogEntry:
    - summary: "## What's Changed\r\n* fix: migrate from registry-node to fdr-sdk by\
        \ @dsinghvi in https://github.com/fern-api/fern/pull/2313\r\n* build(deps):\
        \ bump @redocly/openapi-core from 1.4.0 to 1.4.1 by @dependabot in https://github.com/fern-api/fern/pull/2312\r\
        \n* build(deps): bump @fern-api/venus-api-sdk from 0.0.20-7-g6ea8dc4 to 0.0.36\
        \ by @dependabot in https://github.com/fern-api/fern/pull/2311\r\n* fix: docs\
        \ preview server returns the proper load docs by url response by @dsinghvi in\
        \ https://github.com/fern-api/fern/pull/2315\r\n* build(deps-dev): bump @types/swagger2openapi\
        \ from 7.0.0 to 7.0.4 by @dependabot in https://github.com/fern-api/fern/pull/2309\r\
        \n* feature: introduce `idempotency` configuration by @dsinghvi in https://github.com/fern-api/fern/pull/2302\r\
        \n* chore: add `idempotency-headers` to fern  by @dsinghvi in https://github.com/fern-api/fern/pull/2318\r\
        \n* chore: typescript generators depend on ir v31 by @dsinghvi in https://github.com/fern-api/fern/pull/2320\r\
        \n\r\n\r\n**Full Changelog**: https://github.com/fern-api/fern/compare/0.15.2...0.15.3"
      type: chore
  createdAt: "2023-11-21"
  irVersion: 31
  version: 0.15.3
- changelogEntry:
    - summary: "- **fix**: running `fern generate --local` with a `.fernignore` works
        in Github Actions (@dsinghvi)"
      type: chore
  createdAt: "2023-11-20"
  irVersion: 30
  version: 0.15.2
- changelogEntry:
    - summary: "**Full Changelog**: https://github.com/fern-api/fern/compare/0.15.2-rc1...0.15.2-rc3"
      type: chore
  createdAt: "2023-11-20"
  irVersion: 30
  version: 0.15.2-rc3
- changelogEntry:
    - summary: "**Full Changelog**: https://github.com/fern-api/fern/compare/0.15.2-rc1...0.15.2-rc2"
      type: chore
  createdAt: "2023-11-20"
  irVersion: 30
  version: 0.15.2-rc2
- changelogEntry:
    - summary: "**Full Changelog**: https://github.com/fern-api/fern/compare/0.15.2-rc0...0.15.2-rc1"
      type: chore
  createdAt: "2023-11-20"
  irVersion: 30
  version: 0.15.2-rc1
- changelogEntry:
    - summary:
        "## What's Changed\r\n* upgrade json5 to `2.2.2` by @dsinghvi in https://github.com/fern-api/fern/pull/2304\r\
        \n* chore: remove wire verification by @dsinghvi in https://github.com/fern-api/fern/pull/2305\r\
        \n* chore: upgrade yaml to 2.3.3 by @dsinghvi in https://github.com/fern-api/fern/pull/2306\r\
        \n* fix: `fern generate --local` with `.fernignore` fails in Github Workflow\
        \ by @dsinghvi in https://github.com/fern-api/fern/pull/2307\r\n\r\n\r\n**Full\
        \ Changelog**: https://github.com/fern-api/fern/compare/0.15.1...0.15.2-rc0"
      type: chore
  createdAt: "2023-11-20"
  irVersion: 30
  version: 0.15.2-rc0
- changelogEntry:
    - summary: "_It's been forever since we released a non release candidate!_\r\n\r\
        \n**Break**\r\n- The file structure of the Fern folder has now changed. If you\
        \ have a single API, your definition can live directly at the top-level. If\
        \ you have multiple, they will need to live in an apis folder. When you run\
        \ `fern upgrade` the directory structure will automatically be updated. "
      type: chore
  createdAt: "2023-11-20"
  irVersion: 30
  version: 0.15.1
- changelogEntry:
    - summary: "## What's Changed\r\n* feature: introduce `fern token` command to generate\
        \ `FERN_TOKEN` by @dsinghvi in https://github.com/fern-api/fern/pull/2295\r\n\
        \r\n\r\n**Full Changelog**: https://github.com/fern-api/fern/compare/0.15.0-rc87...0.15.0-rc88"
      type: chore
  createdAt: "2023-11-17"
  irVersion: 30
  version: 0.15.0-rc88
- changelogEntry:
    - summary: "## What's Changed\r\n* fix: non .fernignored files are deleted on successive\
        \ regeneration by @dsinghvi in https://github.com/fern-api/fern/pull/2294\r\n\
        \r\n\r\n**Full Changelog**: https://github.com/fern-api/fern/compare/0.15.0-rc84...0.15.0-rc85"
      type: chore
  createdAt: "2023-11-17"
  irVersion: 30
  version: 0.15.0-rc87
- changelogEntry:
    - summary: "## What's Changed\r\n* fix: `fern generate --local` no longer fails\
        \ if `.fernignore` is present and there are no new changes by @dsinghvi in https://github.com/fern-api/fern/pull/2291\r\
        \n\r\n\r\n**Full Changelog**: https://github.com/fern-api/fern/compare/0.15.0-rc83...0.15.0-rc84"
      type: chore
  createdAt: "2023-11-16"
  irVersion: 30
  version: 0.15.0-rc84
- changelogEntry:
    - summary: "## What's Changed\r\n* fix: default to service availability if endpoint\
        \ availability is not present by @dsinghvi in https://github.com/fern-api/fern/pull/2290\r\
        \n\r\n\r\n**Full Changelog**: https://github.com/fern-api/fern/compare/0.15.0-rc82...0.15.0-rc83"
      type: chore
  createdAt: "2023-11-16"
  irVersion: 30
  version: 0.15.0-rc83
- changelogEntry:
    - summary: "## What's Changed\r\n* feature: introduce `x-fern-type` extension to\
        \ the OpenAPI spec by @dsinghvi in https://github.com/fern-api/fern/pull/2289\r\
        \n\r\n\r\n**Full Changelog**: https://github.com/fern-api/fern/compare/0.15.0-rc81...0.15.0-rc82"
      type: chore
  createdAt: "2023-11-16"
  irVersion: 30
  version: 0.15.0-rc82
- changelogEntry:
    - summary: "## What's Changed\r\n* **Internal**: Add fern-python generator versions\
        \ for IRv30 by @amckinney in https://github.com/fern-api/fern/pull/2283\r\n\
        * **Internal**: Fix fern-java-model maven coordinates by @amckinney in https://github.com/fern-api/fern/pull/2284\r\
        \n* **Internal**: Generate fern-api/ir-go repository by @amckinney in https://github.com/fern-api/fern/pull/2285\r\
        \n* **Internal**: Set IRv29 version for TS and Java by @amckinney in https://github.com/fern-api/fern/pull/2286\r\
        \n\r\n\r\n**Full Changelog**: https://github.com/fern-api/fern/compare/0.15.0-rc80...0.15.0-rc81"
      type: chore
  createdAt: "2023-11-15"
  irVersion: 30
  version: 0.15.0-rc81
- changelogEntry:
    - summary: "## What's Changed\r\n* fix: don't compare root api files if dependency\
        \ has no endpoints by @dsinghvi in https://github.com/fern-api/fern/pull/2282\r\
        \n\r\n\r\n**Full Changelog**: https://github.com/fern-api/fern/compare/0.15.0-rc79...0.15.0-rc80"
      type: chore
  createdAt: "2023-11-15"
  irVersion: 30
  version: 0.15.0-rc80
- changelogEntry:
    - summary: "## What's Changed\r\n* internal: Add more granular test definitions\
        \ by @amckinney in https://github.com/fern-api/fern/pull/2277\r\n* feature:\
        \ update fhir.yml and setup workflow for registration by @dsinghvi in https://github.com/fern-api/fern/pull/2280\r\
        \n* fix: register union base properties in docs by @dsinghvi in https://github.com/fern-api/fern/pull/2281\r\
        \n\r\n\r\n**Full Changelog**: https://github.com/fern-api/fern/compare/0.15.0-rc77...0.15.0-rc78"
      type: chore
  createdAt: "2023-11-15"
  irVersion: 30
  version: 0.15.0-rc79
- changelogEntry:
    - summary: "- **feature**: mark `in-development` endpoints as `beta` in the generated
        docs"
      type: chore
  createdAt: "2023-11-14"
  irVersion: 29
  version: 0.15.0-rc75
- changelogEntry:
    - summary: "## What's Changed\r\n* **internal** Introduce IR version 30 for example\
        \ @amckinney in https://github.com/fern-api/fern/pull/2273\r\n\r\n\r\n**Full\
        \ Changelog**: https://github.com/fern-api/fern/compare/0.15.0-rc76...0.15.0-rc77"
      type: chore
  createdAt: "2023-11-14"
  irVersion: 30
  version: 0.15.0-rc77
- changelogEntry:
    - summary: "## What's Changed\r\n* fix: OpenAPI importer handles parsing server\
        \ variables by @dsinghvi in https://github.com/fern-api/fern/pull/2275\r\n\r\
        \n\r\n**Full Changelog**: https://github.com/fern-api/fern/compare/0.15.0-rc75...0.15.0-rc76"
      type: chore
  createdAt: "2023-11-14"
  irVersion: 29
  version: 0.15.0-rc76
- changelogEntry:
    - summary: Release 0.15.0-rc74
      type: chore
  createdAt: "2023-11-09"
  irVersion: 29
  version: 0.15.0-rc74
- changelogEntry:
    - summary: "- unblock ir-v28 generation"
      type: chore
  createdAt: "2023-11-09"
  irVersion: 29
  version: 0.15.0-rc73
- changelogEntry:
    - summary: Release 0.15.0-rc72
      type: chore
  createdAt: "2023-11-09"
  irVersion: 29
  version: 0.15.0-rc72
- changelogEntry:
    - summary: "- CLI supports running typescript generators 0.8.1+ (@dsinghvi)"
      type: chore
  createdAt: "2023-11-09"
  irVersion: 29
  version: 0.15.0-rc71
- changelogEntry:
    - summary: "- Support a `x-fern-streaming` extension in the OpenAPI importer (@amckinney)"
      type: chore
  createdAt: "2023-11-08"
  irVersion: 28
  version: 0.15.0-rc70
- changelogEntry:
    - summary: _No user facing changes_
      type: chore
  createdAt: "2023-11-03"
  irVersion: 27
  version: 0.15.0-rc68
- changelogEntry:
    - summary: _No user facing changes_
      type: chore
  createdAt: "2023-11-03"
  irVersion: 27
  version: 0.15.0-rc67
- changelogEntry:
    - summary: "- **fix**: OpenAPI importer always uses tags to organize endpoints if
        present (@dsinghvi)"
      type: chore
  createdAt: "2023-11-03"
  irVersion: 27
  version: 0.15.0-rc66
- changelogEntry:
    - summary: _No user facing changes_
      type: chore
  createdAt: "2023-11-02"
  irVersion: 27
  version: 0.15.0-rc65
- changelogEntry:
    - summary: _No user facing changes_
      type: chore
  createdAt: "2023-11-02"
  irVersion: 27
  version: 0.15.0-rc64
- changelogEntry:
    - summary: _No user facing changes_
      type: chore
  createdAt: "2023-11-01"
  irVersion: 27
  version: 0.15.0-rc63
- changelogEntry:
    - summary: "- OpenAPI importer skips example generation if `allOf` examples are
        undefined (@dsinghvi)"
      type: chore
  createdAt: "2023-11-01"
  irVersion: 27
  version: 0.15.0-rc61
- changelogEntry:
    - summary: "- Filter out undefined schemas when reading AsyncAPI (@dsinghvi)"
      type: chore
  createdAt: "2023-11-01"
  irVersion: 27
  version: 0.15.0-rc60
- changelogEntry:
    - summary: "fix: OpenAPI importer handles resolving property schema references (@dsinghvi)"
      type: chore
  createdAt: "2023-11-01"
  irVersion: 27
  version: 0.15.0-rc59
- changelogEntry:
    - summary: "- Retrigger latest release (@dsinghvi)"
      type: chore
  createdAt: "2023-10-30"
  irVersion: 27
  version: 0.15.0-rc57
- changelogEntry:
    - summary: "**fix**: AsyncAPI importer reads inlined message payloads (@dsinghvi)"
      type: chore
  createdAt: "2023-10-30"
  irVersion: 27
  version: 0.15.0-rc56
- changelogEntry:
    - summary: "- **fix**: OpenAPI parser handles converting discriminated unions that
        contain`allOf` references with the discriminant (@dsinghvi)"
      type: chore
  createdAt: "2023-10-30"
  irVersion: 27
  version: 0.15.0-rc55
- changelogEntry:
    - summary: "- **feature**: OpenAPI importer supports resolving multi-file references
        (@dsinghvi)"
      type: chore
  createdAt: "2023-10-30"
  irVersion: 27
  version: 0.15.0-rc54
- changelogEntry:
    - summary: "- **feature**: OpenAPI importer supports `x-fern-header-variable-name`
        to customize the header name in the SDK"
      type: chore
  createdAt: "2023-10-28"
  irVersion: 27
  version: 0.15.0-rc53
- changelogEntry:
    - summary: "- **fix**: OpenAPI importer handles multiple header security schemes"
      type: chore
  createdAt: "2023-10-27"
  irVersion: 27
  version: 0.15.0-rc52
- changelogEntry:
    - summary: "- **No user facing changes** - Seed testing CLI doesn't require generator
        languages to support testing OpenAPI/Postman generators"
      type: chore
  createdAt: "2023-10-27"
  irVersion: 27
  version: 0.15.0-rc51
- changelogEntry:
    - summary: "- Not a user facing change: IR for `property-response` uses correct
        typeId (@dsinghvi)"
      type: chore
  createdAt: "2023-10-26"
  irVersion: 27
  version: 0.15.0-rc50
- changelogEntry:
    - summary: "- Improve logging when `.fernignore` is present in directory (@dsinghvi) "
      type: chore
  createdAt: "2023-10-25"
  irVersion: 27
  version: 0.15.0-rc49
- changelogEntry:
    - summary: "- Upgrade Go generator IR version (@amckinney) \r\n- `response-property`\
        \ validation rules now handle aliases (@amckinney) "
      type: chore
  createdAt: "2023-10-25"
  irVersion: 27
  version: 0.15.0-rc48
- changelogEntry:
    - summary: "- Support `--custom fixture` in seed CLI for snapshot tests (@dsinghvi) "
      type: chore
  createdAt: "2023-10-24"
  irVersion: 27
  version: 0.15.0-rc47
- changelogEntry:
    - summary: "- Support literal examples (@dsinghvi) "
      type: chore
  createdAt: "2023-10-20"
  irVersion: 27
  version: 0.15.0-rc46
- changelogEntry:
    - summary: "- **fix**: OpenAPI importer removes global headers from example generation
        (@dsinghvi) "
      type: chore
  createdAt: "2023-10-20"
  irVersion: 27
  version: 0.15.0-rc45
- changelogEntry:
    - summary: "- OpenAPI example parser handles query params that are arrays (@dsinghvi) "
      type: chore
  createdAt: "2023-10-20"
  irVersion: 27
  version: 0.15.0-rc44
- changelogEntry:
    - summary: "- Support reading examples from OpenAPI spec (@dsinghvi) "
      type: chore
  createdAt: "2023-10-20"
  irVersion: 27
  version: 0.15.0-rc43
- changelogEntry:
    - summary: "- Support generating preview url when generating docs (@dsinghvi) "
      type: chore
  createdAt: "2023-10-15"
  irVersion: 26
  version: 0.15.0-rc42
- changelogEntry:
    - summary: Release 0.15.0-rc40
      type: chore
  createdAt: "2023-10-13"
  irVersion: 26
  version: 0.15.0-rc40
- changelogEntry:
    - summary: "- Rerelease SDKs (@dsinghvi) "
      type: chore
  createdAt: "2023-10-13"
  irVersion: 26
  version: 0.15.0-rc41
- changelogEntry:
    - summary: "- Support generating python snippets for documentation"
      type: chore
  createdAt: "2023-10-11"
  irVersion: 26
  version: 0.15.0-rc39
- changelogEntry:
    - summary: "- Additional seed test definitions (@dsinghvi) "
      type: chore
  createdAt: "2023-10-10"
  irVersion: 26
  version: 0.15.0-rc38
- changelogEntry:
    - summary: "- **fix**: delete existing output on local generation (@dsinghvi) "
      type: chore
  createdAt: "2023-10-08"
  irVersion: 26
  version: 0.15.0-rc37
- changelogEntry:
    - summary: "- **fix**:  seed CLI builds docker image (@dsinghvi) "
      type: chore
  createdAt: "2023-10-08"
  irVersion: 26
  version: 0.15.0-rc36
- changelogEntry:
    - summary: "- fix seed examples to contain datetime with UTC timezone (@dsinghvi) "
      type: chore
  createdAt: "2023-10-08"
  irVersion: 26
  version: 0.15.0-rc35
- changelogEntry:
    - summary: "- Fix: OpenAPI importer scans const fields when detecting discriminated
        unions (@dsinghvi) "
      type: chore
  createdAt: "2023-10-06"
  irVersion: 26
  version: 0.15.0-rc34
- changelogEntry:
    - summary: "- Read `const` values from OpenAPI spec (@dsinghvi) "
      type: chore
  createdAt: "2023-10-06"
  irVersion: 26
  version: 0.15.0-rc33
- changelogEntry:
    - summary: "- Fix discriminated union parsing in AsyncAPI import (@dsinghvi) "
      type: chore
  createdAt: "2023-10-05"
  irVersion: 26
  version: 0.15.0-rc32
- changelogEntry:
    - summary: "- Server side generators are tested with output mode local files (@dsinghvi) "
      type: chore
  createdAt: "2023-10-01"
  irVersion: 26
  version: 0.15.0-rc31
- changelogEntry:
    - summary: "- Generator snapshot tester supports custom configs (@dsinghvi) "
      type: chore
  createdAt: "2023-10-01"
  irVersion: 26
  version: 0.15.0-rc30
- changelogEntry:
    - summary: "- `--local` mode of the Fern CLI now correctly copies over generated
        typescript code (@dsinghvi) "
      type: chore
  createdAt: "2023-09-30"
  irVersion: 26
  version: 0.15.0-rc29
- changelogEntry:
    - summary: "- Bump generator versions to the latest (@amckinney) \r\n- Send undiscriminated\
        \ union type names to docs generation (@dsinghvi) "
      type: chore
  createdAt: "2023-09-29"
  irVersion: 26
  version: 0.15.0-rc28
- changelogEntry:
    - summary: "- Support `go-fiber` generator (@connormahon34) "
      type: chore
  createdAt: "2023-09-26"
  irVersion: 26
  version: 0.15.0-rc27
- changelogEntry:
    - summary: "- `fern generate --docs` will no longer fail because of network timeout
        issues (@dsinghvi)"
      type: chore
  createdAt: "2023-09-25"
  irVersion: 26
  version: 0.15.0-rc26
- changelogEntry:
    - summary: "- Add test fern definitions with endpoint examples(@amckinney) "
      type: chore
  createdAt: "2023-09-20"
  irVersion: 26
  version: 0.15.0-rc25
- changelogEntry:
    - summary: "- `fern generate --docs` runs validation on the the docs configuration
        (@dsinghvi) "
      type: chore
  createdAt: "2023-09-20"
  irVersion: 26
  version: 0.15.0-rc24
- changelogEntry:
    - summary: "- Support reading AsyncAPI Schemas (@dsinghvi) "
      type: chore
  createdAt: "2023-09-19"
  irVersion: 26
  version: 0.15.0-rc23
- changelogEntry:
    - summary: "- Add test definitions that contain examples(@amckinney) "
      type: chore
  createdAt: "2023-09-18"
  irVersion: 26
  version: 0.15.0-rc22
- changelogEntry:
    - summary: "- Only set GA availability if explicitly defined in the API Definition
        (@dsinghvi) "
      type: chore
  createdAt: "2023-09-17"
  irVersion: 26
  version: 0.15.0-rc21
- changelogEntry:
    - summary: "- Set version slug override (@dsinghvi) "
      type: chore
  createdAt: "2023-09-16"
  irVersion: 26
  version: 0.15.0-rc20
- changelogEntry:
    - summary: "- docs.yml now supports showing API errors opt-in (@dsinghvi) "
      type: chore
  createdAt: "2023-09-13"
  irVersion: 26
  version: 0.15.0-rc19
- changelogEntry:
    - summary: "- CLI now requires that versioned navbars live in new files (@dsinghvi)\
        \ \r\n- CLI supports sending availability (@dsinghvi) \r\n- CLI has new validation\
        \ rules for mdx + filepaths (@dsinghvi) "
      type: chore
  createdAt: "2023-09-13"
  irVersion: 26
  version: 0.15.0-rc18
- changelogEntry:
    - summary: "- Docs support tabs (@dsinghvi) "
      type: chore
  createdAt: "2023-09-10"
  irVersion: 25
  version: 0.15.0-rc17
- changelogEntry:
    - summary: "- Fix and make sure CLI adheres to `--api` flag when filtering API workspaces
        (@dsinghvi) "
      type: chore
  createdAt: "2023-09-09"
  irVersion: 25
  version: 0.15.0-rc16
- changelogEntry:
    - summary: "- Validate markdown for documentation (@dsinghvi) "
      type: chore
  createdAt: "2023-09-06"
  irVersion: 25
  version: 0.15.0-rc15
- changelogEntry:
    - summary: "- Support specifying instance when running docs generation `fern generate
        --docs --instance <url>`"
      type: chore
  createdAt: "2023-09-06"
  irVersion: 25
  version: 0.15.0-rc14
- changelogEntry:
    - summary: "- Support reading `description` on `$ref` fields in OpenAPI (@dsinghvi) "
      type: chore
  createdAt: "2023-09-05"
  irVersion: 25
  version: 0.15.0-rc13
- changelogEntry:
    - summary: Release 0.15.0-rc12
      type: chore
  createdAt: "2023-09-05"
  irVersion: 25
  version: 0.15.0-rc12
- changelogEntry:
    - summary: "- Latest java generators depend on IR v25 to support text/plain responses
        (@dsinghvi) "
      type: chore
  createdAt: "2023-09-05"
  irVersion: 25
  version: 0.15.0-rc11
- changelogEntry:
    - summary: "- Add test definitions for `response: text` "
      type: chore
  createdAt: "2023-09-04"
  irVersion: 25
  version: 0.15.0-rc9
- changelogEntry:
    - summary: "- Support text responses (@dsinghvi) "
      type: chore
  createdAt: "2023-09-04"
  irVersion: 25
  version: 0.15.0-rc8
- changelogEntry:
    - summary: "- OpenAPI importer supports reading `application/octet-stream` requests
        (@dsinghvi) "
      type: chore
  createdAt: "2023-09-04"
  irVersion: 25
  version: 0.15.0-rc10
- changelogEntry:
    - summary: "- OpenAPI Importer handles deduping undiscriminated union types (@dsinghvi) "
      type: chore
  createdAt: "2023-08-31"
  irVersion: 24
  version: 0.15.0-rc7
- changelogEntry:
    - summary: "- Respect audiences for service type graph (@amckinney) "
      type: chore
  createdAt: "2023-08-31"
  irVersion: 24
  version: 0.15.0-rc6
- changelogEntry:
    - summary: "- Support reading `default` key in OpenAPI to account for headers with
        literal value (@dsinghvi) "
      type: chore
  createdAt: "2023-08-30"
  irVersion: 24
  version: 0.15.0-rc5
- changelogEntry:
    - summary: "- fern.config.json version is set to `*` which allows easier integration\
        \ with pnpm (@zachkirsch) \r\n- OpenAPI importer properly reads discriminated\
        \ unions so that discriminants are stripped from subtypes (@dsinghvi) "
      type: chore
  createdAt: "2023-08-30"
  irVersion: 24
  version: 0.15.0-rc4
- changelogEntry:
    - summary: "- Support reading webhooks from OpenAPI specs (@dsinghvi) "
      type: chore
  createdAt: "2023-08-25"
  irVersion: 24
  version: 0.15.0-rc3
- changelogEntry:
    - summary: "- Support uploading images with custom content types such as SVGs (@dsinghvi) "
      type: chore
  createdAt: "2023-08-23"
  irVersion: 24
  version: 0.15.0-rc2
- changelogEntry:
    - summary: "- Update discriminated union detection to handle referenced schemas
        (@dsinghvi) "
      type: chore
  createdAt: "2023-08-18"
  irVersion: 23
  version: 0.15.0-rc1
- changelogEntry:
    - summary: "- **Break**: The fern directory now has a top-level `apis` directory
        to handle apis and docs no longer live within an api definition"
      type: chore
  createdAt: "2023-08-16"
  irVersion: 23
  version: 0.15.0-rc0
- changelogEntry:
    - summary: Release 0.14.4-rc2
      type: chore
  createdAt: "2023-08-14"
  irVersion: 23
  version: 0.14.4-rc2
- changelogEntry:
    - summary: Release 0.14.4-rc1
      type: chore
  createdAt: "2023-08-14"
  irVersion: 23
  version: 0.14.4-rc1
- changelogEntry:
    - summary: CLI handles property names that start with numbers for code generation
        (@dsinghvi)
      type: chore
  createdAt: "2023-08-11"
  irVersion: 23
  version: 0.14.4-rc0
- changelogEntry:
    - summary: "- When `docs` is missing, the CLI should nudge the user to run `fern
        add docs` (@dannysheridan) "
      type: chore
  createdAt: "2023-08-08"
  irVersion: 23
  version: 0.14.3
- changelogEntry:
    - summary: "- When running `fern init --openapi <openapi>` the OpenAPI generator
        wont be included (@dannysheridan) "
      type: chore
  createdAt: "2023-08-08"
  irVersion: 23
  version: 0.14.2
- changelogEntry:
    - summary: "- Rerelease `0.14.0`"
      type: chore
  createdAt: "2023-08-07"
  irVersion: 22
  version: 0.14.1
- changelogEntry:
    - summary: "- The latest Go SDK Generator depends on IR V22 (@amckinney) "
      type: chore
  createdAt: "2023-08-07"
  irVersion: 22
  version: 0.14.0
- changelogEntry:
    - summary: '- Handle `type: "null"` when importing OpenAPI oneOf (@dsinghvi) '
      type: chore
  createdAt: "2023-08-05"
  irVersion: 22
  version: 0.13.0
- changelogEntry:
    - summary: "- No changes"
      type: chore
  createdAt: "2023-08-05"
  irVersion: 22
  version: 0.13.0-rc3
- changelogEntry:
    - summary: "- Java generators now require IR V20 (@dsinghvi) "
      type: chore
  createdAt: "2023-08-03"
  irVersion: 22
  version: 0.13.0-rc2
- changelogEntry:
    - summary: "- OpenAPI generator only includes current package as part of generated
        name (@dsinghvi) "
      type: chore
  createdAt: "2023-08-02"
  irVersion: 22
  version: 0.13.0-rc1
- changelogEntry:
    - summary: "- OpenAPI oneOf subtypes have generated names based on unique properties
        (@dsinghvi) "
      type: chore
  createdAt: "2023-08-02"
  irVersion: 22
  version: 0.13.0-rc0
- changelogEntry:
    - summary: "- OpenAPI importer converts `date-times` appropriately. Before this
        release, datetimes would be converted as strings. (@dsinghvi)"
      type: chore
  createdAt: "2023-08-02"
  irVersion: 22
  version: 0.12.0
- changelogEntry:
    - summary: "- Special case importing oneOf types that are all enums (@dsinghvi) "
      type: chore
  createdAt: "2023-08-02"
  irVersion: 22
  version: 0.11.12
- changelogEntry:
    - summary: "* Add `ServiceTypeReferenceInfo` to IR so that generators can recognize\
        \ what types are referenced from exactly one service (@amckinney).\r\n```yaml\r\
        \n  ServiceTypeReferenceInfo:\r\n    properties:\r\n      typesReferencedOnlyByService:\r\
        \n        docs: \"Types referenced by exactly one service.\"\r\n        type:\
        \ map<commons.ServiceId, list<commons.TypeId>>\r\n      sharedTypes:\r\n   \
        \     docs: \"Types referenced by either zero or multiple services.\"\r\n  \
        \      type: list<commons.TypeId>\r\n```"
      type: chore
  createdAt: "2023-08-01"
  irVersion: 22
  version: 0.11.12-rc2
- changelogEntry:
    - summary: "- Specify license in generators.yml (@amckinney) \r\n```yaml\r\ngroups:\
        \ \r\n  publish: \r\n    - name: fernapi/fern-go-sdk\r\n      version: 0.0.1\r\
        \n      github: \r\n        repository: my-org/my-repo\r\n        license: MIT\
        \ # <------- or Apache-2.0\r\n```"
      type: chore
  createdAt: "2023-07-29"
  irVersion: 22
  version: 0.11.12-rc0
- changelogEntry:
    - summary: "- Support `x-fern-ignore` OpenAPI extension. This extensions configures\
        \ fern to ignore certain endpoints when generating SDKs. (@dsinghvi) \r\n  ```yaml\r\
        \n  paths: \r\n    my/endpoint/path: \r\n      get: \r\n        x-fern-ignore:\
        \ true # <------- fern will skip this endpoint\r\n  ```"
      type: chore
  createdAt: "2023-07-29"
  irVersion: 22
  version: 0.11.12-rc1
- changelogEntry:
    - summary: "- OpenAPI importer handles converting numbers formatted as time-delta
        (@dsinghvi)"
      type: chore
  createdAt: "2023-07-28"
  irVersion: 22
  version: 0.11.11
- changelogEntry:
    - summary: "- OpenAPI importer handles converting servers with `staging` and `production`\
        \ descriptions (@dsinghvi) \r\n- Generators are upgraded in fern init (@dannysheridan)\
        \ \r\n- Documentation markdown paths are validated (@zachkirsch)"
      type: chore
  createdAt: "2023-07-26"
  irVersion: 22
  version: 0.11.10
- changelogEntry:
    - summary: "- handles `x-ndjson` content-type in OpenAPI responses"
      type: chore
  createdAt: "2023-07-24"
  irVersion: 22
  version: 0.11.9
- changelogEntry:
    - summary: Release 0.11.9-rc0
      type: chore
  createdAt: "2023-07-23"
  irVersion: 22
  version: 0.11.9-rc0
- changelogEntry:
    - summary: "- Register custom content types when reading from OpenAPI spec"
      type: chore
  createdAt: "2023-07-23"
  irVersion: 22
  version: 0.11.8
- changelogEntry:
    - summary: "- Register content-types when registering docs (i.e. such as `application/x-ndjson`)"
      type: chore
  createdAt: "2023-07-23"
  irVersion: 22
  version: 0.11.8-rc0
- changelogEntry:
    - summary: Release 0.11.7
      type: chore
  createdAt: "2023-07-23"
  irVersion: 22
  version: 0.11.7
- changelogEntry:
    - summary: Release 0.11.7-rc9
      type: chore
  createdAt: "2023-07-23"
  irVersion: 22
  version: 0.11.7-rc9
- changelogEntry:
    - summary: Release 0.11.7-rc8
      type: chore
  createdAt: "2023-07-23"
  irVersion: 22
  version: 0.11.7-rc8
- changelogEntry:
    - summary: Release 0.11.7-rc7
      type: chore
  createdAt: "2023-07-22"
  irVersion: 22
  version: 0.11.7-rc7
- changelogEntry:
    - summary: Release 0.11.7-rc6
      type: chore
  createdAt: "2023-07-22"
  irVersion: 22
  version: 0.11.7-rc6
- changelogEntry:
    - summary: Release 0.11.7-rc5
      type: chore
  createdAt: "2023-07-22"
  irVersion: 22
  version: 0.11.7-rc5
- changelogEntry:
    - summary: "- Hacky release with sleep 5s before running docker"
      type: chore
  createdAt: "2023-07-21"
  irVersion: 22
  version: 0.11.7-rc4
- changelogEntry:
    - summary: Release 0.11.7-rc3
      type: chore
  createdAt: "2023-07-20"
  irVersion: 22
  version: 0.11.7-rc3
- changelogEntry:
    - summary: "- Pypi token is correctly read in for publishing"
      type: chore
  createdAt: "2023-07-18"
  irVersion: 22
  version: 0.11.7-rc2
- changelogEntry:
    - summary: Release 0.11.7-rc1
      type: chore
  createdAt: "2023-07-14"
  irVersion: 22
  version: 0.11.7-rc1
- changelogEntry:
    - summary: Release 0.11.7-rc0
      type: chore
  createdAt: "2023-07-13"
  irVersion: 22
  version: 0.11.7-rc0
- changelogEntry:
    - summary: Release 0.11.6
      type: chore
  createdAt: "2023-07-11"
  irVersion: 22
  version: 0.11.6
- changelogEntry:
    - summary: Release 0.11.6-rc1
      type: chore
  createdAt: "2023-07-11"
  irVersion: 22
  version: 0.11.6-rc1
- changelogEntry:
    - summary: Release 0.11.6-rc0
      type: chore
  createdAt: "2023-07-11"
  irVersion: 22
  version: 0.11.6-rc0
- changelogEntry:
    - summary: "- Fixes https://github.com/fern-api/fern/issues/1880 (no longer forced
        to define auth if endpoints don't require auth)"
      type: chore
  createdAt: "2023-07-10"
  irVersion: 22
  version: 0.11.5
- changelogEntry:
    - summary: Release 0.11.4
      type: chore
  createdAt: "2023-07-06"
  irVersion: 22
  version: 0.11.4
- changelogEntry:
    - summary: Release 0.11.4-rc0
      type: chore
  createdAt: "2023-07-06"
  irVersion: 22
  version: 0.11.4-rc0
- changelogEntry:
    - summary: Release 0.11.3
      type: chore
  createdAt: "2023-07-06"
  irVersion: 22
  version: 0.11.3
- changelogEntry:
    - summary: Release 0.11.3-rc9
      type: chore
  createdAt: "2023-07-06"
  irVersion: 22
  version: 0.11.3-rc9
- changelogEntry:
    - summary: Release 0.11.3-rc8
      type: chore
  createdAt: "2023-07-06"
  irVersion: 22
  version: 0.11.3-rc8
- changelogEntry:
    - summary: Release 0.11.3-rc7
      type: chore
  createdAt: "2023-07-06"
  irVersion: 22
  version: 0.11.3-rc7
- changelogEntry:
    - summary: Release 0.11.3-rc6
      type: chore
  createdAt: "2023-07-06"
  irVersion: 22
  version: 0.11.3-rc6
- changelogEntry:
    - summary: Release 0.11.3-rc5
      type: chore
  createdAt: "2023-07-06"
  irVersion: 22
  version: 0.11.3-rc5
- changelogEntry:
    - summary: Release 0.11.3-rc10
      type: chore
  createdAt: "2023-07-06"
  irVersion: 22
  version: 0.11.3-rc10
- changelogEntry:
    - summary: Release 0.11.3-rc4
      type: chore
  createdAt: "2023-07-05"
  irVersion: 20
  version: 0.11.3-rc4
- changelogEntry:
    - summary: Release 0.11.3-rc3
      type: chore
  createdAt: "2023-06-28"
  irVersion: 20
  version: 0.11.3-rc3
- changelogEntry:
    - summary: Release 0.11.3-rc2
      type: chore
  createdAt: "2023-06-28"
  irVersion: 20
  version: 0.11.3-rc2
- changelogEntry:
    - summary: "- Support reading `x-fern-audiences` extension so that OpenAPI spec
        users can leverage fern audiences"
      type: chore
  createdAt: "2023-06-28"
  irVersion: 20
  version: 0.11.3-rc1
- changelogEntry:
    - summary: Release 0.11.3-rc0
      type: chore
  createdAt: "2023-06-24"
  irVersion: 20
  version: 0.11.3-rc0
- changelogEntry:
    - summary: Release 0.11.2
      type: chore
  createdAt: "2023-06-23"
  irVersion: 20
  version: 0.11.2
- changelogEntry:
    - summary: Release 0.11.1-rc0
      type: chore
  createdAt: "2023-06-22"
  irVersion: 20
  version: 0.11.1-rc0
- changelogEntry:
    - summary: "- Update OpenAPI Importer logic to handle FastAPI operation ids"
      type: chore
  createdAt: "2023-06-22"
  irVersion: 20
  version: 0.11.0
- changelogEntry:
    - summary: Release 0.10.28
      type: chore
  createdAt: "2023-06-20"
  irVersion: 20
  version: 0.10.28
- changelogEntry:
    - summary: Release 0.10.27
      type: chore
  createdAt: "2023-06-20"
  irVersion: 20
  version: 0.10.27
- changelogEntry:
    - summary: Release 0.10.27-rc0
      type: chore
  createdAt: "2023-06-15"
  irVersion: 20
  version: 0.10.27-rc0
- changelogEntry:
    - summary: Release 0.10.26
      type: chore
  createdAt: "2023-06-15"
  irVersion: 20
  version: 0.10.26
- changelogEntry:
    - summary: Release 0.10.25
      type: chore
  createdAt: "2023-06-15"
  irVersion: 20
  version: 0.10.25
- changelogEntry:
    - summary: Release 0.10.25-rc1
      type: chore
  createdAt: "2023-06-14"
  irVersion: 20
  version: 0.10.25-rc1
- changelogEntry:
    - summary: Release 0.10.25-rc0
      type: chore
  createdAt: "2023-06-13"
  irVersion: 20
  version: 0.10.25-rc0
- changelogEntry:
    - summary: "- Fixes https://github.com/fern-api/fern/issues/1765 so OpenAPI specs
        are not required to have `operationId` or `x-fern-sdk-method-name` "
      type: chore
  createdAt: "2023-06-13"
  irVersion: 20
  version: 0.10.24
- changelogEntry:
    - summary: Release 0.10.23
      type: chore
  createdAt: "2023-06-13"
  irVersion: 20
  version: 0.10.23
- changelogEntry:
    - summary: Release 0.10.23-rc0
      type: chore
  createdAt: "2023-06-12"
  irVersion: 20
  version: 0.10.23-rc0
- changelogEntry:
    - summary: Release 0.10.22
      type: chore
  createdAt: "2023-06-12"
  irVersion: 20
  version: 0.10.22
- changelogEntry:
    - summary: Release 0.10.21
      type: chore
  createdAt: "2023-06-12"
  irVersion: 20
  version: 0.10.21
- changelogEntry:
    - summary: Release 0.10.20
      type: chore
  createdAt: "2023-06-12"
  irVersion: 20
  version: 0.10.20
- changelogEntry:
    - summary: Release 0.10.20-rc0
      type: chore
  createdAt: "2023-06-12"
  irVersion: 20
  version: 0.10.20-rc0
- changelogEntry:
    - summary: Release 0.10.19
      type: chore
  createdAt: "2023-06-12"
  irVersion: 20
  version: 0.10.19
- changelogEntry:
    - summary: Release 0.10.18
      type: chore
  createdAt: "2023-06-11"
  irVersion: 20
  version: 0.10.18
- changelogEntry:
    - summary: Release 0.10.17
      type: chore
  createdAt: "2023-06-11"
  irVersion: 20
  version: 0.10.17
- changelogEntry:
    - summary: Release 0.10.16
      type: chore
  createdAt: "2023-06-11"
  irVersion: 20
  version: 0.10.16
- changelogEntry:
    - summary: Release 0.10.15
      type: chore
  createdAt: "2023-06-10"
  irVersion: 20
  version: 0.10.15
- changelogEntry:
    - summary: Release 0.10.14
      type: chore
  createdAt: "2023-06-10"
  irVersion: 20
  version: 0.10.14
- changelogEntry:
    - summary: Release 0.10.14-rc0
      type: chore
  createdAt: "2023-06-10"
  irVersion: 20
  version: 0.10.14-rc0
- changelogEntry:
    - summary: Release 0.10.13
      type: chore
  createdAt: "2023-06-09"
  irVersion: 20
  version: 0.10.13
- changelogEntry:
    - summary: Release 0.10.13-rc2
      type: chore
  createdAt: "2023-06-09"
  irVersion: 20
  version: 0.10.13-rc2
- changelogEntry:
    - summary: Release 0.10.13-rc1
      type: chore
  createdAt: "2023-06-09"
  irVersion: 20
  version: 0.10.13-rc1
- changelogEntry:
    - summary: Release 0.10.13-rc0
      type: chore
  createdAt: "2023-06-09"
  irVersion: 20
  version: 0.10.13-rc0
- changelogEntry:
    - summary: Release 0.10.12
      type: chore
  createdAt: "2023-06-09"
  irVersion: 20
  version: 0.10.12
- changelogEntry:
    - summary: Release 0.10.11
      type: chore
  createdAt: "2023-06-09"
  irVersion: 20
  version: 0.10.11
- changelogEntry:
    - summary: Release 0.10.11-rc0
      type: chore
  createdAt: "2023-06-08"
  irVersion: 20
  version: 0.10.11-rc0
- changelogEntry:
    - summary: Release 0.10.10
      type: chore
  createdAt: "2023-06-08"
  irVersion: 20
  version: 0.10.10
- changelogEntry:
    - summary: Release 0.10.10-rc2
      type: chore
  createdAt: "2023-06-08"
  irVersion: 20
  version: 0.10.10-rc2
- changelogEntry:
    - summary: Release 0.10.10-rc1
      type: chore
  createdAt: "2023-06-08"
  irVersion: 20
  version: 0.10.10-rc1
- changelogEntry:
    - summary: Release 0.10.10-rc0
      type: chore
  createdAt: "2023-06-08"
  irVersion: 20
  version: 0.10.10-rc0
- changelogEntry:
    - summary: Release 0.10.9
      type: chore
  createdAt: "2023-06-07"
  irVersion: 20
  version: 0.10.9
- changelogEntry:
    - summary: Release 0.10.8
      type: chore
  createdAt: "2023-06-07"
  irVersion: 20
  version: 0.10.8
- changelogEntry:
    - summary: Release 0.10.8-rc0
      type: chore
  createdAt: "2023-06-07"
  irVersion: 20
  version: 0.10.8-rc0
- changelogEntry:
    - summary: Release 0.10.7
      type: chore
  createdAt: "2023-06-06"
  irVersion: 20
  version: 0.10.7
- changelogEntry:
    - summary: Release 0.10.6
      type: chore
  createdAt: "2023-06-06"
  irVersion: 20
  version: 0.10.6
- changelogEntry:
    - summary: Release 0.10.5
      type: chore
  createdAt: "2023-06-06"
  irVersion: 20
  version: 0.10.5
- changelogEntry:
    - summary: Release 0.10.4
      type: chore
  createdAt: "2023-06-06"
  irVersion: 20
  version: 0.10.4
- changelogEntry:
    - summary: Release 0.10.3
      type: chore
  createdAt: "2023-06-06"
  irVersion: 20
  version: 0.10.3
- changelogEntry:
    - summary: Release 0.10.2
      type: chore
  createdAt: "2023-06-05"
  irVersion: 20
  version: 0.10.2
- changelogEntry:
    - summary: Release 0.10.1
      type: chore
  createdAt: "2023-06-05"
  irVersion: 20
  version: 0.10.1
- changelogEntry:
    - summary: "- The docs `domain` must be a full domain ending in `docs.buildwithfern.com`\r\
        \n- `docs.yml` now supports custom-domains so that docs can redirect from a\
        \ custom url"
      type: chore
  createdAt: "2023-06-05"
  irVersion: 20
  version: 0.10.0
- changelogEntry:
    - summary: Release 0.9.10
      type: chore
  createdAt: "2023-06-02"
  irVersion: 20
  version: 0.9.10
- changelogEntry:
    - summary: Release 0.9.10-rc0
      type: chore
  createdAt: "2023-05-31"
  irVersion: 20
  version: 0.9.10-rc0
- changelogEntry:
    - summary: Release 0.9.9
      type: chore
  createdAt: "2023-05-31"
  irVersion: 20
  version: 0.9.9
- changelogEntry:
    - summary: Release 0.9.9-rc4
      type: chore
  createdAt: "2023-05-31"
  irVersion: 20
  version: 0.9.9-rc4
- changelogEntry:
    - summary: Release 0.9.9-rc3
      type: chore
  createdAt: "2023-05-31"
  irVersion: 20
  version: 0.9.9-rc3
- changelogEntry:
    - summary: Release 0.9.9-rc2
      type: chore
  createdAt: "2023-05-31"
  irVersion: 20
  version: 0.9.9-rc2
- changelogEntry:
    - summary: Release 0.9.9-rc1
      type: chore
  createdAt: "2023-05-31"
  irVersion: 20
  version: 0.9.9-rc1
- changelogEntry:
    - summary: Release 0.9.9-rc0
      type: chore
  createdAt: "2023-05-31"
  irVersion: 20
  version: 0.9.9-rc0
- changelogEntry:
    - summary: Release 0.9.8
      type: chore
  createdAt: "2023-05-30"
  irVersion: 20
  version: 0.9.8
- changelogEntry:
    - summary: Release 0.9.8-rc0
      type: chore
  createdAt: "2023-05-30"
  irVersion: 20
  version: 0.9.8-rc0
- changelogEntry:
    - summary: Release 0.9.7
      type: chore
  createdAt: "2023-05-30"
  irVersion: 20
  version: 0.9.7
- changelogEntry:
    - summary: Release 0.9.7-rc2
      type: chore
  createdAt: "2023-05-30"
  irVersion: 20
  version: 0.9.7-rc2
- changelogEntry:
    - summary: Release 0.9.7-rc1
      type: chore
  createdAt: "2023-05-29"
  irVersion: 20
  version: 0.9.7-rc1
- changelogEntry:
    - summary: Release 0.9.7-rc0
      type: chore
  createdAt: "2023-05-29"
  irVersion: 20
  version: 0.9.7-rc0
- changelogEntry:
    - summary: Release 0.9.6
      type: chore
  createdAt: "2023-05-29"
  irVersion: 20
  version: 0.9.6
- changelogEntry:
    - summary: Release 0.9.6-rc1
      type: chore
  createdAt: "2023-05-28"
  irVersion: 20
  version: 0.9.6-rc1
- changelogEntry:
    - summary: Release 0.9.6-rc0
      type: chore
  createdAt: "2023-05-28"
  irVersion: 20
  version: 0.9.6-rc0
- changelogEntry:
    - summary: Release 0.9.5
      type: chore
  createdAt: "2023-05-27"
  irVersion: 20
  version: 0.9.5
- changelogEntry:
    - summary: "- `fern init` reads `FERN_TOKEN` if the user token is not available"
      type: chore
  createdAt: "2023-05-27"
  irVersion: 20
  version: 0.9.4
- changelogEntry:
    - summary: Release 0.9.4-rc3
      type: chore
  createdAt: "2023-05-25"
  irVersion: 20
  version: 0.9.4-rc3
- changelogEntry:
    - summary: Release 0.9.4-rc2
      type: chore
  createdAt: "2023-05-25"
  irVersion: 20
  version: 0.9.4-rc2
- changelogEntry:
    - summary: Release 0.9.4-rc1
      type: chore
  createdAt: "2023-05-25"
  irVersion: 20
  version: 0.9.4-rc1
- changelogEntry:
    - summary: Release 0.9.4-rc0
      type: chore
  createdAt: "2023-05-25"
  irVersion: 20
  version: 0.9.4-rc0
- changelogEntry:
    - summary: Release 0.9.3
      type: chore
  createdAt: "2023-05-24"
  irVersion: 20
  version: 0.9.3
- changelogEntry:
    - summary: Release 0.9.2
      type: chore
  createdAt: "2023-05-24"
  irVersion: 20
  version: 0.9.2
- changelogEntry:
    - summary: Release 0.9.2-rc5
      type: chore
  createdAt: "2023-05-24"
  irVersion: 20
  version: 0.9.2-rc5
- changelogEntry:
    - summary: Release 0.9.2-rc4
      type: chore
  createdAt: "2023-05-24"
  irVersion: 20
  version: 0.9.2-rc4
- changelogEntry:
    - summary: Release 0.9.2-rc3
      type: chore
  createdAt: "2023-05-24"
  irVersion: 20
  version: 0.9.2-rc3
- changelogEntry:
    - summary: Release 0.9.2-rc2
      type: chore
  createdAt: "2023-05-23"
  irVersion: 20
  version: 0.9.2-rc2
- changelogEntry:
    - summary: Release 0.9.2-rc1
      type: chore
  createdAt: "2023-05-23"
  irVersion: 20
  version: 0.9.2-rc1
- changelogEntry:
    - summary: Release 0.9.2-rc0
      type: chore
  createdAt: "2023-05-21"
  irVersion: 20
  version: 0.9.2-rc0
- changelogEntry:
    - summary: Release 0.9.1
      type: chore
  createdAt: "2023-05-20"
  irVersion: 20
  version: 0.9.1
- changelogEntry:
    - summary: Release 0.9.1-rc3
      type: chore
  createdAt: "2023-05-20"
  irVersion: 20
  version: 0.9.1-rc3
- changelogEntry:
    - summary: Release 0.9.1-rc2
      type: chore
  createdAt: "2023-05-19"
  irVersion: 20
  version: 0.9.1-rc2
- changelogEntry:
    - summary: Release 0.9.1-rc1
      type: chore
  createdAt: "2023-05-18"
  irVersion: 20
  version: 0.9.1-rc1
- changelogEntry:
    - summary: Release 0.9.1-rc0
      type: chore
  createdAt: "2023-05-18"
  irVersion: 20
  version: 0.9.1-rc0
- changelogEntry:
    - summary: Running `fern init --openapi <path to openapi>` creates an OpenAPI workspace
      type: chore
  createdAt: "2023-05-17"
  irVersion: 20
  version: 0.9.0
- changelogEntry:
    - summary: Release 0.9.0-rc0
      type: chore
  createdAt: "2023-05-17"
  irVersion: 20
  version: 0.9.0-rc0
- changelogEntry:
    - summary: Add `fern-go-model` generator identifier.
      type: chore
  createdAt: "2023-05-16"
  irVersion: 20
  version: 0.8.25-rc0
- changelogEntry:
    - summary: Release 0.8.24
      type: chore
  createdAt: "2023-05-16"
  irVersion: 20
  version: 0.8.24
- changelogEntry:
    - summary: Release 0.8.23
      type: chore
  createdAt: "2023-05-13"
  irVersion: 20
  version: 0.8.23
- changelogEntry:
    - summary: Release 0.8.22
      type: chore
  createdAt: "2023-05-13"
  irVersion: 20
  version: 0.8.22
- changelogEntry:
    - summary: Release 0.8.21
      type: chore
  createdAt: "2023-05-13"
  irVersion: 20
  version: 0.8.21
- changelogEntry:
    - summary: Release 0.8.20
      type: chore
  createdAt: "2023-05-12"
  irVersion: 20
  version: 0.8.20
- changelogEntry:
    - summary: Release 0.8.20-rc4
      type: chore
  createdAt: "2023-05-12"
  irVersion: 20
  version: 0.8.20-rc4
- changelogEntry:
    - summary: Release 0.8.20-rc3
      type: chore
  createdAt: "2023-05-12"
  irVersion: 20
  version: 0.8.20-rc3
- changelogEntry:
    - summary: Release 0.8.20-rc2
      type: chore
  createdAt: "2023-05-11"
  irVersion: 20
  version: 0.8.20-rc2
- changelogEntry:
    - summary: Release 0.8.20-rc1
      type: chore
  createdAt: "2023-05-11"
  irVersion: 20
  version: 0.8.20-rc1
- changelogEntry:
    - summary: Release 0.8.20-rc0
      type: chore
  createdAt: "2023-05-11"
  irVersion: 20
  version: 0.8.20-rc0
- changelogEntry:
    - summary: Release 0.8.19
      type: chore
  createdAt: "2023-05-11"
  irVersion: 20
  version: 0.8.19
- changelogEntry:
    - summary: Release 0.8.19-rc9
      type: chore
  createdAt: "2023-05-11"
  irVersion: 20
  version: 0.8.19-rc9
- changelogEntry:
    - summary: Release 0.8.19-rc8
      type: chore
  createdAt: "2023-05-11"
  irVersion: 20
  version: 0.8.19-rc8
- changelogEntry:
    - summary: Release 0.8.19-rc7
      type: chore
  createdAt: "2023-05-10"
  irVersion: 20
  version: 0.8.19-rc7
- changelogEntry:
    - summary: Release 0.8.19-rc6
      type: chore
  createdAt: "2023-05-10"
  irVersion: 20
  version: 0.8.19-rc6
- changelogEntry:
    - summary: Release 0.8.19-rc5
      type: chore
  createdAt: "2023-05-10"
  irVersion: 20
  version: 0.8.19-rc5
- changelogEntry:
    - summary: Release 0.8.19-rc4
      type: chore
  createdAt: "2023-05-10"
  irVersion: 20
  version: 0.8.19-rc4
- changelogEntry:
    - summary: Release 0.8.19-rc3
      type: chore
  createdAt: "2023-05-10"
  irVersion: 20
  version: 0.8.19-rc3
- changelogEntry:
    - summary: Release 0.8.19-rc2
      type: chore
  createdAt: "2023-05-10"
  irVersion: 20
  version: 0.8.19-rc2
- changelogEntry:
    - summary: Release 0.8.19-rc1
      type: chore
  createdAt: "2023-05-10"
  irVersion: 20
  version: 0.8.19-rc1
- changelogEntry:
    - summary: Release 0.8.19-rc0
      type: chore
  createdAt: "2023-05-10"
  irVersion: 20
  version: 0.8.19-rc0
- changelogEntry:
    - summary: Release 0.8.18
      type: chore
  createdAt: "2023-05-08"
  irVersion: 20
  version: 0.8.18
- changelogEntry:
    - summary: Release 0.8.17
      type: chore
  createdAt: "2023-05-08"
  irVersion: 20
  version: 0.8.17
- changelogEntry:
    - summary: Release 0.8.17-rc3
      type: chore
  createdAt: "2023-05-08"
  irVersion: 20
  version: 0.8.17-rc3
- changelogEntry:
    - summary: Release 0.8.17-rc2
      type: chore
  createdAt: "2023-05-08"
  irVersion: 20
  version: 0.8.17-rc2
- changelogEntry:
    - summary: Release 0.8.17-rc1
      type: chore
  createdAt: "2023-05-08"
  irVersion: 20
  version: 0.8.17-rc1
- changelogEntry:
    - summary: Release 0.8.17-rc0
      type: chore
  createdAt: "2023-05-08"
  irVersion: 20
  version: 0.8.17-rc0
- changelogEntry:
    - summary: Release 0.8.16-rc9
      type: chore
  createdAt: "2023-05-08"
  irVersion: 20
  version: 0.8.16-rc9
- changelogEntry:
    - summary: Release 0.8.16-rc8
      type: chore
  createdAt: "2023-05-08"
  irVersion: 19
  version: 0.8.16-rc8
- changelogEntry:
    - summary: Release 0.8.16-rc7
      type: chore
  createdAt: "2023-05-08"
  irVersion: 19
  version: 0.8.16-rc7
- changelogEntry:
    - summary: Release 0.8.16-rc6
      type: chore
  createdAt: "2023-05-08"
  irVersion: 19
  version: 0.8.16-rc6
- changelogEntry:
    - summary: Release 0.8.16-rc5
      type: chore
  createdAt: "2023-05-08"
  irVersion: 19
  version: 0.8.16-rc5
- changelogEntry:
    - summary: Release 0.8.16-rc11
      type: chore
  createdAt: "2023-05-08"
  irVersion: 20
  version: 0.8.16-rc11
- changelogEntry:
    - summary: Release 0.8.16-rc10
      type: chore
  createdAt: "2023-05-08"
  irVersion: 20
  version: 0.8.16-rc10
- changelogEntry:
    - summary: Release 0.8.16-rc4
      type: chore
  createdAt: "2023-05-07"
  irVersion: 19
  version: 0.8.16-rc4
- changelogEntry:
    - summary: Release 0.8.16-rc3
      type: chore
  createdAt: "2023-05-07"
  irVersion: 19
  version: 0.8.16-rc3
- changelogEntry:
    - summary: Release 0.8.16-rc2
      type: chore
  createdAt: "2023-05-07"
  irVersion: 19
  version: 0.8.16-rc2
- changelogEntry:
    - summary: Release 0.8.16-rc1
      type: chore
  createdAt: "2023-05-07"
  irVersion: 19
  version: 0.8.16-rc1
- changelogEntry:
    - summary: Release 0.8.16-rc0
      type: chore
  createdAt: "2023-05-07"
  irVersion: 19
  version: 0.8.16-rc0
- changelogEntry:
    - summary: Release 0.8.15
      type: chore
  createdAt: "2023-05-07"
  irVersion: 19
  version: 0.8.15
- changelogEntry:
    - summary: Release 0.8.14
      type: chore
  createdAt: "2023-05-07"
  irVersion: 19
  version: 0.8.14
- changelogEntry:
    - summary: Release 0.8.13
      type: chore
  createdAt: "2023-05-07"
  irVersion: 19
  version: 0.8.13
- changelogEntry:
    - summary: Release 0.8.13-rc2
      type: chore
  createdAt: "2023-05-07"
  irVersion: 19
  version: 0.8.13-rc2
- changelogEntry:
    - summary: Release 0.8.13-rc1
      type: chore
  createdAt: "2023-05-07"
  irVersion: 19
  version: 0.8.13-rc1
- changelogEntry:
    - summary: Release 0.8.13-rc0
      type: chore
  createdAt: "2023-05-06"
  irVersion: 19
  version: 0.8.13-rc0
- changelogEntry:
    - summary: Release 0.8.12
      type: chore
  createdAt: "2023-05-05"
  irVersion: 19
  version: 0.8.12
- changelogEntry:
    - summary: Release 0.8.11
      type: chore
  createdAt: "2023-05-05"
  irVersion: 19
  version: 0.8.11
- changelogEntry:
    - summary: Release 0.8.10
      type: chore
  createdAt: "2023-05-05"
  irVersion: 19
  version: 0.8.10
- changelogEntry:
    - summary: Release 0.8.9
      type: chore
  createdAt: "2023-05-04"
  irVersion: 19
  version: 0.8.9
- changelogEntry:
    - summary: Release 0.8.8
      type: chore
  createdAt: "2023-05-04"
  irVersion: 19
  version: 0.8.8
- changelogEntry:
    - summary: Release 0.8.7
      type: chore
  createdAt: "2023-05-04"
  irVersion: 19
  version: 0.8.7
- changelogEntry:
    - summary: Release 0.8.6
      type: chore
  createdAt: "2023-05-03"
  irVersion: 19
  version: 0.8.6
- changelogEntry:
    - summary: Release 0.8.6-rc2
      type: chore
  createdAt: "2023-05-03"
  irVersion: 19
  version: 0.8.6-rc2
- changelogEntry:
    - summary: Release 0.8.6-rc1
      type: chore
  createdAt: "2023-05-03"
  irVersion: 19
  version: 0.8.6-rc1
- changelogEntry:
    - summary: Release 0.8.6-rc0
      type: chore
  createdAt: "2023-05-03"
  irVersion: 19
  version: 0.8.6-rc0
- changelogEntry:
    - summary: Release 0.8.5
      type: chore
  createdAt: "2023-05-03"
  irVersion: 19
  version: 0.8.5
- changelogEntry:
    - summary: Release 0.8.4
      type: chore
  createdAt: "2023-05-03"
  irVersion: 19
  version: 0.8.4
- changelogEntry:
    - summary: Release 0.8.3
      type: chore
  createdAt: "2023-05-03"
  irVersion: 19
  version: 0.8.3
- changelogEntry:
    - summary: Release 0.8.2
      type: chore
  createdAt: "2023-05-03"
  irVersion: 19
  version: 0.8.2
- changelogEntry:
    - summary: Release 0.8.1
      type: chore
  createdAt: "2023-05-02"
  irVersion: 19
  version: 0.8.1
- changelogEntry:
    - summary: Release 0.8.0
      type: chore
  createdAt: "2023-05-02"
  irVersion: 19
  version: 0.8.0
- changelogEntry:
    - summary: Release 0.8.0-rc9
      type: chore
  createdAt: "2023-05-02"
  irVersion: 19
  version: 0.8.0-rc9
- changelogEntry:
    - summary: Release 0.8.0-rc8
      type: chore
  createdAt: "2023-05-02"
  irVersion: 19
  version: 0.8.0-rc8
- changelogEntry:
    - summary: Release 0.8.0-rc7
      type: chore
  createdAt: "2023-05-02"
  irVersion: 19
  version: 0.8.0-rc7
- changelogEntry:
    - summary: Release 0.8.0-rc6
      type: chore
  createdAt: "2023-05-02"
  irVersion: 19
  version: 0.8.0-rc6
- changelogEntry:
    - summary: Release 0.8.0-rc5
      type: chore
  createdAt: "2023-05-02"
  irVersion: 19
  version: 0.8.0-rc5
- changelogEntry:
    - summary: Release 0.8.0-rc4
      type: chore
  createdAt: "2023-05-02"
  irVersion: 19
  version: 0.8.0-rc4
- changelogEntry:
    - summary: Release 0.8.0-rc3
      type: chore
  createdAt: "2023-05-02"
  irVersion: 19
  version: 0.8.0-rc3
- changelogEntry:
    - summary: Release 0.8.0-rc2
      type: chore
  createdAt: "2023-05-02"
  irVersion: 19
  version: 0.8.0-rc2
- changelogEntry:
    - summary: Release 0.8.0-rc1
      type: chore
  createdAt: "2023-05-02"
  irVersion: 19
  version: 0.8.0-rc1
- changelogEntry:
    - summary: Release 0.8.0-rc0
      type: chore
  createdAt: "2023-05-02"
  irVersion: 19
  version: 0.8.0-rc0
- changelogEntry:
    - summary: Release 0.7.5-rc17
      type: chore
  createdAt: "2023-05-02"
  irVersion: 19
  version: 0.7.5-rc17
- changelogEntry:
    - summary: Release 0.7.5-rc9
      type: chore
  createdAt: "2023-05-01"
  irVersion: 19
  version: 0.7.5-rc9
- changelogEntry:
    - summary: Release 0.7.5-rc8
      type: chore
  createdAt: "2023-05-01"
  irVersion: 19
  version: 0.7.5-rc8
- changelogEntry:
    - summary: Release 0.7.5-rc7
      type: chore
  createdAt: "2023-05-01"
  irVersion: 19
  version: 0.7.5-rc7
- changelogEntry:
    - summary: Release 0.7.5-rc16
      type: chore
  createdAt: "2023-05-01"
  irVersion: 19
  version: 0.7.5-rc16
- changelogEntry:
    - summary: Release 0.7.5-rc15
      type: chore
  createdAt: "2023-05-01"
  irVersion: 19
  version: 0.7.5-rc15
- changelogEntry:
    - summary: Release 0.7.5-rc14
      type: chore
  createdAt: "2023-05-01"
  irVersion: 19
  version: 0.7.5-rc14
- changelogEntry:
    - summary: Release 0.7.5-rc13
      type: chore
  createdAt: "2023-05-01"
  irVersion: 19
  version: 0.7.5-rc13
- changelogEntry:
    - summary: Release 0.7.5-rc12
      type: chore
  createdAt: "2023-05-01"
  irVersion: 19
  version: 0.7.5-rc12
- changelogEntry:
    - summary: Release 0.7.5-rc11
      type: chore
  createdAt: "2023-05-01"
  irVersion: 19
  version: 0.7.5-rc11
- changelogEntry:
    - summary: Release 0.7.5-rc10
      type: chore
  createdAt: "2023-05-01"
  irVersion: 19
  version: 0.7.5-rc10
- changelogEntry:
    - summary: Release 0.7.5-rc6
      type: chore
  createdAt: "2023-04-30"
  irVersion: 19
  version: 0.7.5-rc6
- changelogEntry:
    - summary: Release 0.7.5-rc5
      type: chore
  createdAt: "2023-04-30"
  irVersion: 19
  version: 0.7.5-rc5
- changelogEntry:
    - summary: Release 0.7.5-rc4
      type: chore
  createdAt: "2023-04-30"
  irVersion: 19
  version: 0.7.5-rc4
- changelogEntry:
    - summary: Release 0.7.5-rc3
      type: chore
  createdAt: "2023-04-30"
  irVersion: 19
  version: 0.7.5-rc3
- changelogEntry:
    - summary: Release 0.7.5-rc2
      type: chore
  createdAt: "2023-04-30"
  irVersion: 19
  version: 0.7.5-rc2
- changelogEntry:
    - summary: Release 0.7.5-rc1
      type: chore
  createdAt: "2023-04-30"
  irVersion: 18
  version: 0.7.5-rc1
- changelogEntry:
    - summary: Release 0.7.5-rc0
      type: chore
  createdAt: "2023-04-28"
  irVersion: 18
  version: 0.7.5-rc0
- changelogEntry:
    - summary: Release 0.7.4
      type: chore
  createdAt: "2023-04-23"
  irVersion: 18
  version: 0.7.4
- changelogEntry:
    - summary: Release 0.7.4-rc1
      type: chore
  createdAt: "2023-04-23"
  irVersion: 18
  version: 0.7.4-rc1
- changelogEntry:
    - summary: Release 0.7.4-rc0
      type: chore
  createdAt: "2023-04-23"
  irVersion: 18
  version: 0.7.4-rc0
- changelogEntry:
    - summary: Release 0.7.3
      type: chore
  createdAt: "2023-04-23"
  irVersion: 18
  version: 0.7.3
- changelogEntry:
    - summary: Release 0.7.3-rc0
      type: chore
  createdAt: "2023-04-23"
  irVersion: 18
  version: 0.7.3-rc0
- changelogEntry:
    - summary: Release 0.7.2
      type: chore
  createdAt: "2023-04-23"
  irVersion: 18
  version: 0.7.2
- changelogEntry:
    - summary: Release 0.7.1
      type: chore
  createdAt: "2023-04-23"
  irVersion: 18
  version: 0.7.1
- changelogEntry:
    - summary: Release 0.7.1-rc1
      type: chore
  createdAt: "2023-04-23"
  irVersion: 18
  version: 0.7.1-rc1
- changelogEntry:
    - summary: Release 0.7.1-rc0
      type: chore
  createdAt: "2023-04-23"
  irVersion: 18
  version: 0.7.1-rc0
- changelogEntry:
    - summary: Release 0.7.0
      type: chore
  createdAt: "2023-04-21"
  irVersion: 18
  version: 0.7.0
- changelogEntry:
    - summary: Release 0.7.0-rc1
      type: chore
  createdAt: "2023-04-21"
  irVersion: 18
  version: 0.7.0-rc1
- changelogEntry:
    - summary: Release 0.7.0-rc0
      type: chore
  createdAt: "2023-04-21"
  irVersion: 18
  version: 0.7.0-rc0
- changelogEntry:
    - summary: Release 0.6.12
      type: chore
  createdAt: "2023-04-19"
  irVersion: 18
  version: 0.6.12
- changelogEntry:
    - summary: Release 0.6.11
      type: chore
  createdAt: "2023-04-19"
  irVersion: 18
  version: 0.6.11
- changelogEntry:
    - summary: Release 0.6.11-rc2
      type: chore
  createdAt: "2023-04-17"
  irVersion: 18
  version: 0.6.11-rc2
- changelogEntry:
    - summary: Release 0.6.11-rc1
      type: chore
  createdAt: "2023-04-17"
  irVersion: 18
  version: 0.6.11-rc1
- changelogEntry:
    - summary: Release 0.6.11-rc0
      type: chore
  createdAt: "2023-04-17"
  irVersion: 18
  version: 0.6.11-rc0
- changelogEntry:
    - summary: Release 0.6.10
      type: chore
  createdAt: "2023-04-04"
  irVersion: 16
  version: 0.6.10
- changelogEntry:
    - summary: Release 0.6.10-rc4
      type: chore
  createdAt: "2023-04-03"
  irVersion: 16
  version: 0.6.10-rc4
- changelogEntry:
    - summary: Release 0.6.10-rc3
      type: chore
  createdAt: "2023-04-03"
  irVersion: 16
  version: 0.6.10-rc3
- changelogEntry:
    - summary: Release 0.6.10-rc2
      type: chore
  createdAt: "2023-04-03"
  irVersion: 16
  version: 0.6.10-rc2
- changelogEntry:
    - summary: Release 0.6.10-rc1
      type: chore
  createdAt: "2023-04-02"
  irVersion: 16
  version: 0.6.10-rc1
- changelogEntry:
    - summary: Release 0.6.10-rc0
      type: chore
  createdAt: "2023-04-02"
  irVersion: 16
  version: 0.6.10-rc0
- changelogEntry:
    - summary: Release 0.6.9
      type: chore
  createdAt: "2023-04-02"
  irVersion: 16
  version: 0.6.9
- changelogEntry:
    - summary: Release 0.6.8
      type: chore
  createdAt: "2023-04-02"
  irVersion: 16
  version: 0.6.8
- changelogEntry:
    - summary: Release 0.6.7
      type: chore
  createdAt: "2023-04-01"
  irVersion: 16
  version: 0.6.7
- changelogEntry:
    - summary: Release 0.6.7-rc0
      type: chore
  createdAt: "2023-04-01"
  irVersion: 16
  version: 0.6.7-rc0
- changelogEntry:
    - summary: Release 0.6.6
      type: chore
  createdAt: "2023-03-31"
  irVersion: 16
  version: 0.6.6
- changelogEntry:
    - summary: Release 0.6.5
      type: chore
  createdAt: "2023-03-31"
  irVersion: 16
  version: 0.6.5
- changelogEntry:
    - summary: Release 0.6.5-rc1
      type: chore
  createdAt: "2023-03-31"
  irVersion: 16
  version: 0.6.5-rc1
- changelogEntry:
    - summary: Release 0.6.5-rc0
      type: chore
  createdAt: "2023-03-30"
  irVersion: 16
  version: 0.6.5-rc0
- changelogEntry:
    - summary: Release 0.6.4
      type: chore
  createdAt: "2023-03-30"
  irVersion: 16
  version: 0.6.4
- changelogEntry:
    - summary: Release 0.6.3
      type: chore
  createdAt: "2023-03-30"
  irVersion: 16
  version: 0.6.3
- changelogEntry:
    - summary: Release 0.6.3-rc1
      type: chore
  createdAt: "2023-03-30"
  irVersion: 16
  version: 0.6.3-rc1
- changelogEntry:
    - summary: Release 0.6.3-rc0
      type: chore
  createdAt: "2023-03-30"
  irVersion: 16
  version: 0.6.3-rc0
- changelogEntry:
    - summary: Release 0.6.2
      type: chore
  createdAt: "2023-03-29"
  irVersion: 16
  version: 0.6.2
- changelogEntry:
    - summary: Release 0.6.2-rc2
      type: chore
  createdAt: "2023-03-29"
  irVersion: 16
  version: 0.6.2-rc2
- changelogEntry:
    - summary: Release 0.6.2-rc1
      type: chore
  createdAt: "2023-03-29"
  irVersion: 16
  version: 0.6.2-rc1
- changelogEntry:
    - summary: Release 0.6.2-rc0
      type: chore
  createdAt: "2023-03-28"
  irVersion: 16
  version: 0.6.2-rc0
- changelogEntry:
    - summary: Release 0.6.1
      type: chore
  createdAt: "2023-03-28"
  irVersion: 15
  version: 0.6.1
- changelogEntry:
    - summary: Release 0.6.0
      type: chore
  createdAt: "2023-03-28"
  irVersion: 15
  version: 0.6.0
- changelogEntry:
    - summary: Release 0.5.4
      type: chore
  createdAt: "2023-03-28"
  irVersion: 15
  version: 0.5.4
- changelogEntry:
    - summary: Release 0.5.4-rc4
      type: chore
  createdAt: "2023-03-28"
  irVersion: 15
  version: 0.5.4-rc4
- changelogEntry:
    - summary: Release 0.5.4-rc3
      type: chore
  createdAt: "2023-03-26"
  irVersion: 15
  version: 0.5.4-rc3
- changelogEntry:
    - summary: Release 0.5.4-rc2
      type: chore
  createdAt: "2023-03-24"
  irVersion: 15
  version: 0.5.4-rc2
- changelogEntry:
    - summary: Release 0.5.4-rc1
      type: chore
  createdAt: "2023-03-24"
  irVersion: 15
  version: 0.5.4-rc1
- changelogEntry:
    - summary: Release 0.5.4-rc0
      type: chore
  createdAt: "2023-03-24"
  irVersion: 15
  version: 0.5.4-rc0
- changelogEntry:
    - summary: Release 0.5.3
      type: chore
  createdAt: "2023-03-20"
  irVersion: 14
  version: 0.5.3
- changelogEntry:
    - summary: Release 0.5.3-rc6
      type: chore
  createdAt: "2023-03-20"
  irVersion: 14
  version: 0.5.3-rc6
- changelogEntry:
    - summary: Release 0.5.3-rc5
      type: chore
  createdAt: "2023-03-19"
  irVersion: 14
  version: 0.5.3-rc5
- changelogEntry:
    - summary: Release 0.5.3-rc4
      type: chore
  createdAt: "2023-03-19"
  irVersion: 14
  version: 0.5.3-rc4
- changelogEntry:
    - summary: Release 0.5.3-rc3
      type: chore
  createdAt: "2023-03-13"
  irVersion: 13
  version: 0.5.3-rc3
- changelogEntry:
    - summary: Release 0.5.3-rc2
      type: chore
  createdAt: "2023-03-13"
  irVersion: 13
  version: 0.5.3-rc2
- changelogEntry:
    - summary: Release 0.5.3-rc1
      type: chore
  createdAt: "2023-03-11"
  irVersion: 13
  version: 0.5.3-rc1
- changelogEntry:
    - summary: Release 0.5.3-rc0
      type: chore
  createdAt: "2023-03-11"
  irVersion: 13
  version: 0.5.3-rc0
- changelogEntry:
    - summary: Release 0.5.2
      type: chore
  createdAt: "2023-03-10"
  irVersion: 12
  version: 0.5.2
- changelogEntry:
    - summary: Release 0.5.1
      type: chore
  createdAt: "2023-03-09"
  irVersion: 12
  version: 0.5.1
- changelogEntry:
    - summary: "## What's Changed\r\n* Support http streams in responses by @zachkirsch\
        \ in https://github.com/fern-api/fern/pull/1365\r\n* fix: introduce undiscriminated\
        \ unions by @dsinghvi in https://github.com/fern-api/fern/pull/1367\r\n* Add\
        \ release blocker for undiscriminated unions by @zachkirsch in https://github.com/fern-api/fern/pull/1369\r\
        \n* Fix undiscriminated union rule by @zachkirsch in https://github.com/fern-api/fern/pull/1370\r\
        \n* Add file upload by @zachkirsch in https://github.com/fern-api/fern/pull/1366\r\
        \n* Rename property key to bodyProperty by @zachkirsch in https://github.com/fern-api/fern/pull/1371\r\
        \n* Add optional files by @zachkirsch in https://github.com/fern-api/fern/pull/1372\r\
        \n* ts generator versions above `0.5.0-rc0-6` use IR V12 by @dsinghvi in https://github.com/fern-api/fern/pull/1373\r\
        \n* Make File a reserved keyword in TS by @zachkirsch in https://github.com/fern-api/fern/pull/1374\r\
        \n* Add query-param stream condition by @zachkirsch in https://github.com/fern-api/fern/pull/1375\r\
        \n* fix: audiences works with subpackages and packages by @dsinghvi in https://github.com/fern-api/fern/pull/1376\r\
        \n* Fix docs in file properties by @zachkirsch in https://github.com/fern-api/fern/pull/1378\r\
        \n* Update import reference in OpenAPIMigrator by @TeisJayaswal in https://github.com/fern-api/fern/pull/1380\r\
        \n* fix: add missing `MovieId` type by @codebender828 in https://github.com/fern-api/fern/pull/1381\r\
        \n* Only disallow 'body' wrapper properties when there's a referenced request\
        \ body by @zachkirsch in https://github.com/fern-api/fern/pull/1382\r\n\r\n\
        ## New Contributors\r\n* @codebender828 made their first contribution in https://github.com/fern-api/fern/pull/1381\r\
        \n\r\n**Full Changelog**: https://github.com/fern-api/fern/compare/0.4.32...0.5.0"
      type: chore
  createdAt: "2023-03-09"
  irVersion: 12
  version: 0.5.0
- changelogEntry:
    - summary: Release 0.4.33-rc7
      type: chore
  createdAt: "2023-03-09"
  irVersion: 12
  version: 0.4.33-rc7
- changelogEntry:
    - summary: Release 0.4.33-rc6
      type: chore
  createdAt: "2023-03-09"
  irVersion: 12
  version: 0.4.33-rc6
- changelogEntry:
    - summary: Release 0.4.33-rc5
      type: chore
  createdAt: "2023-03-08"
  irVersion: 12
  version: 0.4.33-rc5
- changelogEntry:
    - summary: Release 0.4.33-rc4
      type: chore
  createdAt: "2023-03-08"
  irVersion: 12
  version: 0.4.33-rc4
- changelogEntry:
    - summary: Release 0.4.33-rc3
      type: chore
  createdAt: "2023-03-08"
  irVersion: 12
  version: 0.4.33-rc3
- changelogEntry:
    - summary: Release 0.4.33-rc2
      type: chore
  createdAt: "2023-03-08"
  irVersion: 12
  version: 0.4.33-rc2
- changelogEntry:
    - summary: Release 0.4.33-rc1
      type: chore
  createdAt: "2023-03-08"
  irVersion: 12
  version: 0.4.33-rc1
- changelogEntry:
    - summary: Release 0.4.33-rc0
      type: chore
  createdAt: "2023-03-07"
  irVersion: 12
  version: 0.4.33-rc0
- changelogEntry:
    - summary: Release 0.4.32-rc5
      type: chore
  createdAt: "2023-03-07"
  irVersion: 12
  version: 0.4.32-rc5
- changelogEntry:
    - summary: Release 0.4.32
      type: chore
  createdAt: "2023-03-06"
  irVersion: 11
  version: 0.4.32
- changelogEntry:
    - summary: Release 0.4.32-rc4
      type: chore
  createdAt: "2023-03-06"
  irVersion: 11
  version: 0.4.32-rc4
- changelogEntry:
    - summary: Release 0.4.32-rc3
      type: chore
  createdAt: "2023-03-06"
  irVersion: 11
  version: 0.4.32-rc3
- changelogEntry:
    - summary: Release 0.4.32-rc2
      type: chore
  createdAt: "2023-03-06"
  irVersion: 11
  version: 0.4.32-rc2
- changelogEntry:
    - summary: Release 0.4.32-rc1
      type: chore
  createdAt: "2023-03-06"
  irVersion: 11
  version: 0.4.32-rc1
- changelogEntry:
    - summary: Release 0.4.32-rc0
      type: chore
  createdAt: "2023-03-05"
  irVersion: 9
  version: 0.4.32-rc0
- changelogEntry:
    - summary: Release 0.4.31-rc3
      type: chore
  createdAt: "2023-03-04"
  irVersion: 9
  version: 0.4.31-rc3
- changelogEntry:
    - summary: Release 0.4.31
      type: chore
  createdAt: "2023-03-04"
  irVersion: 9
  version: 0.4.31
- changelogEntry:
    - summary: Release 0.4.31-rc4
      type: chore
  createdAt: "2023-03-04"
  irVersion: 9
  version: 0.4.31-rc4
- changelogEntry:
    - summary: Release 0.4.31-rc2
      type: chore
  createdAt: "2023-03-04"
  irVersion: 9
  version: 0.4.31-rc2
- changelogEntry:
    - summary: Release 0.4.31-rc1
      type: chore
  createdAt: "2023-03-04"
  irVersion: 9
  version: 0.4.31-rc1
- changelogEntry:
    - summary: Release 0.4.30
      type: chore
  createdAt: "2023-03-03"
  irVersion: 9
  version: 0.4.30
- changelogEntry:
    - summary: Release 0.4.29
      type: chore
  createdAt: "2023-03-03"
  irVersion: 9
  version: 0.4.29
- changelogEntry:
    - summary: Release 0.4.28-rc4
      type: chore
  createdAt: "2023-03-03"
  irVersion: 9
  version: 0.4.28-rc4
- changelogEntry:
    - summary: Release 0.4.28-rc3
      type: chore
  createdAt: "2023-03-03"
  irVersion: 9
  version: 0.4.28-rc3
- changelogEntry:
    - summary: Release 0.4.28-rc2
      type: chore
  createdAt: "2023-03-02"
  irVersion: 9
  version: 0.4.28-rc2
- changelogEntry:
    - summary: Release 0.4.28-rc1
      type: chore
  createdAt: "2023-03-02"
  irVersion: 9
  version: 0.4.28-rc1
- changelogEntry:
    - summary: Release 0.4.28-rc0
      type: chore
  createdAt: "2023-03-02"
  irVersion: 9
  version: 0.4.28-rc0
- changelogEntry:
    - summary: Release 0.4.27-rc2
      type: chore
  createdAt: "2023-03-02"
  irVersion: 9
  version: 0.4.27-rc2
- changelogEntry:
    - summary: Release 0.4.27
      type: chore
  createdAt: "2023-03-02"
  irVersion: 9
  version: 0.4.27
- changelogEntry:
    - summary: Release 0.4.27-rc1
      type: chore
  createdAt: "2023-03-02"
  irVersion: 9
  version: 0.4.27-rc1
- changelogEntry:
    - summary: Release 0.4.27-rc0
      type: chore
  createdAt: "2023-03-01"
  irVersion: 9
  version: 0.4.27-rc0
- changelogEntry:
    - summary: Release 0.4.26
      type: chore
  createdAt: "2023-02-25"
  irVersion: 9
  version: 0.4.26
- changelogEntry:
    - summary: Release 0.4.25
      type: chore
  createdAt: "2023-02-25"
  irVersion: 9
  version: 0.4.25
- changelogEntry:
    - summary: Release 0.4.24
      type: chore
  createdAt: "2023-02-23"
  irVersion: 9
  version: 0.4.24
- changelogEntry:
    - summary: Release 0.4.24-rc1
      type: chore
  createdAt: "2023-02-21"
  irVersion: 9
  version: 0.4.24-rc1
- changelogEntry:
    - summary: Release 0.4.24-rc0
      type: chore
  createdAt: "2023-02-20"
  irVersion: 9
  version: 0.4.24-rc0
- changelogEntry:
    - summary: Release 0.4.23
      type: chore
  createdAt: "2023-02-16"
  irVersion: 8
  version: 0.4.23
- changelogEntry:
    - summary: Release 0.4.23-rc0
      type: chore
  createdAt: "2023-02-16"
  irVersion: 8
  version: 0.4.23-rc0
- changelogEntry:
    - summary: Release 0.4.22
      type: chore
  createdAt: "2023-02-12"
  irVersion: 8
  version: 0.4.22
- changelogEntry:
    - summary: Release 0.4.21
      type: chore
  createdAt: "2023-02-12"
  irVersion: 8
  version: 0.4.21
- changelogEntry:
    - summary: Release 0.4.20
      type: chore
  createdAt: "2023-02-12"
  irVersion: 8
  version: 0.4.20
- changelogEntry:
    - summary: Release 0.4.20-rc1
      type: chore
  createdAt: "2023-02-09"
  irVersion: 8
  version: 0.4.20-rc1
- changelogEntry:
    - summary: Release 0.4.20-rc0
      type: chore
  createdAt: "2023-02-09"
  irVersion: 8
  version: 0.4.20-rc0
- changelogEntry:
    - summary: Release 0.4.19-rc1
      type: chore
  createdAt: "2023-02-09"
  irVersion: 8
  version: 0.4.19-rc1
- changelogEntry:
    - summary: Release 0.4.19
      type: chore
  createdAt: "2023-02-09"
  irVersion: 8
  version: 0.4.19
- changelogEntry:
    - summary: Release 0.4.19-rc2
      type: chore
  createdAt: "2023-02-09"
  irVersion: 8
  version: 0.4.19-rc2
- changelogEntry:
    - summary: Release 0.4.19-rc0
      type: chore
  createdAt: "2023-02-09"
  irVersion: 8
  version: 0.4.19-rc0
- changelogEntry:
    - summary: Release 0.4.18
      type: chore
  createdAt: "2023-02-07"
  irVersion: 8
  version: 0.4.18
- changelogEntry:
    - summary: Release 0.4.17
      type: chore
  createdAt: "2023-02-06"
  irVersion: 8
  version: 0.4.17
- changelogEntry:
    - summary: Release 0.4.17-rc0
      type: chore
  createdAt: "2023-02-06"
  irVersion: 8
  version: 0.4.17-rc0
- changelogEntry:
    - summary: Release 0.4.16
      type: chore
  createdAt: "2023-02-06"
  irVersion: 8
  version: 0.4.16
- changelogEntry:
    - summary: Release 0.4.15
      type: chore
  createdAt: "2023-02-06"
  irVersion: 8
  version: 0.4.15
- changelogEntry:
    - summary: Release 0.4.15-rc0
      type: chore
  createdAt: "2023-02-06"
  irVersion: 8
  version: 0.4.15-rc0
- changelogEntry:
    - summary: Release 0.4.14
      type: chore
  createdAt: "2023-02-05"
  irVersion: 8
  version: 0.4.14
- changelogEntry:
    - summary: Release 0.4.13
      type: chore
  createdAt: "2023-02-04"
  irVersion: 8
  version: 0.4.13
- changelogEntry:
    - summary: Release 0.4.12
      type: chore
  createdAt: "2023-02-02"
  irVersion: 8
  version: 0.4.12
- changelogEntry:
    - summary: Release 0.4.12-rc0
      type: chore
  createdAt: "2023-02-02"
  irVersion: 8
  version: 0.4.12-rc0
- changelogEntry:
    - summary: Release 0.4.11
      type: chore
  createdAt: "2023-02-02"
  irVersion: 8
  version: 0.4.11
- changelogEntry:
    - summary: Release 0.4.11-rc1
      type: chore
  createdAt: "2023-02-02"
  irVersion: 8
  version: 0.4.11-rc1
- changelogEntry:
    - summary: Release 0.4.11-rc0
      type: chore
  createdAt: "2023-02-02"
  irVersion: 8
  version: 0.4.11-rc0
- changelogEntry:
    - summary: Release 0.4.10
      type: chore
  createdAt: "2023-02-02"
  irVersion: 8
  version: 0.4.10
- changelogEntry:
    - summary: Release 0.4.9
      type: chore
  createdAt: "2023-02-01"
  irVersion: 7
  version: 0.4.9
- changelogEntry:
    - summary: Release 0.4.8
      type: chore
  createdAt: "2023-02-01"
  irVersion: 7
  version: 0.4.8
- changelogEntry:
    - summary: Release 0.4.7
      type: chore
  createdAt: "2023-02-01"
  irVersion: 7
  version: 0.4.7
- changelogEntry:
    - summary: Release 0.4.6
      type: chore
  createdAt: "2023-02-01"
  irVersion: 7
  version: 0.4.6
- changelogEntry:
    - summary: Release 0.4.5
      type: chore
  createdAt: "2023-02-01"
  irVersion: 7
  version: 0.4.5
- changelogEntry:
    - summary: Release 0.4.5-rc4
      type: chore
  createdAt: "2023-01-31"
  irVersion: 7
  version: 0.4.5-rc4
- changelogEntry:
    - summary: Release 0.4.5-rc3
      type: chore
  createdAt: "2023-01-31"
  irVersion: 7
  version: 0.4.5-rc3
- changelogEntry:
    - summary: Release 0.4.5-rc5
      type: chore
  createdAt: "2023-01-31"
  irVersion: 7
  version: 0.4.5-rc5
- changelogEntry:
    - summary: Release 0.4.5-rc2
      type: chore
  createdAt: "2023-01-30"
  irVersion: 7
  version: 0.4.5-rc2
- changelogEntry:
    - summary: Release 0.4.5-rc1
      type: chore
  createdAt: "2023-01-30"
  irVersion: 7
  version: 0.4.5-rc1
- changelogEntry:
    - summary: Release 0.4.5-rc0
      type: chore
  createdAt: "2023-01-30"
  irVersion: 7
  version: 0.4.5-rc0
- changelogEntry:
    - summary: Release 0.4.4
      type: chore
  createdAt: "2023-01-30"
  irVersion: 7
  version: 0.4.4
- changelogEntry:
    - summary: Release 0.4.3
      type: chore
  createdAt: "2023-01-30"
  irVersion: 7
  version: 0.4.3
- changelogEntry:
    - summary: Release 0.4.2
      type: chore
  createdAt: "2023-01-30"
  irVersion: 7
  version: 0.4.2
- changelogEntry:
    - summary: Release 0.4.1
      type: chore
  createdAt: "2023-01-29"
  irVersion: 7
  version: 0.4.1
- changelogEntry:
    - summary: Release 0.4.0-rc1
      type: chore
  createdAt: "2023-01-29"
  irVersion: 7
  version: 0.4.0-rc1
- changelogEntry:
    - summary: Release 0.4.0
      type: chore
  createdAt: "2023-01-29"
  irVersion: 7
  version: 0.4.0
- changelogEntry:
    - summary: Release 0.4.0-rc0
      type: chore
  createdAt: "2023-01-29"
  irVersion: 7
  version: 0.4.0-rc0
- changelogEntry:
    - summary: Release 0.3.23
      type: chore
  createdAt: "2023-01-28"
  irVersion: 6
  version: 0.3.23
- changelogEntry:
    - summary: Release 0.3.22
      type: chore
  createdAt: "2023-01-28"
  irVersion: 6
  version: 0.3.22
- changelogEntry:
    - summary: Release 0.3.21
      type: chore
  createdAt: "2023-01-28"
  irVersion: 6
  version: 0.3.21
- changelogEntry:
    - summary: Release 0.3.20
      type: chore
  createdAt: "2023-01-27"
  irVersion: 6
  version: 0.3.20
- changelogEntry:
    - summary: Release 0.3.19
      type: chore
  createdAt: "2023-01-24"
  irVersion: 6
  version: 0.3.19
- changelogEntry:
    - summary: Release 0.3.18
      type: chore
  createdAt: "2023-01-23"
  irVersion: 6
  version: 0.3.18
- changelogEntry:
    - summary: Release 0.3.17
      type: chore
  createdAt: "2023-01-23"
  irVersion: 6
  version: 0.3.17
- changelogEntry:
    - summary: Release 0.3.17-rc8
      type: chore
  createdAt: "2023-01-23"
  irVersion: 6
  version: 0.3.17-rc8
- changelogEntry:
    - summary: Release 0.3.17-rc7
      type: chore
  createdAt: "2023-01-23"
  irVersion: 6
  version: 0.3.17-rc7
- changelogEntry:
    - summary: Release 0.3.17-rc6
      type: chore
  createdAt: "2023-01-23"
  irVersion: 6
  version: 0.3.17-rc6
- changelogEntry:
    - summary: Release 0.3.17-rc5
      type: chore
  createdAt: "2023-01-23"
  irVersion: 6
  version: 0.3.17-rc5
- changelogEntry:
    - summary: Release 0.3.17-rc4
      type: chore
  createdAt: "2023-01-23"
  irVersion: 6
  version: 0.3.17-rc4
- changelogEntry:
    - summary: Release 0.3.17-rc3
      type: chore
  createdAt: "2023-01-23"
  irVersion: 6
  version: 0.3.17-rc3
- changelogEntry:
    - summary: Release 0.3.17-rc2
      type: chore
  createdAt: "2023-01-22"
  irVersion: 6
  version: 0.3.17-rc2
- changelogEntry:
    - summary: Release 0.3.17-rc1
      type: chore
  createdAt: "2023-01-21"
  irVersion: 6
  version: 0.3.17-rc1
- changelogEntry:
    - summary: Release 0.3.17-rc0
      type: chore
  createdAt: "2023-01-21"
  irVersion: 6
  version: 0.3.17-rc0
- changelogEntry:
    - summary: Release 0.3.16
      type: chore
  createdAt: "2023-01-20"
  irVersion: 6
  version: 0.3.16
- changelogEntry:
    - summary: Release 0.3.16-rc2
      type: chore
  createdAt: "2023-01-19"
  irVersion: 6
  version: 0.3.16-rc2
- changelogEntry:
    - summary: Release 0.3.16-rc1
      type: chore
  createdAt: "2023-01-18"
  irVersion: 6
  version: 0.3.16-rc1
- changelogEntry:
    - summary: Release 0.3.16-rc0
      type: chore
  createdAt: "2023-01-18"
  irVersion: 6
  version: 0.3.16-rc0
- changelogEntry:
    - summary: Release 0.3.15
      type: chore
  createdAt: "2023-01-18"
  irVersion: 6
  version: 0.3.15
- changelogEntry:
    - summary: Release 0.3.15-rc0
      type: chore
  createdAt: "2023-01-18"
  irVersion: 6
  version: 0.3.15-rc0
- changelogEntry:
    - summary: Release 0.3.14
      type: chore
  createdAt: "2023-01-18"
  irVersion: 6
  version: 0.3.14
- changelogEntry:
    - summary: Release 0.3.13
      type: chore
  createdAt: "2023-01-18"
  irVersion: 6
  version: 0.3.13
- changelogEntry:
    - summary: Release 0.3.12
      type: chore
  createdAt: "2023-01-18"
  irVersion: 6
  version: 0.3.12
- changelogEntry:
    - summary: Release 0.3.12-rc13
      type: chore
  createdAt: "2023-01-18"
  irVersion: 6
  version: 0.3.12-rc13
- changelogEntry:
    - summary: Release 0.3.12-rc12
      type: chore
  createdAt: "2023-01-18"
  irVersion: 6
  version: 0.3.12-rc12
- changelogEntry:
    - summary: Release 0.3.12-rc9
      type: chore
  createdAt: "2023-01-17"
  irVersion: 6
  version: 0.3.12-rc9
- changelogEntry:
    - summary: Release 0.3.12-rc8
      type: chore
  createdAt: "2023-01-17"
  irVersion: 6
  version: 0.3.12-rc8
- changelogEntry:
    - summary: Release 0.3.12-rc11
      type: chore
  createdAt: "2023-01-17"
  irVersion: 6
  version: 0.3.12-rc11
- changelogEntry:
    - summary: Release 0.3.12-rc10
      type: chore
  createdAt: "2023-01-17"
  irVersion: 6
  version: 0.3.12-rc10
- changelogEntry:
    - summary: Release 0.3.12-rc7
      type: chore
  createdAt: "2023-01-15"
  irVersion: 6
  version: 0.3.12-rc7
- changelogEntry:
    - summary: Release 0.3.12-rc6
      type: chore
  createdAt: "2023-01-15"
  irVersion: 6
  version: 0.3.12-rc6
- changelogEntry:
    - summary: Release 0.3.12-rc5
      type: chore
  createdAt: "2023-01-15"
  irVersion: 6
  version: 0.3.12-rc5
- changelogEntry:
    - summary: Release 0.3.12-rc4
      type: chore
  createdAt: "2023-01-15"
  irVersion: 6
  version: 0.3.12-rc4
- changelogEntry:
    - summary: Release 0.3.12-rc3
      type: chore
  createdAt: "2023-01-13"
  irVersion: 5
  version: 0.3.12-rc3
- changelogEntry:
    - summary: Release 0.3.12-rc2
      type: chore
  createdAt: "2023-01-13"
  irVersion: 5
  version: 0.3.12-rc2
- changelogEntry:
    - summary: Release 0.3.12-rc1
      type: chore
  createdAt: "2023-01-13"
  irVersion: 5
  version: 0.3.12-rc1
- changelogEntry:
    - summary: Release 0.3.12-rc0
      type: chore
  createdAt: "2023-01-12"
  irVersion: 5
  version: 0.3.12-rc0
- changelogEntry:
    - summary: Release 0.3.11
      type: chore
  createdAt: "2023-01-12"
  irVersion: 5
  version: 0.3.11
- changelogEntry:
    - summary: Release 0.3.10
      type: chore
  createdAt: "2023-01-11"
  irVersion: 5
  version: 0.3.10
- changelogEntry:
    - summary: Release 0.3.9
      type: chore
  createdAt: "2023-01-11"
  irVersion: 5
  version: 0.3.9
- changelogEntry:
    - summary: Release 0.3.8-rc1
      type: chore
  createdAt: "2023-01-11"
  irVersion: 5
  version: 0.3.8-rc1
- changelogEntry:
    - summary: Release 0.3.8-rc0
      type: chore
  createdAt: "2023-01-11"
  irVersion: 5
  version: 0.3.8-rc0
- changelogEntry:
    - summary: Release 0.3.8
      type: chore
  createdAt: "2023-01-09"
  irVersion: 5
  version: 0.3.8
- changelogEntry:
    - summary: Release 0.3.7
      type: chore
  createdAt: "2023-01-08"
  irVersion: 5
  version: 0.3.7
- changelogEntry:
    - summary: Release 0.3.7-rc0
      type: chore
  createdAt: "2023-01-08"
  irVersion: 5
  version: 0.3.7-rc0
- changelogEntry:
    - summary: Release 0.3.6
      type: chore
  createdAt: "2023-01-08"
  irVersion: 5
  version: 0.3.6
- changelogEntry:
    - summary: Release 0.3.6-rc1
      type: chore
  createdAt: "2023-01-06"
  irVersion: 4
  version: 0.3.6-rc1
- changelogEntry:
    - summary: Release 0.3.6-rc0
      type: chore
  createdAt: "2023-01-06"
  irVersion: 4
  version: 0.3.6-rc0
- changelogEntry:
    - summary: Release 0.3.5
      type: chore
  createdAt: "2022-12-28"
  irVersion: 4
  version: 0.3.5
- changelogEntry:
    - summary: Release 0.3.4
      type: chore
  createdAt: "2022-12-28"
  irVersion: 4
  version: 0.3.4
- changelogEntry:
    - summary: Release 0.3.3
      type: chore
  createdAt: "2022-12-28"
  irVersion: 4
  version: 0.3.3
- changelogEntry:
    - summary: Release 0.3.2
      type: chore
  createdAt: "2022-12-28"
  irVersion: 4
  version: 0.3.2
- changelogEntry:
    - summary: Release 0.3.1
      type: chore
  createdAt: "2022-12-28"
  irVersion: 4
  version: 0.3.1
- changelogEntry:
    - summary: Release 0.3.0-rc14
      type: chore
  createdAt: "2022-12-28"
  irVersion: 4
  version: 0.3.0-rc14
- changelogEntry:
    - summary: Release 0.3.0-rc13
      type: chore
  createdAt: "2022-12-28"
  irVersion: 4
  version: 0.3.0-rc13
- changelogEntry:
    - summary: Release 0.3.0
      type: chore
  createdAt: "2022-12-28"
  irVersion: 4
  version: 0.3.0
- changelogEntry:
    - summary: Release 0.3.0-rc12
      type: chore
  createdAt: "2022-12-24"
  irVersion: 4
  version: 0.3.0-rc12
- changelogEntry:
    - summary: Release 0.3.0-rc11
      type: chore
  createdAt: "2022-12-23"
  irVersion: 4
  version: 0.3.0-rc11
- changelogEntry:
    - summary: Release 0.3.0-rc9
      type: chore
  createdAt: "2022-12-16"
  irVersion: 4
  version: 0.3.0-rc9
- changelogEntry:
    - summary: Release 0.3.0-rc8
      type: chore
  createdAt: "2022-12-16"
  irVersion: 4
  version: 0.3.0-rc8
- changelogEntry:
    - summary: Release 0.3.0-rc7
      type: chore
  createdAt: "2022-12-16"
  irVersion: 4
  version: 0.3.0-rc7
- changelogEntry:
    - summary: Release 0.3.0-rc10
      type: chore
  createdAt: "2022-12-16"
  irVersion: 4
  version: 0.3.0-rc10
- changelogEntry:
    - summary: Release 0.3.0-rc6
      type: chore
  createdAt: "2022-12-16"
  irVersion: 4
  version: 0.3.0-rc6
- changelogEntry:
    - summary: Release 0.3.0-rc5
      type: chore
  createdAt: "2022-12-16"
  irVersion: 4
  version: 0.3.0-rc5
- changelogEntry:
    - summary: Release 0.3.0-rc4
      type: chore
  createdAt: "2022-12-16"
  irVersion: 4
  version: 0.3.0-rc4
- changelogEntry:
    - summary: Release 0.3.0-rc3
      type: chore
  createdAt: "2022-12-16"
  irVersion: 4
  version: 0.3.0-rc3
- changelogEntry:
    - summary: Release 0.3.0-rc2
      type: chore
  createdAt: "2022-12-16"
  irVersion: 4
  version: 0.3.0-rc2
- changelogEntry:
    - summary: Release 0.3.0-rc1
      type: chore
  createdAt: "2022-12-16"
  irVersion: 4
  version: 0.3.0-rc1
- changelogEntry:
    - summary: Release 0.3.0-rc0
      type: chore
  createdAt: "2022-12-15"
  irVersion: 3
  version: 0.3.0-rc0
- changelogEntry:
    - summary: Release 0.2.1
      type: chore
  createdAt: "2022-12-15"
  irVersion: 3
  version: 0.2.1
- changelogEntry:
    - summary: Release 0.2.0
      type: chore
  createdAt: "2022-12-14"
  irVersion: 3
  version: 0.2.0
- changelogEntry:
    - summary: Release 0.1.3-rc9
      type: chore
  createdAt: "2022-12-14"
  irVersion: 3
  version: 0.1.3-rc9
- changelogEntry:
    - summary: Release 0.1.3-rc8
      type: chore
  createdAt: "2022-12-14"
  irVersion: 3
  version: 0.1.3-rc8
- changelogEntry:
    - summary: Release 0.1.3-rc7
      type: chore
  createdAt: "2022-12-13"
  irVersion: 3
  version: 0.1.3-rc7
- changelogEntry:
    - summary: Release 0.1.3-rc6
      type: chore
  createdAt: "2022-12-13"
  irVersion: 3
  version: 0.1.3-rc6
- changelogEntry:
    - summary: Release 0.1.3-rc5
      type: chore
  createdAt: "2022-12-13"
  irVersion: 3
  version: 0.1.3-rc5
- changelogEntry:
    - summary: Release 0.1.3-rc4
      type: chore
  createdAt: "2022-12-13"
  irVersion: 3
  version: 0.1.3-rc4
- changelogEntry:
    - summary: Release 0.1.3-rc3
      type: chore
  createdAt: "2022-12-13"
  irVersion: 3
  version: 0.1.3-rc3
- changelogEntry:
    - summary: Release 0.1.3-rc2
      type: chore
  createdAt: "2022-12-13"
  irVersion: 3
  version: 0.1.3-rc2
- changelogEntry:
    - summary: Release 0.1.3-rc1
      type: chore
  createdAt: "2022-12-13"
  irVersion: 3
  version: 0.1.3-rc1
- changelogEntry:
    - summary: Release 0.1.3-rc0
      type: chore
  createdAt: "2022-12-13"
  irVersion: 3
  version: 0.1.3-rc0<|MERGE_RESOLUTION|>--- conflicted
+++ resolved
@@ -1,15 +1,16 @@
 - changelogEntry:
   - summary: |
-<<<<<<< HEAD
       You can now specify custom pagination on your API and endpoints.
       This lets you implement your own pagination strategy in the generated SDKs.
     type: feat
   irVersion: 56
-=======
+  version: 0.56.0-rc3
+
+- changelogEntry:
+  - summary: |
       Fix an issue where channel binding parameters with complex schemas were generated with conflicting names.
     type: fix
   irVersion: 55
->>>>>>> b7fa7fb2
   version: 0.56.0-rc2
 
 - changelogEntry:
