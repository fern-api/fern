- changelogEntry:
    - summary: |
<<<<<<< HEAD
        Type reference example generation now handles extends and base properties correctly, as well as in-lined Alias types.
=======
        The cli will now respect examples with `null` values in OpenAPI specs. This will allow for null properties to show up when using
        OpenAPI parser v2.
>>>>>>> 7836a5b8
      type: fix
  irVersion: 55
  version: 0.51.35

- changelogEntry:
    - summary: |
        The IR generator now correctly handles exploded form parameters in the docs, ensuring that curl code snippets 
        accurately reflect the expected request format. Previously, exploded parameters were not properly formatted in the documentation, which 
        could lead to incorrect API usage. This fix ensures that array parameters marked as "exploded" are properly expanded in the generated curl examples.
      type: fix
  irVersion: 55
  version: 0.51.34

- changelogEntry:
    - summary: |
        The OpenAPI parser v2 now handles `null` values in examples, parses request and response bodies as unions if multiple, handles required 
        properties for global headers and improves upon example generation for APIs.
      type: fix
  irVersion: 55
  version: 0.51.33

- changelogEntry:
    - summary: |
        The Conjure Importer now handles replacing 'rid' types more safely by checking if an import alias starts with 'rid'.
        Previously, it would replace any 'rid' text with 'string', which could incorrectly modify import aliases that happened to start with 'rid'.
        Now it only replaces 'rid' when it appears as a standalone type or generic parameter.
      type: fix
  irVersion: 55
  version: 0.51.32

- changelogEntry:
    - summary: |
        The IR migrator now recognizes that the PHP SDK generator requires IR version 55.
      type: internal
  irVersion: 55
  version: 0.51.31

- changelogEntry:
    - summary: |
        The OpenAPI v2 parser now provides better naming and more robust payloads for examples.
      type: fix
  irVersion: 55
  version: 0.51.30

- changelogEntry:
    - summary: |
        The images will be rendered to browser in the format of image ID that matches FileV2.
        It ensure images will be displayed properly in dev environment.
      type: fix
  irVersion: 55
  version: 0.51.29

- changelogEntry:
    - summary: |
        The IR generator now optimizes SDK generation by skipping automatic example generation when manual examples are provided.
        Previously, it would generate additional examples even when manual examples were specified for an operation.
        This change improves generation performance by avoiding unnecessary example generation work.
      type: fix
  irVersion: 55
  version: 0.51.28

- changelogEntry:
    - summary: |
        The OpenAPI parser now optimizes discriminated union example generation by using the first successful variant.
        Previously, it would continue trying other variants even after finding a valid one. Now it stops after finding
        the first valid variant, making example generation more efficient.
      type: fix
  irVersion: 55
  version: 0.51.27

- changelogEntry:
    - summary: |
        The OpenAPI parser now correctly generates examples for discriminated unions where a variant may itself be a union.
        Previously, if a discriminated union variant was itself a union (e.g. `{ type: "foo", value: { type: "bar" } }`),
        the example generation would skip. Now it recursively handles nested unions to generate valid examples.
      type: fix
  irVersion: 55
  version: 0.51.26

- changelogEntry:
    - summary: |
        Literal property values are now accepted as deep object query parameters. Previously, if a query parameter was a deep object
        with a literal property value (e.g. `{ type: "foo" }`), the CLI would reject it as too complex. Now literal values are
        allowed since they can be safely serialized.
      type: fix
  irVersion: 55
  version: 0.51.25

- changelogEntry:
    - summary: |
        The OpenAPI parser now parses path parameters that are present in the URL but not explicitly declared in the OpenAPI spec.
        Previously, if a path parameter was used in the URL (e.g. `/users/{userId}`) but not declared in the `parameters` section,
        the parser would fail. Now it automatically adds these path parameters as required string parameters.
      type: fix
  irVersion: 55
  version: 0.51.24

- changelogEntry:
    - summary: |
        The CLI now considers `false` and `true` as keywords for the Java generators.
      type: fix
  irVersion: 55
  version: 0.51.23

- changelogEntry:
    - summary: |
        The OpenAPI parser now ignores request bodies on `GET` requests since Fern does not support that.
        This is not a breaking change, since previously the `fern check` would just fail.
      type: fix
  irVersion: 55
  version: 0.51.22

- changelogEntry:
    - summary: |
        The `fern init` command now respects JSON formatting when parsing from an external URL.
      type: fix
  irVersion: 55
  version: 0.51.21

- changelogEntry:
    - summary: |
        The OpenRPC parser now supports generating code snippets in the API Explorer.
      type: fix
  irVersion: 55
  version: 0.51.20

- changelogEntry:
    - summary: |
        The OpenRPC parser now supports generating code snippets in the API Explorer.
      type: fix
  irVersion: 55
  version: 0.51.19

- changelogEntry:
    - summary: |
        The docs will now display errors by default. Previously, errors were hidden by default and needed to be explicitly 
        enabled with `displayErrors: true`.
      type: fix
  irVersion: 55
  version: 0.51.18

- changelogEntry:
    - summary: |
        The OpenRPC parser now handles displaying parameters as object examples.
      type: fix
  irVersion: 55
  version: 0.51.17

- changelogEntry:
    - summary: |
        The OpenRPC parser now handles displaying optional parameters in the request.
      type: fix
  irVersion: 55
  version: 0.51.15

- changelogEntry:
    - summary: |
        Updates `whatwg` so that users eliminate punycode deprecation warning.
      type: fix
  irVersion: 55
  version: 0.51.14

- changelogEntry:
    - summary: |
        OpenAPI overrides now support resolving file references from the location of the
        OpenAPI overrides file itself. Previously, relative paths were only resolved from
        the OpenAPI source file.
 
        Most users will experience no change, but this will enable a wider set of file
        directory layouts depending on the user's preference.
      type: fix
  irVersion: 55
  version: 0.51.13

- changelogEntry:
    - summary: |
        The Fern Definition now allows you to declare status codes for the response without having a type. 
        This is useful for `204` response status codes. 
 
        ```yml users.yml
        service: 
          auth: false
          base-path: /users
          endpoints: 
            update: 
              path: ""
              response: 
                status-code: 204        
        ```
      type: fix
  irVersion: 55
  version: 0.51.12

- changelogEntry:
    - summary: |
        The OpenAPI parser generates response examples that are `{}` for 204 response types.
      type: fix
  irVersion: 55
  version: 0.51.11

- changelogEntry:
    - summary: |
        The OpenAPI parser generates response examples that are `{}` for 204 response types.
      type: fix
  irVersion: 55
  version: 0.51.10

- changelogEntry:
    - summary: |
        Fixed OpenAPI importer to properly handle response status codes in documentation by propagating 
        the status code from the OpenAPI spec through the IR and FDR layers.
      type: fix
  irVersion: 55
  version: 0.51.9

- changelogEntry:
    - summary: |
        Fixed OpenAPI importer to properly handle response status codes in documentation by propagating 
        the status code from the OpenAPI spec through the IR and FDR layers.
      type: fix
  irVersion: 55
  version: 0.51.8

- changelogEntry:
    - summary: |
        Added better error messages when markdown files reference non-existent MDX files, showing the relative path
        to the missing file rather than just indicating an invalid reference.
      type: fix
  irVersion: 55
  version: 0.51.7

- changelogEntry:
    - summary: |
        Fixed OpenAPI importer to properly handle string enums that are specified as integers by coercing them to strings.
      type: fix
  irVersion: 55
  version: 0.51.6

- changelogEntry:
    - summary: |
        Added a new rule to validate frontmatter parsing across markdown files, ensuring frontmatter
        is properly formatted and can be parsed without errors.
      type: fix
  irVersion: 55
  version: 0.51.5

- changelogEntry:
    - summary: |
        Various improvements to the Mintlify and Readme importers, including better default styling
        and spec imports for Mintlify migrations.
      type: fix
  irVersion: 55
  version: 0.51.4

- changelogEntry:
    - summary: |
        The OpenAPI parser now prefers the JSON Content-Type variant over
        others (e.g. application/x-www-form-urlencoded).
      type: fix
  irVersion: 55
  version: 0.51.3

- changelogEntry:
    - summary: |
        Improved error messages when docs.yml doesn't match schema by showing more specific
        validation errors and including the path where the error occurred.
      type: fix
  irVersion: 55
  version: 0.51.2

- changelogEntry:
    - summary: |
        Fixed x-fern-resolutions to properly handle escaped forward slashes ("~1") in schema references,
        correctly converting them to "/" when resolving references.
      type: fix
  irVersion: 55
  version: 0.51.1

- changelogEntry:
    - summary: |
        The CLI now supports a --readme flag pointing to the URL of a Readme generated docs site and
        migrates existing documentation to a fern-compatible repository.

        To use this feature:
        ```bash
        fern init --readme https://url-to-readme-docs.com
        ```
      type: feat
  irVersion: 55
  version: 0.51.0

- changelogEntry:
    - summary: |
        Improve performance of `fern docs dev` by only reloading the markdown content when
        only markdown files are changed, avoiding unnecessary recompilation of the full docs.

      type: fix
  irVersion: 55
  version: 0.50.17


- changelogEntry:
    - summary: |
        Improve performance of `fern docs dev` by debouncing across edits to multiple files,
        reducing unnecessary recomputation.
      type: fix
  irVersion: 55
  version: 0.50.16

- changelogEntry:
    - summary: |
        This PR improves the performance of `fern docs dev`:
          - Fern does not generate examples if the user has provided them to us
          - Temporarily comment out broken link checker until we make it faster
      type: fix
  irVersion: 55
  version: 0.50.16

- changelogEntry:
    - summary: |
        Move example generation failure logs to trace level since they are not relevant
        for users and add noise to debug logs.
      type: fix
  irVersion: 55
  version: 0.50.15

- changelogEntry:
    - summary: |
        Fixes a bug where duplicate types in undiscriminated unions (`oneOf` in OpenAPI)
        were not being deduped, which could lead to invalid generated code.
      type: fix
  irVersion: 55
  version: 0.50.14

- changelogEntry:
    - summary: |
        Fixes a bug where `--log-level debug` does not include trace logs.
      type: fix
  irVersion: 55
  version: 0.50.13

- changelogEntry:
    - summary: |
        Increase undici timeouts to make sure that `fern generate --docs` completes.
      type: fix
  irVersion: 55
  version: 0.50.12

- changelogEntry:
    - summary: |
        The CLI now supports a `--log-level trace` option to filter out noise from the
        debug log level.
      type: fix
  irVersion: 55
  version: 0.50.11

- changelogEntry:
    - summary:
        An addition to the broken link checker to further reduce false positives.
      type: fix
  irVersion: 55
  version: 0.50.10

- changelogEntry:
    - summary: |
        The Fern CLI no longer logs the full API request when finishing docs registration,
        reducing unnecessary log output.
      type: fix
  irVersion: 55
  version: 0.50.9

- changelogEntry:
    - summary: |
        An additional fix to the OpenRPC parser for respecting tags when
        organizing methods in the API Reference.
      type: fix
  irVersion: 55
  version: 0.50.8

- changelogEntry:
    - summary: |
        The OpenRPC parser now respects method names as well as tags for
        organization the navigation.
      type: fix
  irVersion: 55
  version: 0.50.7

- changelogEntry:
    - summary: |
        The broken link checker is updated to reduce false positives.
      type: fix
  irVersion: 55
  version: 0.50.6


- changelogEntry:
    - summary: |
        The Fern CLI is updated to create the organization if it doesn't exist when `fern token` is called.
      type: fix
  irVersion: 55
  version: 0.50.5


- changelogEntry:
    - summary: |
        The preview server is updated such that local previews of both OpenRPC and OpenAPI (legacy parser)
        are now possible.
      type: fix
  irVersion: 55
  version: 0.50.4

- changelogEntry:
    - summary: |
        The docs.yml now supports a separate configuration for `feature-flags` which allows Fern to render
        pieces of content depending on whether or not certain feature flags are enabled for particular user.

        This feature is in alpha stage; please contact support@buildwithfern.com to learn more!

        ```yml docs.yml
        navigation:
          - page: Page 1
            feature-flag: my-feature-flag-a # single boolean flag
          - page: Page 2
            feature: # multiple boolean flags
              - flag: my-feature-flag-a
              - flag: my-feature-flag-b
          - section: Section Title
            viewers: role-a
            feature-flag: # configurable match
              flag: my-feature-flag-a
              fallback-value: "ga"
              match: "beta"
            layout: []
        ```
      type: internal
  irVersion: 55
  version: 0.50.4

- changelogEntry:
    - summary: |
        Fixes an issue where optional, nullable properties resulted in a double optional in the
        IRv55 -> IRv54 migration.
      type: internal
  irVersion: 55
  version: 0.50.3

- changelogEntry:
    - summary: |
        The docs now includes alpha support for parsing openrpc specs. To leverage this feature,
        simply define an API section in your docs.yml and point at an openrpc spec.

        ```yml docs.yml
        navigation:
          - api: API Reference
            openrpc: <path to openrpc file>
        ```
      type: fix
  irVersion: 55
  version: 0.50.2

- changelogEntry:
    - summary: |
        Fixes an issue where nullable schemas were not coerced into optional values.
      type: fix
    - summary: |
        Fixes an issue where `fern check` would fail for optional, nullable properties.
      type: fix
  irVersion: 55
  version: 0.50.1

- changelogEntry:
    - summary: |
        The CLI is capable of migrating the latest TypeScript generator to IRv55.
      type: internal
  irVersion: 55
  version: 0.50.0

- changelogEntry:
  - summary: |
      The OpenAPI v2 parser now supports `x-fern-global-headers` and fixes an issue with generating webhook content.
    type: fix
  irVersion: 55
  version: 0.49.1

- changelogEntry:
    - summary: |
        The OpenAPI importer now supports respecting nullable properties in schemas. When enabled, nullable properties will
        be preserved in the generated SDK. By default (without this setting), nullable properties are treated as `optional`.
        To enable this, configure the setting in your `generators.yml`:

        ```yml
        api:
         specs:
           - openapi: ./path/to/openapi.yml
             settings:
               respect-nullable-schemas: true
        ```
      type: feat
  irVersion: 55
  version: 0.49.0

- changelogEntry:
  - summary: |
      The Mintlify docs importer now correctly generates the proper display-name key in the docs.yml file.
    type: fix
  irVersion: 54
  version: 0.48.1

- changelogEntry:
  - summary: |
      Adds support for nullable types in the Fern definition, such as the following:

      ```yaml
      types:
        User:
          properties:
            name: string
            email: nullable<string>
      ```
    type: feat
  irVersion: 55
  version: 0.48.0

- changelogEntry:
  - summary: |
      The IR now pulls in additional request properties from the OAuth getToken endpoint to support custom OAuth schemas.
    type: feat
  irVersion: 54
  version: 0.47.6

- changelogEntry:
  - summary: |
      Fixes an issue with broken link checking in the OpenAPI v2 parser.
    type: feat
  irVersion: 53
  version: 0.47.5

- changelogEntry:
  - summary: |
      Allows for creating nullable types and pass formats on strings using the OpenAPI v2 parser.
    type: feat
  irVersion: 53
  version: 0.47.4

- changelogEntry:
  - summary: |
      Add the JSON schema to the generators.yml file for validation and autocomplete.
    type: feat
  irVersion: 53
  version: 0.47.3

- changelogEntry:
  - summary: |
      The CLI now supports checking for broken links in your docs. You will see warnings in `fern check` if your docs link to any
      page that can't be resolved, and the `--strict-broken-links` option will cause the command to fail (exit with a non-zero exit code) if
      any broken links are found. You can also run the new command `fern docs broken-links` to only check for broken links (ignoring
      other possible errors), with the `--strict` option to cause the command to fail if any broken links are found.
    type: feat
  irVersion: 53
  version: 0.47.2

- changelogEntry:
  - summary: |
      Fixes a bug where the OpenAPI parser stopped respecting the =`unions: v1` setting in your `generators.yml` which configures the parser to generate more
      idiomatic discriminated unions.
      ```yml
      api:
        specs:
          - openapi: ./path/to/openapi.yml
            settings:
              unions: v1
      ```
    type: feat
  irVersion: 53
  version: 0.47.1

- changelogEntry:
  - summary: |
      The CLI now supports publishing docs using the improved OpenAPI v2 parser. You can set `openapi-parser-v2: true`
      in your `docs.yml` to use the new parser.
    type: feat
  irVersion: 53
  version: 0.47.0

- changelogEntry:
  - summary: |
      The CLI now validates that method and group name overrides in OpenAPI settings are not duplicated.
    type: feat
  irVersion: 53
  version: 0.46.23

- changelogEntry:
  - summary: |
      Support configuration of Google Analytics and Google Tag Manager in API Docs.
    type: feat
  irVersion: 53
  version: 0.46.22

- changelogEntry:
  - summary: |
      The CLI now supports the `prefer-undiscriminated-unions-with-literals` setting in OpenAPI settings.
    type: fix
  irVersion: 53
  version: 0.46.21

- changelogEntry:
  - summary: |
      The `fern init` command now supports a `--mintlify` option. You can pass in
      the path to your `mint.json` and the Fern CLI will generate a fern documentation
      website.
    type: feat
  irVersion: 53
  version: 0.46.20

- changelogEntry:
    - summary: |
        If a schema in OpenAPI or AsyncAPI has `additionalProperties: true` then the Fern CLI will now respect bringing in
        example properties that are not defined in the schema. Previously, the CLI would skip them.
      type: fix
  irVersion: 53
  version: 0.46.19

- changelogEntry:
    - summary: |
        If an object or request is annotated with `extra-properties: true` then the user can provide an example that includes
        extra properties that are no longer in the schema.

        For example, check out this fern definition

        ```yml service.yml
        types:
          Item:
            extra-properties: true
            properties:
              id: string


        service:
          auth: false
          base-path: ""
          endpoints:
            create:
              method: POST
              path: /item
              request:
                name: CreateItemRequest
                body:
                  extra-properties: true
                  properties:
                    id: string
              response:
                type: Item
              examples:
                - name: "Item"
                  request:
                    id: "123"
                    foo: "bar" # extra property in the example
                  response:
                    body:
                      id: "123"
                      foo: "bar" # extra property in the example
        ```
      type: fix
  irVersion: 53
  version: 0.46.18

- changelogEntry:
    - summary: |
        Support parsing string values for boolean defaults in OpenAPI schemas.
        * String values like "true" and "false" are now correctly parsed as boolean defaults.
      type: fix
  irVersion: 53
  version: 0.46.17

- changelogEntry:
    - summary: |
        Improve parsing of OpenAPI schemas with an array in the `type` property.
        * If the array contains `"null"`, it is interpreted as nullable, and removed from the array.
        * If there is only a single item in the array (after removing "null"), it previously defaulted to `unknown`, but now the specified type is used.
      type: fix
  irVersion: 53
  version: 0.46.16

- changelogEntry:
    - summary: |
        Fixed issue where user specified examples would be omitted in favor of autogenerated examples.
      type: fix
  irVersion: 53
  version: 0.46.15

- changelogEntry:
    - summary: |
        Boolean default values are now propagated from the Fern Definition through to docs generation.
      type: fix
  irVersion: 53
  version: 0.46.14

- changelogEntry:
    - summary: |
        The CLI now supports both `generators.yml` and `generators.yaml` file extensions for generator configuration.
      type: fix
  irVersion: 53
  version: 0.46.13

- changelogEntry:
    - summary: |
        Correctly omits readOnly query parameters during openapi to fern definition generation.
      type: fix
  irVersion: 53
  version: 0.46.13

- changelogEntry:
    - summary: |
        The CLI now handles parsing service level path parameters with descriptions.
        This fixes a regression introduced in the CLI since versions 0.45.x.
      type: fix
  irVersion: 53
  version: 0.46.12

- changelogEntry:
    - summary: |
        Allow for configuring the depth of example generation in API Docs. For example,
        if you want to generate optional properties that are 5 levels deep, you can add
        the following configuration in your `generators.yml`

        ```yml generators.yml
        api:
          specs:
            - openapi: ./openapi.json
              settings:
                example-generation:
                  response:
                    max-depth: 10
        ```
      type: fix
  irVersion: 53
  version: 0.46.11

- changelogEntry:
    - summary: |
        Correctly support AdditionalProperties on object schemas.
      type: fix
  irVersion: 53
  version: 0.46.10

- changelogEntry:
    - summary: |
        SDK generation no longer hard-fails on single example generation errors.
      type: fix
  irVersion: 53
  version: 0.46.9

- changelogEntry:
    - summary: |
        The CLI now auto generates SSE and JSON Streaming examples even if those are
        not provided in the OpenAPI Spec or Fern Definition.
      type: fix
  irVersion: 53
  version: 0.46.8

- changelogEntry:
    - summary: |
        The generated Fern Definition now properly supports default values for query parameters.
      type: fix
  irVersion: 53
  version: 0.46.7

- changelogEntry:
    - summary: |
        The audiences property on WebSocket channels is now respected when filtering
        the IR graph based on configured audiences.
      type: fix
  irVersion: 53
  version: 0.46.6

- changelogEntry:
    - summary: |
        Previously, when the CLI failed to validate the fern definition yaml file against a JSON Schema,
        we would log `Failed to parse` without a schema path. Now we grab a relevant schema path.
      type: fix
  irVersion: 53
  version: 0.46.5

- changelogEntry:
    - summary: |
        The OpenAPI parser now deduplicates headers that appear in both security schemes and
        operation-level headers to avoid duplicate header declarations.
      type: fix
  irVersion: 53
  version: 0.46.5

- changelogEntry:
    - summary: |
        The generated SSE examples always have `data` and `event` keys so that they are correct.
      type: fix
  irVersion: 53
  version: 0.46.4

- changelogEntry:
    - summary: |
        The Fern CLI now supports generating examples for streaming SSE (server-sent-event)
        endpoints.
      type: fix
  irVersion: 53
  version: 0.46.3

- changelogEntry:
    - summary: |
        The Fern CLI now supports parsing a `logo` option from your frontmatter. If
        you would like to override logo on a specific page you can do so by adding
        the following:

        ```markdown intro.mdx
        ---
        logo: /path/to/my/logo
        ---
        ```

        or

        ```markdown intro.mdx
        ---
        logo:
          light: /path/to/my/light/logo
          dark: /path/to/my/dark/logo
        ---
        ```

      type: feat
  irVersion: 53
  version: 0.46.2

- changelogEntry:
    - summary: |
        Add support for setting the `User-Agent` header value for Go generators.
      type: fix
  irVersion: 53
  version: 0.46.1

- changelogEntry:
    - summary: |
        No changes; promote `0.46.0-rc1` release candidate to minor version.
      type: internal
  irVersion: 53
  version: 0.46.0

- changelogEntry:
    - summary: |
        * Set `inline: true` for inline enums imported from OpenAPI.
        * Set `inline: true` for maps generated from OpenAPI additionalProperties.
      type: fix
  irVersion: 53
  version: 0.46.0-rc1

- changelogEntry:
    - summary: |
        The Fern Definition now supports `bytes` as a response type.

        ```yml service.yml
          endpoints:
            download:
              response: bytes
        ```
      type: feat
  irVersion: 53
  version: 0.46.0-rc0

- changelogEntry:
    - summary: |
        Defaults are no longer set on datetimes when converting to docs shapes.
      type: fix
  irVersion: 53
  version: 0.45.4

- changelogEntry:
    - summary: |
        Unknown schemas are no longer incorrectly marked as `additionalProperties: true`.
      type: chore
  irVersion: 53
  version: 0.45.4-rc1

- changelogEntry:
    - summary: |
        The CLI prompts the user to confirm output directory overwrites on fern generate.
      type: fix
  irVersion: 53
  version: 0.45.4-rc0

- changelogEntry:
    - summary: |
        Unknown schemas are no longer incorrectly marked as `additionalProperties: true`.
      type: fix
  irVersion: 53
  version: 0.45.3

- changelogEntry:
    - summary: |
        Example generation now respects read-only schemas when generating request examples.
      type: fix
  irVersion: 53
  version: 0.45.2

- changelogEntry:
    - summary: |
        Generate valid examples using spec validation information; respect `null` entries during example generation.
      type: fix
  irVersion: 53
  version: 0.45.1-rc0

- changelogEntry:
    - summary: |
        Add `inline` field to type declarations in the Fern definition and IR.
        Add support for importing inline types from OpenAPI into Fern definition and IR.
      type: internal
  irVersion: 53
  version: 0.45.1

- changelogEntry:
    - summary: |
        Several improvements to docs, conjure importer, and the cli.
      type: internal
  irVersion: 53
  version: 0.45.0

- changelogEntry:
    - summary: |
        Docs generation now preserves original model schema names.
      type: internal
  irVersion: 53
  version: 0.45.0-rc55

- changelogEntry:
    - summary: |
        Removes errant minimum and maximums for 'float' types for docs.
      type: internal
  irVersion: 53
  version: 0.45.0-rc54

- changelogEntry:
    - summary: |
        Add support for the `smart-casing` flags in the IR commands.
      type: internal
  irVersion: 53
  version: 0.45.0-rc53

- changelogEntry:
    - summary: |
        Fix bug where max length validation for strings were incorrectly plumbed.
      type: fix
  irVersion: 53
  version: 0.45.0-rc52

- changelogEntry:
    - summary: |
        Add support for the `inline-path-parameters` setting in the OpenAPI
        importer.
      type: feat
  irVersion: 53
  version: 0.45.0-rc51

- changelogEntry:
    - summary: |
        Increase max recursive depth allowed for example validation.
      type: fix
  irVersion: 53
  version: 0.45.0-rc50

- changelogEntry:
    - summary: |
        Add 'list' to reserved keywords for use in PHP generator.
      type: fix
  irVersion: 53
  version: 0.45.0-rc49

- changelogEntry:
    - summary: |
        OAuth Client Credential Auth Scheme now supports the ability to optionally
        set token header and prefix fields for use with docs playground.

        ```yml api.yml
        auth-schemes:
          OAuth:
            scheme: oauth
            type: client-credentials
            token-header: Fern-Authorization
            token-prefix: Fern-Bearer
            ...
        ```
      type: feat
  irVersion: 53
  version: 0.45.0-rc48

- changelogEntry:
    - summary: |
        Support SDK generation provided comma-delineated content-type values in OpenAPI specs.
      type: fix
  irVersion: 53
  version: 0.45.0-rc47

- changelogEntry:
    - summary: |
        The IR handles converting example unions that are aliases.
      type: fix
  irVersion: 53
  version: 0.45.0-rc46

- changelogEntry:
    - summary: |
        Update the IR's `ServiceTypeReferenceInfo` to include all transitive types
        referenced by a service.
      type: fix
  irVersion: 53
  version: 0.45.0-rc44

- changelogEntry:
    - summary: |
        Support non-standard HTTP code 498; Validate `x-fern-examples` during schema parsing.
      type: fix
  irVersion: 53
  version: 0.45.0-rc43

- changelogEntry:
    - summary: |
        Log error message logging when encountering doc errors during preview server initiation.
      type: fix
  irVersion: 53
  version: 0.45.0-rc42

- changelogEntry:
    - summary: Fixes bug introduced in 0.45.0-rc33 where version slugs were not being generated correctly.
      type: fix
  irVersion: 53
  version: 0.45.0-rc41

- changelogEntry:
    - summary: |
        Fixed bug in the Conjure importer where query parameters were overwritten during endpoint parameter parsing.
      type: fix
  irVersion: 53
  version: 0.45.0-rc40

- changelogEntry:
    - summary: |
        The OpenAPI importer now supports correlating request and response examples by name. When an example name is shared
        between a request body and response, they will be paired together in the generated Fern definition.
      type: fix
  irVersion: 53
  version: 0.45.0-rc39

- changelogEntry:
    - summary: |
        The OpenAPI importer now supports respecting readonly properties in schemas. When enabled, readonly properties will be excluded from request bodies for
        POST/PUT/PATCH endpoints. To enable this, configure the setting in your `generators.yml`:

        ```yml
        api:
         specs:
           - openapi: ./path/to/openapi.yml
             settings:
               respect-readonly-schemas: true
        ```
      type: fix
  irVersion: 53
  version: 0.45.0-rc38

- changelogEntry:
    - summary: Support parsing alpha and beta version numbers of Fern generators
      type: internal
  irVersion: 53
  version: 0.45.0-rc37

- changelogEntry:
    - summary: |
        The OpenAPI importer now supports importing deep object query parameters. To do this, you will
        need to configure a setting in your `generators.yml`

        ```yml
        api:
         specs:
           - openapi: ./path/to/openapi.yml
             settings:
               object-query-paramaters: true
        ```
      type: fix
  irVersion: 53
  version: 0.45.0-rc36

- changelogEntry:
    - summary: |
        The CLI now recognizes the versions of the Go generator that require IRv53.
      type: internal
  irVersion: 53
  version: 0.45.0-rc34

- changelogEntry:
    - summary: |
        The Fern CLI now supports roles and viewers in your docs configuration, if you are on the enterprise plan for docs:

        ```yml docs.ym
        roles:
          - internal
          - beta-users
          - enterprise-users

        navigation:
          - section: Internal Section
            viewers:
              - internal
            contents:
              - page: Internal Page
                path: ./internal/page.mdx
        ```
      type: feat
  irVersion: 53
  version: 0.45.0-rc33

- changelogEntry:
    - summary: |
        The OpenAPI importer now supports reading endpoints that have application/x-www-form-urlencoded requests
      type: fix
  irVersion: 53
  version: 0.45.0-rc32

- changelogEntry:
    - summary: |
        The OpenAPI importer now parses webhook examples and generates examples for webhooks when none are provided.
      type: fix
  irVersion: 53
  version: 0.45.0-rc31

- changelogEntry:
    - summary: |
        The OpenAPI importer now parses the `examples` field for primitive schema types like `string`, `number`, `array` and `boolean`.
      type: fix
  irVersion: 53
  version: 0.45.0-rc30

- changelogEntry:
    - summary: |
        The OpenAPI importer now parses the `examples` field that may be present on OpenAPI 3.1 schemas.
      type: feat
  irVersion: 53
  version: 0.45.0-rc29

- changelogEntry:
    - summary: |
        The OpenAPI importer now skips headers in a case-insensitive way (e.g. both "Content-Type" and "content-type" are skipped).
      type: feat
  irVersion: 53
  version: 0.45.0-rc28

- changelogEntry:
    - summary: |
        The Conjure importer now brings in endpoint level descriptions.
      type: feat
  irVersion: 53
  version: 0.45.0-rc27

- changelogEntry:
    - summary: |
        `fern check` handles validating unions that contain base properties.
      type: feat
  irVersion: 53
  version: 0.45.0-rc26

- changelogEntry:
    - summary: |
        The Fern CLI temporarily does not support RBAC/Audiences (they will be added in again shortly).
      type: internal
  irVersion: 53
  version: 0.45.0-rc25

- changelogEntry:
    - summary: |
        `fern docs dev` now runs in Node 16 - Node 22 environments.
      type: fix
  irVersion: 53
  version: 0.45.0-rc24

- changelogEntry:
    - summary: |
        The docs dev server now correctly handles base paths.
      type: fix
  irVersion: 53
  version: 0.45.0-rc23

- changelogEntry:
    - summary: |
        Fixes bug introduced in 0.45.0-rc20 where section children were dropped from the docs definition.
      type: fix
  irVersion: 53
  version: 0.45.0-rc22

- changelogEntry:
    - summary: |
        The Fern CLI now supports orphaned pages in your docs configuration.
      type: feat
    - summary: |
        The RBAC config model is now renamed to `roles` and `viewers`:

        ```yml docs.yml
        roles:
          - internal

        navigation:
          - section: Internal Section
            viewers:
              - internal
            contents:
              - page: Internal Page
                path: ./internal/page.mdx
        ```

      type: fix
  irVersion: 53
  version: 0.45.0-rc21

- changelogEntry:
    - summary: |
        The Fern CLI now supports audiences in your docs configuration:

        ```yml docs.yml
        # all audiences must be declared at the top level
        audiences:
          - internal

        navigation:
          - section: Internal Section
            audience: internal # audience is optional
            contents:
              - page: Internal Page
                path: ./internal/page.mdx
        ```
      type: feat
  irVersion: 53
  version: 0.45.0-rc20

- changelogEntry:
    - summary: |
        - Respect `x-fern-ignore` extension in OpenAPI parameters.
      type: fix
  irVersion: 53
  version: 0.45.0-rc19

- changelogEntry:
    - summary: |
        - Add additional debug logging to the CLI when downloading docs preview bundle
      type: fix
  irVersion: 53
  version: 0.45.0-rc18

- changelogEntry:
    - summary: |
        - Improved union example generation by increasing depth for better handling of recursive structures.
        - Updated Conjure importer to represent binary types as bytes for requests and file for responses in Fern.
        - Added detailed error messages when 'fern docs dev' fails, accessible with --log-level debug.
      type: fix
  irVersion: 53
  version: 0.45.0-rc17

- changelogEntry:
    - summary: |
        The Conjure importer now correctly keys the union subvariant by the property of the discriminant.

        ```conjure
        union:
          discriminant: type
          union:
            square: Square
            circle: Circle
        ```

        is equal to the following Fern Definition:

        ```yml fern
        union:
          discriminant: type
          types:
            square:
              type: Square
              key: square
            circle:
              type: Circle
              key: circle
        ```

      type: fix
  irVersion: 53
  version: 0.45.0-rc16

- changelogEntry:
    - summary: |
        The Conjure importer now correctly imports base-path and docs from your conjure definition.
      type: fix
  irVersion: 53
  version: 0.45.0-rc15

- changelogEntry:
    - summary: |
        The Fern CLI now uses a longer timeout to make HTTP requests, which should fix some flakyness with the docs registration process.
      type: fix
  irVersion: 53
  version: 0.45.0-rc14

- changelogEntry:
    - summary: |
        The Fern CLI now uses a longer timeout to make HTTP requests, which should fix some flakyness with the docs registration process.
      type: fix
  irVersion: 53
  version: 0.45.0-rc13

- changelogEntry:
    - summary: |
        Undiscriminated unions are now represented using `anyOf` in the generated JSON Schema
        Nullable properties are now correctly propagated to the JSON Schema
      type: fix
  irVersion: 53
  version: 0.45.0-rc12

- changelogEntry:
    - summary: |
        Improved JSON Schema generation for object inheritance:
        - Removed the use of `allOf` for representing object extensions
        - Properties from parent objects are now directly added to the child object in the JSON Schema
      type: fix
  irVersion: 53
  version: 0.45.0-rc11

- changelogEntry:
    - summary: |
        Added support for `additionalProperties` on export to JSON Schema.
      type: fix
  irVersion: 53
  version: 0.45.0-rc10

- changelogEntry:
    - summary: |
        Improved JSON Schema generation for object extensions and const values:
        - Object extensions are now properly represented using `allOf` in the JSON Schema
        - Literal values (string and boolean) are now correctly represented using `const` in the JSON Schema
      type: fix
  irVersion: 53
  version: 0.45.0-rc9

- changelogEntry:
    - summary: |
        Add `#!/usr/bin/env node` to the CLI to prevent runtime errors.
      type: internal
  irVersion: 53
  version: 0.45.0-rc8

- changelogEntry:
    - summary: |
        Stop minifying the CLI to prevent javascript runtime errors.
      type: internal
  irVersion: 53
  version: 0.45.0-rc7

- changelogEntry:
    - summary: |
        Update the CLI package.json to include the correct files.
      type: fix
  irVersion: 53
  version: 0.45.0-rc6

- changelogEntry:
    - summary: |
        Introduce a new command `fern jsonschema <output-file> --type <type-name>`
        that outputs the JSON Schema for a given type in your Fern Definition.

        ```sh
        fern jsonschema ./schema.json --type MyType
        ```
      type: feat
  irVersion: 53
  version: 0.45.0-rc5

- changelogEntry:
    - summary: |
        SCIM has been added as a common initialism.
      type: chore
  irVersion: 53
  version: 0.45.0-rc4

- changelogEntry:
    - summary: |
        Numerous fixes to the Conjure API Importer such as reading in request bodies and query parameters.
      type: fix
  irVersion: 53
  version: 0.45.0-rc3

- changelogEntry:
    - summary: |
        The CLI now generates endpoint examples for undiscriminated unions that are recursive.
      type: fix
  irVersion: 53
  version: 0.45.0-rc2

- changelogEntry:
    - summary: |
        The OpenAPI importer now generates streaming examples based on OpenAPI examples.
      type: fix
  irVersion: 53
  version: 0.45.0-rc1

- changelogEntry:
    - summary: |
        The Docs now support rendering `additionalProperties` in the API Playground so that users can send out arbitrary key,value pairs.
      type: fix
  irVersion: 53
  version: 0.45.0-rc0

- changelogEntry:
    - summary: Several improvements to the conjure importer.
      type: fix
  irVersion: 53
  version: 0.44.11

- changelogEntry:
    - summary: |
        API update now supports consuming the API origin from spec V2 configurations.
      type: fix
  irVersion: 53
  version: 0.44.10

- changelogEntry:
    - summary: |
        The fern definition now supports descriptions supplied on request and response bodies.
        You can enable this by simply supplying `docs` in your fern definition, or `description`
        in your OpenAPI spec.
      type: feat
  irVersion: 53
  version: 0.44.9

- changelogEntry:
    - summary: |
        API Configuration V2 schema now takes in `origin` as well, allowing `fern api update` to function as expected in the new config.
      type: fix
  irVersion: 53
  version: 0.44.8

- changelogEntry:
    - summary: |
        The Fern CLI command `fern generator list` now accepts filters for the output mode, for example, you may now specify `fern generator list --excluded-modes local-file-system`
        in order to filter any generators from the list that are outputting locally.
      type: internal
  irVersion: 53
  version: 0.44.7

- changelogEntry:
    - summary: |
        The Fern Definition respects endpoint level base-path overrides when validating examples.
      type: fix
  irVersion: 53
  version: 0.44.6

- changelogEntry:
    - summary: |
        The Fern Definition now supports overriding `base-path` at the endpoint level.
        This is useful if you have subset of endpoints that do not live at the
        configured base-path.

        ```yml imdb.yml
        service:
          endpoints:
            getMovie:
              method: POST
              base-path: "latest/" # overrides the base-path configured in api.yml
              path: "movies/{movieId}"
        ```
      type: feat
  irVersion: 53
  version: 0.44.5

- changelogEntry:
    - summary: |
        Fern's OpenAPI importer will now handle generating examples for declared
        errors so that they show up in the generated documentation.
      type: fix
  irVersion: 53
  version: 0.44.4

- changelogEntry:
    - summary: |
        Fern's OpenAPI importer can now handle `readOnly` properties in the top level
        request schema. Note that Fern does not handle nested `readOnly` properties
        just yet; please file a GitHub issue if this is important!
      type: feat
  irVersion: 53
  version: 0.44.3

- changelogEntry:
    - summary: |
        Fern's OpenAPI importer can now handle multiple error schemas for the
        same status code.
      type: fix
  irVersion: 53
  version: 0.44.2

- changelogEntry:
    - summary: |
        The OpenAPI importer used to try and coerce all enums into a literals.
        In some cases this is not desirable, so we now expose an option called
        `coerce-enums-to-literals` in your generators.yml.

        ```yml generators.yml
        api:
          specs:
            - openapi: ../openapi.json
              overrides: ../openapi-overrides.yml
              settings:
                title-as-schema-name: false
                coerce-enums-to-literals: false
        ```
      type: feat
  irVersion: 53
  version: 0.44.1

- changelogEntry:
    - summary: |
        The Fern CLI now supports parsing [Conjure](https://github.com/palantir/conjure), Palantir's
        home-grown API Definition format.

        If you know a company that is using Conjure that wants API Docs + SDKs, send them our way!
      type: feat
  irVersion: 53
  version: 0.44.0-rc0

- changelogEntry:
    - summary: |
        Any markdown files that have custom components are also pushed up to the Fern Docs
        platform.
      type: fix
  irVersion: 53
  version: 0.43.8

- changelogEntry:
    - summary: |
        The `valid-markdown` rule has been updated to try and parse the markdown file into a
        valid AST. If the file fails to parse, `fern check` will log an error as well
        as the path to the markdown.
      type: fix
  irVersion: 53
  version: 0.43.7

- changelogEntry:
    - summary: |
        The OpenAPI importer now appropriately brings in responses that are under the `text/event-stream`
        Content-Type if your endpoint is annotated with `x-fern-streaming`.
        If your endpoint is not annotated with `x-fern-streaming`, then the response will be ignored.
      type: fix
  irVersion: 53
  version: 0.43.6

- changelogEntry:
    - summary: |
        If you use the `x-fern-streaming` extension and want to provide different descriptions
        for the streaming endpoint, then you can now specify `streaming-description`.

        ```yml openapi.yml
        x-fern-streaming:
          stream-condition: $request.stream
          stream-description: The streaming version of this endpoint returns a series of chunks ...
          response:
            $ref: #/components/schemas/Response
          stream-response:
            $ref: #/components/schemas/ResponseChunk
        ```
      type: fix
  irVersion: 53
  version: 0.43.5

- changelogEntry:
    - summary: |
        The OpenAPI parser now respects the content type in your OpenAPI spec, instead of always sending
        `application/json`. With this upgrade, your SDKs will also start to send the correct content type.
      type: fix
  irVersion: 53
  version: 0.43.4

- changelogEntry:
    - summary: |
        The CLI now passes in the API definition ID once again, this is necessary so that generated snippet templates
        may reference schemas within the API. This was a regression that was recently introduced.
      type: chore
  irVersion: 53
  version: 0.43.3

- changelogEntry:
    - summary: |
        The CLI now prints which API cannot be registered if `fern generate --docs` fails.
      type: fix
  irVersion: 53
  version: 0.43.2

- changelogEntry:
    - summary: |
        The CLI now supports running OpenAPI generator 0.1.0 with IR version 53.
      type: feat
  irVersion: 53
  version: 0.43.1

- changelogEntry:
    - summary: |
        The CLI now recognizes the fern-php-sdk generator.
      type: feat
  irVersion: 53
  version: 0.43.0

- changelogEntry:
    - summary: |
        The documentation resolver now appropriately creates a unique identifier for changelog sections. Previously, if you had multiple
        changelogs within the same section, despite their title and slug being different, they would be treated as the same section since the ID
        only took into account the parents' slug, appended the word "changelog" and that was all.

        As a result previously all changelogs within the same section would get highlighted when one was selected, now only the selected changelog
        is highlighted.
      type: internal
  irVersion: 53
  version: 0.42.15

- changelogEntry:
    - summary: |
        The OpenAPI importer now correctly propagates the title field on `oneof` schemas.
      type: fix
  irVersion: 53
  version: 0.42.14

- changelogEntry:
    - summary: |
        Example generation now intelligently truncates container examples, for example if the depth limit will be reached on a list of objects,
        the list will be returned as an empty list, as opposed the previous behavior where an unknown object would be created.
      type: fix
  irVersion: 53
  version: 0.42.13

- changelogEntry:
    - summary: |
        Previously, deploying docs from Windows machines led to bad asset paths.
        Now, the CLI respects Windows paths during run and web paths for retrieving
        assets.
      type: fix
  irVersion: 53
  version: 0.42.12

- changelogEntry:
    - summary: |
        The API V2 configuration now supports disabling using titles as schema
        names. You may want to disable this flag if your OpenAPI adds the same
        title to multiple schemas.

        ```
        api:
          specs:
            - openapi: /path/to/openapi
              settings:
                use-title-as-schema-name: false
        ```
      type: fix
  irVersion: 53
  version: 0.42.11

- changelogEntry:
    - summary: |
        Previously, the OpenAPI converter would bring over `title` on every
        single property. This field is extraneous, so now we ignore it.
      type: fix
  irVersion: 53
  version: 0.42.10

- changelogEntry:
    - summary: |
        Previously, the OpenAPI importer would ignore skip parsing arbitrary
        content types "*/*". Now it treats this content type as application/json.

        ```json openapi.json
        "responses": {
          "200": {
            "description": "Success reply",
            "content": {
              "*/*": {
        ```
      type: fix
  irVersion: 53
  version: 0.42.9

- changelogEntry:
    - summary: |
        The API V2 configuration (in beta) now supports global header overrides.
        This fixes a bug where those header overrides were getting dropped in
        certain cases.

        ```yml generators.yml
        api:
          headers:
            X-API-VERSION: string
          specs:
            - openapi: /path/to/openapi
              overrides: /path/to/overrides
        ```
      type: fix
  irVersion: 53
  version: 0.42.8

- changelogEntry:
    - summary: |
        The API V2 configuration (in beta) now supports global header
        overrides. To specify global headers that are not in your
        OpenAPI spec, simply add the following block in your `generators.yml`:

        ```yml generators.yml
        api:
          headers:
            X-API-VERSION: string
          specs:
            - openapi: /path/to/openapi
              overrides: /path/to/overrides
        ```
      type: feat
  irVersion: 53
  version: 0.42.7

- changelogEntry:
    - summary: Removes extraneous conditional error within namespacing configuration
      type: fix
  irVersion: 53
  version: 0.42.6

- changelogEntry:
    - summary: Adds additional metadata retrievable by `fern generator get` so you can now get the language and the target repo.
      type: feat
  irVersion: 53
  version: 0.42.5

- changelogEntry:
    - summary: |
        Namespaced APIs now:
          - No longer contain duplicative nesting of some endpoint within another package of the same name as the namespace
          - Respect the `x-fern-sdk-group-name` annotation for endpoints
      type: fix
  irVersion: 53
  version: 0.42.4

- changelogEntry:
    - summary: |
        The OpenAPI importer now supports handling encoding on multipart requests.
        Previously, the generators would not respect the `contentType` field for
        each form input. But, now they do.
        ```yml
        requestBody:
          content:
            multipart/form-data:
              schema:
                type: object
                properties:
                  file:
                    type: string
                    format: binary
                    description: The file to upload
              encoding:
                file:
                  contentType: "application/octet-stream"
        ```
      type: fix
    - summary: |
        The OpenAPI importer now correctly parses descriptions of multipart
        form requests. Previously these descriptions would be ignored.

        For example, previously the description `The file to upload` would be
        ignored in the example below.
        ```yml
        requestBody:
          content:
            multipart/form-data:
              schema:
                type: object
                properties:
                  file:
                    type: string
                    format: binary
                    description: The file to upload
        ```
      type: fix

  irVersion: 53
  version: 0.42.3

- changelogEntry:
    - summary: Error bodies are now appropriately namespaced as well!
      type: fix
  irVersion: 53
  version: 0.42.2

- changelogEntry:
    - summary: |
        Make sure to check for optionality when parsing stdout and stderr in CLI. This
        removes the error: `Cannot read properties of undefined (reading 'includes')`.
      type: fix
  irVersion: 53
  version: 0.42.1

- changelogEntry:
    - summary: |
        If you merge multiple OpenAPI specs with namespaces, `fern check` will no longer
        complain about duplicate schema names across namespaces.
        In the example below, both OpenAPI specs can have duplicative schema names and
        that is okay.
        ```yml
        api:
          specs:
            - openapi: openapi-bar.yml
              namespace: bar
            - openapi: openapi-foo.yml
              namespace: foo
        ```
      type: fix
  irVersion: 53
  version: 0.42.0

- changelogEntry:
    - summary: |
        Previously the OpenAPI converter would incorrectly mark
        the values of `additionalProperties` as optional. Now, we have
        introduced a feature flag to turn this behavior off.

        The feature flag can be configured in generators.yml:
        ```yml
        api:
          specs:
            - openapi: /path/to/openapi
              settings:
                optional-additional-properties: false
        ```
      type: fix
  irVersion: 53
  version: 0.41.16

- changelogEntry:
    - summary: |
        Performance improvements for stringifiying large Intermediate Representations. If
        you have a large OpenAPI spec or Fern Definition, this can potentially shave off
        minutes from `fern generate`.
      type: internal
  irVersion: 53
  version: 0.41.15

- changelogEntry:
    - summary: |
        The Fern Definition now supports `conten-type` on multipart request properties.
        For example, to specify an `application/octet-stream` and `application/json`
        contnet types, use the snippet below:

        ```ts
        service:
          endpoints:
            upload:
              request:
                body:
                  properties:
                    file:
                      type: file
                      content-type: application/octet-stream
                    metadata:
                      type: unknown
                      content-type: application/json
        ```
      type: feat
  irVersion: 53
  version: 0.42.0-rc0

- changelogEntry:
    - summary: Remove bang operator and fix eslint warning in `compatible-ir-versions.ts`.
      type: internal
  irVersion: 53
  version: 0.41.14-rc2

- changelogEntry:
    - summary: |
        Running `fern check` will now check to confirm that the generator versions you are running are compatible with your Fern CLI version.

        Each version of SDK generators depends on a version of a library that is exported by the Fern CLI, and as a result, each generator has a minimum
        compatible version of the Fern CLI. As an example, if you were to run `fern check` while leveraging `fernapi/fern-python-sdk` version `2.0.0`, on CLI version `0.1.3`, you'd receive the following error:

        `The generator fernapi/fern-python-sdk requires CLI version 0.23.0-rc4 or later (current version: 0.1.3-rc0).`

        Indicating that you must upgrade your CLI in order to leverage the current generator.
      added:
        - Running `fern check` will now check to confirm that the generator versions you are running are compatible with your Fern CLI version.
        - Fern commands now print out generator upgrades, in addition to CLI upgrades.
      type: feat
  irVersion: 53
  version: 0.41.14-rc1

- changelogEntry:
    - summary: |
        The Fern CLI now safely handles a npx file exists error by retrying the command on failure.
        This error typically happens when two or more instances of the Fern CLI are running `npx`
        at the same time.
      type: fix
  irVersion: 53
  version: 0.41.14-rc0

- changelogEntry:
    - summary: |
        `fern generate --local` no longer crashes on large API Definitions because we
        stream the JSON to file instead of calling `JSON.stringify`. See [PR 4640](https://github.com/fern-api/fern/pull/4640).
      type: fix
  irVersion: 53
  version: 0.41.13

- changelogEntry:
    - summary: |
        Adds availability to inlined properties for HTTP Requests, Webhooks, and WebSockets for Fern Definition and OpenAPI.
        You can add availability like so:

        Fern Definition:

        ```yml
        Request:
          name: InlineRequest
          properties:
            random:
              type: string
              availability: pre-release
        ```

        OpenAPI:

        ```yml
        requestBody:
        content:
          application/json:
            schema:
              type: object
              properties:
                random:
                  type: string
                  x-fern-availability: beta
        ```
      type: feat
  irVersion: 53
  version: 0.41.12

- changelogEntry:
    - summary: |
        Adds availability and display-names to discriminated union values. Now, in your docs, you can mark your union values
        with custom names and show their availability. You can do so by adding the following to your API definition:
        ```yml
        MyUnionType:
          union:
            UnionValue1:
              docs: The first union value
              type: string
              display-name: Union Value One
              availability: beta
            UnionValue2:
              docs: The second union value
              type: integer
              display-name: Union Value Two
              availability: deprecated
        ```
      type: feat
  irVersion: 53
  version: 0.41.11

- changelogEntry:
    - summary: |
        Adds availability and display-names to discriminated union values. Now, in your docs, you can mark your union values
        with custom names and show their availability. You can do so by adding the following to your API definition:
        ```yml
        MyUnionType:
          union:
            UnionValue1:
              docs: The first union value
              type: string
              display-name: Union Value One
              availability: beta
            UnionValue2:
              docs: The second union value
              type: integer
              display-name: Union Value Two
              availability: deprecated
        ```
      type: feat
  irVersion: 53
  version: 0.41.10

- changelogEntry:
    - summary: |
        Adds a `bundle-path` hidden parameter for `fern docs dev` for use with `fern-platform` testing. You can pass the
        path on the command line as an optional parameter.
      type: internal
  irVersion: 53
  version: 0.41.9

- changelogEntry:
    - summary: |
        The Fern generators.yml configuration now supports a new format for namespacing APIs for additional flexibility:

        ```yml
        api:
          specs:
            - openapi: path/to/v1/openapi
              overrides: path/to/v1/overrides
              namespace: v1
            - openapi: path/to/v2/openapi
              overrides: path/to/v2/overrides
              namespace: v2
        ```

        Through namespacing your API, you can have multiple objects and endpoints with the same name across different namespaces. You can think of them
        as the equivalent to Python modules or TypeScript packages.
      type: feat
  irVersion: 53
  version: 0.41.8

- changelogEntry:
    - summary: |
        Previously we weren't always awaiting PostHog API calls directly. Now the CLI
        awaits these calls so that we can ensure that events are sent.
      type: fix
  createdAt: "2024-09-08"
  irVersion: 53
  version: 0.41.7

- changelogEntry:
    - summary: |
        The Fern Docs CLI now supports OAuth 2.0 Client Credentials injection in API playgrounds.
        To enable this feature, you can define the OAuth Authorization Scheme in your API configuration,
        and enable the feature in your docs configuration.

        API configuration:
        ```yml
        api:
          auth-schemes:
            OAuth:
              scheme: oauth
              type: client-credentials
              get-token:
                endpoint: endpoint.authorization
        ```
        [More Information](https://buildwithfern.com/learn/api-definition/fern/authentication#oauth-client-credentials)

        Docs configuration:
        ```yml
        navigation:
          section: API Reference
            playground:
              oauth: true
        ```
        [More Information](https://buildwithfern.com/learn/docs/api-references/customize-api-playground)
      type: feat
  createdAt: "2024-09-07"
  irVersion: 53
  version: 0.41.6

- changelogEntry:
    - summary: |
        Fix an issue with non-deterministic file ordering when OpenAPI is used as input.
      type: fix
  createdAt: "2024-09-06"
  irVersion: 53
  version: 0.41.5

- changelogEntry:
    - summary: |
        The Fern OpenAPI importer now handles importing an array for the `type` key.

        ```
        User:
          properties:
            name:
              type: ["string"]
            id:
              type: ["string", "number"]
        ```
      type: feat
  createdAt: "2024-09-06"
  irVersion: 53
  version: 0.41.4

- changelogEntry:
    - summary: |
        Allow referencing by method and path. For example, when configuring an
        oauth scheme you can now do:

        ```oauth.yml
        auth-schemes:
          OAuth:
            scheme: oauth
            type: client-credentials
            get-token:
              endpoint: POST /oauth/token
        api:
          auth: OAuth
        ```
      type: feat
  createdAt: "2024-09-06"
  irVersion: 53
  version: 0.41.3

- changelogEntry:
    - summary: |
        Fixes an issue introduced in `0.41.1` that ignored server urls for docs generation.
      type: fix
    - summary: |
        Adds a `auth-schemes` and `auth` block where you can override auth for an existing spec.
        See below:

        ```generators.yml
        auth-schemes:
          Oauth:
            scheme: oauth
            type: client-credentials
            get-token:
              endpoint: auth.get-token
        api:
          auth: Oauth # overrides auth scheme
          specs:
            - openapi: path/to/openapi
        ```
      type: feat
  createdAt: "2024-09-05"
  irVersion: 53
  version: 0.41.2

- changelogEntry:
    - summary: |
        Adds a V2 configuration for the `api` block that is more flexible and allows
        OpenAPI users to consume Fern Definition features.

        For example, now you can override environments directly in the api configuration:
        ```yml
        api:
          environments:
            Production: https://prod.com
            Staging: https://staging.com
          specs:
            - openapi: path/to/openapi
              overrides: path/to/overrides
        ```

        If you want to define, multi-url environments, those can be done by configuring the following generators.yml:
        ```yml
        api:
          environments:
            Production:
              urls:
                api: https://api.com
                auth: https://auth.com
            Staging:
                api: https://stagingapi.com
                auth: https://stagingauth.com
          specs:
            - openapi: path/to/openapi
              overrides: path/to/overrides
        ```

        Note that you will need to use the `x-fern-server-name` annotation on each endpoint to assign it to a relevant server. For example,

        ```yml
        paths:
          /api/users/:
            get:
              x-fern-server-name: api
          /token:
            post:
              x-fern-server-name: auth
        ```
      type: feat
  createdAt: "2024-09-04"
  irVersion: 53
  version: 0.41.1

- changelogEntry:
    - summary: |
        Adds generic object declarations to the fern definition. Now we can define generics and
        use them in alias declarations to minimize code duplication:

        ```yml
        types:
          GenericTest<T>:
            properties:
              value: T
              other-value: string

          GenericApplication:
            type: GenericTest<string>
        ```

        More information can be found here: https://buildwithfern.com/learn/api-definition/fern/types#generics.
      type: feat
  createdAt: "2024-09-04"
  irVersion: 53
  version: 0.41.0

- changelogEntry:
    - summary: |
        Fix an issue where some postman environment variables (e.g. API key) were not substituted
        when running fern generate.
      type: fix
  createdAt: "2024-09-03"
  irVersion: 53
  version: 0.41.0-rc1

- changelogEntry:
    - summary: |
        Every fern folder that is using OpenAPI must configure an explicit location to the
        OpenAPI spec. The location can be configured in your `generators.yml`:

        ```yml
        api:
          path: path/to/openapi.yml
        ```

        If you run **fern upgrade**, the CLI will automatically run a migration for you to
        ensure that you are compliant!
      type: break
  createdAt: "2024-09-02"
  irVersion: 53
  version: 0.41.0-rc0

- changelogEntry:
    - summary: |
        `fern check` allows the service base-path to be a slash. For example, the following
        would be valid:

        ```yml
        service:
          base-path: "/"
        ```
      type: fix
  createdAt: "2024-09-02"
  irVersion: 53
  version: 0.40.4

- changelogEntry:
    - summary: Now `fern generator upgrade` respects  the `--group` flag and only upgrades generators within a particular group.
      type: fix
  createdAt: "2024-09-02"
  irVersion: 53
  version: 0.40.3

- changelogEntry:
    - summary: Release IR v53.9.0 which includes a publishing configuration.
      type: internal
  createdAt: "2024-08-28"
  irVersion: 53
  version: 0.40.2

- changelogEntry:
    - summary: Enable specifying whether redirect in docs.yml is permanent or temporary.
      type: feat
  createdAt: "2024-08-28"
  irVersion: 53
  version: 0.40.1

- changelogEntry:
    - summary: Update the `fern generator upgrade` command to leverage the Generator registry API as opposed to Docker and dockerode.
      type: feat
  createdAt: "2024-08-28"
  irVersion: 53
  version: 0.40.0

- changelogEntry:
    - summary: The OpenAPI importer now appropriately generates examples for circular `oneOf` schemas.
      type: fix
      fixed:
        - The OpenAPI importer now handles generating examples for referenced `oneOf` schemas. Previously, examples generation would fail.
        - |
          The OpenAPI importer now handles generating examples for circular `oneOf` schemas. Previously, the
          the converter would only default to generating examples for the first `oneOf` schema. If the first variant,
          circularly referenced itself, this would make terminating the example impossible.
          Now, the example generator tries every schema in order, guaranteeing that a termination condition will be
          reached.
  createdAt: "2024-08-25"
  irVersion: 53
  version: 0.39.19

- changelogEntry:
    - summary: Produce IR v53.8.0 with raw datetime examples.
      type: fix
      fixed:
        - Produce IR v53.8.0 with raw datetime examples. The raw datetime examples help  when generating test fixtures to assert conditions about the original datetime.
  createdAt: "2024-08-23"
  irVersion: 53
  version: 0.39.18

- changelogEntry:
    - summary: object declarations with extends and no properties now has examples propagating in the Docs and SDKs
      type: fix
      fixed:
        - |
          Previously, object declarations with extends and no properties did not have examples
          propagating in the Docs and SDKs. The core issue was in IR generation which has now
          been resolved.

          The following will now work as expected:

          ```yaml
          types:

            ObjectWithNoProperties:
              extends:
                - ParentA
                - ParentB
              examples:
                - name: Default
                  value:
                    propertyFromParentA: foo
                    propertyFromParentB: bar
          ```
  createdAt: "2024-08-23"
  irVersion: 53
  version: 0.39.17

- changelogEntry:
    - summary: Support running 0.2.x versions of the Postman Generator with IR V53 or above.
      type: chore
  createdAt: "2024-08-22"
  irVersion: 53
  version: 0.39.16

- changelogEntry:
    - summary: Introduce `generator list` and `organization` commands to facilitate actions taken by `fern-bot`
      type: internal
  createdAt: "2024-08-21"
  irVersion: 53
  version: 0.39.15

- changelogEntry:
    - summary: Format validation is enforced on `date` fields that are specified in examples specified in an api defintion.
      type: fix
  createdAt: "2024-08-21"
  irVersion: 53
  version: 0.39.14

- changelogEntry:
    - summary: Generated examples in the Intermediate Representation not respect root level path parameter examples.
      type: fix
      fixed:
        - Generated examples in the Intermediate Representation not respect root level path parameter examples. Previously, when ignored, this would result in invalid cURL examples in documentation.
  createdAt: "2024-08-21"
  irVersion: 53
  version: 0.39.13

- changelogEntry:
    - summary: The mock folder now includes source files, and the CLI no longer hard fails if it cannot resolve source files that are of OpenAPI type.
      type: fix
  createdAt: "2024-08-20"
  irVersion: 53
  version: 0.39.12

- changelogEntry:
    - summary: The Fern CLI now handles parsing `x-fern-parameter-name` on path parameters in an OpenAPI spec.
      type: fix
      fixed:
        - |
          Fix: The Fern CLI now handles parsing `x-fern-parameter-name` on path parameters in an OpenAPI spec. For example,
          if you want to rename a path parameter in the generated SDK, you can now do:

          ```yml
          paths:
            "/user":
                get:
                operationId: list_user
                parameters:
                    - in: header
                    name: X-API-Version
                    x-fern-parameter-name: version
                    schema:
                        type: string
                    required: true
          ```

          For more information, please check out the [docs](https://buildwithfern.com/learn/api-definition/openapi/extensions/parameter-names).
  createdAt: "2024-08-20"
  irVersion: 53
  version: 0.39.11

- changelogEntry:
    - summary: Release 0.39.10
      type: chore
  createdAt: "2024-08-19"
  irVersion: 53
  version: 0.39.10
- changelogEntry:
    - summary: Release 0.39.9
      type: chore
  createdAt: "2024-08-19"
  irVersion: 53
  version: 0.39.9
- changelogEntry:
    - summary: "## What's Changed\r\n* (feature, csharp): Generate well-known types\
        \ by @amckinney in https://github.com/fern-api/fern/pull/4319\r\n* fix: fix\
        \ seed, move unit test to right CoreUtility by @RohinBhargava in https://github.com/fern-api/fern/pull/4324\r\
        \n* fix(openapi): generate examples with latest schemas by @dsinghvi in https://github.com/fern-api/fern/pull/4329\r\
        \n\r\n\r\n**Full Changelog**: https://github.com/fern-api/fern/compare/0.39.6...0.39.7"
      type: chore
  createdAt: "2024-08-18"
  irVersion: 53
  version: 0.39.7
- changelogEntry:
    - summary: "## What's Changed\r\n* fix (ir): upgrade pydantic generator by @dsinghvi\
        \ in https://github.com/fern-api/fern/pull/4320\r\n* fix(ir): autogenerate ir\
        \ sdks on version bump by @dsinghvi in https://github.com/fern-api/fern/pull/4321\r\
        \n* fix(python): upgrade ir sdk to handle null unknown types by @dsinghvi in\
        \ https://github.com/fern-api/fern/pull/4322\r\n* fix: add names to form data\
        \ files by @RohinBhargava in https://github.com/fern-api/fern/pull/4323\r\n\
        * fix(docs): global path parameter examples are respected by @dsinghvi in https://github.com/fern-api/fern/pull/4325\r\
        \n\r\n\r\n**Full Changelog**: https://github.com/fern-api/fern/compare/0.39.5...0.39.6"
      type: chore
  createdAt: "2024-08-16"
  irVersion: 53
  version: 0.39.6
- changelogEntry:
    - summary: "## What's Changed\r\n* (fix): add docs for webhook inlining by @dsinghvi\
        \ in https://github.com/fern-api/fern/pull/4314\r\n* (chore): add any-auth test\
        \ definition by @dsinghvi in https://github.com/fern-api/fern/pull/4297\r\n\
        * (docs): hide a page from sidebar nav and search by @dannysheridan in https://github.com/fern-api/fern/pull/4312\r\
        \n* (fix): fdr test update snapshots by @dsinghvi in https://github.com/fern-api/fern/pull/4318\r\
        \n* feat: add schema definitions for popular analytics providers to the docs\
        \ generator config by @pujitm in https://github.com/fern-api/fern/pull/4291\r\
        \n\r\n\r\n**Full Changelog**: https://github.com/fern-api/fern/compare/0.39.4...0.39.5"
      type: chore
  createdAt: "2024-08-15"
  irVersion: 53
  version: 0.39.5
- changelogEntry:
    - summary: "## What's Changed\r\n* (fix): update ete test snapshots by @dsinghvi\
        \ in https://github.com/fern-api/fern/pull/4311\r\n* bump Python generator versions\
        \ by @armandobelardo in https://github.com/fern-api/fern/pull/4308\r\n* fix:\
        \ add in asyncapi tagging with namespaces by @armandobelardo in https://github.com/fern-api/fern/pull/4313\r\
        \n\r\n\r\n**Full Changelog**: https://github.com/fern-api/fern/compare/0.39.3...0.39.4"
      type: chore
  createdAt: "2024-08-15"
  irVersion: 53
  version: 0.39.4
- changelogEntry:
    - summary: "## What's Changed\r\n* (fix, docs): docs now respect ir base path by\
        \ @dsinghvi in https://github.com/fern-api/fern/pull/4310\r\n\r\n\r\n**Full\
        \ Changelog**: https://github.com/fern-api/fern/compare/0.39.2...0.39.3"
      type: chore
  createdAt: "2024-08-14"
  irVersion: 53
  version: 0.39.3
- changelogEntry:
    - summary: "## What's Changed\r\n* feat: allow namespacing an API from generators.yml\
        \ by @armandobelardo in https://github.com/fern-api/fern/pull/4290\r\n* fix:\
        \ unions with utils re-force update refs by @armandobelardo in https://github.com/fern-api/fern/pull/4296\r\
        \n* (feature, csharp): Generate gRPC core utilities by @amckinney in https://github.com/fern-api/fern/pull/4298\r\
        \n* Update publish-docs command post-migration by @armandobelardo in https://github.com/fern-api/fern/pull/4300\r\
        \n* Run publish-docs.yml if it's updated by @armandobelardo in https://github.com/fern-api/fern/pull/4301\r\
        \n* document redirects by @chdeskur in https://github.com/fern-api/fern/pull/4299\r\
        \n* (docs): add to our Welcome page that this docs site is built with Fern by\
        \ @dannysheridan in https://github.com/fern-api/fern/pull/4307\r\n* add information\
        \ on regex redirects by @chdeskur in https://github.com/fern-api/fern/pull/4306\r\
        \n* fix: read templated env vars in the docs generator config by @pujitm in\
        \ https://github.com/fern-api/fern/pull/4287\r\n* improvement: improve `.dict`\
        \ speed by limiting dict calls by @armandobelardo in https://github.com/fern-api/fern/pull/4302\r\
        \n* improvement: python handles arrays of deep object query parameters by @armandobelardo\
        \ in https://github.com/fern-api/fern/pull/4304\r\n* (fix): docs take into account\
        \ global path params and now we add tests by @dsinghvi in https://github.com/fern-api/fern/pull/4309\r\
        \n\r\n## New Contributors\r\n* @pujitm made their first contribution in https://github.com/fern-api/fern/pull/4287\r\
        \n\r\n**Full Changelog**: https://github.com/fern-api/fern/compare/0.39.1...0.39.2"
      type: chore
  createdAt: "2024-08-14"
  irVersion: 53
  version: 0.39.2
- changelogEntry:
    - summary: "## What's Changed\r\n* chore: update fern logo by @dannysheridan in\
        \ https://github.com/fern-api/fern/pull/4295\r\n* fix (mock server): make date\
        \ comparison against true dates as opposed to string comp by @armandobelardo\
        \ in https://github.com/fern-api/fern/pull/4278\r\n\r\n\r\n**Full Changelog**:\
        \ https://github.com/fern-api/fern/compare/0.38.1...0.39.1"
      type: chore
  createdAt: "2024-08-13"
  irVersion: 53
  version: 0.39.1
- changelogEntry:
    - summary: "## What's Changed\r\n* (feat, docs): add docs on `api.yml` and environment\
        \ audiences by @dsinghvi in https://github.com/fern-api/fern/pull/4292\r\n*\
        \ (fix): ir generation respects disable examples by @dsinghvi in https://github.com/fern-api/fern/pull/4293\r\
        \n* (fix, python): check autogenerated examples before indexing by @dsinghvi\
        \ in https://github.com/fern-api/fern/pull/4294\r\n\r\n\r\n**Full Changelog**:\
        \ https://github.com/fern-api/fern/compare/0.38.0...0.38.1"
      type: chore
  createdAt: "2024-08-13"
  irVersion: 53
  version: 0.38.1
- changelogEntry:
    - summary: "## What's Changed\r\n* (fix): retrigger typescript sdk publishing by\
        \ @dsinghvi in https://github.com/fern-api/fern/pull/4289\r\n\r\n\r\n**Full\
        \ Changelog**: https://github.com/fern-api/fern/compare/0.38.0-rc1...0.38.0"
      type: chore
  createdAt: "2024-08-12"
  irVersion: 53
  version: 0.38.0
- changelogEntry:
    - summary: "## What's Changed\r\n* (feat, typescript): support `hasNextPage`  property\
        \ for offset pagination by @dsinghvi in https://github.com/fern-api/fern/pull/4288\r\
        \n* (feature, cli): Upload source files to S3 by @amckinney in https://github.com/fern-api/fern/pull/4286\r\
        \n\r\n\r\n**Full Changelog**: https://github.com/fern-api/fern/compare/0.38.0-rc0...0.38.0-rc1"
      type: chore
  createdAt: "2024-08-12"
  irVersion: 53
  version: 0.38.0-rc1
- changelogEntry:
    - summary: "## What's Changed\r\n* (feat, python): move to ruff for formatting by\
        \ @dsinghvi in https://github.com/fern-api/fern/pull/4219\r\n* improvement:\
        \ improve discriminated union object naming by @armandobelardo in https://github.com/fern-api/fern/pull/4243\r\
        \n* (feature): Add encoding and source nodes by @amckinney in https://github.com/fern-api/fern/pull/4240\r\
        \n* (feat, cli): add `has-next-page` property to IR by @dsinghvi in https://github.com/fern-api/fern/pull/4241\r\
        \n* feat (wip): add playground settings for API playground by @RohinBhargava\
        \ in https://github.com/fern-api/fern/pull/4245\r\n* fix: remove wraps from\
        \ fastapi validators by @armandobelardo in https://github.com/fern-api/fern/pull/4246\r\
        \n* fix: make model_validator take kwargs by @armandobelardo in https://github.com/fern-api/fern/pull/4247\r\
        \n* (feat): refactor how pagination properties are checked in `fern check` by\
        \ @dsinghvi in https://github.com/fern-api/fern/pull/4250\r\n* (feature): Add\
        \ support for x-fern-encoding by @amckinney in https://github.com/fern-api/fern/pull/4249\r\
        \n* (chore): Remove fhir.json by @amckinney in https://github.com/fern-api/fern/pull/4253\r\
        \n* c#, improvements: small improvements including marking files `internal`\
        \ + client classes `partial` by @dcb6 in https://github.com/fern-api/fern/pull/4248\r\
        \n* c#, improvement: Use `FluentAssertions` in unit tests by @dcb6 in https://github.com/fern-api/fern/pull/4254\r\
        \n* (feat): wire through api workspaces to docs validator by @dsinghvi in https://github.com/fern-api/fern/pull/4255\r\
        \n* (feat): upgrade to yarn v4 by @dsinghvi in https://github.com/fern-api/fern/pull/4257\r\
        \n* c#, improvements: breaking change with several small improvements by @dcb6\
        \ in https://github.com/fern-api/fern/pull/4260\r\n* feat, python: add in true\
        \ forward compat enums by @armandobelardo in https://github.com/fern-api/fern/pull/4262\r\
        \n* (feature): Copy source files in seed tests by @amckinney in https://github.com/fern-api/fern/pull/4258\r\
        \n* c#, improvement: use string response directly in generic exception by @dcb6\
        \ in https://github.com/fern-api/fern/pull/4264\r\n* (internal): `pnpm` migration\
        \ by @dsinghvi in https://github.com/fern-api/fern/pull/4261\r\n* Remove old\
        \ documentation references from README by @armandobelardo in https://github.com/fern-api/fern/pull/4265\r\
        \n* Fix typo in pr-preview.mdx by @zachkirsch in https://github.com/fern-api/fern/pull/4235\r\
        \n* (chore): Update pnpm-lock.yaml by @amckinney in https://github.com/fern-api/fern/pull/4266\r\
        \n* (fix): run compile on every PR by @dsinghvi in https://github.com/fern-api/fern/pull/4267\r\
        \n* (fix): live tests continue to work in the pnpm era by @dsinghvi in https://github.com/fern-api/fern/pull/4268\r\
        \n* (chore): Remove all yarn files by @amckinney in https://github.com/fern-api/fern/pull/4269\r\
        \n* (chore, ir): Use latest TypeScript generator by @amckinney in https://github.com/fern-api/fern/pull/4271\r\
        \n* (chore, ruby): Remove ir-sdk from generator-commons by @amckinney in https://github.com/fern-api/fern/pull/4272\r\
        \n* (fix): bump to 53.6.x by @dsinghvi in https://github.com/fern-api/fern/pull/4273\r\
        \n* (fix): get seed working by deleting yarn ref by @dsinghvi in https://github.com/fern-api/fern/pull/4274\r\
        \n* (feature, csharp): Write Protobuf dependencies in .csproj by @amckinney\
        \ in https://github.com/fern-api/fern/pull/4270\r\n* c#, fix: fix type conflicts\
        \ by @dcb6 in https://github.com/fern-api/fern/pull/4244\r\n* (fix): ir generation\
        \ for examples is stable so that ete tests work by @dsinghvi in https://github.com/fern-api/fern/pull/4276\r\
        \n* fix: add validation around selectable environments for playground settings\
        \ by @RohinBhargava in https://github.com/fern-api/fern/pull/4252\r\n* (chore,\
        \ csharp): Release 1.2.1 by @amckinney in https://github.com/fern-api/fern/pull/4284\r\
        \n* (followup): add tests for playground validation messages by @dsinghvi in\
        \ https://github.com/fern-api/fern/pull/4283\r\n* ir: add `shape` to `ExampleQueryParameter`\
        \ by @dcb6 in https://github.com/fern-api/fern/pull/4222\r\n* (fix): eslint\
        \ is now a required check and will pass by @dsinghvi in https://github.com/fern-api/fern/pull/4285\r\
        \n\r\n\r\n**Full Changelog**: https://github.com/fern-api/fern/compare/0.37.16...0.38.0-rc0"
      type: chore
  createdAt: "2024-08-12"
  irVersion: 53
  version: 0.38.0-rc0
- changelogEntry:
    - summary: "## What's Changed\r\n* fix, python: make circular references more robust\
        \ by @armandobelardo in https://github.com/fern-api/fern/pull/4216\r\n* improvement:\
        \ allow naming for asyncapi messages to pull message name by @armandobelardo\
        \ in https://github.com/fern-api/fern/pull/4228\r\n* c#, fix: class names +\
        \ namespace conflicts by @dcb6 in https://github.com/fern-api/fern/pull/4229\r\
        \n* Add support for anonymous usage of the generate CLI by @antoniomdk in https://github.com/fern-api/fern/pull/4239\r\
        \n* (fix, docs): filter referenced subpackages appropriately by @dsinghvi in\
        \ https://github.com/fern-api/fern/pull/4242\r\n\r\n## New Contributors\r\n\
        * @antoniomdk made their first contribution in https://github.com/fern-api/fern/pull/4239\r\
        \n\r\n**Full Changelog**: https://github.com/fern-api/fern/compare/0.37.15...0.37.16"
      type: chore
  createdAt: "2024-08-09"
  irVersion: 53
  version: 0.37.16
- changelogEntry:
    - summary: "## What's Changed\r\n* improvement: respect returning nested properties\
        \ in python by @armandobelardo in https://github.com/fern-api/fern/pull/4236\r\
        \n* (feature): Add support for `.proto` inputs by @amckinney in https://github.com/fern-api/fern/pull/4223\r\
        \n* custom segment write key by @abarrell in https://github.com/fern-api/fern/pull/4238\r\
        \n\r\n\r\n**Full Changelog**: https://github.com/fern-api/fern/compare/0.37.14...0.37.15"
      type: chore
  createdAt: "2024-08-08"
  irVersion: 53
  version: 0.37.15
- changelogEntry:
    - summary: "## What's Changed\r\n* fix: address TS UT fetcher flakiness by @RohinBhargava\
        \ in https://github.com/fern-api/fern/pull/4226\r\n* chore: bump ir sdk to new\
        \ Python generator by @armandobelardo in https://github.com/fern-api/fern/pull/4214\r\
        \n* feat: hide TOC on docs home page by @zachkirsch in https://github.com/fern-api/fern/pull/4230\r\
        \n* (fix, go): Required properties don't specify omitempty by @amckinney in\
        \ https://github.com/fern-api/fern/pull/4231\r\n* (feat, in progress): ir supports\
        \ user agent headers by @dsinghvi in https://github.com/fern-api/fern/pull/4232\r\
        \n* (fix): LaTeX by @abvthecity in https://github.com/fern-api/fern/pull/4233\r\
        \n* (feat, typescript): send user agent header `<package>/<version>` by @dsinghvi\
        \ in https://github.com/fern-api/fern/pull/4234\r\n\r\n\r\n**Full Changelog**:\
        \ https://github.com/fern-api/fern/compare/0.37.13...0.37.14"
      type: chore
  createdAt: "2024-08-08"
  irVersion: 53
  version: 0.37.14
- changelogEntry:
    - summary: "## What's Changed\r\n* fix: address TS UT fetcher flakiness by @RohinBhargava\
        \ in https://github.com/fern-api/fern/pull/4226\r\n* chore: bump ir sdk to new\
        \ Python generator by @armandobelardo in https://github.com/fern-api/fern/pull/4214\r\
        \n* feat: hide TOC on docs home page by @zachkirsch in https://github.com/fern-api/fern/pull/4230\r\
        \n* (fix, go): Required properties don't specify omitempty by @amckinney in\
        \ https://github.com/fern-api/fern/pull/4231\r\n* (feat, in progress): ir supports\
        \ user agent headers by @dsinghvi in https://github.com/fern-api/fern/pull/4232\r\
        \n* (fix): LaTeX by @abvthecity in https://github.com/fern-api/fern/pull/4233\r\
        \n\r\n\r\n**Full Changelog**: https://github.com/fern-api/fern/compare/0.37.13...0.37.14-rc0"
      type: chore
  createdAt: "2024-08-08"
  irVersion: 53
  version: 0.37.14-rc0
- changelogEntry:
    - summary: "## What's Changed\r\n* (fix): reload docs preview server on specs outside\
        \ of the fern folder by @dsinghvi in https://github.com/fern-api/fern/pull/4227\r\
        \n\r\n\r\n**Full Changelog**: https://github.com/fern-api/fern/compare/0.37.12...0.37.13"
      type: chore
  createdAt: "2024-08-07"
  irVersion: 53
  version: 0.37.13
- changelogEntry:
    - summary: "## What's Changed\r\n* update cli to use default language by @abarrell\
        \ in https://github.com/fern-api/fern/pull/4218\r\n* (fix, openapi parser):\
        \ generated fern definitions respect OpenAPI tag casing by @dsinghvi in https://github.com/fern-api/fern/pull/4225\r\
        \n\r\n\r\n**Full Changelog**: https://github.com/fern-api/fern/compare/0.37.11...0.37.12"
      type: chore
  createdAt: "2024-08-07"
  irVersion: 53
  version: 0.37.12
- changelogEntry:
    - summary: "## What's Changed\r\n* Fix issue where misconfigured directory could\
        \ cause unhelpful error message by @abarrell in https://github.com/fern-api/fern/pull/4206\r\
        \n\r\n## New Contributors\r\n* @abarrell made their first contribution in https://github.com/fern-api/fern/pull/4206\r\
        \n\r\n**Full Changelog**: https://github.com/fern-api/fern/compare/0.37.10...0.37.11"
      type: chore
  createdAt: "2024-08-07"
  irVersion: 53
  version: 0.37.11
- changelogEntry:
    - summary: "## What's Changed\r\n* fix: if audience is filtering and no audiences\
        \ exist on environments, add all environments by @RohinBhargava in https://github.com/fern-api/fern/pull/4220\r\
        \n\r\n\r\n**Full Changelog**: https://github.com/fern-api/fern/compare/0.37.9...0.37.10"
      type: chore
  createdAt: "2024-08-06"
  irVersion: 53
  version: 0.37.10
- changelogEntry:
    - summary: "## What's Changed\r\n* (fix): support base properties when filtering\
        \ for audiences by @dsinghvi in https://github.com/fern-api/fern/pull/4221\r\
        \n\r\n\r\n**Full Changelog**: https://github.com/fern-api/fern/compare/0.37.8...0.37.9"
      type: chore
  createdAt: "2024-08-06"
  irVersion: 53
  version: 0.37.9
- changelogEntry:
    - summary: "## What's Changed\r\n* (feat): cli caches api dependencies by @dsinghvi\
        \ in https://github.com/fern-api/fern/pull/4201\r\n\r\n\r\n**Full Changelog**:\
        \ https://github.com/fern-api/fern/compare/0.37.7...0.37.8"
      type: chore
  createdAt: "2024-08-06"
  irVersion: 53
  version: 0.37.8
- changelogEntry:
    - summary: "## What's Changed\r\n* fix: python readme generation regression by @armandobelardo\
        \ in https://github.com/fern-api/fern/pull/4193\r\n* fix, python: allow extending\
        \ alias types by @armandobelardo in https://github.com/fern-api/fern/pull/4190\r\
        \n* (internal): setup flamegraph generation for python generator by @dsinghvi\
        \ in https://github.com/fern-api/fern/pull/4196\r\n* fix, python: Optional and\
        \ aliased literals are populated in snippets by @armandobelardo in https://github.com/fern-api/fern/pull/4184\r\
        \n* (feat, python): upgrade python generator to pydantic v2 by @dsinghvi in\
        \ https://github.com/fern-api/fern/pull/4197\r\n* fix: add async iterable symbol\
        \ to Stream Wrapper implementations by @RohinBhargava in https://github.com/fern-api/fern/pull/4195\r\
        \n* feat: environment filter by audience by @RohinBhargava in https://github.com/fern-api/fern/pull/4187\r\
        \n* (feat, python): use ruff for formatting by @dsinghvi in https://github.com/fern-api/fern/pull/4199\r\
        \n* Revert \"(feat, python): use ruff for formatting\" by @dsinghvi in https://github.com/fern-api/fern/pull/4200\r\
        \n* fix, python + ts: additional template bugs by @armandobelardo in https://github.com/fern-api/fern/pull/4198\r\
        \n* fix: remove reserved properties from function signatures by @armandobelardo\
        \ in https://github.com/fern-api/fern/pull/4205\r\n* fix, ir-generation: put\
        \ fully substituted path in `url` field of auto-generated `EndpointExampleCall`s\
        \ by @dcb6 in https://github.com/fern-api/fern/pull/4211\r\n* fix, python: allow\
        \ typing any to be wrapped in optional to match Pydantic v2 by @armandobelardo\
        \ in https://github.com/fern-api/fern/pull/4203\r\n* improvement: bring back\
        \ wrapped aliases and custom root validators in\u2026 by @armandobelardo in\
        \ https://github.com/fern-api/fern/pull/4204\r\n* fix: typehinting on unions\
        \ with visitors has been corrected by @armandobelardo in https://github.com/fern-api/fern/pull/4213\r\
        \n* Update speakeasy.mdx by @dannysheridan in https://github.com/fern-api/fern/pull/4215\r\
        \n* improvement: allow pydantic generator to specify package name by @armandobelardo\
        \ in https://github.com/fern-api/fern/pull/4217\r\n* (feature): Add Protobuf\
        \ mapper types by @amckinney in https://github.com/fern-api/fern/pull/4210\r\
        \n\r\n\r\n**Full Changelog**: https://github.com/fern-api/fern/compare/0.37.6...0.37.7"
      type: chore
  createdAt: "2024-08-06"
  irVersion: 53
  version: 0.37.7
- changelogEntry:
    - summary: "## What's Changed\r\n* fix: add literal properties back to typeddict\
        \ snippets by @armandobelardo in https://github.com/fern-api/fern/pull/4173\r\
        \n* (fix, typescript): wire `noScripts` into a PersistedProject and introduce\
        \ a test by @dsinghvi in https://github.com/fern-api/fern/pull/4185\r\n* (feat,\
        \ fastapi): introduce endpoint specific async handlers in fastapi by @dsinghvi\
        \ in https://github.com/fern-api/fern/pull/4188\r\n* fix: python readme references\
        \ request options correctly by @armandobelardo in https://github.com/fern-api/fern/pull/4189\r\
        \n* fix: replace referenced markdown by @abvthecity in https://github.com/fern-api/fern/pull/4191\r\
        \n\r\n\r\n**Full Changelog**: https://github.com/fern-api/fern/compare/0.37.5...0.37.6"
      type: chore
  createdAt: "2024-08-02"
  irVersion: 53
  version: 0.37.6
- changelogEntry:
    - summary: "## What's Changed\r\n* chore, ts: generate union v2 templates by @armandobelardo\
        \ in https://github.com/fern-api/fern/pull/4169\r\n* (feature, csharp): Add\
        \ customizable exception class names by @amckinney in https://github.com/fern-api/fern/pull/4181\r\
        \n* (fix, typescript): introduce no scripts option by @dsinghvi in https://github.com/fern-api/fern/pull/4179\r\
        \n\r\n\r\n**Full Changelog**: https://github.com/fern-api/fern/compare/0.37.4...0.37.5"
      type: chore
  createdAt: "2024-08-01"
  irVersion: 53
  version: 0.37.5
- changelogEntry:
    - summary: "## What's Changed\r\n* (fix, docs): validate api workspaces as in addition\
        \ to docs workspaces by @dsinghvi in https://github.com/fern-api/fern/pull/4178\r\
        \n\r\n\r\n**Full Changelog**: https://github.com/fern-api/fern/compare/0.37.3...0.37.4"
      type: chore
  createdAt: "2024-08-01"
  irVersion: 53
  version: 0.37.4
- changelogEntry:
    - summary: "## What's Changed\r\n* (fix): handle loggable fern cli error by @dsinghvi\
        \ in https://github.com/fern-api/fern/pull/4175\r\n* (fix): add tests for alias\
        \ extends by @dsinghvi in https://github.com/fern-api/fern/pull/4176\r\n* (fix):\
        \ docs preview server falls back to previous bundle by @dsinghvi in https://github.com/fern-api/fern/pull/4177\r\
        \n\r\n\r\n**Full Changelog**: https://github.com/fern-api/fern/compare/0.37.2...0.37.3"
      type: chore
  createdAt: "2024-08-01"
  irVersion: 53
  version: 0.37.3
- changelogEntry:
    - summary: "## What's Changed\r\n* (feature, csharp): Add RequestOptions by @amckinney\
        \ in https://github.com/fern-api/fern/pull/4166\r\n* c#, improvement: error\
        \ parsing  by @dcb6 in https://github.com/fern-api/fern/pull/4168\r\n* (fix):\
        \ introduce extended properties into the IR by @dsinghvi in https://github.com/fern-api/fern/pull/4171\r\
        \n* fix: OSS workspace settings propogate to APIs with dependencies by @armandobelardo\
        \ in https://github.com/fern-api/fern/pull/4147\r\n* chore, python: generate\
        \ union v2 templates by @armandobelardo in https://github.com/fern-api/fern/pull/4167\r\
        \n* c# improvement: text responses + inlined request body inheritance by @dcb6\
        \ in https://github.com/fern-api/fern/pull/4172\r\n\r\n\r\n**Full Changelog**:\
        \ https://github.com/fern-api/fern/compare/0.37.1...0.37.2"
      type: chore
  createdAt: "2024-08-01"
  irVersion: 53
  version: 0.37.2
- changelogEntry:
    - summary: "## What's Changed\r\n* make @dcb6 codeowner for java + csharp by @dcb6\
        \ in https://github.com/fern-api/fern/pull/4163\r\n* (beta, typescript): feature\
        \ flag test generation that actually works by @dsinghvi in https://github.com/fern-api/fern/pull/4164\r\
        \n* fix: add images from frontmatter as well by @RohinBhargava in https://github.com/fern-api/fern/pull/4156\r\
        \n* (fix, docs): ir to fdr converter sends global headers by @dsinghvi in https://github.com/fern-api/fern/pull/4170\r\
        \n\r\n\r\n**Full Changelog**: https://github.com/fern-api/fern/compare/0.37.0...0.37.1"
      type: chore
  createdAt: "2024-07-31"
  irVersion: 53
  version: 0.37.1
- changelogEntry:
    - summary: "## What's Changed\r\n* chore: bump typescript version and changelog\
        \ by @RohinBhargava in https://github.com/fern-api/fern/pull/4143\r\n* feat:\
        \ introduce typeddicts for request objects by @armandobelardo in https://github.com/fern-api/fern/pull/4113\r\
        \n* fix, python: get api error through external import by @armandobelardo in\
        \ https://github.com/fern-api/fern/pull/4145\r\n* fix: Fix unit test path and\
        \ add CI check for this by @RohinBhargava in https://github.com/fern-api/fern/pull/4148\r\
        \n* [c#, improvement]: add explicit namespaces to custom config by @dcb6 in\
        \ https://github.com/fern-api/fern/pull/4144\r\n* c#, improvement: `set` instead\
        \ of `init` field accessors in types by @dcb6 in https://github.com/fern-api/fern/pull/4151\r\
        \n* (feature): Add IRv53; float type by @amckinney in https://github.com/fern-api/fern/pull/4146\r\
        \n* c#, improvement: make datetime deserialization more lenient + include millis\
        \ in datetime serialization by @dcb6 in https://github.com/fern-api/fern/pull/4149\r\
        \n* chore: ci workflow gating on ts-sdk changes by @RohinBhargava in https://github.com/fern-api/fern/pull/4152\r\
        \n* (fix, csharp): `map<string, unknown>` values are nullable by @amckinney in\
        \ https://github.com/fern-api/fern/pull/4153\r\n* fix: incorrect code block\
        \ indentation in api-yml.mdx by @abvthecity in https://github.com/fern-api/fern/pull/4158\r\
        \n* (feature, csharp): Add support for allow-multiple query params by @amckinney\
        \ in https://github.com/fern-api/fern/pull/4157\r\n* internal: update IR to\
        \ have the FDR API definition ID by @armandobelardo in https://github.com/fern-api/fern/pull/4161\r\
        \n* (feature, csharp): Support uint, ulong, and float by @amckinney in https://github.com/fern-api/fern/pull/4160\r\
        \n\r\n**Full Changelog**: https://github.com/fern-api/fern/compare/0.36.0...0.37.0"
      type: chore
  createdAt: "2024-07-31"
  irVersion: 53
  version: 0.37.0
- changelogEntry:
    - summary: "## What's Changed\r\n* improvement, python: export the root client from\
        \ the root init file by @armandobelardo in https://github.com/fern-api/fern/pull/4111\r\
        \n* (feat): support multi url environments in C# by @dsinghvi in https://github.com/fern-api/fern/pull/4120\r\
        \n* (fix, csharp): MultiUrl environments now compile by @dsinghvi in https://github.com/fern-api/fern/pull/4121\r\
        \n* c#, improvement: Add header suppliers to `RawClient` constructor parameters\
        \ by @dcb6 in https://github.com/fern-api/fern/pull/4119\r\n* (fix, csharp):\
        \ uuids are now generated as strings by @dsinghvi in https://github.com/fern-api/fern/pull/4122\r\
        \n* (fix): regenerate c# model snapshots by @dsinghvi in https://github.com/fern-api/fern/pull/4123\r\
        \n* feat: header tabs by @abvthecity in https://github.com/fern-api/fern/pull/4124\r\
        \n* java, fix: match java local config to publish config by @dcb6 in https://github.com/fern-api/fern/pull/4127\r\
        \n* follow up: release java sdk 1.0.5 by @dcb6 in https://github.com/fern-api/fern/pull/4129\r\
        \n* fix: Add Stream Wrappers for use with various environments by @RohinBhargava\
        \ in https://github.com/fern-api/fern/pull/4118\r\n* chore: add changelog and\
        \ version for stream wrapper polyfill by @RohinBhargava in https://github.com/fern-api/fern/pull/4130\r\
        \n* feat: enable arbitrary code snippets in docs by @abvthecity in https://github.com/fern-api/fern/pull/4131\r\
        \n* fix: add start stream on pipe by @RohinBhargava in https://github.com/fern-api/fern/pull/4132\r\
        \n* GH Workflow for Checking Generator Version Consistency by @dcb6 in https://github.com/fern-api/fern/pull/4133\r\
        \n* fix: updated stream wrapper test paths by @RohinBhargava in https://github.com/fern-api/fern/pull/4134\r\
        \n* fix: SSE Streaming Bifurcation by @RohinBhargava in https://github.com/fern-api/fern/pull/4136\r\
        \n* (fix): global headers case insensitive comparison by @dsinghvi in https://github.com/fern-api/fern/pull/4137\r\
        \n\r\n\r\n**Full Changelog**: https://github.com/fern-api/fern/compare/0.35.0...0.36.0"
      type: chore
  createdAt: "2024-07-29"
  irVersion: 52
  version: 0.36.0
- changelogEntry:
    - summary: "## What's Changed\r\n* java, fix: match java local config to publish\
        \ config by @dcb6 in https://github.com/fern-api/fern/pull/4127\r\n* follow\
        \ up: release java sdk 1.0.5 by @dcb6 in https://github.com/fern-api/fern/pull/4129\r\
        \n* fix: Add Stream Wrappers for use with various environments by @RohinBhargava\
        \ in https://github.com/fern-api/fern/pull/4118\r\n* chore: add changelog and\
        \ version for stream wrapper polyfill by @RohinBhargava in https://github.com/fern-api/fern/pull/4130\r\
        \n* feat: enable arbitrary code snippets in docs by @abvthecity in https://github.com/fern-api/fern/pull/4131\r\
        \n* fix: add start stream on pipe by @RohinBhargava in https://github.com/fern-api/fern/pull/4132\r\
        \n\r\n\r\n**Full Changelog**: https://github.com/fern-api/fern/compare/0.36.0-rc0...0.36.0-rc1"
      type: chore
  createdAt: "2024-07-26"
  irVersion: 52
  version: 0.36.0-rc1
- changelogEntry:
    - summary: "## What's Changed\r\n* improvement, python: export the root client from\
        \ the root init file by @armandobelardo in https://github.com/fern-api/fern/pull/4111\r\
        \n* (feat): support multi url environments in C# by @dsinghvi in https://github.com/fern-api/fern/pull/4120\r\
        \n* (fix, csharp): MultiUrl environments now compile by @dsinghvi in https://github.com/fern-api/fern/pull/4121\r\
        \n* c#, improvement: Add header suppliers to `RawClient` constructor parameters\
        \ by @dcb6 in https://github.com/fern-api/fern/pull/4119\r\n* (fix, csharp):\
        \ uuids are now generated as strings by @dsinghvi in https://github.com/fern-api/fern/pull/4122\r\
        \n* (fix): regenerate c# model snapshots by @dsinghvi in https://github.com/fern-api/fern/pull/4123\r\
        \n* feat: header tabs by @abvthecity in https://github.com/fern-api/fern/pull/4124\r\
        \n\r\n\r\n**Full Changelog**: https://github.com/fern-api/fern/compare/0.35.0...0.36.0-rc0"
      type: chore
  createdAt: "2024-07-26"
  irVersion: 52
  version: 0.36.0-rc0
- changelogEntry:
    - summary: "## What's Changed\r\n* (feat): support `default-url`  and  url override\
        \ on imports by @dsinghvi in https://github.com/fern-api/fern/pull/4116\r\n\
        * (fix, openapi): set unauthed appropriately in openapi parser by @dsinghvi\
        \ in https://github.com/fern-api/fern/pull/4117\r\n\r\n\r\n**Full Changelog**:\
        \ https://github.com/fern-api/fern/compare/0.34.0...0.35.0"
      type: chore
  createdAt: "2024-07-25"
  irVersion: 52
  version: 0.35.0
- changelogEntry:
    - summary: "## What's Changed\r\n* (feat): support `default-url`  and  url override\
        \ on imports by @dsinghvi in https://github.com/fern-api/fern/pull/4116\r\n\r\
        \n\r\n**Full Changelog**: https://github.com/fern-api/fern/compare/0.34.0...0.35.0-rc0"
      type: chore
  createdAt: "2024-07-24"
  irVersion: 52
  version: 0.35.0-rc0
- changelogEntry:
    - summary: "## What's Changed\r\n* (chore): add SEO frontmatter section by @chdeskur\
        \ in https://github.com/fern-api/fern/pull/4101\r\n* fix: update typing of `expected_types`\
        \ to tuple to satisfy mypy by @armandobelardo in https://github.com/fern-api/fern/pull/4100\r\
        \n* (chore): document nuget api key by @chdeskur in https://github.com/fern-api/fern/pull/4103\r\
        \n* (chore): pypi styling update by @chdeskur in https://github.com/fern-api/fern/pull/4105\r\
        \n* c#, improvement: datetime serialization by @dcb6 in https://github.com/fern-api/fern/pull/4106\r\
        \n* feat: disable batch/stream toggle by @abvthecity in https://github.com/fern-api/fern/pull/4108\r\
        \n* fix: update forward refs continues to be silent by @armandobelardo in https://github.com/fern-api/fern/pull/4110\r\
        \n* java, improvement: allow builder methods for optional fields to accept null\
        \ by @dcb6 in https://github.com/fern-api/fern/pull/4107\r\n* [FER-2381] CLI\
        \ Forbidden Error Message Improvement by @RohinBhargava in https://github.com/fern-api/fern/pull/4109\r\
        \n* (feat, typescript): copy over `zurg` unit tests to the generated SDK  by\
        \ @williamluer in https://github.com/fern-api/fern/pull/4045\r\n* java, fix:\
        \ don't prematurely close okhttp response by @dcb6 in https://github.com/fern-api/fern/pull/4112\r\
        \n* (feat, typescript): generate tests for `auth` and `fetcher` utilities  by\
        \ @dsinghvi in https://github.com/fern-api/fern/pull/4115\r\n* (feature): Add\
        \ IRv52: uint and enum default values by @amckinney in https://github.com/fern-api/fern/pull/4102\r\
        \n\r\n\r\n**Full Changelog**: https://github.com/fern-api/fern/compare/0.33.5...0.34.0"
      type: chore
  createdAt: "2024-07-24"
  irVersion: 52
  version: 0.34.0
- changelogEntry:
    - summary: "## What's Changed\r\n* (chore): add SEO frontmatter section by @chdeskur\
        \ in https://github.com/fern-api/fern/pull/4101\r\n* fix: update typing of `expected_types`\
        \ to tuple to satisfy mypy by @armandobelardo in https://github.com/fern-api/fern/pull/4100\r\
        \n* (chore): document nuget api key by @chdeskur in https://github.com/fern-api/fern/pull/4103\r\
        \n* (chore): pypi styling update by @chdeskur in https://github.com/fern-api/fern/pull/4105\r\
        \n* c#, improvement: datetime serialization by @dcb6 in https://github.com/fern-api/fern/pull/4106\r\
        \n* feat: disable batch/stream toggle by @abvthecity in https://github.com/fern-api/fern/pull/4108\r\
        \n\r\n\r\n**Full Changelog**: https://github.com/fern-api/fern/compare/0.33.5...0.33.6-rc0"
      type: chore
  createdAt: "2024-07-24"
  irVersion: 51
  version: 0.33.6-rc0
- changelogEntry:
    - summary: "## What's Changed\r\n* (fix, go): Fix error handling for property-name\
        \ error discrimination by @amckinney in https://github.com/fern-api/fern/pull/4098\r\
        \n* improvement: support pydantic v2 outright by @armandobelardo in https://github.com/fern-api/fern/pull/3805\r\
        \n* fix: int64 format is correctly parsed to long by @armandobelardo in https://github.com/fern-api/fern/pull/4099\r\
        \n* c#, fix: fix datetime serialization, stop generating empty serialization\
        \ unit tests by @dcb6 in https://github.com/fern-api/fern/pull/4097\r\n* [FER-2339]\
        \ Pass OpenAPI request parameter examples through Fern IR Schema examples by\
        \ @RohinBhargava in https://github.com/fern-api/fern/pull/4095\r\n\r\n\r\n**Full\
        \ Changelog**: https://github.com/fern-api/fern/compare/0.33.4...0.33.5"
      type: chore
  createdAt: "2024-07-23"
  irVersion: 51
  version: 0.33.5
- changelogEntry:
    - summary: "## What's Changed\r\n* adding readme alternative page by @chdeskur in\
        \ https://github.com/fern-api/fern/pull/4091\r\n* fix: the ruby SDK now returns\
        \ the parsed json instead of openstruct if no JSON serializer is specified by\
        \ @armandobelardo in https://github.com/fern-api/fern/pull/4092\r\n* (fix):\
        \ OpenAPI parser handles generating examples when no request or response required\
        \ by @dsinghvi in https://github.com/fern-api/fern/pull/4096\r\n\r\n\r\n**Full\
        \ Changelog**: https://github.com/fern-api/fern/compare/0.33.3...0.33.4"
      type: chore
  createdAt: "2024-07-22"
  irVersion: 51
  version: 0.33.4
- changelogEntry:
    - summary: "## What's Changed\r\n* feat, csharp: Unit Test Generation + IR Bump\
        \  by @dcb6 in https://github.com/fern-api/fern/pull/4047\r\n* (fix): remove\
        \ `jest-specific-snapshot` by @dsinghvi in https://github.com/fern-api/fern/pull/4088\r\
        \n\r\n\r\n**Full Changelog**: https://github.com/fern-api/fern/compare/0.33.2...0.33.3"
      type: chore
  createdAt: "2024-07-21"
  irVersion: 51
  version: 0.33.3
- changelogEntry:
    - summary: "## What's Changed\r\n* fix, python: only check the oauth expiry if there\
        \ is a specified field by @armandobelardo in https://github.com/fern-api/fern/pull/4077\r\
        \n* fix: python now requires an environment be specified if a default is not\
        \ provided by @armandobelardo in https://github.com/fern-api/fern/pull/4078\r\
        \n* (feat): support `fs.CreateReadStream` on Node 19+ form data uploads by @dsinghvi\
        \ in https://github.com/fern-api/fern/pull/4073\r\n* (fix): support audiences\
        \ on query parameters by @dsinghvi in https://github.com/fern-api/fern/pull/4067\r\
        \n* (feat, cli): Add \"-\", \"/\", \"|\" to supported non-alphanumeric generated\
        \ names for Enums by @dsinghvi in https://github.com/fern-api/fern/pull/4084\r\
        \n* improvement: update 'any object' examples to be flatter by @armandobelardo\
        \ in https://github.com/fern-api/fern/pull/4083\r\n* improvement: global headers\
        \ are not extracted out for docs by @armandobelardo in https://github.com/fern-api/fern/pull/4085\r\
        \n* chore: implement stream-parameter IR change by @armandobelardo in https://github.com/fern-api/fern/pull/4072\r\
        \n* (chore, csharp): Generate latest test snapshots by @amckinney in https://github.com/fern-api/fern/pull/4087\r\
        \n* improvement: Add Availability to OpenApi Parser and OpenApi IR to Fern IR\
        \ by @armandobelardo in https://github.com/fern-api/fern/pull/4086\r\n\r\n\r\
        \n**Full Changelog**: https://github.com/fern-api/fern/compare/0.33.1...0.33.2"
      type: chore
  createdAt: "2024-07-19"
  irVersion: 51
  version: 0.33.2
- changelogEntry:
    - summary: "## What's Changed\r\n* fix, python: only check the oauth expiry if there\
        \ is a specified field by @armandobelardo in https://github.com/fern-api/fern/pull/4077\r\
        \n* fix: python now requires an environment be specified if a default is not\
        \ provided by @armandobelardo in https://github.com/fern-api/fern/pull/4078\r\
        \n* (feat): support `fs.CreateReadStream` on Node 19+ form data uploads by @dsinghvi\
        \ in https://github.com/fern-api/fern/pull/4073\r\n* (fix): support audiences\
        \ on query parameters by @dsinghvi in https://github.com/fern-api/fern/pull/4067\r\
        \n\r\n\r\n**Full Changelog**: https://github.com/fern-api/fern/compare/0.33.1...0.33.2-rc0"
      type: chore
  createdAt: "2024-07-19"
  irVersion: 51
  version: 0.33.2-rc0
- changelogEntry:
    - summary: "## What's Changed\r\n* :improvement: update seed's script runner to\
        \ fail if any of the commands exit 1 by @armandobelardo in https://github.com/fern-api/fern/pull/4075\r\
        \n* (fix, openapi): Deduplicate API version scheme header by @amckinney in https://github.com/fern-api/fern/pull/4076\r\
        \n\r\n\r\n**Full Changelog**: https://github.com/fern-api/fern/compare/0.33.0...0.33.1"
      type: chore
  createdAt: "2024-07-17"
  irVersion: 51
  version: 0.33.1
- changelogEntry:
    - summary: "## What's Changed\r\n* fix: python sdk serializes bytes within JSON\
        \ by @armandobelardo in https://github.com/fern-api/fern/pull/4070\r\n* (fix,\
        \ typescript): multipart form upload on Node 19+ by @dsinghvi in https://github.com/fern-api/fern/pull/4056\r\
        \n* (feat): `ir` now adds a `TypeReference` for container types that makes it\
        \ easier to generate snippets + autogenerated type examples by @dsinghvi in\
        \ https://github.com/fern-api/fern/pull/4038\r\n* (fix): fix `ir-sdk-latest`\
        \ `generators.yml` by @dcb6 in https://github.com/fern-api/fern/pull/4074\r\n\
        * (feature, typescript): Generarte API version scheme by @amckinney in https://github.com/fern-api/fern/pull/4071\r\
        \n\r\n\r\n**Full Changelog**: https://github.com/fern-api/fern/compare/0.32.0...0.33.0"
      type: chore
  createdAt: "2024-07-17"
  irVersion: 51
  version: 0.33.0
- changelogEntry:
    - summary: "## What's Changed\r\n* (fix, openapi): Resolve 'refs' specified in overrides\
        \ by @amckinney in https://github.com/fern-api/fern/pull/4049\r\n* Initial Swift\
        \ Codegen by @armandobelardo in https://github.com/fern-api/fern/pull/4035\r\
        \n* (fix): Swift generator and template by @amckinney in https://github.com/fern-api/fern/pull/4050\r\
        \n* fix: ignore data urls in parseImagePaths by @abvthecity in https://github.com/fern-api/fern/pull/4053\r\
        \n* (feature, typescript): Add omitUndefined option by @amckinney in https://github.com/fern-api/fern/pull/4052\r\
        \n* docs: Inspiration from Conjure, Smithy, and Stripe Docs by @dannysheridan\
        \ in https://github.com/fern-api/fern/pull/4054\r\n* feature: add Penguin AI\
        \ and Koala to our docs website by @dannysheridan in https://github.com/fern-api/fern/pull/3962\r\
        \n* (fix): eslint works by @dsinghvi in https://github.com/fern-api/fern/pull/4055\r\
        \n* fix: python snippet and template recursion errors by @armandobelardo in\
        \ https://github.com/fern-api/fern/pull/4057\r\n* (feature, typescript): Use\
        \ generator-cli to generate reference.md by @amckinney in https://github.com/fern-api/fern/pull/4062\r\
        \n* fix: analytics scripts by @abvthecity in https://github.com/fern-api/fern/pull/4063\r\
        \n* fix analytics 2 by @abvthecity in https://github.com/fern-api/fern/pull/4064\r\
        \n* fix: fern docs publishing by @abvthecity in https://github.com/fern-api/fern/pull/4065\r\
        \n* feature: add tracking via rb2b by @dannysheridan in https://github.com/fern-api/fern/pull/4061\r\
        \n* chore: add back x-readme code samples by @armandobelardo in https://github.com/fern-api/fern/pull/4060\r\
        \n* (feature): Add ApiVersionSchema type by @amckinney in https://github.com/fern-api/fern/pull/4068\r\
        \n\r\n\r\n**Full Changelog**: https://github.com/fern-api/fern/compare/0.31.24...0.32.0"
      type: chore
  createdAt: "2024-07-16"
  irVersion: 50
  version: 0.32.0
- changelogEntry:
    - summary: "## What's Changed\r\n* fix: ignore data urls in parseImagePaths by @abvthecity\
        \ in https://github.com/fern-api/fern/pull/4053\r\n\r\n\r\n**Full Changelog**:\
        \ https://github.com/fern-api/fern/compare/0.31.25-rc0...0.31.25-rc1"
      type: chore
  createdAt: "2024-07-12"
  irVersion: 50
  version: 0.31.25-rc1
- changelogEntry:
    - summary: "## What's Changed\r\n* (fix, openapi): Resolve 'refs' specified in overrides\
        \ by @amckinney in https://github.com/fern-api/fern/pull/4049\r\n* Initial Swift\
        \ Codegen by @armandobelardo in https://github.com/fern-api/fern/pull/4035\r\
        \n* (fix): Swift generator and template by @amckinney in https://github.com/fern-api/fern/pull/4050\r\
        \n\r\n**Full Changelog**: https://github.com/fern-api/fern/compare/0.31.24...0.31.25-rc0"
      type: chore
  createdAt: "2024-07-12"
  irVersion: 50
  version: 0.31.25-rc0
- changelogEntry:
    - summary: Release 0.31.24
      type: chore
  createdAt: "2024-07-12"
  irVersion: 50
  version: 0.31.24
- changelogEntry:
    - summary: "## What's Changed\r\n* (feature, typescript): Add setObjectProperty\
        \ core utility by @amckinney in https://github.com/fern-api/fern/pull/4032\r\
        \n* c#, fix: increase supported union size + handle double optionals by @dcb6\
        \ in https://github.com/fern-api/fern/pull/4033\r\n* (fix): Handle circular\
        \ references in serialization layer by @amckinney in https://github.com/fern-api/fern/pull/4036\r\
        \n* fix: fastapi generation does not duplicate descriptions anymore by @armandobelardo\
        \ in https://github.com/fern-api/fern/pull/4037\r\n* Move use_str_enums to base\
        \ by @jochs in https://github.com/fern-api/fern/pull/4040\r\n* (chore): remove\
        \ generator upgrade docs by @chdeskur in https://github.com/fern-api/fern/pull/4043\r\
        \n* (feature, openapi): Add support for x-fern-property-name on request body\
        \ by @amckinney in https://github.com/fern-api/fern/pull/4042\r\n* (feat, typescript):\
        \ refactor `Fetcher` and add unit tests by @williamluer in https://github.com/fern-api/fern/pull/3977\r\
        \n\r\n## New Contributors\r\n* @jochs made their first contribution in https://github.com/fern-api/fern/pull/4040\r\
        \n\r\n**Full Changelog**: https://github.com/fern-api/fern/compare/0.31.22...0.31.23"
      type: chore
  createdAt: "2024-07-11"
  irVersion: 50
  version: 0.31.23
- changelogEntry:
    - summary: "## What's Changed\r\n* (feature, typescript): Add setObjectProperty\
        \ core utility by @amckinney in https://github.com/fern-api/fern/pull/4032\r\
        \n* c#, fix: increase supported union size + handle double optionals by @dcb6\
        \ in https://github.com/fern-api/fern/pull/4033\r\n* (fix): Handle circular\
        \ references in serialization layer by @amckinney in https://github.com/fern-api/fern/pull/4036\r\
        \n* fix: fastapi generation does not duplicate descriptions anymore by @armandobelardo\
        \ in https://github.com/fern-api/fern/pull/4037\r\n* (feat): ir now adds a TypeReference\
        \ for container types that makes it easier to generate snippets by @dcb6 in\
        \ https://github.com/fern-api/fern/pull/4038\r\n\r\n\r\n**Full Changelog**:\
        \ https://github.com/fern-api/fern/compare/0.31.22...0.31.23-rc0"
      type: chore
  createdAt: "2024-07-11"
  irVersion: 50
  version: 0.31.23-rc0
- changelogEntry:
    - summary: "## What's Changed\r\n* Revert \"Revert \"feat: landing page in docs\"\
        \" by @abvthecity in https://github.com/fern-api/fern/pull/4023\r\n* Fix core-utilities\
        \ typescript tests by @williamluer in https://github.com/fern-api/fern/pull/4022\r\
        \n* experimental: scan files to include react in mdx by @abvthecity in https://github.com/fern-api/fern/pull/4015\r\
        \n* (feat, typescript): make `zurg` completely synchronous by @dsinghvi in https://github.com/fern-api/fern/pull/4024\r\
        \n* (chore): add xml type by @chdeskur in https://github.com/fern-api/fern/pull/4025\r\
        \n* fix: (regression) parseDocsConfiguration accidentally calls loadAllPages\
        \ with absolutePathToDocsConfig by @abvthecity in https://github.com/fern-api/fern/pull/4026\r\
        \n* (feature, typescript): Add offset step pagination with IRv48 by @amckinney\
        \ in https://github.com/fern-api/fern/pull/4028\r\n* csharp, fix, feature, improvement:\
        \ Target .NET Standard + Framework, fix various bugs, many small improvements\
        \ by @dcb6 in https://github.com/fern-api/fern/pull/4030\r\n* fix: update unchecked\
        \ base model to not coerce none by @armandobelardo in https://github.com/fern-api/fern/pull/4029\r\
        \n* fix: unreserve `set` name for python methods by @armandobelardo in https://github.com/fern-api/fern/pull/4031\r\
        \n* add in swift to seed runner by @armandobelardo in https://github.com/fern-api/fern/pull/4034\r\
        \n\r\n\r\n**Full Changelog**: https://github.com/fern-api/fern/compare/0.31.21...0.31.22"
      type: chore
  createdAt: "2024-07-10"
  irVersion: 50
  version: 0.31.22
- changelogEntry:
    - summary: "## What's Changed\r\n* Fix core-utilities typescript tests by @williamluer\
        \ in https://github.com/fern-api/fern/pull/4022\r\n* experimental: scan files\
        \ to include react in mdx by @abvthecity in https://github.com/fern-api/fern/pull/4015\r\
        \n\r\n\r\n**Full Changelog**: https://github.com/fern-api/fern/compare/0.31.22-rc0...0.31.22-rc1"
      type: chore
  createdAt: "2024-07-09"
  irVersion: 50
  version: 0.31.22-rc1
- changelogEntry:
    - summary: "## What's Changed\r\n* (feat, typescript): make `zurg` completely synchronous\
        \ by @dsinghvi in https://github.com/fern-api/fern/pull/4024\r\n* (chore): add\
        \ xml type by @chdeskur in https://github.com/fern-api/fern/pull/4025\r\n* fix:\
        \ (regression) parseDocsConfiguration accidentally calls loadAllPages with absolutePathToDocsConfig\
        \ by @abvthecity in https://github.com/fern-api/fern/pull/4026\r\n* (feature,\
        \ typescript): Add offset step pagination with IRv48 by @amckinney in https://github.com/fern-api/fern/pull/4028\r\
        \n\r\n\r\n**Full Changelog**: https://github.com/fern-api/fern/compare/0.31.22-rc1...0.31.22-rc2"
      type: chore
  createdAt: "2024-07-09"
  irVersion: 50
  version: 0.31.22-rc2
- changelogEntry:
    - summary: "## What's Changed\r\n* Revert \"Revert \"feat: landing page in docs\"\
        \" by @abvthecity in https://github.com/fern-api/fern/pull/4023\r\n\r\n\r\n\
        **Full Changelog**: https://github.com/fern-api/fern/compare/0.31.21...0.31.22-rc0"
      type: chore
  createdAt: "2024-07-09"
  irVersion: 50
  version: 0.31.22-rc0
- changelogEntry:
    - summary: "## What's Changed\r\n* (chore, typescript): Release 0.28.0-rc0 by @amckinney\
        \ in https://github.com/fern-api/fern/pull/4019\r\n* Revert \"feat: landing\
        \ page in docs\" by @dsinghvi in https://github.com/fern-api/fern/pull/4021\r\
        \n\r\n\r\n**Full Changelog**: https://github.com/fern-api/fern/compare/0.31.20...0.31.21"
      type: chore
  createdAt: "2024-07-09"
  irVersion: 50
  version: 0.31.21
- changelogEntry:
    - summary: "## What's Changed\r\n* (feature, typescript): Add offset pagination\
        \ by @amckinney in https://github.com/fern-api/fern/pull/4008\r\n* (fix, internal):\
        \ `template/codegen` repo plays nicely with mrlint by @dsinghvi in https://github.com/fern-api/fern/pull/4018\r\
        \n* (fix): CI is green by @amckinney in https://github.com/fern-api/fern/pull/4017\r\
        \n\r\n\r\n**Full Changelog**: https://github.com/fern-api/fern/compare/0.31.19...0.31.20"
      type: chore
  createdAt: "2024-07-09"
  irVersion: 50
  version: 0.31.20
- changelogEntry:
    - summary: "## What's Changed\r\n* (fix): Pagination works with imported type references\
        \ by @amckinney in https://github.com/fern-api/fern/pull/4014\r\n* Template\
        \ for creating a new SDK generator by @mikemilla in https://github.com/fern-api/fern/pull/4010\r\
        \n\r\n## New Contributors\r\n* @mikemilla made their first contribution in https://github.com/fern-api/fern/pull/4010\r\
        \n\r\n**Full Changelog**: https://github.com/fern-api/fern/compare/0.31.18...0.31.19"
      type: chore
  createdAt: "2024-07-09"
  irVersion: 50
  version: 0.31.19
- changelogEntry:
    - summary: "## What's Changed\r\n* feat: landing page in docs by @abvthecity in\
        \ https://github.com/fern-api/fern/pull/3999\r\n* (feature, typescript): Add\
        \ support for alpha/beta dist tags by @amckinney in https://github.com/fern-api/fern/pull/4000\r\
        \n* fix: allowed text encodings by @abvthecity in https://github.com/fern-api/fern/pull/4005\r\
        \n* (internal): get ci to green by @dsinghvi in https://github.com/fern-api/fern/pull/4009\r\
        \n* (feat, typescript): support jsr publish by @dsinghvi in https://github.com/fern-api/fern/pull/4007\r\
        \n* (chore, python): Update README.md snapshots by @amckinney in https://github.com/fern-api/fern/pull/4012\r\
        \n* (chore, check): Add pagination test cases by @amckinney in https://github.com/fern-api/fern/pull/4011\r\
        \n* (fix, typescript): readme correctly displays advanced sections by @dsinghvi\
        \ in https://github.com/fern-api/fern/pull/4013\r\n\r\n\r\n**Full Changelog**:\
        \ https://github.com/fern-api/fern/compare/0.31.17...0.31.18-rc0"
      type: chore
  createdAt: "2024-07-09"
  irVersion: 50
  version: 0.31.18
- changelogEntry:
    - summary: "## What's Changed\r\n* (chore): Replace CircleCI with GitHub workflows\
        \ by @amckinney in https://github.com/fern-api/fern/pull/3991\r\n* (fix): Update\
        \ NPM token environment variable by @amckinney in https://github.com/fern-api/fern/pull/3992\r\
        \n* (fix): Update git-version.sh script by @amckinney in https://github.com/fern-api/fern/pull/3993\r\
        \n* (fix): Use github.ref_name by @amckinney in https://github.com/fern-api/fern/pull/3996\r\
        \n* (fix): Add POSTHOG_API_KEY to live-test job by @amckinney in https://github.com/fern-api/fern/pull/3998\r\
        \n\r\n**Full Changelog**: https://github.com/fern-api/fern/compare/0.31.15...0.31.17"
      type: chore
  createdAt: "2024-07-05"
  irVersion: 50
  version: 0.31.17
- changelogEntry:
    - summary: "## What's Changed\r\n* (fix): Add POSTHOG_API_KEY to live-test job by\
        \ @amckinney in https://github.com/fern-api/fern/pull/3998\r\n\r\n**Full Changelog**:\
        \ https://github.com/fern-api/fern/compare/0.31.17-rc1...0.31.17-rc2"
      type: chore
  createdAt: "2024-07-05"
  irVersion: 50
  version: 0.31.17-rc2
- changelogEntry:
    - summary:
        "## What's Changed\r\n* (fix): Use github.ref_name by @amckinney in https://github.com/fern-api/fern/pull/3996\r\
        \n\r\n**Full Changelog**: https://github.com/fern-api/fern/compare/0.31.17-rc0...0.31.17-rc1"
      type: chore
  createdAt: "2024-07-05"
  irVersion: 50
  version: 0.31.17-rc1
- changelogEntry:
    - summary: "## What's Changed\r\n* (chore): Replace CircleCI with GitHub workflows\
        \ by @amckinney in https://github.com/fern-api/fern/pull/3991\r\n* (fix): Update\
        \ NPM token environment variable by @amckinney in https://github.com/fern-api/fern/pull/3992\r\
        \n* (fix): Update git-version.sh script by @amckinney in https://github.com/fern-api/fern/pull/3993\r\
        \n\r\n**Full Changelog**: https://github.com/fern-api/fern/compare/0.31.15...0.31.17-rc0"
      type: chore
  createdAt: "2024-07-05"
  irVersion: 50
  version: 0.31.17-rc0
- changelogEntry:
    - summary: "## What's Changed\r\n* (chore): update availability.mdx by @chdeskur\
        \ in https://github.com/fern-api/fern/pull/3989\r\n* (fix, openapi): Fix allOf\
        \ object filtering by @amckinney in https://github.com/fern-api/fern/pull/3990\r\
        \n\r\n\r\n**Full Changelog**: https://github.com/fern-api/fern/compare/0.31.14...0.31.16"
      type: chore
  createdAt: "2024-07-05"
  irVersion: 50
  version: 0.31.16
- changelogEntry:
    - summary: "## What's Changed\r\n* (chore): update availability.mdx by @chdeskur\
        \ in https://github.com/fern-api/fern/pull/3989\r\n* (fix, openapi): Fix allOf\
        \ object filtering by @amckinney in https://github.com/fern-api/fern/pull/3990\r\
        \n\r\n\r\n**Full Changelog**: https://github.com/fern-api/fern/compare/0.31.14...0.31.15"
      type: chore
  createdAt: "2024-07-05"
  irVersion: 50
  version: 0.31.15
- changelogEntry:
    - summary: "## What's Changed\r\n* (fix, go): Don't send 'null' for nil request\
        \ body by @amckinney in https://github.com/fern-api/fern/pull/3987\r\n* (fix):\
        \ fern generate --preview doesn't check for env variables by @dsinghvi in https://github.com/fern-api/fern/pull/3988\r\
        \n\r\n\r\n**Full Changelog**: https://github.com/fern-api/fern/compare/0.31.13...0.31.14"
      type: chore
  createdAt: "2024-07-04"
  irVersion: 50
  version: 0.31.14
- changelogEntry:
    - summary: "## What's Changed\r\n* (fix): allow ISO-8859-1 encoded files by @dsinghvi\
        \ in https://github.com/fern-api/fern/pull/3986\r\n\r\n\r\n**Full Changelog**:\
        \ https://github.com/fern-api/fern/compare/0.31.12...0.31.13"
      type: chore
  createdAt: "2024-07-04"
  irVersion: 50
  version: 0.31.13
- changelogEntry:
    - summary: "## What's Changed\r\n* (fix, cli): Remove default value checks for boolean,\
        \ long, and bigint by @amckinney in https://github.com/fern-api/fern/pull/3985\r\
        \n\r\n\r\n**Full Changelog**: https://github.com/fern-api/fern/compare/0.31.11...0.31.12"
      type: chore
  createdAt: "2024-07-04"
  irVersion: 50
  version: 0.31.12
- changelogEntry:
    - summary: "## What's Changed\r\n* fix: ruby snippets for dates have correct quotes\
        \ by @armandobelardo in https://github.com/fern-api/fern/pull/3983\r\n* improvement:\
        \ python respects ir50, inserts defaults by @armandobelardo in https://github.com/fern-api/fern/pull/3982\r\
        \n* (fix, openapi): Prefer security schemes in order by @amckinney in https://github.com/fern-api/fern/pull/3984\r\
        \n\r\n\r\n**Full Changelog**: https://github.com/fern-api/fern/compare/0.31.10...0.31.11"
      type: chore
  createdAt: "2024-07-04"
  irVersion: 50
  version: 0.31.11
- changelogEntry:
    - summary: "## What's Changed\r\n* improvement: add advanced section to python readme\
        \ by @armandobelardo in https://github.com/fern-api/fern/pull/3970\r\n* (feat):\
        \ customize status code for typescript express generator  by @dsinghvi in https://github.com/fern-api/fern/pull/3971\r\
        \n* fix, python: allow offsets to start at 0 by @armandobelardo in https://github.com/fern-api/fern/pull/3972\r\
        \n* fix: python pagination helper types now share generic type by @armandobelardo\
        \ in https://github.com/fern-api/fern/pull/3973\r\n* chore: update python seed\
        \ after generator-cli update by @armandobelardo in https://github.com/fern-api/fern/pull/3974\r\
        \n* (csharp, fix): Empty Root Client Methods + `.Core` namespace issue by @dcb6\
        \ in https://github.com/fern-api/fern/pull/3975\r\n* (java, improvement): change\
        \ default `JsonInclude` behavior  by @dcb6 in https://github.com/fern-api/fern/pull/3978\r\
        \n* (csharp, fix): base client requests not generated by @dcb6 in https://github.com/fern-api/fern/pull/3976\r\
        \n* chore: plumb through ruby snippets config to FDR by @armandobelardo in https://github.com/fern-api/fern/pull/3980\r\
        \n* improvement: allow boolean defaults within IR by @armandobelardo in https://github.com/fern-api/fern/pull/3981\r\
        \n\r\n\r\n**Full Changelog**: https://github.com/fern-api/fern/compare/0.31.9...0.31.10"
      type: chore
  createdAt: "2024-07-03"
  irVersion: 50
  version: 0.31.10
- changelogEntry:
    - summary: "## What's Changed\r\n* improvement: python async snippets now leverage\
        \ asyncio run by @armandobelardo in https://github.com/fern-api/fern/pull/3961\r\
        \n* improvement: allow adding extra dependencies to Ruby SDK by @armandobelardo\
        \ in https://github.com/fern-api/fern/pull/3960\r\n* fix: Mark CSS files as\
        \ 'will not be uploaded' by @trevorblades in https://github.com/fern-api/fern/pull/3964\r\
        \n* (fix, cli): make sure `js` file checking works by @dsinghvi in https://github.com/fern-api/fern/pull/3963\r\
        \n\r\n\r\n**Full Changelog**: https://github.com/fern-api/fern/compare/0.31.8...0.31.9"
      type: chore
  createdAt: "2024-07-01"
  irVersion: 49
  version: 0.31.9
- changelogEntry:
    - summary: "## What's Changed\r\n* fix: generator upgrade cli upgrades in place\
        \ by @armandobelardo in https://github.com/fern-api/fern/pull/3951\r\n* feat:\
        \ add reviewers blocks to generators.yml by @armandobelardo in https://github.com/fern-api/fern/pull/3952\r\
        \n* Use all FormData headers and don't stringify stream.Readable by @williamluer\
        \ in https://github.com/fern-api/fern/pull/3956\r\n* (feat, csharp): support\
        \ extra dependencies  by @dsinghvi in https://github.com/fern-api/fern/pull/3957\r\
        \n* improvement: allow specifying if taking major in flag by @armandobelardo\
        \ in https://github.com/fern-api/fern/pull/3958\r\n* fix: include css alongside\
        \ js when validating UTF8 files by @abvthecity in https://github.com/fern-api/fern/pull/3959\r\
        \n\r\n## New Contributors\r\n* @williamluer made their first contribution in\
        \ https://github.com/fern-api/fern/pull/3956\r\n\r\n**Full Changelog**: https://github.com/fern-api/fern/compare/0.31.7...0.31.8"
      type: chore
  createdAt: "2024-07-01"
  irVersion: 49
  version: 0.31.8
- changelogEntry:
    - summary: "## What's Changed\r\n* fix: validate files to be uploaded by @trevorblades\
        \ in https://github.com/fern-api/fern/pull/3917\r\n* fix: python list allowlist\
        \ is now case insensitive by @armandobelardo in https://github.com/fern-api/fern/pull/3950\r\
        \n* improvement: add x-fern-base-path to asyncapi extensions by @armandobelardo\
        \ in https://github.com/fern-api/fern/pull/3953\r\n\r\n\r\n**Full Changelog**:\
        \ https://github.com/fern-api/fern/compare/0.31.6...0.31.7"
      type: chore
  createdAt: "2024-06-28"
  irVersion: 49
  version: 0.31.7
- changelogEntry:
    - summary: "## What's Changed\r\n* (improvement, typescript): support overriding\
        \ global headers by @dsinghvi in https://github.com/fern-api/fern/pull/3945\r\
        \n* feat, python: introduce `reference.md` generation by @armandobelardo in\
        \ https://github.com/fern-api/fern/pull/3946\r\n* (fix, csharp): json serialize\
        \ enums before sending over the wire by @dsinghvi in https://github.com/fern-api/fern/pull/3947\r\
        \n* (fix, cli): remove out of range number validations in `openapi-ir-to-fern`\
        \ + remove husky by @dcb6 in https://github.com/fern-api/fern/pull/3948\r\n\r\
        \n\r\n**Full Changelog**: https://github.com/fern-api/fern/compare/0.31.5...0.31.6"
      type: chore
  createdAt: "2024-06-27"
  irVersion: 49
  version: 0.31.6
- changelogEntry:
    - summary: "## What's Changed\r\n* fix: api update command now works with unioned\
        \ + nested APIs by @armandobelardo in https://github.com/fern-api/fern/pull/3944\r\
        \n\r\n\r\n**Full Changelog**: https://github.com/fern-api/fern/compare/0.31.4...0.31.5"
      type: chore
  createdAt: "2024-06-27"
  irVersion: 49
  version: 0.31.5
- changelogEntry:
    - summary: "## What's Changed\r\n* (feat, typescript): support automatic cursor\
        \ based pagination by @dsinghvi in https://github.com/fern-api/fern/pull/3941\r\
        \n* (fix, typescript): auto pagination handles optional results arrays by @dsinghvi\
        \ in https://github.com/fern-api/fern/pull/3942\r\n* (fix, openapi):  `x-fern-global-headers`\
        \ works with predefined types by @dsinghvi in https://github.com/fern-api/fern/pull/3943\r\
        \n\r\n\r\n**Full Changelog**: https://github.com/fern-api/fern/compare/0.31.3...0.31.4"
      type: chore
  createdAt: "2024-06-27"
  irVersion: 49
  version: 0.31.4
- changelogEntry:
    - summary: "## What's Changed\r\n* fix: the python sdk sends additional properties\
        \ to the correct request\u2026 by @armandobelardo in https://github.com/fern-api/fern/pull/3936\r\
        \n* java, improvement: improve java exception naming by @dcb6 in https://github.com/fern-api/fern/pull/3938\r\
        \n* Bump golang.org/x/tools from 0.21.0 to 0.22.0 in /generators/go by @dependabot\
        \ in https://github.com/fern-api/fern/pull/3823\r\n* (fix): make sure that `exclusiveMaximum`\
        \ and `exclusiveMinimum` are always booleans by @dsinghvi in https://github.com/fern-api/fern/pull/3940\r\
        \n\r\n\r\n**Full Changelog**: https://github.com/fern-api/fern/compare/0.31.2...0.31.3"
      type: chore
  createdAt: "2024-06-26"
  irVersion: 49
  version: 0.31.3
- changelogEntry:
    - summary: "## What's Changed\r\n* (fix): openapi parser gets boolean values safely\
        \ by @dsinghvi in https://github.com/fern-api/fern/pull/3937\r\n\r\n\r\n**Full\
        \ Changelog**: https://github.com/fern-api/fern/compare/0.31.1...0.31.2"
      type: chore
  createdAt: "2024-06-26"
  irVersion: 49
  version: 0.31.2
- changelogEntry:
    - summary: "## What's Changed\r\n* fix: ruby RC respects header prefixes again by\
        \ @armandobelardo in https://github.com/fern-api/fern/pull/3927\r\n* (feat,\
        \ cli): add support for `--mode pull-request` in the CLI when running `fern\
        \ generate` by @dsinghvi in https://github.com/fern-api/fern/pull/3928\r\n*\
        \ fix, ruby: add one missed prefix fix by @armandobelardo in https://github.com/fern-api/fern/pull/3929\r\
        \n* docs: add java example for oauth by @dcb6 in https://github.com/fern-api/fern/pull/3930\r\
        \n* (improvement, python): add in root client templates for python snippets\
        \ by @armandobelardo in https://github.com/fern-api/fern/pull/3931\r\n* Update\
        \ generate-api-ref.mdx by @dannysheridan in https://github.com/fern-api/fern/pull/3933\r\
        \n* improvement: add streaming and pagination sections to generated readme by\
        \ @armandobelardo in https://github.com/fern-api/fern/pull/3932\r\n* java: make\
        \ base api error class name configurable by @dcb6 in https://github.com/fern-api/fern/pull/3934\r\
        \n* (chore, internal): upgrade python generator to use ir v49 by @dsinghvi in\
        \ https://github.com/fern-api/fern/pull/3915\r\n* build(deps-dev): bump @types/jest-specific-snapshot\
        \ from 0.5.7 to 0.5.9 by @dependabot in https://github.com/fern-api/fern/pull/3925\r\
        \n* build(deps-dev): bump jsonc-parser from 2.2.1 to 3.3.0 by @dependabot in\
        \ https://github.com/fern-api/fern/pull/3924\r\n* build(deps-dev): bump @types/is-ci\
        \ from 3.0.2 to 3.0.4 by @dependabot in https://github.com/fern-api/fern/pull/3922\r\
        \n* (fix, typescript): upgrade generators to `v46.2.0` by @dsinghvi in https://github.com/fern-api/fern/pull/3935\r\
        \n\r\n\r\n**Full Changelog**: https://github.com/fern-api/fern/compare/0.31.0...0.31.1"
      type: chore
  createdAt: "2024-06-26"
  irVersion: 49
  version: 0.31.1
- changelogEntry:
    - summary: "**Full Changelog**: https://github.com/fern-api/fern/compare/0.31.0-rc5...0.31.0"
      type: chore
  createdAt: "2024-06-24"
  irVersion: 49
  version: 0.31.0
- changelogEntry:
    - summary: "## What's Changed\r\n* (fix): set  when uploading a mock server definition\
        \ by @dsinghvi in https://github.com/fern-api/fern/pull/3926\r\n\r\n\r\n**Full\
        \ Changelog**: https://github.com/fern-api/fern/compare/0.31.0-rc4...0.31.0-rc5"
      type: chore
  createdAt: "2024-06-24"
  irVersion: 49
  version: 0.31.0-rc5
- changelogEntry:
    - summary: "## What's Changed\r\n* (feat, IR): support streaming code generation\
        \ with the parameter by @dsinghvi in https://github.com/fern-api/fern/pull/3914\r\
        \n* (feat): update frontmatter docs by @chdeskur in https://github.com/fern-api/fern/pull/3916\r\
        \n* (fix, cli): examples don't print out where the missing property is by @dsinghvi\
        \ in https://github.com/fern-api/fern/pull/3919\r\n* (fix): don't error if required\
        \ literal parameters are unspecified by @dsinghvi in https://github.com/fern-api/fern/pull/3921\r\
        \n\r\n\r\n**Full Changelog**: https://github.com/fern-api/fern/compare/0.31.0-rc3...0.31.0-rc4"
      type: chore
  createdAt: "2024-06-24"
  irVersion: 49
  version: 0.31.0-rc4
- changelogEntry:
    - summary: "## What's Changed\r\n* (fix, python): SDK doesn't leak `JSONDecodeError`\
        \ to users by @dsinghvi in https://github.com/fern-api/fern/pull/3908\r\n* (fix,\
        \ python): python sdk generator handles stream termination like `[[DONE]]` by\
        \ @dsinghvi in https://github.com/fern-api/fern/pull/3909\r\n* (feature, readme):\
        \ Add support for configurable introduction by @amckinney in https://github.com/fern-api/fern/pull/3898\r\
        \n* build(deps): bump ws from 8.17.0 to 8.17.1 by @dependabot in https://github.com/fern-api/fern/pull/3866\r\
        \n* (internal, refactor): make `OSSWorkspace` and `FernWorkspace` classes by\
        \ @dsinghvi in https://github.com/fern-api/fern/pull/3910\r\n* (refactor, internal):\
        \ generate fern workspace before calling generate by @dsinghvi in https://github.com/fern-api/fern/pull/3911\r\
        \n* (refactor, internal): clean up how OpenAPI parser deals with settings by\
        \ @dsinghvi in https://github.com/fern-api/fern/pull/3912\r\n* (feat, cli):\
        \ support customizing api settings per generator by @dsinghvi in https://github.com/fern-api/fern/pull/3913\r\
        \n\r\n\r\n**Full Changelog**: https://github.com/fern-api/fern/compare/0.31.0-rc2...0.31.0-rc3"
      type: chore
  createdAt: "2024-06-24"
  irVersion: 48
  version: 0.31.0-rc3
- changelogEntry:
    - summary: "## What's Changed\r\n* (fix, csharp): concatenate `baseURL` and endpoint\
        \ path together by @dsinghvi in https://github.com/fern-api/fern/pull/3906\r\
        \n* (fix, cli): literal examples are generated correctly in the IR by @dsinghvi\
        \ in https://github.com/fern-api/fern/pull/3907\r\n\r\n\r\n**Full Changelog**:\
        \ https://github.com/fern-api/fern/compare/0.31.0-rc1...0.31.0-rc2"
      type: chore
  createdAt: "2024-06-22"
  irVersion: 48
  version: 0.31.0-rc2
- changelogEntry:
    - summary: "## What's Changed\r\n* fix, ruby: leverage a types module by @armandobelardo\
        \ in https://github.com/fern-api/fern/pull/3893\r\n* (fix, typescript): generate\
        \ streaming endpoint snippets by @dsinghvi in https://github.com/fern-api/fern/pull/3895\r\
        \n* fix: new ruby generator config matches class reference and class decl\u2026\
        \ by @armandobelardo in https://github.com/fern-api/fern/pull/3896\r\n* fix,\
        \ python: readme is not specified in pyproject if not made by @armandobelardo\
        \ in https://github.com/fern-api/fern/pull/3894\r\n* (fix, csharp): query params\
        \ for datetimes index `Value` by @dsinghvi in https://github.com/fern-api/fern/pull/3892\r\
        \n* (feature, python): Generate better README.md by @amckinney in https://github.com/fern-api/fern/pull/3897\r\
        \n* (fix, typescript): remove fs dependency in browser runtimes by @dsinghvi\
        \ in https://github.com/fern-api/fern/pull/3899\r\n* (fix, csharp): sdk respects\
        \ service level path and path parameters by @dsinghvi in https://github.com/fern-api/fern/pull/3900\r\
        \n* fix: validate files to be uploaded by @trevorblades in https://github.com/fern-api/fern/pull/3872\r\
        \n* (feat, csharp): support sending bytes requests by @dsinghvi in https://github.com/fern-api/fern/pull/3901\r\
        \n* (fix, csharp): safe join url and base path by @dsinghvi in https://github.com/fern-api/fern/pull/3902\r\
        \n* Revert \"fix: validate files to be uploaded\" by @abvthecity in https://github.com/fern-api/fern/pull/3904\r\
        \n* feat: changelog on tabs and sections by @abvthecity in https://github.com/fern-api/fern/pull/3903\r\
        \n\r\n## New Contributors\r\n* @trevorblades made their first contribution in\
        \ https://github.com/fern-api/fern/pull/3872\r\n\r\n**Full Changelog**: https://github.com/fern-api/fern/compare/0.31.0-rc0...0.31.0-rc1"
      type: chore
  createdAt: "2024-06-22"
  irVersion: 48
  version: 0.31.0-rc1
- changelogEntry:
    - summary: "## What's Changed\r\n* (fix, csharp): revert to .NET 6+ compatibility\
        \ by @dsinghvi in https://github.com/fern-api/fern/pull/3882\r\n* (fix, ts):\
        \ Fix environment import in snippets by @amckinney in https://github.com/fern-api/fern/pull/3885\r\
        \n* (feat, internal): setup csharp seed scripts by @dsinghvi in https://github.com/fern-api/fern/pull/3884\r\
        \n* (feature, ts): Merge README.md files by @amckinney in https://github.com/fern-api/fern/pull/3881\r\
        \n* (fix, csharp): ToString() Datetimes must be explicitly iso encoded by @dsinghvi\
        \ in https://github.com/fern-api/fern/pull/3886\r\n* (feat, internal): run seed\
        \ with audiences  by @dsinghvi in https://github.com/fern-api/fern/pull/3887\r\
        \n* (fix, csharp): handle discriminated unions + header literal parameters by\
        \ @dsinghvi in https://github.com/fern-api/fern/pull/3888\r\n* (fix, csharp):\
        \ handle optional datetime encoding by @dsinghvi in https://github.com/fern-api/fern/pull/3889\r\
        \n* (fix): add seed test case for optional datetime query parameters by @dsinghvi\
        \ in https://github.com/fern-api/fern/pull/3890\r\n* (fix): remove sdk language\
        \ toggle for new unions by @dsinghvi in https://github.com/fern-api/fern/pull/3891\r\
        \n\r\n\r\n**Full Changelog**: https://github.com/fern-api/fern/compare/0.30.10...0.31.0-rc0"
      type: chore
  createdAt: "2024-06-20"
  irVersion: 48
  version: 0.31.0-rc0
- changelogEntry:
    - summary: "## What's Changed\r\n* (chore, python): Upgrade to IRv46 by @amckinney\
        \ in https://github.com/fern-api/fern/pull/3880\r\n* feat: add basepath to preview\
        \ generation by @abvthecity in https://github.com/fern-api/fern/pull/3877\r\n\
        \r\n\r\n**Full Changelog**: https://github.com/fern-api/fern/compare/0.30.9...0.30.10"
      type: chore
  createdAt: "2024-06-19"
  irVersion: 48
  version: 0.30.10
- changelogEntry:
    - summary: "## What's Changed\r\n* fix: bold text on \u201Ccomparison with openapi\u201D\
        \ docs by @zachkirsch in https://github.com/fern-api/fern/pull/3876\r\n* (fix,\
        \ typescript): snippet templates include client import by @dsinghvi in https://github.com/fern-api/fern/pull/3878\r\
        \n* (fix, ts): Update README.md snippets to call nested methods by @amckinney\
        \ in https://github.com/fern-api/fern/pull/3873\r\n* fix: python and ts generators\
        \ only add publish block if they have cre\u2026 by @armandobelardo in https://github.com/fern-api/fern/pull/3871\r\
        \n* (fix, openapi): generate examples for discriminated unions by @dsinghvi\
        \ in https://github.com/fern-api/fern/pull/3879\r\n\r\n\r\n**Full Changelog**:\
        \ https://github.com/fern-api/fern/compare/0.30.8...0.30.9"
      type: chore
  createdAt: "2024-06-19"
  irVersion: 48
  version: 0.30.9
- changelogEntry:
    - summary:
        "## What's Changed\r\n* java, feature: pagination by @dcb6 in https://github.com/fern-api/fern/pull/3845\r\
        \n* (fix): handle code samples without accompanying examples by @dsinghvi in\
        \ https://github.com/fern-api/fern/pull/3849\r\n* (fix, ts): Add environment\
        \ property to snippets by @amckinney in https://github.com/fern-api/fern/pull/3850\r\
        \n* feat: api navigation reorder by @abvthecity in https://github.com/fern-api/fern/pull/3841\r\
        \n* (fix, webhooks): support audiences for webhooks and payload properties by\
        \ @dsinghvi in https://github.com/fern-api/fern/pull/3851\r\n* fix: merge and\
        \ filter children within non-visited subpackage by @abvthecity in https://github.com/fern-api/fern/pull/3854\r\
        \n* (fix, docs): Update OAuth section by @amckinney in https://github.com/fern-api/fern/pull/3856\r\
        \n* build(deps): bump idna from 3.6 to 3.7 in /generators/python by @dependabot\
        \ in https://github.com/fern-api/fern/pull/3364\r\n* (fix, ts): Snippets and\
        \ GitHub publish workflow by @amckinney in https://github.com/fern-api/fern/pull/3858\r\
        \n* docs: fix broken links to cli commands by @atwooddc in https://github.com/fern-api/fern/pull/3782\r\
        \n* docs: add openapi and asyncapi overrides by @dannysheridan in https://github.com/fern-api/fern/pull/3863\r\
        \n* build(deps): bump @fern-fern/ir-v1-model from 0.0.1 to 0.0.2 by @dependabot\
        \ in https://github.com/fern-api/fern/pull/3861\r\n* build(deps): bump @fern-fern/ir-v16-model\
        \ from 0.0.1 to 0.0.4 by @dependabot in https://github.com/fern-api/fern/pull/3860\r\
        \n* feat, ruby: enable oauth client generation by @armandobelardo in https://github.com/fern-api/fern/pull/3842\r\
        \n* docs: add fern definition display-name property by @chdeskur in https://github.com/fern-api/fern/pull/3864\r\
        \n* (feature, IRv48): Add offset pagination step by @amckinney in https://github.com/fern-api/fern/pull/3865\r\
        \n* bump ir to account for ruby upgrade by @armandobelardo in https://github.com/fern-api/fern/pull/3868\r\
        \n* [FER-1985] Adds support for templatized Client Generation parameters in\
        \ Dynamic Snippets by @ppod1991 in https://github.com/fern-api/fern/pull/3848\r\
        \n* fix, ruby: deeply nested from_json functions now respect whether to call\
        \ to_json or not by @armandobelardo in https://github.com/fern-api/fern/pull/3870\r\
        \n* fix: subpackages should recursively expand its children by @abvthecity in\
        \ https://github.com/fern-api/fern/pull/3875\r\n* docs: update how to specify\
        \ servers with FastAPI by @minaelee in https://github.com/fern-api/fern/pull/3874\r\
        \n\r\n\r\n**Full Changelog**: https://github.com/fern-api/fern/compare/0.30.7...0.30.8"
      type: chore
  createdAt: "2024-06-18"
  irVersion: 48
  version: 0.30.8
- changelogEntry:
    - summary: "## What's Changed\r\n* fix: merge and filter children within non-visited\
        \ subpackage by @abvthecity in https://github.com/fern-api/fern/pull/3854\r\n\
        * (fix, docs): Update OAuth section by @amckinney in https://github.com/fern-api/fern/pull/3856\r\
        \n* build(deps): bump idna from 3.6 to 3.7 in /generators/python by @dependabot\
        \ in https://github.com/fern-api/fern/pull/3364\r\n* (fix, ts): Snippets and\
        \ GitHub publish workflow by @amckinney in https://github.com/fern-api/fern/pull/3858\r\
        \n* docs: fix broken links to cli commands by @atwooddc in https://github.com/fern-api/fern/pull/3782\r\
        \n* docs: add openapi and asyncapi overrides by @dannysheridan in https://github.com/fern-api/fern/pull/3863\r\
        \n* build(deps): bump @fern-fern/ir-v1-model from 0.0.1 to 0.0.2 by @dependabot\
        \ in https://github.com/fern-api/fern/pull/3861\r\n* build(deps): bump @fern-fern/ir-v16-model\
        \ from 0.0.1 to 0.0.4 by @dependabot in https://github.com/fern-api/fern/pull/3860\r\
        \n* feat, ruby: enable oauth client generation by @armandobelardo in https://github.com/fern-api/fern/pull/3842\r\
        \n* docs: add fern definition display-name property by @chdeskur in https://github.com/fern-api/fern/pull/3864\r\
        \n* (feature, IRv48): Add offset pagination step by @amckinney in https://github.com/fern-api/fern/pull/3865\r\
        \n* bump ir to account for ruby upgrade by @armandobelardo in https://github.com/fern-api/fern/pull/3868\r\
        \n\r\n\r\n**Full Changelog**: https://github.com/fern-api/fern/compare/0.30.8-rc6...0.30.8-rc7"
      type: chore
  createdAt: "2024-06-18"
  irVersion: 48
  version: 0.30.8-rc7
- changelogEntry:
    - summary: "## What's Changed\r\n* feat: api navigation reorder by @abvthecity in\
        \ https://github.com/fern-api/fern/pull/3841\r\n* (fix, webhooks): support audiences\
        \ for webhooks and payload properties by @dsinghvi in https://github.com/fern-api/fern/pull/3851\r\
        \n\r\n\r\n**Full Changelog**: https://github.com/fern-api/fern/compare/0.30.8-rc2...0.30.8-rc6"
      type: chore
  createdAt: "2024-06-14"
  irVersion: 47
  version: 0.30.8-rc6
- changelogEntry:
    - summary: "**Full Changelog**: https://github.com/fern-api/fern/compare/0.30.8-rc4...0.30.8-rc5"
      type: chore
  createdAt: "2024-06-14"
  irVersion: 47
  version: 0.30.8-rc5
- changelogEntry:
    - summary: "**Full Changelog**: https://github.com/fern-api/fern/compare/0.30.8-rc3...0.30.8-rc4"
      type: chore
  createdAt: "2024-06-14"
  irVersion: 47
  version: 0.30.8-rc4
- changelogEntry:
    - summary: "## What's Changed\r\n* (fix): handle code samples without accompanying\
        \ examples by @dsinghvi in https://github.com/fern-api/fern/pull/3849\r\n* (fix,\
        \ ts): Add environment property to snippets by @amckinney in https://github.com/fern-api/fern/pull/3850\r\
        \n\r\n\r\n**Full Changelog**: https://github.com/fern-api/fern/compare/0.30.8-rc1...0.30.8-rc3"
      type: chore
  createdAt: "2024-06-14"
  irVersion: 47
  version: 0.30.8-rc3
- changelogEntry:
    - summary:
        "## What's Changed\r\n* java, feature: pagination by @dcb6 in https://github.com/fern-api/fern/pull/3845\r\
        \n* (fix): handle code samples without accompanying examples by @dsinghvi in\
        \ https://github.com/fern-api/fern/pull/3849\r\n* (fix, ts): Add environment\
        \ property to snippets by @amckinney in https://github.com/fern-api/fern/pull/3850\r\
        \n\r\n\r\n**Full Changelog**: https://github.com/fern-api/fern/compare/0.30.7...0.30.8-rc2"
      type: chore
  createdAt: "2024-06-14"
  irVersion: 47
  version: 0.30.8-rc2
- changelogEntry:
    - summary: "**Full Changelog**: https://github.com/fern-api/fern/compare/0.30.8-rc0...0.30.8-rc1"
      type: chore
  createdAt: "2024-06-14"
  irVersion: 46
  version: 0.30.8-rc1
- changelogEntry:
    - summary:
        "## What's Changed\r\n* java, feature: pagination by @dcb6 in https://github.com/fern-api/fern/pull/3845\r\
        \n\r\n\r\n**Full Changelog**: https://github.com/fern-api/fern/compare/0.30.7...0.30.8-rc0"
      type: chore
  createdAt: "2024-06-14"
  irVersion: 46
  version: 0.30.8-rc0
- changelogEntry:
    - summary: "## What's Changed\r\n* fix: after parsing the paths, replace the image\
        \ paths with file ids by @abvthecity in https://github.com/fern-api/fern/pull/3847\r\
        \n\r\n\r\n**Full Changelog**: https://github.com/fern-api/fern/compare/0.30.6...0.30.7"
      type: chore
  createdAt: "2024-06-13"
  irVersion: 46
  version: 0.30.7
- changelogEntry:
    - summary: "## What's Changed\r\n* (feature, openapi): Add better support for OpenAPI\
        \ webhooks by @amckinney in https://github.com/fern-api/fern/pull/3846\r\n\r\
        \n\r\n**Full Changelog**: https://github.com/fern-api/fern/compare/0.30.5...0.30.6"
      type: chore
  createdAt: "2024-06-13"
  irVersion: 46
  version: 0.30.6
- changelogEntry:
    - summary: "## What's Changed\r\n* (fix, go): Handle deepObject query parameter\
        \ arrays by @amckinney in https://github.com/fern-api/fern/pull/3836\r\n* [FER-1986]\
        \ Fix two DiscriminatedUnion bugs in dynamic Typescript snippets by @ppod1991\
        \ in https://github.com/fern-api/fern/pull/3833\r\n* added custom package json\
        \ config by @jmedway614 in https://github.com/fern-api/fern/pull/3832\r\n* (release,\
        \ typescript): version `0.23.0-rc1` by @dsinghvi in https://github.com/fern-api/fern/pull/3838\r\
        \n* (fix, ts): Support README.md generation in local mode by @amckinney in https://github.com/fern-api/fern/pull/3839\r\
        \n* Chdeskur/streamline audiences by @chdeskur in https://github.com/fern-api/fern/pull/3815\r\
        \n* Bump boxen from 7.0.0 to 7.1.1 by @dependabot in https://github.com/fern-api/fern/pull/3827\r\
        \n* Bump inquirer and @types/inquirer by @dependabot in https://github.com/fern-api/fern/pull/3828\r\
        \n* Bump braces from 3.0.2 to 3.0.3 by @dependabot in https://github.com/fern-api/fern/pull/3837\r\
        \n* Bump github.com/fern-api/generator-exec-go from 0.0.874 to 0.0.877 in /generators/go\
        \ by @dependabot in https://github.com/fern-api/fern/pull/3825\r\n* Bump golang.org/x/mod\
        \ from 0.17.0 to 0.18.0 in /generators/go by @dependabot in https://github.com/fern-api/fern/pull/3824\r\
        \n* integration docs by @chdeskur in https://github.com/fern-api/fern/pull/3795\r\
        \n* fix, python: the unchecked base model stops special casing pydantic v2 by\
        \ @armandobelardo in https://github.com/fern-api/fern/pull/3840\r\n* (fix, ts):\
        \ Handle undiscriminated union map key examples by @amckinney in https://github.com/fern-api/fern/pull/3844\r\
        \n* java: upgrade to IR 46 + BigInteger support by @dcb6 in https://github.com/fern-api/fern/pull/3814\r\
        \n* fix: image path parsing from markdown considers MDX children by @abvthecity\
        \ in https://github.com/fern-api/fern/pull/3843\r\n\r\n## New Contributors\r\
        \n* @ppod1991 made their first contribution in https://github.com/fern-api/fern/pull/3833\r\
        \n\r\n**Full Changelog**: https://github.com/fern-api/fern/compare/0.30.4...0.30.5"
      type: chore
  createdAt: "2024-06-13"
  irVersion: 46
  version: 0.30.5
- changelogEntry:
    - summary: "## What's Changed\r\n* fix: pagination is 1-based not 0 by @armandobelardo\
        \ in https://github.com/fern-api/fern/pull/3835\r\n* (fix, openapi): fall back\
        \ to default status code if none provided by @dsinghvi in https://github.com/fern-api/fern/pull/3834\r\
        \n\r\n\r\n**Full Changelog**: https://github.com/fern-api/fern/compare/0.30.3...0.30.4"
      type: chore
  createdAt: "2024-06-11"
  irVersion: 46
  version: 0.30.4
- changelogEntry:
    - summary: "## What's Changed\r\n* (feature, ts): Add generator-cli client to generate\
        \ README.md by @amckinney in https://github.com/fern-api/fern/pull/3817\r\n\
        * (fix, python): Unions with single element and/or no properties by @amckinney\
        \ in https://github.com/fern-api/fern/pull/3822\r\n* (fix, openapi): Handle\
        \ more `allow-multiple` oneOf cases by @amckinney in https://github.com/fern-api/fern/pull/3830\r\
        \n\r\n\r\n**Full Changelog**: https://github.com/fern-api/fern/compare/0.30.2...0.30.3"
      type: chore
  createdAt: "2024-06-10"
  irVersion: 46
  version: 0.30.3
- changelogEntry:
    - summary: "## What's Changed\r\n* (fix): snippet templates for discriminated unions\
        \ specify `template_inputs` by @dsinghvi in https://github.com/fern-api/fern/pull/3808\r\
        \n* fix python seed by @dsinghvi in https://github.com/fern-api/fern/pull/3809\r\
        \n* (feature): Write ReameConfig in IR by @amckinney in https://github.com/fern-api/fern/pull/3786\r\
        \n* python: improve seed setup script by @dcb6 in https://github.com/fern-api/fern/pull/3810\r\
        \n* (fix): fern definition overview repetition by @chdeskur in https://github.com/fern-api/fern/pull/3812\r\
        \n* fix: unchecked base model respects dicts as well as objects by @armandobelardo\
        \ in https://github.com/fern-api/fern/pull/3813\r\n* (feat): C# is `.NET 4`\
        \ compatible by @dsinghvi in https://github.com/fern-api/fern/pull/3816\r\n\
        * add query encoder tests for value and for None by @jmedway614 in https://github.com/fern-api/fern/pull/3818\r\
        \n* (internal, python): python generator uses python 3.9 and pins mypy by @dsinghvi\
        \ in https://github.com/fern-api/fern/pull/3819\r\n* (internal, ir-sdk): generate\
        \ ir sdk with pydantic v1 by @dsinghvi in https://github.com/fern-api/fern/pull/3820\r\
        \n* (chore, ts): Pin IRv46 TypeScript migrator versions by @amckinney in https://github.com/fern-api/fern/pull/3821\r\
        \n\r\n\r\n**Full Changelog**: https://github.com/fern-api/fern/compare/0.30.1...0.30.2"
      type: chore
  createdAt: "2024-06-10"
  irVersion: 46
  version: 0.30.2
- changelogEntry:
    - summary: "## What's Changed\r\n* fix, python: update timeout parameter docs by\
        \ @armandobelardo in https://github.com/fern-api/fern/pull/3771\r\n* fix, python:\
        \ mypy variance check by @armandobelardo in https://github.com/fern-api/fern/pull/3772\r\
        \n* java: make sure oauth gated properly by @dcb6 in https://github.com/fern-api/fern/pull/3757\r\
        \n* Bump validate-npm-package-name from 4.0.0 to 5.0.1 by @dependabot in https://github.com/fern-api/fern/pull/3765\r\
        \n* Bump jwks-rsa from 3.0.0 to 3.1.0 by @dependabot in https://github.com/fern-api/fern/pull/3767\r\
        \n* clean up step text by @chdeskur in https://github.com/fern-api/fern/pull/3774\r\
        \n* Bump qs and @types/qs by @dependabot in https://github.com/fern-api/fern/pull/3768\r\
        \n* feat: skip-slug in tabs by @abvthecity in https://github.com/fern-api/fern/pull/3780\r\
        \n* (docs): Add Go and Ruby snippet sections by @amckinney in https://github.com/fern-api/fern/pull/3775\r\
        \n* (feature): Add ReadmeConfig IR and generators.yml schema by @amckinney in\
        \ https://github.com/fern-api/fern/pull/3781\r\n* improvement, python: unit\
        \ tests are now run in CI if configured by @armandobelardo in https://github.com/fern-api/fern/pull/3783\r\
        \n* java, improvement: error types by @dcb6 in https://github.com/fern-api/fern/pull/3779\r\
        \n* java, feat: support response properties in sdk by @dcb6 in https://github.com/fern-api/fern/pull/3785\r\
        \n* fix, python: the new client ensures there's a slash on the base path by\
        \ @armandobelardo in https://github.com/fern-api/fern/pull/3787\r\n* (fix, python):\
        \ generated python snippets respect trailing slashes by @dsinghvi in https://github.com/fern-api/fern/pull/3789\r\
        \n* (chore, ts): Upgrade to IRv46 by @amckinney in https://github.com/fern-api/fern/pull/3788\r\
        \n* (feat): run mypy on non integration tests by @dsinghvi in https://github.com/fern-api/fern/pull/3794\r\
        \n* fix, python: regressions with client clean up by @armandobelardo in https://github.com/fern-api/fern/pull/3797\r\
        \n* fix: address a number of unit test issues by @armandobelardo in https://github.com/fern-api/fern/pull/3800\r\
        \n* java, fix: use `@java.lang.Override` in all generated code by @dcb6 in https://github.com/fern-api/fern/pull/3799\r\
        \n* (eslint): check for `no-misused-promises` by @dsinghvi in https://github.com/fern-api/fern/pull/3801\r\
        \n* upgrade: fdr-sdk by @abvthecity in https://github.com/fern-api/fern/pull/3792\r\
        \n* improvement: add local configuration for python by @armandobelardo in https://github.com/fern-api/fern/pull/3803\r\
        \n* (fix): Publish ir-types-latest by @amckinney in https://github.com/fern-api/fern/pull/3806\r\
        \n* Add Extra Field Support for FastAPI by @jmedway614 in https://github.com/fern-api/fern/pull/3804\r\
        \n* java, fix: initialize `RequestOptions` `timeout` field correctly to `Optional.empty()`\
        \ by @dcb6 in https://github.com/fern-api/fern/pull/3807\r\n* (fix, typescript):\
        \ prefer `TextDecoder` when deserializing stream data by @dsinghvi in https://github.com/fern-api/fern/pull/3791\r\
        \n\r\n## New Contributors\r\n* @jmedway614 made their first contribution in\
        \ https://github.com/fern-api/fern/pull/3804\r\n\r\n**Full Changelog**: https://github.com/fern-api/fern/compare/0.30.0...0.30.1"
      type: chore
  createdAt: "2024-06-07"
  irVersion: 46
  version: 0.30.1
- changelogEntry:
    - summary: "## What's Changed\r\n* fix, python: update timeout parameter docs by\
        \ @armandobelardo in https://github.com/fern-api/fern/pull/3771\r\n* fix, python:\
        \ mypy variance check by @armandobelardo in https://github.com/fern-api/fern/pull/3772\r\
        \n* java: make sure oauth gated properly by @dcb6 in https://github.com/fern-api/fern/pull/3757\r\
        \n* Bump validate-npm-package-name from 4.0.0 to 5.0.1 by @dependabot in https://github.com/fern-api/fern/pull/3765\r\
        \n* Bump jwks-rsa from 3.0.0 to 3.1.0 by @dependabot in https://github.com/fern-api/fern/pull/3767\r\
        \n* clean up step text by @chdeskur in https://github.com/fern-api/fern/pull/3774\r\
        \n* Bump qs and @types/qs by @dependabot in https://github.com/fern-api/fern/pull/3768\r\
        \n* feat: skip-slug in tabs by @abvthecity in https://github.com/fern-api/fern/pull/3780\r\
        \n* (docs): Add Go and Ruby snippet sections by @amckinney in https://github.com/fern-api/fern/pull/3775\r\
        \n* (feature): Add ReadmeConfig IR and generators.yml schema by @amckinney in\
        \ https://github.com/fern-api/fern/pull/3781\r\n* improvement, python: unit\
        \ tests are now run in CI if configured by @armandobelardo in https://github.com/fern-api/fern/pull/3783\r\
        \n* java, improvement: error types by @dcb6 in https://github.com/fern-api/fern/pull/3779\r\
        \n* java, feat: support response properties in sdk by @dcb6 in https://github.com/fern-api/fern/pull/3785\r\
        \n* fix, python: the new client ensures there's a slash on the base path by\
        \ @armandobelardo in https://github.com/fern-api/fern/pull/3787\r\n* (fix, python):\
        \ generated python snippets respect trailing slashes by @dsinghvi in https://github.com/fern-api/fern/pull/3789\r\
        \n* (chore, ts): Upgrade to IRv46 by @amckinney in https://github.com/fern-api/fern/pull/3788\r\
        \n* (feat): run mypy on non integration tests by @dsinghvi in https://github.com/fern-api/fern/pull/3794\r\
        \n* fix, python: regressions with client clean up by @armandobelardo in https://github.com/fern-api/fern/pull/3797\r\
        \n* fix: address a number of unit test issues by @armandobelardo in https://github.com/fern-api/fern/pull/3800\r\
        \n* java, fix: use `@java.lang.Override` in all generated code by @dcb6 in https://github.com/fern-api/fern/pull/3799\r\
        \n* (eslint): check for `no-misused-promises` by @dsinghvi in https://github.com/fern-api/fern/pull/3801\r\
        \n* upgrade: fdr-sdk by @abvthecity in https://github.com/fern-api/fern/pull/3792\r\
        \n\r\n\r\n**Full Changelog**: https://github.com/fern-api/fern/compare/0.30.0...0.30.1-rc1"
      type: chore
  createdAt: "2024-06-06"
  irVersion: 46
  version: 0.30.1-rc1
- changelogEntry:
    - summary: "## What's Changed\r\n* fix: address a number of papercuts in the mock\
        \ server and python unit tests by @armandobelardo in https://github.com/fern-api/fern/pull/3749\r\
        \n* (fix, ts): Simplify OAuth error handling by @amckinney in https://github.com/fern-api/fern/pull/3752\r\
        \n* docs: add java examples by @dcb6 in https://github.com/fern-api/fern/pull/3755\r\
        \n* (feat, python): write out example ids in generated snippets by @dsinghvi\
        \ in https://github.com/fern-api/fern/pull/3750\r\n* docs: remove maxHeight\
        \ prop by @chdeskur in https://github.com/fern-api/fern/pull/3734\r\n* (fix,\
        \ typescript): peer dependencies are always persisted by @dsinghvi in https://github.com/fern-api/fern/pull/3758\r\
        \n* docs: added custom css & js page by @atwooddc in https://github.com/fern-api/fern/pull/3753\r\
        \n* (fix, typescript): example identifiers are added to generated snippets by\
        \ @dsinghvi in https://github.com/fern-api/fern/pull/3759\r\n* improvement,\
        \ python: clean up endpoint functions by centralizing logic by @armandobelardo\
        \ in https://github.com/fern-api/fern/pull/3761\r\n* improvement: add literal\
        \ example type and add id to example by @armandobelardo in https://github.com/fern-api/fern/pull/3756\r\
        \n* improvement: filter out nulls after merging API specs by @armandobelardo\
        \ in https://github.com/fern-api/fern/pull/3710\r\n* (docs): Add discriminated\
        \ union section by @amckinney in https://github.com/fern-api/fern/pull/3763\r\
        \n* improvement: add a flag to allow python to generate discriminated unions\
        \ as undiscriminated unions by @armandobelardo in https://github.com/fern-api/fern/pull/3740\r\
        \n* (feature): Add keywords configuration by @amckinney in https://github.com/fern-api/fern/pull/3769\r\
        \n\r\n\r\n**Full Changelog**: https://github.com/fern-api/fern/compare/0.29.5...0.30.0"
      type: chore
  createdAt: "2024-06-03"
  irVersion: 46
  version: 0.30.0
- changelogEntry:
    - summary: "## What's Changed\r\n* fix: address a number of papercuts in the mock\
        \ server and python unit tests by @armandobelardo in https://github.com/fern-api/fern/pull/3749\r\
        \n* (fix, ts): Simplify OAuth error handling by @amckinney in https://github.com/fern-api/fern/pull/3752\r\
        \n* docs: add java examples by @dcb6 in https://github.com/fern-api/fern/pull/3755\r\
        \n* (feat, python): write out example ids in generated snippets by @dsinghvi\
        \ in https://github.com/fern-api/fern/pull/3750\r\n* docs: remove maxHeight\
        \ prop by @chdeskur in https://github.com/fern-api/fern/pull/3734\r\n* (fix,\
        \ typescript): peer dependencies are always persisted by @dsinghvi in https://github.com/fern-api/fern/pull/3758\r\
        \n* docs: added custom css & js page by @atwooddc in https://github.com/fern-api/fern/pull/3753\r\
        \n* (fix, typescript): example identifiers are added to generated snippets by\
        \ @dsinghvi in https://github.com/fern-api/fern/pull/3759\r\n* improvement,\
        \ python: clean up endpoint functions by centralizing logic by @armandobelardo\
        \ in https://github.com/fern-api/fern/pull/3761\r\n* improvement: add literal\
        \ example type and add id to example by @armandobelardo in https://github.com/fern-api/fern/pull/3756\r\
        \n* improvement: filter out nulls after merging API specs by @armandobelardo\
        \ in https://github.com/fern-api/fern/pull/3710\r\n* (docs): Add discriminated\
        \ union section by @amckinney in https://github.com/fern-api/fern/pull/3763\r\
        \n* improvement: add a flag to allow python to generate discriminated unions\
        \ as undiscriminated unions by @armandobelardo in https://github.com/fern-api/fern/pull/3740\r\
        \n\r\n\r\n**Full Changelog**: https://github.com/fern-api/fern/compare/0.29.5...0.30.0-rc0"
      type: chore
  createdAt: "2024-06-03"
  irVersion: 46
  version: 0.30.0-rc0
- changelogEntry:
    - summary: "**Full Changelog**: https://github.com/fern-api/fern/compare/0.29.5...0.29.6"
      type: chore
  createdAt: "2024-05-31"
  irVersion: 45
  version: 0.29.6
- changelogEntry:
    - summary: "## What's Changed\r\n* (fix, ts): Throw an error upon OAuth refresh\
        \ failure by @amckinney in https://github.com/fern-api/fern/pull/3737\r\n* (fix,\
        \ openapi): Preserve descriptions in anyOf by @amckinney in https://github.com/fern-api/fern/pull/3748\r\
        \n\r\n\r\n**Full Changelog**: https://github.com/fern-api/fern/compare/0.29.4...0.29.5"
      type: chore
  createdAt: "2024-05-31"
  irVersion: 45
  version: 0.29.5
- changelogEntry:
    - summary: "## What's Changed\r\n* (fix, typescript): disable integration test generation\
        \ by @dsinghvi in https://github.com/fern-api/fern/pull/3731\r\n* (fix, typescript):\
        \ generated GitHub workflows do not assume `fern` present by @dsinghvi in https://github.com/fern-api/fern/pull/3732\r\
        \n* fix, python: add type annotations to test vars by @armandobelardo in https://github.com/fern-api/fern/pull/3733\r\
        \n* (feature, typescript): support `extraPeerDependencies` and `extraPeerDependenciesMeta`\
        \ in custom config by @dsinghvi in https://github.com/fern-api/fern/pull/3739\r\
        \n* docs: add note on GFM support by @chdeskur in https://github.com/fern-api/fern/pull/3738\r\
        \n* Bump eslint-plugin-jest from 27.0.4 to 27.9.0 by @dependabot in https://github.com/fern-api/fern/pull/3539\r\
        \n* Bump golang.org/x/tools from 0.20.0 to 0.21.0 in /generators/go by @dependabot\
        \ in https://github.com/fern-api/fern/pull/3538\r\n* (feat, python): support\
        \ optional python deps + extras by @dsinghvi in https://github.com/fern-api/fern/pull/3742\r\
        \n* java, improvement: run seed faster using local mode by @dcb6 in https://github.com/fern-api/fern/pull/3741\r\
        \n* java, fix: generate builders even when types have no fields by @dcb6 in\
        \ https://github.com/fern-api/fern/pull/3744\r\n* (fix, csharp): support `List<OneOf>`\
        \ deserialization by @dsinghvi in https://github.com/fern-api/fern/pull/3745\r\
        \n* (feat, openapi): add support for `x-fern-idempotency-headers` by @dsinghvi\
        \ in https://github.com/fern-api/fern/pull/3746\r\n\r\n## New Contributors\r\
        \n* @chdeskur made their first contribution in https://github.com/fern-api/fern/pull/3738\r\
        \n\r\n**Full Changelog**: https://github.com/fern-api/fern/compare/0.29.3...0.29.4"
      type: chore
  createdAt: "2024-05-31"
  irVersion: 45
  version: 0.29.4
- changelogEntry:
    - summary: "## What's Changed\r\n* (fix): write mock definition by @dsinghvi in\
        \ https://github.com/fern-api/fern/pull/3730\r\n\r\n\r\n**Full Changelog**:\
        \ https://github.com/fern-api/fern/compare/0.29.2...0.29.3"
      type: chore
  createdAt: "2024-05-30"
  irVersion: 45
  version: 0.29.3
- changelogEntry:
    - summary: "## What's Changed\r\n* docs: fix broken links and anchor text by @atwooddc\
        \ in https://github.com/fern-api/fern/pull/3718\r\n* docs: nested tabs auto\
        \ pagination page bug by @atwooddc in https://github.com/fern-api/fern/pull/3717\r\
        \n* (fix, internal): do deploys of fern docs to dev by @dsinghvi in https://github.com/fern-api/fern/pull/3529\r\
        \n* fix, python: flatten optional pagination return types by @armandobelardo\
        \ in https://github.com/fern-api/fern/pull/3721\r\n* java, fix: de-conflict\
        \ undiscriminated unions by @dcb6 in https://github.com/fern-api/fern/pull/3719\r\
        \n* improvement, python: literal fields are now defaulted by @armandobelardo\
        \ in https://github.com/fern-api/fern/pull/3724\r\n* (fix, csharp): enum deserialization\
        \ by @armandobelardo in https://github.com/fern-api/fern/pull/3725\r\n* docs:\
        \ added subtitle documentation on frontmatter page by @atwooddc in https://github.com/fern-api/fern/pull/3723\r\
        \n* docs: added api reference summary by @atwooddc in https://github.com/fern-api/fern/pull/3716\r\
        \n* docs: fixed broken links and updated openapi generator info by @atwooddc\
        \ in https://github.com/fern-api/fern/pull/3700\r\n* (fix, seed): Fix snapshots\
        \ by @dcb6 in https://github.com/fern-api/fern/pull/3726\r\n* (fix, csharp):\
        \ streamline enum + union serde by @dsinghvi in https://github.com/fern-api/fern/pull/3727\r\
        \n* (fix, typescript): remove `node:stream` import to play nicely with webpack\
        \ by @dsinghvi in https://github.com/fern-api/fern/pull/3728\r\n* (fix, ts):\
        \ Support OAuth for SDKs that set neverThrowErrors by @amckinney in https://github.com/fern-api/fern/pull/3729\r\
        \n\r\n\r\n**Full Changelog**: https://github.com/fern-api/fern/compare/0.29.1...0.29.2"
      type: chore
  createdAt: "2024-05-29"
  irVersion: 45
  version: 0.29.2
- changelogEntry:
    - summary: "## What's Changed\r\n* fix, python: do not manually specify custom license\
        \ file by @armandobelardo in https://github.com/fern-api/fern/pull/3697\r\n\
        * build(deps): bump github.com/fern-api/generator-exec-go from 0.0.817 to 0.0.823\
        \ in /generators/go by @dependabot in https://github.com/fern-api/fern/pull/3653\r\
        \n* fix, fastapi: fixes path prefixes and construction by @armandobelardo in\
        \ https://github.com/fern-api/fern/pull/3699\r\n* (docs) Add Building Your Docs\
        \ section by @dannysheridan in https://github.com/fern-api/fern/pull/3698\r\n\
        * docs: individualized title tags by @atwooddc in https://github.com/fern-api/fern/pull/3704\r\
        \n* docs: add img alt attributes by @atwooddc in https://github.com/fern-api/fern/pull/3703\r\
        \n* docs fixed tabs meta description typo by @atwooddc in https://github.com/fern-api/fern/pull/3702\r\
        \n* (docs) Add custom subdomain and subpath instructions by @dannysheridan in\
        \ https://github.com/fern-api/fern/pull/3705\r\n* (fix, docs): add missing dashes\
        \ for \u201C--instance\u201D in CLI docs by @zachkirsch in https://github.com/fern-api/fern/pull/3709\r\
        \n* build(deps): bump github.com/fern-api/generator-exec-go from 0.0.823 to\
        \ 0.0.874 in /generators/go by @dependabot in https://github.com/fern-api/fern/pull/3707\r\
        \n* fix: ruby snippets now respect the full module path of the function call\
        \ by @armandobelardo in https://github.com/fern-api/fern/pull/3706\r\n* (fix,\
        \ csharp): make C# sdk .NET 6 compatible by @dsinghvi in https://github.com/fern-api/fern/pull/3711\r\
        \n* (fix, csharp): generated GitHub workflows use `.NET` 8.x by @dsinghvi in\
        \ https://github.com/fern-api/fern/pull/3712\r\n* fix: fastapi now has all pydantic\
        \ utilities it needs by @armandobelardo in https://github.com/fern-api/fern/pull/3713\r\
        \n* fix, python: add typing lib for dateutils by @armandobelardo in https://github.com/fern-api/fern/pull/3714\r\
        \n* Docs remove redirect links by @atwooddc in https://github.com/fern-api/fern/pull/3701\r\
        \n* (fix): `x-fern-base-path` impacts endpoint paths instead of `api.yml` base\
        \ path by @dsinghvi in https://github.com/fern-api/fern/pull/3720\r\n\r\n\r\n\
        **Full Changelog**: https://github.com/fern-api/fern/compare/0.29.1-rc0...0.29.2"
      type: chore
  createdAt: "2024-05-28"
  irVersion: 45
  version: 0.29.1
- changelogEntry:
    - summary: "## What's Changed\r\n* (feat, csharp): generate `Environments.cs` and\
        \ populate default `BaseURL` by @dsinghvi in https://github.com/fern-api/fern/pull/3677\r\
        \n* (fix, csharp): package in LICENSE in `.csproj` by @dsinghvi in https://github.com/fern-api/fern/pull/3678\r\
        \n* (fix, python): re-add python unit tests by @armandobelardo in https://github.com/fern-api/fern/pull/3609\r\
        \n* (chore, python): fix typo in generated comments by @armandobelardo in https://github.com/fern-api/fern/pull/3680\r\
        \n* fix, python: do not run `fern test` in CI yet by @armandobelardo in https://github.com/fern-api/fern/pull/3683\r\
        \n* docs changed trivial anchor text by @atwooddc in https://github.com/fern-api/fern/pull/3687\r\
        \n* docs: unbolded sections for seo by @atwooddc in https://github.com/fern-api/fern/pull/3686\r\
        \n* docs: api definition docs and mdx descriptions for seo by @atwooddc in https://github.com/fern-api/fern/pull/3685\r\
        \n* (fix, csharp): scan `EnumMember` annotations when serializing to string\
        \ by @dsinghvi in https://github.com/fern-api/fern/pull/3688\r\n* fix, python:\
        \ request bodies respect literals again by @armandobelardo in https://github.com/fern-api/fern/pull/3689\r\
        \n* (fix, python): support  endpoint method names by @dsinghvi in https://github.com/fern-api/fern/pull/3690\r\
        \n* (fix, csharp): inlined requests that are 1:1 with HTTP bodies now have JSON\
        \ annotations by @dsinghvi in https://github.com/fern-api/fern/pull/3691\r\n\
        * docs cli UI changed to Accordion Group by @atwooddc in https://github.com/fern-api/fern/pull/3681\r\
        \n* docs: fixing broken links by @atwooddc in https://github.com/fern-api/fern/pull/3667\r\
        \n* Update extensions.mdx by @dannysheridan in https://github.com/fern-api/fern/pull/3658\r\
        \n* feat: markdown-in-markdown - load markdown from another markdown file. by\
        \ @abvthecity in https://github.com/fern-api/fern/pull/3693\r\n* java: oauth\
        \ improvements including token refresh by @dcb6 in https://github.com/fern-api/fern/pull/3682\r\
        \n* (feat, typescript): accept abort signals as request options by @dsinghvi\
        \ in https://github.com/fern-api/fern/pull/3694\r\n* (fix, typescript): pass\
        \ abort signal to SSE/JSON streams by @dsinghvi in https://github.com/fern-api/fern/pull/3695\r\
        \n* (feat, express): pass `next` into express handlers by @dsinghvi in https://github.com/fern-api/fern/pull/3696\r\
        \n\r\n\r\n**Full Changelog**: https://github.com/fern-api/fern/compare/0.29.0...0.29.1-rc0"
      type: chore
  createdAt: "2024-05-24"
  irVersion: 45
  version: 0.29.1-rc0
- changelogEntry:
    - summary: "## What's Changed\r\n* (fix, python): fix naming conflicts with inlined\
        \ body parameters by @armandobelardo in https://github.com/fern-api/fern/pull/3673\r\
        \n* (fix, python): correct snippets for optional referenced requests when\u2026\
        \ by @armandobelardo in https://github.com/fern-api/fern/pull/3676\r\n* fix,\
        \ java: make java compatible with java 8 by @dcb6 in https://github.com/fern-api/fern/pull/3671\r\
        \n* (fix, python): use safe names wherever there's no string concat by @armandobelardo\
        \ in https://github.com/fern-api/fern/pull/3674\r\n* (feature, openapi): Map\
        \ additionalProperties to extra-properties by @amckinney in https://github.com/fern-api/fern/pull/3675\r\
        \n\r\n\r\n**Full Changelog**: https://github.com/fern-api/fern/compare/0.28.0...0.29.0"
      type: chore
  createdAt: "2024-05-22"
  irVersion: 45
  version: 0.29.0
- changelogEntry:
    - summary: "## What's Changed\r\n* (feature): Add support for default values and\
        \ validation rules by @amckinney in https://github.com/fern-api/fern/pull/3640\r\
        \n* improvement: add in config to enrich pypi metadata by @armandobelardo in\
        \ https://github.com/fern-api/fern/pull/3660\r\n* (fix, csharp): `.csproj` generation\
        \ includes license, version, and github url by @dsinghvi in https://github.com/fern-api/fern/pull/3659\r\
        \n* feat: allow users to configure pypi details by @armandobelardo in https://github.com/fern-api/fern/pull/3662\r\
        \n* (fix, python): include project URLs in generated pyproject toml by @armandobelardo\
        \ in https://github.com/fern-api/fern/pull/3663\r\n* (fix, python): change author\
        \ format and fix query encoder by @armandobelardo in https://github.com/fern-api/fern/pull/3664\r\
        \n* chore: update docs on using overrides.yml by @armandobelardo in https://github.com/fern-api/fern/pull/3666\r\
        \n* (feature, ts): Add inlineFileProperties configuration by @amckinney in https://github.com/fern-api/fern/pull/3661\r\
        \n* (chore, readme): add csharp sdk generator by @dannysheridan in https://github.com/fern-api/fern/pull/3665\r\
        \n* docs fixed typos by @atwooddc in https://github.com/fern-api/fern/pull/3668\r\
        \n* (feature, go): Expose extra response properties by @amckinney in https://github.com/fern-api/fern/pull/3669\r\
        \n* (feature): Add SAML and SSO to common initialisms by @amckinney in https://github.com/fern-api/fern/pull/3670\r\
        \n\r\n\r\n**Full Changelog**: https://github.com/fern-api/fern/compare/0.27.0...0.28.0"
      type: chore
  createdAt: "2024-05-21"
  irVersion: 45
  version: 0.28.0
- changelogEntry:
    - summary: "## What's Changed\r\n* (feature): Add support for default values and\
        \ validation rules by @amckinney in https://github.com/fern-api/fern/pull/3640\r\
        \n* improvement: add in config to enrich pypi metadata by @armandobelardo in\
        \ https://github.com/fern-api/fern/pull/3660\r\n* (fix, csharp): `.csproj` generation\
        \ includes license, version, and github url by @dsinghvi in https://github.com/fern-api/fern/pull/3659\r\
        \n\r\n\r\n**Full Changelog**: https://github.com/fern-api/fern/compare/0.27.0...0.27.1-rc0"
      type: chore
  createdAt: "2024-05-21"
  irVersion: 45
  version: 0.27.1-rc0
- changelogEntry:
    - summary: "## What's Changed\r\n- (feature): support local preview of docs via\
        \ `fern docs dev`\r\n\r\n\r\n**Full Changelog**: https://github.com/fern-api/fern/compare/0.26.11...0.27.0"
      type: chore
  createdAt: "2024-05-20"
  irVersion: 45
  version: 0.27.0
- changelogEntry:
    - summary: "## What's Changed\r\n* (feat, docs): document local previews by @dsinghvi\
        \ in https://github.com/fern-api/fern/pull/3649\r\n* chore: add identifier override\
        \ to further specify snippets by @armandobelardo in https://github.com/fern-api/fern/pull/3642\r\
        \n* fixed broken internal links on docs site by @atwooddc in https://github.com/fern-api/fern/pull/3656\r\
        \n* chore: add v1 websocket events in local docs preview by @abvthecity in https://github.com/fern-api/fern/pull/3655\r\
        \n* fix, python: deconflict parameter names when inlining request parameters\
        \ by @armandobelardo in https://github.com/fern-api/fern/pull/3650\r\n* (fix):\
        \ support running docs dev server on a port by @dsinghvi in https://github.com/fern-api/fern/pull/3657\r\
        \n\r\n## New Contributors\r\n* @atwooddc made their first contribution in https://github.com/fern-api/fern/pull/3656\r\
        \n\r\n**Full Changelog**: https://github.com/fern-api/fern/compare/0.26.10...0.26.11"
      type: chore
  createdAt: "2024-05-20"
  irVersion: 45
  version: 0.26.11
- changelogEntry:
    - summary: "## What's Changed\r\n* (fix): `fern docs preview` -> `fern docs dev`\
        \ by @dsinghvi in https://github.com/fern-api/fern/pull/3647\r\n* (fix): docs\
        \ preview server is fault tolerant to invalid `docs.yml` files by @dsinghvi\
        \ in https://github.com/fern-api/fern/pull/3648\r\n\r\n\r\n**Full Changelog**:\
        \ https://github.com/fern-api/fern/compare/0.26.10-rc2...0.26.10"
      type: chore
  createdAt: "2024-05-19"
  irVersion: 45
  version: 0.26.10
- changelogEntry:
    - summary: "## What's Changed\r\n* (fix): improve local preview responsiveness by\
        \ @dsinghvi in https://github.com/fern-api/fern/pull/3646\r\n\r\n\r\n**Full\
        \ Changelog**: https://github.com/fern-api/fern/compare/0.26.10-rc1...0.26.10-rc2"
      type: chore
  createdAt: "2024-05-19"
  irVersion: 45
  version: 0.26.10-rc2
- changelogEntry:
    - summary: "## What's Changed\r\n* chore: document auto-pagination configuration\
        \ by @armandobelardo in https://github.com/fern-api/fern/pull/3644\r\n* Tidy\
        \ up python generator docs by @fabubaker in https://github.com/fern-api/fern/pull/3645\r\
        \n* (feat, local preview): setup dynamic local preview by @dsinghvi in https://github.com/fern-api/fern/pull/3634\r\
        \n* refactor: share common logic between publishDocs and previewDocs by @abvthecity\
        \ in https://github.com/fern-api/fern/pull/3639\r\n\r\n## New Contributors\r\
        \n* @fabubaker made their first contribution in https://github.com/fern-api/fern/pull/3645\r\
        \n\r\n**Full Changelog**: https://github.com/fern-api/fern/compare/0.26.10-rc0...0.26.10-rc1"
      type: chore
  createdAt: "2024-05-19"
  irVersion: 45
  version: 0.26.10-rc1
- changelogEntry:
    - summary: "## What's Changed\r\n* chore: clean up some nuget references by @armandobelardo\
        \ in https://github.com/fern-api/fern/pull/3627\r\n* (fix, ts): OAuth provides\
        \ an optional token by @amckinney in https://github.com/fern-api/fern/pull/3633\r\
        \n* improvement, java: stop generating extra semicolon by @dcb6 in https://github.com/fern-api/fern/pull/3631\r\
        \n* chore, python: improve snippets for streaming by @armandobelardo in https://github.com/fern-api/fern/pull/3630\r\
        \n* improvement: python now respects deep object query parameters by @armandobelardo\
        \ in https://github.com/fern-api/fern/pull/3629\r\n* fix: fern cli now appropriately\
        \ awaits docker pull by @armandobelardo in https://github.com/fern-api/fern/pull/3636\r\
        \n* (docs, improvement): add guide on how to publish public sdks by @dsinghvi\
        \ in https://github.com/fern-api/fern/pull/3638\r\n* (feat): Add default values,\
        \ validation rules, and big integer to primitives by @dsinghvi in https://github.com/fern-api/fern/pull/3625\r\
        \n* feat: add seo and metadata configuration in docs.yml by @abvthecity in https://github.com/fern-api/fern/pull/3635\r\
        \n* Update welcome.mdx by @dannysheridan in https://github.com/fern-api/fern/pull/3637\r\
        \n* fix formatting of our own java code by @dcb6 in https://github.com/fern-api/fern/pull/3641\r\
        \n\r\n\r\n**Full Changelog**: https://github.com/fern-api/fern/compare/0.26.9...0.26.10-rc0"
      type: chore
  createdAt: "2024-05-17"
  irVersion: 45
  version: 0.26.10-rc0
- changelogEntry:
    - summary: "## What's Changed\r\n* (fix, ts): Client credentials are optional with\
        \ env vars by @amckinney in https://github.com/fern-api/fern/pull/3617\r\n*\
        \ fix: upload images in changelogs by @abvthecity in https://github.com/fern-api/fern/pull/3623\r\
        \n* fix: batch image and file upload by @abvthecity in https://github.com/fern-api/fern/pull/3624\r\
        \n* chore: add nuget config for csharp sdks by @armandobelardo in https://github.com/fern-api/fern/pull/3621\r\
        \n* (feat): add java oauth generation by @dcb6 in https://github.com/fern-api/fern/pull/3614\r\
        \n* (fix): generate unknown examples as primitive by @dsinghvi in https://github.com/fern-api/fern/pull/3626\r\
        \n\r\n\r\n**Full Changelog**: https://github.com/fern-api/fern/compare/0.26.8...0.26.9"
      type: chore
  createdAt: "2024-05-15"
  irVersion: 44
  version: 0.26.9
- changelogEntry:
    - summary: Release 0.26.9-rc2
      type: chore
  createdAt: "2024-05-15"
  irVersion: 44
  version: 0.26.9-rc2
- changelogEntry:
    - summary: "## What's Changed\r\n* fix: batch image and file upload by @abvthecity\
        \ in https://github.com/fern-api/fern/pull/3624\r\n\r\n\r\n**Full Changelog**:\
        \ https://github.com/fern-api/fern/compare/0.26.9-rc0...0.26.9-rc1"
      type: chore
  createdAt: "2024-05-15"
  irVersion: 44
  version: 0.26.9-rc1
- changelogEntry:
    - summary: "## What's Changed\r\n* (fix, ts): Client credentials are optional with\
        \ env vars by @amckinney in https://github.com/fern-api/fern/pull/3617\r\n*\
        \ fix: upload images in changelogs by @abvthecity in https://github.com/fern-api/fern/pull/3623\r\
        \n\r\n\r\n**Full Changelog**: https://github.com/fern-api/fern/compare/0.26.8...0.26.9\r\
        \n"
      type: chore
  createdAt: "2024-05-15"
  irVersion: 44
  version: 0.26.9-rc0
- changelogEntry:
    - summary: "## What's Changed\r\n* (fix, openapi): Fix nameOverride resolution by\
        \ @amckinney in https://github.com/fern-api/fern/pull/3622\r\n* (docs): Add\
        \ OAuth SDK docs by @amckinney in https://github.com/fern-api/fern/pull/3615\r\
        \n\r\n\r\n**Full Changelog**: https://github.com/fern-api/fern/compare/0.26.7...0.26.8"
      type: chore
  createdAt: "2024-05-14"
  irVersion: 44
  version: 0.26.8
- changelogEntry:
    - summary: "## What's Changed\r\n* [WIP] Upgrade Java Generator to IR 42 by @dcb6\
        \ in https://github.com/fern-api/fern/pull/3608\r\n* (improvement, fern): Add\
        \ better error for invalid generators.yml by @amckinney in https://github.com/fern-api/fern/pull/3521\r\
        \n* fix: fern-aware pydantic models now effectively 'exclude_optional' in\u2026\
        \ by @armandobelardo in https://github.com/fern-api/fern/pull/3618\r\n* feat:\
        \ introduce pagination to python by @armandobelardo in https://github.com/fern-api/fern/pull/3604\r\
        \n* (fix, ir): Fix undiscriminated union examples by @amckinney in https://github.com/fern-api/fern/pull/3619\r\
        \n\r\n\r\n**Full Changelog**: https://github.com/fern-api/fern/compare/0.26.6...0.26.7"
      type: chore
  createdAt: "2024-05-14"
  irVersion: 44
  version: 0.26.7
- changelogEntry:
    - summary: "## What's Changed\r\n* (fix, openapi): Consolidate enums into discriminants\
        \ by @amckinney in https://github.com/fern-api/fern/pull/3607\r\n* (feature,\
        \ ts): Support oauth client credentials flow by @amckinney in https://github.com/fern-api/fern/pull/3578\r\
        \n* (fix, openapi): OpenAPI importer now parses list examples that are specific\
        \ to a field by @dsinghvi in https://github.com/fern-api/fern/pull/3613\r\n\r\
        \n\r\n**Full Changelog**: https://github.com/fern-api/fern/compare/0.26.5...0.26.6"
      type: chore
  createdAt: "2024-05-14"
  irVersion: 44
  version: 0.26.6
- changelogEntry:
    - summary:
        "## What's Changed\r\n* (fix): eslint passes by @dsinghvi in https://github.com/fern-api/fern/pull/3603\r\
        \n* (fix, typescript): ensure formdata utils work cross-runtime by @armandobelardo\
        \ in https://github.com/fern-api/fern/pull/3601\r\n* (improvement, yaml): Update\
        \ default OAuth configuration by @amckinney in https://github.com/fern-api/fern/pull/3573\r\
        \n* (feature): support `skipResponseValidation` in express handlers by @dsinghvi\
        \ in https://github.com/fern-api/fern/pull/3611\r\n* (fix, changelog): relativize\
        \ changelog paths, and properly handle in tabbed docs by @abvthecity in https://github.com/fern-api/fern/pull/3610\r\
        \n\r\n\r\n**Full Changelog**: https://github.com/fern-api/fern/compare/0.26.4...0.26.5"
      type: chore
  createdAt: "2024-05-13"
  irVersion: 44
  version: 0.26.5
- changelogEntry:
    - summary: "## What's Changed\r\n* (docs) Add intro section by @dannysheridan in\
        \ https://github.com/fern-api/fern/pull/3547\r\n* (chore, fastapi, ruby sdk)\
        \ release versions by @dannysheridan in https://github.com/fern-api/fern/pull/3587\r\
        \n* (chore, pydantic): Release 0.9.0 by @dannysheridan in https://github.com/fern-api/fern/pull/3586\r\
        \n* (document) reusable code snippets by @dannysheridan in https://github.com/fern-api/fern/pull/3524\r\
        \n* remove page that does not exist from docs by @armandobelardo in https://github.com/fern-api/fern/pull/3589\r\
        \n* improvement: add  `extra_dev_dependencies` to python generator by @armandobelardo\
        \ in https://github.com/fern-api/fern/pull/3585\r\n* feat: support Stream and\
        \ SSE in ExampleResponseSchema by @abvthecity in https://github.com/fern-api/fern/pull/3577\r\
        \n* improvement: also run fetch latest version on `fern init` by @armandobelardo\
        \ in https://github.com/fern-api/fern/pull/3588\r\n* improvement: allow a break\
        \ the glass override of the min-python version by @armandobelardo in https://github.com/fern-api/fern/pull/3591\r\
        \n* feat: allow overriding api reference slug in docs by @abvthecity in https://github.com/fern-api/fern/pull/3575\r\
        \n* break: release python 2.x by @armandobelardo in https://github.com/fern-api/fern/pull/3590\r\
        \n* fix: treat multipart form as form by @abvthecity in https://github.com/fern-api/fern/pull/3553\r\
        \n* (feat, csharp): several fixes including arbitrary nested subpackage clients\
        \ by @dsinghvi in https://github.com/fern-api/fern/pull/3593\r\n* (fix, csharp):\
        \ support sending inlined requests that are entirely bodies by @dsinghvi in\
        \ https://github.com/fern-api/fern/pull/3594\r\n* chore: document naming and\
        \ env overrides for basic and bearer auth in\u2026 by @armandobelardo in https://github.com/fern-api/fern/pull/3596\r\
        \n* feat: streaming and sse examples by @abvthecity in https://github.com/fern-api/fern/pull/3592\r\
        \n* fix issue#3566 by @last-developer in https://github.com/fern-api/fern/pull/3597\r\
        \n* (fix, docs) webhook indentation by @dannysheridan in https://github.com/fern-api/fern/pull/3600\r\
        \n* (fix):`ir.json` are not out of date for seed by @dsinghvi in https://github.com/fern-api/fern/pull/3598\r\
        \n* (fix): `fern add` with a new `--group` works by @dsinghvi in https://github.com/fern-api/fern/pull/3602\r\
        \n\r\n## New Contributors\r\n* @last-developer made their first contribution\
        \ in https://github.com/fern-api/fern/pull/3597\r\n\r\n**Full Changelog**: https://github.com/fern-api/fern/compare/0.26.3...0.26.4"
      type: chore
  createdAt: "2024-05-13"
  irVersion: 44
  version: 0.26.4
- changelogEntry:
    - summary: "## What's Changed\r\n* fix: upgrade gen version now pulls image correctly\
        \ by @armandobelardo in https://github.com/fern-api/fern/pull/3584\r\n\r\n\r\
        \n**Full Changelog**: https://github.com/fern-api/fern/compare/0.26.2...0.26.3"
      type: chore
  createdAt: "2024-05-09"
  irVersion: 43
  version: 0.26.3
- changelogEntry:
    - summary: "## What's Changed\r\n* feat, cli: add `fern generator upgrade` command\
        \ by @armandobelardo in https://github.com/fern-api/fern/pull/3535\r\n* (fix,\
        \ internal): typescript generators depend on latest ir by @dsinghvi in https://github.com/fern-api/fern/pull/3583\r\
        \n\r\n\r\n**Full Changelog**: https://github.com/fern-api/fern/compare/0.26.1...0.26.2"
      type: chore
  createdAt: "2024-05-09"
  irVersion: 43
  version: 0.26.2
- changelogEntry:
    - summary: "## What's Changed\r\n* (feat, docs): send status code to fdr by @dsinghvi\
        \ in https://github.com/fern-api/fern/pull/3582\r\n\r\n\r\n**Full Changelog**:\
        \ https://github.com/fern-api/fern/compare/0.26.0...0.26.1"
      type: chore
  createdAt: "2024-05-09"
  irVersion: 43
  version: 0.26.1
- changelogEntry:
    - summary: "## What's Changed\r\n* (feat, definition): support response status codes\
        \ by @dsinghvi in https://github.com/fern-api/fern/pull/3580\r\n\r\n\r\n**Full\
        \ Changelog**: https://github.com/fern-api/fern/compare/0.25.0...0.26.0"
      type: chore
  createdAt: "2024-05-09"
  irVersion: 43
  version: 0.26.0
- changelogEntry:
    - summary: "## What's Changed\r\n* feat: add origin and ability to update API spec\
        \ via CLI by @armandobelardo in https://github.com/fern-api/fern/pull/3533\r\
        \n* internal: add in tags and labels for docker images for use in upgrade\u2026\
        \ by @armandobelardo in https://github.com/fern-api/fern/pull/3542\r\n* Bump\
        \ @fern-api/fdr-sdk from 0.82.1-32d571a0d to 0.82.1-6020e1266 by @dependabot\
        \ in https://github.com/fern-api/fern/pull/3540\r\n* (improvement, express):\
        \ Remove unnecessary console.error by @amckinney in https://github.com/fern-api/fern/pull/3541\r\
        \n* fix: update docker cli usage for ts sdks by @armandobelardo in https://github.com/fern-api/fern/pull/3544\r\
        \n* (feat, cli): introduce error examples in the fern definition by @dsinghvi\
        \ in https://github.com/fern-api/fern/pull/3546\r\n* (feat, ir): add example\
        \ errors to ir and fdr by @dsinghvi in https://github.com/fern-api/fern/pull/3548\r\
        \n* (feature, ts): Support upload endpoints with file arrays by @amckinney in\
        \ https://github.com/fern-api/fern/pull/3543\r\n* (fix): ete tests are green\
        \ by @dsinghvi in https://github.com/fern-api/fern/pull/3550\r\n* (fix): openapi\
        \ ir to fern carries through error examples by @dsinghvi in https://github.com/fern-api/fern/pull/3551\r\
        \n* (fix): pass in example.value to error converter by @dsinghvi in https://github.com/fern-api/fern/pull/3554\r\
        \n* (fix, openapi): Recursively visit nested anyOf schemas by @amckinney in\
        \ https://github.com/fern-api/fern/pull/3536\r\n* (express): Release 0.12.0-rc2\
        \ by @amckinney in https://github.com/fern-api/fern/pull/3555\r\n* fix, java:\
        \ do not require non-auth headers if auth is mandatory by @armandobelardo in\
        \ https://github.com/fern-api/fern/pull/3549\r\n* (fix): add `node-gyp` to make\
        \ yarn installs faster by @dsinghvi in https://github.com/fern-api/fern/pull/3552\r\
        \n* Revert \"(fix): add `node-gyp` to make yarn installs faster\" by @dsinghvi\
        \ in https://github.com/fern-api/fern/pull/3558\r\n* (fix): OpenAPI converter\
        \ only adds unique error examples by @dsinghvi in https://github.com/fern-api/fern/pull/3556\r\
        \n* (fix, go): Disable url tags for in-lined body properties by @amckinney in\
        \ https://github.com/fern-api/fern/pull/3557\r\n* (feat, express): add `skipRequestValidation`\
        \ configuration to the express generator by @dsinghvi in https://github.com/fern-api/fern/pull/3560\r\
        \n* (fix) [wip] java empty response body instead of null by @dcb6 in https://github.com/fern-api/fern/pull/3545\r\
        \n* Document new `background` prop for `Frame` component by @KenzoBenzo in https://github.com/fern-api/fern/pull/3559\r\
        \n* (improvement, ir): Improve OAuth IR customizability by @amckinney in https://github.com/fern-api/fern/pull/3563\r\
        \n* (docs) consolidate code snippets and code block markdown pages by @abvthecity\
        \ in https://github.com/fern-api/fern/pull/3562\r\n* fix: deduplicate image\
        \ filepaths to upload by @abvthecity in https://github.com/fern-api/fern/pull/3564\r\
        \n* (fix, internal): seed exits when docker fails to build by @dsinghvi in https://github.com/fern-api/fern/pull/3568\r\
        \n* (internal, fix): rewrite inputs and run seed on ir changes by @dsinghvi\
        \ in https://github.com/fern-api/fern/pull/3569\r\n* fix: do not add header\
        \ to java map unless not null by @armandobelardo in https://github.com/fern-api/fern/pull/3567\r\
        \n* (fix, docs): improve docs on augmenting generators with customization by\
        \ @dsinghvi in https://github.com/fern-api/fern/pull/3570\r\n* docs: sidebar\
        \ icons by @abvthecity in https://github.com/fern-api/fern/pull/3574\r\n* fix:\
        \ perform the correct null check on headers by @armandobelardo in https://github.com/fern-api/fern/pull/3571\r\
        \n* fix, ir: fall back to the generated name when creating schemas if the\u2026\
        \ by @armandobelardo in https://github.com/fern-api/fern/pull/3572\r\n\r\n##\
        \ New Contributors\r\n* @dcb6 made their first contribution in https://github.com/fern-api/fern/pull/3545\r\
        \n* @KenzoBenzo made their first contribution in https://github.com/fern-api/fern/pull/3559\r\
        \n\r\n**Full Changelog**: https://github.com/fern-api/fern/compare/0.24.0...0.25.0"
      type: chore
  createdAt: "2024-05-08"
  irVersion: 42
  version: 0.25.0
- changelogEntry:
    - summary: "## What's Changed\r\n* (express): Release 0.12.0-rc2 by @amckinney in\
        \ https://github.com/fern-api/fern/pull/3555\r\n* fix, java: do not require\
        \ non-auth headers if auth is mandatory by @armandobelardo in https://github.com/fern-api/fern/pull/3549\r\
        \n* (fix): OpenAPI converter only adds unique error examples by @dsinghvi in\
        \ https://github.com/fern-api/fern/pull/3556\r\n\r\n\r\n**Full Changelog**:\
        \ https://github.com/fern-api/fern/compare/0.25.0-rc2...0.25.0-rc3"
      type: chore
  createdAt: "2024-05-07"
  irVersion: 41
  version: 0.25.0-rc3
- changelogEntry:
    - summary: "## What's Changed\r\n* feat: add origin and ability to update API spec\
        \ via CLI by @armandobelardo in https://github.com/fern-api/fern/pull/3533\r\
        \n* internal: add in tags and labels for docker images for use in upgrade\u2026\
        \ by @armandobelardo in https://github.com/fern-api/fern/pull/3542\r\n* Bump\
        \ @fern-api/fdr-sdk from 0.82.1-32d571a0d to 0.82.1-6020e1266 by @dependabot\
        \ in https://github.com/fern-api/fern/pull/3540\r\n* (improvement, express):\
        \ Remove unnecessary console.error by @amckinney in https://github.com/fern-api/fern/pull/3541\r\
        \n* fix: update docker cli usage for ts sdks by @armandobelardo in https://github.com/fern-api/fern/pull/3544\r\
        \n* (feat, cli): introduce error examples in the fern definition by @dsinghvi\
        \ in https://github.com/fern-api/fern/pull/3546\r\n* (feat, ir): add example\
        \ errors to ir and fdr by @dsinghvi in https://github.com/fern-api/fern/pull/3548\r\
        \n* (feature, ts): Support upload endpoints with file arrays by @amckinney in\
        \ https://github.com/fern-api/fern/pull/3543\r\n* (fix): ete tests are green\
        \ by @dsinghvi in https://github.com/fern-api/fern/pull/3550\r\n* (fix): openapi\
        \ ir to fern carries through error examples by @dsinghvi in https://github.com/fern-api/fern/pull/3551\r\
        \n* (fix): pass in example.value to error converter by @dsinghvi in https://github.com/fern-api/fern/pull/3554\r\
        \n* (fix, openapi): Recursively visit nested anyOf schemas by @amckinney in\
        \ https://github.com/fern-api/fern/pull/3536\r\n\r\n\r\n**Full Changelog**:\
        \ https://github.com/fern-api/fern/compare/0.24.0...0.25.0-rc2"
      type: chore
  createdAt: "2024-05-07"
  irVersion: 41
  version: 0.25.0-rc2
- changelogEntry:
    - summary: "## What's Changed\r\n* feat: add origin and ability to update API spec\
        \ via CLI by @armandobelardo in https://github.com/fern-api/fern/pull/3533\r\
        \n* internal: add in tags and labels for docker images for use in upgrade\u2026\
        \ by @armandobelardo in https://github.com/fern-api/fern/pull/3542\r\n* Bump\
        \ @fern-api/fdr-sdk from 0.82.1-32d571a0d to 0.82.1-6020e1266 by @dependabot\
        \ in https://github.com/fern-api/fern/pull/3540\r\n* (improvement, express):\
        \ Remove unnecessary console.error by @amckinney in https://github.com/fern-api/fern/pull/3541\r\
        \n* fix: update docker cli usage for ts sdks by @armandobelardo in https://github.com/fern-api/fern/pull/3544\r\
        \n* (feat, cli): introduce error examples in the fern definition by @dsinghvi\
        \ in https://github.com/fern-api/fern/pull/3546\r\n* (feat, ir): add example\
        \ errors to ir and fdr by @dsinghvi in https://github.com/fern-api/fern/pull/3548\r\
        \n* (feature, ts): Support upload endpoints with file arrays by @amckinney in\
        \ https://github.com/fern-api/fern/pull/3543\r\n* (fix): ete tests are green\
        \ by @dsinghvi in https://github.com/fern-api/fern/pull/3550\r\n* (fix): openapi\
        \ ir to fern carries through error examples by @dsinghvi in https://github.com/fern-api/fern/pull/3551\r\
        \n* (fix): pass in example.value to error converter by @dsinghvi in https://github.com/fern-api/fern/pull/3554\r\
        \n\r\n\r\n**Full Changelog**: https://github.com/fern-api/fern/compare/0.24.0...0.25.0-rc1"
      type: chore
  createdAt: "2024-05-07"
  irVersion: 41
  version: 0.25.0-rc1
- changelogEntry:
    - summary: "## What's Changed\r\n* feat: add origin and ability to update API spec\
        \ via CLI by @armandobelardo in https://github.com/fern-api/fern/pull/3533\r\
        \n* internal: add in tags and labels for docker images for use in upgrade\u2026\
        \ by @armandobelardo in https://github.com/fern-api/fern/pull/3542\r\n* Bump\
        \ @fern-api/fdr-sdk from 0.82.1-32d571a0d to 0.82.1-6020e1266 by @dependabot\
        \ in https://github.com/fern-api/fern/pull/3540\r\n* (improvement, express):\
        \ Remove unnecessary console.error by @amckinney in https://github.com/fern-api/fern/pull/3541\r\
        \n* fix: update docker cli usage for ts sdks by @armandobelardo in https://github.com/fern-api/fern/pull/3544\r\
        \n* (feat, cli): introduce error examples in the fern definition by @dsinghvi\
        \ in https://github.com/fern-api/fern/pull/3546\r\n* (feat, ir): add example\
        \ errors to ir and fdr by @dsinghvi in https://github.com/fern-api/fern/pull/3548\r\
        \n* (feature, ts): Support upload endpoints with file arrays by @amckinney in\
        \ https://github.com/fern-api/fern/pull/3543\r\n* (fix): ete tests are green\
        \ by @dsinghvi in https://github.com/fern-api/fern/pull/3550\r\n* (fix): openapi\
        \ ir to fern carries through error examples by @dsinghvi in https://github.com/fern-api/fern/pull/3551\r\
        \n\r\n\r\n**Full Changelog**: https://github.com/fern-api/fern/compare/0.24.0...0.25.0-rc0"
      type: chore
  createdAt: "2024-05-07"
  irVersion: 41
  version: 0.25.0-rc0
- changelogEntry:
    - summary: "## What's Changed\r\n* (fix): remove `api.yml` not found error when\
        \ the openapi folder is present by @dsinghvi in https://github.com/fern-api/fern/pull/3519\r\
        \n* add example snippet syntax by @abvthecity in https://github.com/fern-api/fern/pull/3523\r\
        \n* (fix, internal):  fix preview docs and move props to left side in docs by\
        \ @dsinghvi in https://github.com/fern-api/fern/pull/3525\r\n* fix, python:\
        \ check for nulls before dereferencing in unchecked base m\u2026 by @armandobelardo\
        \ in https://github.com/fern-api/fern/pull/3528\r\n* (feature, openapi): Add\
        \ x-fern-base-path extension by @amckinney in https://github.com/fern-api/fern/pull/3530\r\
        \n\r\n\r\n**Full Changelog**: https://github.com/fern-api/fern/compare/0.23.7...0.24.0"
      type: chore
  createdAt: "2024-05-06"
  irVersion: 40
  version: 0.24.0
- changelogEntry:
    - summary: "## What's Changed\r\n* fix: The vanilla pydantic base model now respects\
        \ the by @armandobelardo in https://github.com/fern-api/fern/pull/3504\r\n*\
        \ (fix): support parsing path parameters in asyncapi v2 by @dsinghvi in https://github.com/fern-api/fern/pull/3505\r\
        \n* (internal, test): Stop testing IR generation snapshots by @dsinghvi in https://github.com/fern-api/fern/pull/3508\r\
        \n* fix, python: pipe through the whole kit and caboodle for inlined unions\
        \ by @armandobelardo in https://github.com/fern-api/fern/pull/3507\r\n* fix,\
        \ python: the SDK generator now generates discriminated unions correctly by\
        \ @armandobelardo in https://github.com/fern-api/fern/pull/3509\r\n* internal:\
        \ release python generator RC by @armandobelardo in https://github.com/fern-api/fern/pull/3510\r\
        \n* fix, ts, python: snippet template paper cuts by @armandobelardo in https://github.com/fern-api/fern/pull/3511\r\
        \n* (fix, ts): Prefer user-provided examples by @amckinney in https://github.com/fern-api/fern/pull/3496\r\
        \n* (fix, ts): Add URL encoding to path parameters by @amckinney in https://github.com/fern-api/fern/pull/3494\r\
        \n* (docs) aside component by @dannysheridan in https://github.com/fern-api/fern/pull/3512\r\
        \n* internal: update public api docs by @armandobelardo in https://github.com/fern-api/fern/pull/3513\r\
        \n* (feature, ts): Add JSDoc docs to client methods by @amckinney in https://github.com/fern-api/fern/pull/3515\r\
        \n* improvement: add in sync templates for python (in addition to async) by\
        \ @armandobelardo in https://github.com/fern-api/fern/pull/3516\r\n* (chore,\
        \ python): Ignore core_utilities in mypy by @amckinney in https://github.com/fern-api/fern/pull/3517\r\
        \n* (feature): expose `x-fern-property-name` extension by @dsinghvi in https://github.com/fern-api/fern/pull/3518\r\
        \n\r\n\r\n**Full Changelog**: https://github.com/fern-api/fern/compare/0.23.6...0.23.7"
      type: chore
  createdAt: "2024-05-02"
  irVersion: 40
  version: 0.23.7
- changelogEntry:
    - summary: "## What's Changed\r\n* docs: Add services to entities with `availability`\
        \ by @jackfischer in https://github.com/fern-api/fern/pull/3500\r\n* fix typo\
        \ in docs by @rnz269 in https://github.com/fern-api/fern/pull/3502\r\n* fix:\
        \ filter allOf schemas to look for objects instead of malformed bl\u2026 by\
        \ @armandobelardo in https://github.com/fern-api/fern/pull/3503\r\n\r\n## New\
        \ Contributors\r\n* @rnz269 made their first contribution in https://github.com/fern-api/fern/pull/3502\r\
        \n\r\n**Full Changelog**: https://github.com/fern-api/fern/compare/0.23.5...0.23.6"
      type: chore
  createdAt: "2024-05-01"
  irVersion: 40
  version: 0.23.6
- changelogEntry:
    - summary: "## What's Changed\r\n* (fix): literal descriptions from OpenAPI by @dsinghvi\
        \ in https://github.com/fern-api/fern/pull/3501\r\n\r\n\r\n**Full Changelog**:\
        \ https://github.com/fern-api/fern/compare/0.23.4...0.23.5"
      type: chore
  createdAt: "2024-05-01"
  irVersion: 40
  version: 0.23.5
- changelogEntry:
    - summary: "## What's Changed\r\n* improvements, python: update docstrings to match\
        \ numpydoc convention by @armandobelardo in https://github.com/fern-api/fern/pull/3487\r\
        \n* feat, python: introduce flag to inline request params in function sig\u2026\
        \ by @armandobelardo in https://github.com/fern-api/fern/pull/3491\r\n* (fix,\
        \ go): Add URL encoding to path parameters by @amckinney in https://github.com/fern-api/fern/pull/3488\r\
        \n* (feat, internal): introduce default custom config and use in express generator\
        \ by @dsinghvi in https://github.com/fern-api/fern/pull/3493\r\n* (fix, python):\
        \ re-add inlining union properties by @armandobelardo in https://github.com/fern-api/fern/pull/3476\r\
        \n* feat: tabs with href by @abvthecity in https://github.com/fern-api/fern/pull/3497\r\
        \n* feat: in docs.yml, allow api reference to be \"flattened\" by @abvthecity\
        \ in https://github.com/fern-api/fern/pull/3498\r\n* fix, ts: remove duplicate\
        \ quotation marks from snippet templates by @armandobelardo in https://github.com/fern-api/fern/pull/3495\r\
        \n* fix: address formatting issues with python templates by @armandobelardo\
        \ in https://github.com/fern-api/fern/pull/3499\r\n\r\n\r\n**Full Changelog**:\
        \ https://github.com/fern-api/fern/compare/0.23.3...0.23.4"
      type: chore
  createdAt: "2024-05-01"
  irVersion: 40
  version: 0.23.4
- changelogEntry:
    - summary: "## What's Changed\r\n* (fix): send file arrays to fdr by @dsinghvi in\
        \ https://github.com/fern-api/fern/pull/3492\r\n\r\n\r\n**Full Changelog**:\
        \ https://github.com/fern-api/fern/compare/0.23.2...0.23.3"
      type: chore
  createdAt: "2024-04-30"
  irVersion: 40
  version: 0.23.3
- changelogEntry:
    - summary: "## What's Changed\r\n* improvement: throw a better error when an invalid\
        \ version is used by @armandobelardo in https://github.com/fern-api/fern/pull/3477\r\
        \n* (fix, go): Discriminated unions always include discriminant by @amckinney\
        \ in https://github.com/fern-api/fern/pull/3479\r\n* (internal, feat): add \
        \ mode to seed for running the generators directly from source by @dsinghvi\
        \ in https://github.com/fern-api/fern/pull/3421\r\n* (fix, docs): improve docs\
        \ overview by @dsinghvi in https://github.com/fern-api/fern/pull/3480\r\n* (docs,\
        \ quickstart): rewrite the docs quickstart by @dsinghvi in https://github.com/fern-api/fern/pull/3481\r\
        \n* docs: add pages for api reference navigation and summary markdown by @abvthecity\
        \ in https://github.com/fern-api/fern/pull/3482\r\n* (chore): parse file upload\
        \ and their descriptions by @dsinghvi in https://github.com/fern-api/fern/pull/3485\r\
        \n* (feature, go): Add cursor and offset pagination by @amckinney in https://github.com/fern-api/fern/pull/3486\r\
        \n* (fix): redo docs for accordion, accordion groups, callouts, card groups,\
        \ etc. by @dsinghvi in https://github.com/fern-api/fern/pull/3489\r\n* (fix,\
        \ docs): document frames and endpoint req/res snippets by @dsinghvi in https://github.com/fern-api/fern/pull/3490\r\
        \n\r\n\r\n**Full Changelog**: https://github.com/fern-api/fern/compare/0.23.1...0.23.2"
      type: chore
  createdAt: "2024-04-30"
  irVersion: 40
  version: 0.23.2
- changelogEntry:
    - summary: "## What's Changed\r\n* fix: run seed to get CI to green by @armandobelardo\
        \ in https://github.com/fern-api/fern/pull/3463\r\n* (feature, go): Add support\
        \ for extra properties by @amckinney in https://github.com/fern-api/fern/pull/3462\r\
        \n* fix: try ignoring the .mock folder, whos diff doesn't matter by @armandobelardo\
        \ in https://github.com/fern-api/fern/pull/3465\r\n* feat: support multiple\
        \ custom domains by @abvthecity in https://github.com/fern-api/fern/pull/3466\r\
        \n* fix: migrating docs.yml to 0.15.0-rc0 should fail if custom-domain is an\
        \ array by @abvthecity in https://github.com/fern-api/fern/pull/3467\r\n* (feat):\
        \ introduce an audiences config to load filtered OpenAPIs  by @dsinghvi in https://github.com/fern-api/fern/pull/3468\r\
        \n* add logging to ts snippet template generation by @armandobelardo in https://github.com/fern-api/fern/pull/3469\r\
        \n* fix: fix indentation level for ts templates by @armandobelardo in https://github.com/fern-api/fern/pull/3470\r\
        \n* (fix, go): Only use omitempty for nil-able types by @amckinney in https://github.com/fern-api/fern/pull/3471\r\
        \n* (fix): backfill SSE events as streaming json by @dsinghvi in https://github.com/fern-api/fern/pull/3472\r\
        \n* Add image parsing to cli by @jhpak22 in https://github.com/fern-api/fern/pull/3193\r\
        \n* (docs): add docs about defining webhooks in the fern definition by @dsinghvi\
        \ in https://github.com/fern-api/fern/pull/3473\r\n* Fix typo in forward-compatibility.mdx\
        \ by @zachkirsch in https://github.com/fern-api/fern/pull/3474\r\n* fix: broken\
        \ docs post-processor by @abvthecity in https://github.com/fern-api/fern/pull/3475\r\
        \n\r\n## New Contributors\r\n* @jhpak22 made their first contribution in https://github.com/fern-api/fern/pull/3193\r\
        \n\r\n**Full Changelog**: https://github.com/fern-api/fern/compare/0.23.0...0.23.1-rc6"
      type: chore
  createdAt: "2024-04-26"
  irVersion: 40
  version: 0.23.1-rc6
- changelogEntry:
    - summary: Release 0.23.1
      type: chore
  createdAt: "2024-04-26"
  irVersion: 40
  version: 0.23.1
- changelogEntry:
    - summary: "## What's Changed\r\n* fix: run seed to get CI to green by @armandobelardo\
        \ in https://github.com/fern-api/fern/pull/3463\r\n* (feature, go): Add support\
        \ for extra properties by @amckinney in https://github.com/fern-api/fern/pull/3462\r\
        \n* fix: try ignoring the .mock folder, whos diff doesn't matter by @armandobelardo\
        \ in https://github.com/fern-api/fern/pull/3465\r\n* feat: support multiple\
        \ custom domains by @abvthecity in https://github.com/fern-api/fern/pull/3466\r\
        \n* fix: migrating docs.yml to 0.15.0-rc0 should fail if custom-domain is an\
        \ array by @abvthecity in https://github.com/fern-api/fern/pull/3467\r\n* (feat):\
        \ introduce an audiences config to load filtered OpenAPIs  by @dsinghvi in https://github.com/fern-api/fern/pull/3468\r\
        \n* add logging to ts snippet template generation by @armandobelardo in https://github.com/fern-api/fern/pull/3469\r\
        \n* fix: fix indentation level for ts templates by @armandobelardo in https://github.com/fern-api/fern/pull/3470\r\
        \n* (fix, go): Only use omitempty for nil-able types by @amckinney in https://github.com/fern-api/fern/pull/3471\r\
        \n* (fix): backfill SSE events as streaming json by @dsinghvi in https://github.com/fern-api/fern/pull/3472\r\
        \n* Add image parsing to cli by @jhpak22 in https://github.com/fern-api/fern/pull/3193\r\
        \n* (docs): add docs about defining webhooks in the fern definition by @dsinghvi\
        \ in https://github.com/fern-api/fern/pull/3473\r\n* Fix typo in forward-compatibility.mdx\
        \ by @zachkirsch in https://github.com/fern-api/fern/pull/3474\r\n\r\n## New\
        \ Contributors\r\n* @jhpak22 made their first contribution in https://github.com/fern-api/fern/pull/3193\r\
        \n\r\n**Full Changelog**: https://github.com/fern-api/fern/compare/0.23.0...0.23.1-rc5"
      type: chore
  createdAt: "2024-04-26"
  irVersion: 40
  version: 0.23.1-rc5
- changelogEntry:
    - summary: "## What's Changed\r\n* fix: run seed to get CI to green by @armandobelardo\
        \ in https://github.com/fern-api/fern/pull/3463\r\n* (feature, go): Add support\
        \ for extra properties by @amckinney in https://github.com/fern-api/fern/pull/3462\r\
        \n* fix: try ignoring the .mock folder, whos diff doesn't matter by @armandobelardo\
        \ in https://github.com/fern-api/fern/pull/3465\r\n* feat: support multiple\
        \ custom domains by @abvthecity in https://github.com/fern-api/fern/pull/3466\r\
        \n* fix: migrating docs.yml to 0.15.0-rc0 should fail if custom-domain is an\
        \ array by @abvthecity in https://github.com/fern-api/fern/pull/3467\r\n* (feat):\
        \ introduce an audiences config to load filtered OpenAPIs  by @dsinghvi in https://github.com/fern-api/fern/pull/3468\r\
        \n* add logging to ts snippet template generation by @armandobelardo in https://github.com/fern-api/fern/pull/3469\r\
        \n* fix: fix indentation level for ts templates by @armandobelardo in https://github.com/fern-api/fern/pull/3470\r\
        \n* (fix, go): Only use omitempty for nil-able types by @amckinney in https://github.com/fern-api/fern/pull/3471\r\
        \n* (fix): backfill SSE events as streaming json by @dsinghvi in https://github.com/fern-api/fern/pull/3472\r\
        \n\r\n\r\n**Full Changelog**: https://github.com/fern-api/fern/compare/0.23.0...0.23.1-rc4"
      type: chore
  createdAt: "2024-04-26"
  irVersion: 40
  version: 0.23.1-rc4
- changelogEntry:
    - summary: "## What's Changed\r\n* fix: run seed to get CI to green by @armandobelardo\
        \ in https://github.com/fern-api/fern/pull/3463\r\n* (feature, go): Add support\
        \ for extra properties by @amckinney in https://github.com/fern-api/fern/pull/3462\r\
        \n* fix: try ignoring the .mock folder, whos diff doesn't matter by @armandobelardo\
        \ in https://github.com/fern-api/fern/pull/3465\r\n* feat: support multiple\
        \ custom domains by @abvthecity in https://github.com/fern-api/fern/pull/3466\r\
        \n\r\n\r\n**Full Changelog**: https://github.com/fern-api/fern/compare/0.23.0...0.23.1-rc1"
      type: chore
  createdAt: "2024-04-25"
  irVersion: 40
  version: 0.23.1-rc1
- changelogEntry:
    - summary: "## What's Changed\r\n* fix: run seed to get CI to green by @armandobelardo\
        \ in https://github.com/fern-api/fern/pull/3463\r\n* (feature, go): Add support\
        \ for extra properties by @amckinney in https://github.com/fern-api/fern/pull/3462\r\
        \n\r\n\r\n**Full Changelog**: https://github.com/fern-api/fern/compare/0.23.0...0.23.1-rc0"
      type: chore
  createdAt: "2024-04-25"
  irVersion: 40
  version: 0.23.1-rc0
- changelogEntry:
    - summary: "## What's Changed\r\n* (feat): add `format` to the `x-fern-streaming`\
        \ extension to support sse by @dsinghvi in https://github.com/fern-api/fern/pull/3407\r\
        \n* Revert \"(fix): inline discriminated union props\" by @dsinghvi in https://github.com/fern-api/fern/pull/3408\r\
        \n* (fix): python generator imports `json` when deserializing server sent events\
        \ by @dsinghvi in https://github.com/fern-api/fern/pull/3409\r\n* (feature):\
        \ Add OAuth to IR by @amckinney in https://github.com/fern-api/fern/pull/3410\r\
        \n* (feat, ts): support server-sent events by @dsinghvi in https://github.com/fern-api/fern/pull/3411\r\
        \n* (feat, docs): create a api definition tab before sdks and docs by @dsinghvi\
        \ in https://github.com/fern-api/fern/pull/3413\r\n* (fix): setup local cli\
        \ by @dsinghvi in https://github.com/fern-api/fern/pull/3416\r\n* (fix): fixes\
        \ trailing slash parsing in openapi-parser, updates tests by @franklinharvey\
        \ in https://github.com/fern-api/fern/pull/3418\r\n* (fix): fixes trailing slash\
        \ additional test by @franklinharvey in https://github.com/fern-api/fern/pull/3419\r\
        \n* (internal, seed): heavy rewrite of seed by @dsinghvi in https://github.com/fern-api/fern/pull/3297\r\
        \n* feat: register snippet templates by @armandobelardo in https://github.com/fern-api/fern/pull/3400\r\
        \n* (feat): release python sdk generator by @dsinghvi in https://github.com/fern-api/fern/pull/3423\r\
        \n* internal: add logging to python template generation by @armandobelardo in\
        \ https://github.com/fern-api/fern/pull/3424\r\n* fix: fix debug log in template\
        \ generator by @armandobelardo in https://github.com/fern-api/fern/pull/3426\r\
        \n* fix, internal: leverage the union factory to create the generic templ\u2026\
        \ by @armandobelardo in https://github.com/fern-api/fern/pull/3427\r\n* fix,\
        \ python: add best-case formatting to snippet templates by @armandobelardo in\
        \ https://github.com/fern-api/fern/pull/3428\r\n* (fix, typescript): respect\
        \ stream terminator by @dsinghvi in https://github.com/fern-api/fern/pull/3429\r\
        \n* fix: use relative location for containers, not it's parent's location by\
        \ @armandobelardo in https://github.com/fern-api/fern/pull/3431\r\n* fix: do\
        \ not stringify null headers by @armandobelardo in https://github.com/fern-api/fern/pull/3433\r\
        \n* fix: parse map example by @abvthecity in https://github.com/fern-api/fern/pull/3434\r\
        \n* fix: skipUrlSlug in api section by @abvthecity in https://github.com/fern-api/fern/pull/3435\r\
        \n* Fixes validation rules for path and base-path by @franklinharvey in https://github.com/fern-api/fern/pull/3420\r\
        \n* (fix): get ci to green by @dsinghvi in https://github.com/fern-api/fern/pull/3437\r\
        \n* chore, python: follow redirects by default by @armandobelardo in https://github.com/fern-api/fern/pull/3436\r\
        \n* (feature, python): Add OAuth token provider by @amckinney in https://github.com/fern-api/fern/pull/3439\r\
        \n* improvement, oas: do not require schema to be present to parse response\
        \ objects by @armandobelardo in https://github.com/fern-api/fern/pull/3438\r\
        \n* feat: show error schemas in docs by @abvthecity in https://github.com/fern-api/fern/pull/3401\r\
        \n* (fix): OAuth is migrated back to bearer by @amckinney in https://github.com/fern-api/fern/pull/3440\r\
        \n* chore: transition snippets api to monorepo by @armandobelardo in https://github.com/fern-api/fern/pull/3442\r\
        \n* Update what-is-an-api-definition.mdx by @bsinghvi in https://github.com/fern-api/fern/pull/3443\r\
        \n* (fix, python): OAuthTokenProvider initializes all private member variables\
        \ by @amckinney in https://github.com/fern-api/fern/pull/3444\r\n* (fix): seed\
        \ run with custom fixture works by @dsinghvi in https://github.com/fern-api/fern/pull/3445\r\
        \n* (feature): Add support for extra-properties by @amckinney in https://github.com/fern-api/fern/pull/3441\r\
        \n* chore: add a lot of logging and attempt to optimize rubocop config by @armandobelardo\
        \ in https://github.com/fern-api/fern/pull/3447\r\n* (fix): ts seed debugging\
        \ works by @dsinghvi in https://github.com/fern-api/fern/pull/3446\r\n* (feat):\
        \ support text responses in typescript by @dsinghvi in https://github.com/fern-api/fern/pull/3451\r\
        \n* fix: subpackage uses original name by @abvthecity in https://github.com/fern-api/fern/pull/3452\r\
        \n* (fix, python): Use kwargs for all httpx params by @amckinney in https://github.com/fern-api/fern/pull/3454\r\
        \n* fix: do not fail hard if FDR is having problems by @armandobelardo in https://github.com/fern-api/fern/pull/3455\r\
        \n* (chore): Update all seed snapshots by @amckinney in https://github.com/fern-api/fern/pull/3456\r\
        \n* (chore): Add better Python CHANGELOG.md entry by @amckinney in https://github.com/fern-api/fern/pull/3457\r\
        \n* (fix, typescript): handle empty sse events by @dsinghvi in https://github.com/fern-api/fern/pull/3458\r\
        \n* (improvement): appending type for type exports by @bsinghvi in https://github.com/fern-api/fern/pull/3405\r\
        \n* Updating TS seed generated files by @bsinghvi in https://github.com/fern-api/fern/pull/3459\r\
        \n* Fixing API First Development box link by @bsinghvi in https://github.com/fern-api/fern/pull/3460\r\
        \n* Switching product card ordering on welcome by @bsinghvi in https://github.com/fern-api/fern/pull/3461\r\
        \n* feat, ts: introduce snippet template creation by @armandobelardo in https://github.com/fern-api/fern/pull/3450\r\
        \n* (fix): openapi converter handles missing schemas by @dsinghvi in https://github.com/fern-api/fern/pull/3464\r\
        \n\r\n## New Contributors\r\n* @franklinharvey made their first contribution\
        \ in https://github.com/fern-api/fern/pull/3418\r\n\r\n**Full Changelog**: https://github.com/fern-api/fern/compare/0.22.0...0.23.0"
      type: chore
  createdAt: "2024-04-25"
  irVersion: 40
  version: 0.23.0
- changelogEntry:
    - summary: "## What's Changed\r\n* improvement, oas: do not require schema to be\
        \ present to parse response objects by @armandobelardo in https://github.com/fern-api/fern/pull/3438\r\
        \n\r\n**Full Changelog**: https://github.com/fern-api/fern/compare/0.23.0-rc5...0.23.0-rc6"
      type: chore
  createdAt: "2024-04-23"
  irVersion: 39
  version: 0.23.0-rc6
- changelogEntry:
    - summary: "## What's Changed\r\n* (feat): add `format` to the `x-fern-streaming`\
        \ extension to support sse by @dsinghvi in https://github.com/fern-api/fern/pull/3407\r\
        \n* Revert \"(fix): inline discriminated union props\" by @dsinghvi in https://github.com/fern-api/fern/pull/3408\r\
        \n* (fix): python generator imports `json` when deserializing server sent events\
        \ by @dsinghvi in https://github.com/fern-api/fern/pull/3409\r\n* (feature):\
        \ Add OAuth to IR by @amckinney in https://github.com/fern-api/fern/pull/3410\r\
        \n* (feat, ts): support server-sent events by @dsinghvi in https://github.com/fern-api/fern/pull/3411\r\
        \n* (feat, docs): create a api definition tab before sdks and docs by @dsinghvi\
        \ in https://github.com/fern-api/fern/pull/3413\r\n* (fix): setup local cli\
        \ by @dsinghvi in https://github.com/fern-api/fern/pull/3416\r\n* (fix): fixes\
        \ trailing slash parsing in openapi-parser, updates tests by @franklinharvey\
        \ in https://github.com/fern-api/fern/pull/3418\r\n* (fix): fixes trailing slash\
        \ additional test by @franklinharvey in https://github.com/fern-api/fern/pull/3419\r\
        \n* (internal, seed): heavy rewrite of seed by @dsinghvi in https://github.com/fern-api/fern/pull/3297\r\
        \n* feat: register snippet templates by @armandobelardo in https://github.com/fern-api/fern/pull/3400\r\
        \n* (feat): release python sdk generator by @dsinghvi in https://github.com/fern-api/fern/pull/3423\r\
        \n* internal: add logging to python template generation by @armandobelardo in\
        \ https://github.com/fern-api/fern/pull/3424\r\n* fix: fix debug log in template\
        \ generator by @armandobelardo in https://github.com/fern-api/fern/pull/3426\r\
        \n* fix, internal: leverage the union factory to create the generic templ\u2026\
        \ by @armandobelardo in https://github.com/fern-api/fern/pull/3427\r\n* fix,\
        \ python: add best-case formatting to snippet templates by @armandobelardo in\
        \ https://github.com/fern-api/fern/pull/3428\r\n* (fix, typescript): respect\
        \ stream terminator by @dsinghvi in https://github.com/fern-api/fern/pull/3429\r\
        \n* fix: use relative location for containers, not it's parent's location by\
        \ @armandobelardo in https://github.com/fern-api/fern/pull/3431\r\n* fix: do\
        \ not stringify null headers by @armandobelardo in https://github.com/fern-api/fern/pull/3433\r\
        \n* fix: parse map example by @abvthecity in https://github.com/fern-api/fern/pull/3434\r\
        \n* fix: skipUrlSlug in api section by @abvthecity in https://github.com/fern-api/fern/pull/3435\r\
        \n* Fixes validation rules for path and base-path by @franklinharvey in https://github.com/fern-api/fern/pull/3420\r\
        \n* (fix): get ci to green by @dsinghvi in https://github.com/fern-api/fern/pull/3437\r\
        \n* chore, python: follow redirects by default by @armandobelardo in https://github.com/fern-api/fern/pull/3436\r\
        \n* (feature, python): Add OAuth token provider by @amckinney in https://github.com/fern-api/fern/pull/3439\r\
        \n\r\n## New Contributors\r\n* @franklinharvey made their first contribution\
        \ in https://github.com/fern-api/fern/pull/3418\r\n\r\n**Full Changelog**: https://github.com/fern-api/fern/compare/0.22.0...0.23.0-rc5"
      type: chore
  createdAt: "2024-04-23"
  irVersion: 39
  version: 0.23.0-rc5
- changelogEntry:
    - summary: "## What's Changed\r\n* (feat): add `format` to the `x-fern-streaming`\
        \ extension to support sse by @dsinghvi in https://github.com/fern-api/fern/pull/3407\r\
        \n* Revert \"(fix): inline discriminated union props\" by @dsinghvi in https://github.com/fern-api/fern/pull/3408\r\
        \n* (fix): python generator imports `json` when deserializing server sent events\
        \ by @dsinghvi in https://github.com/fern-api/fern/pull/3409\r\n* (feature):\
        \ Add OAuth to IR by @amckinney in https://github.com/fern-api/fern/pull/3410\r\
        \n* (feat, ts): support server-sent events by @dsinghvi in https://github.com/fern-api/fern/pull/3411\r\
        \n* (feat, docs): create a api definition tab before sdks and docs by @dsinghvi\
        \ in https://github.com/fern-api/fern/pull/3413\r\n* (fix): setup local cli\
        \ by @dsinghvi in https://github.com/fern-api/fern/pull/3416\r\n* (fix): fixes\
        \ trailing slash parsing in openapi-parser, updates tests by @franklinharvey\
        \ in https://github.com/fern-api/fern/pull/3418\r\n* (fix): fixes trailing slash\
        \ additional test by @franklinharvey in https://github.com/fern-api/fern/pull/3419\r\
        \n* (internal, seed): heavy rewrite of seed by @dsinghvi in https://github.com/fern-api/fern/pull/3297\r\
        \n* feat: register snippet templates by @armandobelardo in https://github.com/fern-api/fern/pull/3400\r\
        \n* (feat): release python sdk generator by @dsinghvi in https://github.com/fern-api/fern/pull/3423\r\
        \n* internal: add logging to python template generation by @armandobelardo in\
        \ https://github.com/fern-api/fern/pull/3424\r\n* fix: fix debug log in template\
        \ generator by @armandobelardo in https://github.com/fern-api/fern/pull/3426\r\
        \n* fix, internal: leverage the union factory to create the generic templ\u2026\
        \ by @armandobelardo in https://github.com/fern-api/fern/pull/3427\r\n* fix,\
        \ python: add best-case formatting to snippet templates by @armandobelardo in\
        \ https://github.com/fern-api/fern/pull/3428\r\n* (fix, typescript): respect\
        \ stream terminator by @dsinghvi in https://github.com/fern-api/fern/pull/3429\r\
        \n* fix: use relative location for containers, not it's parent's location by\
        \ @armandobelardo in https://github.com/fern-api/fern/pull/3431\r\n* fix: do\
        \ not stringify null headers by @armandobelardo in https://github.com/fern-api/fern/pull/3433\r\
        \n* fix: parse map example by @abvthecity in https://github.com/fern-api/fern/pull/3434\r\
        \n* fix: skipUrlSlug in api section by @abvthecity in https://github.com/fern-api/fern/pull/3435\r\
        \n* Fixes validation rules for path and base-path by @franklinharvey in https://github.com/fern-api/fern/pull/3420\r\
        \n* (fix): get ci to green by @dsinghvi in https://github.com/fern-api/fern/pull/3437\r\
        \n\r\n## New Contributors\r\n* @franklinharvey made their first contribution\
        \ in https://github.com/fern-api/fern/pull/3418\r\n\r\n**Full Changelog**: https://github.com/fern-api/fern/compare/0.22.0...0.23.0-rc4"
      type: chore
  createdAt: "2024-04-23"
  irVersion: 39
  version: 0.23.0-rc4
- changelogEntry:
    - summary: "## What's Changed\r\n* (chore, docs): document automated registry publishing)\
        \ by @dsinghvi in https://github.com/fern-api/fern/pull/3379\r\n* (feature):\
        \ Add allowExtraFields configuration to TypeScript generators by @amckinney\
        \ in https://github.com/fern-api/fern/pull/3368\r\n* fix: address parsed_json\
        \ instantiation for serializable object types by @armandobelardo in https://github.com/fern-api/fern/pull/3382\r\
        \n* Fix typo in SDK docs page by @zachkirsch in https://github.com/fern-api/fern/pull/3383\r\
        \n* (chore): upgrade fern version by @dannysheridan in https://github.com/fern-api/fern/pull/3376\r\
        \n* fix: support multiple request and response examples automatically by @abvthecity\
        \ in https://github.com/fern-api/fern/pull/3384\r\n* (fix): discriminated union\
        \ schema examples don't contain discriminants by @dsinghvi in https://github.com/fern-api/fern/pull/3386\r\
        \n* (fix): make sure versioned tabbed config works by @dsinghvi in https://github.com/fern-api/fern/pull/3387\r\
        \n* (fix): Go path parameter order by @amckinney in https://github.com/fern-api/fern/pull/3385\r\
        \n* (feature): Go supports environment variable scanning by @amckinney in https://github.com/fern-api/fern/pull/3389\r\
        \n* (fix): only generate unit tests when enabled by @dsinghvi in https://github.com/fern-api/fern/pull/3390\r\
        \n* (fix): update `node-fetch` import to be dynamic by @dsinghvi in https://github.com/fern-api/fern/pull/3391\r\
        \n* (fix): Generate TS snippets for file download by @bsinghvi in https://github.com/fern-api/fern/pull/3394\r\
        \n* (feat): support sse with arbitrary terminators by @dsinghvi in https://github.com/fern-api/fern/pull/3395\r\
        \n* (improvement): add return type for getAuthorizationHeader by @bsinghvi in\
        \ https://github.com/fern-api/fern/pull/3396\r\n* (feat): make module imports\
        \ directly point to index.js by @dsinghvi in https://github.com/fern-api/fern/pull/3397\r\
        \n* (fix): generate basic tests when integration tests disabled by @dsinghvi\
        \ in https://github.com/fern-api/fern/pull/3398\r\n* (fix, typescript): do file\
        \ upload snippet generation by @dsinghvi in https://github.com/fern-api/fern/pull/3399\r\
        \n* (feature): Add OAuth YAML and validator by @amckinney in https://github.com/fern-api/fern/pull/3403\r\
        \n* (feat, python): support sse by @dsinghvi in https://github.com/fern-api/fern/pull/3402\r\
        \n* (fix): inline discriminated union props by @dsinghvi in https://github.com/fern-api/fern/pull/3404\r\
        \n\r\n## New Contributors\r\n* @bsinghvi made their first contribution in https://github.com/fern-api/fern/pull/3394\r\
        \n\r\n**Full Changelog**: https://github.com/fern-api/fern/compare/0.21.0...0.22.0"
      type: chore
  createdAt: "2024-04-19"
  irVersion: 38
  version: 0.22.0
- changelogEntry:
    - summary: "## What's Changed\r\n* improvements: misc ruby QOL changes by @armandobelardo\
        \ in https://github.com/fern-api/fern/pull/3349\r\n* fix readme links to images\
        \ that were moved from /docs/images by @harry-humanloop in https://github.com/fern-api/fern/pull/3355\r\
        \n* additional ruby fixes to the 0.5.0 overhaul by @armandobelardo in https://github.com/fern-api/fern/pull/3359\r\
        \n* (chore): setup docs landing page by @dsinghvi in https://github.com/fern-api/fern/pull/3361\r\
        \n* (feature): Implement fern generate --preview by @amckinney in https://github.com/fern-api/fern/pull/3363\r\
        \n* chore: add learn to welcome links hrefs by @dannysheridan in https://github.com/fern-api/fern/pull/3369\r\
        \n* build(deps): bump tar from 4.4.19 to 6.2.1 by @dependabot in https://github.com/fern-api/fern/pull/3348\r\
        \n* fix, ruby: call json.parse before iterating through response by @armandobelardo\
        \ in https://github.com/fern-api/fern/pull/3367\r\n* feat: introduce snippets\
        \ for Ruby SDKs by @armandobelardo in https://github.com/fern-api/fern/pull/3370\r\
        \n* (chore): fix title in front matter for docs by @dannysheridan in https://github.com/fern-api/fern/pull/3375\r\
        \n* improvement: pass snippets version to fdr to register docs with snippets\
        \ at a specific version by @armandobelardo in https://github.com/fern-api/fern/pull/3374\r\
        \n* (feat): redo SDKs documentation by @dsinghvi in https://github.com/fern-api/fern/pull/3365\r\
        \n* (feat, docs): explain registering and depending on api artifacts by @dsinghvi\
        \ in https://github.com/fern-api/fern/pull/3377\r\n* fix: update IR for the\
        \ TS SDK by @armandobelardo in https://github.com/fern-api/fern/pull/3378\r\n\
        \r\n## New Contributors\r\n* @harry-humanloop made their first contribution\
        \ in https://github.com/fern-api/fern/pull/3355\r\n\r\n**Full Changelog**: https://github.com/fern-api/fern/compare/0.20.0...0.21.0"
      type: chore
  createdAt: "2024-04-15"
  irVersion: 37
  version: 0.21.0
- changelogEntry:
    - summary: "## What's Changed\r\n* (fix): code blocks are valid by @dsinghvi in\
        \ https://github.com/fern-api/fern/pull/3337\r\n* improvement, ruby: add and\
        \ run rake to run dummy test for build errors by @armandobelardo in https://github.com/fern-api/fern/pull/3330\r\
        \n* add api origin to generators config by @armandobelardo in https://github.com/fern-api/fern/pull/3336\r\
        \n* build(deps): bump github.com/fern-api/generator-exec-go from 0.0.694 to\
        \ 0.0.702 in /generators/go by @dependabot in https://github.com/fern-api/fern/pull/3342\r\
        \n* build(deps): bump golang.org/x/mod from 0.16.0 to 0.17.0 in /generators/go\
        \ by @dependabot in https://github.com/fern-api/fern/pull/3341\r\n* build(deps):\
        \ bump golang.org/x/tools from 0.19.0 to 0.20.0 in /generators/go by @dependabot\
        \ in https://github.com/fern-api/fern/pull/3340\r\n* build(deps-dev): bump vite\
        \ from 5.1.3 to 5.2.8 by @dependabot in https://github.com/fern-api/fern/pull/3339\r\
        \n* fix: allow lists and sets to be complex query params by @armandobelardo\
        \ in https://github.com/fern-api/fern/pull/3343\r\n* Update README to point\
        \ to the latest generators by @armandobelardo in https://github.com/fern-api/fern/pull/3344\r\
        \n* fix: commit .mock in ts-sdk by @mscolnick in https://github.com/fern-api/fern/pull/3345\r\
        \n* feat: generated jest tests by @mscolnick in https://github.com/fern-api/fern/pull/3267\r\
        \n* (fix): misc edits to csharp client generation by @dsinghvi in https://github.com/fern-api/fern/pull/3335\r\
        \n* improvement: upgrade ts-sdk, ts-express to IR37 by @mscolnick in https://github.com/fern-api/fern/pull/3347\r\
        \n* feat: add api summary markdown pages by @abvthecity in https://github.com/fern-api/fern/pull/3350\r\
        \n* feat: hidden, skipurlslug, and icon by @abvthecity in https://github.com/fern-api/fern/pull/3352\r\
        \n* (feat): setup root and sub client instantiations  by @dsinghvi in https://github.com/fern-api/fern/pull/3351\r\
        \n\r\n\r\n**Full Changelog**: https://github.com/fern-api/fern/compare/0.19.31...0.20.0-rc0\r\
        \n* (chore): changelog dates are ready based on mdx title by @dsinghvi in https://github.com/fern-api/fern/pull/3354\r\
        \n\r\n\r\n**Full Changelog**: https://github.com/fern-api/fern/compare/0.19.31...0.20.0"
      type: chore
  createdAt: "2024-04-10"
  irVersion: 37
  version: 0.20.0
- changelogEntry:
    - summary: "## What's Changed\r\n* revert: python generator version 0.13.2 by @armandobelardo\
        \ in https://github.com/fern-api/fern/pull/3316\r\n* break: release python generator\
        \ 1.x by @armandobelardo in https://github.com/fern-api/fern/pull/3312\r\n*\
        \ fix: force pydantic.v1 only if pydantic v2, this is needed due to a p\u2026\
        \ by @armandobelardo in https://github.com/fern-api/fern/pull/3318\r\n* feat:\
        \ add flag to disable Pydantic validation and keep extra fields on the Pydantic\
        \ model by @armandobelardo in https://github.com/fern-api/fern/pull/3311\r\n\
        * fix: do not try to generate the version file if we're not generating \u2026\
        \ by @armandobelardo in https://github.com/fern-api/fern/pull/3320\r\n* fix:\
        \ write skipping validation code the same as before to keep new lines by @armandobelardo\
        \ in https://github.com/fern-api/fern/pull/3321\r\n* (chore): bump csharp sdk\
        \ generator version by @dsinghvi in https://github.com/fern-api/fern/pull/3322\r\
        \n* (feat, csharp): generate subclient files by @dsinghvi in https://github.com/fern-api/fern/pull/3325\r\
        \n* (fix): misc c# fixes by @dsinghvi in https://github.com/fern-api/fern/pull/3326\r\
        \n* (fix): csharp generator handles property and field level conflicts by @dsinghvi\
        \ in https://github.com/fern-api/fern/pull/3327\r\n* (fix): remove str enum\
        \ from c# by @dsinghvi in https://github.com/fern-api/fern/pull/3328\r\n* fix:\
        \ fix pydantic skip validation by @armandobelardo in https://github.com/fern-api/fern/pull/3324\r\
        \n* (feature): Generate snippets locally by @amckinney in https://github.com/fern-api/fern/pull/3323\r\
        \n* (fix): send multipart upload property descriptions when registering docs\
        \ by @dsinghvi in https://github.com/fern-api/fern/pull/3333\r\n\r\n\r\n**Full\
        \ Changelog**: https://github.com/fern-api/fern/compare/0.19.30...0.19.31-rc0"
      type: chore
  createdAt: "2024-04-05"
  irVersion: 37
  version: 0.19.31
- changelogEntry:
    - summary: "## What's Changed\r\n* (fix): send auth prefix to docs by @dsinghvi\
        \ in https://github.com/fern-api/fern/pull/3314\r\n\r\n\r\n**Full Changelog**:\
        \ https://github.com/fern-api/fern/compare/0.19.29...0.19.30"
      type: chore
  createdAt: "2024-04-03"
  irVersion: 37
  version: 0.19.30
- changelogEntry:
    - summary: "## What's Changed\r\n* (feature): Add retainOriginalCasing option to\
        \ TypeScript generators by @amckinney in https://github.com/fern-api/fern/pull/3310\r\
        \n* (feature): Implement pagination by @amckinney in https://github.com/fern-api/fern/pull/3304\r\
        \n* fix: revert to one ci file in python by @armandobelardo in https://github.com/fern-api/fern/pull/3237\r\
        \n* (fix): Authorization header schemes aren't truncated by @amckinney in https://github.com/fern-api/fern/pull/3313\r\
        \n* (fix): pass through correct maven url by @dsinghvi in https://github.com/fern-api/fern/pull/3315\r\
        \n\r\n\r\n**Full Changelog**: https://github.com/fern-api/fern/compare/0.19.28...0.19.29"
      type: chore
  createdAt: "2024-04-03"
  irVersion: 37
  version: 0.19.29
- changelogEntry:
    - summary: "**Full Changelog**: https://github.com/fern-api/fern/compare/0.19.27...0.19.28"
      type: chore
  createdAt: "2024-04-02"
  irVersion: 37
  version: 0.19.28
- changelogEntry:
    - summary:
        "## What's Changed\r\n* (chore): no icon tabs by @dsinghvi in https://github.com/fern-api/fern/pull/3309\r\
        \n* fix: allow for specifying x-fern-examples as the yaml schema, not jus\u2026\
        \ by @armandobelardo in https://github.com/fern-api/fern/pull/3308\r\n\r\n\r\
        \n**Full Changelog**: https://github.com/fern-api/fern/compare/0.19.26...0.19.27"
      type: chore
  createdAt: "2024-04-02"
  irVersion: 37
  version: 0.19.27
- changelogEntry:
    - summary: "## What's Changed\r\n* (fix): fern docs use horizontal tabs by @dsinghvi\
        \ in https://github.com/fern-api/fern/pull/3307\r\n\r\n\r\n**Full Changelog**:\
        \ https://github.com/fern-api/fern/compare/0.19.25...0.19.26"
      type: chore
  createdAt: "2024-04-01"
  irVersion: 37
  version: 0.19.26
- changelogEntry:
    - summary: "## What's Changed\r\n* improvement: allow header auth extension to specify\
        \ auth prefix by @armandobelardo in https://github.com/fern-api/fern/pull/3303\r\
        \n\r\n\r\n**Full Changelog**: https://github.com/fern-api/fern/compare/0.19.24...0.19.25"
      type: chore
  createdAt: "2024-04-01"
  irVersion: 37
  version: 0.19.25
- changelogEntry:
    - summary: "## What's Changed\r\n* (fix): allow specifying license in publish metadata\
        \ by @dsinghvi in https://github.com/fern-api/fern/pull/3292\r\n\r\n\r\n**Full\
        \ Changelog**: https://github.com/fern-api/fern/compare/0.19.22...0.19.24"
      type: chore
  createdAt: "2024-03-29"
  irVersion: 37
  version: 0.19.24
- changelogEntry:
    - summary: "**Full Changelog**: https://github.com/fern-api/fern/compare/0.19.24-rc2...0.19.24-rc3"
      type: chore
  createdAt: "2024-03-29"
  irVersion: 37
  version: 0.19.24-rc3
- changelogEntry:
    - summary: "## What's Changed\r\n* chore(docs): alphabetize docs components in the\
        \ navigation sidebar by @abvthecity in https://github.com/fern-api/fern/pull/3278\r\
        \n* fix: generate examples for multipart-form by @abvthecity in https://github.com/fern-api/fern/pull/3253\r\
        \n\r\n\r\n**Full Changelog**: https://github.com/fern-api/fern/compare/0.19.23...0.19.24-rc2"
      type: chore
  createdAt: "2024-03-29"
  irVersion: 37
  version: 0.19.24-rc2
- changelogEntry:
    - summary: "## What's Changed\r\n* [(fix): openapi importer ignores duplicate enum\
        \ names](https://github.com/fern-api/fern/commit/6473f3269e31ad896aecc70c03149094ecd9679c)\
        \ by @dsinghvi\r\n\r\n\r\n**Full Changelog**: https://github.com/fern-api/fern/compare/0.19.23...0.19.24-rc1"
      type: chore
  createdAt: "2024-03-29"
  irVersion: 37
  version: 0.19.24-rc1
- changelogEntry:
    - summary: "## What's Changed\r\n* chore(docs): alphabetize docs components in the\
        \ navigation sidebar by @abvthecity in https://github.com/fern-api/fern/pull/3278\r\
        \n* fix: generate examples for multipart-form by @abvthecity in https://github.com/fern-api/fern/pull/3253\r\
        \n\r\n\r\n**Full Changelog**: https://github.com/fern-api/fern/compare/0.19.23...0.19.24-rc0"
      type: chore
  createdAt: "2024-03-29"
  irVersion: 37
  version: 0.19.24-rc0
- changelogEntry:
    - summary: "## What's Changed\r\n* (chore): introduce  to plumb through display\
        \ name by @dsinghvi in https://github.com/fern-api/fern/pull/3290\r\n\r\n\r\n\
        **Full Changelog**: https://github.com/fern-api/fern/compare/0.19.22...0.19.23"
      type: chore
  createdAt: "2024-03-29"
  irVersion: 37
  version: 0.19.23
- changelogEntry:
    - summary: "## What's Changed\r\n* (fix): use display names for services by @dsinghvi\
        \ in https://github.com/fern-api/fern/pull/3289\r\n\r\n\r\n**Full Changelog**:\
        \ https://github.com/fern-api/fern/compare/0.19.21...0.19.22"
      type: chore
  createdAt: "2024-03-28"
  irVersion: 37
  version: 0.19.22
- changelogEntry:
    - summary: "## What's Changed\r\n* feat: API navigation overrides by @abvthecity\
        \ in https://github.com/fern-api/fern/pull/3205\r\n\r\n\r\n**Full Changelog**:\
        \ https://github.com/fern-api/fern/compare/0.19.20...0.19.21"
      type: chore
  createdAt: "2024-03-28"
  irVersion: 37
  version: 0.19.21
- changelogEntry:
    - summary: "## What's Changed\r\n* improvement, python: add __version__ variable\
        \ by @armandobelardo in https://github.com/fern-api/fern/pull/3262\r\n* (docs):\
        \ update fern cli commands docs by @minaelee in https://github.com/fern-api/fern/pull/3215\r\
        \n* build(deps-dev): bump eslint-plugin-react from 7.31.10 to 7.34.1 by @dependabot\
        \ in https://github.com/fern-api/fern/pull/3264\r\n* build(deps): bump github.com/fern-api/generator-exec-go\
        \ from 0.0.679 to 0.0.694 in /generators/go by @dependabot in https://github.com/fern-api/fern/pull/3263\r\
        \n* (docs): add requirements and installation instructions to fern CLI overview\
        \ by @minaelee in https://github.com/fern-api/fern/pull/3269\r\n* (docs): preface\
        \ all internal links with learn/ by @minaelee in https://github.com/fern-api/fern/pull/3270\r\
        \n* build(deps): bump tar and @types/tar by @dependabot in https://github.com/fern-api/fern/pull/3266\r\
        \n* build(deps-dev): bump sass from 1.71.0 to 1.72.0 by @dependabot in https://github.com/fern-api/fern/pull/3265\r\
        \n* (fix): resolve fern check failures due to invalid enum name overrides and\
        \ complex query params by @omarrida in https://github.com/fern-api/fern/pull/3268\r\
        \n* (docs): additional internal link updates by @minaelee in https://github.com/fern-api/fern/pull/3275\r\
        \n* build(deps): bump express from 4.18.2 to 4.19.2 by @dependabot in https://github.com/fern-api/fern/pull/3271\r\
        \n* (docs): start react components docs by @minaelee in https://github.com/fern-api/fern/pull/3276\r\
        \n* (docs): run vale linter on PR to fern/docs/pages/ by @minaelee in https://github.com/fern-api/fern/pull/3274\r\
        \n* fix: make map mutable for adding environment variables by @armandobelardo\
        \ in https://github.com/fern-api/fern/pull/3280\r\n* improvement: default literal\
        \ values for unions by @armandobelardo in https://github.com/fern-api/fern/pull/3283\r\
        \n* (fix): Maps are complex query params by @amckinney in https://github.com/fern-api/fern/pull/3285\r\
        \n\r\n\r\n**Full Changelog**: https://github.com/fern-api/fern/compare/0.19.19...0.19.20"
      type: chore
  createdAt: "2024-03-27"
  irVersion: 37
  version: 0.19.20
- changelogEntry:
    - summary: "## What's Changed\r\n* (fix): docs for `optionalImplementation` use\
        \ the right key by @dsinghvi in https://github.com/fern-api/fern/pull/3254\r\
        \n* (fix): support schema references in OpenAPI that aren't just Schema Ids\
        \ by @omarrida in https://github.com/fern-api/fern/pull/3259\r\n\r\n\r\n**Full\
        \ Changelog**: https://github.com/fern-api/fern/compare/0.19.18...0.19.19"
      type: chore
  createdAt: "2024-03-25"
  irVersion: 37
  version: 0.19.19
- changelogEntry:
    - summary: "## What's Changed\r\n* fix: update python defaults to be the user provided\
        \ number and not th\u2026 by @armandobelardo in https://github.com/fern-api/fern/pull/3248\r\
        \n* fix depth check to prevent max call stack exceeded issue by @omarrida in\
        \ https://github.com/fern-api/fern/pull/3247\r\n\r\n\r\n**Full Changelog**:\
        \ https://github.com/fern-api/fern/compare/0.19.17...0.19.18"
      type: chore
  createdAt: "2024-03-23"
  irVersion: 37
  version: 0.19.18
- changelogEntry:
    - summary: "## What's Changed\r\n* (fix): fix typo in writing license by @armandobelardo\
        \ in https://github.com/fern-api/fern/pull/3245\r\n* (internal): consolidate\
        \ GeneratorNotificationService implementations by @omarrida in https://github.com/fern-api/fern/pull/3235\r\
        \n* (feature): merge x-codeSamples with x-fern-examples by @abvthecity in https://github.com/fern-api/fern/pull/3246\r\
        \n\r\n\r\n**Full Changelog**: https://github.com/fern-api/fern/compare/0.19.16...0.19.17"
      type: chore
  createdAt: "2024-03-22"
  irVersion: 37
  version: 0.19.17
- changelogEntry:
    - summary: "## What's Changed\r\n* (docs): document full slug override in front\
        \ matter by @minaelee in https://github.com/fern-api/fern/pull/3219\r\n* fix:\
        \ create a pom config for publishing by @armandobelardo in https://github.com/fern-api/fern/pull/3243\r\
        \n* \U0001F926: update final sonatype reference to allow staging url by @armandobelardo\
        \ in https://github.com/fern-api/fern/pull/3244\r\n\r\n\r\n**Full Changelog**:\
        \ https://github.com/fern-api/fern/compare/0.19.16-rc0...0.19.16"
      type: chore
  createdAt: "2024-03-21"
  irVersion: 37
  version: 0.19.16
- changelogEntry:
    - summary: "## What's Changed\r\n* fix, java: make gpg publish script executable\
        \ by @armandobelardo in https://github.com/fern-api/fern/pull/3236\r\n* (docs):\
        \ update links due to recent docs changes by @minaelee in https://github.com/fern-api/fern/pull/3233\r\
        \n* fix: java publishing - wrap the multiline secret in quotes to perserv\u2026\
        \ by @armandobelardo in https://github.com/fern-api/fern/pull/3239\r\n* fix:\
        \ update to the staging sonatype url for signing by @armandobelardo in https://github.com/fern-api/fern/pull/3240\r\
        \n* fix: update java registry in cli too by @armandobelardo in https://github.com/fern-api/fern/pull/3242\r\
        \n\r\n\r\n**Full Changelog**: https://github.com/fern-api/fern/compare/0.19.14...0.19.15"
      type: chore
  createdAt: "2024-03-21"
  irVersion: 37
  version: 0.19.15
- changelogEntry:
    - summary:
        "## What's Changed\r\n* (feature): sdk endpoint by @dsinghvi in https://github.com/fern-api/fern/pull/3197\r\
        \n* feat: add in gpg signing for gradle publish by @armandobelardo in https://github.com/fern-api/fern/pull/3195\r\
        \n* FER-970: Improve performance in by reducing reliance on async behavior and\
        \ lazy dynamic imports by @omarrida in https://github.com/fern-api/fern/pull/3206\r\
        \n* (fix): ts sdk doesn't support response property by @dsinghvi in https://github.com/fern-api/fern/pull/3208\r\
        \n* (internal): `seed` runs whenever `seed.yml` config changes by @dsinghvi\
        \ in https://github.com/fern-api/fern/pull/3209\r\n* fix: fullSlug implementation\
        \ uses the wrong filepath structure by @abvthecity in https://github.com/fern-api/fern/pull/3210\r\
        \n* (docs): remove $ sign from bash codeblocks content by @minaelee in https://github.com/fern-api/fern/pull/3194\r\
        \n* add background-image docs by @minaelee in https://github.com/fern-api/fern/pull/3211\r\
        \n* build(deps-dev): bump @ts-morph/common from 0.21.0 to 0.23.0 by @dependabot\
        \ in https://github.com/fern-api/fern/pull/3202\r\n* build(deps-dev): bump eslint-plugin-tailwindcss\
        \ from 3.14.2 to 3.15.1 by @dependabot in https://github.com/fern-api/fern/pull/3201\r\
        \n* build(deps): bump github.com/fern-api/generator-exec-go from 0.0.622 to\
        \ 0.0.679 in /generators/go by @dependabot in https://github.com/fern-api/fern/pull/3199\r\
        \n* (feat): set `ir-version` override when running generators by @dsinghvi in\
        \ https://github.com/fern-api/fern/pull/3212\r\n* bump fern version by @minaelee\
        \ in https://github.com/fern-api/fern/pull/3214\r\n* improvement: allow ruby\
        \ and python to take in byte streams by @armandobelardo in https://github.com/fern-api/fern/pull/3207\r\
        \n* improvement: use AnyStr to keep intellisense for enums but allow forw\u2026\
        \ by @armandobelardo in https://github.com/fern-api/fern/pull/3216\r\n* (fix):\
        \ Handle optional multipart references by @amckinney in https://github.com/fern-api/fern/pull/3218\r\
        \n* (fix): update generator config deserialization logic in OpenAPI generator\
        \ by @omarrida in https://github.com/fern-api/fern/pull/3224\r\n* (internal):\
        \ document syntax highlighting by @abvthecity in https://github.com/fern-api/fern/pull/3220\r\
        \n* (chore): Simplify heading for `max height` in a code block by @dsinghvi\
        \ in https://github.com/fern-api/fern/pull/3225\r\n* (chore): rename `syntax\
        \ highlighting` to `code snippets` by @dsinghvi in https://github.com/fern-api/fern/pull/3226\r\
        \n* (docs): move `searchbar` to top to create more space by @dsinghvi in https://github.com/fern-api/fern/pull/3227\r\
        \n* fix: add signature to the local zod schema as well by @armandobelardo in\
        \ https://github.com/fern-api/fern/pull/3228\r\n\r\n## New Contributors\r\n\
        * @omarrida made their first contribution in https://github.com/fern-api/fern/pull/3206\r\
        \n\r\n**Full Changelog**: https://github.com/fern-api/fern/compare/0.19.13...0.19.14-rc3"
      type: chore
  createdAt: "2024-03-21"
  irVersion: 37
  version: 0.19.14
- changelogEntry:
    - summary:
        "## What's Changed\r\n* (feature): sdk endpoint by @dsinghvi in https://github.com/fern-api/fern/pull/3197\r\
        \n* feat: add in gpg signing for gradle publish by @armandobelardo in https://github.com/fern-api/fern/pull/3195\r\
        \n* FER-970: Improve performance in by reducing reliance on async behavior and\
        \ lazy dynamic imports by @omarrida in https://github.com/fern-api/fern/pull/3206\r\
        \n* (fix): ts sdk doesn't support response property by @dsinghvi in https://github.com/fern-api/fern/pull/3208\r\
        \n* (internal): `seed` runs whenever `seed.yml` config changes by @dsinghvi\
        \ in https://github.com/fern-api/fern/pull/3209\r\n* fix: fullSlug implementation\
        \ uses the wrong filepath structure by @abvthecity in https://github.com/fern-api/fern/pull/3210\r\
        \n* (docs): remove $ sign from bash codeblocks content by @minaelee in https://github.com/fern-api/fern/pull/3194\r\
        \n* add background-image docs by @minaelee in https://github.com/fern-api/fern/pull/3211\r\
        \n* build(deps-dev): bump @ts-morph/common from 0.21.0 to 0.23.0 by @dependabot\
        \ in https://github.com/fern-api/fern/pull/3202\r\n* build(deps-dev): bump eslint-plugin-tailwindcss\
        \ from 3.14.2 to 3.15.1 by @dependabot in https://github.com/fern-api/fern/pull/3201\r\
        \n* build(deps): bump github.com/fern-api/generator-exec-go from 0.0.622 to\
        \ 0.0.679 in /generators/go by @dependabot in https://github.com/fern-api/fern/pull/3199\r\
        \n\r\n## New Contributors\r\n* @omarrida made their first contribution in https://github.com/fern-api/fern/pull/3206\r\
        \n\r\n**Full Changelog**: https://github.com/fern-api/fern/compare/0.19.13...0.19.14-rc0"
      type: chore
  createdAt: "2024-03-19"
  irVersion: 37
  version: 0.19.14-rc0
- changelogEntry:
    - summary: "## What's Changed\r\n* fix: tab slug override should be passed to FDR\
        \ by @abvthecity in https://github.com/fern-api/fern/pull/3198\r\n* fix: python\
        \ retry wrapper leverages the right types by @armandobelardo in https://github.com/fern-api/fern/pull/3204\r\
        \n\r\n\r\n**Full Changelog**: https://github.com/fern-api/fern/compare/0.19.12...0.19.13"
      type: chore
  createdAt: "2024-03-18"
  irVersion: 37
  version: 0.19.13
- changelogEntry:
    - summary: "## What's Changed\r\n* (fix): unit tests for python now run successfully\
        \ by @armandobelardo in https://github.com/fern-api/fern/pull/3187\r\n* (improvement):\
        \ allow x-fern-sdk-group-name to be a list by @mscolnick in https://github.com/fern-api/fern/pull/3196\r\
        \n\r\n\r\n**Full Changelog**: https://github.com/fern-api/fern/compare/0.19.11...0.19.12"
      type: chore
  createdAt: "2024-03-18"
  irVersion: 37
  version: 0.19.12
- changelogEntry:
    - summary: "## What's Changed\r\n* chore: bump versions of public python sdk to\
        \ produce unit tests by @armandobelardo in https://github.com/fern-api/fern/pull/3179\r\
        \n* fix: small fix for python sdk gen by @armandobelardo in https://github.com/fern-api/fern/pull/3181\r\
        \n* chore: remove webpack from ts generators by @mscolnick in https://github.com/fern-api/fern/pull/3180\r\
        \n* build(deps): bump follow-redirects from 1.15.5 to 1.15.6 by @dependabot\
        \ in https://github.com/fern-api/fern/pull/3178\r\n* fix: Fix code-samples deserialization\
        \ from openapi-overrides.yml by @mscolnick in https://github.com/fern-api/fern/pull/3170\r\
        \n\r\n\r\n**Full Changelog**: https://github.com/fern-api/fern/compare/0.19.10...0.19.11"
      type: chore
  createdAt: "2024-03-15"
  irVersion: 37
  version: 0.19.11
- changelogEntry:
    - summary: "## What's Changed\r\n* fix: add in envvar scanning for more than bearer\
        \ auth by @armandobelardo in https://github.com/fern-api/fern/pull/3176\r\n\
        * fixing unit tests by @armandobelardo in https://github.com/fern-api/fern/pull/3168\r\
        \n\r\n\r\n**Full Changelog**: https://github.com/fern-api/fern/compare/0.19.9...0.19.10"
      type: chore
  createdAt: "2024-03-15"
  irVersion: 37
  version: 0.19.10
- changelogEntry:
    - summary: "## What's Changed\r\n* (fix): make sure that deep object query params\
        \ are reverse migrated t\u2026 by @dsinghvi in https://github.com/fern-api/fern/pull/3172\r\
        \n\r\n\r\n**Full Changelog**: https://github.com/fern-api/fern/compare/0.19.8...0.19.9"
      type: chore
  createdAt: "2024-03-13"
  irVersion: 37
  version: 0.19.9
- changelogEntry:
    - summary: "## What's Changed\r\n* fix: run seed for ruby-seed by @armandobelardo\
        \ in https://github.com/fern-api/fern/pull/3167\r\n* (fix): getReferencedMarkdownFiles\
        \ should ignore http/https links by @abvthecity in https://github.com/fern-api/fern/pull/3169\r\
        \n\r\n\r\n**Full Changelog**: https://github.com/fern-api/fern/compare/0.19.7...0.19.8"
      type: chore
  createdAt: "2024-03-13"
  irVersion: 37
  version: 0.19.8
- changelogEntry:
    - summary: "## What's Changed\r\n* feat: init c# playground by @armandobelardo in\
        \ https://github.com/fern-api/fern/pull/3142\r\n* build(deps-dev): bump eslint-plugin-tailwindcss\
        \ from 3.13.0 to 3.13.1 by @dependabot in https://github.com/fern-api/fern/pull/2946\r\
        \n* (chore): consolidate configuration into single package by @dsinghvi in https://github.com/fern-api/fern/pull/3141\r\
        \n* (feature): fern check catches invalid mdx files in docs by @dsinghvi in\
        \ https://github.com/fern-api/fern/pull/3145\r\n* (feature): convert markdown\
        \ references to slug if possible by @dsinghvi in https://github.com/fern-api/fern/pull/3146\r\
        \n* fix: do not add auto-example if one exists by @armandobelardo in https://github.com/fern-api/fern/pull/3147\r\
        \n* (fix): migration depends on published coordinate by @dsinghvi in https://github.com/fern-api/fern/pull/3143\r\
        \n* import float as unknown from openapi spec by @buie in https://github.com/fern-api/fern/pull/3144\r\
        \n* chore: add polling to feature spec by @armandobelardo in https://github.com/fern-api/fern/pull/3068\r\
        \n* build(deps): bump golang.org/x/tools from 0.18.0 to 0.19.0 in /generators/go\
        \ by @dependabot in https://github.com/fern-api/fern/pull/3151\r\n* build(deps):\
        \ bump github.com/fern-api/generator-exec-go from 0.0.609 to 0.0.622 in /generators/go\
        \ by @dependabot in https://github.com/fern-api/fern/pull/3150\r\n* (feature):\
        \ implement fileUpload and bytes type conversion to FDR by @abvthecity in https://github.com/fern-api/fern/pull/3158\r\
        \n* feat, python: add snippet-based testing to Python SDKs by @armandobelardo\
        \ in https://github.com/fern-api/fern/pull/3102\r\n* (fix): enable SSO on preview\
        \ URLs by @abvthecity in https://github.com/fern-api/fern/pull/3160\r\n* (fix):\
        \ Go snippets handle unknown examples by @amckinney in https://github.com/fern-api/fern/pull/3163\r\
        \n* (fix): update IR migration gates for Python SDK by @dsinghvi in https://github.com/fern-api/fern/pull/3164\r\
        \n\r\n## New Contributors\r\n* @buie made their first contribution in https://github.com/fern-api/fern/pull/3144\r\
        \n\r\n**Full Changelog**: https://github.com/fern-api/fern/compare/0.19.6...0.19.7-rc0"
      type: chore
  createdAt: "2024-03-13"
  irVersion: 37
  version: 0.19.7
- changelogEntry:
    - summary: "## What's Changed\r\n* (fix): parse frontmatter before registering docs\
        \ by @dsinghvi in https://github.com/fern-api/fern/pull/3140\r\n\r\n\r\n**Full\
        \ Changelog**: https://github.com/fern-api/fern/compare/0.19.5...0.19.6"
      type: chore
  createdAt: "2024-03-10"
  irVersion: 37
  version: 0.19.6
- changelogEntry:
    - summary: "## What's Changed\r\n* (feat, cli): add autogenerated examples for the\
        \ fern definition by @armandobelardo in https://github.com/fern-api/fern/pull/3114\r\
        \n* (fix, cli): don't require a schema to exist under `application/octet-stream`\
        \ by @armandobelardo in https://github.com/fern-api/fern/pull/3137\r\n\r\n\r\
        \n**Full Changelog**: https://github.com/fern-api/fern/compare/0.19.4...0.19.5"
      type: chore
  createdAt: "2024-03-10"
  irVersion: 37
  version: 0.19.5
- changelogEntry:
    - summary: "## What's Changed\r\n* feat, python: allow extra fields not specified\
        \ in model to come through by @armandobelardo in https://github.com/fern-api/fern/pull/3131\r\
        \n* (fix): `x-fern-streaming` wont duplicate referenced requests causing collision\
        \ by @dsinghvi in https://github.com/fern-api/fern/pull/3136\r\n\r\n\r\n**Full\
        \ Changelog**: https://github.com/fern-api/fern/compare/0.19.3...0.19.4"
      type: chore
  createdAt: "2024-03-09"
  irVersion: 36
  version: 0.19.4
- changelogEntry:
    - summary: "## What's Changed\r\n* (fix, typescript): SDK generator appropriately\
        \ imports `node-fetch` by @dsinghvi in https://github.com/fern-api/fern/pull/3130\r\
        \n* fix: accent-primary regression (and move color validation to fern check)\
        \ by @abvthecity in https://github.com/fern-api/fern/pull/3132\r\n\r\n\r\n**Full\
        \ Changelog**: https://github.com/fern-api/fern/compare/0.19.2...0.19.3"
      type: chore
  createdAt: "2024-03-08"
  irVersion: 36
  version: 0.19.3
- changelogEntry:
    - summary: "## What's Changed\r\n* (fix): OpenAPI importer reads `deprecated: true`\
        \ on operation objects by @dsinghvi in https://github.com/fern-api/fern/pull/3129\r\
        \n\r\n\r\n**Full Changelog**: https://github.com/fern-api/fern/compare/0.19.1...0.19.2"
      type: chore
  createdAt: "2024-03-08"
  irVersion: 36
  version: 0.19.2
- changelogEntry:
    - summary: "## What's Changed\r\n* (fix): detect file object in OpenAPI and ignore\
        \ content type by @dsinghvi in https://github.com/fern-api/fern/pull/3128\r\n\
        \r\n\r\n**Full Changelog**: https://github.com/fern-api/fern/compare/0.19.0...0.19.1"
      type: chore
  createdAt: "2024-03-08"
  irVersion: 36
  version: 0.19.1
- changelogEntry:
    - summary: "## What's Changed\r\n* (fix, typescript): serialize optional deep object\
        \ query params correctly in the TypeScript SDK  by @dsinghvi in https://github.com/fern-api/fern/pull/3071\r\
        \n* fix, ruby: Ensure the name passed into the `X-Fern-SDK-Name` header is the\
        \ name of the gem, not the client class by @armandobelardo in https://github.com/fern-api/fern/pull/3073\r\
        \n* (fix, typescript): sdk code snippets don't render empty dicts for parameters\
        \ with default values by @dsinghvi in https://github.com/fern-api/fern/pull/3074\r\
        \n* (chore): Refactor Pagination IR to support offset by @amckinney in https://github.com/fern-api/fern/pull/3072\r\
        \n* (chore, internal): move `docs-config` to use local typescript sdk gen by\
        \ @abvthecity in https://github.com/fern-api/fern/pull/3047\r\n* (feature, beta):\
        \ support reading `changelog` dir from api directory by @dsinghvi in https://github.com/fern-api/fern/pull/3075\r\
        \n* docs: multiple site layout and page updates by @minaelee in https://github.com/fern-api/fern/pull/3052\r\
        \n* docs: overview diagram newer version by @dannysheridan in https://github.com/fern-api/fern/pull/3076\r\
        \n* docs: use new overview diagram image  by @dannysheridan in https://github.com/fern-api/fern/pull/3077\r\
        \n* docs: add info on new icon component by @minaelee in https://github.com/fern-api/fern/pull/3079\r\
        \n* docs: update availability documentation by @minaelee in https://github.com/fern-api/fern/pull/3078\r\
        \n* (feature): leverage OpenAPI extension `x-tags` for schemas by @dsinghvi\
        \ in https://github.com/fern-api/fern/pull/3081\r\n* fix: make express generator\
        \ respect it's version while publishing by @armandobelardo in https://github.com/fern-api/fern/pull/3084\r\
        \n* fix, nit: update the name of the GH workflow step to match by @armandobelardo\
        \ in https://github.com/fern-api/fern/pull/3085\r\n* fix: address recursive\
        \ loop in example gen with a max depth and lookback by @armandobelardo in https://github.com/fern-api/fern/pull/3086\r\
        \n* (internal): stop running eslint by @dsinghvi in https://github.com/fern-api/fern/pull/3087\r\
        \n* (chore): upgrade mrlint and reenable eslint by @dsinghvi in https://github.com/fern-api/fern/pull/3088\r\
        \n* fix: add missing ruby dependencies to ensure rubocop can install by @armandobelardo\
        \ in https://github.com/fern-api/fern/pull/3090\r\n* fix, ts: leverage the full\
        \ package path for `reference.md` by @armandobelardo in https://github.com/fern-api/fern/pull/3083\r\
        \n* (feature): Add option to disable OpenAPI example generation by @amckinney\
        \ in https://github.com/fern-api/fern/pull/3091\r\n* (ts, feature): introduce\
        \ custom config for `tolerateRepublish` to re publish npm versions by @dsinghvi\
        \ in https://github.com/fern-api/fern/pull/3093\r\n* improvement, python: swap\
        \ to literals instead of enums by @armandobelardo in https://github.com/fern-api/fern/pull/3082\r\
        \n* docs: add new sdks quickstarts and update docs.yml by @minaelee in https://github.com/fern-api/fern/pull/3095\r\
        \n* docs: update feb 2024 changelog by @minaelee in https://github.com/fern-api/fern/pull/3092\r\
        \n* (fix): republish python seed container by @dsinghvi in https://github.com/fern-api/fern/pull/3098\r\
        \n* (fix): support generating correct code snippets when extending base client\
        \ in python by @dsinghvi in https://github.com/fern-api/fern/pull/3097\r\n*\
        \ (fix): Importer handles adding imports from api.yml  by @dsinghvi in https://github.com/fern-api/fern/pull/3100\r\
        \n* fix: build seed docker multiplatform by @armandobelardo in https://github.com/fern-api/fern/pull/3099\r\
        \n* (feature): allow overriding type for global headers by @dsinghvi in https://github.com/fern-api/fern/pull/3101\r\
        \n* feat, python: add in max_retries with exponential backoff by @armandobelardo\
        \ in https://github.com/fern-api/fern/pull/3096\r\n* fix, python: use docstrings\
        \ instead of descriptions by @armandobelardo in https://github.com/fern-api/fern/pull/3108\r\
        \n* chore: cache docker builds in github actions by @mscolnick in https://github.com/fern-api/fern/pull/3104\r\
        \n* chore: migrate to Vitest by @mscolnick in https://github.com/fern-api/fern/pull/3103\r\
        \n* (feature): Go supports simpler unions by @amckinney in https://github.com/fern-api/fern/pull/3111\r\
        \n* fix: strip trailing slash from environments list by @abvthecity in https://github.com/fern-api/fern/pull/3109\r\
        \n* chore: stop checking equality when merging files by @armandobelardo in https://github.com/fern-api/fern/pull/3112\r\
        \n* improvement: add additional reserved words to python by @armandobelardo\
        \ in https://github.com/fern-api/fern/pull/3116\r\n* docs: add titles and descs\
        \ by @minaelee in https://github.com/fern-api/fern/pull/3113\r\n* Revert \"\
        chore: migrate to Vitest\" by @dsinghvi in https://github.com/fern-api/fern/pull/3118\r\
        \n* (chore): fix our tests by @dsinghvi in https://github.com/fern-api/fern/pull/3119\r\
        \n* (fix): `fern generate --docs` doesn't reupload duplicate files preventing\
        \ 503s by @dsinghvi in https://github.com/fern-api/fern/pull/3120\r\n* (feature):\
        \ introduce more layout options for docs configuration by @abvthecity in https://github.com/fern-api/fern/pull/3115\r\
        \n* docs: update components docs by @minaelee in https://github.com/fern-api/fern/pull/3117\r\
        \n* (beta): introduce new api configuration in generators.yml by @dsinghvi in\
        \ https://github.com/fern-api/fern/pull/3121\r\n* (fix): `mergeWith` actually\
        \ merges with incoming spec by @dsinghvi in https://github.com/fern-api/fern/pull/3124\r\
        \n* build(deps): bump jose from 4.11.2 to 4.15.5 by @dependabot in https://github.com/fern-api/fern/pull/3123\r\
        \n\r\n## New Contributors\r\n* @mscolnick made their first contribution in https://github.com/fern-api/fern/pull/3104\r\
        \n\r\n**Full Changelog**: https://github.com/fern-api/fern/compare/0.18.5...0.19.0"
      type: chore
  createdAt: "2024-03-07"
  irVersion: 36
  version: 0.19.0
- changelogEntry:
    - summary: "## What's Changed\r\n* (fix): `mergeWith` actually merges with incoming\
        \ spec by @dsinghvi in https://github.com/fern-api/fern/pull/3124\r\n\r\n\r\n\
        **Full Changelog**: https://github.com/fern-api/fern/compare/0.19.0-rc8...0.19.0-rc9"
      type: chore
  createdAt: "2024-03-07"
  irVersion: 36
  version: 0.19.0-rc9
- changelogEntry:
    - summary: "## What's Changed\r\n* (improvement, python): add additional reserved\
        \ words to python by @armandobelardo in https://github.com/fern-api/fern/pull/3116\r\
        \n* (chore): fix our tests by @dsinghvi in https://github.com/fern-api/fern/pull/3119\r\
        \n* (fix): `fern generate --docs` doesn't reupload duplicate files preventing\
        \ 503s by @dsinghvi in https://github.com/fern-api/fern/pull/3120\r\n* (feature):\
        \ introduce more layout options for docs configuration by @abvthecity in https://github.com/fern-api/fern/pull/3115\r\
        \n* (beta): introduce new api configuration in generators.yml by @dsinghvi in\
        \ https://github.com/fern-api/fern/pull/3121\r\n\r\n\r\n**Full Changelog**:\
        \ https://github.com/fern-api/fern/compare/0.19.0-rc7...0.19.0-rc8"
      type: chore
  createdAt: "2024-03-07"
  irVersion: 36
  version: 0.19.0-rc8
- changelogEntry:
    - summary: "## What's Changed\r\n* chore: stop checking equality when merging files\
        \ by @armandobelardo in https://github.com/fern-api/fern/pull/3112\r\n\r\n\r\
        \n**Full Changelog**: https://github.com/fern-api/fern/compare/0.19.0-rc6...0.19.0-rc7"
      type: chore
  createdAt: "2024-03-05"
  irVersion: 36
  version: 0.19.0-rc7
- changelogEntry:
    - summary: "## What's Changed\r\n* (fix, python): use docstrings instead of descriptions\
        \ by @armandobelardo in https://github.com/fern-api/fern/pull/3108\r\n* (feature,\
        \ go): Supports simpler unions by @amckinney in https://github.com/fern-api/fern/pull/3111\r\
        \n* (fix, cli): strip trailing slash from environments list by @abvthecity in\
        \ https://github.com/fern-api/fern/pull/3109\r\n* (feature): allow overriding\
        \ type for global headers by @dsinghvi in https://github.com/fern-api/fern/pull/3101\r\
        \n* (feat, python): add in max_retries with exponential backoff by @armandobelardo\
        \ in https://github.com/fern-api/fern/pull/3096\r\n* (ts, feature): introduce\
        \ custom config for `tolerateRepublish` to re publish npm versions by @dsinghvi\
        \ in https://github.com/fern-api/fern/pull/3093\r\n* (improvement, python):\
        \ swap to literals instead of enums by @armandobelardo in https://github.com/fern-api/fern/pull/3082\r\
        \n* (fix, python): support generating correct code snippets when extending base\
        \ client in python by @dsinghvi in https://github.com/fern-api/fern/pull/3097\r\
        \n* (fix): Importer handles adding imports from api.yml  by @dsinghvi in https://github.com/fern-api/fern/pull/3100\r\
        \n* (fix, ruby): add missing ruby dependencies to ensure rubocop can install\
        \ by @armandobelardo in https://github.com/fern-api/fern/pull/3090\r\n* (fix,\
        \ ts): leverage the full package path for `reference.md` by @armandobelardo\
        \ in https://github.com/fern-api/fern/pull/3083\r\n* (feature): Add option to\
        \ disable OpenAPI example generation by @amckinney in https://github.com/fern-api/fern/pull/3091\r\
        \n* (feature): leverage OpenAPI extension `x-tags` for schemas by @dsinghvi\
        \ in https://github.com/fern-api/fern/pull/3081\r\n* (fix, typescript): serialize\
        \ optional deep object query params correctly in the TypeScript SDK  by @dsinghvi\
        \ in https://github.com/fern-api/fern/pull/3071\r\n* (fix, ruby): Ensure the\
        \ name passed into the `X-Fern-SDK-Name` header is the name of the gem, not\
        \ the client class by @armandobelardo in https://github.com/fern-api/fern/pull/3073\r\
        \n* (fix, typescript): sdk code snippets don't render empty dicts for parameters\
        \ with default values by @dsinghvi in https://github.com/fern-api/fern/pull/3074\r\
        \n* (chore): Refactor Pagination IR to support offset by @amckinney in https://github.com/fern-api/fern/pull/3072\r\
        \n* (chore, internal): move `docs-config` to use local typescript sdk gen by\
        \ @abvthecity in https://github.com/fern-api/fern/pull/3047\r\n* (feature, beta):\
        \ support reading `changelog` dir from api directory by @dsinghvi in https://github.com/fern-api/fern/pull/3075\r\
        \n* (fix, express): make express generator respect it's version while publishing\
        \ by @armandobelardo in https://github.com/fern-api/fern/pull/3084\r\n* (fix):\
        \ address recursive loop in example gen with a max depth and lookback by @armandobelardo\
        \ in https://github.com/fern-api/fern/pull/3086\r\n\r\n\r\n**Full Changelog**:\
        \ https://github.com/fern-api/fern/compare/0.19.0-rc3...0.18.5\r\n\r\n\r\n**Full\
        \ Changelog**: https://github.com/fern-api/fern/compare/0.19.0-rc4...0.19.0-rc5\r\
        \n\r\n## New Contributors\r\n* @mscolnick made their first contribution in https://github.com/fern-api/fern/pull/3104\r\
        \n\r\n**Full Changelog**: https://github.com/fern-api/fern/compare/0.19.0-rc5...0.19.0-rc6"
      type: chore
  createdAt: "2024-03-05"
  irVersion: 36
  version: 0.19.0-rc6
- changelogEntry:
    - summary: "## What's Changed\r\n* (chore, go): Release fern-go-sdk 0.17.0 by @amckinney\
        \ in https://github.com/fern-api/fern/pull/3066\r\n* (feature, go): supports\
        \ multiple files in upload by @amckinney in https://github.com/fern-api/fern/pull/3070\r\
        \n* (feature, ts): deep object query parameter serialization  by @dsinghvi in\
        \ https://github.com/fern-api/fern/pull/3060\r\n* (chore): CLI supports providing\
        \ IR v33 to TypeScript generators  by @dsinghvi in https://github.com/fern-api/fern/pull/3060\r\
        \n\r\n\r\n**Full Changelog**: https://github.com/fern-api/fern/compare/0.18.4...0.18.5"
      type: chore
  createdAt: "2024-02-27"
  irVersion: 36
  version: 0.18.5
- changelogEntry:
    - summary: "## What's Changed\r\n* (fix): OpenAPI/AsyncAPI importer handles invalid\
        \ datetime examples by @dsinghvi in https://github.com/fern-api/fern/pull/3056\r\
        \n* (fix): ensure we apply audience-based filtering to examples as well by @armandobelardo\
        \ in https://github.com/fern-api/fern/pull/3043\r\n* (feat, fern): allow headers\
        \ to specify their envvar as well by @armandobelardo in https://github.com/fern-api/fern/pull/3061\r\
        \n* (feat, python): support envvar scanning for headers by @armandobelardo in\
        \ https://github.com/fern-api/fern/pull/3064\r\n\r\n## New Contributors\r\n\
        * @Danwakeem made their first contribution in https://github.com/fern-api/fern/pull/3057\r\
        \n\r\n**Full Changelog**: https://github.com/fern-api/fern/compare/0.18.3...0.18.4"
      type: chore
  createdAt: "2024-02-26"
  irVersion: 36
  version: 0.18.4
- changelogEntry:
    - summary: "## What's Changed\r\n*  (fix, java): leverage callTimeout instead of\
        \ readTimeout for RequestOptions timeout configuration by @armandobelardo in\
        \ https://github.com/fern-api/fern/pull/3031\r\n* (fix, java): Address NPE for\
        \ RequestOptions with new timeout feature by @armandobelardo in https://github.com/fern-api/fern/pull/3053\r\
        \n* (fix, go): Snippets for optional primitive aliases are accurate by @amckinney\
        \ in https://github.com/fern-api/fern/pull/3050\r\n* (fix, python): move from\
        \ lists to sequences when using lists in function signatures by @armandobelardo\
        \ in https://github.com/fern-api/fern/pull/3040\r\n* (fix, java) Use safe name\
        \ to generate discriminator wrapper class by @kikones34 in https://github.com/fern-api/fern/pull/2961\r\
        \n* (fix, python): just use jsonable_encoder and remove .value from enum references\
        \ by @armandobelardo in https://github.com/fern-api/fern/pull/3044\r\n* (fix,\
        \ python): fix envvars scanning by updating the ApiError usage by @armandobelardo\
        \ in https://github.com/fern-api/fern/pull/3046\r\n* (feature): OpenAPI importer\
        \ attempts to use tag order to render endpoints if possible by @dsinghvi in\
        \ https://github.com/fern-##\r\n* (improvement, python): make optional fields\
        \ not required by default by @armandobelardo in https://github.com/fern-api/fern/pull/3041\r\
        \n* (feature): Add pagination (IRv35) by @amckinney in https://github.com/fern-api/fern/pull/2985\r\
        \n* (feature): support asyncapi examples via `x-fern-examples` by @dsinghvi\
        \ in https://github.com/fern-api/fern/pull/3042\r\n* (feature): generate default\
        \ examples for WebSocket Sessions by @dsinghvi in https://github.com/fern-api/fern/pull/3039\r\
        \n* (fix): fern check no longer throws when an undiscriminated union is a list\
        \ of primitives by @dsinghvi in https://github.com/fern-api/fern/pull/3055\r\
        \n\r\n\r\n**Full Changelog**: https://github.com/fern-api/fern/compare/0.18.2...0.18.3-rc0\r\
        \n\r\n## New Contributors\r\n* @kikones34 made their first contribution in https://github.com/fern-api/fern/pull/2961\r\
        \n\r\n**Full Changelog**: https://github.com/fern-api/fern/compare/0.18.3-rc1...0.18.3-rc2"
      type: chore
  createdAt: "2024-02-26"
  irVersion: 35
  version: 0.18.3
- changelogEntry:
    - summary: "## What's Changed\r\n* (feature, python): introduce feature flag to\
        \ simplify imports in python and remove the nested `resources` directory by\
        \ @dsinghvi in https://github.com/fern-api/fern/pull/3029\r\n* (chore, internal):\
        \ move `openapi-ir` to use local typescript sdk codegen by @dsinghvi in https://github.com/fern-api/fern/pull/3033\r\
        \n* (docs): external sidebar links, filled navbar button, tab slug overrides\
        \ by @abvthecity in https://github.com/fern-api/fern/pull/3034\r\n* (feature):\
        \ Add Go snippet generation by @amckinney in https://github.com/fern-api/fern/pull/3035\r\
        \n* (feature): Importer brings in Websocket Channels from `AsyncAPI`  by @dsinghvi\
        \ in https://github.com/fern-api/fern/pull/3037\r\n\r\n\r\n**Full Changelog**:\
        \ https://github.com/fern-api/fern/compare/0.18.1...0.18.2"
      type: chore
  createdAt: "2024-02-22"
  irVersion: 34
  version: 0.18.2
- changelogEntry:
    - summary: "## What's Changed\r\n* docs: define fern as a toolkit by @dannysheridan\
        \ in https://github.com/fern-api/fern/pull/2974\r\n* (feature): introduce websocket\
        \ channel into fern definition by @dsinghvi in https://github.com/fern-api/fern/pull/2975\r\
        \n* (fix): `fern write-overrides` uses summary to generate method name if no\
        \ operation id and tag are present by @dsinghvi in https://github.com/fern-api/fern/pull/2976\r\
        \n* (python, feat): add in request options to python by @armandobelardo in https://github.com/fern-api/fern/pull/2926\r\
        \n* (fix):  postman collection is published appropriately by @dsinghvi in https://github.com/fern-api/fern/pull/2978\r\
        \n* (internal): add websocket to IR by @dsinghvi in https://github.com/fern-api/fern/pull/2981\r\
        \n* (internal): register websocket schemas with fdr by @dsinghvi in https://github.com/fern-api/fern/pull/2983\r\
        \n* python, fix: revert regressions in writing circular references by @armandobelardo\
        \ in https://github.com/fern-api/fern/pull/2988\r\n* (typescript): always use\
        \ `node-fetch` when in Node.js by @dsinghvi in https://github.com/fern-api/fern/pull/2989\r\
        \n* (typescript): Fetcher supports sending bytes in request body in `0.11.4`\
        \ by @dsinghvi in https://github.com/fern-api/fern/pull/2991\r\n* (feature):\
        \ make sure casing overrides take affect by @dsinghvi in https://github.com/fern-api/fern/pull/2992\r\
        \n* (fix): IR generation respects casing overrides by @dsinghvi in https://github.com/fern-api/fern/pull/2994\r\
        \n* chore, ruby: release the ruby generators to include IR compatibility fix\
        \ by @armandobelardo in https://github.com/fern-api/fern/pull/2995\r\n* (fix):\
        \ `x-fern-webhook` respects sdk method and group name by @dsinghvi in https://github.com/fern-api/fern/pull/2996\r\
        \n* (feat, openapi): add global header aliasing by @armandobelardo in https://github.com/fern-api/fern/pull/2990\r\
        \n* feat, ts: add in a reference generator class by @armandobelardo in https://github.com/fern-api/fern/pull/2998\r\
        \n* improvement: tweaks to how we write references by @armandobelardo in https://github.com/fern-api/fern/pull/3001\r\
        \n* (feat, java): add timeout to request options by @armandobelardo in https://github.com/fern-api/fern/pull/2973\r\
        \n* chore: nest Go changelog within ./go/sdk by @dannysheridan in https://github.com/fern-api/fern/pull/3004\r\
        \n* docs: delete unused pages by @minaelee in https://github.com/fern-api/fern/pull/3008\r\
        \n* docs: fix broken link  by @minaelee in https://github.com/fern-api/fern/pull/3007\r\
        \n* (chore, internal): speed up seed tests by using custom runner by @dsinghvi\
        \ in https://github.com/fern-api/fern/pull/3005\r\n* (chore, internal): introduce\
        \ telemetry for seed CLI by @dsinghvi in https://github.com/fern-api/fern/pull/3009\r\
        \n* (fix): optional enum body parameters now pass check by @dsinghvi in https://github.com/fern-api/fern/pull/2914\r\
        \n* (fix, python): literals are properly accepted as `query`, `path`, `header`,\
        \ inlined body and referenced body parameters by @dsinghvi in https://github.com/fern-api/fern/pull/3012\r\
        \n* improvement: allow files to be arrays within the IR by @armandobelardo in\
        \ https://github.com/fern-api/fern/pull/2993\r\n* (fix, typescript): core.Stream\
        \ is browser compatible by @dsinghvi in https://github.com/fern-api/fern/pull/3017\r\
        \n* (chore, internal): setup browser playground for ts generator by @dsinghvi\
        \ in https://github.com/fern-api/fern/pull/3019\r\n* build(deps): bump golang.org/x/tools\
        \ from 0.17.0 to 0.18.0 in /generators/go by @dependabot in https://github.com/fern-api/fern/pull/3015\r\
        \n* (typescript, release): release browser compatible streaming in `0.11.5`\
        \ by @dsinghvi in https://github.com/fern-api/fern/pull/3022\r\n* (internal)\
        \ rename Websocket to WebSocket and bump fdr by @abvthecity in https://github.com/fern-api/fern/pull/3018\r\
        \n* feats, ruby: add in idempotency headers and improve enum and union implementations\
        \ by @armandobelardo in https://github.com/fern-api/fern/pull/3020\r\n* improvement,\
        \ python: update python file type to be more reflective or HTTPX types and allow\
        \ lists of files by @armandobelardo in https://github.com/fern-api/fern/pull/3010\r\
        \n* build(deps): bump axios from 0.27.2 to 0.28.0 by @dependabot in https://github.com/fern-api/fern/pull/3024\r\
        \n* fix: websocket inline jsonExample and ir-to-fdr path by @abvthecity in https://github.com/fern-api/fern/pull/3026\r\
        \n* improvement, seed: reduce size of seed containers and speed up python and\
        \ java tests by @armandobelardo in https://github.com/fern-api/fern/pull/3011\r\
        \n* feature, python: allow for users to define custom exports from __init__.py\
        \ by @armandobelardo in https://github.com/fern-api/fern/pull/3025\r\n* build(deps):\
        \ bump github.com/fern-api/generator-exec-go from 0.0.574 to 0.0.600 in /generators/go\
        \ by @dependabot in https://github.com/fern-api/fern/pull/3021\r\n* (java, fix):\
        \ file upload endpoints compile when determining mime type by @dsinghvi in https://github.com/fern-api/fern/pull/3027\r\
        \n* (fix): a single enum with x-fern-enum is not turned into a literal by @dsinghvi\
        \ in https://github.com/fern-api/fern/pull/3028\r\n\r\n\r\n**Full Changelog**:\
        \ https://github.com/fern-api/fern/compare/0.18.0...0.18.1"
      type: chore
  createdAt: "2024-02-21"
  irVersion: 34
  version: 0.18.1
- changelogEntry:
    - summary: "## What's Changed\r\n* (chore, ruby): release the ruby generators to\
        \ include IR compatibility fix by @armandobelardo in https://github.com/fern-api/fern/pull/2995\r\
        \n* (cli, fix): `x-fern-webhook` respects sdk method and group name by @dsinghvi\
        \ in https://github.com/fern-api/fern/pull/2996\r\n* (cli, feature): IR generation\
        \ respects casing overrides by @dsinghvi in https://github.com/fern-api/fern/pull/2994\r\
        \n* (python, feat): add in request options to python by @armandobelardo in https://github.com/fern-api/fern/pull/2926\r\
        \n* (typescript): always use `node-fetch` when in Node.js by @dsinghvi in https://github.com/fern-api/fern/pull/2989\r\
        \n* (typescript): Fetcher supports sending bytes in request body in `0.11.4`\
        \ by @dsinghvi in https://github.com/fern-api/fern/pull/2991\r\n\r\n\r\n**Full\
        \ Changelog**: https://github.com/fern-api/fern/compare/0.18.0...0.18.0-rc0\r\
        \n\r\n\r\n**Full Changelog**: https://github.com/fern-api/fern/compare/0.18.1-rc1...0.18.1-rc2"
      type: chore
  createdAt: "2024-02-16"
  irVersion: 33
  version: 0.18.1-rc2
- changelogEntry:
    - summary: "## What's Changed\r\n* (fix): handle `optional` multipart file upload\
        \ parameters by @armandobelardo in https://github.com/fern-api/fern/pull/2964\r\
        \n* (break): sever base paths are no longer pre-pended to endpoint URLs in OpenAPI\
        \ Parser by @dsinghvi in https://github.com/fern-api/fern/pull/2972\r\n\r\n\r\
        \n**Full Changelog**: https://github.com/fern-api/fern/compare/0.17.10...0.18.0"
      type: chore
  createdAt: "2024-02-14"
  irVersion: 33
  version: 0.18.0
- changelogEntry:
    - summary: "## What's Changed\r\n* (typescript): typescript generator forwards runtime\
        \ information via `X-Fern-Runtime` header by @dsinghvi in https://github.com/fern-api/fern/pull/2962\r\
        \n* (python): Remove literals from the function signature by @armandobelardo\
        \ in https://github.com/fern-api/fern/pull/2952\r\n* (fix): TypeScript SDK generator\
        \ no longer enables `noUnusedParameters` in tsconfg.json by @dsinghvi in https://github.com/fern-api/fern/pull/2968\r\
        \n* (python): Remove support for Python 3.7  by @armandobelardo in https://github.com/fern-api/fern/pull/2967\r\
        \n* (fix): OpenAPI importer appropriately handles custom json content types\
        \ by @dsinghvi in https://github.com/fern-api/fern/pull/2971\r\n\r\n\r\n**Full\
        \ Changelog**: https://github.com/fern-api/fern/compare/0.17.9...0.17.10"
      type: chore
  createdAt: "2024-02-13"
  irVersion: 33
  version: 0.17.10
- changelogEntry:
    - summary: "## What's Changed\r\n* (internal): initialize csharp AST by @dsinghvi\
        \ in https://github.com/fern-api/fern/pull/2938\r\n* (feature): go generator\
        \ supports whitelabelling by @dsinghvi in https://github.com/fern-api/fern/pull/2953\r\
        \n* (feature): OpenAPI importer handles extending undiscriminated unions if\
        \ they are objects by @dsinghvi in https://github.com/fern-api/fern/pull/2956\r\
        \n\r\n\r\n**Full Changelog**: https://github.com/fern-api/fern/compare/0.17.8...0.17.9"
      type: chore
  createdAt: "2024-02-13"
  irVersion: 33
  version: 0.17.9
- changelogEntry:
    - summary: "## What's Changed\r\n* (feature): support whitelabeling SDKs  by @dsinghvi\
        \ in https://github.com/fern-api/fern/pull/2928\r\n* (feature): css + js + measure\
        \ img size by @abvthecity in https://github.com/fern-api/fern/pull/2872api/fern/pull/2937\r\
        \n\r\n\r\n**Full Changelog**: https://github.com/fern-api/fern/compare/0.17.7...0.17.8"
      type: chore
  createdAt: "2024-02-11"
  irVersion: 33
  version: 0.17.8
- changelogEntry:
    - summary: "## What's Changed\r\n* (fix): read nuget output mode\r\n\r\n\r\n**Full\
        \ Changelog**: https://github.com/fern-api/fern/compare/0.17.3...0.17.5"
      type: chore
  createdAt: "2024-02-09"
  irVersion: 33
  version: 0.17.7
- changelogEntry:
    - summary: "## What's Changed\r\n* (fix): only opt in go and ruby to capitalize\
        \ initialisms by @dsinghvi in https://github.com/fern-api/fern/pull/2925\r\n\
        \r\n\r\n**Full Changelog**: https://github.com/fern-api/fern/compare/0.17.3...0.17.4"
      type: chore
  createdAt: "2024-02-09"
  irVersion: 33
  version: 0.17.4
- changelogEntry:
    - summary: "## What's Changed\r\n* improvement: add better numbering support for\
        \ snakecasing when smartCasing is enabled by @armandobelardo in https://github.com/fern-api/fern/pull/2921\r\
        \n\r\n\r\n**Full Changelog**: https://github.com/fern-api/fern/compare/0.17.1...0.17.3"
      type: chore
  createdAt: "2024-02-09"
  irVersion: 33
  version: 0.17.3
- changelogEntry:
    - summary: "## What's Changed\r\n* (fix): misc improvements to OpenAPI example generation\
        \ by @dsinghvi in https://github.com/fern-api/fern/pull/2916\r\n\r\n\r\n**Full\
        \ Changelog**: https://github.com/fern-api/fern/compare/0.17.1...0.17.2"
      type: chore
  createdAt: "2024-02-08"
  irVersion: 33
  version: 0.17.2
- changelogEntry:
    - summary: "## What's Changed\r\n* (fix): OpenAPI overrides replaces list of primitives\
        \ but merges list of objects by @dsinghvi in https://github.com/fern-api/fern/pull/2910\r\
        \n* (fix): OpenAPI overrides replaces list of primitives but merges list of\
        \ objects by @dsinghvi in https://github.com/fern-api/fern/pull/2910\r\n* (fix):\
        \ use brightness not luminance to flip the color theme by @abvthecity in https://github.com/fern-api/fern/pull/2912\r\
        \napi/fern/pull/2915\r\n\r\n\r\n**Full Changelog**: https://github.com/fern-api/fern/compare/0.17.0...0.17.1"
      type: chore
  createdAt: "2024-02-07"
  irVersion: 33
  version: 0.17.1
- changelogEntry:
    - summary: "- **break**: The OpenAPI importer now considers the `title` field when\
        \ generating a schema name. It only considers this field if there is no whitespace\
        \ and only contains alphabetic characters. We're constantly trying to improve\
        \ Fern to generate as idiomatic code as possible and naming schemas correctly\
        \ is a huge part of that. \r\n \r\n   By upgrading the Fern CLI to a `0.17.x`\
        \ version, any SDKs with the following OpenAPI would receive compile breaks\
        \ b/c the object would be renamed as `Bar`.\r\n   ```yaml\r\n   Foo: \r\n  \
        \   title: Bar\r\n     type: object\r\n   ```\r\n"
      type: chore
  createdAt: "2024-02-07"
  irVersion: 33
  version: 0.17.0
- changelogEntry:
    - summary: "## What's Changed\r\n* (feature): additional layout options for docs\
        \ by @abvthecity in https://github.com/fern-api/fern/pull/2781\r\n* (feature):\
        \ `x-fern-examples` extension in OpenAPI operation by @abvthecity in https://github.com/fern-api/fern/pull/2856\r\
        \n**Full Changelog**: https://github.com/fern-api/fern/compare/0.16.43...0.16.44-rc0\r\
        \n* (java): java sdk, model and spring generators now support boolean literals\
        \ by @dsinghvi in https://github.com/fern-api/fern/pull/2887\r\n* fixes: \U0001F48E\
        \ Ruby: Fix typos, imports and several other papercuts within SDK generation\
        \ by @armandobelardo in https://github.com/fern-api/fern/pull/2868\r\n* fix:\
        \ Ruby: fix version header and file write location by @armandobelardo in https://github.com/fern-api/fern/pull/2889\r\
        \n* fix: ruby: support deeply nested objects correctly by @armandobelardo in\
        \ https://github.com/fern-api/fern/pull/2895\r\n* chore: allow releasing RCs\
        \ through Actions by @armandobelardo in https://github.com/fern-api/fern/pull/2896\r\
        \n* fix: update the dev release workflow to leverage full commit history by\
        \ @armandobelardo in https://github.com/fern-api/fern/pull/2897\r\n* additional\
        \ config options by @abvthecity in https://github.com/fern-api/fern/pull/2781\r\
        \n* improvement: update readme to expose fastapi configs by @armandobelardo\
        \ in https://github.com/fern-api/fern/pull/2901\r\n* fix: ruby: address potential\
        \ naming conflicts within SDK by @armandobelardo in https://github.com/fern-api/fern/pull/2902\r\
        \n* fix: Ruby: ensure services always have a name by @armandobelardo in https://github.com/fern-api/fern/pull/2903\r\
        \n* fix: improve handling color config for dark vs light themes by @abvthecity\
        \ in https://github.com/fern-api/fern/pull/2904\r\n\r\n\r\n**Full Changelog**:\
        \ https://github.com/fern-api/fern/compare/0.16.43...0.16.44-rc1"
      type: chore
  createdAt: "2024-02-06"
  irVersion: 32
  version: 0.16.44-rc1
- changelogEntry:
    - summary:
        "## What's Changed\r\n* (ruby): 0.0.1 Release by @armandobelardo in https://github.com/fern-api/fern/pull/2858\r\
        \n* (java): java sdk generator supports idempotency headers by @dsinghvi in\
        \ https://github.com/fern-api/fern/pull/2884\r\n* (cli): `x-fern-streaming`\
        \ respects extensions on stream property by @dsinghvi in https://github.com/fern-api/fern/pull/2853\r\
        \n* (cli): list overrides win over OpenAPI and do not get combined by @dsinghvi\
        \ in https://github.com/fern-api/fern/pull/2854\r\n\r\n**Full Changelog**: https://github.com/fern-api/fern/compare/0.16.43-rc0...0.16.43-rc1\r\
        \n\r\n\r\n**Full Changelog**: https://github.com/fern-api/fern/compare/0.16.43-rc1...0.16.43-rc2"
      type: chore
  createdAt: "2024-02-04"
  irVersion: 32
  version: 0.16.43
- changelogEntry:
    - summary: "## What's Changed\r\n* improvement: TypeScript SDK steps in quickstart\
        \ by @dannysheridan in https://github.com/fern-api/fern/pull/2829\r\n* fix:\
        \ increase python generator recursion depth to allow for deeply nested examples\
        \ by @armandobelardo  in https://github.com/fern-api/fern/pull/2825\r\n* fix:\
        \ OpenAPI importer respects `x-examples` key by @dsinghvi in https://github.com/fern-api/fern/pull/2845\r\
        \n* (fix): Add support for custom code samples by @abvthecity in https://github.com/fern-api/fern/pull/2842\r\
        \n* (fix): OpenAPI importer brings in example names by @dsinghvi in https://github.com/fern-api/fern/pull/2847\r\
        \n* (fix): `fern write-definition` does not remove markdown formatting by @dsinghvi\
        \ in https://github.com/fern-api/fern/pull/2849\r\n* (feature): introduce `x-fern-resolutions`\
        \ extension by @dsinghvi in https://github.com/fern-api/fern/pull/2844\r\n\r\
        \n## New Contributors\r\n* @abvthecity made their first contribution in https://github.com/fern-api/fern/pull/2842\r\
        \n\r\n**Full Changelog**: https://github.com/fern-api/fern/compare/0.16.41...0.16.42"
      type: chore
  createdAt: "2024-02-01"
  irVersion: 32
  version: 0.16.42
- changelogEntry:
    - summary: "## What's Changed\r\n* (feature): OpenAPI importer supports format `json-string`\
        \ by @dsinghvi in https://github.com/fern-api/fern/pull/2827\r\n  ```yaml\r\n\
        \  MySchema: \r\n    type: string\r\n    format: json-string # <---- OpenAPI\
        \ importer handles this\r\n  ```\r\n\r\n\r\n**Full Changelog**: https://github.com/fern-api/fern/compare/0.16.40...0.16.41"
      type: chore
  createdAt: "2024-01-29"
  irVersion: 32
  version: 0.16.41
- changelogEntry:
    - summary: "## What's Changed\r\n* (fix): add a `disable-example` flag for generators\
        \ by @dsinghvi in https://github.com/fern-api/fern/pull/2826\r\n  ```yaml\r\n\
        \  generators: \r\n    - name: ...\r\n       version: ...\r\n       disable-examples:\
        \ true # A temporary workaround while we iron out example deserialization bugs\
        \ in python\r\n  ```\r\n\r\n\r\n**Full Changelog**: https://github.com/fern-api/fern/compare/0.16.39...0.16.40"
      type: chore
  createdAt: "2024-01-29"
  irVersion: 32
  version: 0.16.40
- changelogEntry:
    - summary: "## What's Changed\r\n* (release): support scanning env variable for\
        \ auth in python sdk generator 0.8.1  by @dsinghvi in https://github.com/fern-api/fern/pull/2811\r\
        \n* (feature): introduce nuget output location by @dsinghvi in https://github.com/fern-api/fern/pull/2812\r\
        \n\r\n\r\n**Full Changelog**: https://github.com/fern-api/fern/compare/0.16.38...0.16.39"
      type: chore
  createdAt: "2024-01-26"
  irVersion: 32
  version: 0.16.39
- changelogEntry:
    - summary: "## What's Changed\r\n* (fix): OpenAPI importer uses the `value` field\
        \ when looking at `examples` by @dsinghvi in https://github.com/fern-api/fern/pull/2803\r\
        \n\r\n\r\n**Full Changelog**: https://github.com/fern-api/fern/compare/0.16.37...0.16.38"
      type: chore
  createdAt: "2024-01-26"
  irVersion: 32
  version: 0.16.38
- changelogEntry:
    - summary: "## What's Changed\r\n* (fix): Allow Ruby generator to work on IRv32\
        \ by @armandobelardo in https://github.com/fern-api/fern/pull/2668\r\n* (chore):\
        \ Go generators use IRv32 by @amckinney in https://github.com/fern-api/fern/pull/2672\r\
        \n* (fix): python sdk sends enum value for inlined requests by @dsinghvi in\
        \ https://github.com/fern-api/fern/pull/2793\r\n* (release): 0.8.0 of python-sdk\
        \ generator by @dsinghvi in https://github.com/fern-api/fern/pull/2795\r\n*\
        \ (fix): OpenAPI importer query parameters always generate valid names by @dsinghvi\
        \ in https://github.com/fern-api/fern/pull/2801\r\n* (fix): OpenAPI importer\
        \ example generation skips object query params by @dsinghvi in https://github.com/fern-api/fern/pull/2800\r\
        \n\r\n## New Contributors\r\n* @SK-Sam made their first contribution in https://github.com/fern-api/fern/pull/2687\r\
        \n\r\n**Full Changelog**: https://github.com/fern-api/fern/compare/0.16.36...0.16.37"
      type: chore
  createdAt: "2024-01-25"
  irVersion: 32
  version: 0.16.37
- changelogEntry:
    - summary: "## What's Changed\r\n* feature: CLI supports running Ruby sdk + model\
        \ generator by @armandobelardo in https://github.com/fern-api/fern/pull/2570\r\
        \n* fix: OpenAPI importer adds variables accordingly by @dsinghvi in https://github.com/fern-api/fern/pull/2667\r\
        \n\r\n\r\n**Full Changelog**: https://github.com/fern-api/fern/compare/0.16.35...0.16.36"
      type: chore
  createdAt: "2024-01-19"
  irVersion: 32
  version: 0.16.36
- changelogEntry:
    - summary: "## What's Changed\r\n* fix: OpenAPI importer supports union examples\
        \  by @dsinghvi in https://github.com/fern-api/fern/pull/2653\r\n\r\n\r\n**Full\
        \ Changelog**: https://github.com/fern-api/fern/compare/0.16.34...0.16.35"
      type: chore
  createdAt: "2024-01-18"
  irVersion: 32
  version: 0.16.35
- changelogEntry:
    - summary: "## What's Changed\r\n* fix: OpenAPI importer supports generating examples\
        \ for `unknown` by @dsinghvi in https://github.com/fern-api/fern/pull/2624\r\
        \n* fix: auto generation of primitive examples by @dsinghvi in https://github.com/fern-api/fern/pull/2625\r\
        \n* fix: misc fixes to OpenAPI example generation by @dsinghvi in https://github.com/fern-api/fern/pull/2630\r\
        \n* fix: `getAllProperties` visits references by @dsinghvi in https://github.com/fern-api/fern/pull/2631\r\
        \n* fix: OpenAPI importer uses generated names for aliases by @dsinghvi in https://github.com/fern-api/fern/pull/2632\r\
        \n* fix: inlined component schemas are added to __package__.yml by @dsinghvi\
        \ in https://github.com/fern-api/fern/pull/2633\r\n* fix: OpenAPI importer handles\
        \ property conflicts from grandparents by @dsinghvi in https://github.com/fern-api/fern/pull/2637\r\
        \n* fix: OpenAPI importer replaces schemas that start with numbers with alphabetic\
        \ notation by @dsinghvi in https://github.com/fern-api/fern/pull/2638\r\n* fix:\
        \ upgrade fiddle sdk to `0.0.386` so that license generation works by @dsinghvi\
        \ in https://github.com/fern-api/fern/pull/2643\r\n* fix: OpenAPI importer removes\
        \ redundant path from environment by @dsinghvi in https://github.com/fern-api/fern/pull/2650\r\
        \n* fix: OpenAPI importer doesn't extend aliased schemas that have a property\
        \ conflict by @dsinghvi in https://github.com/fern-api/fern/pull/2651\r\n* fix:\
        \ OpenAPI importer doesn't set name override for nested key value pair by @dsinghvi\
        \ in https://github.com/fern-api/fern/pull/2652\r\n\r\n\r\n**Full Changelog**:\
        \ https://github.com/fern-api/fern/compare/0.16.33...0.16.34"
      type: chore
  createdAt: "2024-01-17"
  irVersion: 32
  version: 0.16.34
- changelogEntry:
    - summary: "## What's Changed\r\n* feature: add `fern mock` command by @amckinney\
        \ in https://github.com/fern-api/fern/pull/2618\r\n* feature: OpenAPI importer\
        \ looks at `examples` property by @dsinghvi in https://github.com/fern-api/fern/pull/2621\r\
        \n\r\n\r\n**Full Changelog**: https://github.com/fern-api/fern/compare/0.16.32...0.16.33"
      type: chore
  createdAt: "2024-01-15"
  irVersion: 32
  version: 0.16.33
- changelogEntry:
    - summary: "## What's Changed\r\n* fix: OpenAPI importer handles converting boolean\
        \ enums  @dsinghvi in https://github.com/fern-api/fern/pull/2616\r\n\r\n\r\n\
        **Full Changelog**: https://github.com/fern-api/fern/compare/0.16.31...0.16.32"
      type: chore
  createdAt: "2024-01-13"
  irVersion: 32
  version: 0.16.32
- changelogEntry:
    - summary: "## What's Changed\r\n* fix: OpenAPI importer visits nested `allOf` when\
        \ inlined by @dsinghvi in https://github.com/fern-api/fern/pull/2615\r\n\r\n\
        \r\n**Full Changelog**: https://github.com/fern-api/fern/compare/0.16.30...0.16.31"
      type: chore
  createdAt: "2024-01-12"
  irVersion: 32
  version: 0.16.31
- changelogEntry:
    - summary: "## What's Changed\r\n* feature: allow specifying OpenAPI overrides in\
        \ generators.yml by @dsinghvi in https://github.com/fern-api/fern/pull/2613\r\
        \n  ```yaml\r\n  # generators.yml \r\n  openapi: <path to openapi> \r\n  openapi-overrides:\
        \ <path to openapi overrides> \r\n  ```\r\n\r\n\r\n**Full Changelog**: https://github.com/fern-api/fern/compare/0.16.29...0.16.30"
      type: chore
  createdAt: "2024-01-12"
  irVersion: 32
  version: 0.16.30
- changelogEntry:
    - summary: "## What's Changed\r\n* fix: OpenAPI importer supports reading `x-fern-sdk-return-value`\
        \ by @dsinghvi in https://github.com/fern-api/fern/pull/2610\r\n\r\n\r\n**Full\
        \ Changelog**: https://github.com/fern-api/fern/compare/0.16.28...0.16.29"
      type: chore
  createdAt: "2024-01-12"
  irVersion: 32
  version: 0.16.29
- changelogEntry:
    - summary: "## What's Changed\r\n* fix: OpenAPI importer adds common server path\
        \ to endpoint path by @dsinghvi in https://github.com/fern-api/fern/pull/2603\r\
        \n\r\n\r\n**Full Changelog**: https://github.com/fern-api/fern/compare/0.16.27...0.16.28"
      type: chore
  createdAt: "2024-01-11"
  irVersion: 32
  version: 0.16.28
- changelogEntry:
    - summary: "## What's Changed\r\n* test: Add test for file upload with query params\
        \ by @amckinney in https://github.com/fern-api/fern/pull/2441\r\n* test: Replace\
        \ /bin/bash with /bin/sh by @amckinney in https://github.com/fern-api/fern/pull/2595\r\
        \n* docs: update quickstart.mdx by @minaelee in https://github.com/fern-api/fern/pull/2596\r\
        \n* fix: send descriptions for union base properties when generating docs by\
        \ @dsinghvi in https://github.com/fern-api/fern/pull/2601\r\n\r\n\r\n**Full\
        \ Changelog**: https://github.com/fern-api/fern/compare/0.16.25...0.16.26"
      type: chore
  createdAt: "2024-01-11"
  irVersion: 32
  version: 0.16.27
- changelogEntry:
    - summary: "## What's Changed\r\n* fix: OpenAPI importer creates inline request\
        \ schemas for singular allOf by @dsinghvi in https://github.com/fern-api/fern/pull/2591\r\
        \n\r\n\r\n**Full Changelog**: https://github.com/fern-api/fern/compare/0.16.24...0.16.25"
      type: chore
  createdAt: "2024-01-10"
  irVersion: 32
  version: 0.16.25
- changelogEntry:
    - summary: "## What's Changed\r\n* fix: OpenAPI converter uses literals when anyOf\
        \ has inlined enums  by @dsinghvi in https://github.com/fern-api/fern/pull/2589\r\
        \n\r\n\r\n**Full Changelog**: https://github.com/fern-api/fern/compare/0.16.23...0.16.24"
      type: chore
  createdAt: "2024-01-10"
  irVersion: 32
  version: 0.16.24
- changelogEntry:
    - summary: "## What's Changed\r\n* fix: make `generators.yml` optional if no generators\
        \ by @dsinghvi in https://github.com/fern-api/fern/pull/2585\r\n\r\n## New Contributors\r\
        \n* @minaelee made their first contribution in https://github.com/fern-api/fern/pull/2567\r\
        \n\r\n**Full Changelog**: https://github.com/fern-api/fern/compare/0.16.22...0.16.23"
      type: chore
  createdAt: "2024-01-09"
  irVersion: 32
  version: 0.16.23
- changelogEntry:
    - summary: "## What's Changed\r\n* fix: handle error declaration conflicts in OpenAPI\
        \ importer by @dsinghvi in https://github.com/fern-api/fern/pull/2550\r\n\r\n\
        \r\n**Full Changelog**: https://github.com/fern-api/fern/compare/0.16.21...0.16.22"
      type: chore
  createdAt: "2024-01-01"
  irVersion: 32
  version: 0.16.22
- changelogEntry:
    - summary: "## What's Changed\r\n* fix: OpenAPI importer handles null `anyOf` with\
        \ more than 3 variants by @dsinghvi in https://github.com/fern-api/fern/pull/2549\r\
        \n\r\n\r\n**Full Changelog**: https://github.com/fern-api/fern/compare/0.16.20...0.16.21"
      type: chore
  createdAt: "2024-01-01"
  irVersion: 32
  version: 0.16.21
- changelogEntry:
    - summary: "## What's Changed\r\n* feature: `push` mode for GitHub repository by\
        \ @dsinghvi in https://github.com/fern-api/fern/pull/2546\r\n  ```yaml\r\n \
        \ # generators.yml\r\n  - name: fernapi/fern-python-sdk\r\n    ...\r\n    github:\
        \ \r\n      mode: push\r\n      repository: owner/repo\r\n      branch: # optional\
        \ branch, if omitted uses the default channel \r\n  ```\r\n\r\n\r\n**Full Changelog**:\
        \ https://github.com/fern-api/fern/compare/0.16.19...0.16.20"
      type: chore
  createdAt: "2023-12-29"
  irVersion: 32
  version: 0.16.20
- changelogEntry:
    - summary: "**Full Changelog**: https://github.com/fern-api/fern/compare/0.16.17...0.16.19"
      type: chore
  createdAt: "2023-12-23"
  irVersion: 32
  version: 0.16.19
- changelogEntry:
    - summary: "## What's Changed\r\n* feature: openapi importer generates oauth 2 scopes\
        \ enum by @dsinghvi in https://github.com/fern-api/fern/pull/2540\r\n\r\n\r\n\
        **Full Changelog**: https://github.com/fern-api/fern/compare/0.16.16...0.16.17"
      type: chore
  createdAt: "2023-12-23"
  irVersion: 32
  version: 0.16.17
- changelogEntry:
    - summary: "## What's Changed\r\n* fix: respect audiences on inlined request bodies\
        \ by @dsinghvi in https://github.com/fern-api/fern/pull/2535\r\n\r\n\r\n**Full\
        \ Changelog**: https://github.com/fern-api/fern/compare/0.16.15...0.16.16"
      type: chore
  createdAt: "2023-12-22"
  irVersion: 32
  version: 0.16.16
- changelogEntry:
    - summary: "## What's Changed\r\n* fix: unknown types should be treated as optional\
        \ when validating examples by @dsinghvi in https://github.com/fern-api/fern/pull/2532\r\
        \n* fix: `write-definition` writes to hidden folder by @dsinghvi in https://github.com/fern-api/fern/pull/2533\r\
        \n\r\n\r\n**Full Changelog**: https://github.com/fern-api/fern/compare/0.16.14...0.16.15"
      type: chore
  createdAt: "2023-12-22"
  irVersion: 32
  version: 0.16.15
- changelogEntry:
    - summary: "## What's Changed\r\n* feature: `fern write-definition` writes out api\
        \ dependencies by @dsinghvi in https://github.com/fern-api/fern/pull/2531\r\n\
        \r\n\r\n**Full Changelog**: https://github.com/fern-api/fern/compare/0.16.13...0.16.14"
      type: chore
  createdAt: "2023-12-22"
  irVersion: 32
  version: 0.16.14
- changelogEntry:
    - summary: "## What's Changed\r\n* feature: support property level audiences by\
        \ @dsinghvi in https://github.com/fern-api/fern/pull/2526\r\n* feature: openapi\
        \ importer supports importing property level audiences by @dsinghvi in https://github.com/fern-api/fern/pull/2528\r\
        \n\r\n\r\n**Full Changelog**: https://github.com/fern-api/fern/compare/0.16.12...0.16.13"
      type: chore
  createdAt: "2023-12-21"
  irVersion: 32
  version: 0.16.13
- changelogEntry:
    - summary: "## What's Changed\r\n* internal: seed accepts path to api directory\
        \ for custom fixture by @dsinghvi in https://github.com/fern-api/fern/pull/2516\r\
        \n* fix: fern python generators rely on ir v31 by @dsinghvi in https://github.com/fern-api/fern/pull/2517\r\
        \n* feature: run prettier on doc strings by @dsinghvi in https://github.com/fern-api/fern/pull/2508\r\
        \n* fix: use `JSON.stringify` when writing IR by @dsinghvi in https://github.com/fern-api/fern/pull/2511\r\
        \n* fix: OpenAPI importer handles self referencing schemas  by @dsinghvi in\
        \ https://github.com/fern-api/fern/pull/2512\r\n* fix: handle explicit `null`\
        \ strings in OpenAPI schemas by @dsinghvi in https://github.com/fern-api/fern/pull/2514\r\
        \n* fix: `ResourceList` in fhir is an undiscriminated union with literal properties\
        \ by @armandobelardo in https://github.com/fern-api/fern/pull/2513\r\n* fix:\
        \ add `int`, `float`, and `complex` to python reserved words by @armandobelardo\
        \ in https://github.com/fern-api/fern/pull/2523\r\n\r\n\r\n**Full Changelog**:\
        \ https://github.com/fern-api/fern/compare/0.16.11...0.16.12"
      type: chore
  createdAt: "2023-12-20"
  irVersion: 32
  version: 0.16.12
- changelogEntry:
    - summary: "## What's Changed\r\n* fix: OpenAPI importer properly escapes examples\
        \ that start with $ sign by @dsinghvi in https://github.com/fern-api/fern/pull/2509\r\
        \n\r\n\r\n**Full Changelog**: https://github.com/fern-api/fern/compare/0.16.10...0.16.11"
      type: chore
  createdAt: "2023-12-18"
  irVersion: 32
  version: 0.16.11
- changelogEntry:
    - summary: "## What's Changed\r\n* document: x-fern-server-name extension by @dannysheridan\
        \ in https://github.com/fern-api/fern/pull/2504\r\n* feature: add x-fern-parameter-name\
        \ extension by @amckinney in https://github.com/fern-api/fern/pull/2489\r\n\
        * chore: seed exits 1 if tests fail  by @dsinghvi in https://github.com/fern-api/fern/pull/2505\r\
        \n* fix: x-fern-streaming can be used with x-fern-group-name by @amckinney in\
        \ https://github.com/fern-api/fern/pull/2488\r\n\r\n\r\n**Full Changelog**:\
        \ https://github.com/fern-api/fern/compare/0.16.9...0.16.10"
      type: chore
  createdAt: "2023-12-18"
  irVersion: 32
  version: 0.16.10
- changelogEntry:
    - summary: "## What's Changed\r\n* fix: improve `fern check` only logging errors\
        \ by @dsinghvi in https://github.com/fern-api/fern/pull/2501\r\n\r\n\r\n**Full\
        \ Changelog**: https://github.com/fern-api/fern/compare/0.16.8...0.16.9"
      type: chore
  createdAt: "2023-12-17"
  irVersion: 32
  version: 0.16.9
- changelogEntry:
    - summary: "## What's Changed\r\n* chore: run ci on forked PRs for contributors\
        \ by @dsinghvi in https://github.com/fern-api/fern/pull/2494\r\n* internal:\
        \ seed only runs one container per script for all fixtures by @armandobelardo\
        \ in https://github.com/fern-api/fern/pull/2492\r\n* fix: typo in docs starter\
        \ example repo by @dannysheridan in https://github.com/fern-api/fern/pull/2496\r\
        \n* fix: header on quickstart page by @dannysheridan in https://github.com/fern-api/fern/pull/2497\r\
        \n* fix: `fern write-definition` doesn't throw on non-OpenAPI workspaces by\
        \ @dsinghvi in https://github.com/fern-api/fern/pull/2499\r\n* fix: `fern check`\
        \ logs `All checks passed` if no errors @dsinghvi in https://github.com/fern-api/fern/pull/2499\r\
        \n\r\n\r\n**Full Changelog**: https://github.com/fern-api/fern/compare/0.16.7...0.16.8"
      type: chore
  createdAt: "2023-12-17"
  irVersion: 32
  version: 0.16.8
- changelogEntry:
    - summary: "## What's Changed\r\n* fix: openapi importer correctly imports across\
        \ nested fern definition files by @dsinghvi in https://github.com/fern-api/fern/pull/2491\r\
        \n\r\n\r\n**Full Changelog**: https://github.com/fern-api/fern/compare/0.16.6...0.16.7"
      type: chore
  createdAt: "2023-12-14"
  irVersion: 32
  version: 0.16.7
- changelogEntry:
    - summary: "## What's Changed\r\n* fix: openapi importer properly detects json response\
        \ by @dsinghvi in https://github.com/fern-api/fern/pull/2487\r\n\r\n\r\n**Full\
        \ Changelog**: https://github.com/fern-api/fern/compare/0.16.5...0.16.6"
      type: chore
  createdAt: "2023-12-13"
  irVersion: 32
  version: 0.16.6
- changelogEntry:
    - summary: "## What's Changed\r\n* fix: OpenAPI importer detects all possible `application/json`\
        \ request and response content types by @dsinghvi in https://github.com/fern-api/fern/pull/2486\r\
        \n\r\n\r\n**Full Changelog**: https://github.com/fern-api/fern/compare/0.16.4...0.16.5"
      type: chore
  createdAt: "2023-12-13"
  irVersion: 32
  version: 0.16.5
- changelogEntry:
    - summary: "## What's Changed\r\n* internal: enable typescript code snippets in\
        \ fern docs by @dsinghvi in https://github.com/fern-api/fern/pull/2473\r\n*\
        \ internal: `generators.yml` in public-api by @dsinghvi in https://github.com/fern-api/fern/pull/2475\r\
        \n* document: API-wide global configs in api.yml by @dannysheridan in https://github.com/fern-api/fern/pull/2478\r\
        \n* fix: escape OpenAPI string examples that star with `$` by @dsinghvi in https://github.com/fern-api/fern/pull/2483\r\
        \n* fix: handle OpenAPI importer handles unions `type: [string, object]` by\
        \ @dsinghvi in https://github.com/fern-api/fern/pull/2483\r\n\r\n\r\n**Full\
        \ Changelog**: https://github.com/fern-api/fern/compare/0.16.3...0.16.4"
      type: chore
  createdAt: "2023-12-13"
  irVersion: 32
  version: 0.16.4
- changelogEntry:
    - summary: "## What's Changed\r\n* improvement: openapi importer enum name generator\
        \ for like `>`, `<` , `<=`, `>=` by @dsinghvi in https://github.com/fern-api/fern/pull/2471\r\
        \n\r\n\r\n**Full Changelog**: https://github.com/fern-api/fern/compare/0.16.2...0.16.3"
      type: chore
  createdAt: "2023-12-11"
  irVersion: 32
  version: 0.16.3
- changelogEntry:
    - summary: "## What's Changed\r\n* docs: show example of list by @dannysheridan\
        \ in https://github.com/fern-api/fern/pull/2464\r\n* docs: improve cli descriptions\
        \ by @dannysheridan in https://github.com/fern-api/fern/pull/2466\r\n* fix:\
        \ openapi importer enum generation is valid @dsinghvi in https://github.com/fern-api/fern/pull/2468\r\
        \n* fix: openapi importer request references generation is valid @dsinghvi in\
        \ https://github.com/fern-api/fern/pull/2468\r\n* fix: introduce `fern openapi-ir`\
        \ for debugging @dsinghvi in https://github.com/fern-api/fern/pull/2468\r\n\r\
        \n\r\n**Full Changelog**: https://github.com/fern-api/fern/compare/0.16.1...0.16.2"
      type: chore
  createdAt: "2023-12-10"
  irVersion: 32
  version: 0.16.2
- changelogEntry:
    - summary: "## What's Changed\r\n* test: introduce a test definition for optional\
        \ by @dsinghvi in https://github.com/fern-api/fern/pull/2460\r\n* fix: aliases\
        \ with `x-fern-sdk-group-name` are stored in the right file by @dsinghvi in\
        \ https://github.com/fern-api/fern/pull/2461\r\n\r\n\r\n**Full Changelog**:\
        \ https://github.com/fern-api/fern/compare/0.16.0...0.16.1"
      type: chore
  createdAt: "2023-12-08"
  irVersion: 32
  version: 0.16.1
- changelogEntry:
    - summary: "## What's Changed\r\n* docs: add docs quickstart by @dannysheridan in\
        \ https://github.com/fern-api/fern/pull/2456\r\n* docs: fix callout spacing\
        \ by @dannysheridan in https://github.com/fern-api/fern/pull/2457\r\n* docs:\
        \ example provided for path parameter by @dannysheridan in https://github.com/fern-api/fern/pull/2458\r\
        \n* *feature*: support `x-fern-sdk-group-name` on schemas by @dsinghvi in https://github.com/fern-api/fern/pull/2459\r\
        \n   **NOTE** The OpenAPI importer was drastically modified, so be careful upgrading\
        \ to `0.16.0` and report any issues!\r\n\r\n\r\n**Full Changelog**: https://github.com/fern-api/fern/compare/0.15.18...0.16.0"
      type: chore
  createdAt: "2023-12-08"
  irVersion: 32
  version: 0.16.0
- changelogEntry:
    - summary: "## What's Changed\r\n* fix: overrides from `x-fern-overrides-filepath`\
        \ file win on tie by @dsinghvi in https://github.com/fern-api/fern/pull/2455\r\
        \n\r\n\r\n**Full Changelog**: https://github.com/fern-api/fern/compare/0.15.17...0.15.18"
      type: chore
  createdAt: "2023-12-07"
  irVersion: 32
  version: 0.15.18
- changelogEntry:
    - summary: "## What's Changed\r\n* feature: support overlaying extensions using\
        \ `x-fern-overrides-filepath` by @dsinghvi in https://github.com/fern-api/fern/pull/2452\r\
        \n\r\n\r\n**Full Changelog**: https://github.com/fern-api/fern/compare/0.15.16...0.15.17"
      type: chore
  createdAt: "2023-12-07"
  irVersion: 32
  version: 0.15.17
- changelogEntry:
    - summary: "## What's Changed\r\n* docs: Add screenshots to availability page by\
        \ @dannysheridan in https://github.com/fern-api/fern/pull/2448\r\n* feature:\
        \ OpenAPI supports `application/pdf` content-type by @amckinney in https://github.com/fern-api/fern/pull/2450\r\
        \n\r\n\r\n**Full Changelog**: https://github.com/fern-api/fern/compare/0.15.15...0.15.16"
      type: chore
  createdAt: "2023-12-06"
  irVersion: 32
  version: 0.15.16
- changelogEntry:
    - summary: "## What's Changed\r\n* fix: validate responses that are imported correctly\
        \ by @dsinghvi in https://github.com/fern-api/fern/pull/2447\r\n\r\n\r\n**Full\
        \ Changelog**: https://github.com/fern-api/fern/compare/0.15.14...0.15.15"
      type: chore
  createdAt: "2023-12-06"
  irVersion: 32
  version: 0.15.15
- changelogEntry:
    - summary: "**Full Changelog**: https://github.com/fern-api/fern/compare/0.15.13...0.15.14"
      type: chore
  createdAt: "2023-12-06"
  irVersion: 32
  version: 0.15.14
- changelogEntry:
    - summary: "## What's Changed\r\n* feature: OpenAPI importer supports `audio/mpeg`\
        \ content type by @dsinghvi in https://github.com/fern-api/fern/pull/2446\r\n\
        \r\n\r\n**Full Changelog**: https://github.com/fern-api/fern/compare/0.15.12...0.15.13"
      type: chore
  createdAt: "2023-12-06"
  irVersion: 32
  version: 0.15.13
- changelogEntry:
    - summary: "## What's Changed\r\n* internal: seed supports configurable output mode\
        \ by @dsinghvi in https://github.com/fern-api/fern/pull/2430\r\n* internal:\
        \ add examples to literal-headers test definition by @amckinney in https://github.com/fern-api/fern/pull/2437\r\
        \n* internal: seed fixtures are dynamic by @amckinney in https://github.com/fern-api/fern/pull/2440\r\
        \n* documentation: broken links in quickstart by @dannysheridan in https://github.com/fern-api/fern/pull/2444\r\
        \n* feature: use tag order to set `navigation` in fern definition by @dsinghvi\
        \ in https://github.com/fern-api/fern/pull/2445\r\n\r\n\r\n**Full Changelog**:\
        \ https://github.com/fern-api/fern/compare/0.15.11...0.15.12"
      type: chore
  createdAt: "2023-12-06"
  irVersion: 32
  version: 0.15.12
- changelogEntry:
    - summary: "## What's Changed\r\n* feature: use terminal link to render clickable\
        \ docs URL by @dannysheridan in https://github.com/fern-api/fern/pull/2391\r\
        \n* docs: Explain how SDKs and Docs use audiences by @dannysheridan in https://github.com/fern-api/fern/pull/2411\r\
        \n* feature: send property level availability information to docs by @dsinghvi\
        \ in https://github.com/fern-api/fern/pull/2420\r\n* feature: support undiscriminated\
        \ union examples in ir by @dsinghvi in https://github.com/fern-api/fern/pull/2425\r\
        \n* feature: support x-fern-ignore at the schema level by @dsinghvi in https://github.com/fern-api/fern/pull/2428\r\
        \n* fix: correctly validate referenced examples that are being imported by @dsinghvi\
        \ in https://github.com/fern-api/fern/pull/2429\r\n\r\n\r\n**Full Changelog**:\
        \ https://github.com/fern-api/fern/compare/0.15.10...0.15.11"
      type: chore
  createdAt: "2023-12-04"
  irVersion: 32
  version: 0.15.11
- changelogEntry:
    - summary: "## What's Changed\r\n* seed: generators can be tested with different\
        \ output versions by @amckinney in https://github.com/fern-api/fern/pull/2401\r\
        \n* seed: support optional compile commands by @amckinney in https://github.com/fern-api/fern/pull/2409\r\
        \n* fix: example properties for imported types are properly serialized by @dsinghvi\
        \ in https://github.com/fern-api/fern/pull/2407\r\n\r\n\r\n**Full Changelog**:\
        \ https://github.com/fern-api/fern/compare/0.15.9...0.15.10"
      type: chore
  createdAt: "2023-11-30"
  irVersion: 31
  version: 0.15.10
- changelogEntry:
    - summary: "## What's Changed\r\n* fix: properly convert examples of imported types\
        \  by @dsinghvi in https://github.com/fern-api/fern/pull/2404\r\n\r\n\r\n**Full\
        \ Changelog**: https://github.com/fern-api/fern/compare/0.15.8...0.15.9"
      type: chore
  createdAt: "2023-11-30"
  irVersion: 31
  version: 0.15.9
- changelogEntry:
    - summary: "## What's Changed\r\n* fix: see docker logs when running `fern generate\
        \ --local` by @dsinghvi in https://github.com/fern-api/fern/pull/2400\r\n\r\n\
        \r\n**Full Changelog**: https://github.com/fern-api/fern/compare/0.15.7...0.15.8"
      type: chore
  createdAt: "2023-11-30"
  irVersion: 31
  version: 0.15.8
- changelogEntry:
    - summary: "## What's Changed\r\n* fix: compress fhir definition by having types\
        \ extend `BaseResource`  by @dsinghvi in https://github.com/fern-api/fern/pull/2387\r\
        \n* docs: availability in Fern Definition by @dannysheridan in https://github.com/fern-api/fern/pull/2395\r\
        \n* fix: OpenAPI importer generates non-conflicting names for multipart file\
        \ upload endpoints by @dsinghvi in https://github.com/fern-api/fern/pull/2399\r\
        \n\r\n\r\n**Full Changelog**: https://github.com/fern-api/fern/compare/0.15.6...0.15.7"
      type: chore
  createdAt: "2023-11-30"
  irVersion: 31
  version: 0.15.7
- changelogEntry:
    - summary: "## What's Changed\r\n* docs: how to control display order of your API\
        \ reference by @dsinghvi in https://github.com/fern-api/fern/pull/2366\r\n*\
        \ docs: .NET server code generator for C# by @dannysheridan in https://github.com/fern-api/fern/pull/2354\r\
        \n* docs: improve fern's readme.md by @dannysheridan in https://github.com/fern-api/fern/pull/2370\r\
        \n* docs: improve images in readme by @dannysheridan in https://github.com/fern-api/fern/pull/2371\r\
        \n* docs: improve readme image by @dannysheridan in https://github.com/fern-api/fern/pull/2372\r\
        \n* docs: add getting started to readme by @dannysheridan in https://github.com/fern-api/fern/pull/2380\r\
        \n* docs: update bug-report.md by @dannysheridan in https://github.com/fern-api/fern/pull/2375\r\
        \n* docs: file structure upon fern init by @dannysheridan in https://github.com/fern-api/fern/pull/2381\r\
        \n* fix: fern no longer fails to parse nested maps (`map<string, map<string,\
        \ int>>`)by @mmolash in https://github.com/fern-api/fern/pull/2369\r\n\r\n##\
        \ New Contributors\r\n* @mmolash made their first contribution in https://github.com/fern-api/fern/pull/2369\r\
        \n\r\n**Full Changelog**: https://github.com/fern-api/fern/compare/0.15.5...0.15.6"
      type: chore
  createdAt: "2023-11-28"
  irVersion: 31
  version: 0.15.6
- changelogEntry:
    - summary: "## What's Changed\r\n* fix: forward along global headers when registering\
        \ docs by @dsinghvi in https://github.com/fern-api/fern/pull/2358\r\n\r\n\r\n\
        **Full Changelog**: https://github.com/fern-api/fern/compare/0.15.4...0.15.5"
      type: chore
  createdAt: "2023-11-27"
  irVersion: 31
  version: 0.15.5
- changelogEntry:
    - summary: "## What's Changed\r\n* chore: use correct URL for preview server by\
        \ @dsinghvi in https://github.com/fern-api/fern/pull/2322\r\n* fix: docs preview\
        \ server no longer has cors requirement by @dsinghvi in https://github.com/fern-api/fern/pull/2323\r\
        \n* Add test def for optional enum query param by @davidkonigsberg in https://github.com/fern-api/fern/pull/2317\r\
        \n* chore: migrate to github workflows by @dsinghvi in https://github.com/fern-api/fern/pull/2327\r\
        \n* chore: migrate documentation to core repo by @dsinghvi in https://github.com/fern-api/fern/pull/2328\r\
        \n* feature: add example docs by @dsinghvi in https://github.com/fern-api/fern/pull/2342\r\
        \n* Change 'let us know' link from email to issue by @zachkirsch in https://github.com/fern-api/fern/pull/2344\r\
        \n* fix: links to generators by making them exact urls by @dannysheridan in\
        \ https://github.com/fern-api/fern/pull/2346\r\n* feature: seed CLI runs compile\
        \ commands for verification by @dsinghvi in https://github.com/fern-api/fern/pull/2351\r\
        \n* Improvement: document using an enum name and value by @dannysheridan in\
        \ https://github.com/fern-api/fern/pull/2349\r\n* chore: test definition for\
        \ bearer auth with environment variable by @dsinghvi in https://github.com/fern-api/fern/pull/2353\r\
        \n* fix: resolve referenced examples for path parameters by @dsinghvi in https://github.com/fern-api/fern/pull/2356\r\
        \n\r\n## New Contributors\r\n* @davidkonigsberg made their first contribution\
        \ in https://github.com/fern-api/fern/pull/2317\r\n\r\n**Full Changelog**: https://github.com/fern-api/fern/compare/0.15.3...0.15.4"
      type: chore
  createdAt: "2023-11-27"
  irVersion: 31
  version: 0.15.4
- changelogEntry:
    - summary: "## What's Changed\r\n* fix: migrate from registry-node to fdr-sdk by\
        \ @dsinghvi in https://github.com/fern-api/fern/pull/2313\r\n* build(deps):\
        \ bump @redocly/openapi-core from 1.4.0 to 1.4.1 by @dependabot in https://github.com/fern-api/fern/pull/2312\r\
        \n* build(deps): bump @fern-api/venus-api-sdk from 0.0.20-7-g6ea8dc4 to 0.0.36\
        \ by @dependabot in https://github.com/fern-api/fern/pull/2311\r\n* fix: docs\
        \ preview server returns the proper load docs by url response by @dsinghvi in\
        \ https://github.com/fern-api/fern/pull/2315\r\n* build(deps-dev): bump @types/swagger2openapi\
        \ from 7.0.0 to 7.0.4 by @dependabot in https://github.com/fern-api/fern/pull/2309\r\
        \n* feature: introduce `idempotency` configuration by @dsinghvi in https://github.com/fern-api/fern/pull/2302\r\
        \n* chore: add `idempotency-headers` to fern  by @dsinghvi in https://github.com/fern-api/fern/pull/2318\r\
        \n* chore: typescript generators depend on ir v31 by @dsinghvi in https://github.com/fern-api/fern/pull/2320\r\
        \n\r\n\r\n**Full Changelog**: https://github.com/fern-api/fern/compare/0.15.2...0.15.3"
      type: chore
  createdAt: "2023-11-21"
  irVersion: 31
  version: 0.15.3
- changelogEntry:
    - summary: "- **fix**: running `fern generate --local` with a `.fernignore` works
        in Github Actions (@dsinghvi)"
      type: chore
  createdAt: "2023-11-20"
  irVersion: 30
  version: 0.15.2
- changelogEntry:
    - summary: "**Full Changelog**: https://github.com/fern-api/fern/compare/0.15.2-rc1...0.15.2-rc3"
      type: chore
  createdAt: "2023-11-20"
  irVersion: 30
  version: 0.15.2-rc3
- changelogEntry:
    - summary: "**Full Changelog**: https://github.com/fern-api/fern/compare/0.15.2-rc1...0.15.2-rc2"
      type: chore
  createdAt: "2023-11-20"
  irVersion: 30
  version: 0.15.2-rc2
- changelogEntry:
    - summary: "**Full Changelog**: https://github.com/fern-api/fern/compare/0.15.2-rc0...0.15.2-rc1"
      type: chore
  createdAt: "2023-11-20"
  irVersion: 30
  version: 0.15.2-rc1
- changelogEntry:
    - summary:
        "## What's Changed\r\n* upgrade json5 to `2.2.2` by @dsinghvi in https://github.com/fern-api/fern/pull/2304\r\
        \n* chore: remove wire verification by @dsinghvi in https://github.com/fern-api/fern/pull/2305\r\
        \n* chore: upgrade yaml to 2.3.3 by @dsinghvi in https://github.com/fern-api/fern/pull/2306\r\
        \n* fix: `fern generate --local` with `.fernignore` fails in Github Workflow\
        \ by @dsinghvi in https://github.com/fern-api/fern/pull/2307\r\n\r\n\r\n**Full\
        \ Changelog**: https://github.com/fern-api/fern/compare/0.15.1...0.15.2-rc0"
      type: chore
  createdAt: "2023-11-20"
  irVersion: 30
  version: 0.15.2-rc0
- changelogEntry:
    - summary: "_It's been forever since we released a non release candidate!_\r\n\r\
        \n**Break**\r\n- The file structure of the Fern folder has now changed. If you\
        \ have a single API, your definition can live directly at the top-level. If\
        \ you have multiple, they will need to live in an apis folder. When you run\
        \ `fern upgrade` the directory structure will automatically be updated. "
      type: chore
  createdAt: "2023-11-20"
  irVersion: 30
  version: 0.15.1
- changelogEntry:
    - summary: "## What's Changed\r\n* feature: introduce `fern token` command to generate\
        \ `FERN_TOKEN` by @dsinghvi in https://github.com/fern-api/fern/pull/2295\r\n\
        \r\n\r\n**Full Changelog**: https://github.com/fern-api/fern/compare/0.15.0-rc87...0.15.0-rc88"
      type: chore
  createdAt: "2023-11-17"
  irVersion: 30
  version: 0.15.0-rc88
- changelogEntry:
    - summary: "## What's Changed\r\n* fix: non .fernignored files are deleted on successive\
        \ regeneration by @dsinghvi in https://github.com/fern-api/fern/pull/2294\r\n\
        \r\n\r\n**Full Changelog**: https://github.com/fern-api/fern/compare/0.15.0-rc84...0.15.0-rc85"
      type: chore
  createdAt: "2023-11-17"
  irVersion: 30
  version: 0.15.0-rc87
- changelogEntry:
    - summary: "## What's Changed\r\n* fix: `fern generate --local` no longer fails\
        \ if `.fernignore` is present and there are no new changes by @dsinghvi in https://github.com/fern-api/fern/pull/2291\r\
        \n\r\n\r\n**Full Changelog**: https://github.com/fern-api/fern/compare/0.15.0-rc83...0.15.0-rc84"
      type: chore
  createdAt: "2023-11-16"
  irVersion: 30
  version: 0.15.0-rc84
- changelogEntry:
    - summary: "## What's Changed\r\n* fix: default to service availability if endpoint\
        \ availability is not present by @dsinghvi in https://github.com/fern-api/fern/pull/2290\r\
        \n\r\n\r\n**Full Changelog**: https://github.com/fern-api/fern/compare/0.15.0-rc82...0.15.0-rc83"
      type: chore
  createdAt: "2023-11-16"
  irVersion: 30
  version: 0.15.0-rc83
- changelogEntry:
    - summary: "## What's Changed\r\n* feature: introduce `x-fern-type` extension to\
        \ the OpenAPI spec by @dsinghvi in https://github.com/fern-api/fern/pull/2289\r\
        \n\r\n\r\n**Full Changelog**: https://github.com/fern-api/fern/compare/0.15.0-rc81...0.15.0-rc82"
      type: chore
  createdAt: "2023-11-16"
  irVersion: 30
  version: 0.15.0-rc82
- changelogEntry:
    - summary: "## What's Changed\r\n* **Internal**: Add fern-python generator versions\
        \ for IRv30 by @amckinney in https://github.com/fern-api/fern/pull/2283\r\n\
        * **Internal**: Fix fern-java-model maven coordinates by @amckinney in https://github.com/fern-api/fern/pull/2284\r\
        \n* **Internal**: Generate fern-api/ir-go repository by @amckinney in https://github.com/fern-api/fern/pull/2285\r\
        \n* **Internal**: Set IRv29 version for TS and Java by @amckinney in https://github.com/fern-api/fern/pull/2286\r\
        \n\r\n\r\n**Full Changelog**: https://github.com/fern-api/fern/compare/0.15.0-rc80...0.15.0-rc81"
      type: chore
  createdAt: "2023-11-15"
  irVersion: 30
  version: 0.15.0-rc81
- changelogEntry:
    - summary: "## What's Changed\r\n* fix: don't compare root api files if dependency\
        \ has no endpoints by @dsinghvi in https://github.com/fern-api/fern/pull/2282\r\
        \n\r\n\r\n**Full Changelog**: https://github.com/fern-api/fern/compare/0.15.0-rc79...0.15.0-rc80"
      type: chore
  createdAt: "2023-11-15"
  irVersion: 30
  version: 0.15.0-rc80
- changelogEntry:
    - summary: "## What's Changed\r\n* internal: Add more granular test definitions\
        \ by @amckinney in https://github.com/fern-api/fern/pull/2277\r\n* feature:\
        \ update fhir.yml and setup workflow for registration by @dsinghvi in https://github.com/fern-api/fern/pull/2280\r\
        \n* fix: register union base properties in docs by @dsinghvi in https://github.com/fern-api/fern/pull/2281\r\
        \n\r\n\r\n**Full Changelog**: https://github.com/fern-api/fern/compare/0.15.0-rc77...0.15.0-rc78"
      type: chore
  createdAt: "2023-11-15"
  irVersion: 30
  version: 0.15.0-rc79
- changelogEntry:
    - summary: "- **feature**: mark `in-development` endpoints as `beta` in the generated
        docs"
      type: chore
  createdAt: "2023-11-14"
  irVersion: 29
  version: 0.15.0-rc75
- changelogEntry:
    - summary: "## What's Changed\r\n* **internal** Introduce IR version 30 for example\
        \ @amckinney in https://github.com/fern-api/fern/pull/2273\r\n\r\n\r\n**Full\
        \ Changelog**: https://github.com/fern-api/fern/compare/0.15.0-rc76...0.15.0-rc77"
      type: chore
  createdAt: "2023-11-14"
  irVersion: 30
  version: 0.15.0-rc77
- changelogEntry:
    - summary: "## What's Changed\r\n* fix: OpenAPI importer handles parsing server\
        \ variables by @dsinghvi in https://github.com/fern-api/fern/pull/2275\r\n\r\
        \n\r\n**Full Changelog**: https://github.com/fern-api/fern/compare/0.15.0-rc75...0.15.0-rc76"
      type: chore
  createdAt: "2023-11-14"
  irVersion: 29
  version: 0.15.0-rc76
- changelogEntry:
    - summary: Release 0.15.0-rc74
      type: chore
  createdAt: "2023-11-09"
  irVersion: 29
  version: 0.15.0-rc74
- changelogEntry:
    - summary: "- unblock ir-v28 generation"
      type: chore
  createdAt: "2023-11-09"
  irVersion: 29
  version: 0.15.0-rc73
- changelogEntry:
    - summary: Release 0.15.0-rc72
      type: chore
  createdAt: "2023-11-09"
  irVersion: 29
  version: 0.15.0-rc72
- changelogEntry:
    - summary: "- CLI supports running typescript generators 0.8.1+ (@dsinghvi)"
      type: chore
  createdAt: "2023-11-09"
  irVersion: 29
  version: 0.15.0-rc71
- changelogEntry:
    - summary: "- Support a `x-fern-streaming` extension in the OpenAPI importer (@amckinney)"
      type: chore
  createdAt: "2023-11-08"
  irVersion: 28
  version: 0.15.0-rc70
- changelogEntry:
    - summary: _No user facing changes_
      type: chore
  createdAt: "2023-11-03"
  irVersion: 27
  version: 0.15.0-rc68
- changelogEntry:
    - summary: _No user facing changes_
      type: chore
  createdAt: "2023-11-03"
  irVersion: 27
  version: 0.15.0-rc67
- changelogEntry:
    - summary: "- **fix**: OpenAPI importer always uses tags to organize endpoints if
        present (@dsinghvi)"
      type: chore
  createdAt: "2023-11-03"
  irVersion: 27
  version: 0.15.0-rc66
- changelogEntry:
    - summary: _No user facing changes_
      type: chore
  createdAt: "2023-11-02"
  irVersion: 27
  version: 0.15.0-rc65
- changelogEntry:
    - summary: _No user facing changes_
      type: chore
  createdAt: "2023-11-02"
  irVersion: 27
  version: 0.15.0-rc64
- changelogEntry:
    - summary: _No user facing changes_
      type: chore
  createdAt: "2023-11-01"
  irVersion: 27
  version: 0.15.0-rc63
- changelogEntry:
    - summary: "- OpenAPI importer skips example generation if `allOf` examples are
        undefined (@dsinghvi)"
      type: chore
  createdAt: "2023-11-01"
  irVersion: 27
  version: 0.15.0-rc61
- changelogEntry:
    - summary: "- Filter out undefined schemas when reading AsyncAPI (@dsinghvi)"
      type: chore
  createdAt: "2023-11-01"
  irVersion: 27
  version: 0.15.0-rc60
- changelogEntry:
    - summary: "fix: OpenAPI importer handles resolving property schema references (@dsinghvi)"
      type: chore
  createdAt: "2023-11-01"
  irVersion: 27
  version: 0.15.0-rc59
- changelogEntry:
    - summary: "- Retrigger latest release (@dsinghvi)"
      type: chore
  createdAt: "2023-10-30"
  irVersion: 27
  version: 0.15.0-rc57
- changelogEntry:
    - summary: "**fix**: AsyncAPI importer reads inlined message payloads (@dsinghvi)"
      type: chore
  createdAt: "2023-10-30"
  irVersion: 27
  version: 0.15.0-rc56
- changelogEntry:
    - summary: "- **fix**: OpenAPI parser handles converting discriminated unions that
        contain`allOf` references with the discriminant (@dsinghvi)"
      type: chore
  createdAt: "2023-10-30"
  irVersion: 27
  version: 0.15.0-rc55
- changelogEntry:
    - summary: "- **feature**: OpenAPI importer supports resolving multi-file references
        (@dsinghvi)"
      type: chore
  createdAt: "2023-10-30"
  irVersion: 27
  version: 0.15.0-rc54
- changelogEntry:
    - summary: "- **feature**: OpenAPI importer supports `x-fern-header-variable-name`
        to customize the header name in the SDK"
      type: chore
  createdAt: "2023-10-28"
  irVersion: 27
  version: 0.15.0-rc53
- changelogEntry:
    - summary: "- **fix**: OpenAPI importer handles multiple header security schemes"
      type: chore
  createdAt: "2023-10-27"
  irVersion: 27
  version: 0.15.0-rc52
- changelogEntry:
    - summary: "- **No user facing changes** - Seed testing CLI doesn't require generator
        languages to support testing OpenAPI/Postman generators"
      type: chore
  createdAt: "2023-10-27"
  irVersion: 27
  version: 0.15.0-rc51
- changelogEntry:
    - summary: "- Not a user facing change: IR for `property-response` uses correct
        typeId (@dsinghvi)"
      type: chore
  createdAt: "2023-10-26"
  irVersion: 27
  version: 0.15.0-rc50
- changelogEntry:
    - summary: "- Improve logging when `.fernignore` is present in directory (@dsinghvi) "
      type: chore
  createdAt: "2023-10-25"
  irVersion: 27
  version: 0.15.0-rc49
- changelogEntry:
    - summary: "- Upgrade Go generator IR version (@amckinney) \r\n- `response-property`\
        \ validation rules now handle aliases (@amckinney) "
      type: chore
  createdAt: "2023-10-25"
  irVersion: 27
  version: 0.15.0-rc48
- changelogEntry:
    - summary: "- Support `--custom fixture` in seed CLI for snapshot tests (@dsinghvi) "
      type: chore
  createdAt: "2023-10-24"
  irVersion: 27
  version: 0.15.0-rc47
- changelogEntry:
    - summary: "- Support literal examples (@dsinghvi) "
      type: chore
  createdAt: "2023-10-20"
  irVersion: 27
  version: 0.15.0-rc46
- changelogEntry:
    - summary: "- **fix**: OpenAPI importer removes global headers from example generation
        (@dsinghvi) "
      type: chore
  createdAt: "2023-10-20"
  irVersion: 27
  version: 0.15.0-rc45
- changelogEntry:
    - summary: "- OpenAPI example parser handles query params that are arrays (@dsinghvi) "
      type: chore
  createdAt: "2023-10-20"
  irVersion: 27
  version: 0.15.0-rc44
- changelogEntry:
    - summary: "- Support reading examples from OpenAPI spec (@dsinghvi) "
      type: chore
  createdAt: "2023-10-20"
  irVersion: 27
  version: 0.15.0-rc43
- changelogEntry:
    - summary: "- Support generating preview url when generating docs (@dsinghvi) "
      type: chore
  createdAt: "2023-10-15"
  irVersion: 26
  version: 0.15.0-rc42
- changelogEntry:
    - summary: Release 0.15.0-rc40
      type: chore
  createdAt: "2023-10-13"
  irVersion: 26
  version: 0.15.0-rc40
- changelogEntry:
    - summary: "- Rerelease SDKs (@dsinghvi) "
      type: chore
  createdAt: "2023-10-13"
  irVersion: 26
  version: 0.15.0-rc41
- changelogEntry:
    - summary: "- Support generating python snippets for documentation"
      type: chore
  createdAt: "2023-10-11"
  irVersion: 26
  version: 0.15.0-rc39
- changelogEntry:
    - summary: "- Additional seed test definitions (@dsinghvi) "
      type: chore
  createdAt: "2023-10-10"
  irVersion: 26
  version: 0.15.0-rc38
- changelogEntry:
    - summary: "- **fix**: delete existing output on local generation (@dsinghvi) "
      type: chore
  createdAt: "2023-10-08"
  irVersion: 26
  version: 0.15.0-rc37
- changelogEntry:
    - summary: "- **fix**:  seed CLI builds docker image (@dsinghvi) "
      type: chore
  createdAt: "2023-10-08"
  irVersion: 26
  version: 0.15.0-rc36
- changelogEntry:
    - summary: "- fix seed examples to contain datetime with UTC timezone (@dsinghvi) "
      type: chore
  createdAt: "2023-10-08"
  irVersion: 26
  version: 0.15.0-rc35
- changelogEntry:
    - summary: "- Fix: OpenAPI importer scans const fields when detecting discriminated
        unions (@dsinghvi) "
      type: chore
  createdAt: "2023-10-06"
  irVersion: 26
  version: 0.15.0-rc34
- changelogEntry:
    - summary: "- Read `const` values from OpenAPI spec (@dsinghvi) "
      type: chore
  createdAt: "2023-10-06"
  irVersion: 26
  version: 0.15.0-rc33
- changelogEntry:
    - summary: "- Fix discriminated union parsing in AsyncAPI import (@dsinghvi) "
      type: chore
  createdAt: "2023-10-05"
  irVersion: 26
  version: 0.15.0-rc32
- changelogEntry:
    - summary: "- Server side generators are tested with output mode local files (@dsinghvi) "
      type: chore
  createdAt: "2023-10-01"
  irVersion: 26
  version: 0.15.0-rc31
- changelogEntry:
    - summary: "- Generator snapshot tester supports custom configs (@dsinghvi) "
      type: chore
  createdAt: "2023-10-01"
  irVersion: 26
  version: 0.15.0-rc30
- changelogEntry:
    - summary: "- `--local` mode of the Fern CLI now correctly copies over generated
        typescript code (@dsinghvi) "
      type: chore
  createdAt: "2023-09-30"
  irVersion: 26
  version: 0.15.0-rc29
- changelogEntry:
    - summary: "- Bump generator versions to the latest (@amckinney) \r\n- Send undiscriminated\
        \ union type names to docs generation (@dsinghvi) "
      type: chore
  createdAt: "2023-09-29"
  irVersion: 26
  version: 0.15.0-rc28
- changelogEntry:
    - summary: "- Support `go-fiber` generator (@connormahon34) "
      type: chore
  createdAt: "2023-09-26"
  irVersion: 26
  version: 0.15.0-rc27
- changelogEntry:
    - summary: "- `fern generate --docs` will no longer fail because of network timeout
        issues (@dsinghvi)"
      type: chore
  createdAt: "2023-09-25"
  irVersion: 26
  version: 0.15.0-rc26
- changelogEntry:
    - summary: "- Add test fern definitions with endpoint examples(@amckinney) "
      type: chore
  createdAt: "2023-09-20"
  irVersion: 26
  version: 0.15.0-rc25
- changelogEntry:
    - summary: "- `fern generate --docs` runs validation on the the docs configuration
        (@dsinghvi) "
      type: chore
  createdAt: "2023-09-20"
  irVersion: 26
  version: 0.15.0-rc24
- changelogEntry:
    - summary: "- Support reading AsyncAPI Schemas (@dsinghvi) "
      type: chore
  createdAt: "2023-09-19"
  irVersion: 26
  version: 0.15.0-rc23
- changelogEntry:
    - summary: "- Add test definitions that contain examples(@amckinney) "
      type: chore
  createdAt: "2023-09-18"
  irVersion: 26
  version: 0.15.0-rc22
- changelogEntry:
    - summary: "- Only set GA availability if explicitly defined in the API Definition
        (@dsinghvi) "
      type: chore
  createdAt: "2023-09-17"
  irVersion: 26
  version: 0.15.0-rc21
- changelogEntry:
    - summary: "- Set version slug override (@dsinghvi) "
      type: chore
  createdAt: "2023-09-16"
  irVersion: 26
  version: 0.15.0-rc20
- changelogEntry:
    - summary: "- docs.yml now supports showing API errors opt-in (@dsinghvi) "
      type: chore
  createdAt: "2023-09-13"
  irVersion: 26
  version: 0.15.0-rc19
- changelogEntry:
    - summary: "- CLI now requires that versioned navbars live in new files (@dsinghvi)\
        \ \r\n- CLI supports sending availability (@dsinghvi) \r\n- CLI has new validation\
        \ rules for mdx + filepaths (@dsinghvi) "
      type: chore
  createdAt: "2023-09-13"
  irVersion: 26
  version: 0.15.0-rc18
- changelogEntry:
    - summary: "- Docs support tabs (@dsinghvi) "
      type: chore
  createdAt: "2023-09-10"
  irVersion: 25
  version: 0.15.0-rc17
- changelogEntry:
    - summary: "- Fix and make sure CLI adheres to `--api` flag when filtering API workspaces
        (@dsinghvi) "
      type: chore
  createdAt: "2023-09-09"
  irVersion: 25
  version: 0.15.0-rc16
- changelogEntry:
    - summary: "- Validate markdown for documentation (@dsinghvi) "
      type: chore
  createdAt: "2023-09-06"
  irVersion: 25
  version: 0.15.0-rc15
- changelogEntry:
    - summary: "- Support specifying instance when running docs generation `fern generate
        --docs --instance <url>`"
      type: chore
  createdAt: "2023-09-06"
  irVersion: 25
  version: 0.15.0-rc14
- changelogEntry:
    - summary: "- Support reading `description` on `$ref` fields in OpenAPI (@dsinghvi) "
      type: chore
  createdAt: "2023-09-05"
  irVersion: 25
  version: 0.15.0-rc13
- changelogEntry:
    - summary: Release 0.15.0-rc12
      type: chore
  createdAt: "2023-09-05"
  irVersion: 25
  version: 0.15.0-rc12
- changelogEntry:
    - summary: "- Latest java generators depend on IR v25 to support text/plain responses
        (@dsinghvi) "
      type: chore
  createdAt: "2023-09-05"
  irVersion: 25
  version: 0.15.0-rc11
- changelogEntry:
    - summary: "- Add test definitions for `response: text` "
      type: chore
  createdAt: "2023-09-04"
  irVersion: 25
  version: 0.15.0-rc9
- changelogEntry:
    - summary: "- Support text responses (@dsinghvi) "
      type: chore
  createdAt: "2023-09-04"
  irVersion: 25
  version: 0.15.0-rc8
- changelogEntry:
    - summary: "- OpenAPI importer supports reading `application/octet-stream` requests
        (@dsinghvi) "
      type: chore
  createdAt: "2023-09-04"
  irVersion: 25
  version: 0.15.0-rc10
- changelogEntry:
    - summary: "- OpenAPI Importer handles deduping undiscriminated union types (@dsinghvi) "
      type: chore
  createdAt: "2023-08-31"
  irVersion: 24
  version: 0.15.0-rc7
- changelogEntry:
    - summary: "- Respect audiences for service type graph (@amckinney) "
      type: chore
  createdAt: "2023-08-31"
  irVersion: 24
  version: 0.15.0-rc6
- changelogEntry:
    - summary: "- Support reading `default` key in OpenAPI to account for headers with
        literal value (@dsinghvi) "
      type: chore
  createdAt: "2023-08-30"
  irVersion: 24
  version: 0.15.0-rc5
- changelogEntry:
    - summary: "- fern.config.json version is set to `*` which allows easier integration\
        \ with pnpm (@zachkirsch) \r\n- OpenAPI importer properly reads discriminated\
        \ unions so that discriminants are stripped from subtypes (@dsinghvi) "
      type: chore
  createdAt: "2023-08-30"
  irVersion: 24
  version: 0.15.0-rc4
- changelogEntry:
    - summary: "- Support reading webhooks from OpenAPI specs (@dsinghvi) "
      type: chore
  createdAt: "2023-08-25"
  irVersion: 24
  version: 0.15.0-rc3
- changelogEntry:
    - summary: "- Support uploading images with custom content types such as SVGs (@dsinghvi) "
      type: chore
  createdAt: "2023-08-23"
  irVersion: 24
  version: 0.15.0-rc2
- changelogEntry:
    - summary: "- Update discriminated union detection to handle referenced schemas
        (@dsinghvi) "
      type: chore
  createdAt: "2023-08-18"
  irVersion: 23
  version: 0.15.0-rc1
- changelogEntry:
    - summary: "- **Break**: The fern directory now has a top-level `apis` directory
        to handle apis and docs no longer live within an api definition"
      type: chore
  createdAt: "2023-08-16"
  irVersion: 23
  version: 0.15.0-rc0
- changelogEntry:
    - summary: Release 0.14.4-rc2
      type: chore
  createdAt: "2023-08-14"
  irVersion: 23
  version: 0.14.4-rc2
- changelogEntry:
    - summary: Release 0.14.4-rc1
      type: chore
  createdAt: "2023-08-14"
  irVersion: 23
  version: 0.14.4-rc1
- changelogEntry:
    - summary: CLI handles property names that start with numbers for code generation
        (@dsinghvi)
      type: chore
  createdAt: "2023-08-11"
  irVersion: 23
  version: 0.14.4-rc0
- changelogEntry:
    - summary: "- When `docs` is missing, the CLI should nudge the user to run `fern
        add docs` (@dannysheridan) "
      type: chore
  createdAt: "2023-08-08"
  irVersion: 23
  version: 0.14.3
- changelogEntry:
    - summary: "- When running `fern init --openapi <openapi>` the OpenAPI generator
        wont be included (@dannysheridan) "
      type: chore
  createdAt: "2023-08-08"
  irVersion: 23
  version: 0.14.2
- changelogEntry:
    - summary: "- Rerelease `0.14.0`"
      type: chore
  createdAt: "2023-08-07"
  irVersion: 22
  version: 0.14.1
- changelogEntry:
    - summary: "- The latest Go SDK Generator depends on IR V22 (@amckinney) "
      type: chore
  createdAt: "2023-08-07"
  irVersion: 22
  version: 0.14.0
- changelogEntry:
    - summary: '- Handle `type: "null"` when importing OpenAPI oneOf (@dsinghvi) '
      type: chore
  createdAt: "2023-08-05"
  irVersion: 22
  version: 0.13.0
- changelogEntry:
    - summary: "- No changes"
      type: chore
  createdAt: "2023-08-05"
  irVersion: 22
  version: 0.13.0-rc3
- changelogEntry:
    - summary: "- Java generators now require IR V20 (@dsinghvi) "
      type: chore
  createdAt: "2023-08-03"
  irVersion: 22
  version: 0.13.0-rc2
- changelogEntry:
    - summary: "- OpenAPI generator only includes current package as part of generated
        name (@dsinghvi) "
      type: chore
  createdAt: "2023-08-02"
  irVersion: 22
  version: 0.13.0-rc1
- changelogEntry:
    - summary: "- OpenAPI oneOf subtypes have generated names based on unique properties
        (@dsinghvi) "
      type: chore
  createdAt: "2023-08-02"
  irVersion: 22
  version: 0.13.0-rc0
- changelogEntry:
    - summary: "- OpenAPI importer converts `date-times` appropriately. Before this
        release, datetimes would be converted as strings. (@dsinghvi)"
      type: chore
  createdAt: "2023-08-02"
  irVersion: 22
  version: 0.12.0
- changelogEntry:
    - summary: "- Special case importing oneOf types that are all enums (@dsinghvi) "
      type: chore
  createdAt: "2023-08-02"
  irVersion: 22
  version: 0.11.12
- changelogEntry:
    - summary: "* Add `ServiceTypeReferenceInfo` to IR so that generators can recognize\
        \ what types are referenced from exactly one service (@amckinney).\r\n```yaml\r\
        \n  ServiceTypeReferenceInfo:\r\n    properties:\r\n      typesReferencedOnlyByService:\r\
        \n        docs: \"Types referenced by exactly one service.\"\r\n        type:\
        \ map<commons.ServiceId, list<commons.TypeId>>\r\n      sharedTypes:\r\n   \
        \     docs: \"Types referenced by either zero or multiple services.\"\r\n  \
        \      type: list<commons.TypeId>\r\n```"
      type: chore
  createdAt: "2023-08-01"
  irVersion: 22
  version: 0.11.12-rc2
- changelogEntry:
    - summary: "- Specify license in generators.yml (@amckinney) \r\n```yaml\r\ngroups:\
        \ \r\n  publish: \r\n    - name: fernapi/fern-go-sdk\r\n      version: 0.0.1\r\
        \n      github: \r\n        repository: my-org/my-repo\r\n        license: MIT\
        \ # <------- or Apache-2.0\r\n```"
      type: chore
  createdAt: "2023-07-29"
  irVersion: 22
  version: 0.11.12-rc0
- changelogEntry:
    - summary: "- Support `x-fern-ignore` OpenAPI extension. This extensions configures\
        \ fern to ignore certain endpoints when generating SDKs. (@dsinghvi) \r\n  ```yaml\r\
        \n  paths: \r\n    my/endpoint/path: \r\n      get: \r\n        x-fern-ignore:\
        \ true # <------- fern will skip this endpoint\r\n  ```"
      type: chore
  createdAt: "2023-07-29"
  irVersion: 22
  version: 0.11.12-rc1
- changelogEntry:
    - summary: "- OpenAPI importer handles converting numbers formatted as time-delta
        (@dsinghvi)"
      type: chore
  createdAt: "2023-07-28"
  irVersion: 22
  version: 0.11.11
- changelogEntry:
    - summary: "- OpenAPI importer handles converting servers with `staging` and `production`\
        \ descriptions (@dsinghvi) \r\n- Generators are upgraded in fern init (@dannysheridan)\
        \ \r\n- Documentation markdown paths are validated (@zachkirsch)"
      type: chore
  createdAt: "2023-07-26"
  irVersion: 22
  version: 0.11.10
- changelogEntry:
    - summary: "- handles `x-ndjson` content-type in OpenAPI responses"
      type: chore
  createdAt: "2023-07-24"
  irVersion: 22
  version: 0.11.9
- changelogEntry:
    - summary: Release 0.11.9-rc0
      type: chore
  createdAt: "2023-07-23"
  irVersion: 22
  version: 0.11.9-rc0
- changelogEntry:
    - summary: "- Register custom content types when reading from OpenAPI spec"
      type: chore
  createdAt: "2023-07-23"
  irVersion: 22
  version: 0.11.8
- changelogEntry:
    - summary: "- Register content-types when registering docs (i.e. such as `application/x-ndjson`)"
      type: chore
  createdAt: "2023-07-23"
  irVersion: 22
  version: 0.11.8-rc0
- changelogEntry:
    - summary: Release 0.11.7
      type: chore
  createdAt: "2023-07-23"
  irVersion: 22
  version: 0.11.7
- changelogEntry:
    - summary: Release 0.11.7-rc9
      type: chore
  createdAt: "2023-07-23"
  irVersion: 22
  version: 0.11.7-rc9
- changelogEntry:
    - summary: Release 0.11.7-rc8
      type: chore
  createdAt: "2023-07-23"
  irVersion: 22
  version: 0.11.7-rc8
- changelogEntry:
    - summary: Release 0.11.7-rc7
      type: chore
  createdAt: "2023-07-22"
  irVersion: 22
  version: 0.11.7-rc7
- changelogEntry:
    - summary: Release 0.11.7-rc6
      type: chore
  createdAt: "2023-07-22"
  irVersion: 22
  version: 0.11.7-rc6
- changelogEntry:
    - summary: Release 0.11.7-rc5
      type: chore
  createdAt: "2023-07-22"
  irVersion: 22
  version: 0.11.7-rc5
- changelogEntry:
    - summary: "- Hacky release with sleep 5s before running docker"
      type: chore
  createdAt: "2023-07-21"
  irVersion: 22
  version: 0.11.7-rc4
- changelogEntry:
    - summary: Release 0.11.7-rc3
      type: chore
  createdAt: "2023-07-20"
  irVersion: 22
  version: 0.11.7-rc3
- changelogEntry:
    - summary: "- Pypi token is correctly read in for publishing"
      type: chore
  createdAt: "2023-07-18"
  irVersion: 22
  version: 0.11.7-rc2
- changelogEntry:
    - summary: Release 0.11.7-rc1
      type: chore
  createdAt: "2023-07-14"
  irVersion: 22
  version: 0.11.7-rc1
- changelogEntry:
    - summary: Release 0.11.7-rc0
      type: chore
  createdAt: "2023-07-13"
  irVersion: 22
  version: 0.11.7-rc0
- changelogEntry:
    - summary: Release 0.11.6
      type: chore
  createdAt: "2023-07-11"
  irVersion: 22
  version: 0.11.6
- changelogEntry:
    - summary: Release 0.11.6-rc1
      type: chore
  createdAt: "2023-07-11"
  irVersion: 22
  version: 0.11.6-rc1
- changelogEntry:
    - summary: Release 0.11.6-rc0
      type: chore
  createdAt: "2023-07-11"
  irVersion: 22
  version: 0.11.6-rc0
- changelogEntry:
    - summary: "- Fixes https://github.com/fern-api/fern/issues/1880 (no longer forced
        to define auth if endpoints don't require auth)"
      type: chore
  createdAt: "2023-07-10"
  irVersion: 22
  version: 0.11.5
- changelogEntry:
    - summary: Release 0.11.4
      type: chore
  createdAt: "2023-07-06"
  irVersion: 22
  version: 0.11.4
- changelogEntry:
    - summary: Release 0.11.4-rc0
      type: chore
  createdAt: "2023-07-06"
  irVersion: 22
  version: 0.11.4-rc0
- changelogEntry:
    - summary: Release 0.11.3
      type: chore
  createdAt: "2023-07-06"
  irVersion: 22
  version: 0.11.3
- changelogEntry:
    - summary: Release 0.11.3-rc9
      type: chore
  createdAt: "2023-07-06"
  irVersion: 22
  version: 0.11.3-rc9
- changelogEntry:
    - summary: Release 0.11.3-rc8
      type: chore
  createdAt: "2023-07-06"
  irVersion: 22
  version: 0.11.3-rc8
- changelogEntry:
    - summary: Release 0.11.3-rc7
      type: chore
  createdAt: "2023-07-06"
  irVersion: 22
  version: 0.11.3-rc7
- changelogEntry:
    - summary: Release 0.11.3-rc6
      type: chore
  createdAt: "2023-07-06"
  irVersion: 22
  version: 0.11.3-rc6
- changelogEntry:
    - summary: Release 0.11.3-rc5
      type: chore
  createdAt: "2023-07-06"
  irVersion: 22
  version: 0.11.3-rc5
- changelogEntry:
    - summary: Release 0.11.3-rc10
      type: chore
  createdAt: "2023-07-06"
  irVersion: 22
  version: 0.11.3-rc10
- changelogEntry:
    - summary: Release 0.11.3-rc4
      type: chore
  createdAt: "2023-07-05"
  irVersion: 20
  version: 0.11.3-rc4
- changelogEntry:
    - summary: Release 0.11.3-rc3
      type: chore
  createdAt: "2023-06-28"
  irVersion: 20
  version: 0.11.3-rc3
- changelogEntry:
    - summary: Release 0.11.3-rc2
      type: chore
  createdAt: "2023-06-28"
  irVersion: 20
  version: 0.11.3-rc2
- changelogEntry:
    - summary: "- Support reading `x-fern-audiences` extension so that OpenAPI spec
        users can leverage fern audiences"
      type: chore
  createdAt: "2023-06-28"
  irVersion: 20
  version: 0.11.3-rc1
- changelogEntry:
    - summary: Release 0.11.3-rc0
      type: chore
  createdAt: "2023-06-24"
  irVersion: 20
  version: 0.11.3-rc0
- changelogEntry:
    - summary: Release 0.11.2
      type: chore
  createdAt: "2023-06-23"
  irVersion: 20
  version: 0.11.2
- changelogEntry:
    - summary: Release 0.11.1-rc0
      type: chore
  createdAt: "2023-06-22"
  irVersion: 20
  version: 0.11.1-rc0
- changelogEntry:
    - summary: "- Update OpenAPI Importer logic to handle FastAPI operation ids"
      type: chore
  createdAt: "2023-06-22"
  irVersion: 20
  version: 0.11.0
- changelogEntry:
    - summary: Release 0.10.28
      type: chore
  createdAt: "2023-06-20"
  irVersion: 20
  version: 0.10.28
- changelogEntry:
    - summary: Release 0.10.27
      type: chore
  createdAt: "2023-06-20"
  irVersion: 20
  version: 0.10.27
- changelogEntry:
    - summary: Release 0.10.27-rc0
      type: chore
  createdAt: "2023-06-15"
  irVersion: 20
  version: 0.10.27-rc0
- changelogEntry:
    - summary: Release 0.10.26
      type: chore
  createdAt: "2023-06-15"
  irVersion: 20
  version: 0.10.26
- changelogEntry:
    - summary: Release 0.10.25
      type: chore
  createdAt: "2023-06-15"
  irVersion: 20
  version: 0.10.25
- changelogEntry:
    - summary: Release 0.10.25-rc1
      type: chore
  createdAt: "2023-06-14"
  irVersion: 20
  version: 0.10.25-rc1
- changelogEntry:
    - summary: Release 0.10.25-rc0
      type: chore
  createdAt: "2023-06-13"
  irVersion: 20
  version: 0.10.25-rc0
- changelogEntry:
    - summary: "- Fixes https://github.com/fern-api/fern/issues/1765 so OpenAPI specs
        are not required to have `operationId` or `x-fern-sdk-method-name` "
      type: chore
  createdAt: "2023-06-13"
  irVersion: 20
  version: 0.10.24
- changelogEntry:
    - summary: Release 0.10.23
      type: chore
  createdAt: "2023-06-13"
  irVersion: 20
  version: 0.10.23
- changelogEntry:
    - summary: Release 0.10.23-rc0
      type: chore
  createdAt: "2023-06-12"
  irVersion: 20
  version: 0.10.23-rc0
- changelogEntry:
    - summary: Release 0.10.22
      type: chore
  createdAt: "2023-06-12"
  irVersion: 20
  version: 0.10.22
- changelogEntry:
    - summary: Release 0.10.21
      type: chore
  createdAt: "2023-06-12"
  irVersion: 20
  version: 0.10.21
- changelogEntry:
    - summary: Release 0.10.20
      type: chore
  createdAt: "2023-06-12"
  irVersion: 20
  version: 0.10.20
- changelogEntry:
    - summary: Release 0.10.20-rc0
      type: chore
  createdAt: "2023-06-12"
  irVersion: 20
  version: 0.10.20-rc0
- changelogEntry:
    - summary: Release 0.10.19
      type: chore
  createdAt: "2023-06-12"
  irVersion: 20
  version: 0.10.19
- changelogEntry:
    - summary: Release 0.10.18
      type: chore
  createdAt: "2023-06-11"
  irVersion: 20
  version: 0.10.18
- changelogEntry:
    - summary: Release 0.10.17
      type: chore
  createdAt: "2023-06-11"
  irVersion: 20
  version: 0.10.17
- changelogEntry:
    - summary: Release 0.10.16
      type: chore
  createdAt: "2023-06-11"
  irVersion: 20
  version: 0.10.16
- changelogEntry:
    - summary: Release 0.10.15
      type: chore
  createdAt: "2023-06-10"
  irVersion: 20
  version: 0.10.15
- changelogEntry:
    - summary: Release 0.10.14
      type: chore
  createdAt: "2023-06-10"
  irVersion: 20
  version: 0.10.14
- changelogEntry:
    - summary: Release 0.10.14-rc0
      type: chore
  createdAt: "2023-06-10"
  irVersion: 20
  version: 0.10.14-rc0
- changelogEntry:
    - summary: Release 0.10.13
      type: chore
  createdAt: "2023-06-09"
  irVersion: 20
  version: 0.10.13
- changelogEntry:
    - summary: Release 0.10.13-rc2
      type: chore
  createdAt: "2023-06-09"
  irVersion: 20
  version: 0.10.13-rc2
- changelogEntry:
    - summary: Release 0.10.13-rc1
      type: chore
  createdAt: "2023-06-09"
  irVersion: 20
  version: 0.10.13-rc1
- changelogEntry:
    - summary: Release 0.10.13-rc0
      type: chore
  createdAt: "2023-06-09"
  irVersion: 20
  version: 0.10.13-rc0
- changelogEntry:
    - summary: Release 0.10.12
      type: chore
  createdAt: "2023-06-09"
  irVersion: 20
  version: 0.10.12
- changelogEntry:
    - summary: Release 0.10.11
      type: chore
  createdAt: "2023-06-09"
  irVersion: 20
  version: 0.10.11
- changelogEntry:
    - summary: Release 0.10.11-rc0
      type: chore
  createdAt: "2023-06-08"
  irVersion: 20
  version: 0.10.11-rc0
- changelogEntry:
    - summary: Release 0.10.10
      type: chore
  createdAt: "2023-06-08"
  irVersion: 20
  version: 0.10.10
- changelogEntry:
    - summary: Release 0.10.10-rc2
      type: chore
  createdAt: "2023-06-08"
  irVersion: 20
  version: 0.10.10-rc2
- changelogEntry:
    - summary: Release 0.10.10-rc1
      type: chore
  createdAt: "2023-06-08"
  irVersion: 20
  version: 0.10.10-rc1
- changelogEntry:
    - summary: Release 0.10.10-rc0
      type: chore
  createdAt: "2023-06-08"
  irVersion: 20
  version: 0.10.10-rc0
- changelogEntry:
    - summary: Release 0.10.9
      type: chore
  createdAt: "2023-06-07"
  irVersion: 20
  version: 0.10.9
- changelogEntry:
    - summary: Release 0.10.8
      type: chore
  createdAt: "2023-06-07"
  irVersion: 20
  version: 0.10.8
- changelogEntry:
    - summary: Release 0.10.8-rc0
      type: chore
  createdAt: "2023-06-07"
  irVersion: 20
  version: 0.10.8-rc0
- changelogEntry:
    - summary: Release 0.10.7
      type: chore
  createdAt: "2023-06-06"
  irVersion: 20
  version: 0.10.7
- changelogEntry:
    - summary: Release 0.10.6
      type: chore
  createdAt: "2023-06-06"
  irVersion: 20
  version: 0.10.6
- changelogEntry:
    - summary: Release 0.10.5
      type: chore
  createdAt: "2023-06-06"
  irVersion: 20
  version: 0.10.5
- changelogEntry:
    - summary: Release 0.10.4
      type: chore
  createdAt: "2023-06-06"
  irVersion: 20
  version: 0.10.4
- changelogEntry:
    - summary: Release 0.10.3
      type: chore
  createdAt: "2023-06-06"
  irVersion: 20
  version: 0.10.3
- changelogEntry:
    - summary: Release 0.10.2
      type: chore
  createdAt: "2023-06-05"
  irVersion: 20
  version: 0.10.2
- changelogEntry:
    - summary: Release 0.10.1
      type: chore
  createdAt: "2023-06-05"
  irVersion: 20
  version: 0.10.1
- changelogEntry:
    - summary: "- The docs `domain` must be a full domain ending in `docs.buildwithfern.com`\r\
        \n- `docs.yml` now supports custom-domains so that docs can redirect from a\
        \ custom url"
      type: chore
  createdAt: "2023-06-05"
  irVersion: 20
  version: 0.10.0
- changelogEntry:
    - summary: Release 0.9.10
      type: chore
  createdAt: "2023-06-02"
  irVersion: 20
  version: 0.9.10
- changelogEntry:
    - summary: Release 0.9.10-rc0
      type: chore
  createdAt: "2023-05-31"
  irVersion: 20
  version: 0.9.10-rc0
- changelogEntry:
    - summary: Release 0.9.9
      type: chore
  createdAt: "2023-05-31"
  irVersion: 20
  version: 0.9.9
- changelogEntry:
    - summary: Release 0.9.9-rc4
      type: chore
  createdAt: "2023-05-31"
  irVersion: 20
  version: 0.9.9-rc4
- changelogEntry:
    - summary: Release 0.9.9-rc3
      type: chore
  createdAt: "2023-05-31"
  irVersion: 20
  version: 0.9.9-rc3
- changelogEntry:
    - summary: Release 0.9.9-rc2
      type: chore
  createdAt: "2023-05-31"
  irVersion: 20
  version: 0.9.9-rc2
- changelogEntry:
    - summary: Release 0.9.9-rc1
      type: chore
  createdAt: "2023-05-31"
  irVersion: 20
  version: 0.9.9-rc1
- changelogEntry:
    - summary: Release 0.9.9-rc0
      type: chore
  createdAt: "2023-05-31"
  irVersion: 20
  version: 0.9.9-rc0
- changelogEntry:
    - summary: Release 0.9.8
      type: chore
  createdAt: "2023-05-30"
  irVersion: 20
  version: 0.9.8
- changelogEntry:
    - summary: Release 0.9.8-rc0
      type: chore
  createdAt: "2023-05-30"
  irVersion: 20
  version: 0.9.8-rc0
- changelogEntry:
    - summary: Release 0.9.7
      type: chore
  createdAt: "2023-05-30"
  irVersion: 20
  version: 0.9.7
- changelogEntry:
    - summary: Release 0.9.7-rc2
      type: chore
  createdAt: "2023-05-30"
  irVersion: 20
  version: 0.9.7-rc2
- changelogEntry:
    - summary: Release 0.9.7-rc1
      type: chore
  createdAt: "2023-05-29"
  irVersion: 20
  version: 0.9.7-rc1
- changelogEntry:
    - summary: Release 0.9.7-rc0
      type: chore
  createdAt: "2023-05-29"
  irVersion: 20
  version: 0.9.7-rc0
- changelogEntry:
    - summary: Release 0.9.6
      type: chore
  createdAt: "2023-05-29"
  irVersion: 20
  version: 0.9.6
- changelogEntry:
    - summary: Release 0.9.6-rc1
      type: chore
  createdAt: "2023-05-28"
  irVersion: 20
  version: 0.9.6-rc1
- changelogEntry:
    - summary: Release 0.9.6-rc0
      type: chore
  createdAt: "2023-05-28"
  irVersion: 20
  version: 0.9.6-rc0
- changelogEntry:
    - summary: Release 0.9.5
      type: chore
  createdAt: "2023-05-27"
  irVersion: 20
  version: 0.9.5
- changelogEntry:
    - summary: "- `fern init` reads `FERN_TOKEN` if the user token is not available"
      type: chore
  createdAt: "2023-05-27"
  irVersion: 20
  version: 0.9.4
- changelogEntry:
    - summary: Release 0.9.4-rc3
      type: chore
  createdAt: "2023-05-25"
  irVersion: 20
  version: 0.9.4-rc3
- changelogEntry:
    - summary: Release 0.9.4-rc2
      type: chore
  createdAt: "2023-05-25"
  irVersion: 20
  version: 0.9.4-rc2
- changelogEntry:
    - summary: Release 0.9.4-rc1
      type: chore
  createdAt: "2023-05-25"
  irVersion: 20
  version: 0.9.4-rc1
- changelogEntry:
    - summary: Release 0.9.4-rc0
      type: chore
  createdAt: "2023-05-25"
  irVersion: 20
  version: 0.9.4-rc0
- changelogEntry:
    - summary: Release 0.9.3
      type: chore
  createdAt: "2023-05-24"
  irVersion: 20
  version: 0.9.3
- changelogEntry:
    - summary: Release 0.9.2
      type: chore
  createdAt: "2023-05-24"
  irVersion: 20
  version: 0.9.2
- changelogEntry:
    - summary: Release 0.9.2-rc5
      type: chore
  createdAt: "2023-05-24"
  irVersion: 20
  version: 0.9.2-rc5
- changelogEntry:
    - summary: Release 0.9.2-rc4
      type: chore
  createdAt: "2023-05-24"
  irVersion: 20
  version: 0.9.2-rc4
- changelogEntry:
    - summary: Release 0.9.2-rc3
      type: chore
  createdAt: "2023-05-24"
  irVersion: 20
  version: 0.9.2-rc3
- changelogEntry:
    - summary: Release 0.9.2-rc2
      type: chore
  createdAt: "2023-05-23"
  irVersion: 20
  version: 0.9.2-rc2
- changelogEntry:
    - summary: Release 0.9.2-rc1
      type: chore
  createdAt: "2023-05-23"
  irVersion: 20
  version: 0.9.2-rc1
- changelogEntry:
    - summary: Release 0.9.2-rc0
      type: chore
  createdAt: "2023-05-21"
  irVersion: 20
  version: 0.9.2-rc0
- changelogEntry:
    - summary: Release 0.9.1
      type: chore
  createdAt: "2023-05-20"
  irVersion: 20
  version: 0.9.1
- changelogEntry:
    - summary: Release 0.9.1-rc3
      type: chore
  createdAt: "2023-05-20"
  irVersion: 20
  version: 0.9.1-rc3
- changelogEntry:
    - summary: Release 0.9.1-rc2
      type: chore
  createdAt: "2023-05-19"
  irVersion: 20
  version: 0.9.1-rc2
- changelogEntry:
    - summary: Release 0.9.1-rc1
      type: chore
  createdAt: "2023-05-18"
  irVersion: 20
  version: 0.9.1-rc1
- changelogEntry:
    - summary: Release 0.9.1-rc0
      type: chore
  createdAt: "2023-05-18"
  irVersion: 20
  version: 0.9.1-rc0
- changelogEntry:
    - summary: Running `fern init --openapi <path to openapi>` creates an OpenAPI workspace
      type: chore
  createdAt: "2023-05-17"
  irVersion: 20
  version: 0.9.0
- changelogEntry:
    - summary: Release 0.9.0-rc0
      type: chore
  createdAt: "2023-05-17"
  irVersion: 20
  version: 0.9.0-rc0
- changelogEntry:
    - summary: Add `fern-go-model` generator identifier.
      type: chore
  createdAt: "2023-05-16"
  irVersion: 20
  version: 0.8.25-rc0
- changelogEntry:
    - summary: Release 0.8.24
      type: chore
  createdAt: "2023-05-16"
  irVersion: 20
  version: 0.8.24
- changelogEntry:
    - summary: Release 0.8.23
      type: chore
  createdAt: "2023-05-13"
  irVersion: 20
  version: 0.8.23
- changelogEntry:
    - summary: Release 0.8.22
      type: chore
  createdAt: "2023-05-13"
  irVersion: 20
  version: 0.8.22
- changelogEntry:
    - summary: Release 0.8.21
      type: chore
  createdAt: "2023-05-13"
  irVersion: 20
  version: 0.8.21
- changelogEntry:
    - summary: Release 0.8.20
      type: chore
  createdAt: "2023-05-12"
  irVersion: 20
  version: 0.8.20
- changelogEntry:
    - summary: Release 0.8.20-rc4
      type: chore
  createdAt: "2023-05-12"
  irVersion: 20
  version: 0.8.20-rc4
- changelogEntry:
    - summary: Release 0.8.20-rc3
      type: chore
  createdAt: "2023-05-12"
  irVersion: 20
  version: 0.8.20-rc3
- changelogEntry:
    - summary: Release 0.8.20-rc2
      type: chore
  createdAt: "2023-05-11"
  irVersion: 20
  version: 0.8.20-rc2
- changelogEntry:
    - summary: Release 0.8.20-rc1
      type: chore
  createdAt: "2023-05-11"
  irVersion: 20
  version: 0.8.20-rc1
- changelogEntry:
    - summary: Release 0.8.20-rc0
      type: chore
  createdAt: "2023-05-11"
  irVersion: 20
  version: 0.8.20-rc0
- changelogEntry:
    - summary: Release 0.8.19
      type: chore
  createdAt: "2023-05-11"
  irVersion: 20
  version: 0.8.19
- changelogEntry:
    - summary: Release 0.8.19-rc9
      type: chore
  createdAt: "2023-05-11"
  irVersion: 20
  version: 0.8.19-rc9
- changelogEntry:
    - summary: Release 0.8.19-rc8
      type: chore
  createdAt: "2023-05-11"
  irVersion: 20
  version: 0.8.19-rc8
- changelogEntry:
    - summary: Release 0.8.19-rc7
      type: chore
  createdAt: "2023-05-10"
  irVersion: 20
  version: 0.8.19-rc7
- changelogEntry:
    - summary: Release 0.8.19-rc6
      type: chore
  createdAt: "2023-05-10"
  irVersion: 20
  version: 0.8.19-rc6
- changelogEntry:
    - summary: Release 0.8.19-rc5
      type: chore
  createdAt: "2023-05-10"
  irVersion: 20
  version: 0.8.19-rc5
- changelogEntry:
    - summary: Release 0.8.19-rc4
      type: chore
  createdAt: "2023-05-10"
  irVersion: 20
  version: 0.8.19-rc4
- changelogEntry:
    - summary: Release 0.8.19-rc3
      type: chore
  createdAt: "2023-05-10"
  irVersion: 20
  version: 0.8.19-rc3
- changelogEntry:
    - summary: Release 0.8.19-rc2
      type: chore
  createdAt: "2023-05-10"
  irVersion: 20
  version: 0.8.19-rc2
- changelogEntry:
    - summary: Release 0.8.19-rc1
      type: chore
  createdAt: "2023-05-10"
  irVersion: 20
  version: 0.8.19-rc1
- changelogEntry:
    - summary: Release 0.8.19-rc0
      type: chore
  createdAt: "2023-05-10"
  irVersion: 20
  version: 0.8.19-rc0
- changelogEntry:
    - summary: Release 0.8.18
      type: chore
  createdAt: "2023-05-08"
  irVersion: 20
  version: 0.8.18
- changelogEntry:
    - summary: Release 0.8.17
      type: chore
  createdAt: "2023-05-08"
  irVersion: 20
  version: 0.8.17
- changelogEntry:
    - summary: Release 0.8.17-rc3
      type: chore
  createdAt: "2023-05-08"
  irVersion: 20
  version: 0.8.17-rc3
- changelogEntry:
    - summary: Release 0.8.17-rc2
      type: chore
  createdAt: "2023-05-08"
  irVersion: 20
  version: 0.8.17-rc2
- changelogEntry:
    - summary: Release 0.8.17-rc1
      type: chore
  createdAt: "2023-05-08"
  irVersion: 20
  version: 0.8.17-rc1
- changelogEntry:
    - summary: Release 0.8.17-rc0
      type: chore
  createdAt: "2023-05-08"
  irVersion: 20
  version: 0.8.17-rc0
- changelogEntry:
    - summary: Release 0.8.16-rc9
      type: chore
  createdAt: "2023-05-08"
  irVersion: 20
  version: 0.8.16-rc9
- changelogEntry:
    - summary: Release 0.8.16-rc8
      type: chore
  createdAt: "2023-05-08"
  irVersion: 19
  version: 0.8.16-rc8
- changelogEntry:
    - summary: Release 0.8.16-rc7
      type: chore
  createdAt: "2023-05-08"
  irVersion: 19
  version: 0.8.16-rc7
- changelogEntry:
    - summary: Release 0.8.16-rc6
      type: chore
  createdAt: "2023-05-08"
  irVersion: 19
  version: 0.8.16-rc6
- changelogEntry:
    - summary: Release 0.8.16-rc5
      type: chore
  createdAt: "2023-05-08"
  irVersion: 19
  version: 0.8.16-rc5
- changelogEntry:
    - summary: Release 0.8.16-rc11
      type: chore
  createdAt: "2023-05-08"
  irVersion: 20
  version: 0.8.16-rc11
- changelogEntry:
    - summary: Release 0.8.16-rc10
      type: chore
  createdAt: "2023-05-08"
  irVersion: 20
  version: 0.8.16-rc10
- changelogEntry:
    - summary: Release 0.8.16-rc4
      type: chore
  createdAt: "2023-05-07"
  irVersion: 19
  version: 0.8.16-rc4
- changelogEntry:
    - summary: Release 0.8.16-rc3
      type: chore
  createdAt: "2023-05-07"
  irVersion: 19
  version: 0.8.16-rc3
- changelogEntry:
    - summary: Release 0.8.16-rc2
      type: chore
  createdAt: "2023-05-07"
  irVersion: 19
  version: 0.8.16-rc2
- changelogEntry:
    - summary: Release 0.8.16-rc1
      type: chore
  createdAt: "2023-05-07"
  irVersion: 19
  version: 0.8.16-rc1
- changelogEntry:
    - summary: Release 0.8.16-rc0
      type: chore
  createdAt: "2023-05-07"
  irVersion: 19
  version: 0.8.16-rc0
- changelogEntry:
    - summary: Release 0.8.15
      type: chore
  createdAt: "2023-05-07"
  irVersion: 19
  version: 0.8.15
- changelogEntry:
    - summary: Release 0.8.14
      type: chore
  createdAt: "2023-05-07"
  irVersion: 19
  version: 0.8.14
- changelogEntry:
    - summary: Release 0.8.13
      type: chore
  createdAt: "2023-05-07"
  irVersion: 19
  version: 0.8.13
- changelogEntry:
    - summary: Release 0.8.13-rc2
      type: chore
  createdAt: "2023-05-07"
  irVersion: 19
  version: 0.8.13-rc2
- changelogEntry:
    - summary: Release 0.8.13-rc1
      type: chore
  createdAt: "2023-05-07"
  irVersion: 19
  version: 0.8.13-rc1
- changelogEntry:
    - summary: Release 0.8.13-rc0
      type: chore
  createdAt: "2023-05-06"
  irVersion: 19
  version: 0.8.13-rc0
- changelogEntry:
    - summary: Release 0.8.12
      type: chore
  createdAt: "2023-05-05"
  irVersion: 19
  version: 0.8.12
- changelogEntry:
    - summary: Release 0.8.11
      type: chore
  createdAt: "2023-05-05"
  irVersion: 19
  version: 0.8.11
- changelogEntry:
    - summary: Release 0.8.10
      type: chore
  createdAt: "2023-05-05"
  irVersion: 19
  version: 0.8.10
- changelogEntry:
    - summary: Release 0.8.9
      type: chore
  createdAt: "2023-05-04"
  irVersion: 19
  version: 0.8.9
- changelogEntry:
    - summary: Release 0.8.8
      type: chore
  createdAt: "2023-05-04"
  irVersion: 19
  version: 0.8.8
- changelogEntry:
    - summary: Release 0.8.7
      type: chore
  createdAt: "2023-05-04"
  irVersion: 19
  version: 0.8.7
- changelogEntry:
    - summary: Release 0.8.6
      type: chore
  createdAt: "2023-05-03"
  irVersion: 19
  version: 0.8.6
- changelogEntry:
    - summary: Release 0.8.6-rc2
      type: chore
  createdAt: "2023-05-03"
  irVersion: 19
  version: 0.8.6-rc2
- changelogEntry:
    - summary: Release 0.8.6-rc1
      type: chore
  createdAt: "2023-05-03"
  irVersion: 19
  version: 0.8.6-rc1
- changelogEntry:
    - summary: Release 0.8.6-rc0
      type: chore
  createdAt: "2023-05-03"
  irVersion: 19
  version: 0.8.6-rc0
- changelogEntry:
    - summary: Release 0.8.5
      type: chore
  createdAt: "2023-05-03"
  irVersion: 19
  version: 0.8.5
- changelogEntry:
    - summary: Release 0.8.4
      type: chore
  createdAt: "2023-05-03"
  irVersion: 19
  version: 0.8.4
- changelogEntry:
    - summary: Release 0.8.3
      type: chore
  createdAt: "2023-05-03"
  irVersion: 19
  version: 0.8.3
- changelogEntry:
    - summary: Release 0.8.2
      type: chore
  createdAt: "2023-05-03"
  irVersion: 19
  version: 0.8.2
- changelogEntry:
    - summary: Release 0.8.1
      type: chore
  createdAt: "2023-05-02"
  irVersion: 19
  version: 0.8.1
- changelogEntry:
    - summary: Release 0.8.0
      type: chore
  createdAt: "2023-05-02"
  irVersion: 19
  version: 0.8.0
- changelogEntry:
    - summary: Release 0.8.0-rc9
      type: chore
  createdAt: "2023-05-02"
  irVersion: 19
  version: 0.8.0-rc9
- changelogEntry:
    - summary: Release 0.8.0-rc8
      type: chore
  createdAt: "2023-05-02"
  irVersion: 19
  version: 0.8.0-rc8
- changelogEntry:
    - summary: Release 0.8.0-rc7
      type: chore
  createdAt: "2023-05-02"
  irVersion: 19
  version: 0.8.0-rc7
- changelogEntry:
    - summary: Release 0.8.0-rc6
      type: chore
  createdAt: "2023-05-02"
  irVersion: 19
  version: 0.8.0-rc6
- changelogEntry:
    - summary: Release 0.8.0-rc5
      type: chore
  createdAt: "2023-05-02"
  irVersion: 19
  version: 0.8.0-rc5
- changelogEntry:
    - summary: Release 0.8.0-rc4
      type: chore
  createdAt: "2023-05-02"
  irVersion: 19
  version: 0.8.0-rc4
- changelogEntry:
    - summary: Release 0.8.0-rc3
      type: chore
  createdAt: "2023-05-02"
  irVersion: 19
  version: 0.8.0-rc3
- changelogEntry:
    - summary: Release 0.8.0-rc2
      type: chore
  createdAt: "2023-05-02"
  irVersion: 19
  version: 0.8.0-rc2
- changelogEntry:
    - summary: Release 0.8.0-rc1
      type: chore
  createdAt: "2023-05-02"
  irVersion: 19
  version: 0.8.0-rc1
- changelogEntry:
    - summary: Release 0.8.0-rc0
      type: chore
  createdAt: "2023-05-02"
  irVersion: 19
  version: 0.8.0-rc0
- changelogEntry:
    - summary: Release 0.7.5-rc17
      type: chore
  createdAt: "2023-05-02"
  irVersion: 19
  version: 0.7.5-rc17
- changelogEntry:
    - summary: Release 0.7.5-rc9
      type: chore
  createdAt: "2023-05-01"
  irVersion: 19
  version: 0.7.5-rc9
- changelogEntry:
    - summary: Release 0.7.5-rc8
      type: chore
  createdAt: "2023-05-01"
  irVersion: 19
  version: 0.7.5-rc8
- changelogEntry:
    - summary: Release 0.7.5-rc7
      type: chore
  createdAt: "2023-05-01"
  irVersion: 19
  version: 0.7.5-rc7
- changelogEntry:
    - summary: Release 0.7.5-rc16
      type: chore
  createdAt: "2023-05-01"
  irVersion: 19
  version: 0.7.5-rc16
- changelogEntry:
    - summary: Release 0.7.5-rc15
      type: chore
  createdAt: "2023-05-01"
  irVersion: 19
  version: 0.7.5-rc15
- changelogEntry:
    - summary: Release 0.7.5-rc14
      type: chore
  createdAt: "2023-05-01"
  irVersion: 19
  version: 0.7.5-rc14
- changelogEntry:
    - summary: Release 0.7.5-rc13
      type: chore
  createdAt: "2023-05-01"
  irVersion: 19
  version: 0.7.5-rc13
- changelogEntry:
    - summary: Release 0.7.5-rc12
      type: chore
  createdAt: "2023-05-01"
  irVersion: 19
  version: 0.7.5-rc12
- changelogEntry:
    - summary: Release 0.7.5-rc11
      type: chore
  createdAt: "2023-05-01"
  irVersion: 19
  version: 0.7.5-rc11
- changelogEntry:
    - summary: Release 0.7.5-rc10
      type: chore
  createdAt: "2023-05-01"
  irVersion: 19
  version: 0.7.5-rc10
- changelogEntry:
    - summary: Release 0.7.5-rc6
      type: chore
  createdAt: "2023-04-30"
  irVersion: 19
  version: 0.7.5-rc6
- changelogEntry:
    - summary: Release 0.7.5-rc5
      type: chore
  createdAt: "2023-04-30"
  irVersion: 19
  version: 0.7.5-rc5
- changelogEntry:
    - summary: Release 0.7.5-rc4
      type: chore
  createdAt: "2023-04-30"
  irVersion: 19
  version: 0.7.5-rc4
- changelogEntry:
    - summary: Release 0.7.5-rc3
      type: chore
  createdAt: "2023-04-30"
  irVersion: 19
  version: 0.7.5-rc3
- changelogEntry:
    - summary: Release 0.7.5-rc2
      type: chore
  createdAt: "2023-04-30"
  irVersion: 19
  version: 0.7.5-rc2
- changelogEntry:
    - summary: Release 0.7.5-rc1
      type: chore
  createdAt: "2023-04-30"
  irVersion: 18
  version: 0.7.5-rc1
- changelogEntry:
    - summary: Release 0.7.5-rc0
      type: chore
  createdAt: "2023-04-28"
  irVersion: 18
  version: 0.7.5-rc0
- changelogEntry:
    - summary: Release 0.7.4
      type: chore
  createdAt: "2023-04-23"
  irVersion: 18
  version: 0.7.4
- changelogEntry:
    - summary: Release 0.7.4-rc1
      type: chore
  createdAt: "2023-04-23"
  irVersion: 18
  version: 0.7.4-rc1
- changelogEntry:
    - summary: Release 0.7.4-rc0
      type: chore
  createdAt: "2023-04-23"
  irVersion: 18
  version: 0.7.4-rc0
- changelogEntry:
    - summary: Release 0.7.3
      type: chore
  createdAt: "2023-04-23"
  irVersion: 18
  version: 0.7.3
- changelogEntry:
    - summary: Release 0.7.3-rc0
      type: chore
  createdAt: "2023-04-23"
  irVersion: 18
  version: 0.7.3-rc0
- changelogEntry:
    - summary: Release 0.7.2
      type: chore
  createdAt: "2023-04-23"
  irVersion: 18
  version: 0.7.2
- changelogEntry:
    - summary: Release 0.7.1
      type: chore
  createdAt: "2023-04-23"
  irVersion: 18
  version: 0.7.1
- changelogEntry:
    - summary: Release 0.7.1-rc1
      type: chore
  createdAt: "2023-04-23"
  irVersion: 18
  version: 0.7.1-rc1
- changelogEntry:
    - summary: Release 0.7.1-rc0
      type: chore
  createdAt: "2023-04-23"
  irVersion: 18
  version: 0.7.1-rc0
- changelogEntry:
    - summary: Release 0.7.0
      type: chore
  createdAt: "2023-04-21"
  irVersion: 18
  version: 0.7.0
- changelogEntry:
    - summary: Release 0.7.0-rc1
      type: chore
  createdAt: "2023-04-21"
  irVersion: 18
  version: 0.7.0-rc1
- changelogEntry:
    - summary: Release 0.7.0-rc0
      type: chore
  createdAt: "2023-04-21"
  irVersion: 18
  version: 0.7.0-rc0
- changelogEntry:
    - summary: Release 0.6.12
      type: chore
  createdAt: "2023-04-19"
  irVersion: 18
  version: 0.6.12
- changelogEntry:
    - summary: Release 0.6.11
      type: chore
  createdAt: "2023-04-19"
  irVersion: 18
  version: 0.6.11
- changelogEntry:
    - summary: Release 0.6.11-rc2
      type: chore
  createdAt: "2023-04-17"
  irVersion: 18
  version: 0.6.11-rc2
- changelogEntry:
    - summary: Release 0.6.11-rc1
      type: chore
  createdAt: "2023-04-17"
  irVersion: 18
  version: 0.6.11-rc1
- changelogEntry:
    - summary: Release 0.6.11-rc0
      type: chore
  createdAt: "2023-04-17"
  irVersion: 18
  version: 0.6.11-rc0
- changelogEntry:
    - summary: Release 0.6.10
      type: chore
  createdAt: "2023-04-04"
  irVersion: 16
  version: 0.6.10
- changelogEntry:
    - summary: Release 0.6.10-rc4
      type: chore
  createdAt: "2023-04-03"
  irVersion: 16
  version: 0.6.10-rc4
- changelogEntry:
    - summary: Release 0.6.10-rc3
      type: chore
  createdAt: "2023-04-03"
  irVersion: 16
  version: 0.6.10-rc3
- changelogEntry:
    - summary: Release 0.6.10-rc2
      type: chore
  createdAt: "2023-04-03"
  irVersion: 16
  version: 0.6.10-rc2
- changelogEntry:
    - summary: Release 0.6.10-rc1
      type: chore
  createdAt: "2023-04-02"
  irVersion: 16
  version: 0.6.10-rc1
- changelogEntry:
    - summary: Release 0.6.10-rc0
      type: chore
  createdAt: "2023-04-02"
  irVersion: 16
  version: 0.6.10-rc0
- changelogEntry:
    - summary: Release 0.6.9
      type: chore
  createdAt: "2023-04-02"
  irVersion: 16
  version: 0.6.9
- changelogEntry:
    - summary: Release 0.6.8
      type: chore
  createdAt: "2023-04-02"
  irVersion: 16
  version: 0.6.8
- changelogEntry:
    - summary: Release 0.6.7
      type: chore
  createdAt: "2023-04-01"
  irVersion: 16
  version: 0.6.7
- changelogEntry:
    - summary: Release 0.6.7-rc0
      type: chore
  createdAt: "2023-04-01"
  irVersion: 16
  version: 0.6.7-rc0
- changelogEntry:
    - summary: Release 0.6.6
      type: chore
  createdAt: "2023-03-31"
  irVersion: 16
  version: 0.6.6
- changelogEntry:
    - summary: Release 0.6.5
      type: chore
  createdAt: "2023-03-31"
  irVersion: 16
  version: 0.6.5
- changelogEntry:
    - summary: Release 0.6.5-rc1
      type: chore
  createdAt: "2023-03-31"
  irVersion: 16
  version: 0.6.5-rc1
- changelogEntry:
    - summary: Release 0.6.5-rc0
      type: chore
  createdAt: "2023-03-30"
  irVersion: 16
  version: 0.6.5-rc0
- changelogEntry:
    - summary: Release 0.6.4
      type: chore
  createdAt: "2023-03-30"
  irVersion: 16
  version: 0.6.4
- changelogEntry:
    - summary: Release 0.6.3
      type: chore
  createdAt: "2023-03-30"
  irVersion: 16
  version: 0.6.3
- changelogEntry:
    - summary: Release 0.6.3-rc1
      type: chore
  createdAt: "2023-03-30"
  irVersion: 16
  version: 0.6.3-rc1
- changelogEntry:
    - summary: Release 0.6.3-rc0
      type: chore
  createdAt: "2023-03-30"
  irVersion: 16
  version: 0.6.3-rc0
- changelogEntry:
    - summary: Release 0.6.2
      type: chore
  createdAt: "2023-03-29"
  irVersion: 16
  version: 0.6.2
- changelogEntry:
    - summary: Release 0.6.2-rc2
      type: chore
  createdAt: "2023-03-29"
  irVersion: 16
  version: 0.6.2-rc2
- changelogEntry:
    - summary: Release 0.6.2-rc1
      type: chore
  createdAt: "2023-03-29"
  irVersion: 16
  version: 0.6.2-rc1
- changelogEntry:
    - summary: Release 0.6.2-rc0
      type: chore
  createdAt: "2023-03-28"
  irVersion: 16
  version: 0.6.2-rc0
- changelogEntry:
    - summary: Release 0.6.1
      type: chore
  createdAt: "2023-03-28"
  irVersion: 15
  version: 0.6.1
- changelogEntry:
    - summary: Release 0.6.0
      type: chore
  createdAt: "2023-03-28"
  irVersion: 15
  version: 0.6.0
- changelogEntry:
    - summary: Release 0.5.4
      type: chore
  createdAt: "2023-03-28"
  irVersion: 15
  version: 0.5.4
- changelogEntry:
    - summary: Release 0.5.4-rc4
      type: chore
  createdAt: "2023-03-28"
  irVersion: 15
  version: 0.5.4-rc4
- changelogEntry:
    - summary: Release 0.5.4-rc3
      type: chore
  createdAt: "2023-03-26"
  irVersion: 15
  version: 0.5.4-rc3
- changelogEntry:
    - summary: Release 0.5.4-rc2
      type: chore
  createdAt: "2023-03-24"
  irVersion: 15
  version: 0.5.4-rc2
- changelogEntry:
    - summary: Release 0.5.4-rc1
      type: chore
  createdAt: "2023-03-24"
  irVersion: 15
  version: 0.5.4-rc1
- changelogEntry:
    - summary: Release 0.5.4-rc0
      type: chore
  createdAt: "2023-03-24"
  irVersion: 15
  version: 0.5.4-rc0
- changelogEntry:
    - summary: Release 0.5.3
      type: chore
  createdAt: "2023-03-20"
  irVersion: 14
  version: 0.5.3
- changelogEntry:
    - summary: Release 0.5.3-rc6
      type: chore
  createdAt: "2023-03-20"
  irVersion: 14
  version: 0.5.3-rc6
- changelogEntry:
    - summary: Release 0.5.3-rc5
      type: chore
  createdAt: "2023-03-19"
  irVersion: 14
  version: 0.5.3-rc5
- changelogEntry:
    - summary: Release 0.5.3-rc4
      type: chore
  createdAt: "2023-03-19"
  irVersion: 14
  version: 0.5.3-rc4
- changelogEntry:
    - summary: Release 0.5.3-rc3
      type: chore
  createdAt: "2023-03-13"
  irVersion: 13
  version: 0.5.3-rc3
- changelogEntry:
    - summary: Release 0.5.3-rc2
      type: chore
  createdAt: "2023-03-13"
  irVersion: 13
  version: 0.5.3-rc2
- changelogEntry:
    - summary: Release 0.5.3-rc1
      type: chore
  createdAt: "2023-03-11"
  irVersion: 13
  version: 0.5.3-rc1
- changelogEntry:
    - summary: Release 0.5.3-rc0
      type: chore
  createdAt: "2023-03-11"
  irVersion: 13
  version: 0.5.3-rc0
- changelogEntry:
    - summary: Release 0.5.2
      type: chore
  createdAt: "2023-03-10"
  irVersion: 12
  version: 0.5.2
- changelogEntry:
    - summary: Release 0.5.1
      type: chore
  createdAt: "2023-03-09"
  irVersion: 12
  version: 0.5.1
- changelogEntry:
    - summary: "## What's Changed\r\n* Support http streams in responses by @zachkirsch\
        \ in https://github.com/fern-api/fern/pull/1365\r\n* fix: introduce undiscriminated\
        \ unions by @dsinghvi in https://github.com/fern-api/fern/pull/1367\r\n* Add\
        \ release blocker for undiscriminated unions by @zachkirsch in https://github.com/fern-api/fern/pull/1369\r\
        \n* Fix undiscriminated union rule by @zachkirsch in https://github.com/fern-api/fern/pull/1370\r\
        \n* Add file upload by @zachkirsch in https://github.com/fern-api/fern/pull/1366\r\
        \n* Rename property key to bodyProperty by @zachkirsch in https://github.com/fern-api/fern/pull/1371\r\
        \n* Add optional files by @zachkirsch in https://github.com/fern-api/fern/pull/1372\r\
        \n* ts generator versions above `0.5.0-rc0-6` use IR V12 by @dsinghvi in https://github.com/fern-api/fern/pull/1373\r\
        \n* Make File a reserved keyword in TS by @zachkirsch in https://github.com/fern-api/fern/pull/1374\r\
        \n* Add query-param stream condition by @zachkirsch in https://github.com/fern-api/fern/pull/1375\r\
        \n* fix: audiences works with subpackages and packages by @dsinghvi in https://github.com/fern-api/fern/pull/1376\r\
        \n* Fix docs in file properties by @zachkirsch in https://github.com/fern-api/fern/pull/1378\r\
        \n* Update import reference in OpenAPIMigrator by @TeisJayaswal in https://github.com/fern-api/fern/pull/1380\r\
        \n* fix: add missing `MovieId` type by @codebender828 in https://github.com/fern-api/fern/pull/1381\r\
        \n* Only disallow 'body' wrapper properties when there's a referenced request\
        \ body by @zachkirsch in https://github.com/fern-api/fern/pull/1382\r\n\r\n\
        ## New Contributors\r\n* @codebender828 made their first contribution in https://github.com/fern-api/fern/pull/1381\r\
        \n\r\n**Full Changelog**: https://github.com/fern-api/fern/compare/0.4.32...0.5.0"
      type: chore
  createdAt: "2023-03-09"
  irVersion: 12
  version: 0.5.0
- changelogEntry:
    - summary: Release 0.4.33-rc7
      type: chore
  createdAt: "2023-03-09"
  irVersion: 12
  version: 0.4.33-rc7
- changelogEntry:
    - summary: Release 0.4.33-rc6
      type: chore
  createdAt: "2023-03-09"
  irVersion: 12
  version: 0.4.33-rc6
- changelogEntry:
    - summary: Release 0.4.33-rc5
      type: chore
  createdAt: "2023-03-08"
  irVersion: 12
  version: 0.4.33-rc5
- changelogEntry:
    - summary: Release 0.4.33-rc4
      type: chore
  createdAt: "2023-03-08"
  irVersion: 12
  version: 0.4.33-rc4
- changelogEntry:
    - summary: Release 0.4.33-rc3
      type: chore
  createdAt: "2023-03-08"
  irVersion: 12
  version: 0.4.33-rc3
- changelogEntry:
    - summary: Release 0.4.33-rc2
      type: chore
  createdAt: "2023-03-08"
  irVersion: 12
  version: 0.4.33-rc2
- changelogEntry:
    - summary: Release 0.4.33-rc1
      type: chore
  createdAt: "2023-03-08"
  irVersion: 12
  version: 0.4.33-rc1
- changelogEntry:
    - summary: Release 0.4.33-rc0
      type: chore
  createdAt: "2023-03-07"
  irVersion: 12
  version: 0.4.33-rc0
- changelogEntry:
    - summary: Release 0.4.32-rc5
      type: chore
  createdAt: "2023-03-07"
  irVersion: 12
  version: 0.4.32-rc5
- changelogEntry:
    - summary: Release 0.4.32
      type: chore
  createdAt: "2023-03-06"
  irVersion: 11
  version: 0.4.32
- changelogEntry:
    - summary: Release 0.4.32-rc4
      type: chore
  createdAt: "2023-03-06"
  irVersion: 11
  version: 0.4.32-rc4
- changelogEntry:
    - summary: Release 0.4.32-rc3
      type: chore
  createdAt: "2023-03-06"
  irVersion: 11
  version: 0.4.32-rc3
- changelogEntry:
    - summary: Release 0.4.32-rc2
      type: chore
  createdAt: "2023-03-06"
  irVersion: 11
  version: 0.4.32-rc2
- changelogEntry:
    - summary: Release 0.4.32-rc1
      type: chore
  createdAt: "2023-03-06"
  irVersion: 11
  version: 0.4.32-rc1
- changelogEntry:
    - summary: Release 0.4.32-rc0
      type: chore
  createdAt: "2023-03-05"
  irVersion: 9
  version: 0.4.32-rc0
- changelogEntry:
    - summary: Release 0.4.31-rc3
      type: chore
  createdAt: "2023-03-04"
  irVersion: 9
  version: 0.4.31-rc3
- changelogEntry:
    - summary: Release 0.4.31
      type: chore
  createdAt: "2023-03-04"
  irVersion: 9
  version: 0.4.31
- changelogEntry:
    - summary: Release 0.4.31-rc4
      type: chore
  createdAt: "2023-03-04"
  irVersion: 9
  version: 0.4.31-rc4
- changelogEntry:
    - summary: Release 0.4.31-rc2
      type: chore
  createdAt: "2023-03-04"
  irVersion: 9
  version: 0.4.31-rc2
- changelogEntry:
    - summary: Release 0.4.31-rc1
      type: chore
  createdAt: "2023-03-04"
  irVersion: 9
  version: 0.4.31-rc1
- changelogEntry:
    - summary: Release 0.4.30
      type: chore
  createdAt: "2023-03-03"
  irVersion: 9
  version: 0.4.30
- changelogEntry:
    - summary: Release 0.4.29
      type: chore
  createdAt: "2023-03-03"
  irVersion: 9
  version: 0.4.29
- changelogEntry:
    - summary: Release 0.4.28-rc4
      type: chore
  createdAt: "2023-03-03"
  irVersion: 9
  version: 0.4.28-rc4
- changelogEntry:
    - summary: Release 0.4.28-rc3
      type: chore
  createdAt: "2023-03-03"
  irVersion: 9
  version: 0.4.28-rc3
- changelogEntry:
    - summary: Release 0.4.28-rc2
      type: chore
  createdAt: "2023-03-02"
  irVersion: 9
  version: 0.4.28-rc2
- changelogEntry:
    - summary: Release 0.4.28-rc1
      type: chore
  createdAt: "2023-03-02"
  irVersion: 9
  version: 0.4.28-rc1
- changelogEntry:
    - summary: Release 0.4.28-rc0
      type: chore
  createdAt: "2023-03-02"
  irVersion: 9
  version: 0.4.28-rc0
- changelogEntry:
    - summary: Release 0.4.27-rc2
      type: chore
  createdAt: "2023-03-02"
  irVersion: 9
  version: 0.4.27-rc2
- changelogEntry:
    - summary: Release 0.4.27
      type: chore
  createdAt: "2023-03-02"
  irVersion: 9
  version: 0.4.27
- changelogEntry:
    - summary: Release 0.4.27-rc1
      type: chore
  createdAt: "2023-03-02"
  irVersion: 9
  version: 0.4.27-rc1
- changelogEntry:
    - summary: Release 0.4.27-rc0
      type: chore
  createdAt: "2023-03-01"
  irVersion: 9
  version: 0.4.27-rc0
- changelogEntry:
    - summary: Release 0.4.26
      type: chore
  createdAt: "2023-02-25"
  irVersion: 9
  version: 0.4.26
- changelogEntry:
    - summary: Release 0.4.25
      type: chore
  createdAt: "2023-02-25"
  irVersion: 9
  version: 0.4.25
- changelogEntry:
    - summary: Release 0.4.24
      type: chore
  createdAt: "2023-02-23"
  irVersion: 9
  version: 0.4.24
- changelogEntry:
    - summary: Release 0.4.24-rc1
      type: chore
  createdAt: "2023-02-21"
  irVersion: 9
  version: 0.4.24-rc1
- changelogEntry:
    - summary: Release 0.4.24-rc0
      type: chore
  createdAt: "2023-02-20"
  irVersion: 9
  version: 0.4.24-rc0
- changelogEntry:
    - summary: Release 0.4.23
      type: chore
  createdAt: "2023-02-16"
  irVersion: 8
  version: 0.4.23
- changelogEntry:
    - summary: Release 0.4.23-rc0
      type: chore
  createdAt: "2023-02-16"
  irVersion: 8
  version: 0.4.23-rc0
- changelogEntry:
    - summary: Release 0.4.22
      type: chore
  createdAt: "2023-02-12"
  irVersion: 8
  version: 0.4.22
- changelogEntry:
    - summary: Release 0.4.21
      type: chore
  createdAt: "2023-02-12"
  irVersion: 8
  version: 0.4.21
- changelogEntry:
    - summary: Release 0.4.20
      type: chore
  createdAt: "2023-02-12"
  irVersion: 8
  version: 0.4.20
- changelogEntry:
    - summary: Release 0.4.20-rc1
      type: chore
  createdAt: "2023-02-09"
  irVersion: 8
  version: 0.4.20-rc1
- changelogEntry:
    - summary: Release 0.4.20-rc0
      type: chore
  createdAt: "2023-02-09"
  irVersion: 8
  version: 0.4.20-rc0
- changelogEntry:
    - summary: Release 0.4.19-rc1
      type: chore
  createdAt: "2023-02-09"
  irVersion: 8
  version: 0.4.19-rc1
- changelogEntry:
    - summary: Release 0.4.19
      type: chore
  createdAt: "2023-02-09"
  irVersion: 8
  version: 0.4.19
- changelogEntry:
    - summary: Release 0.4.19-rc2
      type: chore
  createdAt: "2023-02-09"
  irVersion: 8
  version: 0.4.19-rc2
- changelogEntry:
    - summary: Release 0.4.19-rc0
      type: chore
  createdAt: "2023-02-09"
  irVersion: 8
  version: 0.4.19-rc0
- changelogEntry:
    - summary: Release 0.4.18
      type: chore
  createdAt: "2023-02-07"
  irVersion: 8
  version: 0.4.18
- changelogEntry:
    - summary: Release 0.4.17
      type: chore
  createdAt: "2023-02-06"
  irVersion: 8
  version: 0.4.17
- changelogEntry:
    - summary: Release 0.4.17-rc0
      type: chore
  createdAt: "2023-02-06"
  irVersion: 8
  version: 0.4.17-rc0
- changelogEntry:
    - summary: Release 0.4.16
      type: chore
  createdAt: "2023-02-06"
  irVersion: 8
  version: 0.4.16
- changelogEntry:
    - summary: Release 0.4.15
      type: chore
  createdAt: "2023-02-06"
  irVersion: 8
  version: 0.4.15
- changelogEntry:
    - summary: Release 0.4.15-rc0
      type: chore
  createdAt: "2023-02-06"
  irVersion: 8
  version: 0.4.15-rc0
- changelogEntry:
    - summary: Release 0.4.14
      type: chore
  createdAt: "2023-02-05"
  irVersion: 8
  version: 0.4.14
- changelogEntry:
    - summary: Release 0.4.13
      type: chore
  createdAt: "2023-02-04"
  irVersion: 8
  version: 0.4.13
- changelogEntry:
    - summary: Release 0.4.12
      type: chore
  createdAt: "2023-02-02"
  irVersion: 8
  version: 0.4.12
- changelogEntry:
    - summary: Release 0.4.12-rc0
      type: chore
  createdAt: "2023-02-02"
  irVersion: 8
  version: 0.4.12-rc0
- changelogEntry:
    - summary: Release 0.4.11
      type: chore
  createdAt: "2023-02-02"
  irVersion: 8
  version: 0.4.11
- changelogEntry:
    - summary: Release 0.4.11-rc1
      type: chore
  createdAt: "2023-02-02"
  irVersion: 8
  version: 0.4.11-rc1
- changelogEntry:
    - summary: Release 0.4.11-rc0
      type: chore
  createdAt: "2023-02-02"
  irVersion: 8
  version: 0.4.11-rc0
- changelogEntry:
    - summary: Release 0.4.10
      type: chore
  createdAt: "2023-02-02"
  irVersion: 8
  version: 0.4.10
- changelogEntry:
    - summary: Release 0.4.9
      type: chore
  createdAt: "2023-02-01"
  irVersion: 7
  version: 0.4.9
- changelogEntry:
    - summary: Release 0.4.8
      type: chore
  createdAt: "2023-02-01"
  irVersion: 7
  version: 0.4.8
- changelogEntry:
    - summary: Release 0.4.7
      type: chore
  createdAt: "2023-02-01"
  irVersion: 7
  version: 0.4.7
- changelogEntry:
    - summary: Release 0.4.6
      type: chore
  createdAt: "2023-02-01"
  irVersion: 7
  version: 0.4.6
- changelogEntry:
    - summary: Release 0.4.5
      type: chore
  createdAt: "2023-02-01"
  irVersion: 7
  version: 0.4.5
- changelogEntry:
    - summary: Release 0.4.5-rc4
      type: chore
  createdAt: "2023-01-31"
  irVersion: 7
  version: 0.4.5-rc4
- changelogEntry:
    - summary: Release 0.4.5-rc3
      type: chore
  createdAt: "2023-01-31"
  irVersion: 7
  version: 0.4.5-rc3
- changelogEntry:
    - summary: Release 0.4.5-rc5
      type: chore
  createdAt: "2023-01-31"
  irVersion: 7
  version: 0.4.5-rc5
- changelogEntry:
    - summary: Release 0.4.5-rc2
      type: chore
  createdAt: "2023-01-30"
  irVersion: 7
  version: 0.4.5-rc2
- changelogEntry:
    - summary: Release 0.4.5-rc1
      type: chore
  createdAt: "2023-01-30"
  irVersion: 7
  version: 0.4.5-rc1
- changelogEntry:
    - summary: Release 0.4.5-rc0
      type: chore
  createdAt: "2023-01-30"
  irVersion: 7
  version: 0.4.5-rc0
- changelogEntry:
    - summary: Release 0.4.4
      type: chore
  createdAt: "2023-01-30"
  irVersion: 7
  version: 0.4.4
- changelogEntry:
    - summary: Release 0.4.3
      type: chore
  createdAt: "2023-01-30"
  irVersion: 7
  version: 0.4.3
- changelogEntry:
    - summary: Release 0.4.2
      type: chore
  createdAt: "2023-01-30"
  irVersion: 7
  version: 0.4.2
- changelogEntry:
    - summary: Release 0.4.1
      type: chore
  createdAt: "2023-01-29"
  irVersion: 7
  version: 0.4.1
- changelogEntry:
    - summary: Release 0.4.0-rc1
      type: chore
  createdAt: "2023-01-29"
  irVersion: 7
  version: 0.4.0-rc1
- changelogEntry:
    - summary: Release 0.4.0
      type: chore
  createdAt: "2023-01-29"
  irVersion: 7
  version: 0.4.0
- changelogEntry:
    - summary: Release 0.4.0-rc0
      type: chore
  createdAt: "2023-01-29"
  irVersion: 7
  version: 0.4.0-rc0
- changelogEntry:
    - summary: Release 0.3.23
      type: chore
  createdAt: "2023-01-28"
  irVersion: 6
  version: 0.3.23
- changelogEntry:
    - summary: Release 0.3.22
      type: chore
  createdAt: "2023-01-28"
  irVersion: 6
  version: 0.3.22
- changelogEntry:
    - summary: Release 0.3.21
      type: chore
  createdAt: "2023-01-28"
  irVersion: 6
  version: 0.3.21
- changelogEntry:
    - summary: Release 0.3.20
      type: chore
  createdAt: "2023-01-27"
  irVersion: 6
  version: 0.3.20
- changelogEntry:
    - summary: Release 0.3.19
      type: chore
  createdAt: "2023-01-24"
  irVersion: 6
  version: 0.3.19
- changelogEntry:
    - summary: Release 0.3.18
      type: chore
  createdAt: "2023-01-23"
  irVersion: 6
  version: 0.3.18
- changelogEntry:
    - summary: Release 0.3.17
      type: chore
  createdAt: "2023-01-23"
  irVersion: 6
  version: 0.3.17
- changelogEntry:
    - summary: Release 0.3.17-rc8
      type: chore
  createdAt: "2023-01-23"
  irVersion: 6
  version: 0.3.17-rc8
- changelogEntry:
    - summary: Release 0.3.17-rc7
      type: chore
  createdAt: "2023-01-23"
  irVersion: 6
  version: 0.3.17-rc7
- changelogEntry:
    - summary: Release 0.3.17-rc6
      type: chore
  createdAt: "2023-01-23"
  irVersion: 6
  version: 0.3.17-rc6
- changelogEntry:
    - summary: Release 0.3.17-rc5
      type: chore
  createdAt: "2023-01-23"
  irVersion: 6
  version: 0.3.17-rc5
- changelogEntry:
    - summary: Release 0.3.17-rc4
      type: chore
  createdAt: "2023-01-23"
  irVersion: 6
  version: 0.3.17-rc4
- changelogEntry:
    - summary: Release 0.3.17-rc3
      type: chore
  createdAt: "2023-01-23"
  irVersion: 6
  version: 0.3.17-rc3
- changelogEntry:
    - summary: Release 0.3.17-rc2
      type: chore
  createdAt: "2023-01-22"
  irVersion: 6
  version: 0.3.17-rc2
- changelogEntry:
    - summary: Release 0.3.17-rc1
      type: chore
  createdAt: "2023-01-21"
  irVersion: 6
  version: 0.3.17-rc1
- changelogEntry:
    - summary: Release 0.3.17-rc0
      type: chore
  createdAt: "2023-01-21"
  irVersion: 6
  version: 0.3.17-rc0
- changelogEntry:
    - summary: Release 0.3.16
      type: chore
  createdAt: "2023-01-20"
  irVersion: 6
  version: 0.3.16
- changelogEntry:
    - summary: Release 0.3.16-rc2
      type: chore
  createdAt: "2023-01-19"
  irVersion: 6
  version: 0.3.16-rc2
- changelogEntry:
    - summary: Release 0.3.16-rc1
      type: chore
  createdAt: "2023-01-18"
  irVersion: 6
  version: 0.3.16-rc1
- changelogEntry:
    - summary: Release 0.3.16-rc0
      type: chore
  createdAt: "2023-01-18"
  irVersion: 6
  version: 0.3.16-rc0
- changelogEntry:
    - summary: Release 0.3.15
      type: chore
  createdAt: "2023-01-18"
  irVersion: 6
  version: 0.3.15
- changelogEntry:
    - summary: Release 0.3.15-rc0
      type: chore
  createdAt: "2023-01-18"
  irVersion: 6
  version: 0.3.15-rc0
- changelogEntry:
    - summary: Release 0.3.14
      type: chore
  createdAt: "2023-01-18"
  irVersion: 6
  version: 0.3.14
- changelogEntry:
    - summary: Release 0.3.13
      type: chore
  createdAt: "2023-01-18"
  irVersion: 6
  version: 0.3.13
- changelogEntry:
    - summary: Release 0.3.12
      type: chore
  createdAt: "2023-01-18"
  irVersion: 6
  version: 0.3.12
- changelogEntry:
    - summary: Release 0.3.12-rc13
      type: chore
  createdAt: "2023-01-18"
  irVersion: 6
  version: 0.3.12-rc13
- changelogEntry:
    - summary: Release 0.3.12-rc12
      type: chore
  createdAt: "2023-01-18"
  irVersion: 6
  version: 0.3.12-rc12
- changelogEntry:
    - summary: Release 0.3.12-rc9
      type: chore
  createdAt: "2023-01-17"
  irVersion: 6
  version: 0.3.12-rc9
- changelogEntry:
    - summary: Release 0.3.12-rc8
      type: chore
  createdAt: "2023-01-17"
  irVersion: 6
  version: 0.3.12-rc8
- changelogEntry:
    - summary: Release 0.3.12-rc11
      type: chore
  createdAt: "2023-01-17"
  irVersion: 6
  version: 0.3.12-rc11
- changelogEntry:
    - summary: Release 0.3.12-rc10
      type: chore
  createdAt: "2023-01-17"
  irVersion: 6
  version: 0.3.12-rc10
- changelogEntry:
    - summary: Release 0.3.12-rc7
      type: chore
  createdAt: "2023-01-15"
  irVersion: 6
  version: 0.3.12-rc7
- changelogEntry:
    - summary: Release 0.3.12-rc6
      type: chore
  createdAt: "2023-01-15"
  irVersion: 6
  version: 0.3.12-rc6
- changelogEntry:
    - summary: Release 0.3.12-rc5
      type: chore
  createdAt: "2023-01-15"
  irVersion: 6
  version: 0.3.12-rc5
- changelogEntry:
    - summary: Release 0.3.12-rc4
      type: chore
  createdAt: "2023-01-15"
  irVersion: 6
  version: 0.3.12-rc4
- changelogEntry:
    - summary: Release 0.3.12-rc3
      type: chore
  createdAt: "2023-01-13"
  irVersion: 5
  version: 0.3.12-rc3
- changelogEntry:
    - summary: Release 0.3.12-rc2
      type: chore
  createdAt: "2023-01-13"
  irVersion: 5
  version: 0.3.12-rc2
- changelogEntry:
    - summary: Release 0.3.12-rc1
      type: chore
  createdAt: "2023-01-13"
  irVersion: 5
  version: 0.3.12-rc1
- changelogEntry:
    - summary: Release 0.3.12-rc0
      type: chore
  createdAt: "2023-01-12"
  irVersion: 5
  version: 0.3.12-rc0
- changelogEntry:
    - summary: Release 0.3.11
      type: chore
  createdAt: "2023-01-12"
  irVersion: 5
  version: 0.3.11
- changelogEntry:
    - summary: Release 0.3.10
      type: chore
  createdAt: "2023-01-11"
  irVersion: 5
  version: 0.3.10
- changelogEntry:
    - summary: Release 0.3.9
      type: chore
  createdAt: "2023-01-11"
  irVersion: 5
  version: 0.3.9
- changelogEntry:
    - summary: Release 0.3.8-rc1
      type: chore
  createdAt: "2023-01-11"
  irVersion: 5
  version: 0.3.8-rc1
- changelogEntry:
    - summary: Release 0.3.8-rc0
      type: chore
  createdAt: "2023-01-11"
  irVersion: 5
  version: 0.3.8-rc0
- changelogEntry:
    - summary: Release 0.3.8
      type: chore
  createdAt: "2023-01-09"
  irVersion: 5
  version: 0.3.8
- changelogEntry:
    - summary: Release 0.3.7
      type: chore
  createdAt: "2023-01-08"
  irVersion: 5
  version: 0.3.7
- changelogEntry:
    - summary: Release 0.3.7-rc0
      type: chore
  createdAt: "2023-01-08"
  irVersion: 5
  version: 0.3.7-rc0
- changelogEntry:
    - summary: Release 0.3.6
      type: chore
  createdAt: "2023-01-08"
  irVersion: 5
  version: 0.3.6
- changelogEntry:
    - summary: Release 0.3.6-rc1
      type: chore
  createdAt: "2023-01-06"
  irVersion: 4
  version: 0.3.6-rc1
- changelogEntry:
    - summary: Release 0.3.6-rc0
      type: chore
  createdAt: "2023-01-06"
  irVersion: 4
  version: 0.3.6-rc0
- changelogEntry:
    - summary: Release 0.3.5
      type: chore
  createdAt: "2022-12-28"
  irVersion: 4
  version: 0.3.5
- changelogEntry:
    - summary: Release 0.3.4
      type: chore
  createdAt: "2022-12-28"
  irVersion: 4
  version: 0.3.4
- changelogEntry:
    - summary: Release 0.3.3
      type: chore
  createdAt: "2022-12-28"
  irVersion: 4
  version: 0.3.3
- changelogEntry:
    - summary: Release 0.3.2
      type: chore
  createdAt: "2022-12-28"
  irVersion: 4
  version: 0.3.2
- changelogEntry:
    - summary: Release 0.3.1
      type: chore
  createdAt: "2022-12-28"
  irVersion: 4
  version: 0.3.1
- changelogEntry:
    - summary: Release 0.3.0-rc14
      type: chore
  createdAt: "2022-12-28"
  irVersion: 4
  version: 0.3.0-rc14
- changelogEntry:
    - summary: Release 0.3.0-rc13
      type: chore
  createdAt: "2022-12-28"
  irVersion: 4
  version: 0.3.0-rc13
- changelogEntry:
    - summary: Release 0.3.0
      type: chore
  createdAt: "2022-12-28"
  irVersion: 4
  version: 0.3.0
- changelogEntry:
    - summary: Release 0.3.0-rc12
      type: chore
  createdAt: "2022-12-24"
  irVersion: 4
  version: 0.3.0-rc12
- changelogEntry:
    - summary: Release 0.3.0-rc11
      type: chore
  createdAt: "2022-12-23"
  irVersion: 4
  version: 0.3.0-rc11
- changelogEntry:
    - summary: Release 0.3.0-rc9
      type: chore
  createdAt: "2022-12-16"
  irVersion: 4
  version: 0.3.0-rc9
- changelogEntry:
    - summary: Release 0.3.0-rc8
      type: chore
  createdAt: "2022-12-16"
  irVersion: 4
  version: 0.3.0-rc8
- changelogEntry:
    - summary: Release 0.3.0-rc7
      type: chore
  createdAt: "2022-12-16"
  irVersion: 4
  version: 0.3.0-rc7
- changelogEntry:
    - summary: Release 0.3.0-rc10
      type: chore
  createdAt: "2022-12-16"
  irVersion: 4
  version: 0.3.0-rc10
- changelogEntry:
    - summary: Release 0.3.0-rc6
      type: chore
  createdAt: "2022-12-16"
  irVersion: 4
  version: 0.3.0-rc6
- changelogEntry:
    - summary: Release 0.3.0-rc5
      type: chore
  createdAt: "2022-12-16"
  irVersion: 4
  version: 0.3.0-rc5
- changelogEntry:
    - summary: Release 0.3.0-rc4
      type: chore
  createdAt: "2022-12-16"
  irVersion: 4
  version: 0.3.0-rc4
- changelogEntry:
    - summary: Release 0.3.0-rc3
      type: chore
  createdAt: "2022-12-16"
  irVersion: 4
  version: 0.3.0-rc3
- changelogEntry:
    - summary: Release 0.3.0-rc2
      type: chore
  createdAt: "2022-12-16"
  irVersion: 4
  version: 0.3.0-rc2
- changelogEntry:
    - summary: Release 0.3.0-rc1
      type: chore
  createdAt: "2022-12-16"
  irVersion: 4
  version: 0.3.0-rc1
- changelogEntry:
    - summary: Release 0.3.0-rc0
      type: chore
  createdAt: "2022-12-15"
  irVersion: 3
  version: 0.3.0-rc0
- changelogEntry:
    - summary: Release 0.2.1
      type: chore
  createdAt: "2022-12-15"
  irVersion: 3
  version: 0.2.1
- changelogEntry:
    - summary: Release 0.2.0
      type: chore
  createdAt: "2022-12-14"
  irVersion: 3
  version: 0.2.0
- changelogEntry:
    - summary: Release 0.1.3-rc9
      type: chore
  createdAt: "2022-12-14"
  irVersion: 3
  version: 0.1.3-rc9
- changelogEntry:
    - summary: Release 0.1.3-rc8
      type: chore
  createdAt: "2022-12-14"
  irVersion: 3
  version: 0.1.3-rc8
- changelogEntry:
    - summary: Release 0.1.3-rc7
      type: chore
  createdAt: "2022-12-13"
  irVersion: 3
  version: 0.1.3-rc7
- changelogEntry:
    - summary: Release 0.1.3-rc6
      type: chore
  createdAt: "2022-12-13"
  irVersion: 3
  version: 0.1.3-rc6
- changelogEntry:
    - summary: Release 0.1.3-rc5
      type: chore
  createdAt: "2022-12-13"
  irVersion: 3
  version: 0.1.3-rc5
- changelogEntry:
    - summary: Release 0.1.3-rc4
      type: chore
  createdAt: "2022-12-13"
  irVersion: 3
  version: 0.1.3-rc4
- changelogEntry:
    - summary: Release 0.1.3-rc3
      type: chore
  createdAt: "2022-12-13"
  irVersion: 3
  version: 0.1.3-rc3
- changelogEntry:
    - summary: Release 0.1.3-rc2
      type: chore
  createdAt: "2022-12-13"
  irVersion: 3
  version: 0.1.3-rc2
- changelogEntry:
    - summary: Release 0.1.3-rc1
      type: chore
  createdAt: "2022-12-13"
  irVersion: 3
  version: 0.1.3-rc1
- changelogEntry:
    - summary: Release 0.1.3-rc0
      type: chore
  createdAt: "2022-12-13"
  irVersion: 3
  version: 0.1.3-rc0<|MERGE_RESOLUTION|>--- conflicted
+++ resolved
@@ -1,11 +1,14 @@
 - changelogEntry:
     - summary: |
-<<<<<<< HEAD
         Type reference example generation now handles extends and base properties correctly, as well as in-lined Alias types.
-=======
+      type: fix
+  irVersion: 55
+  version: 0.51.36
+
+- changelogEntry:
+    - summary: |
         The cli will now respect examples with `null` values in OpenAPI specs. This will allow for null properties to show up when using
         OpenAPI parser v2.
->>>>>>> 7836a5b8
       type: fix
   irVersion: 55
   version: 0.51.35
